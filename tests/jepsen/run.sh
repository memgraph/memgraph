--- conflicted
+++ resolved
@@ -188,10 +188,6 @@
       break
     fi
   done
-<<<<<<< HEAD
-  echo -e "\n+++++cnt=$cnt+++++\n"
-=======
->>>>>>> 89e13109
   # Ensure all SSH connections between Jepsen containers work
   for node in $(docker ps --filter name=jepsen* --filter status=running --format "{{.Names}}"); do
       if [ "$node" == "jepsen-control" ]; then
