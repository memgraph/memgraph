#!/bin/bash
set -Eeuo pipefail
script_dir="$( cd "$( dirname "${BASH_SOURCE[0]}" )" && pwd )"

MEMGRAPH_BINARY_PATH="../../build/memgraph"
# NOTE: Jepsen Git tags are not consistent, there are: 0.2.4, v0.3.0, 0.3.2, ...
# NOTE: On Ubuntu 22.04 v0.3.2 uses non-existing docker compose --compatibility flag.
# NOTE: On Ubuntu 22.04 v0.3.0 and v0.3.1 seems to be runnable.
# TODO(gitbuda): Make sure Memgraph can be testes with Jepsen >= 0.3.0
JEPSEN_VERSION="${JEPSEN_VERSION:-0.2.4}"
JEPSEN_ACTIVE_NODES_NO=5
CONTROL_LEIN_RUN_ARGS="test-all --node-configs resources/node-config.edn"
CONTROL_LEIN_RUN_STDOUT_LOGS=1
CONTROL_LEIN_RUN_STDERR_LOGS=1
_JEPSEN_RUN_EXIT_STATUS=0
PRINT_CONTEXT() {
    echo -e "MEMGRAPH_BINARY_PATH:\t\t $MEMGRAPH_BINARY_PATH"
    echo -e "JEPSEN_VERSION:\t\t\t $JEPSEN_VERSION"
    echo -e "JEPSEN_ACTIVE_NODES_NO:\t\t $JEPSEN_ACTIVE_NODES_NO"
    echo -e "CONTROL_LEIN_RUN_ARGS:\t\t $CONTROL_LEIN_RUN_ARGS"
    echo -e "CONTROL_LEIN_RUN_STDOUT_LOGS:\t $CONTROL_LEIN_RUN_STDOUT_LOGS"
    echo -e "CONTROL_LEIN_RUN_STDERR_LOGS:\t $CONTROL_LEIN_RUN_STDERR_LOGS"
}

HELP_EXIT() {
    echo ""
    echo "HELP: $0 help|cluster-up|cluster-refresh|cluster-cleanup|cluster-dealloc|mgbuild|test|test-all-individually [args]"
    echo ""
    echo "    test args --binary                 MEMGRAPH_BINARY_PATH"
    echo "              --ignore-run-stdout-logs Ignore lein run stdout logs."
    echo "              --ignore-run-stderr-logs Ignore lein run stderr logs."
    echo "              --nodes-no               JEPSEN_ACTIVE_NODES_NO"
    echo "              --run-args               \"CONTROL_LEIN_RUN_ARGS\" (NOTE: quotes)"
    echo ""
    exit 1
}

ERROR() {
    /bin/echo -e "\e[101m\e[97m[ERROR]\e[49m\e[39m" "$@"
}

INFO() {
    /bin/echo -e "\e[104m\e[97m[INFO]\e[49m\e[39m" "$@"
}

if ! command -v docker > /dev/null 2>&1 || ! command -v docker-compose > /dev/null 2>&1; then
  ERROR "docker and docker-compose have to be installed."
  exit 1
fi

if [ ! -d "$script_dir/jepsen" ]; then
    git clone https://github.com/jepsen-io/jepsen.git -b "$JEPSEN_VERSION" "$script_dir/jepsen"
    if [ "$JEPSEN_VERSION" == "v0.3.0" ]; then
        if [ -f "$script_dir/jepsen_0.3.0.patch" ]; then
            cd "$script_dir/jepsen"
            git apply "$script_dir/jepsen_0.3.0.patch"
            cd "$script_dir"
        fi
    fi
fi

if [ "$#" -lt 1 ]; then
    HELP_EXIT
fi

PROCESS_ARGS() {
    shift
    while [[ $# -gt 0 ]]; do
        key="$1"
        case $key in
            --binary)
                shift
                MEMGRAPH_BINARY_PATH="$1"
                shift
            ;;
            --ignore-run-stdout-logs)
                CONTROL_LEIN_RUN_STDOUT_LOGS=0
                shift
            ;;
            --ignore-run-stderr-logs)
                CONTROL_LEIN_RUN_STDERR_LOGS=0
                shift
            ;;
            --nodes-no)
                shift
                JEPSEN_ACTIVE_NODES_NO="$1"
                shift
            ;;
            --run-args)
                shift
                CONTROL_LEIN_RUN_ARGS="$1"
                shift
            ;;
            *)
                ERROR "Unknown option $1."
                HELP_EXIT
            ;;
        esac
    done
}

COPY_BINARIES() {
   # Copy Memgraph binary, handles both cases, when binary is a sym link
   # or a regular file.
   binary_path="$MEMGRAPH_BINARY_PATH"
   if [ -L "$binary_path" ]; then
       binary_path=$(readlink "$binary_path")
   fi
   binary_name=$(basename -- "$binary_path")
   for iter in $(seq 1 "$JEPSEN_ACTIVE_NODES_NO"); do
       jepsen_node_name="jepsen-n$iter"
       docker_exec="docker exec $jepsen_node_name bash -c"
       if [ "$binary_name" == "memgraph" ]; then
         _binary_name="memgraph_tmp"
       else
         _binary_name="$binary_name"
       fi
       $docker_exec "rm -rf /opt/memgraph/ && mkdir -p /opt/memgraph"
       docker cp "$binary_path" "$jepsen_node_name":/opt/memgraph/"$_binary_name"
       $docker_exec "ln -s /opt/memgraph/$_binary_name /opt/memgraph/memgraph"
       $docker_exec "touch /opt/memgraph/memgraph.log"
       INFO "Copying $binary_name to $jepsen_node_name DONE."
   done
   # Copy test files into the control node.
   docker exec jepsen-control mkdir -p /jepsen/memgraph/store
   docker cp "$script_dir/src/." jepsen-control:/jepsen/memgraph/src/
   docker cp "$script_dir/test/." jepsen-control:/jepsen/memgraph/test/
   docker cp "$script_dir/resources/." jepsen-control:/jepsen/memgraph/resources/
   docker cp "$script_dir/project.clj" jepsen-control:/jepsen/memgraph/project.clj
   INFO "Copying test files to jepsen-control DONE."
}

RUN_JEPSEN() {
    __control_lein_run_args="$1"
    # NOTE: docker exec -t is NOT ok because gh CI user does NOT have TTY.
    # NOTE: ~/.bashrc has to be manually sourced when bash -c is used
    #       because some Jepsen config is there.
    # To be able to archive the run result even if the run fails.
    set +e
    if [ "$CONTROL_LEIN_RUN_STDOUT_LOGS" -eq 0 ]; then
        redirect_stdout_logs="/dev/null"
    else
        redirect_stdout_logs="/dev/stdout"
    fi
    if [ "$CONTROL_LEIN_RUN_STDERR_LOGS" -eq 0 ]; then
        redirect_stderr_logs="/dev/null"
    else
        redirect_stderr_logs="/dev/stderr"
    fi
    docker exec jepsen-control bash -c "source ~/.bashrc && cd memgraph && lein run $__control_lein_run_args" 1> $redirect_stdout_logs 2> $redirect_stderr_logs
    _JEPSEN_RUN_EXIT_STATUS=$?
    set -e
}

PROCESS_RESULTS() {
    start_time="$1"
    end_time="$2"
    INFO "Process results..."
    echo "Start time: ${start_time}, End time: ${end_time}"
    # Print and pack all test workload runs between start and end time.
    all_workloads=$(docker exec jepsen-control bash -c 'ls /jepsen/memgraph/store/' | grep test-)
    all_workload_run_folders=""
    for workload in $all_workloads; do
        for time_folder in $(docker exec jepsen-control bash -c "ls /jepsen/memgraph/store/$workload"); do
            if [[ "$time_folder" == "latest" ]]; then
                continue
            fi
            # The early continue pattern here is nice because bash doesn't
            # have >= for the string comparison (marginal values).
            if [[ "$time_folder" < "$start_time" ]]; then
                continue
            fi
            if [[ "$time_folder" > "$end_time" ]]; then
                continue
            fi
            INFO "jepsen.log for $workload/$time_folder"
            docker exec jepsen-control bash -c "tail -n 50 /jepsen/memgraph/store/$workload/$time_folder/jepsen.log"
            all_workload_run_folders="$all_workload_run_folders /jepsen/memgraph/store/$workload/$time_folder"
        done
    done
    INFO "Packing results..."
    docker exec jepsen-control bash -c "tar -czvf /jepsen/memgraph/Jepsen.tar.gz $all_workload_run_folders"
    docker cp jepsen-control:/jepsen/memgraph/Jepsen.tar.gz ./
    INFO "Result processing (printing and packing) DONE."
}

CLUSTER_UP() {
  PRINT_CONTEXT
  "$script_dir/jepsen/docker/bin/up" --daemon
<<<<<<< HEAD
  sleep 1
=======
  sleep 10
>>>>>>> 1c95c3dc
  # Ensure all SSH connections between Jepsen containers work
  for node in $(docker ps --filter name=jepsen* --filter status=running --format "{{.Names}}"); do
      if [ "$node" == "jepsen-control" ]; then
          continue
      fi
      node_hostname="${node##jepsen-}"
      docker exec jepsen-control bash -c "ssh -oStrictHostKeyChecking=no -t $node_hostname exit"
  done
}

CLUSTER_DEALLOC() {
  ps=$(docker ps --filter name=jepsen* --filter status=running -q)
  if [[ ! -z ${ps} ]]; then
      echo "Killing ${ps}"
      docker rm -f ${ps}
      imgs=$(docker images "jepsen*" -q)
      if [[ ! -z ${imgs} ]]; then
          echo "Removing ${imgs}"
          docker images "jepsen*" -q | xargs docker image rmi -f
      else
          echo "No Jepsen images detected!"
      fi
  else
      echo "No Jepsen containers detected!"
  fi
}

# Initialize testing context by copying source/binary files. Inside CI,
# Memgraph is tested on a single machine cluster based on Docker containers.
# Once these tests will be part of the official Jepsen repo, the majority of
# functionalities inside this script won't be needed because each node clones
# the public repo.
case $1 in
    # Start Jepsen Docker cluster of 5 nodes. To configure the cluster please
    # take a look under jepsen/docker/docker-compose.yml.
    # NOTE: If you delete the jepsen folder where docker config is located,
    # the current cluster is broken because it relies on the folder. That can
    # happen easiliy because the jepsen folder is git ignored.
    cluster-up)
        CLUSTER_UP
    ;;

    cluster-refresh)
        CLUSTER_DEALLOC
        CLUSTER_UP
    ;;

    cluster-dealloc)
        CLUSTER_DEALLOC
    ;;

    cluster-cleanup)
        jepsen_control_exec="docker exec jepsen-control bash -c"
        INFO "Deleting /jepsen/memgraph/store/* on jepsen-control"
        $jepsen_control_exec "rm -rf /jepsen/memgraph/store/*"
        for iter in $(seq 1 "$JEPSEN_ACTIVE_NODES_NO"); do
            jepsen_node_name="jepsen-n$iter"
            jepsen_node_exec="docker exec $jepsen_node_name bash -c"
            INFO "Deleting /opt/memgraph/* on $jepsen_node_name"
            $jepsen_node_exec "rm -rf /opt/memgraph/*"
        done
    ;;

    mgbuild)
        PRINT_CONTEXT
        echo ""
        echo "TODO(gitbuda): Build memgraph for Debian 10 via memgraph/memgraph-builder"
        exit 1
    ;;

    test)
        PROCESS_ARGS "$@"
        PRINT_CONTEXT
        COPY_BINARIES
        start_time="$(docker exec jepsen-control bash -c 'date -u +"%Y%m%dT%H%M%S"').000Z"
        INFO "Jepsen run in progress... START_TIME: $start_time"
        RUN_JEPSEN "$CONTROL_LEIN_RUN_ARGS"
        end_time="$(docker exec jepsen-control bash -c 'date -u +"%Y%m%dT%H%M%S"').000Z"
        INFO "Jepsen run DONE. END_TIME: $end_time"
        PROCESS_RESULTS "$start_time" "$end_time"
        # Exit if the jepsen run status is not 0
        if [ "$_JEPSEN_RUN_EXIT_STATUS" -ne 0 ]; then
            ERROR "Jepsen FAILED" # important for the coder
            exit "$_JEPSEN_RUN_EXIT_STATUS" # important for CI
        fi
    ;;

    test-all-individually)
        PROCESS_ARGS "$@"
        PRINT_CONTEXT
        INFO "NOTE: CONTROL_LEIN_RUN_ARGS ignored"
        COPY_BINARIES
        start_time="$(docker exec jepsen-control bash -c 'date -u +"%Y%m%dT%H%M%S"').000Z"
        INFO "Jepsen run in progress... START_TIME: $start_time"
        for workload in "bank" "large"; do
          RUN_JEPSEN "test --workload $workload --node-configs resources/node-config.edn"
          if [ "$_JEPSEN_RUN_EXIT_STATUS" -ne 0 ]; then
            break
          fi
        done
        end_time="$(docker exec jepsen-control bash -c 'date -u +"%Y%m%dT%H%M%S"').000Z"
        INFO "Jepsen run DONE. END_TIME: $end_time"
        PROCESS_RESULTS "$start_time" "$end_time"
        # Exit if the jepsen run status is not 0
        if [ "$_JEPSEN_RUN_EXIT_STATUS" -ne 0 ]; then
            ERROR "Jepsen FAILED" # important for the coder
            exit "$_JEPSEN_RUN_EXIT_STATUS" # important for CI
        fi
    ;;

    *)
        HELP_EXIT
    ;;
esac<|MERGE_RESOLUTION|>--- conflicted
+++ resolved
@@ -187,11 +187,7 @@
 CLUSTER_UP() {
   PRINT_CONTEXT
   "$script_dir/jepsen/docker/bin/up" --daemon
-<<<<<<< HEAD
-  sleep 1
-=======
   sleep 10
->>>>>>> 1c95c3dc
   # Ensure all SSH connections between Jepsen containers work
   for node in $(docker ps --filter name=jepsen* --filter status=running --format "{{.Names}}"); do
       if [ "$node" == "jepsen-control" ]; then
