--- conflicted
+++ resolved
@@ -1,8 +1,5 @@
 [{"n1" {:replication-role :main}
   "n2" {:replication-role :replica :replication-mode :async :port 10000}
-<<<<<<< HEAD
-  "n3" {:replication-role :replica :replication-mode :async :port 10000}}]
-=======
   "n3" {:replication-role :replica :replication-mode :async :port 10000}
   "n4" {:replication-role :replica :replication-mode :sync :port 10000}
   "n5" {:replication-role :replica :replication-mode :sync :port 10000}}
@@ -10,5 +7,4 @@
   "n2" {:replication-role :replica :replication-mode :async :port 10000}
   "n3" {:replication-role :replica :replication-mode :sync :port 10000}
   "n4" {:replication-role :replica :replication-mode :sync :port 10000}
-  "n5" {:replication-role :replica :replication-mode :sync :port 10000}}]
->>>>>>> bd2ec637
+  "n5" {:replication-role :replica :replication-mode :sync :port 10000}}]