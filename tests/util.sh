#!/bin/bash

NODE_VERSION="20"
<<<<<<< HEAD
=======
NVM_VERSION="20"
>>>>>>> 8c362741

setup_node() {
  if [ -f "$HOME/.nvm/nvm.sh" ]; then
    . "$HOME/.nvm/nvm.sh"
    nvm install $NODE_VERSION
<<<<<<< HEAD
    nvm use $NODE_VERSION
=======
    nvm use $NVM_VERSION
>>>>>>> 8c362741
  fi

  if ! command -v node >/dev/null; then
    echo "Could NOT node. Make sure node is installed."
    exit 1
  fi
  if ! command -v npm >/dev/null; then
    echo "Could NOT npm. Make sure npm is installed."
    exit 1
  fi
  node_version=$(node --version)
  npm_version=$(npm --version)
  echo "NODE VERSION: $node_version"
  echo "NPM  VERSION: $npm_version"
  node_major_version=${node_version##v}
  node_major_version=${node_major_version%%.*}
  if [ ! "$node_major_version" -ge $NODE_VERSION ]; then
    echo "ERROR: It's required to have node >= $NODE_VERSION."
    exit 1
  fi
}<|MERGE_RESOLUTION|>--- conflicted
+++ resolved
@@ -1,20 +1,11 @@
 #!/bin/bash
 
 NODE_VERSION="20"
-<<<<<<< HEAD
-=======
-NVM_VERSION="20"
->>>>>>> 8c362741
-
 setup_node() {
   if [ -f "$HOME/.nvm/nvm.sh" ]; then
     . "$HOME/.nvm/nvm.sh"
     nvm install $NODE_VERSION
-<<<<<<< HEAD
     nvm use $NODE_VERSION
-=======
-    nvm use $NVM_VERSION
->>>>>>> 8c362741
   fi
 
   if ! command -v node >/dev/null; then
