// Copyright 2022 Memgraph Ltd.
//
// Use of this software is governed by the Business Source License
// included in the file licenses/BSL.txt; by using this file, you agree to be bound by the terms of the Business Source
// License, and you may not use this file except in compliance with the Business Source License.
//
// As of the Change Date specified in that file, in accordance with
// the Business Source License, use of this software will be governed
// by the Apache License, Version 2.0, included in the file
// licenses/APL.txt.

#include <limits>
#include <variant>

#include <gmock/gmock.h>
#include <gtest/gtest.h>

#include "common/types.hpp"
#include "storage/v3/delta.hpp"
#include "storage/v3/id_types.hpp"
#include "storage/v3/property_value.hpp"
#include "storage/v3/result.hpp"
#include "storage/v3/schema_validator.hpp"
#include "storage/v3/shard.hpp"
#include "storage/v3/vertex_accessor.hpp"
#include "storage_v3_test_utils.hpp"

using testing::UnorderedElementsAre;

namespace memgraph::storage::v3::tests {

class StorageV3Accessor : public ::testing::Test {
 protected:
  void SetUp() override {
    storage.StoreMapping({{1, "label"}, {2, "property"}});
    ASSERT_TRUE(storage.CreateSchema(primary_label, {SchemaProperty{primary_property, common::SchemaType::INT}}));
  }

  VertexAccessor CreateVertexAndValidate(Shard::Accessor &acc, LabelId primary_label,
                                         const std::vector<LabelId> &labels,
                                         const std::vector<std::pair<PropertyId, PropertyValue>> &properties) {
    auto vtx = acc.CreateVertexAndValidate(primary_label, labels, properties);
    EXPECT_TRUE(vtx.HasValue());
    return *vtx;
  }

  LabelId NameToLabelId(std::string_view label_name) { return storage.NameToLabel(label_name); }

  PropertyId NameToPropertyId(std::string_view property_name) { return storage.NameToProperty(property_name); }

  coordinator::Hlc GetNextHlc() {
    ++last_hlc.logical_id;
    last_hlc.coordinator_wall_clock += std::chrono::seconds(10);
    return last_hlc;
  }

  const std::vector<PropertyValue> pk{PropertyValue{0}};
<<<<<<< HEAD
  NameIdMapper id_mapper;
  Shard storage{NameToLabelId("label"), pk, std::nullopt};
  const LabelId primary_label{NameToLabelId("label")};
  const PropertyId primary_property{NameToPropertyId("property")};
  coordinator::Hlc last_hlc{0, io::Time{}};
=======
  const LabelId primary_label{LabelId::FromUint(1)};
  const PropertyId primary_property{PropertyId::FromUint(2)};
  Shard storage{primary_label, pk, std::nullopt};
>>>>>>> 58420600
};

TEST_F(StorageV3Accessor, TestPrimaryLabel) {
  {
    auto acc = storage.Access(GetNextHlc());
    const auto vertex = CreateVertexAndValidate(acc, primary_label, {}, {{primary_property, PropertyValue(0)}});
    ASSERT_TRUE(vertex.PrimaryLabel(View::NEW).HasValue());
    const auto vertex_primary_label = vertex.PrimaryLabel(View::NEW).GetValue();
    ASSERT_FALSE(vertex.PrimaryLabel(View::OLD).HasValue());
    EXPECT_EQ(vertex_primary_label, primary_label);
  }
  {
    auto acc = storage.Access(GetNextHlc());
    const auto vertex = CreateVertexAndValidate(acc, primary_label, {}, {{primary_property, PropertyValue(1)}});
    ASSERT_TRUE(vertex.PrimaryLabel(View::OLD).HasError());
    const auto error_primary_label = vertex.PrimaryLabel(View::OLD).GetError();
    ASSERT_FALSE(vertex.PrimaryLabel(View::NEW).HasError());
    EXPECT_EQ(error_primary_label, Error::NONEXISTENT_OBJECT);
  }
  {
    auto acc = storage.Access(GetNextHlc());
    CreateVertexAndValidate(acc, primary_label, {}, {{primary_property, PropertyValue(2)}});
    acc.Commit(GetNextHlc());
  }
  {
    auto acc = storage.Access(GetNextHlc());
    const auto vertex = acc.FindVertex({PropertyValue{2}}, View::OLD);
    ASSERT_TRUE(vertex.has_value());
    ASSERT_TRUE(acc.FindVertex({PropertyValue{2}}, View::NEW).has_value());
    ASSERT_TRUE(vertex->PrimaryLabel(View::NEW).HasValue());
    ASSERT_TRUE(vertex->PrimaryLabel(View::OLD).HasValue());
    const auto vertex_primary_label = vertex->PrimaryLabel(View::NEW).GetValue();
    EXPECT_EQ(vertex_primary_label, primary_label);
  }
}

TEST_F(StorageV3Accessor, TestAddLabels) {
  storage.StoreMapping({{1, "label"}, {2, "property"}, {3, "label1"}, {4, "label2"}, {5, "label3"}});
  {
    auto acc = storage.Access(GetNextHlc());
    const auto label1 = NameToLabelId("label1");
    const auto label2 = NameToLabelId("label2");
    const auto label3 = NameToLabelId("label3");
    const auto vertex =
        CreateVertexAndValidate(acc, primary_label, {label1, label2, label3}, {{primary_property, PropertyValue(0)}});
    ASSERT_TRUE(vertex.Labels(View::NEW).HasValue());
    ASSERT_FALSE(vertex.Labels(View::OLD).HasValue());
    EXPECT_THAT(vertex.Labels(View::NEW).GetValue(), UnorderedElementsAre(label1, label2, label3));
  }
  {
    auto acc = storage.Access(GetNextHlc());
    const auto label1 = NameToLabelId("label1");
    const auto label2 = NameToLabelId("label2");
    const auto label3 = NameToLabelId("label3");
    auto vertex = CreateVertexAndValidate(acc, primary_label, {label1}, {{primary_property, PropertyValue(1)}});
    ASSERT_TRUE(vertex.Labels(View::NEW).HasValue());
    ASSERT_FALSE(vertex.Labels(View::OLD).HasValue());
    EXPECT_THAT(vertex.Labels(View::NEW).GetValue(), UnorderedElementsAre(label1));
    EXPECT_TRUE(vertex.AddLabelAndValidate(label2).HasValue());
    EXPECT_TRUE(vertex.AddLabelAndValidate(label3).HasValue());
    ASSERT_TRUE(vertex.Labels(View::NEW).HasValue());
    ASSERT_FALSE(vertex.Labels(View::OLD).HasValue());
    EXPECT_THAT(vertex.Labels(View::NEW).GetValue(), UnorderedElementsAre(label1, label2, label3));
  }
  {
    auto acc = storage.Access(GetNextHlc());
    const auto label1 = NameToLabelId("label");
    auto vertex = acc.CreateVertexAndValidate(primary_label, {label1}, {{primary_property, PropertyValue(2)}});
    ASSERT_TRUE(vertex.HasError());
    ASSERT_TRUE(std::holds_alternative<SchemaViolation>(vertex.GetError()));
    EXPECT_EQ(std::get<SchemaViolation>(vertex.GetError()),
              SchemaViolation(SchemaViolation::ValidationStatus::VERTEX_SECONDARY_LABEL_IS_PRIMARY, label1));
  }
  {
    auto acc = storage.Access(GetNextHlc());
    const auto label1 = NameToLabelId("label");
    auto vertex = acc.CreateVertexAndValidate(primary_label, {}, {{primary_property, PropertyValue(3)}});
    ASSERT_TRUE(vertex.HasValue());
    const auto schema_violation = vertex->AddLabelAndValidate(label1);
    ASSERT_TRUE(schema_violation.HasError());
    ASSERT_TRUE(std::holds_alternative<SchemaViolation>(schema_violation.GetError()));
    EXPECT_EQ(std::get<SchemaViolation>(schema_violation.GetError()),
              SchemaViolation(SchemaViolation::ValidationStatus::VERTEX_UPDATE_PRIMARY_LABEL, label1));
  }
}

TEST_F(StorageV3Accessor, TestRemoveLabels) {
  storage.StoreMapping({{1, "label"}, {2, "property"}, {3, "label1"}, {4, "label2"}, {5, "label3"}});

  {
    auto acc = storage.Access(GetNextHlc());
    const auto label1 = NameToLabelId("label1");
    const auto label2 = NameToLabelId("label2");
    const auto label3 = NameToLabelId("label3");
    auto vertex =
        CreateVertexAndValidate(acc, primary_label, {label1, label2, label3}, {{primary_property, PropertyValue(0)}});
    ASSERT_TRUE(vertex.Labels(View::NEW).HasValue());
    EXPECT_THAT(vertex.Labels(View::NEW).GetValue(), UnorderedElementsAre(label1, label2, label3));
    const auto res1 = vertex.RemoveLabelAndValidate(label2);
    ASSERT_TRUE(res1.HasValue());
    EXPECT_TRUE(res1.GetValue());
    EXPECT_THAT(vertex.Labels(View::NEW).GetValue(), UnorderedElementsAre(label1, label3));
    const auto res2 = vertex.RemoveLabelAndValidate(label1);
    ASSERT_TRUE(res2.HasValue());
    EXPECT_TRUE(res2.GetValue());
    EXPECT_THAT(vertex.Labels(View::NEW).GetValue(), UnorderedElementsAre(label3));
    const auto res3 = vertex.RemoveLabelAndValidate(label3);
    ASSERT_TRUE(res3.HasValue());
    ASSERT_TRUE(res3.HasValue());
    EXPECT_TRUE(res3.GetValue());
    EXPECT_TRUE(vertex.Labels(View::NEW).GetValue().empty());
  }
  {
    auto acc = storage.Access(GetNextHlc());
    const auto label1 = NameToLabelId("label1");
    auto vertex = CreateVertexAndValidate(acc, primary_label, {}, {{primary_property, PropertyValue(1)}});
    ASSERT_TRUE(vertex.Labels(View::NEW).HasValue());
    EXPECT_TRUE(vertex.Labels(View::NEW).GetValue().empty());
    const auto res1 = vertex.RemoveLabelAndValidate(label1);
    ASSERT_TRUE(res1.HasValue());
    EXPECT_FALSE(res1.GetValue());
  }
  {
    auto acc = storage.Access(GetNextHlc());
    auto vertex = CreateVertexAndValidate(acc, primary_label, {}, {{primary_property, PropertyValue(2)}});
    const auto res1 = vertex.RemoveLabelAndValidate(primary_label);
    ASSERT_TRUE(res1.HasError());
    ASSERT_TRUE(std::holds_alternative<SchemaViolation>(res1.GetError()));
    EXPECT_EQ(std::get<SchemaViolation>(res1.GetError()),
              SchemaViolation(SchemaViolation::ValidationStatus::VERTEX_UPDATE_PRIMARY_LABEL, primary_label));
  }
}

TEST_F(StorageV3Accessor, TestSetKeysAndProperties) {
  storage.StoreMapping({{1, "label"}, {2, "property"}, {3, "prop1"}});
  storage.StoreMapping({{1, "label"}, {2, "property"}, {3, "prop1"}});
  {
    auto acc = storage.Access(GetNextHlc());
    const PropertyId prop1{NameToPropertyId("prop1")};
    auto vertex = CreateVertexAndValidate(acc, primary_label, {}, {{primary_property, PropertyValue(0)}});
    const auto res = vertex.SetPropertyAndValidate(prop1, PropertyValue(1));
    ASSERT_TRUE(res.HasValue());
  }
  {
    auto acc = storage.Access(GetNextHlc());
    auto vertex = CreateVertexAndValidate(acc, primary_label, {}, {{primary_property, PropertyValue(1)}});
    const auto res = vertex.SetPropertyAndValidate(primary_property, PropertyValue(1));
    ASSERT_TRUE(res.HasError());
    ASSERT_TRUE(std::holds_alternative<SchemaViolation>(res.GetError()));
    EXPECT_EQ(std::get<SchemaViolation>(res.GetError()),
              SchemaViolation(SchemaViolation::ValidationStatus::VERTEX_UPDATE_PRIMARY_KEY, primary_label,
                              SchemaProperty{primary_property, common::SchemaType::INT}));
  }
  {
    auto acc = storage.Access(GetNextHlc());
    auto vertex = CreateVertexAndValidate(acc, primary_label, {}, {{primary_property, PropertyValue(2)}});
    const auto res = vertex.SetPropertyAndValidate(primary_property, PropertyValue());
    ASSERT_TRUE(res.HasError());
    ASSERT_TRUE(std::holds_alternative<SchemaViolation>(res.GetError()));
    EXPECT_EQ(std::get<SchemaViolation>(res.GetError()),
              SchemaViolation(SchemaViolation::ValidationStatus::VERTEX_UPDATE_PRIMARY_KEY, primary_label,
                              SchemaProperty{primary_property, common::SchemaType::INT}));
  }
}

}  // namespace memgraph::storage::v3::tests<|MERGE_RESOLUTION|>--- conflicted
+++ resolved
@@ -55,17 +55,10 @@
   }
 
   const std::vector<PropertyValue> pk{PropertyValue{0}};
-<<<<<<< HEAD
-  NameIdMapper id_mapper;
-  Shard storage{NameToLabelId("label"), pk, std::nullopt};
-  const LabelId primary_label{NameToLabelId("label")};
-  const PropertyId primary_property{NameToPropertyId("property")};
-  coordinator::Hlc last_hlc{0, io::Time{}};
-=======
   const LabelId primary_label{LabelId::FromUint(1)};
   const PropertyId primary_property{PropertyId::FromUint(2)};
   Shard storage{primary_label, pk, std::nullopt};
->>>>>>> 58420600
+  coordinator::Hlc last_hlc{0, io::Time{}};
 };
 
 TEST_F(StorageV3Accessor, TestPrimaryLabel) {
