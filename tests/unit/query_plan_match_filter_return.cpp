// Copyright 2022 Memgraph Ltd.
//
// Use of this software is governed by the Business Source License
// included in the file licenses/BSL.txt; by using this file, you agree to be bound by the terms of the Business Source
// License, and you may not use this file except in compliance with the Business Source License.
//
// As of the Change Date specified in that file, in accordance with
// the Business Source License, use of this software will be governed
// by the Apache License, Version 2.0, included in the file
// licenses/APL.txt.

#include "query_plan_common.hpp"

#include <iterator>
#include <memory>
#include <optional>
#include <unordered_map>
#include <variant>
#include <vector>

#include <fmt/format.h>

#include <gmock/gmock.h>
#include <gtest/gtest.h>
#include <cppitertools/enumerate.hpp>
#include <cppitertools/product.hpp>
#include <cppitertools/range.hpp>
#include <cppitertools/repeat.hpp>

#include "auth/auth.hpp"
#include "auth/models.hpp"
#include "glue/auth_checker.hpp"
#include "query/context.hpp"
#include "query/exceptions.hpp"
#include "query/plan/operator.hpp"
#include "utils/synchronized.hpp"

using namespace memgraph::query;
using namespace memgraph::query::plan;

class MatchReturnFixture : public testing::Test {
 protected:
  memgraph::storage::Storage db;
  memgraph::storage::Storage::Accessor storage_dba{db.Access()};
  memgraph::query::DbAccessor dba{&storage_dba};
  AstStorage storage;
  SymbolTable symbol_table;

  void AddVertices(int count) {
    for (int i = 0; i < count; i++) dba.InsertVertex();
  }

  std::vector<Path> PathResults(std::shared_ptr<Produce> &op) {
    std::vector<Path> res;
    auto context = MakeContext(storage, symbol_table, &dba);
    for (const auto &row : CollectProduce(*op, &context)) res.emplace_back(row[0].ValuePath());
    return res;
  }

  int PullCountAuthorized(ScanAllTuple scan_all, memgraph::auth::User user) {
    auto output =
        NEXPR("n", IDENT("n")->MapTo(scan_all.sym_))->MapTo(symbol_table.CreateSymbol("named_expression_1", true));
    auto produce = MakeProduce(scan_all.op_, output);
    memgraph::glue::FineGrainedAuthChecker auth_checker{user};
    auto context = MakeContextWithFineGrainedChecker(storage, symbol_table, &dba, &auth_checker);
    return PullAll(*produce, &context);
  }
};

TEST_F(MatchReturnFixture, MatchReturn) {
  AddVertices(2);
  dba.AdvanceCommand();

  auto test_pull_count = [&](memgraph::storage::View view) {
    auto scan_all = MakeScanAll(storage, symbol_table, "n", nullptr, view);
    auto output =
        NEXPR("n", IDENT("n")->MapTo(scan_all.sym_))->MapTo(symbol_table.CreateSymbol("named_expression_1", true));
    auto produce = MakeProduce(scan_all.op_, output);
    auto context = MakeContext(storage, symbol_table, &dba);
    return PullAll(*produce, &context);
  };

  EXPECT_EQ(2, test_pull_count(memgraph::storage::View::NEW));
  EXPECT_EQ(2, test_pull_count(memgraph::storage::View::OLD));
  dba.InsertVertex();
  EXPECT_EQ(3, test_pull_count(memgraph::storage::View::NEW));
  EXPECT_EQ(2, test_pull_count(memgraph::storage::View::OLD));
  dba.AdvanceCommand();
  EXPECT_EQ(3, test_pull_count(memgraph::storage::View::OLD));
}

TEST_F(MatchReturnFixture, MatchReturnPath) {
  AddVertices(2);
  dba.AdvanceCommand();

  auto scan_all = MakeScanAll(storage, symbol_table, "n", nullptr);
  Symbol path_sym = symbol_table.CreateSymbol("path", true);
  auto make_path = std::make_shared<ConstructNamedPath>(scan_all.op_, path_sym, std::vector<Symbol>{scan_all.sym_});
  auto output =
      NEXPR("path", IDENT("path")->MapTo(path_sym))->MapTo(symbol_table.CreateSymbol("named_expression_1", true));
  auto produce = MakeProduce(make_path, output);
  auto results = PathResults(produce);
  ASSERT_EQ(results.size(), 2);
  std::vector<memgraph::query::Path> expected_paths;
  for (const auto &v : dba.Vertices(memgraph::storage::View::OLD)) expected_paths.emplace_back(v);
  ASSERT_EQ(expected_paths.size(), 2);
  EXPECT_TRUE(std::is_permutation(expected_paths.begin(), expected_paths.end(), results.begin()));
}

TEST_F(MatchReturnFixture, ScanAllWithAuthChecker) {
  std::string labelName = "l1";
  const auto label = dba.NameToLabel(labelName);

  ASSERT_TRUE(dba.InsertVertex().AddLabel(label).HasValue());
  dba.AdvanceCommand();

  auto test_hypothesis = [&](memgraph::auth::User user, memgraph::storage::View view, int expected_pull_count) {
    auto scan_all = MakeScanAll(storage, symbol_table, "n", nullptr, view);
    ASSERT_EQ(expected_pull_count, PullCountAuthorized(scan_all, user));

    scan_all = MakeScanAll(storage, symbol_table, "n", nullptr, view);
    ASSERT_EQ(expected_pull_count, PullCountAuthorized(scan_all, user));
  };

  {
    auto user = memgraph::auth::User{"grant_global"};
    user.fine_grained_access_handler().label_permissions().Grant("*", memgraph::auth::FineGrainedPermission::READ);

    test_hypothesis(user, memgraph::storage::View::OLD, 1);
    test_hypothesis(user, memgraph::storage::View::NEW, 1);
  }

  {
    auto user = memgraph::auth::User{"deny_global"};
    user.fine_grained_access_handler().label_permissions().Deny("*", memgraph::auth::FineGrainedPermission::READ);

    test_hypothesis(user, memgraph::storage::View::OLD, 0);
    test_hypothesis(user, memgraph::storage::View::NEW, 0);
  }

  {
    auto user = memgraph::auth::User{"grant_label_read"};
    user.fine_grained_access_handler().label_permissions().Grant(labelName,
                                                                 memgraph::auth::FineGrainedPermission::READ);
    test_hypothesis(user, memgraph::storage::View::OLD, 1);
    test_hypothesis(user, memgraph::storage::View::NEW, 1);
  }

  {
    auto user = memgraph::auth::User{"deny_label_read"};
    user.fine_grained_access_handler().label_permissions().Deny(labelName, memgraph::auth::FineGrainedPermission::READ);

    test_hypothesis(user, memgraph::storage::View::OLD, 0);
    test_hypothesis(user, memgraph::storage::View::NEW, 0);
  }

  {
    auto user = memgraph::auth::User{"grant_global_deny_label"};
    user.fine_grained_access_handler().label_permissions().Grant("*", memgraph::auth::FineGrainedPermission::READ);
    user.fine_grained_access_handler().label_permissions().Deny(labelName, memgraph::auth::FineGrainedPermission::READ);

    test_hypothesis(user, memgraph::storage::View::OLD, 0);
    test_hypothesis(user, memgraph::storage::View::NEW, 0);
  }

  {
    auto user = memgraph::auth::User{"deny_global_grant_label"};
    user.fine_grained_access_handler().label_permissions().Deny("*", memgraph::auth::FineGrainedPermission::READ);
    user.fine_grained_access_handler().label_permissions().Grant(labelName,
                                                                 memgraph::auth::FineGrainedPermission::READ);

    test_hypothesis(user, memgraph::storage::View::OLD, 1);
    test_hypothesis(user, memgraph::storage::View::NEW, 1);
  }

  {
    auto user = memgraph::auth::User{"global_update_deny_label"};
    user.fine_grained_access_handler().label_permissions().Grant("*", memgraph::auth::FineGrainedPermission::UPDATE);
    user.fine_grained_access_handler().label_permissions().Deny(labelName, memgraph::auth::FineGrainedPermission::READ);

    test_hypothesis(user, memgraph::storage::View::OLD, 0);
    test_hypothesis(user, memgraph::storage::View::NEW, 0);
  }

  {
    auto user = memgraph::auth::User{"global_create_delete_deny_label"};
    user.fine_grained_access_handler().label_permissions().Grant("*",
                                                                 memgraph::auth::FineGrainedPermission::CREATE_DELETE);
    user.fine_grained_access_handler().label_permissions().Deny(labelName, memgraph::auth::FineGrainedPermission::READ);

    test_hypothesis(user, memgraph::storage::View::OLD, 0);
    test_hypothesis(user, memgraph::storage::View::NEW, 0);
  }
}

TEST(QueryPlan, MatchReturnCartesian) {
  memgraph::storage::Storage db;
  auto storage_dba = db.Access();
  memgraph::query::DbAccessor dba(&storage_dba);

  ASSERT_TRUE(dba.InsertVertex().AddLabel(dba.NameToLabel("l1")).HasValue());
  ASSERT_TRUE(dba.InsertVertex().AddLabel(dba.NameToLabel("l2")).HasValue());
  dba.AdvanceCommand();

  AstStorage storage;
  SymbolTable symbol_table;

  auto n = MakeScanAll(storage, symbol_table, "n");
  auto m = MakeScanAll(storage, symbol_table, "m", n.op_);
  auto return_n = NEXPR("n", IDENT("n")->MapTo(n.sym_))->MapTo(symbol_table.CreateSymbol("named_expression_1", true));
  auto return_m = NEXPR("m", IDENT("m")->MapTo(m.sym_))->MapTo(symbol_table.CreateSymbol("named_expression_2", true));
  auto produce = MakeProduce(m.op_, return_n, return_m);
  auto context = MakeContext(storage, symbol_table, &dba);
  auto results = CollectProduce(*produce, &context);
  EXPECT_EQ(results.size(), 4);
  // ensure the result ordering is OK:
  // "n" from the results is the same for the first two rows, while "m" isn't
  EXPECT_EQ(results[0][0].ValueVertex(), results[1][0].ValueVertex());
  EXPECT_NE(results[0][1].ValueVertex(), results[1][1].ValueVertex());
}

TEST(QueryPlan, StandaloneReturn) {
  memgraph::storage::Storage db;
  auto storage_dba = db.Access();
  memgraph::query::DbAccessor dba(&storage_dba);

  // add a few nodes to the database
  dba.InsertVertex();
  dba.InsertVertex();
  dba.AdvanceCommand();

  AstStorage storage;
  SymbolTable symbol_table;

  auto output = NEXPR("n", LITERAL(42));
  auto produce = MakeProduce(std::shared_ptr<LogicalOperator>(nullptr), output);
  output->MapTo(symbol_table.CreateSymbol("named_expression_1", true));

  auto context = MakeContext(storage, symbol_table, &dba);
  auto results = CollectProduce(*produce, &context);
  EXPECT_EQ(results.size(), 1);
  EXPECT_EQ(results[0].size(), 1);
  EXPECT_EQ(results[0][0].ValueInt(), 42);
}

TEST(QueryPlan, NodeFilterLabelsAndProperties) {
  memgraph::storage::Storage db;
  auto storage_dba = db.Access();
  memgraph::query::DbAccessor dba(&storage_dba);

  // add a few nodes to the database
  memgraph::storage::LabelId label = dba.NameToLabel("Label");
  auto property = PROPERTY_PAIR("Property");
  auto v1 = dba.InsertVertex();
  auto v2 = dba.InsertVertex();
  auto v3 = dba.InsertVertex();
  auto v4 = dba.InsertVertex();
  auto v5 = dba.InsertVertex();
  dba.InsertVertex();
  // test all combination of (label | no_label) * (no_prop | wrong_prop |
  // right_prop)
  // only v1-v3 will have the right labels
  ASSERT_TRUE(v1.AddLabel(label).HasValue());
  ASSERT_TRUE(v2.AddLabel(label).HasValue());
  ASSERT_TRUE(v3.AddLabel(label).HasValue());
  // v1 and v4 will have the right properties
  ASSERT_TRUE(v1.SetProperty(property.second, memgraph::storage::PropertyValue(42)).HasValue());
  ASSERT_TRUE(v2.SetProperty(property.second, memgraph::storage::PropertyValue(1)).HasValue());
  ASSERT_TRUE(v4.SetProperty(property.second, memgraph::storage::PropertyValue(42)).HasValue());
  ASSERT_TRUE(v5.SetProperty(property.second, memgraph::storage::PropertyValue(1)).HasValue());
  dba.AdvanceCommand();

  AstStorage storage;
  SymbolTable symbol_table;

  // make a scan all
  auto n = MakeScanAll(storage, symbol_table, "n");
  n.node_->labels_.emplace_back(storage.GetLabelIx(dba.LabelToName(label)));
  std::get<0>(n.node_->properties_)[storage.GetPropertyIx(property.first)] = LITERAL(42);

  // node filtering
  auto *filter_expr = AND(storage.Create<LabelsTest>(n.node_->identifier_, n.node_->labels_),
                          EQ(PROPERTY_LOOKUP(n.node_->identifier_, property), LITERAL(42)));
  auto node_filter = std::make_shared<Filter>(n.op_, filter_expr);

  // make a named expression and a produce
  auto output = NEXPR("x", IDENT("n")->MapTo(n.sym_))->MapTo(symbol_table.CreateSymbol("named_expression_1", true));
  auto produce = MakeProduce(node_filter, output);

  auto context = MakeContext(storage, symbol_table, &dba);
  EXPECT_EQ(1, PullAll(*produce, &context));

  //  test that filtering works with old records
  ASSERT_TRUE(v4.AddLabel(label).HasValue());
  EXPECT_EQ(1, PullAll(*produce, &context));
  dba.AdvanceCommand();
  EXPECT_EQ(2, PullAll(*produce, &context));
}

TEST(QueryPlan, NodeFilterMultipleLabels) {
  memgraph::storage::Storage db;
  auto storage_dba = db.Access();
  memgraph::query::DbAccessor dba(&storage_dba);

  // add a few nodes to the database
  memgraph::storage::LabelId label1 = dba.NameToLabel("label1");
  memgraph::storage::LabelId label2 = dba.NameToLabel("label2");
  memgraph::storage::LabelId label3 = dba.NameToLabel("label3");
  // the test will look for nodes that have label1 and label2
  dba.InsertVertex();                                           // NOT accepted
  ASSERT_TRUE(dba.InsertVertex().AddLabel(label1).HasValue());  // NOT accepted
  ASSERT_TRUE(dba.InsertVertex().AddLabel(label2).HasValue());  // NOT accepted
  ASSERT_TRUE(dba.InsertVertex().AddLabel(label3).HasValue());  // NOT accepted
  auto v1 = dba.InsertVertex();                                 // YES accepted
  ASSERT_TRUE(v1.AddLabel(label1).HasValue());
  ASSERT_TRUE(v1.AddLabel(label2).HasValue());
  auto v2 = dba.InsertVertex();  // NOT accepted
  ASSERT_TRUE(v2.AddLabel(label1).HasValue());
  ASSERT_TRUE(v2.AddLabel(label3).HasValue());
  auto v3 = dba.InsertVertex();  // YES accepted
  ASSERT_TRUE(v3.AddLabel(label1).HasValue());
  ASSERT_TRUE(v3.AddLabel(label2).HasValue());
  ASSERT_TRUE(v3.AddLabel(label3).HasValue());
  dba.AdvanceCommand();

  AstStorage storage;
  SymbolTable symbol_table;

  // make a scan all
  auto n = MakeScanAll(storage, symbol_table, "n");
  n.node_->labels_.emplace_back(storage.GetLabelIx(dba.LabelToName(label1)));
  n.node_->labels_.emplace_back(storage.GetLabelIx(dba.LabelToName(label2)));

  // node filtering
  auto *filter_expr = storage.Create<LabelsTest>(n.node_->identifier_, n.node_->labels_);
  auto node_filter = std::make_shared<Filter>(n.op_, filter_expr);

  // make a named expression and a produce
  auto output = NEXPR("n", IDENT("n")->MapTo(n.sym_))->MapTo(symbol_table.CreateSymbol("named_expression_1", true));
  auto produce = MakeProduce(node_filter, output);

  auto context = MakeContext(storage, symbol_table, &dba);
  auto results = CollectProduce(*produce, &context);
  EXPECT_EQ(results.size(), 2);
}

TEST(QueryPlan, Cartesian) {
  memgraph::storage::Storage db;
  auto storage_dba = db.Access();
  memgraph::query::DbAccessor dba(&storage_dba);

  auto add_vertex = [&dba](std::string label) {
    auto vertex = dba.InsertVertex();
    MG_ASSERT(vertex.AddLabel(dba.NameToLabel(label)).HasValue());
    return vertex;
  };

  std::vector<memgraph::query::VertexAccessor> vertices{add_vertex("v1"), add_vertex("v2"), add_vertex("v3")};
  dba.AdvanceCommand();

  AstStorage storage;
  SymbolTable symbol_table;

  auto n = MakeScanAll(storage, symbol_table, "n");
  auto m = MakeScanAll(storage, symbol_table, "m");
  auto return_n = NEXPR("n", IDENT("n")->MapTo(n.sym_))->MapTo(symbol_table.CreateSymbol("named_expression_1", true));
  auto return_m = NEXPR("m", IDENT("m")->MapTo(m.sym_))->MapTo(symbol_table.CreateSymbol("named_expression_2", true));

  std::vector<Symbol> left_symbols{n.sym_};
  std::vector<Symbol> right_symbols{m.sym_};
  auto cartesian_op = std::make_shared<Cartesian>(n.op_, left_symbols, m.op_, right_symbols);

  auto produce = MakeProduce(cartesian_op, return_n, return_m);

  auto context = MakeContext(storage, symbol_table, &dba);
  auto results = CollectProduce(*produce, &context);
  EXPECT_EQ(results.size(), 9);
  for (int i = 0; i < 3; ++i) {
    for (int j = 0; j < 3; ++j) {
      EXPECT_EQ(results[3 * i + j][0].ValueVertex(), vertices[j]);
      EXPECT_EQ(results[3 * i + j][1].ValueVertex(), vertices[i]);
    }
  }
}

TEST(QueryPlan, CartesianEmptySet) {
  memgraph::storage::Storage db;
  auto storage_dba = db.Access();
  memgraph::query::DbAccessor dba(&storage_dba);

  AstStorage storage;
  SymbolTable symbol_table;

  auto n = MakeScanAll(storage, symbol_table, "n");
  auto m = MakeScanAll(storage, symbol_table, "m");
  auto return_n = NEXPR("n", IDENT("n")->MapTo(n.sym_))->MapTo(symbol_table.CreateSymbol("named_expression_1", true));
  auto return_m = NEXPR("m", IDENT("m")->MapTo(m.sym_))->MapTo(symbol_table.CreateSymbol("named_expression_2", true));

  std::vector<Symbol> left_symbols{n.sym_};
  std::vector<Symbol> right_symbols{m.sym_};
  auto cartesian_op = std::make_shared<Cartesian>(n.op_, left_symbols, m.op_, right_symbols);

  auto produce = MakeProduce(cartesian_op, return_n, return_m);
  auto context = MakeContext(storage, symbol_table, &dba);
  auto results = CollectProduce(*produce, &context);
  EXPECT_EQ(results.size(), 0);
}

TEST(QueryPlan, CartesianThreeWay) {
  memgraph::storage::Storage db;
  auto storage_dba = db.Access();
  memgraph::query::DbAccessor dba(&storage_dba);
  auto add_vertex = [&dba](std::string label) {
    auto vertex = dba.InsertVertex();
    MG_ASSERT(vertex.AddLabel(dba.NameToLabel(label)).HasValue());
    return vertex;
  };

  std::vector<memgraph::query::VertexAccessor> vertices{add_vertex("v1"), add_vertex("v2"), add_vertex("v3")};
  dba.AdvanceCommand();

  AstStorage storage;
  SymbolTable symbol_table;

  auto n = MakeScanAll(storage, symbol_table, "n");
  auto m = MakeScanAll(storage, symbol_table, "m");
  auto l = MakeScanAll(storage, symbol_table, "l");
  auto return_n = NEXPR("n", IDENT("n")->MapTo(n.sym_))->MapTo(symbol_table.CreateSymbol("named_expression_1", true));
  auto return_m = NEXPR("m", IDENT("m")->MapTo(m.sym_))->MapTo(symbol_table.CreateSymbol("named_expression_2", true));
  auto return_l = NEXPR("l", IDENT("l")->MapTo(l.sym_))->MapTo(symbol_table.CreateSymbol("named_expression_3", true));

  std::vector<Symbol> n_symbols{n.sym_};
  std::vector<Symbol> m_symbols{m.sym_};
  std::vector<Symbol> n_m_symbols{n.sym_, m.sym_};
  std::vector<Symbol> l_symbols{l.sym_};
  auto cartesian_op_1 = std::make_shared<Cartesian>(n.op_, n_symbols, m.op_, m_symbols);

  auto cartesian_op_2 = std::make_shared<Cartesian>(cartesian_op_1, n_m_symbols, l.op_, l_symbols);

  auto produce = MakeProduce(cartesian_op_2, return_n, return_m, return_l);
  auto context = MakeContext(storage, symbol_table, &dba);
  auto results = CollectProduce(*produce, &context);
  EXPECT_EQ(results.size(), 27);
  int id = 0;
  for (int i = 0; i < 3; ++i) {
    for (int j = 0; j < 3; ++j) {
      for (int k = 0; k < 3; ++k) {
        EXPECT_EQ(results[id][0].ValueVertex(), vertices[k]);
        EXPECT_EQ(results[id][1].ValueVertex(), vertices[j]);
        EXPECT_EQ(results[id][2].ValueVertex(), vertices[i]);
        ++id;
      }
    }
  }
}

class ExpandFixture : public testing::Test {
 protected:
  memgraph::storage::Storage db;
  memgraph::storage::Storage::Accessor storage_dba{db.Access()};
  memgraph::query::DbAccessor dba{&storage_dba};
  AstStorage storage;
  SymbolTable symbol_table;

  // make a V-graph (v3)<-[r2]-(v1)-[r1]->(v2)
  memgraph::query::VertexAccessor v1{dba.InsertVertex()};
  memgraph::query::VertexAccessor v2{dba.InsertVertex()};
  memgraph::query::VertexAccessor v3{dba.InsertVertex()};
  memgraph::storage::EdgeTypeId edge_type{db.NameToEdgeType("Edge")};
  memgraph::query::EdgeAccessor r1{*dba.InsertEdge(&v1, &v2, edge_type)};
  memgraph::query::EdgeAccessor r2{*dba.InsertEdge(&v1, &v3, edge_type)};

  void SetUp() override {
    ASSERT_TRUE(v1.AddLabel(dba.NameToLabel("l1")).HasValue());
    ASSERT_TRUE(v2.AddLabel(dba.NameToLabel("l2")).HasValue());
    ASSERT_TRUE(v3.AddLabel(dba.NameToLabel("l3")).HasValue());
    dba.AdvanceCommand();
  }
};

TEST_F(ExpandFixture, Expand) {
  auto test_expand = [&](EdgeAtom::Direction direction, memgraph::storage::View view) {
    auto n = MakeScanAll(storage, symbol_table, "n");
    auto r_m = MakeExpand(storage, symbol_table, n.op_, n.sym_, "r", direction, {}, "m", false, view);

    // make a named expression and a produce
    auto output =
        NEXPR("m", IDENT("m")->MapTo(r_m.node_sym_))->MapTo(symbol_table.CreateSymbol("named_expression_1", true));
    auto produce = MakeProduce(r_m.op_, output);
    auto context = MakeContext(storage, symbol_table, &dba);
    return PullAll(*produce, &context);
  };

  // test that expand works well for both old and new graph state
  ASSERT_TRUE(dba.InsertEdge(&v1, &v2, edge_type).HasValue());
  ASSERT_TRUE(dba.InsertEdge(&v1, &v3, edge_type).HasValue());
  EXPECT_EQ(2, test_expand(EdgeAtom::Direction::OUT, memgraph::storage::View::OLD));
  EXPECT_EQ(2, test_expand(EdgeAtom::Direction::IN, memgraph::storage::View::OLD));
  EXPECT_EQ(4, test_expand(EdgeAtom::Direction::BOTH, memgraph::storage::View::OLD));
  EXPECT_EQ(4, test_expand(EdgeAtom::Direction::OUT, memgraph::storage::View::NEW));
  EXPECT_EQ(4, test_expand(EdgeAtom::Direction::IN, memgraph::storage::View::NEW));
  EXPECT_EQ(8, test_expand(EdgeAtom::Direction::BOTH, memgraph::storage::View::NEW));
  dba.AdvanceCommand();
  EXPECT_EQ(4, test_expand(EdgeAtom::Direction::OUT, memgraph::storage::View::OLD));
  EXPECT_EQ(4, test_expand(EdgeAtom::Direction::IN, memgraph::storage::View::OLD));
  EXPECT_EQ(8, test_expand(EdgeAtom::Direction::BOTH, memgraph::storage::View::OLD));
}

TEST_F(ExpandFixture, ExpandWithEdgeFiltering) {
  auto test_expand = [&](memgraph::auth::User user, EdgeAtom::Direction direction, memgraph::storage::View view) {
    auto n = MakeScanAll(storage, symbol_table, "n");
    auto r_m = MakeExpand(storage, symbol_table, n.op_, n.sym_, "r", direction, {}, "m", false, view);

    // make a named expression and a produce
    auto output =
        NEXPR("m", IDENT("m")->MapTo(r_m.node_sym_))->MapTo(symbol_table.CreateSymbol("named_expression_1", true));
    auto produce = MakeProduce(r_m.op_, output);
    memgraph::glue::FineGrainedAuthChecker auth_checker{user};
    auto context = MakeContextWithFineGrainedChecker(storage, symbol_table, &dba, &auth_checker);
    return PullAll(*produce, &context);
  };

  auto user = memgraph::auth::User("test");

  user.fine_grained_access_handler().edge_type_permissions().Grant(
      "Edge", memgraph::auth::FineGrainedPermission::CREATE_DELETE);
  user.fine_grained_access_handler().edge_type_permissions().Deny("edge_type_test",
                                                                  memgraph::auth::FineGrainedPermission::READ);
  user.fine_grained_access_handler().label_permissions().Grant("*",
                                                               memgraph::auth::FineGrainedPermission::CREATE_DELETE);
  memgraph::storage::EdgeTypeId edge_type_test{db.NameToEdgeType("edge_type_test")};

  ASSERT_TRUE(dba.InsertEdge(&v1, &v2, edge_type_test).HasValue());
  ASSERT_TRUE(dba.InsertEdge(&v1, &v3, edge_type_test).HasValue());
  // test that expand works well for both old and new graph state
  EXPECT_EQ(2, test_expand(user, EdgeAtom::Direction::OUT, memgraph::storage::View::OLD));
  EXPECT_EQ(2, test_expand(user, EdgeAtom::Direction::IN, memgraph::storage::View::OLD));
  EXPECT_EQ(4, test_expand(user, EdgeAtom::Direction::BOTH, memgraph::storage::View::OLD));
  EXPECT_EQ(2, test_expand(user, EdgeAtom::Direction::OUT, memgraph::storage::View::NEW));
  EXPECT_EQ(2, test_expand(user, EdgeAtom::Direction::IN, memgraph::storage::View::NEW));
  EXPECT_EQ(4, test_expand(user, EdgeAtom::Direction::BOTH, memgraph::storage::View::NEW));

  dba.AdvanceCommand();

  EXPECT_EQ(2, test_expand(user, EdgeAtom::Direction::OUT, memgraph::storage::View::OLD));
  EXPECT_EQ(2, test_expand(user, EdgeAtom::Direction::IN, memgraph::storage::View::OLD));
  EXPECT_EQ(4, test_expand(user, EdgeAtom::Direction::BOTH, memgraph::storage::View::OLD));

  user.fine_grained_access_handler().edge_type_permissions().Grant(
      "edge_type_test", memgraph::auth::FineGrainedPermission::CREATE_DELETE);

  EXPECT_EQ(4, test_expand(user, EdgeAtom::Direction::OUT, memgraph::storage::View::OLD));
  EXPECT_EQ(4, test_expand(user, EdgeAtom::Direction::IN, memgraph::storage::View::OLD));
  EXPECT_EQ(8, test_expand(user, EdgeAtom::Direction::BOTH, memgraph::storage::View::OLD));
  EXPECT_EQ(4, test_expand(user, EdgeAtom::Direction::OUT, memgraph::storage::View::NEW));
  EXPECT_EQ(4, test_expand(user, EdgeAtom::Direction::IN, memgraph::storage::View::NEW));
  EXPECT_EQ(8, test_expand(user, EdgeAtom::Direction::BOTH, memgraph::storage::View::NEW));

  EXPECT_EQ(4, test_expand(user, EdgeAtom::Direction::OUT, memgraph::storage::View::OLD));
  EXPECT_EQ(4, test_expand(user, EdgeAtom::Direction::IN, memgraph::storage::View::OLD));
  EXPECT_EQ(8, test_expand(user, EdgeAtom::Direction::BOTH, memgraph::storage::View::OLD));
}

TEST_F(ExpandFixture, ExpandPath) {
  auto n = MakeScanAll(storage, symbol_table, "n");
  auto r_m = MakeExpand(storage, symbol_table, n.op_, n.sym_, "r", EdgeAtom::Direction::OUT, {}, "m", false,
                        memgraph::storage::View::OLD);
  Symbol path_sym = symbol_table.CreateSymbol("path", true);
  auto path = std::make_shared<ConstructNamedPath>(r_m.op_, path_sym,
                                                   std::vector<Symbol>{n.sym_, r_m.edge_sym_, r_m.node_sym_});
  auto output =
      NEXPR("path", IDENT("path")->MapTo(path_sym))->MapTo(symbol_table.CreateSymbol("named_expression_1", true));
  auto produce = MakeProduce(path, output);

  std::vector<memgraph::query::Path> expected_paths{memgraph::query::Path(v1, r2, v3),
                                                    memgraph::query::Path(v1, r1, v2)};
  auto context = MakeContext(storage, symbol_table, &dba);
  auto results = CollectProduce(*produce, &context);
  ASSERT_EQ(results.size(), 2);
  std::vector<memgraph::query::Path> results_paths;
  for (const auto &result : results) results_paths.emplace_back(result[0].ValuePath());
  EXPECT_TRUE(std::is_permutation(expected_paths.begin(), expected_paths.end(), results_paths.begin()));
}

/**
 * A fixture that sets a graph up and provides some functions.
 *
 * The graph is a double chain:
 *    (v:0)-(v:1)-(v:2)
 *         X     X
 *    (v:0)-(v:1)-(v:2)
 *
 * Each vertex is labeled (the labels are available as a
 * member in this class). Edges have properties set that
 * indicate origin and destination vertex for debugging.
 */
class QueryPlanExpandVariable : public testing::Test {
 protected:
  // type returned by the GetEdgeListSizes function, used
  // a lot below in test declaration
  using map_int = std::unordered_map<int, int>;

  memgraph::storage::Storage db;
  memgraph::storage::Storage::Accessor storage_dba{db.Access()};
  memgraph::query::DbAccessor dba{&storage_dba};
  // labels for layers in the double chain
  std::vector<memgraph::storage::LabelId> labels;

  AstStorage storage;
  SymbolTable symbol_table;

  // using std::nullopt
  std::nullopt_t nullopt = std::nullopt;

  void SetUp() {
    // create the graph
    int chain_length = 3;
    std::vector<memgraph::query::VertexAccessor> layer;
    for (int from_layer_ind = -1; from_layer_ind < chain_length - 1; from_layer_ind++) {
      std::vector<memgraph::query::VertexAccessor> new_layer{dba.InsertVertex(), dba.InsertVertex()};
      auto label = dba.NameToLabel(std::to_string(from_layer_ind + 1));
      labels.push_back(label);
      for (size_t v_to_ind = 0; v_to_ind < new_layer.size(); v_to_ind++) {
        auto &v_to = new_layer[v_to_ind];
        ASSERT_TRUE(v_to.AddLabel(label).HasValue());
        for (size_t v_from_ind = 0; v_from_ind < layer.size(); v_from_ind++) {
          auto &v_from = layer[v_from_ind];
          auto edge_type = "edge_type_" + std::to_string(from_layer_ind + 1);
          memgraph::storage::EdgeTypeId edge_type_id = dba.NameToEdgeType(edge_type);

          auto edge = dba.InsertEdge(&v_from, &v_to, edge_type_id);
          ASSERT_TRUE(edge->SetProperty(dba.NameToProperty("p"),
                                        memgraph::storage::PropertyValue(fmt::format(
                                            "V{}{}->V{}{}", from_layer_ind, v_from_ind, from_layer_ind + 1, v_to_ind)))
                          .HasValue());
        }
      }
      layer = new_layer;
    }
    dba.AdvanceCommand();
    ASSERT_EQ(CountIterable(dba.Vertices(memgraph::storage::View::OLD)), 2 * chain_length);
    ASSERT_EQ(CountEdges(&dba, memgraph::storage::View::OLD), 4 * (chain_length - 1));
  }

  /**
   * Expands the given LogicalOperator input with a match
   * (ScanAll->Filter(label)->Expand). Can create both VariableExpand
   * ops and plain Expand (depending on template param).
   * When creating plain Expand the bound arguments (lower, upper) are ignored.
   *
   * @param is_reverse Set to true if ExpandVariable should produce the list of
   * edges in reverse order. As if ExpandVariable starts from `node_to` and ends
   * with `node_from`.
   * @return the last created logical op.
   */
  template <typename TExpansionOperator>
  std::shared_ptr<LogicalOperator> AddMatch(std::shared_ptr<LogicalOperator> input_op, const std::string &node_from,
                                            int layer, EdgeAtom::Direction direction,
                                            const std::vector<memgraph::storage::EdgeTypeId> &edge_types,
                                            std::optional<size_t> lower, std::optional<size_t> upper, Symbol edge_sym,
                                            const std::string &node_to, memgraph::storage::View view,
                                            bool is_reverse = false) {
    auto n_from = MakeScanAll(storage, symbol_table, node_from, input_op);
    auto filter_op = std::make_shared<Filter>(
        n_from.op_,
        storage.Create<memgraph::query::LabelsTest>(
            n_from.node_->identifier_, std::vector<LabelIx>{storage.GetLabelIx(dba.LabelToName(labels[layer]))}));

    auto n_to = NODE(node_to);
    auto n_to_sym = symbol_table.CreateSymbol(node_to, true);
    n_to->identifier_->MapTo(n_to_sym);

    if (std::is_same<TExpansionOperator, ExpandVariable>::value) {
      // convert optional ints to optional expressions
      auto convert = [this](std::optional<size_t> bound) {
        return bound ? LITERAL(static_cast<int64_t>(bound.value())) : nullptr;
      };
      MG_ASSERT(view == memgraph::storage::View::OLD,
                "ExpandVariable should only be planned with memgraph::storage::View::OLD");

      return std::make_shared<ExpandVariable>(filter_op, n_from.sym_, n_to_sym, edge_sym, EdgeAtom::Type::DEPTH_FIRST,
                                              direction, edge_types, is_reverse, convert(lower), convert(upper), false,
                                              ExpansionLambda{symbol_table.CreateSymbol("inner_edge", false),
                                                              symbol_table.CreateSymbol("inner_node", false), nullptr},
                                              std::nullopt, std::nullopt);
    } else
      return std::make_shared<Expand>(filter_op, n_from.sym_, n_to_sym, edge_sym, direction, edge_types, false, view);
  }

  /* Creates an edge (in the frame and symbol table). Returns the symbol. */
  auto Edge(const std::string &identifier, EdgeAtom::Direction direction) {
    auto edge = EDGE(identifier, direction);
    auto edge_sym = symbol_table.CreateSymbol(identifier, true);
    edge->identifier_->MapTo(edge_sym);
    return edge_sym;
  }

  /**
   * Pulls from the given input and returns the results under the given symbol.
   */
  auto GetListResults(std::shared_ptr<LogicalOperator> input_op, Symbol symbol, memgraph::auth::User *user = nullptr) {
    Frame frame(symbol_table.max_position());
    auto cursor = input_op->MakeCursor(memgraph::utils::NewDeleteResource());
    ExecutionContext context;
    if (user) {
      memgraph::glue::FineGrainedAuthChecker auth_checker{*user};
      context = MakeContextWithFineGrainedChecker(storage, symbol_table, &dba, &auth_checker);
    } else {
      context = MakeContext(storage, symbol_table, &dba);
    }
    std::vector<memgraph::utils::pmr::vector<TypedValue>> results;
    while (cursor->Pull(frame, context)) results.emplace_back(frame[symbol].ValueList());
    return results;
  }

  /**
   * Pulls from the given input and returns the results under the given symbol.
   */
  auto GetPathResults(std::shared_ptr<LogicalOperator> input_op, Symbol symbol, memgraph::auth::User *user = nullptr) {
    Frame frame(symbol_table.max_position());
    auto cursor = input_op->MakeCursor(memgraph::utils::NewDeleteResource());
    ExecutionContext context;
    if (user) {
      memgraph::glue::FineGrainedAuthChecker auth_checker{*user};
      context = MakeContextWithFineGrainedChecker(storage, symbol_table, &dba, &auth_checker);
    } else {
      context = MakeContext(storage, symbol_table, &dba);
    }
    std::vector<Path> results;
    while (cursor->Pull(frame, context)) results.emplace_back(frame[symbol].ValuePath());
    return results;
  }

  /**
   * Pulls from the given input and analyses the edge-list (result of variable
   * length expansion) found in the results under the given symbol.
   *
   * @return a map {edge_list_length -> number_of_results}
   */
  auto GetEdgeListSizes(std::shared_ptr<LogicalOperator> input_op, Symbol symbol,
                        memgraph::auth::User *user = nullptr) {
    map_int count_per_length;
    for (const auto &edge_list : GetListResults(input_op, symbol, user)) {
      auto length = edge_list.size();
      auto found = count_per_length.find(length);
      if (found == count_per_length.end())
        count_per_length[length] = 1;
      else
        found->second++;
    }
    return count_per_length;
  }
};

TEST_F(QueryPlanExpandVariable, OneVariableExpansion) {
  auto test_expand = [&](int layer, EdgeAtom::Direction direction, std::optional<size_t> lower,
                         std::optional<size_t> upper, bool reverse) {
    auto e = Edge("r", direction);
    return GetEdgeListSizes(AddMatch<ExpandVariable>(nullptr, "n", layer, direction, {}, lower, upper, e, "m",
                                                     memgraph::storage::View::OLD, reverse),
                            e);
  };

  for (int reverse = 0; reverse < 2; ++reverse) {
    EXPECT_EQ(test_expand(0, EdgeAtom::Direction::IN, 0, 0, reverse), (map_int{{0, 2}}));
    EXPECT_EQ(test_expand(0, EdgeAtom::Direction::OUT, 0, 0, reverse), (map_int{{0, 2}}));
    EXPECT_EQ(test_expand(0, EdgeAtom::Direction::BOTH, 0, 0, reverse), (map_int{{0, 2}}));
    EXPECT_EQ(test_expand(0, EdgeAtom::Direction::IN, 1, 1, reverse), (map_int{}));
    EXPECT_EQ(test_expand(0, EdgeAtom::Direction::OUT, 1, 1, reverse), (map_int{{1, 4}}));
    EXPECT_EQ(test_expand(1, EdgeAtom::Direction::IN, 1, 1, reverse), (map_int{{1, 4}}));
    EXPECT_EQ(test_expand(1, EdgeAtom::Direction::OUT, 1, 1, reverse), (map_int{{1, 4}}));
    EXPECT_EQ(test_expand(1, EdgeAtom::Direction::BOTH, 1, 1, reverse), (map_int{{1, 8}}));
    EXPECT_EQ(test_expand(0, EdgeAtom::Direction::OUT, 2, 2, reverse), (map_int{{2, 8}}));
    EXPECT_EQ(test_expand(0, EdgeAtom::Direction::OUT, 2, 3, reverse), (map_int{{2, 8}}));
    EXPECT_EQ(test_expand(0, EdgeAtom::Direction::OUT, 1, 2, reverse), (map_int{{1, 4}, {2, 8}}));

    // the following tests also check edge-uniqueness (cyphermorphisim)
    EXPECT_EQ(test_expand(0, EdgeAtom::Direction::BOTH, 1, 2, reverse), (map_int{{1, 4}, {2, 12}}));
    EXPECT_EQ(test_expand(1, EdgeAtom::Direction::BOTH, 4, 4, reverse), (map_int{{4, 24}}));

    // default bound values (lower default is 1, upper default is inf)
    EXPECT_EQ(test_expand(0, EdgeAtom::Direction::OUT, nullopt, 0, reverse), (map_int{}));
    EXPECT_EQ(test_expand(0, EdgeAtom::Direction::OUT, nullopt, 1, reverse), (map_int{{1, 4}}));
    EXPECT_EQ(test_expand(0, EdgeAtom::Direction::OUT, nullopt, 2, reverse), (map_int{{1, 4}, {2, 8}}));
    EXPECT_EQ(test_expand(0, EdgeAtom::Direction::BOTH, 7, nullopt, reverse), (map_int{{7, 24}, {8, 24}}));
    EXPECT_EQ(test_expand(0, EdgeAtom::Direction::BOTH, 8, nullopt, reverse), (map_int{{8, 24}}));
    EXPECT_EQ(test_expand(0, EdgeAtom::Direction::BOTH, 9, nullopt, reverse), (map_int{}));
  }
}

TEST_F(QueryPlanExpandVariable, FineGrainedOneVariableExpansion) {
  auto test_expand = [&](int layer, EdgeAtom::Direction direction, std::optional<size_t> lower,
                         std::optional<size_t> upper, bool reverse, memgraph::auth::User &user) {
    auto e = Edge("r", direction);
    return GetEdgeListSizes(AddMatch<ExpandVariable>(nullptr, "n", layer, direction, {}, lower, upper, e, "m",
                                                     memgraph::storage::View::OLD, reverse),
                            e, &user);
  };

  // All labels, All edge types granted
  {
    memgraph::auth::User user{"test"};
    user.fine_grained_access_handler().edge_type_permissions().Grant("*", memgraph::auth::FineGrainedPermission::READ);
    user.fine_grained_access_handler().label_permissions().Grant("*", memgraph::auth::FineGrainedPermission::READ);

    for (auto reverse : {false, true}) {
      EXPECT_EQ(test_expand(0, EdgeAtom::Direction::IN, 0, 0, reverse, user), (map_int{{0, 2}}));
      EXPECT_EQ(test_expand(0, EdgeAtom::Direction::OUT, 0, 0, reverse, user), (map_int{{0, 2}}));
      EXPECT_EQ(test_expand(0, EdgeAtom::Direction::BOTH, 0, 0, reverse, user), (map_int{{0, 2}}));
      EXPECT_EQ(test_expand(0, EdgeAtom::Direction::IN, 1, 1, reverse, user), (map_int{}));
      EXPECT_EQ(test_expand(0, EdgeAtom::Direction::OUT, 1, 1, reverse, user), (map_int{{1, 4}}));
      EXPECT_EQ(test_expand(1, EdgeAtom::Direction::IN, 1, 1, reverse, user), (map_int{{1, 4}}));
      EXPECT_EQ(test_expand(1, EdgeAtom::Direction::OUT, 1, 1, reverse, user), (map_int{{1, 4}}));
      EXPECT_EQ(test_expand(1, EdgeAtom::Direction::BOTH, 1, 1, reverse, user), (map_int{{1, 8}}));
      EXPECT_EQ(test_expand(0, EdgeAtom::Direction::OUT, 2, 2, reverse, user), (map_int{{2, 8}}));
      EXPECT_EQ(test_expand(0, EdgeAtom::Direction::OUT, 2, 3, reverse, user), (map_int{{2, 8}}));
      EXPECT_EQ(test_expand(0, EdgeAtom::Direction::OUT, 1, 2, reverse, user), (map_int{{1, 4}, {2, 8}}));

      // the following tests also check edge-uniqueness (cyphermorphisim)
      EXPECT_EQ(test_expand(0, EdgeAtom::Direction::BOTH, 1, 2, reverse, user), (map_int{{1, 4}, {2, 12}}));
      EXPECT_EQ(test_expand(1, EdgeAtom::Direction::BOTH, 4, 4, reverse, user), (map_int{{4, 24}}));

      // default bound values (lower default is 1, upper default is inf)
      EXPECT_EQ(test_expand(0, EdgeAtom::Direction::OUT, nullopt, 0, reverse, user), (map_int{}));
      EXPECT_EQ(test_expand(0, EdgeAtom::Direction::OUT, nullopt, 1, reverse, user), (map_int{{1, 4}}));
      EXPECT_EQ(test_expand(0, EdgeAtom::Direction::OUT, nullopt, 2, reverse, user), (map_int{{1, 4}, {2, 8}}));
      EXPECT_EQ(test_expand(0, EdgeAtom::Direction::BOTH, 7, nullopt, reverse, user), (map_int{{7, 24}, {8, 24}}));
      EXPECT_EQ(test_expand(0, EdgeAtom::Direction::BOTH, 8, nullopt, reverse, user), (map_int{{8, 24}}));
      EXPECT_EQ(test_expand(0, EdgeAtom::Direction::BOTH, 9, nullopt, reverse, user), (map_int{}));
    }
  }

  // All labels, All edge types denied
  {
    memgraph::auth::User user{"test"};
    user.fine_grained_access_handler().edge_type_permissions().Deny("*", memgraph::auth::FineGrainedPermission::READ);
    user.fine_grained_access_handler().label_permissions().Deny("*", memgraph::auth::FineGrainedPermission::READ);
    for (auto reverse : {false, true}) {
      EXPECT_EQ(test_expand(0, EdgeAtom::Direction::IN, 1, nullopt, reverse, user), (map_int{}));
      EXPECT_EQ(test_expand(0, EdgeAtom::Direction::OUT, 1, nullopt, reverse, user), (map_int{}));
      EXPECT_EQ(test_expand(0, EdgeAtom::Direction::BOTH, 1, nullopt, reverse, user), (map_int{}));
      EXPECT_EQ(test_expand(1, EdgeAtom::Direction::IN, 1, nullopt, reverse, user), (map_int{}));
      EXPECT_EQ(test_expand(1, EdgeAtom::Direction::OUT, 1, nullopt, reverse, user), (map_int{}));
      EXPECT_EQ(test_expand(1, EdgeAtom::Direction::BOTH, 1, nullopt, reverse, user), (map_int{}));
    }
  }

  // All labels granted, All edge types denied
  {
    memgraph::auth::User user{"test"};
    user.fine_grained_access_handler().edge_type_permissions().Deny("*", memgraph::auth::FineGrainedPermission::READ);
    user.fine_grained_access_handler().label_permissions().Grant("*", memgraph::auth::FineGrainedPermission::READ);
    for (auto reverse : {false, true}) {
      EXPECT_EQ(test_expand(0, EdgeAtom::Direction::IN, 0, nullopt, reverse, user), (map_int{{0, 2}}));
      EXPECT_EQ(test_expand(0, EdgeAtom::Direction::OUT, 0, nullopt, reverse, user), (map_int{{0, 2}}));
      EXPECT_EQ(test_expand(0, EdgeAtom::Direction::BOTH, 0, nullopt, reverse, user), (map_int{{0, 2}}));
      EXPECT_EQ(test_expand(1, EdgeAtom::Direction::IN, 0, nullopt, reverse, user), (map_int{{0, 2}}));
      EXPECT_EQ(test_expand(1, EdgeAtom::Direction::OUT, 0, nullopt, reverse, user), (map_int{{0, 2}}));
      EXPECT_EQ(test_expand(1, EdgeAtom::Direction::BOTH, 0, nullopt, reverse, user), (map_int{{0, 2}}));
      EXPECT_EQ(test_expand(1, EdgeAtom::Direction::IN, 1, nullopt, reverse, user), (map_int{}));
      EXPECT_EQ(test_expand(1, EdgeAtom::Direction::OUT, 1, nullopt, reverse, user), (map_int{}));
      EXPECT_EQ(test_expand(1, EdgeAtom::Direction::BOTH, 1, nullopt, reverse, user), (map_int{}));
      EXPECT_EQ(test_expand(0, EdgeAtom::Direction::IN, 1, nullopt, reverse, user), (map_int{}));
      EXPECT_EQ(test_expand(0, EdgeAtom::Direction::OUT, 1, nullopt, reverse, user), (map_int{}));
      EXPECT_EQ(test_expand(0, EdgeAtom::Direction::BOTH, 1, nullopt, reverse, user), (map_int{}));
    }
  }

  // All labels denied, All edge types granted
  {
    memgraph::auth::User user{"test"};
    user.fine_grained_access_handler().edge_type_permissions().Grant("*", memgraph::auth::FineGrainedPermission::READ);
    user.fine_grained_access_handler().label_permissions().Deny("*", memgraph::auth::FineGrainedPermission::READ);
    for (auto reverse : {false, true}) {
      EXPECT_EQ(test_expand(0, EdgeAtom::Direction::IN, 1, nullopt, reverse, user), (map_int{}));
      EXPECT_EQ(test_expand(0, EdgeAtom::Direction::OUT, 1, nullopt, reverse, user), (map_int{}));
      EXPECT_EQ(test_expand(0, EdgeAtom::Direction::BOTH, 1, nullopt, reverse, user), (map_int{}));
      EXPECT_EQ(test_expand(1, EdgeAtom::Direction::IN, 1, nullopt, reverse, user), (map_int{}));
      EXPECT_EQ(test_expand(1, EdgeAtom::Direction::OUT, 1, nullopt, reverse, user), (map_int{}));
      EXPECT_EQ(test_expand(1, EdgeAtom::Direction::BOTH, 1, nullopt, reverse, user), (map_int{}));
    }
  }

  // Layer 1 labels denied, All edge types granted
  {
    memgraph::auth::User user{"test"};
    user.fine_grained_access_handler().edge_type_permissions().Grant("*", memgraph::auth::FineGrainedPermission::READ);
    user.fine_grained_access_handler().label_permissions().Grant("0", memgraph::auth::FineGrainedPermission::READ);
    user.fine_grained_access_handler().label_permissions().Grant("2", memgraph::auth::FineGrainedPermission::READ);
    user.fine_grained_access_handler().label_permissions().Deny("1", memgraph::auth::FineGrainedPermission::READ);

    for (auto reverse : {false, true}) {
      EXPECT_EQ(test_expand(0, EdgeAtom::Direction::IN, 0, nullopt, reverse, user), (map_int{{0, 2}}));
      EXPECT_EQ(test_expand(0, EdgeAtom::Direction::OUT, 0, nullopt, reverse, user), (map_int{{0, 2}}));
      EXPECT_EQ(test_expand(0, EdgeAtom::Direction::BOTH, 0, nullopt, reverse, user), (map_int{{0, 2}}));
      EXPECT_EQ(test_expand(1, EdgeAtom::Direction::IN, 0, nullopt, reverse, user), (map_int{}));
      EXPECT_EQ(test_expand(1, EdgeAtom::Direction::OUT, 0, nullopt, reverse, user), (map_int{}));
      EXPECT_EQ(test_expand(1, EdgeAtom::Direction::BOTH, 0, nullopt, reverse, user), (map_int{}));
      EXPECT_EQ(test_expand(1, EdgeAtom::Direction::IN, 2, nullopt, reverse, user), (map_int{}));
      EXPECT_EQ(test_expand(1, EdgeAtom::Direction::OUT, 2, nullopt, reverse, user), (map_int{}));
      EXPECT_EQ(test_expand(1, EdgeAtom::Direction::BOTH, 2, nullopt, reverse, user), (map_int{}));
      EXPECT_EQ(test_expand(0, EdgeAtom::Direction::IN, 1, nullopt, reverse, user), (map_int{}));
      EXPECT_EQ(test_expand(0, EdgeAtom::Direction::OUT, 1, nullopt, reverse, user), (map_int{}));
      EXPECT_EQ(test_expand(0, EdgeAtom::Direction::BOTH, 1, nullopt, reverse, user), (map_int{}));
    }
  }

  // All labels granted, Edge types from layer 0 to layer 1 denied
  {
    memgraph::auth::User user{"test"};
    user.fine_grained_access_handler().edge_type_permissions().Deny("edge_type_1",
                                                                    memgraph::auth::FineGrainedPermission::READ);
    user.fine_grained_access_handler().edge_type_permissions().Grant("edge_type_2",
                                                                     memgraph::auth::FineGrainedPermission::READ);
    user.fine_grained_access_handler().label_permissions().Grant("*", memgraph::auth::FineGrainedPermission::READ);

    for (auto reverse : {false, true}) {
      EXPECT_EQ(test_expand(0, EdgeAtom::Direction::IN, 0, nullopt, reverse, user), (map_int{{0, 2}}));
      EXPECT_EQ(test_expand(0, EdgeAtom::Direction::OUT, 0, nullopt, reverse, user), (map_int{{0, 2}}));
      EXPECT_EQ(test_expand(0, EdgeAtom::Direction::BOTH, 0, nullopt, reverse, user), (map_int{{0, 2}}));
      EXPECT_EQ(test_expand(1, EdgeAtom::Direction::IN, 0, nullopt, reverse, user), (map_int{{0, 2}}));
      EXPECT_EQ(test_expand(1, EdgeAtom::Direction::OUT, 0, nullopt, reverse, user), (map_int{{1, 4}, {0, 2}}));
      EXPECT_EQ(test_expand(1, EdgeAtom::Direction::BOTH, 0, nullopt, reverse, user),
                (map_int{{4, 4}, {3, 4}, {2, 4}, {1, 4}, {0, 2}}));
      EXPECT_EQ(test_expand(1, EdgeAtom::Direction::IN, 1, nullopt, reverse, user), (map_int{}));
      EXPECT_EQ(test_expand(1, EdgeAtom::Direction::OUT, 1, nullopt, reverse, user), (map_int{{1, 4}}));
      EXPECT_EQ(test_expand(1, EdgeAtom::Direction::BOTH, 1, nullopt, reverse, user),
                (map_int{{1, 4}, {2, 4}, {3, 4}, {4, 4}}));
      EXPECT_EQ(test_expand(0, EdgeAtom::Direction::IN, 1, nullopt, reverse, user), (map_int{}));
      EXPECT_EQ(test_expand(0, EdgeAtom::Direction::OUT, 1, nullopt, reverse, user), (map_int{}));
      EXPECT_EQ(test_expand(0, EdgeAtom::Direction::BOTH, 1, nullopt, reverse, user), (map_int{}));
    }
  }

  // Layer 2 labels denied, All edge types granted
  {
    memgraph::auth::User user{"test"};
    user.fine_grained_access_handler().edge_type_permissions().Grant("*", memgraph::auth::FineGrainedPermission::READ);
    user.fine_grained_access_handler().label_permissions().Grant("0", memgraph::auth::FineGrainedPermission::READ);
    user.fine_grained_access_handler().label_permissions().Grant("1", memgraph::auth::FineGrainedPermission::READ);
    user.fine_grained_access_handler().label_permissions().Deny("2", memgraph::auth::FineGrainedPermission::READ);

    for (auto reverse : {false, true}) {
      EXPECT_EQ(test_expand(0, EdgeAtom::Direction::IN, 0, nullopt, reverse, user), (map_int{{0, 2}}));
      EXPECT_EQ(test_expand(0, EdgeAtom::Direction::OUT, 0, nullopt, reverse, user), (map_int{{0, 2}, {1, 4}}));
      EXPECT_EQ(test_expand(0, EdgeAtom::Direction::BOTH, 0, nullopt, reverse, user),
                (map_int{{4, 4}, {3, 4}, {2, 4}, {1, 4}, {0, 2}}));
      EXPECT_EQ(test_expand(1, EdgeAtom::Direction::IN, 0, nullopt, reverse, user), (map_int{{1, 4}, {0, 2}}));
      EXPECT_EQ(test_expand(1, EdgeAtom::Direction::OUT, 0, nullopt, reverse, user), (map_int{{0, 2}}));
      EXPECT_EQ(test_expand(1, EdgeAtom::Direction::BOTH, 0, nullopt, reverse, user),
                (map_int{{4, 4}, {3, 4}, {2, 4}, {1, 4}, {0, 2}}));
      EXPECT_EQ(test_expand(1, EdgeAtom::Direction::IN, 1, nullopt, reverse, user), (map_int{{1, 4}}));
      EXPECT_EQ(test_expand(1, EdgeAtom::Direction::OUT, 1, nullopt, reverse, user), (map_int{}));
      EXPECT_EQ(test_expand(1, EdgeAtom::Direction::BOTH, 1, nullopt, reverse, user),
                (map_int{{1, 4}, {2, 4}, {3, 4}, {4, 4}}));
      EXPECT_EQ(test_expand(0, EdgeAtom::Direction::IN, 1, nullopt, reverse, user), (map_int{}));
      EXPECT_EQ(test_expand(0, EdgeAtom::Direction::OUT, 1, nullopt, reverse, user), (map_int{{1, 4}}));
      EXPECT_EQ(test_expand(0, EdgeAtom::Direction::BOTH, 1, nullopt, reverse, user),
                (map_int{{4, 4}, {3, 4}, {2, 4}, {1, 4}}));
    }
  }

  // All labels granted, Edge types from layer 1 to layer 2 denied
  {
    memgraph::auth::User user{"test"};
    user.fine_grained_access_handler().label_permissions().Grant("*", memgraph::auth::FineGrainedPermission::READ);
    user.fine_grained_access_handler().edge_type_permissions().Grant("edge_type_1",
                                                                     memgraph::auth::FineGrainedPermission::READ);
    user.fine_grained_access_handler().edge_type_permissions().Deny("edge_type_2",
                                                                    memgraph::auth::FineGrainedPermission::READ);

    for (auto reverse : {false, true}) {
      EXPECT_EQ(test_expand(0, EdgeAtom::Direction::IN, 0, nullopt, reverse, user), (map_int{{0, 2}}));
      EXPECT_EQ(test_expand(0, EdgeAtom::Direction::OUT, 0, nullopt, reverse, user), (map_int{{1, 4}, {0, 2}}));
      EXPECT_EQ(test_expand(0, EdgeAtom::Direction::BOTH, 0, nullopt, reverse, user),
                (map_int{{4, 4}, {3, 4}, {2, 4}, {1, 4}, {0, 2}}));
      EXPECT_EQ(test_expand(1, EdgeAtom::Direction::IN, 0, nullopt, reverse, user), (map_int{{1, 4}, {0, 2}}));
      EXPECT_EQ(test_expand(1, EdgeAtom::Direction::OUT, 0, nullopt, reverse, user), (map_int{{0, 2}}));
      EXPECT_EQ(test_expand(1, EdgeAtom::Direction::BOTH, 0, nullopt, reverse, user),
                (map_int{{4, 4}, {3, 4}, {2, 4}, {1, 4}, {0, 2}}));
      EXPECT_EQ(test_expand(1, EdgeAtom::Direction::IN, 1, nullopt, reverse, user), (map_int{{1, 4}}));
      EXPECT_EQ(test_expand(1, EdgeAtom::Direction::OUT, 1, nullopt, reverse, user), (map_int{}));
      EXPECT_EQ(test_expand(1, EdgeAtom::Direction::BOTH, 1, nullopt, reverse, user),
                (map_int{{1, 4}, {2, 4}, {3, 4}, {4, 4}}));
      EXPECT_EQ(test_expand(0, EdgeAtom::Direction::IN, 1, nullopt, reverse, user), (map_int{}));
      EXPECT_EQ(test_expand(0, EdgeAtom::Direction::OUT, 1, nullopt, reverse, user), (map_int{{1, 4}}));
      EXPECT_EQ(test_expand(0, EdgeAtom::Direction::BOTH, 1, nullopt, reverse, user),
                (map_int{{4, 4}, {3, 4}, {2, 4}, {1, 4}}));
    }
  }
}

TEST_F(QueryPlanExpandVariable, EdgeUniquenessSingleAndVariableExpansion) {
  auto test_expand = [&](int layer, EdgeAtom::Direction direction, std::optional<size_t> lower,
                         std::optional<size_t> upper, bool single_expansion_before, bool add_uniqueness_check) {
    std::shared_ptr<LogicalOperator> last_op{nullptr};
    std::vector<Symbol> symbols;

    if (single_expansion_before) {
      symbols.push_back(Edge("r0", direction));
      last_op = AddMatch<Expand>(last_op, "n0", layer, direction, {}, lower, upper, symbols.back(), "m0",
                                 memgraph::storage::View::OLD);
    }

    auto var_length_sym = Edge("r1", direction);
    symbols.push_back(var_length_sym);
    last_op = AddMatch<ExpandVariable>(last_op, "n1", layer, direction, {}, lower, upper, var_length_sym, "m1",
                                       memgraph::storage::View::OLD);

    if (!single_expansion_before) {
      symbols.push_back(Edge("r2", direction));
      last_op = AddMatch<Expand>(last_op, "n2", layer, direction, {}, lower, upper, symbols.back(), "m2",
                                 memgraph::storage::View::OLD);
    }

    if (add_uniqueness_check) {
      auto last_symbol = symbols.back();
      symbols.pop_back();
      last_op = std::make_shared<EdgeUniquenessFilter>(last_op, last_symbol, symbols);
    }

    return GetEdgeListSizes(last_op, var_length_sym);
  };

  // no uniqueness between variable and single expansion
  EXPECT_EQ(test_expand(0, EdgeAtom::Direction::OUT, 2, 3, true, false), (map_int{{2, 4 * 8}}));
  // with uniqueness test, different ordering of (variable, single) expansion
  EXPECT_EQ(test_expand(0, EdgeAtom::Direction::OUT, 2, 3, true, true), (map_int{{2, 3 * 8}}));
  EXPECT_EQ(test_expand(0, EdgeAtom::Direction::OUT, 2, 3, false, true), (map_int{{2, 3 * 8}}));
}

TEST_F(QueryPlanExpandVariable, EdgeUniquenessTwoVariableExpansions) {
  auto test_expand = [&](int layer, EdgeAtom::Direction direction, std::optional<size_t> lower,
                         std::optional<size_t> upper, bool add_uniqueness_check) {
    auto e1 = Edge("r1", direction);
    auto first = AddMatch<ExpandVariable>(nullptr, "n1", layer, direction, {}, lower, upper, e1, "m1",
                                          memgraph::storage::View::OLD);
    auto e2 = Edge("r2", direction);
    auto last_op = AddMatch<ExpandVariable>(first, "n2", layer, direction, {}, lower, upper, e2, "m2",
                                            memgraph::storage::View::OLD);
    if (add_uniqueness_check) {
      last_op = std::make_shared<EdgeUniquenessFilter>(last_op, e2, std::vector<Symbol>{e1});
    }

    return GetEdgeListSizes(last_op, e2);
  };

  EXPECT_EQ(test_expand(0, EdgeAtom::Direction::OUT, 2, 2, false), (map_int{{2, 8 * 8}}));
  EXPECT_EQ(test_expand(0, EdgeAtom::Direction::OUT, 2, 2, true), (map_int{{2, 5 * 8}}));
}

TEST_F(QueryPlanExpandVariable, FineGrainedEdgeUniquenessTwoVariableExpansions) {
  auto test_expand = [&](int layer, EdgeAtom::Direction direction, std::optional<size_t> lower,
                         std::optional<size_t> upper, bool add_uniqueness_check, memgraph::auth::User &user) {
    auto e1 = Edge("r1", direction);
    auto first = AddMatch<ExpandVariable>(nullptr, "n1", layer, direction, {}, lower, upper, e1, "m1",
                                          memgraph::storage::View::OLD);
    auto e2 = Edge("r2", direction);
    auto last_op = AddMatch<ExpandVariable>(first, "n2", layer, direction, {}, lower, upper, e2, "m2",
                                            memgraph::storage::View::OLD);
    if (add_uniqueness_check) {
      last_op = std::make_shared<EdgeUniquenessFilter>(last_op, e2, std::vector<Symbol>{e1});
    }

    return GetEdgeListSizes(last_op, e2, &user);
  };

  // All labels granted, All edge types granted
  {
    memgraph::auth::User user{"test"};
    user.fine_grained_access_handler().edge_type_permissions().Grant("*", memgraph::auth::FineGrainedPermission::READ);
    user.fine_grained_access_handler().label_permissions().Grant("*", memgraph::auth::FineGrainedPermission::READ);

    EXPECT_EQ(test_expand(0, EdgeAtom::Direction::OUT, 2, 2, false, user), (map_int{{2, 8 * 8}}));
    EXPECT_EQ(test_expand(0, EdgeAtom::Direction::OUT, 2, 2, true, user), (map_int{{2, 5 * 8}}));
    EXPECT_EQ(test_expand(1, EdgeAtom::Direction::OUT, 0, 2, true, user), (map_int{{1, 20}, {0, 12}}));
  }

  // All labels denied, All edge types denied
  {
    memgraph::auth::User user{"test"};
    user.fine_grained_access_handler().edge_type_permissions().Deny("*", memgraph::auth::FineGrainedPermission::READ);
    user.fine_grained_access_handler().label_permissions().Deny("*", memgraph::auth::FineGrainedPermission::READ);

    EXPECT_EQ(test_expand(0, EdgeAtom::Direction::OUT, 2, 2, false, user), (map_int{}));
    EXPECT_EQ(test_expand(0, EdgeAtom::Direction::OUT, 2, 2, true, user), (map_int{}));
  }
  // Layer 1 label denied, All edge types denied
  {
    memgraph::auth::User user{"test"};
    user.fine_grained_access_handler().edge_type_permissions().Grant("*", memgraph::auth::FineGrainedPermission::READ);
    user.fine_grained_access_handler().label_permissions().Grant("0", memgraph::auth::FineGrainedPermission::READ);
    user.fine_grained_access_handler().label_permissions().Grant("2", memgraph::auth::FineGrainedPermission::READ);
    user.fine_grained_access_handler().label_permissions().Deny("1", memgraph::auth::FineGrainedPermission::READ);

    EXPECT_EQ(test_expand(0, EdgeAtom::Direction::OUT, 0, 2, false, user), (map_int{{0, 4}}));
    EXPECT_EQ(test_expand(0, EdgeAtom::Direction::OUT, 0, 2, true, user), (map_int{{0, 4}}));
  }

  // Layer 2 label denied, All edge types denied
  {
    memgraph::auth::User user{"test"};
    user.fine_grained_access_handler().edge_type_permissions().Grant("*", memgraph::auth::FineGrainedPermission::READ);
    user.fine_grained_access_handler().label_permissions().Grant("0", memgraph::auth::FineGrainedPermission::READ);
    user.fine_grained_access_handler().label_permissions().Grant("1", memgraph::auth::FineGrainedPermission::READ);
    user.fine_grained_access_handler().label_permissions().Deny("2", memgraph::auth::FineGrainedPermission::READ);

    EXPECT_EQ(test_expand(0, EdgeAtom::Direction::OUT, 0, 2, false, user), (map_int{{1, 4}, {0, 2}}));
    EXPECT_EQ(test_expand(0, EdgeAtom::Direction::OUT, 0, 2, true, user), (map_int{{1, 4}, {0, 2}}));
  }

  // All labels granted, Edge type between layer 0 and layer 1 denied
  {
    memgraph::auth::User user{"test"};
    user.fine_grained_access_handler().label_permissions().Grant("*", memgraph::auth::FineGrainedPermission::READ);
    user.fine_grained_access_handler().edge_type_permissions().Deny("edge_type_1",
                                                                    memgraph::auth::FineGrainedPermission::READ);
    user.fine_grained_access_handler().edge_type_permissions().Grant("edge_type_2",
                                                                     memgraph::auth::FineGrainedPermission::READ);

    EXPECT_EQ(test_expand(0, EdgeAtom::Direction::OUT, 0, 2, false, user), (map_int{{0, 4}}));
    EXPECT_EQ(test_expand(0, EdgeAtom::Direction::OUT, 0, 2, true, user), (map_int{{0, 4}}));
    EXPECT_EQ(test_expand(1, EdgeAtom::Direction::OUT, 0, 2, false, user), (map_int{{1, 24}, {0, 12}}));
    EXPECT_EQ(test_expand(1, EdgeAtom::Direction::OUT, 0, 2, true, user), (map_int{{1, 20}, {0, 12}}));
  }

  // All labels granted, Edge type between layer 1 and layer 2 denied
  {
    memgraph::auth::User user{"test"};
    user.fine_grained_access_handler().label_permissions().Grant("*", memgraph::auth::FineGrainedPermission::READ);
    user.fine_grained_access_handler().edge_type_permissions().Grant("edge_type_1",
                                                                     memgraph::auth::FineGrainedPermission::READ);
    user.fine_grained_access_handler().edge_type_permissions().Deny("edge_type_2",
                                                                    memgraph::auth::FineGrainedPermission::READ);

    EXPECT_EQ(test_expand(0, EdgeAtom::Direction::OUT, 0, 2, false, user), (map_int{{1, 24}, {0, 12}}));
    EXPECT_EQ(test_expand(0, EdgeAtom::Direction::OUT, 0, 2, true, user), (map_int{{1, 20}, {0, 12}}));
    EXPECT_EQ(test_expand(1, EdgeAtom::Direction::OUT, 0, 2, false, user), (map_int{{0, 4}}));
    EXPECT_EQ(test_expand(1, EdgeAtom::Direction::OUT, 0, 2, true, user), (map_int{{0, 4}}));
  }
}

TEST_F(QueryPlanExpandVariable, NamedPath) {
  auto e = Edge("r", EdgeAtom::Direction::OUT);
  auto expand = AddMatch<ExpandVariable>(nullptr, "n", 0, EdgeAtom::Direction::OUT, {}, 2, 2, e, "m",
                                         memgraph::storage::View::OLD);
  auto find_symbol = [this](const std::string &name) {
    for (const auto &sym : symbol_table.table())
      if (sym.second.name() == name) return sym.second;
    throw std::runtime_error("Symbol not found");
  };

  auto path_symbol = symbol_table.CreateSymbol("path", true, Symbol::Type::PATH);
  auto create_path = std::make_shared<ConstructNamedPath>(expand, path_symbol,
                                                          std::vector<Symbol>{find_symbol("n"), e, find_symbol("m")});

  std::vector<memgraph::query::Path> expected_paths;
  for (const auto &v : dba.Vertices(memgraph::storage::View::OLD)) {
    if (!*v.HasLabel(memgraph::storage::View::OLD, labels[0])) continue;
    auto maybe_edges1 = v.OutEdges(memgraph::storage::View::OLD);
    for (const auto &e1 : *maybe_edges1) {
      auto maybe_edges2 = e1.To().OutEdges(memgraph::storage::View::OLD);
      for (const auto &e2 : *maybe_edges2) {
        expected_paths.emplace_back(v, e1, e1.To(), e2, e2.To());
      }
    }
  }
  ASSERT_EQ(expected_paths.size(), 8);

  auto results = GetPathResults(create_path, path_symbol);
  ASSERT_EQ(results.size(), 8);
  EXPECT_TRUE(std::is_permutation(results.begin(), results.end(), expected_paths.begin()));
}

TEST_F(QueryPlanExpandVariable, FineGrainedFilterNamedPath) {
  auto e = Edge("r", EdgeAtom::Direction::OUT);
  auto expand = AddMatch<ExpandVariable>(nullptr, "n", 0, EdgeAtom::Direction::OUT, {}, 0, 2, e, "m",
                                         memgraph::storage::View::OLD);
  auto find_symbol = [this](const std::string &name) {
    for (const auto &sym : symbol_table.table())
      if (sym.second.name() == name) return sym.second;
    throw std::runtime_error("Symbol not found");
  };

  auto path_symbol = symbol_table.CreateSymbol("path", true, Symbol::Type::PATH);
  auto create_path = std::make_shared<ConstructNamedPath>(expand, path_symbol,
                                                          std::vector<Symbol>{find_symbol("n"), e, find_symbol("m")});

  // All labels and edge types granted
  {
    memgraph::auth::User user{"test"};
    user.fine_grained_access_handler().edge_type_permissions().Grant("*", memgraph::auth::FineGrainedPermission::READ);
    user.fine_grained_access_handler().label_permissions().Grant("*", memgraph::auth::FineGrainedPermission::READ);
    auto results = GetPathResults(create_path, path_symbol, &user);
    ASSERT_EQ(results.size(), 14);
  }

  // All labels and edge types denied
  {
    memgraph::auth::User user{"test"};
    user.fine_grained_access_handler().edge_type_permissions().Deny("*", memgraph::auth::FineGrainedPermission::READ);
    user.fine_grained_access_handler().label_permissions().Deny("*", memgraph::auth::FineGrainedPermission::READ);

    auto results = GetPathResults(create_path, path_symbol, &user);
    ASSERT_EQ(results.size(), 0);
  }

  // All labels denied, All edge types granted
  {
    memgraph::auth::User user{"test"};
    user.fine_grained_access_handler().edge_type_permissions().Grant("*", memgraph::auth::FineGrainedPermission::READ);
    user.fine_grained_access_handler().label_permissions().Deny("*", memgraph::auth::FineGrainedPermission::READ);

    auto results = GetPathResults(create_path, path_symbol, &user);
    ASSERT_EQ(results.size(), 0);
  }

  // All labels granted, All edge types denied
  {
    memgraph::auth::User user{"test"};
    user.fine_grained_access_handler().edge_type_permissions().Deny("*", memgraph::auth::FineGrainedPermission::READ);
    user.fine_grained_access_handler().label_permissions().Grant("*", memgraph::auth::FineGrainedPermission::READ);

    auto results = GetPathResults(create_path, path_symbol, &user);
    ASSERT_EQ(results.size(), 2);
  }

  // 0 layer label denied
  {
    memgraph::auth::User user{"test"};
    user.fine_grained_access_handler().edge_type_permissions().Grant("*", memgraph::auth::FineGrainedPermission::READ);
    user.fine_grained_access_handler().label_permissions().Deny("0", memgraph::auth::FineGrainedPermission::READ);
    user.fine_grained_access_handler().label_permissions().Grant("1", memgraph::auth::FineGrainedPermission::READ);
    user.fine_grained_access_handler().label_permissions().Grant("2", memgraph::auth::FineGrainedPermission::READ);

    auto results = GetPathResults(create_path, path_symbol, &user);
    ASSERT_EQ(results.size(), 0);
  }

  // First layer label denied
  {
    memgraph::auth::User user{"test"};
    user.fine_grained_access_handler().edge_type_permissions().Grant("*", memgraph::auth::FineGrainedPermission::READ);
    user.fine_grained_access_handler().label_permissions().Grant("0", memgraph::auth::FineGrainedPermission::READ);
    user.fine_grained_access_handler().label_permissions().Deny("1", memgraph::auth::FineGrainedPermission::READ);
    user.fine_grained_access_handler().label_permissions().Grant("2", memgraph::auth::FineGrainedPermission::READ);

    auto results = GetPathResults(create_path, path_symbol, &user);
    ASSERT_EQ(results.size(), 2);
  }

  // Second layer label denied
  {
    memgraph::auth::User user{"test"};
    user.fine_grained_access_handler().edge_type_permissions().Grant("*", memgraph::auth::FineGrainedPermission::READ);
    user.fine_grained_access_handler().label_permissions().Grant("0", memgraph::auth::FineGrainedPermission::READ);
    user.fine_grained_access_handler().label_permissions().Grant("1", memgraph::auth::FineGrainedPermission::READ);
    user.fine_grained_access_handler().label_permissions().Deny("2", memgraph::auth::FineGrainedPermission::READ);

    auto results = GetPathResults(create_path, path_symbol, &user);
    ASSERT_EQ(results.size(), 6);

    std::vector<memgraph::query::Path> expected_paths;
    for (const auto &v : dba.Vertices(memgraph::storage::View::OLD)) {
      if (!*v.HasLabel(memgraph::storage::View::OLD, labels[0])) continue;
      expected_paths.emplace_back(v);
      auto maybe_edges1 = v.OutEdges(memgraph::storage::View::OLD);
      for (const auto &e1 : *maybe_edges1) {
        expected_paths.emplace_back(v, e1, e1.To());
      }
    }
    EXPECT_TRUE(std::is_permutation(results.begin(), results.end(), expected_paths.begin()));
  }

  // First layer edge type denied
  {
    memgraph::auth::User user{"test"};
    user.fine_grained_access_handler().edge_type_permissions().Deny("edge_type_1",
                                                                    memgraph::auth::FineGrainedPermission::READ);
    user.fine_grained_access_handler().edge_type_permissions().Grant("edge_type_2",
                                                                     memgraph::auth::FineGrainedPermission::READ);
    user.fine_grained_access_handler().label_permissions().Grant("*", memgraph::auth::FineGrainedPermission::READ);

    auto results = GetPathResults(create_path, path_symbol, &user);
    ASSERT_EQ(results.size(), 2);
  }

  // Second layer edge type denied
  {
    memgraph::auth::User user{"test"};
    user.fine_grained_access_handler().edge_type_permissions().Grant("edge_type_1",
                                                                     memgraph::auth::FineGrainedPermission::READ);
    user.fine_grained_access_handler().edge_type_permissions().Deny("edge_type_2",
                                                                    memgraph::auth::FineGrainedPermission::READ);
    user.fine_grained_access_handler().label_permissions().Grant("*", memgraph::auth::FineGrainedPermission::READ);

    auto results = GetPathResults(create_path, path_symbol, &user);
    ASSERT_EQ(results.size(), 6);

    std::vector<memgraph::query::Path> expected_paths;
    for (const auto &v : dba.Vertices(memgraph::storage::View::OLD)) {
      if (!*v.HasLabel(memgraph::storage::View::OLD, labels[0])) continue;
      expected_paths.emplace_back(v);
      auto maybe_edges1 = v.OutEdges(memgraph::storage::View::OLD);
      for (const auto &e1 : *maybe_edges1) {
        expected_paths.emplace_back(v, e1, e1.To());
      }
    }

    EXPECT_TRUE(std::is_permutation(results.begin(), results.end(), expected_paths.begin()));
  }
}

TEST_F(QueryPlanExpandVariable, ExpandToSameSymbol) {
  auto test_expand = [&](int layer, EdgeAtom::Direction direction, std::optional<size_t> lower,
                         std::optional<size_t> upper, bool reverse) {
    auto e = Edge("r", direction);

    auto node = NODE("n");
    auto symbol = symbol_table.CreateSymbol("n", true);
    node->identifier_->MapTo(symbol);
    auto logical_op = std::make_shared<ScanAll>(nullptr, symbol, memgraph::storage::View::OLD);
    auto n_from = ScanAllTuple{node, logical_op, symbol};

    auto filter_op = std::make_shared<Filter>(
        n_from.op_,
        storage.Create<memgraph::query::LabelsTest>(
            n_from.node_->identifier_, std::vector<LabelIx>{storage.GetLabelIx(dba.LabelToName(labels[layer]))}));

    // convert optional ints to optional expressions
    auto convert = [this](std::optional<size_t> bound) {
      return bound ? LITERAL(static_cast<int64_t>(bound.value())) : nullptr;
    };

    return GetEdgeListSizes(std::make_shared<ExpandVariable>(
                                filter_op, symbol, symbol, e, EdgeAtom::Type::DEPTH_FIRST, direction,
                                std::vector<memgraph::storage::EdgeTypeId>{}, reverse, convert(lower), convert(upper),
                                /* existing = */ true,
                                ExpansionLambda{symbol_table.CreateSymbol("inner_edge", false),
                                                symbol_table.CreateSymbol("inner_node", false), nullptr},
                                std::nullopt, std::nullopt),
                            e);
  };

  // The graph is a double chain:
  // chain 0:   (v:0)-(v:1)-(v:2)
  //                 X     X
  // chain 1:   (v:0)-(v:1)-(v:2)

  // Expand from chain 0 v:0 to itself.
  //
  // It has a total of 3 cycles:
  // 1. C0 v:0 -> C0 v:1 -> C1 v:2 -> C1 v:1 -> C0 v:0
  // 2. C0 v:0 -> C0 v:1 -> C0 v:2 -> C1 v:1 -> C0 v:0
  // 3. C0 v:0 -> C0 v:1 -> C1 v:0 -> C1 v:1 -> C0 v:0
  //
  // Each cycle can be in two directions, also, we have two starting nodes: one
  // in chain 0 and the other in chain 1.
  for (auto reverse : {false, true}) {
    // Tests with both bounds set.
    for (int lower_bound = 0; lower_bound < 10; ++lower_bound) {
      for (int upper_bound = lower_bound; upper_bound < 10; ++upper_bound) {
        map_int expected_directed;
        map_int expected_undirected;
        if (lower_bound == 0) {
          expected_directed.emplace(0, 2);
          expected_undirected.emplace(0, 2);
        }
        if (lower_bound <= 4 && upper_bound >= 4) {
          expected_undirected.emplace(4, 12);
        }
        if (lower_bound <= 8 && upper_bound >= 8) {
          expected_undirected.emplace(8, 24);
        }

        EXPECT_EQ(test_expand(0, EdgeAtom::Direction::IN, lower_bound, upper_bound, reverse), expected_directed);
        EXPECT_EQ(test_expand(0, EdgeAtom::Direction::OUT, lower_bound, upper_bound, reverse), expected_directed);
        EXPECT_EQ(test_expand(0, EdgeAtom::Direction::BOTH, lower_bound, upper_bound, reverse), expected_undirected);
      }
    }

    // Test only upper bound.
    for (int upper_bound = 0; upper_bound < 10; ++upper_bound) {
      map_int expected_directed;
      map_int expected_undirected;
      if (upper_bound >= 4) {
        expected_undirected.emplace(4, 12);
      }
      if (upper_bound >= 8) {
        expected_undirected.emplace(8, 24);
      }

      EXPECT_EQ(test_expand(0, EdgeAtom::Direction::IN, std::nullopt, upper_bound, reverse), expected_directed);
      EXPECT_EQ(test_expand(0, EdgeAtom::Direction::OUT, std::nullopt, upper_bound, reverse), expected_directed);
      EXPECT_EQ(test_expand(0, EdgeAtom::Direction::BOTH, std::nullopt, upper_bound, reverse), expected_undirected);
    }

    // Test only lower bound.
    for (int lower_bound = 0; lower_bound < 10; ++lower_bound) {
      map_int expected_directed;
      map_int expected_undirected;
      if (lower_bound == 0) {
        expected_directed.emplace(0, 2);
        expected_undirected.emplace(0, 2);
      }
      if (lower_bound <= 4) {
        expected_undirected.emplace(4, 12);
      }
      if (lower_bound <= 8) {
        expected_undirected.emplace(8, 24);
      }

      EXPECT_EQ(test_expand(0, EdgeAtom::Direction::IN, lower_bound, std::nullopt, reverse), expected_directed);
      EXPECT_EQ(test_expand(0, EdgeAtom::Direction::OUT, lower_bound, std::nullopt, reverse), expected_directed);
      EXPECT_EQ(test_expand(0, EdgeAtom::Direction::BOTH, lower_bound, std::nullopt, reverse), expected_undirected);
    }

    // Test no bounds.
    EXPECT_EQ(test_expand(0, EdgeAtom::Direction::IN, std::nullopt, std::nullopt, reverse), (map_int{}));
    EXPECT_EQ(test_expand(0, EdgeAtom::Direction::OUT, std::nullopt, std::nullopt, reverse), (map_int{}));
    EXPECT_EQ(test_expand(0, EdgeAtom::Direction::BOTH, std::nullopt, std::nullopt, reverse),
              (map_int{{4, 12}, {8, 24}}));
  }

  // Expand from chain 0 v:1 to itself.
  //
  // It has a total of 6 cycles:
  // 1. C0 v:1 -> C1 v:0 -> C1 v:1 -> C1 v:2 -> C0 v:1
  // 2. C0 v:1 -> C1 v:0 -> C1 v:1 -> C0 v:2 -> C0 v:1
  // 3. C0 v:1 -> C0 v:0 -> C1 v:1 -> C1 v:2 -> C0 v:1
  // 4. C0 v:1 -> C0 v:0 -> C1 v:1 -> C0 v:2 -> C0 v:1
  // 5. C0 v:1 -> C1 v:0 -> C1 v:1 -> C0 v:0 -> C0 v:1
  // 6. C0 v:1 -> C1 v:2 -> C1 v:1 -> C0 v:2 -> C0 v:1
  //
  // Each cycle can be in two directions, also, we have two starting nodes: one
  // in chain 0 and the other in chain 1.
  for (auto reverse : {false, true}) {
    // Tests with both bounds set.
    for (int lower_bound = 0; lower_bound < 10; ++lower_bound) {
      for (int upper_bound = lower_bound; upper_bound < 10; ++upper_bound) {
        map_int expected_directed;
        map_int expected_undirected;
        if (lower_bound == 0) {
          expected_directed.emplace(0, 2);
          expected_undirected.emplace(0, 2);
        }
        if (lower_bound <= 4 && upper_bound >= 4) {
          expected_undirected.emplace(4, 24);
        }
        if (lower_bound <= 8 && upper_bound >= 8) {
          expected_undirected.emplace(8, 48);
        }

        EXPECT_EQ(test_expand(1, EdgeAtom::Direction::IN, lower_bound, upper_bound, reverse), expected_directed);
        EXPECT_EQ(test_expand(1, EdgeAtom::Direction::OUT, lower_bound, upper_bound, reverse), expected_directed);
        EXPECT_EQ(test_expand(1, EdgeAtom::Direction::BOTH, lower_bound, upper_bound, reverse), expected_undirected);
      }
    }

    // Test only upper bound.
    for (int upper_bound = 0; upper_bound < 10; ++upper_bound) {
      map_int expected_directed;
      map_int expected_undirected;
      if (upper_bound >= 4) {
        expected_undirected.emplace(4, 24);
      }
      if (upper_bound >= 8) {
        expected_undirected.emplace(8, 48);
      }

      EXPECT_EQ(test_expand(1, EdgeAtom::Direction::IN, std::nullopt, upper_bound, reverse), expected_directed);
      EXPECT_EQ(test_expand(1, EdgeAtom::Direction::OUT, std::nullopt, upper_bound, reverse), expected_directed);
      EXPECT_EQ(test_expand(1, EdgeAtom::Direction::BOTH, std::nullopt, upper_bound, reverse), expected_undirected);
    }

    // Test only lower bound.
    for (int lower_bound = 0; lower_bound < 10; ++lower_bound) {
      map_int expected_directed;
      map_int expected_undirected;
      if (lower_bound == 0) {
        expected_directed.emplace(0, 2);
        expected_undirected.emplace(0, 2);
      }
      if (lower_bound <= 4) {
        expected_undirected.emplace(4, 24);
      }
      if (lower_bound <= 8) {
        expected_undirected.emplace(8, 48);
      }

      EXPECT_EQ(test_expand(1, EdgeAtom::Direction::IN, lower_bound, std::nullopt, reverse), expected_directed);
      EXPECT_EQ(test_expand(1, EdgeAtom::Direction::OUT, lower_bound, std::nullopt, reverse), expected_directed);
      EXPECT_EQ(test_expand(1, EdgeAtom::Direction::BOTH, lower_bound, std::nullopt, reverse), expected_undirected);
    }

    // Test no bounds.
    EXPECT_EQ(test_expand(1, EdgeAtom::Direction::IN, std::nullopt, std::nullopt, reverse), (map_int{}));
    EXPECT_EQ(test_expand(1, EdgeAtom::Direction::OUT, std::nullopt, std::nullopt, reverse), (map_int{}));
    EXPECT_EQ(test_expand(1, EdgeAtom::Direction::BOTH, std::nullopt, std::nullopt, reverse),
              (map_int{{4, 24}, {8, 48}}));
  }
}

TEST_F(QueryPlanExpandVariable, FineGrainedExpandToSameSymbol) {
  auto test_expand = [&](int layer, EdgeAtom::Direction direction, std::optional<size_t> lower,
                         std::optional<size_t> upper, bool reverse, memgraph::auth::User &user) {
    auto e = Edge("r", direction);

    auto node = NODE("n");
    auto symbol = symbol_table.CreateSymbol("n", true);
    node->identifier_->MapTo(symbol);
    auto logical_op = std::make_shared<ScanAll>(nullptr, symbol, memgraph::storage::View::OLD);
    auto n_from = ScanAllTuple{node, logical_op, symbol};

    auto filter_op = std::make_shared<Filter>(
        n_from.op_,
        storage.Create<memgraph::query::LabelsTest>(
            n_from.node_->identifier_, std::vector<LabelIx>{storage.GetLabelIx(dba.LabelToName(labels[layer]))}));

    // convert optional ints to optional expressions
    auto convert = [this](std::optional<size_t> bound) {
      return bound ? LITERAL(static_cast<int64_t>(bound.value())) : nullptr;
    };

    return GetEdgeListSizes(std::make_shared<ExpandVariable>(
                                filter_op, symbol, symbol, e, EdgeAtom::Type::DEPTH_FIRST, direction,
                                std::vector<memgraph::storage::EdgeTypeId>{}, reverse, convert(lower), convert(upper),
                                /* existing = */ true,
                                ExpansionLambda{symbol_table.CreateSymbol("inner_edge", false),
                                                symbol_table.CreateSymbol("inner_node", false), nullptr},
                                std::nullopt, std::nullopt),
                            e, &user);
  };

  // All labels granted, All edge types granted
  {
    memgraph::auth::User user{"test"};
    user.fine_grained_access_handler().edge_type_permissions().Grant("*", memgraph::auth::FineGrainedPermission::READ);
    user.fine_grained_access_handler().label_permissions().Grant("*", memgraph::auth::FineGrainedPermission::READ);

    for (auto reverse : {false, true}) {
      EXPECT_EQ(test_expand(0, EdgeAtom::Direction::IN, std::nullopt, std::nullopt, reverse, user), (map_int{}));
      EXPECT_EQ(test_expand(0, EdgeAtom::Direction::OUT, std::nullopt, std::nullopt, reverse, user), (map_int{}));
      EXPECT_EQ(test_expand(0, EdgeAtom::Direction::BOTH, std::nullopt, std::nullopt, reverse, user),
                (map_int{{4, 12}, {8, 24}}));

      EXPECT_EQ(test_expand(1, EdgeAtom::Direction::IN, std::nullopt, std::nullopt, reverse, user), (map_int{}));
      EXPECT_EQ(test_expand(1, EdgeAtom::Direction::OUT, std::nullopt, std::nullopt, reverse, user), (map_int{}));
      EXPECT_EQ(test_expand(1, EdgeAtom::Direction::BOTH, std::nullopt, std::nullopt, reverse, user),
                (map_int{{4, 24}, {8, 48}}));
      EXPECT_EQ(test_expand(1, EdgeAtom::Direction::IN, 4, std::nullopt, reverse, user), (map_int{}));
      EXPECT_EQ(test_expand(1, EdgeAtom::Direction::OUT, 4, std::nullopt, reverse, user), (map_int{}));
      EXPECT_EQ(test_expand(1, EdgeAtom::Direction::BOTH, 4, std::nullopt, reverse, user), (map_int{{4, 24}, {8, 48}}));
      EXPECT_EQ(test_expand(1, EdgeAtom::Direction::IN, std::nullopt, 8, reverse, user), (map_int{}));
      EXPECT_EQ(test_expand(1, EdgeAtom::Direction::OUT, std::nullopt, 8, reverse, user), (map_int{}));
      EXPECT_EQ(test_expand(1, EdgeAtom::Direction::BOTH, std::nullopt, 8, reverse, user), (map_int{{4, 24}, {8, 48}}));
      EXPECT_EQ(test_expand(1, EdgeAtom::Direction::IN, 4, 8, reverse, user), (map_int{}));
      EXPECT_EQ(test_expand(1, EdgeAtom::Direction::OUT, 4, 8, reverse, user), (map_int{}));
      EXPECT_EQ(test_expand(1, EdgeAtom::Direction::BOTH, 4, 8, reverse, user), (map_int{{4, 24}, {8, 48}}));
    }
  }

  // All labels denied, All edge types denied
  {
    memgraph::auth::User user{"test"};
    user.fine_grained_access_handler().edge_type_permissions().Deny("*", memgraph::auth::FineGrainedPermission::READ);
    user.fine_grained_access_handler().label_permissions().Deny("*", memgraph::auth::FineGrainedPermission::READ);

    for (auto reverse : {false, true}) {
      EXPECT_EQ(test_expand(0, EdgeAtom::Direction::IN, std::nullopt, std::nullopt, reverse, user), (map_int{}));
      EXPECT_EQ(test_expand(0, EdgeAtom::Direction::OUT, std::nullopt, std::nullopt, reverse, user), (map_int{}));
      EXPECT_EQ(test_expand(0, EdgeAtom::Direction::BOTH, std::nullopt, std::nullopt, reverse, user), (map_int{}));
      EXPECT_EQ(test_expand(1, EdgeAtom::Direction::IN, std::nullopt, std::nullopt, reverse, user), (map_int{}));
      EXPECT_EQ(test_expand(1, EdgeAtom::Direction::OUT, std::nullopt, std::nullopt, reverse, user), (map_int{}));
      EXPECT_EQ(test_expand(1, EdgeAtom::Direction::BOTH, std::nullopt, std::nullopt, reverse, user), (map_int{}));
      EXPECT_EQ(test_expand(1, EdgeAtom::Direction::IN, 4, std::nullopt, reverse, user), (map_int{}));
      EXPECT_EQ(test_expand(1, EdgeAtom::Direction::OUT, 4, std::nullopt, reverse, user), (map_int{}));
      EXPECT_EQ(test_expand(1, EdgeAtom::Direction::BOTH, 4, std::nullopt, reverse, user), (map_int{}));
      EXPECT_EQ(test_expand(1, EdgeAtom::Direction::IN, std::nullopt, 8, reverse, user), (map_int{}));
      EXPECT_EQ(test_expand(1, EdgeAtom::Direction::OUT, std::nullopt, 8, reverse, user), (map_int{}));
      EXPECT_EQ(test_expand(1, EdgeAtom::Direction::BOTH, std::nullopt, 8, reverse, user), (map_int{}));
      EXPECT_EQ(test_expand(1, EdgeAtom::Direction::IN, 4, 8, reverse, user), (map_int{}));
      EXPECT_EQ(test_expand(1, EdgeAtom::Direction::OUT, 4, 8, reverse, user), (map_int{}));
      EXPECT_EQ(test_expand(1, EdgeAtom::Direction::BOTH, 4, 8, reverse, user), (map_int{}));
    }
  }

  // First layer label denied, all edge types granted
  {
    memgraph::auth::User user{"test"};
    user.fine_grained_access_handler().edge_type_permissions().Grant("*", memgraph::auth::FineGrainedPermission::READ);
    user.fine_grained_access_handler().label_permissions().Grant("0", memgraph::auth::FineGrainedPermission::READ);
    user.fine_grained_access_handler().label_permissions().Deny("1", memgraph::auth::FineGrainedPermission::READ);
    user.fine_grained_access_handler().label_permissions().Grant("2", memgraph::auth::FineGrainedPermission::READ);

    for (auto reverse : {false, true}) {
      EXPECT_EQ(test_expand(0, EdgeAtom::Direction::IN, std::nullopt, std::nullopt, reverse, user), (map_int{}));
      EXPECT_EQ(test_expand(0, EdgeAtom::Direction::OUT, std::nullopt, std::nullopt, reverse, user), (map_int{}));
      EXPECT_EQ(test_expand(0, EdgeAtom::Direction::BOTH, std::nullopt, std::nullopt, reverse, user), (map_int{}));
      EXPECT_EQ(test_expand(1, EdgeAtom::Direction::IN, std::nullopt, std::nullopt, reverse, user), (map_int{}));
      EXPECT_EQ(test_expand(1, EdgeAtom::Direction::OUT, std::nullopt, std::nullopt, reverse, user), (map_int{}));
      EXPECT_EQ(test_expand(1, EdgeAtom::Direction::BOTH, std::nullopt, std::nullopt, reverse, user), (map_int{}));
      EXPECT_EQ(test_expand(1, EdgeAtom::Direction::IN, 4, std::nullopt, reverse, user), (map_int{}));
      EXPECT_EQ(test_expand(1, EdgeAtom::Direction::OUT, 4, std::nullopt, reverse, user), (map_int{}));
      EXPECT_EQ(test_expand(1, EdgeAtom::Direction::BOTH, 4, std::nullopt, reverse, user), (map_int{}));
      EXPECT_EQ(test_expand(1, EdgeAtom::Direction::IN, std::nullopt, 8, reverse, user), (map_int{}));
      EXPECT_EQ(test_expand(1, EdgeAtom::Direction::OUT, std::nullopt, 8, reverse, user), (map_int{}));
      EXPECT_EQ(test_expand(1, EdgeAtom::Direction::BOTH, std::nullopt, 8, reverse, user), (map_int{}));
      EXPECT_EQ(test_expand(1, EdgeAtom::Direction::IN, 4, 8, reverse, user), (map_int{}));
      EXPECT_EQ(test_expand(1, EdgeAtom::Direction::OUT, 4, 8, reverse, user), (map_int{}));
      EXPECT_EQ(test_expand(1, EdgeAtom::Direction::BOTH, 4, 8, reverse, user), (map_int{}));
    }
  }

  // Second layer label denied, all edge types granted
  {
    memgraph::auth::User user{"test"};
    user.fine_grained_access_handler().edge_type_permissions().Grant("*", memgraph::auth::FineGrainedPermission::READ);
    user.fine_grained_access_handler().label_permissions().Grant("0", memgraph::auth::FineGrainedPermission::READ);
    user.fine_grained_access_handler().label_permissions().Grant("1", memgraph::auth::FineGrainedPermission::READ);
    user.fine_grained_access_handler().label_permissions().Deny("2", memgraph::auth::FineGrainedPermission::READ);

    for (auto reverse : {false, true}) {
      EXPECT_EQ(test_expand(0, EdgeAtom::Direction::IN, std::nullopt, std::nullopt, reverse, user), (map_int{}));
      EXPECT_EQ(test_expand(0, EdgeAtom::Direction::OUT, std::nullopt, std::nullopt, reverse, user), (map_int{}));
      EXPECT_EQ(test_expand(0, EdgeAtom::Direction::BOTH, std::nullopt, std::nullopt, reverse, user),
                (map_int{{4, 4}}));
      EXPECT_EQ(test_expand(1, EdgeAtom::Direction::IN, std::nullopt, std::nullopt, reverse, user), (map_int{}));
      EXPECT_EQ(test_expand(1, EdgeAtom::Direction::OUT, std::nullopt, std::nullopt, reverse, user), (map_int{}));
      EXPECT_EQ(test_expand(1, EdgeAtom::Direction::BOTH, std::nullopt, std::nullopt, reverse, user),
                (map_int{{4, 4}}));
      EXPECT_EQ(test_expand(1, EdgeAtom::Direction::IN, 4, std::nullopt, reverse, user), (map_int{}));
      EXPECT_EQ(test_expand(1, EdgeAtom::Direction::OUT, 4, std::nullopt, reverse, user), (map_int{}));
      EXPECT_EQ(test_expand(1, EdgeAtom::Direction::BOTH, 4, std::nullopt, reverse, user), (map_int{{4, 4}}));
      EXPECT_EQ(test_expand(1, EdgeAtom::Direction::IN, std::nullopt, 8, reverse, user), (map_int{}));
      EXPECT_EQ(test_expand(1, EdgeAtom::Direction::OUT, std::nullopt, 8, reverse, user), (map_int{}));
      EXPECT_EQ(test_expand(1, EdgeAtom::Direction::BOTH, std::nullopt, 8, reverse, user), (map_int{{4, 4}}));
      EXPECT_EQ(test_expand(1, EdgeAtom::Direction::IN, 4, 8, reverse, user), (map_int{}));
      EXPECT_EQ(test_expand(1, EdgeAtom::Direction::OUT, 4, 8, reverse, user), (map_int{}));
      EXPECT_EQ(test_expand(1, EdgeAtom::Direction::BOTH, 4, 8, reverse, user), (map_int{{4, 4}}));
    }
  }

  // All labels granted, Edge type from layer 0 to layer 1 denied
  {
    memgraph::auth::User user{"test"};
    user.fine_grained_access_handler().edge_type_permissions().Deny("edge_type_1",
                                                                    memgraph::auth::FineGrainedPermission::READ);
    user.fine_grained_access_handler().edge_type_permissions().Grant("edge_type_2",
                                                                     memgraph::auth::FineGrainedPermission::READ);
    user.fine_grained_access_handler().label_permissions().Grant("*", memgraph::auth::FineGrainedPermission::READ);

    for (auto reverse : {false, true}) {
      EXPECT_EQ(test_expand(0, EdgeAtom::Direction::IN, std::nullopt, std::nullopt, reverse, user), (map_int{}));
      EXPECT_EQ(test_expand(0, EdgeAtom::Direction::OUT, std::nullopt, std::nullopt, reverse, user), (map_int{}));
      EXPECT_EQ(test_expand(0, EdgeAtom::Direction::BOTH, std::nullopt, std::nullopt, reverse, user), (map_int{}));
      EXPECT_EQ(test_expand(1, EdgeAtom::Direction::IN, std::nullopt, std::nullopt, reverse, user), (map_int{}));
      EXPECT_EQ(test_expand(1, EdgeAtom::Direction::OUT, std::nullopt, std::nullopt, reverse, user), (map_int{}));
      EXPECT_EQ(test_expand(1, EdgeAtom::Direction::BOTH, std::nullopt, std::nullopt, reverse, user),
                (map_int{{4, 4}}));
      EXPECT_EQ(test_expand(1, EdgeAtom::Direction::IN, 4, std::nullopt, reverse, user), (map_int{}));
      EXPECT_EQ(test_expand(1, EdgeAtom::Direction::OUT, 4, std::nullopt, reverse, user), (map_int{}));
      EXPECT_EQ(test_expand(1, EdgeAtom::Direction::BOTH, 4, std::nullopt, reverse, user), (map_int{{4, 4}}));
      EXPECT_EQ(test_expand(1, EdgeAtom::Direction::IN, std::nullopt, 8, reverse, user), (map_int{}));
      EXPECT_EQ(test_expand(1, EdgeAtom::Direction::OUT, std::nullopt, 8, reverse, user), (map_int{}));
      EXPECT_EQ(test_expand(1, EdgeAtom::Direction::BOTH, std::nullopt, 8, reverse, user), (map_int{{4, 4}}));
      EXPECT_EQ(test_expand(1, EdgeAtom::Direction::IN, 4, 8, reverse, user), (map_int{}));
      EXPECT_EQ(test_expand(1, EdgeAtom::Direction::OUT, 4, 8, reverse, user), (map_int{}));
      EXPECT_EQ(test_expand(1, EdgeAtom::Direction::BOTH, 4, 8, reverse, user), (map_int{{4, 4}}));
    }
  }
  // All labels granted, Edge type from layer 1 to layer 2 denied
  {
    memgraph::auth::User user{"test"};
    user.fine_grained_access_handler().edge_type_permissions().Grant("edge_type_1",
                                                                     memgraph::auth::FineGrainedPermission::READ);
    user.fine_grained_access_handler().edge_type_permissions().Deny("edge_type_2",
                                                                    memgraph::auth::FineGrainedPermission::READ);
    user.fine_grained_access_handler().label_permissions().Grant("*", memgraph::auth::FineGrainedPermission::READ);

    for (auto reverse : {false, true}) {
      EXPECT_EQ(test_expand(0, EdgeAtom::Direction::IN, std::nullopt, std::nullopt, reverse, user), (map_int{}));
      EXPECT_EQ(test_expand(0, EdgeAtom::Direction::OUT, std::nullopt, std::nullopt, reverse, user), (map_int{}));
      EXPECT_EQ(test_expand(0, EdgeAtom::Direction::BOTH, std::nullopt, std::nullopt, reverse, user),
                (map_int{{4, 4}}));
      EXPECT_EQ(test_expand(1, EdgeAtom::Direction::IN, std::nullopt, std::nullopt, reverse, user), (map_int{}));
      EXPECT_EQ(test_expand(1, EdgeAtom::Direction::OUT, std::nullopt, std::nullopt, reverse, user), (map_int{}));
      EXPECT_EQ(test_expand(1, EdgeAtom::Direction::BOTH, std::nullopt, std::nullopt, reverse, user),
                (map_int{{4, 4}}));
      EXPECT_EQ(test_expand(1, EdgeAtom::Direction::IN, 4, std::nullopt, reverse, user), (map_int{}));
      EXPECT_EQ(test_expand(1, EdgeAtom::Direction::OUT, 4, std::nullopt, reverse, user), (map_int{}));
      EXPECT_EQ(test_expand(1, EdgeAtom::Direction::BOTH, 4, std::nullopt, reverse, user), (map_int{{4, 4}}));
      EXPECT_EQ(test_expand(1, EdgeAtom::Direction::IN, std::nullopt, 8, reverse, user), (map_int{}));
      EXPECT_EQ(test_expand(1, EdgeAtom::Direction::OUT, std::nullopt, 8, reverse, user), (map_int{}));
      EXPECT_EQ(test_expand(1, EdgeAtom::Direction::BOTH, std::nullopt, 8, reverse, user), (map_int{{4, 4}}));
      EXPECT_EQ(test_expand(1, EdgeAtom::Direction::IN, 4, 8, reverse, user), (map_int{}));
      EXPECT_EQ(test_expand(1, EdgeAtom::Direction::OUT, 4, 8, reverse, user), (map_int{}));
      EXPECT_EQ(test_expand(1, EdgeAtom::Direction::BOTH, 4, 8, reverse, user), (map_int{{4, 4}}));
    }
  }
}

namespace std {
template <>
struct hash<std::pair<int, int>> {
  size_t operator()(const std::pair<int, int> &p) const { return p.first + 31 * p.second; }
};
}  // namespace std

/** A test fixture for weighted shortest path expansion */
class QueryPlanExpandWeightedShortestPath : public testing::Test {
 public:
  struct ResultType {
    std::vector<memgraph::query::EdgeAccessor> path;
    memgraph::query::VertexAccessor vertex;
    double total_weight;
  };

 protected:
  memgraph::storage::Storage db;
  memgraph::storage::Storage::Accessor storage_dba{db.Access()};
  memgraph::query::DbAccessor dba{&storage_dba};
  std::pair<std::string, memgraph::storage::PropertyId> prop = PROPERTY_PAIR("property");
  memgraph::storage::EdgeTypeId edge_type = dba.NameToEdgeType("edge_type");

  // make 5 vertices because we'll need to compare against them exactly
  // v[0] has `prop` with the value 0
  std::vector<memgraph::query::VertexAccessor> v;

  // make some edges too, in a map (from, to) vertex indices
  std::unordered_map<std::pair<int, int>, memgraph::query::EdgeAccessor> e;

  AstStorage storage;
  SymbolTable symbol_table;

  // inner edge and vertex symbols
  Symbol filter_edge = symbol_table.CreateSymbol("f_edge", true);
  Symbol filter_node = symbol_table.CreateSymbol("f_node", true);

  Symbol weight_edge = symbol_table.CreateSymbol("w_edge", true);
  Symbol weight_node = symbol_table.CreateSymbol("w_node", true);

  Symbol total_weight = symbol_table.CreateSymbol("total_weight", true);

  void SetUp() {
    for (int i = 0; i < 5; i++) {
      v.push_back(dba.InsertVertex());
      ASSERT_TRUE(v.back().SetProperty(prop.second, memgraph::storage::PropertyValue(i)).HasValue());
      auto label = fmt::format("l{}", i);
      ASSERT_TRUE(v.back().AddLabel(db.NameToLabel(label)).HasValue());
    }

    auto add_edge = [&](int from, int to, double weight) {
      auto edge = dba.InsertEdge(&v[from], &v[to], edge_type);
      ASSERT_TRUE(edge->SetProperty(prop.second, memgraph::storage::PropertyValue(weight)).HasValue());
      e.emplace(std::make_pair(from, to), *edge);
    };

    add_edge(0, 1, 5);
    add_edge(1, 4, 5);
    add_edge(0, 2, 3);
    add_edge(2, 3, 3);
    add_edge(3, 4, 3);
    add_edge(4, 0, 12);

    dba.AdvanceCommand();
  }

  // defines and performs a weighted shortest expansion with the given
  // params returns a vector of pairs. each pair is (vector-of-edges,
  // vertex)
  auto ExpandWShortest(EdgeAtom::Direction direction, std::optional<int> max_depth, Expression *where,
                       std::optional<int> node_id = 0, ScanAllTuple *existing_node_input = nullptr,
                       memgraph::auth::User *user = nullptr) {
    // scan the nodes optionally filtering on property value
    auto n = MakeScanAll(storage, symbol_table, "n", existing_node_input ? existing_node_input->op_ : nullptr);
    auto last_op = n.op_;
    if (node_id) {
      last_op = std::make_shared<Filter>(last_op, EQ(PROPERTY_LOOKUP(n.node_->identifier_, prop), LITERAL(*node_id)));
    }

    auto ident_e = IDENT("e");
    ident_e->MapTo(weight_edge);

    // expand wshortest
    auto node_sym = existing_node_input ? existing_node_input->sym_ : symbol_table.CreateSymbol("node", true);
    auto edge_list_sym = symbol_table.CreateSymbol("edgelist_", true);
    auto filter_lambda = last_op = std::make_shared<ExpandVariable>(
        last_op, n.sym_, node_sym, edge_list_sym, EdgeAtom::Type::WEIGHTED_SHORTEST_PATH, direction,
        std::vector<memgraph::storage::EdgeTypeId>{}, false, nullptr, max_depth ? LITERAL(max_depth.value()) : nullptr,
        existing_node_input != nullptr, ExpansionLambda{filter_edge, filter_node, where},
        ExpansionLambda{weight_edge, weight_node, PROPERTY_LOOKUP(ident_e, prop)}, total_weight);

    Frame frame(symbol_table.max_position());
    auto cursor = last_op->MakeCursor(memgraph::utils::NewDeleteResource());
    std::vector<ResultType> results;
    memgraph::query::ExecutionContext context;
    if (user) {
      memgraph::glue::FineGrainedAuthChecker auth_checker{*user};
      context = MakeContextWithFineGrainedChecker(storage, symbol_table, &dba, &auth_checker);
    } else {
      context = MakeContext(storage, symbol_table, &dba);
    }

    while (cursor->Pull(frame, context)) {
      results.push_back(ResultType{std::vector<memgraph::query::EdgeAccessor>(), frame[node_sym].ValueVertex(),
                                   frame[total_weight].ValueDouble()});
      for (const TypedValue &edge : frame[edge_list_sym].ValueList())
        results.back().path.emplace_back(edge.ValueEdge());
    }

    return results;
  }

  template <typename TAccessor>
  auto GetProp(const TAccessor &accessor) {
    return accessor.GetProperty(memgraph::storage::View::OLD, prop.second)->ValueInt();
  }

  template <typename TAccessor>
  auto GetDoubleProp(const TAccessor &accessor) {
    return accessor.GetProperty(memgraph::storage::View::OLD, prop.second)->ValueDouble();
  }

  Expression *PropNe(Symbol symbol, int value) {
    auto ident = IDENT("inner_element");
    ident->MapTo(symbol);
    return NEQ(PROPERTY_LOOKUP(ident, prop), LITERAL(value));
  }
};

// Testing weighted shortest path on this graph:
//
//      5            5
//      /-->--[1]-->--\
//     /               \
//    /        12       \         2
//  [0]--------<--------[4]------->-------[5]
//    \                 /         (on some tests only)
//     \               /
//      \->[2]->-[3]->/
//      3      3     3

TEST_F(QueryPlanExpandWeightedShortestPath, Basic) {
  auto results = ExpandWShortest(EdgeAtom::Direction::BOTH, 1000, LITERAL(true));

  ASSERT_EQ(results.size(), 4);

  // check end nodes
  EXPECT_EQ(GetProp(results[0].vertex), 2);
  EXPECT_EQ(GetProp(results[1].vertex), 1);
  EXPECT_EQ(GetProp(results[2].vertex), 3);
  EXPECT_EQ(GetProp(results[3].vertex), 4);

  // check paths and total weights
  EXPECT_EQ(results[0].path.size(), 1);
  EXPECT_EQ(GetDoubleProp(results[0].path[0]), 3);
  EXPECT_EQ(results[0].total_weight, 3);

  EXPECT_EQ(results[1].path.size(), 1);
  EXPECT_EQ(GetDoubleProp(results[1].path[0]), 5);
  EXPECT_EQ(results[1].total_weight, 5);

  EXPECT_EQ(results[2].path.size(), 2);
  EXPECT_EQ(GetDoubleProp(results[2].path[0]), 3);
  EXPECT_EQ(GetDoubleProp(results[2].path[1]), 3);
  EXPECT_EQ(results[2].total_weight, 6);

  EXPECT_EQ(results[3].path.size(), 3);
  EXPECT_EQ(GetDoubleProp(results[3].path[0]), 3);
  EXPECT_EQ(GetDoubleProp(results[3].path[1]), 3);
  EXPECT_EQ(GetDoubleProp(results[3].path[2]), 3);
  EXPECT_EQ(results[3].total_weight, 9);
}

TEST_F(QueryPlanExpandWeightedShortestPath, EdgeDirection) {
  {
    auto results = ExpandWShortest(EdgeAtom::Direction::OUT, 1000, LITERAL(true));
    ASSERT_EQ(results.size(), 4);
    EXPECT_EQ(GetProp(results[0].vertex), 2);
    EXPECT_EQ(results[0].total_weight, 3);
    EXPECT_EQ(GetProp(results[1].vertex), 1);
    EXPECT_EQ(results[1].total_weight, 5);
    EXPECT_EQ(GetProp(results[2].vertex), 3);
    EXPECT_EQ(results[2].total_weight, 6);
    EXPECT_EQ(GetProp(results[3].vertex), 4);
    EXPECT_EQ(results[3].total_weight, 9);
  }
  {
    auto results = ExpandWShortest(EdgeAtom::Direction::IN, 1000, LITERAL(true));
    ASSERT_EQ(results.size(), 4);
    EXPECT_EQ(GetProp(results[0].vertex), 4);
    EXPECT_EQ(results[0].total_weight, 12);
    EXPECT_EQ(GetProp(results[1].vertex), 3);
    EXPECT_EQ(results[1].total_weight, 15);
    EXPECT_EQ(GetProp(results[2].vertex), 1);
    EXPECT_EQ(results[2].total_weight, 17);
    EXPECT_EQ(GetProp(results[3].vertex), 2);
    EXPECT_EQ(results[3].total_weight, 18);
  }
}

TEST_F(QueryPlanExpandWeightedShortestPath, Where) {
  {
    auto results = ExpandWShortest(EdgeAtom::Direction::BOTH, 1000, PropNe(filter_node, 2));
    ASSERT_EQ(results.size(), 3);
    EXPECT_EQ(GetProp(results[0].vertex), 1);
    EXPECT_EQ(results[0].total_weight, 5);
    EXPECT_EQ(GetProp(results[1].vertex), 4);
    EXPECT_EQ(results[1].total_weight, 10);
    EXPECT_EQ(GetProp(results[2].vertex), 3);
    EXPECT_EQ(results[2].total_weight, 13);
  }
  {
    auto results = ExpandWShortest(EdgeAtom::Direction::BOTH, 1000, PropNe(filter_node, 1));
    ASSERT_EQ(results.size(), 3);
    EXPECT_EQ(GetProp(results[0].vertex), 2);
    EXPECT_EQ(results[0].total_weight, 3);
    EXPECT_EQ(GetProp(results[1].vertex), 3);
    EXPECT_EQ(results[1].total_weight, 6);
    EXPECT_EQ(GetProp(results[2].vertex), 4);
    EXPECT_EQ(results[2].total_weight, 9);
  }
}

TEST_F(QueryPlanExpandWeightedShortestPath, ExistingNode) {
  auto ExpandPreceeding = [this](std::optional<int> preceeding_node_id) {
    // scan the nodes optionally filtering on property value
    auto n0 = MakeScanAll(storage, symbol_table, "n0");
    if (preceeding_node_id) {
      auto filter = std::make_shared<Filter>(
          n0.op_, EQ(PROPERTY_LOOKUP(n0.node_->identifier_, prop), LITERAL(*preceeding_node_id)));
      // inject the filter op into the ScanAllTuple. that way the filter
      // op can be passed into the ExpandWShortest function without too
      // much refactor
      n0.op_ = filter;
    }

    return ExpandWShortest(EdgeAtom::Direction::OUT, 1000, LITERAL(true), std::nullopt, &n0);
  };

  EXPECT_EQ(ExpandPreceeding(std::nullopt).size(), 20);
  {
    auto results = ExpandPreceeding(3);
    ASSERT_EQ(results.size(), 4);
    for (int i = 0; i < 4; i++) EXPECT_EQ(GetProp(results[i].vertex), 3);
  }
}

TEST_F(QueryPlanExpandWeightedShortestPath, UpperBound) {
  {
    auto results = ExpandWShortest(EdgeAtom::Direction::BOTH, std::nullopt, LITERAL(true));
    ASSERT_EQ(results.size(), 4);
    EXPECT_EQ(GetProp(results[0].vertex), 2);
    EXPECT_EQ(results[0].total_weight, 3);
    EXPECT_EQ(GetProp(results[1].vertex), 1);
    EXPECT_EQ(results[1].total_weight, 5);
    EXPECT_EQ(GetProp(results[2].vertex), 3);
    EXPECT_EQ(results[2].total_weight, 6);
    EXPECT_EQ(GetProp(results[3].vertex), 4);
    EXPECT_EQ(results[3].total_weight, 9);
  }
  {
    auto results = ExpandWShortest(EdgeAtom::Direction::BOTH, 2, LITERAL(true));
    ASSERT_EQ(results.size(), 4);
    EXPECT_EQ(GetProp(results[0].vertex), 2);
    EXPECT_EQ(results[0].total_weight, 3);
    EXPECT_EQ(GetProp(results[1].vertex), 1);
    EXPECT_EQ(results[1].total_weight, 5);
    EXPECT_EQ(GetProp(results[2].vertex), 3);
    EXPECT_EQ(results[2].total_weight, 6);
    EXPECT_EQ(GetProp(results[3].vertex), 4);
    EXPECT_EQ(results[3].total_weight, 10);
  }
  {
    auto results = ExpandWShortest(EdgeAtom::Direction::BOTH, 1, LITERAL(true));
    ASSERT_EQ(results.size(), 3);
    EXPECT_EQ(GetProp(results[0].vertex), 2);
    EXPECT_EQ(results[0].total_weight, 3);
    EXPECT_EQ(GetProp(results[1].vertex), 1);
    EXPECT_EQ(results[1].total_weight, 5);
    EXPECT_EQ(GetProp(results[2].vertex), 4);
    EXPECT_EQ(results[2].total_weight, 12);
  }
  {
    auto new_vertex = dba.InsertVertex();
    ASSERT_TRUE(new_vertex.SetProperty(prop.second, memgraph::storage::PropertyValue(5)).HasValue());
    auto edge = dba.InsertEdge(&v[4], &new_vertex, edge_type);
    ASSERT_TRUE(edge.HasValue());
    ASSERT_TRUE(edge->SetProperty(prop.second, memgraph::storage::PropertyValue(2)).HasValue());
    dba.AdvanceCommand();

    auto results = ExpandWShortest(EdgeAtom::Direction::BOTH, 3, LITERAL(true));

    ASSERT_EQ(results.size(), 5);
    EXPECT_EQ(GetProp(results[0].vertex), 2);
    EXPECT_EQ(results[0].total_weight, 3);
    EXPECT_EQ(GetProp(results[1].vertex), 1);
    EXPECT_EQ(results[1].total_weight, 5);
    EXPECT_EQ(GetProp(results[2].vertex), 3);
    EXPECT_EQ(results[2].total_weight, 6);
    EXPECT_EQ(GetProp(results[3].vertex), 4);
    EXPECT_EQ(results[3].total_weight, 9);
    EXPECT_EQ(GetProp(results[4].vertex), 5);
    EXPECT_EQ(results[4].total_weight, 12);
  }
}

TEST_F(QueryPlanExpandWeightedShortestPath, NonNumericWeight) {
  auto new_vertex = dba.InsertVertex();
  ASSERT_TRUE(new_vertex.SetProperty(prop.second, memgraph::storage::PropertyValue(5)).HasValue());
  auto edge = dba.InsertEdge(&v[4], &new_vertex, edge_type);
  ASSERT_TRUE(edge.HasValue());
  ASSERT_TRUE(edge->SetProperty(prop.second, memgraph::storage::PropertyValue("not a number")).HasValue());
  dba.AdvanceCommand();
  EXPECT_THROW(ExpandWShortest(EdgeAtom::Direction::BOTH, 1000, LITERAL(true)), QueryRuntimeException);
}

TEST_F(QueryPlanExpandWeightedShortestPath, NegativeWeight) {
  auto new_vertex = dba.InsertVertex();
  ASSERT_TRUE(new_vertex.SetProperty(prop.second, memgraph::storage::PropertyValue(5)).HasValue());
  auto edge = dba.InsertEdge(&v[4], &new_vertex, edge_type);
  ASSERT_TRUE(edge.HasValue());
  ASSERT_TRUE(edge->SetProperty(prop.second, memgraph::storage::PropertyValue(-10)).HasValue());  // negative weight
  dba.AdvanceCommand();
  EXPECT_THROW(ExpandWShortest(EdgeAtom::Direction::BOTH, 1000, LITERAL(true)), QueryRuntimeException);
}

TEST_F(QueryPlanExpandWeightedShortestPath, NegativeUpperBound) {
  EXPECT_THROW(ExpandWShortest(EdgeAtom::Direction::BOTH, -1, LITERAL(true)), QueryRuntimeException);
}

TEST_F(QueryPlanExpandWeightedShortestPath, FineGrainedFiltering) {
  // All edge_types and labels allowed
  {
    memgraph::auth::User user{"test"};
    user.fine_grained_access_handler().label_permissions().Grant("*", memgraph::auth::FineGrainedPermission::READ);
    user.fine_grained_access_handler().edge_type_permissions().Grant("*", memgraph::auth::FineGrainedPermission::READ);
    auto results = ExpandWShortest(EdgeAtom::Direction::BOTH, 1000, LITERAL(true), 0, nullptr, &user);
    EXPECT_EQ(results[0].path.size(), 1);
    EXPECT_EQ(GetDoubleProp(results[0].path[0]), 3);
    EXPECT_EQ(results[0].total_weight, 3);

    EXPECT_EQ(results[1].path.size(), 1);
    EXPECT_EQ(GetDoubleProp(results[1].path[0]), 5);
    EXPECT_EQ(results[1].total_weight, 5);

    EXPECT_EQ(results[2].path.size(), 2);
    EXPECT_EQ(GetDoubleProp(results[2].path[0]), 3);
    EXPECT_EQ(GetDoubleProp(results[2].path[1]), 3);
    EXPECT_EQ(results[2].total_weight, 6);

    EXPECT_EQ(results[3].path.size(), 3);
    EXPECT_EQ(GetDoubleProp(results[3].path[0]), 3);
    EXPECT_EQ(GetDoubleProp(results[3].path[1]), 3);
    EXPECT_EQ(GetDoubleProp(results[3].path[2]), 3);
    EXPECT_EQ(results[3].total_weight, 9);
  }

  // Denied all labels
  {
    memgraph::auth::User user{"test"};
    user.fine_grained_access_handler().label_permissions().Deny("*", memgraph::auth::FineGrainedPermission::READ);
    user.fine_grained_access_handler().edge_type_permissions().Grant("*", memgraph::auth::FineGrainedPermission::READ);
    auto results = ExpandWShortest(EdgeAtom::Direction::BOTH, 1000, LITERAL(true), 0, nullptr, &user);
    ASSERT_EQ(results.size(), 0);
  }

  // Denied all edge types
  {
    memgraph::auth::User user{"test"};
    user.fine_grained_access_handler().label_permissions().Grant("*", memgraph::auth::FineGrainedPermission::READ);
    user.fine_grained_access_handler().edge_type_permissions().Deny("*", memgraph::auth::FineGrainedPermission::READ);
    auto results = ExpandWShortest(EdgeAtom::Direction::BOTH, 1000, LITERAL(true), 0, nullptr, &user);
    ASSERT_EQ(results.size(), 0);
  }

  // Denied first vertex label
  {
    memgraph::auth::User user{"test"};
    user.fine_grained_access_handler().label_permissions().Deny("l0", memgraph::auth::FineGrainedPermission::READ);
    user.fine_grained_access_handler().edge_type_permissions().Grant("*", memgraph::auth::FineGrainedPermission::READ);

    auto results = ExpandWShortest(EdgeAtom::Direction::BOTH, 1000, LITERAL(true), 0, nullptr, &user);
    ASSERT_EQ(results.size(), 0);
  }

  // Denied vertex label 2
  {
    memgraph::auth::User user{"test"};
    user.fine_grained_access_handler().label_permissions().Grant("l0", memgraph::auth::FineGrainedPermission::READ);
    user.fine_grained_access_handler().label_permissions().Grant("l1", memgraph::auth::FineGrainedPermission::READ);
    user.fine_grained_access_handler().label_permissions().Grant("l2", memgraph::auth::FineGrainedPermission::READ);
    user.fine_grained_access_handler().label_permissions().Grant("l3", memgraph::auth::FineGrainedPermission::READ);
    user.fine_grained_access_handler().label_permissions().Grant("l4", memgraph::auth::FineGrainedPermission::READ);
    user.fine_grained_access_handler().edge_type_permissions().Grant("*", memgraph::auth::FineGrainedPermission::READ);

    auto results = ExpandWShortest(EdgeAtom::Direction::BOTH, 1000, LITERAL(true), 0, nullptr, &user);
    ASSERT_EQ(results.size(), 4);

    user.fine_grained_access_handler().label_permissions().Deny("l2", memgraph::auth::FineGrainedPermission::READ);
    auto filtered_results = ExpandWShortest(EdgeAtom::Direction::BOTH, 1000, LITERAL(true), 0, nullptr, &user);
    ASSERT_EQ(filtered_results.size(), 3);
  }

  // Deny edge type (created vertex 5 and edge vertex 4 to vertex 5)
  {
    v.push_back(dba.InsertVertex());
    ASSERT_TRUE(v.back().SetProperty(prop.second, memgraph::storage::PropertyValue(5)).HasValue());
    ASSERT_TRUE(v.back().AddLabel(db.NameToLabel("l5")).HasValue());
    dba.AdvanceCommand();
    memgraph::storage::EdgeTypeId edge_type_filter = dba.NameToEdgeType("edge_type_filter");
    auto edge = dba.InsertEdge(&v[4], &v[5], edge_type_filter);
    ASSERT_TRUE(edge->SetProperty(prop.second, memgraph::storage::PropertyValue(1)).HasValue());
    e.emplace(std::make_pair(4, 5), *edge);
    dba.AdvanceCommand();

    memgraph::auth::User user{"test"};
    user.fine_grained_access_handler().label_permissions().Grant("*", memgraph::auth::FineGrainedPermission::READ);
    user.fine_grained_access_handler().edge_type_permissions().Grant("*", memgraph::auth::FineGrainedPermission::READ);
    auto results = ExpandWShortest(EdgeAtom::Direction::BOTH, 1000, LITERAL(true), 0, nullptr, &user);
    ASSERT_EQ(results.size(), 5);

    user.fine_grained_access_handler().edge_type_permissions().Grant("edge_type",
                                                                     memgraph::auth::FineGrainedPermission::READ);
    user.fine_grained_access_handler().edge_type_permissions().Deny("edge_type_filter",
                                                                    memgraph::auth::FineGrainedPermission::READ);
    auto filtered_results = ExpandWShortest(EdgeAtom::Direction::BOTH, 1000, LITERAL(true), 0, nullptr, &user);
    ASSERT_EQ(filtered_results.size(), 4);
  }
}

/** A test fixture for all shortest paths expansion */
class QueryPlanExpandAllShortestPaths : public testing::Test {
 public:
  struct ResultType {
    std::vector<memgraph::query::EdgeAccessor> path;
    memgraph::query::VertexAccessor vertex;
    double total_weight;
  };

 protected:
  memgraph::storage::Storage db;
  memgraph::storage::Storage::Accessor storage_dba{db.Access()};
  memgraph::query::DbAccessor dba{&storage_dba};
  std::pair<std::string, memgraph::storage::PropertyId> prop = PROPERTY_PAIR("property");
  memgraph::storage::EdgeTypeId edge_type = dba.NameToEdgeType("edge_type");

  // make 5 vertices because we'll need to compare against them exactly
  // v[0] has `prop` with the value 0
  std::vector<memgraph::query::VertexAccessor> v;

  // make some edges too, in a map (from, to) vertex indices
  std::unordered_map<std::pair<int, int>, memgraph::query::EdgeAccessor> e;

  AstStorage storage;
  SymbolTable symbol_table;

  // inner edge and vertex symbols
  Symbol filter_edge = symbol_table.CreateSymbol("f_edge", true);
  Symbol filter_node = symbol_table.CreateSymbol("f_node", true);

  Symbol weight_edge = symbol_table.CreateSymbol("w_edge", true);
  Symbol weight_node = symbol_table.CreateSymbol("w_node", true);

  Symbol total_weight = symbol_table.CreateSymbol("total_weight", true);

  void SetUp() {
    for (int i = 0; i < 5; i++) {
      v.push_back(dba.InsertVertex());
      ASSERT_TRUE(v.back().SetProperty(prop.second, memgraph::storage::PropertyValue(i)).HasValue());
      auto label = fmt::format("l{}", i);
      ASSERT_TRUE(v.back().AddLabel(db.NameToLabel(label)).HasValue());
    }

    auto add_edge = [&](int from, int to, double weight) {
      auto edge = dba.InsertEdge(&v[from], &v[to], edge_type);
      ASSERT_TRUE(edge->SetProperty(prop.second, memgraph::storage::PropertyValue(weight)).HasValue());
      e.emplace(std::make_pair(from, to), *edge);
    };

    add_edge(0, 1, 5);
    add_edge(1, 4, 5);
    add_edge(0, 2, 3);
    add_edge(2, 3, 3);
    add_edge(3, 4, 3);
    add_edge(4, 0, 12);

    dba.AdvanceCommand();
  }

  // defines and performs an all shortest paths expansion with the given
  // params returns a vector of pairs. each pair is (vector-of-edges,
  // vertex)
  auto ExpandAllShortest(EdgeAtom::Direction direction, std::optional<int> max_depth, Expression *where,
                         std::optional<int> node_id = 0, ScanAllTuple *existing_node_input = nullptr,
                         const memgraph::auth::User *user = nullptr) {
    // scan the nodes optionally filtering on property value
    auto n = MakeScanAll(storage, symbol_table, "n", existing_node_input ? existing_node_input->op_ : nullptr);
    auto last_op = n.op_;
    if (node_id) {
      last_op = std::make_shared<Filter>(last_op, EQ(PROPERTY_LOOKUP(n.node_->identifier_, prop), LITERAL(*node_id)));
    }

    auto ident_e = IDENT("e");
    ident_e->MapTo(weight_edge);

    // expand allshortest
    auto node_sym = existing_node_input ? existing_node_input->sym_ : symbol_table.CreateSymbol("node", true);
    auto edge_list_sym = symbol_table.CreateSymbol("edgelist_", true);
    auto filter_lambda = last_op = std::make_shared<ExpandVariable>(
        last_op, n.sym_, node_sym, edge_list_sym, EdgeAtom::Type::ALL_SHORTEST_PATHS, direction,
        std::vector<memgraph::storage::EdgeTypeId>{}, false, nullptr, max_depth ? LITERAL(max_depth.value()) : nullptr,
        existing_node_input != nullptr, ExpansionLambda{filter_edge, filter_node, where},
        ExpansionLambda{weight_edge, weight_node, PROPERTY_LOOKUP(ident_e, prop)}, total_weight);

    Frame frame(symbol_table.max_position());
    auto cursor = last_op->MakeCursor(memgraph::utils::NewDeleteResource());
    std::vector<ResultType> results;
    ExecutionContext context;
    if (user) {
      memgraph::glue::FineGrainedAuthChecker auth_checker{*user};
      context = MakeContextWithFineGrainedChecker(storage, symbol_table, &dba, &auth_checker);
    } else {
      context = MakeContext(storage, symbol_table, &dba);
    }
    while (cursor->Pull(frame, context)) {
      results.push_back(ResultType{std::vector<memgraph::query::EdgeAccessor>(), frame[node_sym].ValueVertex(),
                                   frame[total_weight].ValueDouble()});
      for (const TypedValue &edge : frame[edge_list_sym].ValueList())
        results.back().path.emplace_back(edge.ValueEdge());
    }

    return results;
  }

  template <typename TAccessor>
  auto GetProp(const TAccessor &accessor) {
    return accessor.GetProperty(memgraph::storage::View::OLD, prop.second)->ValueInt();
  }

  template <typename TAccessor>
  auto GetDoubleProp(const TAccessor &accessor) {
    return accessor.GetProperty(memgraph::storage::View::OLD, prop.second)->ValueDouble();
  }

  Expression *PropNe(Symbol symbol, int value) {
    auto ident = IDENT("inner_element");
    ident->MapTo(symbol);
    return NEQ(PROPERTY_LOOKUP(ident, prop), LITERAL(value));
  }
};

bool compareResultType(const QueryPlanExpandAllShortestPaths::ResultType &a,
                       const QueryPlanExpandAllShortestPaths::ResultType &b) {
  return a.total_weight < b.total_weight;
}

// Testing all shortest paths on this graph:
//
//      5            5
//      /-->--[1]-->--\
//     /               \
//    /        12       \         2
//  [0]--------<--------[4]------->-------[5]
//    \                 /         (on some tests only)
//     \               /
//      \->[2]->-[3]->/
//      3      3     3

TEST_F(QueryPlanExpandAllShortestPaths, Basic) {
  auto results = ExpandAllShortest(EdgeAtom::Direction::BOTH, 1000, LITERAL(true));
  sort(results.begin(), results.end(), compareResultType);

  ASSERT_EQ(results.size(), 4);

  // check end nodes
  EXPECT_EQ(GetProp(results[0].vertex), 2);
  EXPECT_EQ(GetProp(results[1].vertex), 1);
  EXPECT_EQ(GetProp(results[2].vertex), 3);
  EXPECT_EQ(GetProp(results[3].vertex), 4);

  // check paths and total weights
  EXPECT_EQ(results[0].path.size(), 1);
  EXPECT_EQ(GetDoubleProp(results[0].path[0]), 3);
  EXPECT_EQ(results[0].total_weight, 3);

  EXPECT_EQ(results[1].path.size(), 1);
  EXPECT_EQ(GetDoubleProp(results[1].path[0]), 5);
  EXPECT_EQ(results[1].total_weight, 5);

  EXPECT_EQ(results[2].path.size(), 2);
  EXPECT_EQ(GetDoubleProp(results[2].path[0]), 3);
  EXPECT_EQ(GetDoubleProp(results[2].path[1]), 3);
  EXPECT_EQ(results[2].total_weight, 6);

  EXPECT_EQ(results[3].path.size(), 3);
  EXPECT_EQ(GetDoubleProp(results[3].path[0]), 3);
  EXPECT_EQ(GetDoubleProp(results[3].path[1]), 3);
  EXPECT_EQ(GetDoubleProp(results[3].path[2]), 3);
  EXPECT_EQ(results[3].total_weight, 9);
}

TEST_F(QueryPlanExpandAllShortestPaths, EdgeDirection) {
  {
    auto results = ExpandAllShortest(EdgeAtom::Direction::OUT, 1000, LITERAL(true));
    sort(results.begin(), results.end(), compareResultType);
    ASSERT_EQ(results.size(), 4);
    EXPECT_EQ(GetProp(results[0].vertex), 2);
    EXPECT_EQ(results[0].total_weight, 3);
    EXPECT_EQ(GetProp(results[1].vertex), 1);
    EXPECT_EQ(results[1].total_weight, 5);
    EXPECT_EQ(GetProp(results[2].vertex), 3);
    EXPECT_EQ(results[2].total_weight, 6);
    EXPECT_EQ(GetProp(results[3].vertex), 4);
    EXPECT_EQ(results[3].total_weight, 9);
  }
  {
    auto results = ExpandAllShortest(EdgeAtom::Direction::IN, 1000, LITERAL(true));
    sort(results.begin(), results.end(), compareResultType);
    ASSERT_EQ(results.size(), 4);
    EXPECT_EQ(GetProp(results[0].vertex), 4);
    EXPECT_EQ(results[0].total_weight, 12);
    EXPECT_EQ(GetProp(results[1].vertex), 3);
    EXPECT_EQ(results[1].total_weight, 15);
    EXPECT_EQ(GetProp(results[2].vertex), 1);
    EXPECT_EQ(results[2].total_weight, 17);
    EXPECT_EQ(GetProp(results[3].vertex), 2);
    EXPECT_EQ(results[3].total_weight, 18);
  }
}

TEST_F(QueryPlanExpandAllShortestPaths, Where) {
  {
    auto results = ExpandAllShortest(EdgeAtom::Direction::BOTH, 1000, PropNe(filter_node, 2));
    ASSERT_EQ(results.size(), 3);
    EXPECT_EQ(GetProp(results[0].vertex), 1);
    EXPECT_EQ(results[0].total_weight, 5);
    EXPECT_EQ(GetProp(results[1].vertex), 4);
    EXPECT_EQ(results[1].total_weight, 10);
    EXPECT_EQ(GetProp(results[2].vertex), 3);
    EXPECT_EQ(results[2].total_weight, 13);
  }
  {
    auto results = ExpandAllShortest(EdgeAtom::Direction::BOTH, 1000, PropNe(filter_node, 1));
    ASSERT_EQ(results.size(), 3);
    EXPECT_EQ(GetProp(results[0].vertex), 2);
    EXPECT_EQ(results[0].total_weight, 3);
    EXPECT_EQ(GetProp(results[1].vertex), 3);
    EXPECT_EQ(results[1].total_weight, 6);
    EXPECT_EQ(GetProp(results[2].vertex), 4);
    EXPECT_EQ(results[2].total_weight, 9);
  }
}

TEST_F(QueryPlanExpandAllShortestPaths, UpperBound) {
  {
    auto results = ExpandAllShortest(EdgeAtom::Direction::BOTH, std::nullopt, LITERAL(true));
    std::sort(results.begin(), results.end(), compareResultType);
    ASSERT_EQ(results.size(), 4);
    EXPECT_EQ(GetProp(results[0].vertex), 2);
    EXPECT_EQ(results[0].total_weight, 3);
    EXPECT_EQ(GetProp(results[1].vertex), 1);
    EXPECT_EQ(results[1].total_weight, 5);
    EXPECT_EQ(GetProp(results[2].vertex), 3);
    EXPECT_EQ(results[2].total_weight, 6);
    EXPECT_EQ(GetProp(results[3].vertex), 4);
    EXPECT_EQ(results[3].total_weight, 9);
  }
  {
    auto results = ExpandAllShortest(EdgeAtom::Direction::BOTH, 2, LITERAL(true));
    std::sort(results.begin(), results.end(), compareResultType);
    ASSERT_EQ(results.size(), 4);
    EXPECT_EQ(GetProp(results[0].vertex), 2);
    EXPECT_EQ(results[0].total_weight, 3);
    EXPECT_EQ(GetProp(results[1].vertex), 1);
    EXPECT_EQ(results[1].total_weight, 5);
    EXPECT_EQ(GetProp(results[2].vertex), 3);
    EXPECT_EQ(results[2].total_weight, 6);
    EXPECT_EQ(GetProp(results[3].vertex), 4);
    EXPECT_EQ(results[3].total_weight, 10);
  }
  {
    auto results = ExpandAllShortest(EdgeAtom::Direction::BOTH, 1, LITERAL(true));
    std::sort(results.begin(), results.end(), compareResultType);
    ASSERT_EQ(results.size(), 3);
    EXPECT_EQ(GetProp(results[0].vertex), 2);
    EXPECT_EQ(results[0].total_weight, 3);
    EXPECT_EQ(GetProp(results[1].vertex), 1);
    EXPECT_EQ(results[1].total_weight, 5);
    EXPECT_EQ(GetProp(results[2].vertex), 4);
    EXPECT_EQ(results[2].total_weight, 12);
  }
  {
    auto new_vertex = dba.InsertVertex();
    ASSERT_TRUE(new_vertex.SetProperty(prop.second, memgraph::storage::PropertyValue(5)).HasValue());
    auto edge = dba.InsertEdge(&v[4], &new_vertex, edge_type);
    ASSERT_TRUE(edge.HasValue());
    ASSERT_TRUE(edge->SetProperty(prop.second, memgraph::storage::PropertyValue(2)).HasValue());
    dba.AdvanceCommand();

    auto results = ExpandAllShortest(EdgeAtom::Direction::BOTH, 3, LITERAL(true));
    std::sort(results.begin(), results.end(), compareResultType);
    ASSERT_EQ(results.size(), 5);
    EXPECT_EQ(GetProp(results[0].vertex), 2);
    EXPECT_EQ(results[0].total_weight, 3);
    EXPECT_EQ(GetProp(results[1].vertex), 1);
    EXPECT_EQ(results[1].total_weight, 5);
    EXPECT_EQ(GetProp(results[2].vertex), 3);
    EXPECT_EQ(results[2].total_weight, 6);
    EXPECT_EQ(GetProp(results[3].vertex), 4);
    EXPECT_EQ(results[3].total_weight, 9);
    EXPECT_EQ(GetProp(results[4].vertex), 5);
    EXPECT_EQ(results[4].total_weight, 12);
  }
}

TEST_F(QueryPlanExpandAllShortestPaths, NonNumericWeight) {
  auto new_vertex = dba.InsertVertex();
  ASSERT_TRUE(new_vertex.SetProperty(prop.second, memgraph::storage::PropertyValue(5)).HasValue());
  auto edge = dba.InsertEdge(&v[4], &new_vertex, edge_type);
  ASSERT_TRUE(edge.HasValue());
  ASSERT_TRUE(edge->SetProperty(prop.second, memgraph::storage::PropertyValue("not a number")).HasValue());
  dba.AdvanceCommand();
  EXPECT_THROW(ExpandAllShortest(EdgeAtom::Direction::BOTH, 1000, LITERAL(true)), QueryRuntimeException);
}

TEST_F(QueryPlanExpandAllShortestPaths, NegativeWeight) {
  auto new_vertex = dba.InsertVertex();
  ASSERT_TRUE(new_vertex.SetProperty(prop.second, memgraph::storage::PropertyValue(5)).HasValue());
  auto edge = dba.InsertEdge(&v[4], &new_vertex, edge_type);
  ASSERT_TRUE(edge.HasValue());
  ASSERT_TRUE(edge->SetProperty(prop.second, memgraph::storage::PropertyValue(-10)).HasValue());  // negative weight
  dba.AdvanceCommand();
  EXPECT_THROW(ExpandAllShortest(EdgeAtom::Direction::BOTH, 1000, LITERAL(true)), QueryRuntimeException);
}

TEST_F(QueryPlanExpandAllShortestPaths, NegativeUpperBound) {
  EXPECT_THROW(ExpandAllShortest(EdgeAtom::Direction::BOTH, -1, LITERAL(true)), QueryRuntimeException);
}

// MultiplePaths testing on this graph:
//       5        5
//  [0]-->--[1]--->---[6]
//   |        \       /
//  \/ 3     5 >-[4]->
//   |           /   1
//  [2]-->--[3]->
//       3       3

TEST_F(QueryPlanExpandAllShortestPaths, MultiplePaths) {
  auto new_vertex = dba.InsertVertex();
  ASSERT_TRUE(new_vertex.SetProperty(prop.second, memgraph::storage::PropertyValue(6)).HasValue());

  auto edge = dba.InsertEdge(&v[4], &new_vertex, edge_type);
  ASSERT_TRUE(edge.HasValue());
  ASSERT_TRUE(edge->SetProperty(prop.second, memgraph::storage::PropertyValue(1)).HasValue());
  dba.AdvanceCommand();

  auto edge2 = dba.InsertEdge(&v[1], &new_vertex, edge_type);
  ASSERT_TRUE(edge2.HasValue());
  ASSERT_TRUE(edge2->SetProperty(prop.second, memgraph::storage::PropertyValue(5)).HasValue());
  dba.AdvanceCommand();

  auto results = ExpandAllShortest(EdgeAtom::Direction::BOTH, 1000, LITERAL(true));
  std::sort(results.begin(), results.end(), compareResultType);
  ASSERT_EQ(results.size(), 6);
  EXPECT_EQ(GetProp(results[4].vertex), 6);
  EXPECT_EQ(results[4].total_weight, 10);
  EXPECT_EQ(GetProp(results[5].vertex), 6);
  EXPECT_EQ(results[5].total_weight, 10);
}

// Uses graph from Basic test, with double edge 2->-3 and 3->-4
TEST_F(QueryPlanExpandAllShortestPaths, MultiEdge) {
  auto edge = dba.InsertEdge(&v[2], &v[3], edge_type);
  ASSERT_TRUE(edge.HasValue());
  ASSERT_TRUE(edge->SetProperty(prop.second, memgraph::storage::PropertyValue(3)).HasValue());
  dba.AdvanceCommand();

  auto edge2 = dba.InsertEdge(&v[3], &v[4], edge_type);
  ASSERT_TRUE(edge2.HasValue());
  ASSERT_TRUE(edge2->SetProperty(prop.second, memgraph::storage::PropertyValue(3)).HasValue());
  dba.AdvanceCommand();

  auto results = ExpandAllShortest(EdgeAtom::Direction::OUT, 1000, LITERAL(true));
  std::sort(results.begin(), results.end(), compareResultType);
  ASSERT_EQ(results.size(), 8);
  EXPECT_EQ(GetProp(results[6].vertex), 4);
  EXPECT_EQ(results[4].total_weight, 9);
  EXPECT_EQ(GetProp(results[7].vertex), 4);
  EXPECT_EQ(results[5].total_weight, 9);
}

<<<<<<< HEAD
TEST_F(QueryPlanExpandAllShortestPaths, BasicWithFineGrainedFiltering) {
=======
TEST_F(QueryPlanExpandWeightedShortestPath, FineGrainedFiltering) {
>>>>>>> ded171de
  // All edge_types and labels allowed
  {
    memgraph::auth::User user{"test"};
    user.fine_grained_access_handler().label_permissions().Grant("*", memgraph::auth::FineGrainedPermission::READ);
    user.fine_grained_access_handler().edge_type_permissions().Grant("*", memgraph::auth::FineGrainedPermission::READ);
<<<<<<< HEAD
    auto results = ExpandAllShortest(EdgeAtom::Direction::BOTH, 1000, LITERAL(true));
    sort(results.begin(), results.end(), compareResultType);

    ASSERT_EQ(results.size(), 4);

    // check end nodes
    EXPECT_EQ(GetProp(results[0].vertex), 2);
    EXPECT_EQ(GetProp(results[1].vertex), 1);
    EXPECT_EQ(GetProp(results[2].vertex), 3);
    EXPECT_EQ(GetProp(results[3].vertex), 4);

    // check paths and total weights
=======
    auto results = ExpandWShortest(EdgeAtom::Direction::BOTH, 1000, LITERAL(true), 0, nullptr, &user);
>>>>>>> ded171de
    EXPECT_EQ(results[0].path.size(), 1);
    EXPECT_EQ(GetDoubleProp(results[0].path[0]), 3);
    EXPECT_EQ(results[0].total_weight, 3);

    EXPECT_EQ(results[1].path.size(), 1);
    EXPECT_EQ(GetDoubleProp(results[1].path[0]), 5);
    EXPECT_EQ(results[1].total_weight, 5);

    EXPECT_EQ(results[2].path.size(), 2);
    EXPECT_EQ(GetDoubleProp(results[2].path[0]), 3);
    EXPECT_EQ(GetDoubleProp(results[2].path[1]), 3);
    EXPECT_EQ(results[2].total_weight, 6);

    EXPECT_EQ(results[3].path.size(), 3);
    EXPECT_EQ(GetDoubleProp(results[3].path[0]), 3);
    EXPECT_EQ(GetDoubleProp(results[3].path[1]), 3);
    EXPECT_EQ(GetDoubleProp(results[3].path[2]), 3);
    EXPECT_EQ(results[3].total_weight, 9);
  }

  // Denied all labels
  {
    memgraph::auth::User user{"test"};
    user.fine_grained_access_handler().label_permissions().Deny("*", memgraph::auth::FineGrainedPermission::READ);
    user.fine_grained_access_handler().edge_type_permissions().Grant("*", memgraph::auth::FineGrainedPermission::READ);
<<<<<<< HEAD
    auto results = ExpandAllShortest(EdgeAtom::Direction::BOTH, 1000, LITERAL(true), 0, nullptr, &user);
=======
    auto results = ExpandWShortest(EdgeAtom::Direction::BOTH, 1000, LITERAL(true), 0, nullptr, &user);
>>>>>>> ded171de
    ASSERT_EQ(results.size(), 0);
  }

  // Denied all edge types
  {
    memgraph::auth::User user{"test"};
    user.fine_grained_access_handler().label_permissions().Grant("*", memgraph::auth::FineGrainedPermission::READ);
    user.fine_grained_access_handler().edge_type_permissions().Deny("*", memgraph::auth::FineGrainedPermission::READ);
<<<<<<< HEAD
    auto results = ExpandAllShortest(EdgeAtom::Direction::BOTH, 1000, LITERAL(true), 0, nullptr, &user);
=======
    auto results = ExpandWShortest(EdgeAtom::Direction::BOTH, 1000, LITERAL(true), 0, nullptr, &user);
>>>>>>> ded171de
    ASSERT_EQ(results.size(), 0);
  }

  // Denied first vertex label
  {
    memgraph::auth::User user{"test"};
    user.fine_grained_access_handler().label_permissions().Deny("l0", memgraph::auth::FineGrainedPermission::READ);
    user.fine_grained_access_handler().edge_type_permissions().Grant("*", memgraph::auth::FineGrainedPermission::READ);

<<<<<<< HEAD
    auto results = ExpandAllShortest(EdgeAtom::Direction::BOTH, 1000, LITERAL(true), 0, nullptr, &user);
=======
    auto results = ExpandWShortest(EdgeAtom::Direction::BOTH, 1000, LITERAL(true), 0, nullptr, &user);
>>>>>>> ded171de
    ASSERT_EQ(results.size(), 0);
  }

  // Denied vertex label 2
  {
    memgraph::auth::User user{"test"};
    user.fine_grained_access_handler().label_permissions().Grant("l0", memgraph::auth::FineGrainedPermission::READ);
    user.fine_grained_access_handler().label_permissions().Grant("l1", memgraph::auth::FineGrainedPermission::READ);
    user.fine_grained_access_handler().label_permissions().Grant("l2", memgraph::auth::FineGrainedPermission::READ);
    user.fine_grained_access_handler().label_permissions().Grant("l3", memgraph::auth::FineGrainedPermission::READ);
    user.fine_grained_access_handler().label_permissions().Grant("l4", memgraph::auth::FineGrainedPermission::READ);
    user.fine_grained_access_handler().edge_type_permissions().Grant("*", memgraph::auth::FineGrainedPermission::READ);

<<<<<<< HEAD
    auto results = ExpandAllShortest(EdgeAtom::Direction::BOTH, 1000, LITERAL(true), 0, nullptr, &user);
    ASSERT_EQ(results.size(), 4);

    user.fine_grained_access_handler().label_permissions().Deny("l2", memgraph::auth::FineGrainedPermission::READ);
    auto filtered_results = ExpandAllShortest(EdgeAtom::Direction::BOTH, 1000, LITERAL(true), 0, nullptr, &user);
=======
    auto results = ExpandWShortest(EdgeAtom::Direction::BOTH, 1000, LITERAL(true), 0, nullptr, &user);
    ASSERT_EQ(results.size(), 4);

    user.fine_grained_access_handler().label_permissions().Deny("l2", memgraph::auth::FineGrainedPermission::READ);
    auto filtered_results = ExpandWShortest(EdgeAtom::Direction::BOTH, 1000, LITERAL(true), 0, nullptr, &user);
>>>>>>> ded171de
    ASSERT_EQ(filtered_results.size(), 3);
  }

  // Deny edge type (created vertex 5 and edge vertex 4 to vertex 5)
  {
    v.push_back(dba.InsertVertex());
    ASSERT_TRUE(v.back().SetProperty(prop.second, memgraph::storage::PropertyValue(5)).HasValue());
    ASSERT_TRUE(v.back().AddLabel(db.NameToLabel("l5")).HasValue());
    dba.AdvanceCommand();
    memgraph::storage::EdgeTypeId edge_type_filter = dba.NameToEdgeType("edge_type_filter");
    auto edge = dba.InsertEdge(&v[4], &v[5], edge_type_filter);
    ASSERT_TRUE(edge->SetProperty(prop.second, memgraph::storage::PropertyValue(1)).HasValue());
    e.emplace(std::make_pair(4, 5), *edge);
    dba.AdvanceCommand();

    memgraph::auth::User user{"test"};
    user.fine_grained_access_handler().label_permissions().Grant("*", memgraph::auth::FineGrainedPermission::READ);
    user.fine_grained_access_handler().edge_type_permissions().Grant("*", memgraph::auth::FineGrainedPermission::READ);
<<<<<<< HEAD
    auto results = ExpandAllShortest(EdgeAtom::Direction::BOTH, 1000, LITERAL(true), 0, nullptr, &user);
=======
    auto results = ExpandWShortest(EdgeAtom::Direction::BOTH, 1000, LITERAL(true), 0, nullptr, &user);
>>>>>>> ded171de
    ASSERT_EQ(results.size(), 5);

    user.fine_grained_access_handler().edge_type_permissions().Grant("edge_type",
                                                                     memgraph::auth::FineGrainedPermission::READ);
    user.fine_grained_access_handler().edge_type_permissions().Deny("edge_type_filter",
                                                                    memgraph::auth::FineGrainedPermission::READ);
<<<<<<< HEAD
    auto filtered_results = ExpandAllShortest(EdgeAtom::Direction::BOTH, 1000, LITERAL(true), 0, nullptr, &user);
=======
    auto filtered_results = ExpandWShortest(EdgeAtom::Direction::BOTH, 1000, LITERAL(true), 0, nullptr, &user);
>>>>>>> ded171de
    ASSERT_EQ(filtered_results.size(), 4);
  }
}

TEST(QueryPlan, ExpandOptional) {
  memgraph::storage::Storage db;
  auto storage_dba = db.Access();
  memgraph::query::DbAccessor dba(&storage_dba);

  AstStorage storage;
  SymbolTable symbol_table;

  // graph (v2 {p: 2})<-[:T]-(v1 {p: 1})-[:T]->(v3 {p: 2})
  auto prop = dba.NameToProperty("p");
  auto edge_type = dba.NameToEdgeType("T");
  auto v1 = dba.InsertVertex();
  ASSERT_TRUE(v1.SetProperty(prop, memgraph::storage::PropertyValue(1)).HasValue());
  auto v2 = dba.InsertVertex();
  ASSERT_TRUE(v2.SetProperty(prop, memgraph::storage::PropertyValue(2)).HasValue());
  ASSERT_TRUE(dba.InsertEdge(&v1, &v2, edge_type).HasValue());
  auto v3 = dba.InsertVertex();
  ASSERT_TRUE(v3.SetProperty(prop, memgraph::storage::PropertyValue(2)).HasValue());
  ASSERT_TRUE(dba.InsertEdge(&v1, &v3, edge_type).HasValue());
  dba.AdvanceCommand();

  // MATCH (n) OPTIONAL MATCH (n)-[r]->(m)
  auto n = MakeScanAll(storage, symbol_table, "n");
  auto r_m = MakeExpand(storage, symbol_table, nullptr, n.sym_, "r", EdgeAtom::Direction::OUT, {}, "m", false,
                        memgraph::storage::View::OLD);
  auto optional = std::make_shared<plan::Optional>(n.op_, r_m.op_, std::vector<Symbol>{r_m.edge_sym_, r_m.node_sym_});

  // RETURN n, r, m
  auto n_ne = NEXPR("n", IDENT("n")->MapTo(n.sym_))->MapTo(symbol_table.CreateSymbol("n", true));
  auto r_ne = NEXPR("r", IDENT("r")->MapTo(r_m.edge_sym_))->MapTo(symbol_table.CreateSymbol("r", true));
  auto m_ne = NEXPR("m", IDENT("m")->MapTo(r_m.node_sym_))->MapTo(symbol_table.CreateSymbol("m", true));
  auto produce = MakeProduce(optional, n_ne, r_ne, m_ne);
  auto context = MakeContext(storage, symbol_table, &dba);
  auto results = CollectProduce(*produce, &context);
  ASSERT_EQ(4, results.size());
  int v1_is_n_count = 0;
  for (auto &row : results) {
    ASSERT_EQ(row[0].type(), TypedValue::Type::Vertex);
    auto &va = row[0].ValueVertex();
    auto va_p = *va.GetProperty(memgraph::storage::View::OLD, prop);
    ASSERT_EQ(va_p.type(), memgraph::storage::PropertyValue::Type::Int);
    if (va_p.ValueInt() == 1) {
      v1_is_n_count++;
      EXPECT_EQ(row[1].type(), TypedValue::Type::Edge);
      EXPECT_EQ(row[2].type(), TypedValue::Type::Vertex);
    } else {
      EXPECT_EQ(row[1].type(), TypedValue::Type::Null);
      EXPECT_EQ(row[2].type(), TypedValue::Type::Null);
    }
  }
  EXPECT_EQ(2, v1_is_n_count);
}

TEST(QueryPlan, OptionalMatchEmptyDB) {
  memgraph::storage::Storage db;
  auto storage_dba = db.Access();
  memgraph::query::DbAccessor dba(&storage_dba);

  AstStorage storage;
  SymbolTable symbol_table;

  // OPTIONAL MATCH (n)
  auto n = MakeScanAll(storage, symbol_table, "n");
  // RETURN n
  auto n_ne = NEXPR("n", IDENT("n")->MapTo(n.sym_))->MapTo(symbol_table.CreateSymbol("n", true));
  auto optional = std::make_shared<plan::Optional>(nullptr, n.op_, std::vector<Symbol>{n.sym_});
  auto produce = MakeProduce(optional, n_ne);
  auto context = MakeContext(storage, symbol_table, &dba);
  auto results = CollectProduce(*produce, &context);
  ASSERT_EQ(1, results.size());
  EXPECT_EQ(results[0][0].type(), TypedValue::Type::Null);
}

TEST(QueryPlan, OptionalMatchEmptyDBExpandFromNode) {
  memgraph::storage::Storage db;
  auto storage_dba = db.Access();
  memgraph::query::DbAccessor dba(&storage_dba);
  AstStorage storage;
  SymbolTable symbol_table;
  // OPTIONAL MATCH (n)
  auto n = MakeScanAll(storage, symbol_table, "n");
  auto optional = std::make_shared<plan::Optional>(nullptr, n.op_, std::vector<Symbol>{n.sym_});
  // WITH n
  auto n_ne = NEXPR("n", IDENT("n")->MapTo(n.sym_));
  auto with_n_sym = symbol_table.CreateSymbol("n", true);
  n_ne->MapTo(with_n_sym);
  auto with = MakeProduce(optional, n_ne);
  // MATCH (n) -[r]-> (m)
  auto r_m = MakeExpand(storage, symbol_table, with, with_n_sym, "r", EdgeAtom::Direction::OUT, {}, "m", false,
                        memgraph::storage::View::OLD);
  // RETURN m
  auto m_ne = NEXPR("m", IDENT("m")->MapTo(r_m.node_sym_))->MapTo(symbol_table.CreateSymbol("m", true));
  auto produce = MakeProduce(r_m.op_, m_ne);
  auto context = MakeContext(storage, symbol_table, &dba);
  auto results = CollectProduce(*produce, &context);
  EXPECT_EQ(0, results.size());
}

TEST(QueryPlan, OptionalMatchThenExpandToMissingNode) {
  memgraph::storage::Storage db;
  auto storage_dba = db.Access();
  memgraph::query::DbAccessor dba(&storage_dba);
  // Make a graph with 2 connected, unlabeled nodes.
  auto v1 = dba.InsertVertex();
  auto v2 = dba.InsertVertex();
  auto edge_type = dba.NameToEdgeType("edge_type");
  ASSERT_TRUE(dba.InsertEdge(&v1, &v2, edge_type).HasValue());
  dba.AdvanceCommand();
  EXPECT_EQ(2, CountIterable(dba.Vertices(memgraph::storage::View::OLD)));
  EXPECT_EQ(1, CountEdges(&dba, memgraph::storage::View::OLD));
  AstStorage storage;
  SymbolTable symbol_table;
  // OPTIONAL MATCH (n :missing)
  auto n = MakeScanAll(storage, symbol_table, "n");
  auto label_missing = "missing";
  n.node_->labels_.emplace_back(storage.GetLabelIx(label_missing));

  auto *filter_expr = storage.Create<LabelsTest>(n.node_->identifier_, n.node_->labels_);
  auto node_filter = std::make_shared<Filter>(n.op_, filter_expr);
  auto optional = std::make_shared<plan::Optional>(nullptr, node_filter, std::vector<Symbol>{n.sym_});
  // WITH n
  auto n_ne = NEXPR("n", IDENT("n")->MapTo(n.sym_));
  auto with_n_sym = symbol_table.CreateSymbol("n", true);
  n_ne->MapTo(with_n_sym);
  auto with = MakeProduce(optional, n_ne);
  // MATCH (m) -[r]-> (n)
  auto m = MakeScanAll(storage, symbol_table, "m", with);
  auto edge_direction = EdgeAtom::Direction::OUT;
  auto edge = EDGE("r", edge_direction);
  auto edge_sym = symbol_table.CreateSymbol("r", true);
  edge->identifier_->MapTo(edge_sym);
  auto node = NODE("n");
  node->identifier_->MapTo(with_n_sym);
  auto expand =
      std::make_shared<plan::Expand>(m.op_, m.sym_, with_n_sym, edge_sym, edge_direction,
                                     std::vector<memgraph::storage::EdgeTypeId>{}, true, memgraph::storage::View::OLD);
  // RETURN m
  auto m_ne = NEXPR("m", IDENT("m")->MapTo(m.sym_))->MapTo(symbol_table.CreateSymbol("m", true));
  auto produce = MakeProduce(expand, m_ne);
  auto context = MakeContext(storage, symbol_table, &dba);
  auto results = CollectProduce(*produce, &context);
  EXPECT_EQ(0, results.size());
}

TEST(QueryPlan, ExpandExistingNode) {
  memgraph::storage::Storage db;
  auto storage_dba = db.Access();
  memgraph::query::DbAccessor dba(&storage_dba);

  // make a graph (v1)->(v2) that
  // has a recursive edge (v1)->(v1)
  auto v1 = dba.InsertVertex();
  auto v2 = dba.InsertVertex();
  auto edge_type = dba.NameToEdgeType("Edge");
  ASSERT_TRUE(dba.InsertEdge(&v1, &v1, edge_type).HasValue());
  ASSERT_TRUE(dba.InsertEdge(&v1, &v2, edge_type).HasValue());
  dba.AdvanceCommand();

  AstStorage storage;
  SymbolTable symbol_table;

  auto test_existing = [&](bool with_existing, int expected_result_count) {
    auto n = MakeScanAll(storage, symbol_table, "n");
    auto r_n = MakeExpand(storage, symbol_table, n.op_, n.sym_, "r", EdgeAtom::Direction::OUT, {}, "n", with_existing,
                          memgraph::storage::View::OLD);
    if (with_existing)
      r_n.op_ = std::make_shared<Expand>(n.op_, n.sym_, n.sym_, r_n.edge_sym_, r_n.edge_->direction_,
                                         std::vector<memgraph::storage::EdgeTypeId>{}, with_existing,
                                         memgraph::storage::View::OLD);

    // make a named expression and a produce
    auto output = NEXPR("n", IDENT("n")->MapTo(n.sym_))->MapTo(symbol_table.CreateSymbol("named_expression_1", true));
    auto produce = MakeProduce(r_n.op_, output);
    auto context = MakeContext(storage, symbol_table, &dba);
    auto results = CollectProduce(*produce, &context);
    EXPECT_EQ(results.size(), expected_result_count);
  };

  test_existing(true, 1);
  test_existing(false, 2);
}

TEST(QueryPlan, ExpandBothCycleEdgeCase) {
  // we're testing that expanding on BOTH
  // does only one expansion for a cycle
  memgraph::storage::Storage db;
  auto storage_dba = db.Access();
  memgraph::query::DbAccessor dba(&storage_dba);

  auto v = dba.InsertVertex();
  ASSERT_TRUE(dba.InsertEdge(&v, &v, dba.NameToEdgeType("et")).HasValue());
  dba.AdvanceCommand();

  AstStorage storage;
  SymbolTable symbol_table;

  auto n = MakeScanAll(storage, symbol_table, "n");
  auto r_ = MakeExpand(storage, symbol_table, n.op_, n.sym_, "r", EdgeAtom::Direction::BOTH, {}, "_", false,
                       memgraph::storage::View::OLD);
  auto context = MakeContext(storage, symbol_table, &dba);
  EXPECT_EQ(1, PullAll(*r_.op_, &context));
}

TEST(QueryPlan, EdgeFilter) {
  memgraph::storage::Storage db;
  auto storage_dba = db.Access();
  memgraph::query::DbAccessor dba(&storage_dba);

  // make an N-star expanding from (v1)
  // where only one edge will qualify
  // and there are all combinations of
  // (edge_type yes|no) * (property yes|absent|no)
  std::vector<memgraph::storage::EdgeTypeId> edge_types;
  for (int j = 0; j < 2; ++j) edge_types.push_back(dba.NameToEdgeType("et" + std::to_string(j)));
  std::vector<memgraph::query::VertexAccessor> vertices;
  for (int i = 0; i < 7; ++i) vertices.push_back(dba.InsertVertex());
  auto prop = PROPERTY_PAIR("property");
  std::vector<memgraph::query::EdgeAccessor> edges;
  for (int i = 0; i < 6; ++i) {
    edges.push_back(*dba.InsertEdge(&vertices[0], &vertices[i + 1], edge_types[i % 2]));
    switch (i % 3) {
      case 0:
        ASSERT_TRUE(edges.back().SetProperty(prop.second, memgraph::storage::PropertyValue(42)).HasValue());
        break;
      case 1:
        ASSERT_TRUE(edges.back().SetProperty(prop.second, memgraph::storage::PropertyValue(100)).HasValue());
        break;
      default:
        break;
    }
  }
  dba.AdvanceCommand();

  AstStorage storage;
  SymbolTable symbol_table;

  auto test_filter = [&]() {
    // define an operator tree for query
    // MATCH (n)-[r :et0 {property: 42}]->(m) RETURN m

    auto n = MakeScanAll(storage, symbol_table, "n");
    const auto &edge_type = edge_types[0];
    auto r_m = MakeExpand(storage, symbol_table, n.op_, n.sym_, "r", EdgeAtom::Direction::OUT, {edge_type}, "m", false,
                          memgraph::storage::View::OLD);
    r_m.edge_->edge_types_.push_back(storage.GetEdgeTypeIx(dba.EdgeTypeToName(edge_type)));
    std::get<0>(r_m.edge_->properties_)[storage.GetPropertyIx(prop.first)] = LITERAL(42);
    auto *filter_expr = EQ(PROPERTY_LOOKUP(r_m.edge_->identifier_, prop), LITERAL(42));
    auto edge_filter = std::make_shared<Filter>(r_m.op_, filter_expr);

    // make a named expression and a produce
    auto output =
        NEXPR("m", IDENT("m")->MapTo(r_m.node_sym_))->MapTo(symbol_table.CreateSymbol("named_expression_1", true));
    auto produce = MakeProduce(edge_filter, output);
    auto context = MakeContext(storage, symbol_table, &dba);
    return PullAll(*produce, &context);
  };

  EXPECT_EQ(1, test_filter());
  // test that edge filtering always filters on old state
  for (auto &edge : edges) ASSERT_TRUE(edge.SetProperty(prop.second, memgraph::storage::PropertyValue(42)).HasValue());
  EXPECT_EQ(1, test_filter());
  dba.AdvanceCommand();
  EXPECT_EQ(3, test_filter());
}

TEST(QueryPlan, EdgeFilterMultipleTypes) {
  memgraph::storage::Storage db;
  auto storage_dba = db.Access();
  memgraph::query::DbAccessor dba(&storage_dba);

  auto v1 = dba.InsertVertex();
  auto v2 = dba.InsertVertex();
  auto type_1 = dba.NameToEdgeType("type_1");
  auto type_2 = dba.NameToEdgeType("type_2");
  auto type_3 = dba.NameToEdgeType("type_3");
  ASSERT_TRUE(dba.InsertEdge(&v1, &v2, type_1).HasValue());
  ASSERT_TRUE(dba.InsertEdge(&v1, &v2, type_2).HasValue());
  ASSERT_TRUE(dba.InsertEdge(&v1, &v2, type_3).HasValue());
  dba.AdvanceCommand();

  AstStorage storage;
  SymbolTable symbol_table;

  // make a scan all
  auto n = MakeScanAll(storage, symbol_table, "n");
  auto r_m = MakeExpand(storage, symbol_table, n.op_, n.sym_, "r", EdgeAtom::Direction::OUT, {type_1, type_2}, "m",
                        false, memgraph::storage::View::OLD);

  // make a named expression and a produce
  auto output =
      NEXPR("m", IDENT("m")->MapTo(r_m.node_sym_))->MapTo(symbol_table.CreateSymbol("named_expression_1", true));
  auto produce = MakeProduce(r_m.op_, output);
  auto context = MakeContext(storage, symbol_table, &dba);
  auto results = CollectProduce(*produce, &context);
  EXPECT_EQ(results.size(), 2);
}

TEST(QueryPlan, Filter) {
  memgraph::storage::Storage db;
  auto storage_dba = db.Access();
  memgraph::query::DbAccessor dba(&storage_dba);

  // add a 6 nodes with property 'prop', 2 have true as value
  auto property = PROPERTY_PAIR("property");
  for (int i = 0; i < 6; ++i)
    ASSERT_TRUE(
        dba.InsertVertex().SetProperty(property.second, memgraph::storage::PropertyValue(i % 3 == 0)).HasValue());
  dba.InsertVertex();  // prop not set, gives NULL
  dba.AdvanceCommand();

  AstStorage storage;
  SymbolTable symbol_table;

  auto n = MakeScanAll(storage, symbol_table, "n");
  auto e = PROPERTY_LOOKUP(IDENT("n")->MapTo(n.sym_), property);
  auto f = std::make_shared<Filter>(n.op_, e);

  auto output = NEXPR("x", IDENT("n")->MapTo(n.sym_))->MapTo(symbol_table.CreateSymbol("named_expression_1", true));
  auto produce = MakeProduce(f, output);
  auto context = MakeContext(storage, symbol_table, &dba);
  EXPECT_EQ(CollectProduce(*produce, &context).size(), 2);
}

TEST(QueryPlan, EdgeUniquenessFilter) {
  memgraph::storage::Storage db;
  auto storage_dba = db.Access();
  memgraph::query::DbAccessor dba(&storage_dba);

  // make a graph that has (v1)->(v2) and a recursive edge (v1)->(v1)
  auto v1 = dba.InsertVertex();
  auto v2 = dba.InsertVertex();
  auto edge_type = dba.NameToEdgeType("edge_type");
  ASSERT_TRUE(dba.InsertEdge(&v1, &v2, edge_type).HasValue());
  ASSERT_TRUE(dba.InsertEdge(&v1, &v1, edge_type).HasValue());
  dba.AdvanceCommand();

  auto check_expand_results = [&](bool edge_uniqueness) {
    AstStorage storage;
    SymbolTable symbol_table;

    auto n1 = MakeScanAll(storage, symbol_table, "n1");
    auto r1_n2 = MakeExpand(storage, symbol_table, n1.op_, n1.sym_, "r1", EdgeAtom::Direction::OUT, {}, "n2", false,
                            memgraph::storage::View::OLD);
    std::shared_ptr<LogicalOperator> last_op = r1_n2.op_;
    auto r2_n3 = MakeExpand(storage, symbol_table, last_op, r1_n2.node_sym_, "r2", EdgeAtom::Direction::OUT, {}, "n3",
                            false, memgraph::storage::View::OLD);
    last_op = r2_n3.op_;
    if (edge_uniqueness)
      last_op = std::make_shared<EdgeUniquenessFilter>(last_op, r2_n3.edge_sym_, std::vector<Symbol>{r1_n2.edge_sym_});
    auto context = MakeContext(storage, symbol_table, &dba);
    return PullAll(*last_op, &context);
  };

  EXPECT_EQ(2, check_expand_results(false));
  EXPECT_EQ(1, check_expand_results(true));
}

TEST(QueryPlan, Distinct) {
  // test queries like
  // UNWIND [1, 2, 3, 3] AS x RETURN DISTINCT x

  memgraph::storage::Storage db;
  auto storage_dba = db.Access();
  memgraph::query::DbAccessor dba(&storage_dba);
  AstStorage storage;
  SymbolTable symbol_table;

  auto check_distinct = [&](const std::vector<TypedValue> input, const std::vector<TypedValue> output,
                            bool assume_int_value) {
    auto input_expr = LITERAL(TypedValue(input));

    auto x = symbol_table.CreateSymbol("x", true);
    auto unwind = std::make_shared<plan::Unwind>(nullptr, input_expr, x);
    auto x_expr = IDENT("x");
    x_expr->MapTo(x);

    auto distinct = std::make_shared<plan::Distinct>(unwind, std::vector<Symbol>{x});

    auto x_ne = NEXPR("x", x_expr);
    x_ne->MapTo(symbol_table.CreateSymbol("x_ne", true));
    auto produce = MakeProduce(distinct, x_ne);
    auto context = MakeContext(storage, symbol_table, &dba);
    auto results = CollectProduce(*produce, &context);
    ASSERT_EQ(output.size(), results.size());
    auto output_it = output.begin();
    for (const auto &row : results) {
      ASSERT_EQ(1, row.size());
      ASSERT_EQ(row[0].type(), output_it->type());
      if (assume_int_value) EXPECT_EQ(output_it->ValueInt(), row[0].ValueInt());
      output_it++;
    }
  };

  check_distinct({TypedValue(1), TypedValue(1), TypedValue(2), TypedValue(3), TypedValue(3), TypedValue(3)},
                 {TypedValue(1), TypedValue(2), TypedValue(3)}, true);
  check_distinct({TypedValue(3), TypedValue(2), TypedValue(3), TypedValue(5), TypedValue(3), TypedValue(5),
                  TypedValue(2), TypedValue(1), TypedValue(2)},
                 {TypedValue(3), TypedValue(2), TypedValue(5), TypedValue(1)}, true);
  check_distinct(
      {TypedValue(3), TypedValue("two"), TypedValue(), TypedValue(3), TypedValue(true), TypedValue(false),
       TypedValue("TWO"), TypedValue()},
      {TypedValue(3), TypedValue("two"), TypedValue(), TypedValue(true), TypedValue(false), TypedValue("TWO")}, false);
}

TEST(QueryPlan, ScanAllByLabel) {
  memgraph::storage::Storage db;
  auto label = db.NameToLabel("label");
  db.CreateIndex(label);
  auto storage_dba = db.Access();
  memgraph::query::DbAccessor dba(&storage_dba);
  // Add a vertex with a label and one without.
  auto labeled_vertex = dba.InsertVertex();
  ASSERT_TRUE(labeled_vertex.AddLabel(label).HasValue());
  dba.InsertVertex();
  dba.AdvanceCommand();
  EXPECT_EQ(2, CountIterable(dba.Vertices(memgraph::storage::View::OLD)));
  // MATCH (n :label)
  AstStorage storage;
  SymbolTable symbol_table;
  auto scan_all_by_label = MakeScanAllByLabel(storage, symbol_table, "n", label);
  // RETURN n
  auto output = NEXPR("n", IDENT("n")->MapTo(scan_all_by_label.sym_))->MapTo(symbol_table.CreateSymbol("n", true));
  auto produce = MakeProduce(scan_all_by_label.op_, output);
  auto context = MakeContext(storage, symbol_table, &dba);
  auto results = CollectProduce(*produce, &context);
  ASSERT_EQ(results.size(), 1);
  auto result_row = results[0];
  ASSERT_EQ(result_row.size(), 1);
  EXPECT_EQ(result_row[0].ValueVertex(), labeled_vertex);
}

TEST(QueryPlan, ScanAllByLabelProperty) {
  memgraph::storage::Storage db;
  // Add 5 vertices with same label, but with different property values.
  auto label = db.NameToLabel("label");
  auto prop = db.NameToProperty("prop");
  // vertex property values that will be stored into the DB
  std::vector<memgraph::storage::PropertyValue> values{
      memgraph::storage::PropertyValue(true),
      memgraph::storage::PropertyValue(false),
      memgraph::storage::PropertyValue("a"),
      memgraph::storage::PropertyValue("b"),
      memgraph::storage::PropertyValue("c"),
      memgraph::storage::PropertyValue(0),
      memgraph::storage::PropertyValue(1),
      memgraph::storage::PropertyValue(2),
      memgraph::storage::PropertyValue(0.5),
      memgraph::storage::PropertyValue(1.5),
      memgraph::storage::PropertyValue(2.5),
      memgraph::storage::PropertyValue(
          std::vector<memgraph::storage::PropertyValue>{memgraph::storage::PropertyValue(0)}),
      memgraph::storage::PropertyValue(
          std::vector<memgraph::storage::PropertyValue>{memgraph::storage::PropertyValue(1)}),
      memgraph::storage::PropertyValue(
          std::vector<memgraph::storage::PropertyValue>{memgraph::storage::PropertyValue(2)})};
  {
    auto storage_dba = db.Access();
    memgraph::query::DbAccessor dba(&storage_dba);
    for (const auto &value : values) {
      auto vertex = dba.InsertVertex();
      ASSERT_TRUE(vertex.AddLabel(label).HasValue());
      ASSERT_TRUE(vertex.SetProperty(prop, value).HasValue());
    }
    ASSERT_FALSE(dba.Commit().HasError());
  }
  db.CreateIndex(label, prop);

  auto storage_dba = db.Access();
  memgraph::query::DbAccessor dba(&storage_dba);
  ASSERT_EQ(14, CountIterable(dba.Vertices(memgraph::storage::View::OLD)));

  auto run_scan_all = [&](const TypedValue &lower, Bound::Type lower_type, const TypedValue &upper,
                          Bound::Type upper_type) {
    AstStorage storage;
    SymbolTable symbol_table;
    auto scan_all =
        MakeScanAllByLabelPropertyRange(storage, symbol_table, "n", label, prop, "prop",
                                        Bound{LITERAL(lower), lower_type}, Bound{LITERAL(upper), upper_type});
    // RETURN n
    auto output = NEXPR("n", IDENT("n")->MapTo(scan_all.sym_))->MapTo(symbol_table.CreateSymbol("n", true));
    auto produce = MakeProduce(scan_all.op_, output);
    auto context = MakeContext(storage, symbol_table, &dba);
    return CollectProduce(*produce, &context);
  };

  auto check = [&](TypedValue lower, Bound::Type lower_type, TypedValue upper, Bound::Type upper_type,
                   const std::vector<TypedValue> &expected) {
    auto results = run_scan_all(lower, lower_type, upper, upper_type);
    ASSERT_EQ(results.size(), expected.size());
    for (size_t i = 0; i < expected.size(); i++) {
      TypedValue equal =
          TypedValue(*results[i][0].ValueVertex().GetProperty(memgraph::storage::View::OLD, prop)) == expected[i];
      ASSERT_EQ(equal.type(), TypedValue::Type::Bool);
      EXPECT_TRUE(equal.ValueBool());
    }
  };

  // normal ranges that return something
  check(TypedValue("a"), Bound::Type::EXCLUSIVE, TypedValue("c"), Bound::Type::EXCLUSIVE, {TypedValue("b")});
  check(TypedValue(0), Bound::Type::EXCLUSIVE, TypedValue(2), Bound::Type::INCLUSIVE,
        {TypedValue(0.5), TypedValue(1), TypedValue(1.5), TypedValue(2)});
  check(TypedValue(1.5), Bound::Type::EXCLUSIVE, TypedValue(2.5), Bound::Type::INCLUSIVE,
        {TypedValue(2), TypedValue(2.5)});

  auto are_comparable = [](memgraph::storage::PropertyValue::Type a, memgraph::storage::PropertyValue::Type b) {
    auto is_numeric = [](const memgraph::storage::PropertyValue::Type t) {
      return t == memgraph::storage::PropertyValue::Type::Int || t == memgraph::storage::PropertyValue::Type::Double;
    };

    return a == b || (is_numeric(a) && is_numeric(b));
  };

  auto is_orderable = [](const memgraph::storage::PropertyValue &t) {
    return t.IsNull() || t.IsInt() || t.IsDouble() || t.IsString();
  };

  // when a range contains different types, nothing should get returned
  for (const auto &value_a : values) {
    for (const auto &value_b : values) {
      if (are_comparable(static_cast<memgraph::storage::PropertyValue>(value_a).type(),
                         static_cast<memgraph::storage::PropertyValue>(value_b).type()))
        continue;
      if (is_orderable(value_a) && is_orderable(value_b)) {
        check(TypedValue(value_a), Bound::Type::INCLUSIVE, TypedValue(value_b), Bound::Type::INCLUSIVE, {});
      } else {
        EXPECT_THROW(
            run_scan_all(TypedValue(value_a), Bound::Type::INCLUSIVE, TypedValue(value_b), Bound::Type::INCLUSIVE),
            QueryRuntimeException);
      }
    }
  }
  // These should all raise an exception due to type mismatch when using
  // `operator<`.
  EXPECT_THROW(run_scan_all(TypedValue(false), Bound::Type::INCLUSIVE, TypedValue(true), Bound::Type::EXCLUSIVE),
               QueryRuntimeException);
  EXPECT_THROW(run_scan_all(TypedValue(false), Bound::Type::EXCLUSIVE, TypedValue(true), Bound::Type::INCLUSIVE),
               QueryRuntimeException);
  EXPECT_THROW(run_scan_all(TypedValue(std::vector<TypedValue>{TypedValue(0.5)}), Bound::Type::EXCLUSIVE,
                            TypedValue(std::vector<TypedValue>{TypedValue(1.5)}), Bound::Type::INCLUSIVE),
               QueryRuntimeException);
}

TEST(QueryPlan, ScanAllByLabelPropertyEqualityNoError) {
  memgraph::storage::Storage db;
  // Add 2 vertices with same label, but with property values that cannot be
  // compared. On the other hand, equality works fine.
  auto label = db.NameToLabel("label");
  auto prop = db.NameToProperty("prop");
  {
    auto storage_dba = db.Access();
    memgraph::query::DbAccessor dba(&storage_dba);
    auto number_vertex = dba.InsertVertex();
    ASSERT_TRUE(number_vertex.AddLabel(label).HasValue());
    ASSERT_TRUE(number_vertex.SetProperty(prop, memgraph::storage::PropertyValue(42)).HasValue());
    auto string_vertex = dba.InsertVertex();
    ASSERT_TRUE(string_vertex.AddLabel(label).HasValue());
    ASSERT_TRUE(string_vertex.SetProperty(prop, memgraph::storage::PropertyValue("string")).HasValue());
    ASSERT_FALSE(dba.Commit().HasError());
  }
  db.CreateIndex(label, prop);

  auto storage_dba = db.Access();
  memgraph::query::DbAccessor dba(&storage_dba);
  EXPECT_EQ(2, CountIterable(dba.Vertices(memgraph::storage::View::OLD)));
  // MATCH (n :label {prop: 42})
  AstStorage storage;
  SymbolTable symbol_table;
  auto scan_all = MakeScanAllByLabelPropertyValue(storage, symbol_table, "n", label, prop, "prop", LITERAL(42));
  // RETURN n
  auto output = NEXPR("n", IDENT("n")->MapTo(scan_all.sym_))->MapTo(symbol_table.CreateSymbol("n", true));
  auto produce = MakeProduce(scan_all.op_, output);
  auto context = MakeContext(storage, symbol_table, &dba);
  auto results = CollectProduce(*produce, &context);
  ASSERT_EQ(results.size(), 1);
  const auto &row = results[0];
  ASSERT_EQ(row.size(), 1);
  auto vertex = row[0].ValueVertex();
  TypedValue value(*vertex.GetProperty(memgraph::storage::View::OLD, prop));
  TypedValue::BoolEqual eq;
  EXPECT_TRUE(eq(value, TypedValue(42)));
}

TEST(QueryPlan, ScanAllByLabelPropertyValueError) {
  memgraph::storage::Storage db;
  auto label = db.NameToLabel("label");
  auto prop = db.NameToProperty("prop");
  {
    auto storage_dba = db.Access();
    memgraph::query::DbAccessor dba(&storage_dba);
    for (int i = 0; i < 2; ++i) {
      auto vertex = dba.InsertVertex();
      ASSERT_TRUE(vertex.AddLabel(label).HasValue());
      ASSERT_TRUE(vertex.SetProperty(prop, memgraph::storage::PropertyValue(i)).HasValue());
    }
    ASSERT_FALSE(dba.Commit().HasError());
  }
  db.CreateIndex(label, prop);

  auto storage_dba = db.Access();
  memgraph::query::DbAccessor dba(&storage_dba);
  EXPECT_EQ(2, CountIterable(dba.Vertices(memgraph::storage::View::OLD)));
  // MATCH (m), (n :label {prop: m})
  AstStorage storage;
  SymbolTable symbol_table;
  auto scan_all = MakeScanAll(storage, symbol_table, "m");
  auto *ident_m = IDENT("m");
  ident_m->MapTo(scan_all.sym_);
  auto scan_index =
      MakeScanAllByLabelPropertyValue(storage, symbol_table, "n", label, prop, "prop", ident_m, scan_all.op_);
  auto context = MakeContext(storage, symbol_table, &dba);
  EXPECT_THROW(PullAll(*scan_index.op_, &context), QueryRuntimeException);
}

TEST(QueryPlan, ScanAllByLabelPropertyRangeError) {
  memgraph::storage::Storage db;
  auto label = db.NameToLabel("label");
  auto prop = db.NameToProperty("prop");
  {
    auto storage_dba = db.Access();
    memgraph::query::DbAccessor dba(&storage_dba);
    for (int i = 0; i < 2; ++i) {
      auto vertex = dba.InsertVertex();
      ASSERT_TRUE(vertex.AddLabel(label).HasValue());
      ASSERT_TRUE(vertex.SetProperty(prop, memgraph::storage::PropertyValue(i)).HasValue());
    }
    ASSERT_FALSE(dba.Commit().HasError());
  }
  db.CreateIndex(label, prop);

  auto storage_dba = db.Access();
  memgraph::query::DbAccessor dba(&storage_dba);
  EXPECT_EQ(2, CountIterable(dba.Vertices(memgraph::storage::View::OLD)));
  // MATCH (m), (n :label {prop: m})
  AstStorage storage;
  SymbolTable symbol_table;
  auto scan_all = MakeScanAll(storage, symbol_table, "m");
  auto *ident_m = IDENT("m");
  ident_m->MapTo(scan_all.sym_);
  {
    // Lower bound isn't property value
    auto scan_index =
        MakeScanAllByLabelPropertyRange(storage, symbol_table, "n", label, prop, "prop",
                                        Bound{ident_m, Bound::Type::INCLUSIVE}, std::nullopt, scan_all.op_);
    auto context = MakeContext(storage, symbol_table, &dba);
    EXPECT_THROW(PullAll(*scan_index.op_, &context), QueryRuntimeException);
  }
  {
    // Upper bound isn't property value
    auto scan_index = MakeScanAllByLabelPropertyRange(storage, symbol_table, "n", label, prop, "prop", std::nullopt,
                                                      Bound{ident_m, Bound::Type::INCLUSIVE}, scan_all.op_);
    auto context = MakeContext(storage, symbol_table, &dba);
    EXPECT_THROW(PullAll(*scan_index.op_, &context), QueryRuntimeException);
  }
  {
    // Both bounds aren't property value
    auto scan_index = MakeScanAllByLabelPropertyRange(storage, symbol_table, "n", label, prop, "prop",
                                                      Bound{ident_m, Bound::Type::INCLUSIVE},
                                                      Bound{ident_m, Bound::Type::INCLUSIVE}, scan_all.op_);
    auto context = MakeContext(storage, symbol_table, &dba);
    EXPECT_THROW(PullAll(*scan_index.op_, &context), QueryRuntimeException);
  }
}

TEST(QueryPlan, ScanAllByLabelPropertyEqualNull) {
  memgraph::storage::Storage db;
  // Add 2 vertices with the same label, but one has a property value while
  // the other does not. Checking if the value is equal to null, should
  // yield no results.
  auto label = db.NameToLabel("label");
  auto prop = db.NameToProperty("prop");
  {
    auto storage_dba = db.Access();
    memgraph::query::DbAccessor dba(&storage_dba);
    auto vertex = dba.InsertVertex();
    ASSERT_TRUE(vertex.AddLabel(label).HasValue());
    auto vertex_with_prop = dba.InsertVertex();
    ASSERT_TRUE(vertex_with_prop.AddLabel(label).HasValue());
    ASSERT_TRUE(vertex_with_prop.SetProperty(prop, memgraph::storage::PropertyValue(42)).HasValue());
    ASSERT_FALSE(dba.Commit().HasError());
  }
  db.CreateIndex(label, prop);

  auto storage_dba = db.Access();
  memgraph::query::DbAccessor dba(&storage_dba);
  EXPECT_EQ(2, CountIterable(dba.Vertices(memgraph::storage::View::OLD)));
  // MATCH (n :label {prop: 42})
  AstStorage storage;
  SymbolTable symbol_table;
  auto scan_all =
      MakeScanAllByLabelPropertyValue(storage, symbol_table, "n", label, prop, "prop", LITERAL(TypedValue()));
  // RETURN n
  auto output = NEXPR("n", IDENT("n")->MapTo(scan_all.sym_))->MapTo(symbol_table.CreateSymbol("n", true));
  auto produce = MakeProduce(scan_all.op_, output);
  auto context = MakeContext(storage, symbol_table, &dba);
  auto results = CollectProduce(*produce, &context);
  EXPECT_EQ(results.size(), 0);
}

TEST(QueryPlan, ScanAllByLabelPropertyRangeNull) {
  memgraph::storage::Storage db;
  // Add 2 vertices with the same label, but one has a property value while
  // the other does not. Checking if the value is between nulls, should
  // yield no results.
  auto label = db.NameToLabel("label");
  auto prop = db.NameToProperty("prop");
  {
    auto storage_dba = db.Access();
    memgraph::query::DbAccessor dba(&storage_dba);
    auto vertex = dba.InsertVertex();
    ASSERT_TRUE(vertex.AddLabel(label).HasValue());
    auto vertex_with_prop = dba.InsertVertex();
    ASSERT_TRUE(vertex_with_prop.AddLabel(label).HasValue());
    ASSERT_TRUE(vertex_with_prop.SetProperty(prop, memgraph::storage::PropertyValue(42)).HasValue());
    ASSERT_FALSE(dba.Commit().HasError());
  }
  db.CreateIndex(label, prop);

  auto storage_dba = db.Access();
  memgraph::query::DbAccessor dba(&storage_dba);
  EXPECT_EQ(2, CountIterable(dba.Vertices(memgraph::storage::View::OLD)));
  // MATCH (n :label) WHERE null <= n.prop < null
  AstStorage storage;
  SymbolTable symbol_table;
  auto scan_all = MakeScanAllByLabelPropertyRange(storage, symbol_table, "n", label, prop, "prop",
                                                  Bound{LITERAL(TypedValue()), Bound::Type::INCLUSIVE},
                                                  Bound{LITERAL(TypedValue()), Bound::Type::EXCLUSIVE});
  // RETURN n
  auto output = NEXPR("n", IDENT("n")->MapTo(scan_all.sym_))->MapTo(symbol_table.CreateSymbol("n", true));
  auto produce = MakeProduce(scan_all.op_, output);
  auto context = MakeContext(storage, symbol_table, &dba);
  auto results = CollectProduce(*produce, &context);
  EXPECT_EQ(results.size(), 0);
}

TEST(QueryPlan, ScanAllByLabelPropertyNoValueInIndexContinuation) {
  memgraph::storage::Storage db;
  auto label = db.NameToLabel("label");
  auto prop = db.NameToProperty("prop");
  {
    auto storage_dba = db.Access();
    memgraph::query::DbAccessor dba(&storage_dba);
    auto v = dba.InsertVertex();
    ASSERT_TRUE(v.AddLabel(label).HasValue());
    ASSERT_TRUE(v.SetProperty(prop, memgraph::storage::PropertyValue(2)).HasValue());
    ASSERT_FALSE(dba.Commit().HasError());
  }
  db.CreateIndex(label, prop);

  auto storage_dba = db.Access();
  memgraph::query::DbAccessor dba(&storage_dba);
  EXPECT_EQ(1, CountIterable(dba.Vertices(memgraph::storage::View::OLD)));

  AstStorage storage;
  SymbolTable symbol_table;

  // UNWIND [1, 2, 3] as x
  auto input_expr = LIST(LITERAL(1), LITERAL(2), LITERAL(3));
  auto x = symbol_table.CreateSymbol("x", true);
  auto unwind = std::make_shared<plan::Unwind>(nullptr, input_expr, x);
  auto x_expr = IDENT("x");
  x_expr->MapTo(x);

  // MATCH (n :label {prop: x})
  auto scan_all = MakeScanAllByLabelPropertyValue(storage, symbol_table, "n", label, prop, "prop", x_expr, unwind);

  auto context = MakeContext(storage, symbol_table, &dba);
  EXPECT_EQ(PullAll(*scan_all.op_, &context), 1);
}

TEST(QueryPlan, ScanAllEqualsScanAllByLabelProperty) {
  memgraph::storage::Storage db;
  auto label = db.NameToLabel("label");
  auto prop = db.NameToProperty("prop");

  // Insert vertices
  const int vertex_count = 300, vertex_prop_count = 50;
  const int prop_value1 = 42, prop_value2 = 69;

  for (int i = 0; i < vertex_count; ++i) {
    auto storage_dba = db.Access();
    memgraph::query::DbAccessor dba(&storage_dba);
    auto v = dba.InsertVertex();
    ASSERT_TRUE(v.AddLabel(label).HasValue());
    ASSERT_TRUE(v.SetProperty(prop, memgraph::storage::PropertyValue(i < vertex_prop_count ? prop_value1 : prop_value2))
                    .HasValue());
    ASSERT_FALSE(dba.Commit().HasError());
  }

  db.CreateIndex(label, prop);

  // Make sure there are `vertex_count` vertices
  {
    auto storage_dba = db.Access();
    memgraph::query::DbAccessor dba(&storage_dba);
    EXPECT_EQ(vertex_count, CountIterable(dba.Vertices(memgraph::storage::View::OLD)));
  }

  // Make sure there are `vertex_prop_count` results when using index
  auto count_with_index = [&db, &label, &prop](int prop_value, int prop_count) {
    AstStorage storage;
    SymbolTable symbol_table;
    auto storage_dba = db.Access();
    memgraph::query::DbAccessor dba(&storage_dba);
    auto scan_all_by_label_property_value =
        MakeScanAllByLabelPropertyValue(storage, symbol_table, "n", label, prop, "prop", LITERAL(prop_value));
    auto output = NEXPR("n", IDENT("n")->MapTo(scan_all_by_label_property_value.sym_))
                      ->MapTo(symbol_table.CreateSymbol("named_expression_1", true));
    auto produce = MakeProduce(scan_all_by_label_property_value.op_, output);
    auto context = MakeContext(storage, symbol_table, &dba);
    EXPECT_EQ(PullAll(*produce, &context), prop_count);
  };

  // Make sure there are `vertex_count` results when using scan all
  auto count_with_scan_all = [&db, &prop](int prop_value, int prop_count) {
    AstStorage storage;
    SymbolTable symbol_table;
    auto storage_dba = db.Access();
    memgraph::query::DbAccessor dba(&storage_dba);
    auto scan_all = MakeScanAll(storage, symbol_table, "n");
    auto e = PROPERTY_LOOKUP(IDENT("n")->MapTo(scan_all.sym_), std::make_pair("prop", prop));
    auto filter = std::make_shared<Filter>(scan_all.op_, EQ(e, LITERAL(prop_value)));
    auto output =
        NEXPR("n", IDENT("n")->MapTo(scan_all.sym_))->MapTo(symbol_table.CreateSymbol("named_expression_1", true));
    auto produce = MakeProduce(filter, output);
    auto context = MakeContext(storage, symbol_table, &dba);
    EXPECT_EQ(PullAll(*produce, &context), prop_count);
  };

  count_with_index(prop_value1, vertex_prop_count);
  count_with_scan_all(prop_value1, vertex_prop_count);

  count_with_index(prop_value2, vertex_count - vertex_prop_count);
  count_with_scan_all(prop_value2, vertex_count - vertex_prop_count);
}<|MERGE_RESOLUTION|>--- conflicted
+++ resolved
@@ -2492,75 +2492,27 @@
   EXPECT_EQ(results[5].total_weight, 9);
 }
 
-<<<<<<< HEAD
 TEST_F(QueryPlanExpandAllShortestPaths, BasicWithFineGrainedFiltering) {
-=======
-TEST_F(QueryPlanExpandWeightedShortestPath, FineGrainedFiltering) {
->>>>>>> ded171de
   // All edge_types and labels allowed
   {
     memgraph::auth::User user{"test"};
     user.fine_grained_access_handler().label_permissions().Grant("*", memgraph::auth::FineGrainedPermission::READ);
     user.fine_grained_access_handler().edge_type_permissions().Grant("*", memgraph::auth::FineGrainedPermission::READ);
-<<<<<<< HEAD
     auto results = ExpandAllShortest(EdgeAtom::Direction::BOTH, 1000, LITERAL(true));
     sort(results.begin(), results.end(), compareResultType);
 
-    ASSERT_EQ(results.size(), 4);
-
-    // check end nodes
-    EXPECT_EQ(GetProp(results[0].vertex), 2);
-    EXPECT_EQ(GetProp(results[1].vertex), 1);
-    EXPECT_EQ(GetProp(results[2].vertex), 3);
-    EXPECT_EQ(GetProp(results[3].vertex), 4);
-
-    // check paths and total weights
-=======
-    auto results = ExpandWShortest(EdgeAtom::Direction::BOTH, 1000, LITERAL(true), 0, nullptr, &user);
->>>>>>> ded171de
     EXPECT_EQ(results[0].path.size(), 1);
-    EXPECT_EQ(GetDoubleProp(results[0].path[0]), 3);
-    EXPECT_EQ(results[0].total_weight, 3);
-
     EXPECT_EQ(results[1].path.size(), 1);
-    EXPECT_EQ(GetDoubleProp(results[1].path[0]), 5);
-    EXPECT_EQ(results[1].total_weight, 5);
-
     EXPECT_EQ(results[2].path.size(), 2);
-    EXPECT_EQ(GetDoubleProp(results[2].path[0]), 3);
-    EXPECT_EQ(GetDoubleProp(results[2].path[1]), 3);
-    EXPECT_EQ(results[2].total_weight, 6);
-
-    EXPECT_EQ(results[3].path.size(), 3);
-    EXPECT_EQ(GetDoubleProp(results[3].path[0]), 3);
-    EXPECT_EQ(GetDoubleProp(results[3].path[1]), 3);
+
     EXPECT_EQ(GetDoubleProp(results[3].path[2]), 3);
-    EXPECT_EQ(results[3].total_weight, 9);
-  }
-
+  }
   // Denied all labels
-  {
-    memgraph::auth::User user{"test"};
-    user.fine_grained_access_handler().label_permissions().Deny("*", memgraph::auth::FineGrainedPermission::READ);
-    user.fine_grained_access_handler().edge_type_permissions().Grant("*", memgraph::auth::FineGrainedPermission::READ);
-<<<<<<< HEAD
-    auto results = ExpandAllShortest(EdgeAtom::Direction::BOTH, 1000, LITERAL(true), 0, nullptr, &user);
-=======
-    auto results = ExpandWShortest(EdgeAtom::Direction::BOTH, 1000, LITERAL(true), 0, nullptr, &user);
->>>>>>> ded171de
-    ASSERT_EQ(results.size(), 0);
-  }
-
-  // Denied all edge types
   {
     memgraph::auth::User user{"test"};
     user.fine_grained_access_handler().label_permissions().Grant("*", memgraph::auth::FineGrainedPermission::READ);
     user.fine_grained_access_handler().edge_type_permissions().Deny("*", memgraph::auth::FineGrainedPermission::READ);
-<<<<<<< HEAD
     auto results = ExpandAllShortest(EdgeAtom::Direction::BOTH, 1000, LITERAL(true), 0, nullptr, &user);
-=======
-    auto results = ExpandWShortest(EdgeAtom::Direction::BOTH, 1000, LITERAL(true), 0, nullptr, &user);
->>>>>>> ded171de
     ASSERT_EQ(results.size(), 0);
   }
 
@@ -2569,12 +2521,8 @@
     memgraph::auth::User user{"test"};
     user.fine_grained_access_handler().label_permissions().Deny("l0", memgraph::auth::FineGrainedPermission::READ);
     user.fine_grained_access_handler().edge_type_permissions().Grant("*", memgraph::auth::FineGrainedPermission::READ);
-
-<<<<<<< HEAD
     auto results = ExpandAllShortest(EdgeAtom::Direction::BOTH, 1000, LITERAL(true), 0, nullptr, &user);
-=======
-    auto results = ExpandWShortest(EdgeAtom::Direction::BOTH, 1000, LITERAL(true), 0, nullptr, &user);
->>>>>>> ded171de
+
     ASSERT_EQ(results.size(), 0);
   }
 
@@ -2588,19 +2536,11 @@
     user.fine_grained_access_handler().label_permissions().Grant("l4", memgraph::auth::FineGrainedPermission::READ);
     user.fine_grained_access_handler().edge_type_permissions().Grant("*", memgraph::auth::FineGrainedPermission::READ);
 
-<<<<<<< HEAD
     auto results = ExpandAllShortest(EdgeAtom::Direction::BOTH, 1000, LITERAL(true), 0, nullptr, &user);
     ASSERT_EQ(results.size(), 4);
-
     user.fine_grained_access_handler().label_permissions().Deny("l2", memgraph::auth::FineGrainedPermission::READ);
     auto filtered_results = ExpandAllShortest(EdgeAtom::Direction::BOTH, 1000, LITERAL(true), 0, nullptr, &user);
-=======
-    auto results = ExpandWShortest(EdgeAtom::Direction::BOTH, 1000, LITERAL(true), 0, nullptr, &user);
-    ASSERT_EQ(results.size(), 4);
-
-    user.fine_grained_access_handler().label_permissions().Deny("l2", memgraph::auth::FineGrainedPermission::READ);
-    auto filtered_results = ExpandWShortest(EdgeAtom::Direction::BOTH, 1000, LITERAL(true), 0, nullptr, &user);
->>>>>>> ded171de
+
     ASSERT_EQ(filtered_results.size(), 3);
   }
 
@@ -2619,22 +2559,15 @@
     memgraph::auth::User user{"test"};
     user.fine_grained_access_handler().label_permissions().Grant("*", memgraph::auth::FineGrainedPermission::READ);
     user.fine_grained_access_handler().edge_type_permissions().Grant("*", memgraph::auth::FineGrainedPermission::READ);
-<<<<<<< HEAD
     auto results = ExpandAllShortest(EdgeAtom::Direction::BOTH, 1000, LITERAL(true), 0, nullptr, &user);
-=======
-    auto results = ExpandWShortest(EdgeAtom::Direction::BOTH, 1000, LITERAL(true), 0, nullptr, &user);
->>>>>>> ded171de
     ASSERT_EQ(results.size(), 5);
 
     user.fine_grained_access_handler().edge_type_permissions().Grant("edge_type",
                                                                      memgraph::auth::FineGrainedPermission::READ);
     user.fine_grained_access_handler().edge_type_permissions().Deny("edge_type_filter",
                                                                     memgraph::auth::FineGrainedPermission::READ);
-<<<<<<< HEAD
     auto filtered_results = ExpandAllShortest(EdgeAtom::Direction::BOTH, 1000, LITERAL(true), 0, nullptr, &user);
-=======
-    auto filtered_results = ExpandWShortest(EdgeAtom::Direction::BOTH, 1000, LITERAL(true), 0, nullptr, &user);
->>>>>>> ded171de
+
     ASSERT_EQ(filtered_results.size(), 4);
   }
 }
