// Copyright 2022 Memgraph Ltd.
//
// Use of this software is governed by the Business Source License
// included in the file licenses/BSL.txt; by using this file, you agree to be bound by the terms of the Business Source
// License, and you may not use this file except in compliance with the Business Source License.
//
// As of the Change Date specified in that file, in accordance with
// the Business Source License, use of this software will be governed
// by the Apache License, Version 2.0, included in the file
// licenses/APL.txt.

#include "query_plan_common.hpp"

#include <iterator>
#include <memory>
#include <optional>
#include <unordered_map>
#include <variant>
#include <vector>

#include <fmt/format.h>

#include <gmock/gmock.h>
#include <gtest/gtest.h>
#include <cppitertools/enumerate.hpp>
#include <cppitertools/product.hpp>
#include <cppitertools/range.hpp>
#include <cppitertools/repeat.hpp>

#include "auth/auth.hpp"
#include "auth/models.hpp"
#include "glue/auth_checker.hpp"
#include "query/context.hpp"
#include "query/exceptions.hpp"
#include "query/plan/operator.hpp"
#include "utils/license.hpp"
#include "utils/synchronized.hpp"

using namespace memgraph::query;
using namespace memgraph::query::plan;

class MatchReturnFixture : public testing::Test {
 protected:
  memgraph::storage::Storage db;
  memgraph::storage::Storage::Accessor storage_dba{db.Access()};
  memgraph::query::DbAccessor dba{&storage_dba};
  AstStorage storage;
  SymbolTable symbol_table;

  void AddVertices(int count) {
    for (int i = 0; i < count; i++) dba.InsertVertex();
  }
  void SetUp() override { memgraph::utils::license::global_license_checker.EnableTesting(); }

  std::vector<Path> PathResults(std::shared_ptr<Produce> &op) {
    std::vector<Path> res;
    auto context = MakeContext(storage, symbol_table, &dba);
    for (const auto &row : CollectProduce(*op, &context)) res.emplace_back(row[0].ValuePath());
    return res;
  }

  int PullCountAuthorized(ScanAllTuple scan_all, memgraph::auth::User user) {
#ifdef MG_ENTERPRISE
    auto output =
        NEXPR("n", IDENT("n")->MapTo(scan_all.sym_))->MapTo(symbol_table.CreateSymbol("named_expression_1", true));
    auto produce = MakeProduce(scan_all.op_, output);
    memgraph::glue::FineGrainedAuthChecker auth_checker{user, &dba};
    auto context = MakeContextWithFineGrainedChecker(storage, symbol_table, &dba, &auth_checker);
    return PullAll(*produce, &context);
#endif
    return 0;
  }
};

TEST_F(MatchReturnFixture, MatchReturn) {
  AddVertices(2);
  dba.AdvanceCommand();

  auto test_pull_count = [&](memgraph::storage::View view) {
    auto scan_all = MakeScanAll(storage, symbol_table, "n", nullptr, view);
    auto output =
        NEXPR("n", IDENT("n")->MapTo(scan_all.sym_))->MapTo(symbol_table.CreateSymbol("named_expression_1", true));
    auto produce = MakeProduce(scan_all.op_, output);
    auto context = MakeContext(storage, symbol_table, &dba);
    return PullAll(*produce, &context);
  };

  EXPECT_EQ(2, test_pull_count(memgraph::storage::View::NEW));
  EXPECT_EQ(2, test_pull_count(memgraph::storage::View::OLD));
  dba.InsertVertex();
  EXPECT_EQ(3, test_pull_count(memgraph::storage::View::NEW));
  EXPECT_EQ(2, test_pull_count(memgraph::storage::View::OLD));
  dba.AdvanceCommand();
  EXPECT_EQ(3, test_pull_count(memgraph::storage::View::OLD));
}

TEST_F(MatchReturnFixture, MatchReturnPath) {
  AddVertices(2);
  dba.AdvanceCommand();

  auto scan_all = MakeScanAll(storage, symbol_table, "n", nullptr);
  Symbol path_sym = symbol_table.CreateSymbol("path", true);
  auto make_path = std::make_shared<ConstructNamedPath>(scan_all.op_, path_sym, std::vector<Symbol>{scan_all.sym_});
  auto output =
      NEXPR("path", IDENT("path")->MapTo(path_sym))->MapTo(symbol_table.CreateSymbol("named_expression_1", true));
  auto produce = MakeProduce(make_path, output);
  auto results = PathResults(produce);
  ASSERT_EQ(results.size(), 2);
  std::vector<memgraph::query::Path> expected_paths;
  for (const auto &v : dba.Vertices(memgraph::storage::View::OLD)) expected_paths.emplace_back(v);
  ASSERT_EQ(expected_paths.size(), 2);
  EXPECT_TRUE(std::is_permutation(expected_paths.begin(), expected_paths.end(), results.begin()));
}

#ifdef MG_ENTERPRISE
TEST_F(MatchReturnFixture, ScanAllWithAuthChecker) {
  std::string labelName = "l1";
  const auto label = dba.NameToLabel(labelName);

  ASSERT_TRUE(dba.InsertVertex().AddLabel(label).HasValue());
  dba.AdvanceCommand();

  auto test_hypothesis = [&](memgraph::auth::User user, memgraph::storage::View view, int expected_pull_count) {
    auto scan_all = MakeScanAll(storage, symbol_table, "n", nullptr, view);
    ASSERT_EQ(expected_pull_count, PullCountAuthorized(scan_all, user));

    scan_all = MakeScanAll(storage, symbol_table, "n", nullptr, view);
    ASSERT_EQ(expected_pull_count, PullCountAuthorized(scan_all, user));
  };

  {
    auto user = memgraph::auth::User{"grant_global"};
    user.fine_grained_access_handler().label_permissions().Grant("*", memgraph::auth::FineGrainedPermission::READ);

    test_hypothesis(user, memgraph::storage::View::OLD, 1);
    test_hypothesis(user, memgraph::storage::View::NEW, 1);
  }

  {
    auto user = memgraph::auth::User{"deny_global"};
    user.fine_grained_access_handler().label_permissions().Deny("*", memgraph::auth::FineGrainedPermission::READ);

    test_hypothesis(user, memgraph::storage::View::OLD, 0);
    test_hypothesis(user, memgraph::storage::View::NEW, 0);
  }

  {
    auto user = memgraph::auth::User{"grant_label_read"};
    user.fine_grained_access_handler().label_permissions().Grant(labelName,
                                                                 memgraph::auth::FineGrainedPermission::READ);
    test_hypothesis(user, memgraph::storage::View::OLD, 1);
    test_hypothesis(user, memgraph::storage::View::NEW, 1);
  }

  {
    auto user = memgraph::auth::User{"deny_label_read"};
    user.fine_grained_access_handler().label_permissions().Deny(labelName, memgraph::auth::FineGrainedPermission::READ);

    test_hypothesis(user, memgraph::storage::View::OLD, 0);
    test_hypothesis(user, memgraph::storage::View::NEW, 0);
  }

  {
    auto user = memgraph::auth::User{"grant_global_deny_label"};
    user.fine_grained_access_handler().label_permissions().Grant("*", memgraph::auth::FineGrainedPermission::READ);
    user.fine_grained_access_handler().label_permissions().Deny(labelName, memgraph::auth::FineGrainedPermission::READ);

    test_hypothesis(user, memgraph::storage::View::OLD, 0);
    test_hypothesis(user, memgraph::storage::View::NEW, 0);
  }

  {
    auto user = memgraph::auth::User{"deny_global_grant_label"};
    user.fine_grained_access_handler().label_permissions().Deny("*", memgraph::auth::FineGrainedPermission::READ);
    user.fine_grained_access_handler().label_permissions().Grant(labelName,
                                                                 memgraph::auth::FineGrainedPermission::READ);

    test_hypothesis(user, memgraph::storage::View::OLD, 1);
    test_hypothesis(user, memgraph::storage::View::NEW, 1);
  }

  {
    auto user = memgraph::auth::User{"global_update_deny_label"};
    user.fine_grained_access_handler().label_permissions().Grant("*", memgraph::auth::FineGrainedPermission::UPDATE);
    user.fine_grained_access_handler().label_permissions().Deny(labelName, memgraph::auth::FineGrainedPermission::READ);

    test_hypothesis(user, memgraph::storage::View::OLD, 0);
    test_hypothesis(user, memgraph::storage::View::NEW, 0);
  }

  {
    auto user = memgraph::auth::User{"global_create_delete_deny_label"};
    user.fine_grained_access_handler().label_permissions().Grant("*",
                                                                 memgraph::auth::FineGrainedPermission::CREATE_DELETE);
    user.fine_grained_access_handler().label_permissions().Deny(labelName, memgraph::auth::FineGrainedPermission::READ);

    test_hypothesis(user, memgraph::storage::View::OLD, 0);
    test_hypothesis(user, memgraph::storage::View::NEW, 0);
  }
}
#endif

TEST(QueryPlan, MatchReturnCartesian) {
  memgraph::storage::Storage db;
  auto storage_dba = db.Access();
  memgraph::query::DbAccessor dba(&storage_dba);

  ASSERT_TRUE(dba.InsertVertex().AddLabel(dba.NameToLabel("l1")).HasValue());
  ASSERT_TRUE(dba.InsertVertex().AddLabel(dba.NameToLabel("l2")).HasValue());
  dba.AdvanceCommand();

  AstStorage storage;
  SymbolTable symbol_table;

  auto n = MakeScanAll(storage, symbol_table, "n");
  auto m = MakeScanAll(storage, symbol_table, "m", n.op_);
  auto return_n = NEXPR("n", IDENT("n")->MapTo(n.sym_))->MapTo(symbol_table.CreateSymbol("named_expression_1", true));
  auto return_m = NEXPR("m", IDENT("m")->MapTo(m.sym_))->MapTo(symbol_table.CreateSymbol("named_expression_2", true));
  auto produce = MakeProduce(m.op_, return_n, return_m);
  auto context = MakeContext(storage, symbol_table, &dba);
  auto results = CollectProduce(*produce, &context);
  EXPECT_EQ(results.size(), 4);
  // ensure the result ordering is OK:
  // "n" from the results is the same for the first two rows, while "m" isn't
  EXPECT_EQ(results[0][0].ValueVertex(), results[1][0].ValueVertex());
  EXPECT_NE(results[0][1].ValueVertex(), results[1][1].ValueVertex());
}

TEST(QueryPlan, StandaloneReturn) {
  memgraph::storage::Storage db;
  auto storage_dba = db.Access();
  memgraph::query::DbAccessor dba(&storage_dba);

  // add a few nodes to the database
  dba.InsertVertex();
  dba.InsertVertex();
  dba.AdvanceCommand();

  AstStorage storage;
  SymbolTable symbol_table;

  auto output = NEXPR("n", LITERAL(42));
  auto produce = MakeProduce(std::shared_ptr<LogicalOperator>(nullptr), output);
  output->MapTo(symbol_table.CreateSymbol("named_expression_1", true));

  auto context = MakeContext(storage, symbol_table, &dba);
  auto results = CollectProduce(*produce, &context);
  EXPECT_EQ(results.size(), 1);
  EXPECT_EQ(results[0].size(), 1);
  EXPECT_EQ(results[0][0].ValueInt(), 42);
}

TEST(QueryPlan, NodeFilterLabelsAndProperties) {
  memgraph::storage::Storage db;
  auto storage_dba = db.Access();
  memgraph::query::DbAccessor dba(&storage_dba);

  // add a few nodes to the database
  memgraph::storage::LabelId label = dba.NameToLabel("Label");
  auto property = PROPERTY_PAIR("Property");
  auto v1 = dba.InsertVertex();
  auto v2 = dba.InsertVertex();
  auto v3 = dba.InsertVertex();
  auto v4 = dba.InsertVertex();
  auto v5 = dba.InsertVertex();
  dba.InsertVertex();
  // test all combination of (label | no_label) * (no_prop | wrong_prop |
  // right_prop)
  // only v1-v3 will have the right labels
  ASSERT_TRUE(v1.AddLabel(label).HasValue());
  ASSERT_TRUE(v2.AddLabel(label).HasValue());
  ASSERT_TRUE(v3.AddLabel(label).HasValue());
  // v1 and v4 will have the right properties
  ASSERT_TRUE(v1.SetProperty(property.second, memgraph::storage::PropertyValue(42)).HasValue());
  ASSERT_TRUE(v2.SetProperty(property.second, memgraph::storage::PropertyValue(1)).HasValue());
  ASSERT_TRUE(v4.SetProperty(property.second, memgraph::storage::PropertyValue(42)).HasValue());
  ASSERT_TRUE(v5.SetProperty(property.second, memgraph::storage::PropertyValue(1)).HasValue());
  dba.AdvanceCommand();

  AstStorage storage;
  SymbolTable symbol_table;

  // make a scan all
  auto n = MakeScanAll(storage, symbol_table, "n");
  n.node_->labels_.emplace_back(storage.GetLabelIx(dba.LabelToName(label)));
  std::get<0>(n.node_->properties_)[storage.GetPropertyIx(property.first)] = LITERAL(42);

  // node filtering
  auto *filter_expr = AND(storage.Create<LabelsTest>(n.node_->identifier_, n.node_->labels_),
                          EQ(PROPERTY_LOOKUP(n.node_->identifier_, property), LITERAL(42)));
  auto node_filter = std::make_shared<Filter>(n.op_, filter_expr);

  // make a named expression and a produce
  auto output = NEXPR("x", IDENT("n")->MapTo(n.sym_))->MapTo(symbol_table.CreateSymbol("named_expression_1", true));
  auto produce = MakeProduce(node_filter, output);

  auto context = MakeContext(storage, symbol_table, &dba);
  EXPECT_EQ(1, PullAll(*produce, &context));

  //  test that filtering works with old records
  ASSERT_TRUE(v4.AddLabel(label).HasValue());
  EXPECT_EQ(1, PullAll(*produce, &context));
  dba.AdvanceCommand();
  EXPECT_EQ(2, PullAll(*produce, &context));
}

TEST(QueryPlan, NodeFilterMultipleLabels) {
  memgraph::storage::Storage db;
  auto storage_dba = db.Access();
  memgraph::query::DbAccessor dba(&storage_dba);

  // add a few nodes to the database
  memgraph::storage::LabelId label1 = dba.NameToLabel("label1");
  memgraph::storage::LabelId label2 = dba.NameToLabel("label2");
  memgraph::storage::LabelId label3 = dba.NameToLabel("label3");
  // the test will look for nodes that have label1 and label2
  dba.InsertVertex();                                           // NOT accepted
  ASSERT_TRUE(dba.InsertVertex().AddLabel(label1).HasValue());  // NOT accepted
  ASSERT_TRUE(dba.InsertVertex().AddLabel(label2).HasValue());  // NOT accepted
  ASSERT_TRUE(dba.InsertVertex().AddLabel(label3).HasValue());  // NOT accepted
  auto v1 = dba.InsertVertex();                                 // YES accepted
  ASSERT_TRUE(v1.AddLabel(label1).HasValue());
  ASSERT_TRUE(v1.AddLabel(label2).HasValue());
  auto v2 = dba.InsertVertex();  // NOT accepted
  ASSERT_TRUE(v2.AddLabel(label1).HasValue());
  ASSERT_TRUE(v2.AddLabel(label3).HasValue());
  auto v3 = dba.InsertVertex();  // YES accepted
  ASSERT_TRUE(v3.AddLabel(label1).HasValue());
  ASSERT_TRUE(v3.AddLabel(label2).HasValue());
  ASSERT_TRUE(v3.AddLabel(label3).HasValue());
  dba.AdvanceCommand();

  AstStorage storage;
  SymbolTable symbol_table;

  // make a scan all
  auto n = MakeScanAll(storage, symbol_table, "n");
  n.node_->labels_.emplace_back(storage.GetLabelIx(dba.LabelToName(label1)));
  n.node_->labels_.emplace_back(storage.GetLabelIx(dba.LabelToName(label2)));

  // node filtering
  auto *filter_expr = storage.Create<LabelsTest>(n.node_->identifier_, n.node_->labels_);
  auto node_filter = std::make_shared<Filter>(n.op_, filter_expr);

  // make a named expression and a produce
  auto output = NEXPR("n", IDENT("n")->MapTo(n.sym_))->MapTo(symbol_table.CreateSymbol("named_expression_1", true));
  auto produce = MakeProduce(node_filter, output);

  auto context = MakeContext(storage, symbol_table, &dba);
  auto results = CollectProduce(*produce, &context);
  EXPECT_EQ(results.size(), 2);
}

TEST(QueryPlan, Cartesian) {
  memgraph::storage::Storage db;
  auto storage_dba = db.Access();
  memgraph::query::DbAccessor dba(&storage_dba);

  auto add_vertex = [&dba](std::string label) {
    auto vertex = dba.InsertVertex();
    MG_ASSERT(vertex.AddLabel(dba.NameToLabel(label)).HasValue());
    return vertex;
  };

  std::vector<memgraph::query::VertexAccessor> vertices{add_vertex("v1"), add_vertex("v2"), add_vertex("v3")};
  dba.AdvanceCommand();

  AstStorage storage;
  SymbolTable symbol_table;

  auto n = MakeScanAll(storage, symbol_table, "n");
  auto m = MakeScanAll(storage, symbol_table, "m");
  auto return_n = NEXPR("n", IDENT("n")->MapTo(n.sym_))->MapTo(symbol_table.CreateSymbol("named_expression_1", true));
  auto return_m = NEXPR("m", IDENT("m")->MapTo(m.sym_))->MapTo(symbol_table.CreateSymbol("named_expression_2", true));

  std::vector<Symbol> left_symbols{n.sym_};
  std::vector<Symbol> right_symbols{m.sym_};
  auto cartesian_op = std::make_shared<Cartesian>(n.op_, left_symbols, m.op_, right_symbols);

  auto produce = MakeProduce(cartesian_op, return_n, return_m);

  auto context = MakeContext(storage, symbol_table, &dba);
  auto results = CollectProduce(*produce, &context);
  EXPECT_EQ(results.size(), 9);
  for (int i = 0; i < 3; ++i) {
    for (int j = 0; j < 3; ++j) {
      EXPECT_EQ(results[3 * i + j][0].ValueVertex(), vertices[j]);
      EXPECT_EQ(results[3 * i + j][1].ValueVertex(), vertices[i]);
    }
  }
}

TEST(QueryPlan, CartesianEmptySet) {
  memgraph::storage::Storage db;
  auto storage_dba = db.Access();
  memgraph::query::DbAccessor dba(&storage_dba);

  AstStorage storage;
  SymbolTable symbol_table;

  auto n = MakeScanAll(storage, symbol_table, "n");
  auto m = MakeScanAll(storage, symbol_table, "m");
  auto return_n = NEXPR("n", IDENT("n")->MapTo(n.sym_))->MapTo(symbol_table.CreateSymbol("named_expression_1", true));
  auto return_m = NEXPR("m", IDENT("m")->MapTo(m.sym_))->MapTo(symbol_table.CreateSymbol("named_expression_2", true));

  std::vector<Symbol> left_symbols{n.sym_};
  std::vector<Symbol> right_symbols{m.sym_};
  auto cartesian_op = std::make_shared<Cartesian>(n.op_, left_symbols, m.op_, right_symbols);

  auto produce = MakeProduce(cartesian_op, return_n, return_m);
  auto context = MakeContext(storage, symbol_table, &dba);
  auto results = CollectProduce(*produce, &context);
  EXPECT_EQ(results.size(), 0);
}

TEST(QueryPlan, CartesianThreeWay) {
  memgraph::storage::Storage db;
  auto storage_dba = db.Access();
  memgraph::query::DbAccessor dba(&storage_dba);
  auto add_vertex = [&dba](std::string label) {
    auto vertex = dba.InsertVertex();
    MG_ASSERT(vertex.AddLabel(dba.NameToLabel(label)).HasValue());
    return vertex;
  };

  std::vector<memgraph::query::VertexAccessor> vertices{add_vertex("v1"), add_vertex("v2"), add_vertex("v3")};
  dba.AdvanceCommand();

  AstStorage storage;
  SymbolTable symbol_table;

  auto n = MakeScanAll(storage, symbol_table, "n");
  auto m = MakeScanAll(storage, symbol_table, "m");
  auto l = MakeScanAll(storage, symbol_table, "l");
  auto return_n = NEXPR("n", IDENT("n")->MapTo(n.sym_))->MapTo(symbol_table.CreateSymbol("named_expression_1", true));
  auto return_m = NEXPR("m", IDENT("m")->MapTo(m.sym_))->MapTo(symbol_table.CreateSymbol("named_expression_2", true));
  auto return_l = NEXPR("l", IDENT("l")->MapTo(l.sym_))->MapTo(symbol_table.CreateSymbol("named_expression_3", true));

  std::vector<Symbol> n_symbols{n.sym_};
  std::vector<Symbol> m_symbols{m.sym_};
  std::vector<Symbol> n_m_symbols{n.sym_, m.sym_};
  std::vector<Symbol> l_symbols{l.sym_};
  auto cartesian_op_1 = std::make_shared<Cartesian>(n.op_, n_symbols, m.op_, m_symbols);

  auto cartesian_op_2 = std::make_shared<Cartesian>(cartesian_op_1, n_m_symbols, l.op_, l_symbols);

  auto produce = MakeProduce(cartesian_op_2, return_n, return_m, return_l);
  auto context = MakeContext(storage, symbol_table, &dba);
  auto results = CollectProduce(*produce, &context);
  EXPECT_EQ(results.size(), 27);
  int id = 0;
  for (int i = 0; i < 3; ++i) {
    for (int j = 0; j < 3; ++j) {
      for (int k = 0; k < 3; ++k) {
        EXPECT_EQ(results[id][0].ValueVertex(), vertices[k]);
        EXPECT_EQ(results[id][1].ValueVertex(), vertices[j]);
        EXPECT_EQ(results[id][2].ValueVertex(), vertices[i]);
        ++id;
      }
    }
  }
}

class ExpandFixture : public testing::Test {
 protected:
  memgraph::storage::Storage db;
  memgraph::storage::Storage::Accessor storage_dba{db.Access()};
  memgraph::query::DbAccessor dba{&storage_dba};
  AstStorage storage;
  SymbolTable symbol_table;

  // make a V-graph (v3)<-[r2]-(v1)-[r1]->(v2)
  memgraph::query::VertexAccessor v1{dba.InsertVertex()};
  memgraph::query::VertexAccessor v2{dba.InsertVertex()};
  memgraph::query::VertexAccessor v3{dba.InsertVertex()};
  memgraph::storage::EdgeTypeId edge_type{db.NameToEdgeType("Edge")};
  memgraph::query::EdgeAccessor r1{*dba.InsertEdge(&v1, &v2, edge_type)};
  memgraph::query::EdgeAccessor r2{*dba.InsertEdge(&v1, &v3, edge_type)};

  void SetUp() override {
    ASSERT_TRUE(v1.AddLabel(dba.NameToLabel("l1")).HasValue());
    ASSERT_TRUE(v2.AddLabel(dba.NameToLabel("l2")).HasValue());
    ASSERT_TRUE(v3.AddLabel(dba.NameToLabel("l3")).HasValue());
    memgraph::utils::license::global_license_checker.EnableTesting();

    dba.AdvanceCommand();
  }
};

TEST_F(ExpandFixture, Expand) {
  auto test_expand = [&](EdgeAtom::Direction direction, memgraph::storage::View view) {
    auto n = MakeScanAll(storage, symbol_table, "n");
    auto r_m = MakeExpand(storage, symbol_table, n.op_, n.sym_, "r", direction, {}, "m", false, view);

    // make a named expression and a produce
    auto output =
        NEXPR("m", IDENT("m")->MapTo(r_m.node_sym_))->MapTo(symbol_table.CreateSymbol("named_expression_1", true));
    auto produce = MakeProduce(r_m.op_, output);
    auto context = MakeContext(storage, symbol_table, &dba);
    return PullAll(*produce, &context);
  };

  // test that expand works well for both old and new graph state
  ASSERT_TRUE(dba.InsertEdge(&v1, &v2, edge_type).HasValue());
  ASSERT_TRUE(dba.InsertEdge(&v1, &v3, edge_type).HasValue());
  EXPECT_EQ(2, test_expand(EdgeAtom::Direction::OUT, memgraph::storage::View::OLD));
  EXPECT_EQ(2, test_expand(EdgeAtom::Direction::IN, memgraph::storage::View::OLD));
  EXPECT_EQ(4, test_expand(EdgeAtom::Direction::BOTH, memgraph::storage::View::OLD));
  EXPECT_EQ(4, test_expand(EdgeAtom::Direction::OUT, memgraph::storage::View::NEW));
  EXPECT_EQ(4, test_expand(EdgeAtom::Direction::IN, memgraph::storage::View::NEW));
  EXPECT_EQ(8, test_expand(EdgeAtom::Direction::BOTH, memgraph::storage::View::NEW));
  dba.AdvanceCommand();
  EXPECT_EQ(4, test_expand(EdgeAtom::Direction::OUT, memgraph::storage::View::OLD));
  EXPECT_EQ(4, test_expand(EdgeAtom::Direction::IN, memgraph::storage::View::OLD));
  EXPECT_EQ(8, test_expand(EdgeAtom::Direction::BOTH, memgraph::storage::View::OLD));
}

#ifdef MG_ENTERPRISE
TEST_F(ExpandFixture, ExpandWithEdgeFiltering) {
  auto test_expand = [&](memgraph::auth::User user, EdgeAtom::Direction direction, memgraph::storage::View view) {
    auto n = MakeScanAll(storage, symbol_table, "n");
    auto r_m = MakeExpand(storage, symbol_table, n.op_, n.sym_, "r", direction, {}, "m", false, view);

    // make a named expression and a produce
    auto output =
        NEXPR("m", IDENT("m")->MapTo(r_m.node_sym_))->MapTo(symbol_table.CreateSymbol("named_expression_1", true));
    auto produce = MakeProduce(r_m.op_, output);
    memgraph::glue::FineGrainedAuthChecker auth_checker{user, &dba};
    auto context = MakeContextWithFineGrainedChecker(storage, symbol_table, &dba, &auth_checker);
    return PullAll(*produce, &context);
  };

  auto user = memgraph::auth::User("test");

  user.fine_grained_access_handler().edge_type_permissions().Grant(
      "Edge", memgraph::auth::FineGrainedPermission::CREATE_DELETE);
  user.fine_grained_access_handler().edge_type_permissions().Deny("edge_type_test",
                                                                  memgraph::auth::FineGrainedPermission::READ);
  user.fine_grained_access_handler().label_permissions().Grant("*",
                                                               memgraph::auth::FineGrainedPermission::CREATE_DELETE);
  memgraph::storage::EdgeTypeId edge_type_test{db.NameToEdgeType("edge_type_test")};

  ASSERT_TRUE(dba.InsertEdge(&v1, &v2, edge_type_test).HasValue());
  ASSERT_TRUE(dba.InsertEdge(&v1, &v3, edge_type_test).HasValue());
  // test that expand works well for both old and new graph state
  EXPECT_EQ(2, test_expand(user, EdgeAtom::Direction::OUT, memgraph::storage::View::OLD));
  EXPECT_EQ(2, test_expand(user, EdgeAtom::Direction::IN, memgraph::storage::View::OLD));
  EXPECT_EQ(4, test_expand(user, EdgeAtom::Direction::BOTH, memgraph::storage::View::OLD));
  EXPECT_EQ(2, test_expand(user, EdgeAtom::Direction::OUT, memgraph::storage::View::NEW));
  EXPECT_EQ(2, test_expand(user, EdgeAtom::Direction::IN, memgraph::storage::View::NEW));
  EXPECT_EQ(4, test_expand(user, EdgeAtom::Direction::BOTH, memgraph::storage::View::NEW));

  dba.AdvanceCommand();

  EXPECT_EQ(2, test_expand(user, EdgeAtom::Direction::OUT, memgraph::storage::View::OLD));
  EXPECT_EQ(2, test_expand(user, EdgeAtom::Direction::IN, memgraph::storage::View::OLD));
  EXPECT_EQ(4, test_expand(user, EdgeAtom::Direction::BOTH, memgraph::storage::View::OLD));

  user.fine_grained_access_handler().edge_type_permissions().Grant(
      "edge_type_test", memgraph::auth::FineGrainedPermission::CREATE_DELETE);

  EXPECT_EQ(4, test_expand(user, EdgeAtom::Direction::OUT, memgraph::storage::View::OLD));
  EXPECT_EQ(4, test_expand(user, EdgeAtom::Direction::IN, memgraph::storage::View::OLD));
  EXPECT_EQ(8, test_expand(user, EdgeAtom::Direction::BOTH, memgraph::storage::View::OLD));
  EXPECT_EQ(4, test_expand(user, EdgeAtom::Direction::OUT, memgraph::storage::View::NEW));
  EXPECT_EQ(4, test_expand(user, EdgeAtom::Direction::IN, memgraph::storage::View::NEW));
  EXPECT_EQ(8, test_expand(user, EdgeAtom::Direction::BOTH, memgraph::storage::View::NEW));

  EXPECT_EQ(4, test_expand(user, EdgeAtom::Direction::OUT, memgraph::storage::View::OLD));
  EXPECT_EQ(4, test_expand(user, EdgeAtom::Direction::IN, memgraph::storage::View::OLD));
  EXPECT_EQ(8, test_expand(user, EdgeAtom::Direction::BOTH, memgraph::storage::View::OLD));
}
#endif

TEST_F(ExpandFixture, ExpandPath) {
  auto n = MakeScanAll(storage, symbol_table, "n");
  auto r_m = MakeExpand(storage, symbol_table, n.op_, n.sym_, "r", EdgeAtom::Direction::OUT, {}, "m", false,
                        memgraph::storage::View::OLD);
  Symbol path_sym = symbol_table.CreateSymbol("path", true);
  auto path = std::make_shared<ConstructNamedPath>(r_m.op_, path_sym,
                                                   std::vector<Symbol>{n.sym_, r_m.edge_sym_, r_m.node_sym_});
  auto output =
      NEXPR("path", IDENT("path")->MapTo(path_sym))->MapTo(symbol_table.CreateSymbol("named_expression_1", true));
  auto produce = MakeProduce(path, output);

  std::vector<memgraph::query::Path> expected_paths{memgraph::query::Path(v1, r2, v3),
                                                    memgraph::query::Path(v1, r1, v2)};
  auto context = MakeContext(storage, symbol_table, &dba);
  auto results = CollectProduce(*produce, &context);
  ASSERT_EQ(results.size(), 2);
  std::vector<memgraph::query::Path> results_paths;
  for (const auto &result : results) results_paths.emplace_back(result[0].ValuePath());
  EXPECT_TRUE(std::is_permutation(expected_paths.begin(), expected_paths.end(), results_paths.begin()));
}

/**
 * A fixture that sets a graph up and provides some functions.
 *
 * The graph is a double chain:
 *    (v:0)-(v:1)-(v:2)
 *         X     X
 *    (v:0)-(v:1)-(v:2)
 *
 * Each vertex is labeled (the labels are available as a
 * member in this class). Edges have properties set that
 * indicate origin and destination vertex for debugging.
 */
class QueryPlanExpandVariable : public testing::Test {
 protected:
  // type returned by the GetEdgeListSizes function, used
  // a lot below in test declaration
  using map_int = std::unordered_map<int, int>;

  memgraph::storage::Storage db;
  memgraph::storage::Storage::Accessor storage_dba{db.Access()};
  memgraph::query::DbAccessor dba{&storage_dba};
  // labels for layers in the double chain
  std::vector<memgraph::storage::LabelId> labels;

  AstStorage storage;
  SymbolTable symbol_table;

  // using std::nullopt
  std::nullopt_t nullopt = std::nullopt;

  void SetUp() {
    memgraph::utils::license::global_license_checker.EnableTesting();

    // create the graph
    int chain_length = 3;
    std::vector<memgraph::query::VertexAccessor> layer;
    for (int from_layer_ind = -1; from_layer_ind < chain_length - 1; from_layer_ind++) {
      std::vector<memgraph::query::VertexAccessor> new_layer{dba.InsertVertex(), dba.InsertVertex()};
      auto label = dba.NameToLabel(std::to_string(from_layer_ind + 1));
      labels.push_back(label);
      for (size_t v_to_ind = 0; v_to_ind < new_layer.size(); v_to_ind++) {
        auto &v_to = new_layer[v_to_ind];
        ASSERT_TRUE(v_to.AddLabel(label).HasValue());
        for (size_t v_from_ind = 0; v_from_ind < layer.size(); v_from_ind++) {
          auto &v_from = layer[v_from_ind];
          auto edge_type = "edge_type_" + std::to_string(from_layer_ind + 1);
          memgraph::storage::EdgeTypeId edge_type_id = dba.NameToEdgeType(edge_type);

          auto edge = dba.InsertEdge(&v_from, &v_to, edge_type_id);
          ASSERT_TRUE(edge->SetProperty(dba.NameToProperty("p"),
                                        memgraph::storage::PropertyValue(fmt::format(
                                            "V{}{}->V{}{}", from_layer_ind, v_from_ind, from_layer_ind + 1, v_to_ind)))
                          .HasValue());
        }
      }
      layer = new_layer;
    }
    dba.AdvanceCommand();
    ASSERT_EQ(CountIterable(dba.Vertices(memgraph::storage::View::OLD)), 2 * chain_length);
    ASSERT_EQ(CountEdges(&dba, memgraph::storage::View::OLD), 4 * (chain_length - 1));
  }

  /**
   * Expands the given LogicalOperator input with a match
   * (ScanAll->Filter(label)->Expand). Can create both VariableExpand
   * ops and plain Expand (depending on template param).
   * When creating plain Expand the bound arguments (lower, upper) are ignored.
   *
   * @param is_reverse Set to true if ExpandVariable should produce the list of
   * edges in reverse order. As if ExpandVariable starts from `node_to` and ends
   * with `node_from`.
   * @return the last created logical op.
   */
  template <typename TExpansionOperator>
  std::shared_ptr<LogicalOperator> AddMatch(std::shared_ptr<LogicalOperator> input_op, const std::string &node_from,
                                            int layer, EdgeAtom::Direction direction,
                                            const std::vector<memgraph::storage::EdgeTypeId> &edge_types,
                                            std::optional<size_t> lower, std::optional<size_t> upper, Symbol edge_sym,
                                            const std::string &node_to, memgraph::storage::View view,
                                            bool is_reverse = false) {
    auto n_from = MakeScanAll(storage, symbol_table, node_from, input_op);
    auto filter_op = std::make_shared<Filter>(
        n_from.op_,
        storage.Create<memgraph::query::LabelsTest>(
            n_from.node_->identifier_, std::vector<LabelIx>{storage.GetLabelIx(dba.LabelToName(labels[layer]))}));

    auto n_to = NODE(node_to);
    auto n_to_sym = symbol_table.CreateSymbol(node_to, true);
    n_to->identifier_->MapTo(n_to_sym);

    if (std::is_same<TExpansionOperator, ExpandVariable>::value) {
      // convert optional ints to optional expressions
      auto convert = [this](std::optional<size_t> bound) {
        return bound ? LITERAL(static_cast<int64_t>(bound.value())) : nullptr;
      };
      MG_ASSERT(view == memgraph::storage::View::OLD,
                "ExpandVariable should only be planned with memgraph::storage::View::OLD");

      return std::make_shared<ExpandVariable>(filter_op, n_from.sym_, n_to_sym, edge_sym, EdgeAtom::Type::DEPTH_FIRST,
                                              direction, edge_types, is_reverse, convert(lower), convert(upper), false,
                                              ExpansionLambda{symbol_table.CreateSymbol("inner_edge", false),
                                                              symbol_table.CreateSymbol("inner_node", false), nullptr},
                                              std::nullopt, std::nullopt);
    } else
      return std::make_shared<Expand>(filter_op, n_from.sym_, n_to_sym, edge_sym, direction, edge_types, false, view);
  }

  /* Creates an edge (in the frame and symbol table). Returns the symbol. */
  auto Edge(const std::string &identifier, EdgeAtom::Direction direction) {
    auto edge = EDGE(identifier, direction);
    auto edge_sym = symbol_table.CreateSymbol(identifier, true);
    edge->identifier_->MapTo(edge_sym);
    return edge_sym;
  }

  /**
   * Pulls from the given input and returns the results under the given symbol.
   */
  auto GetListResults(std::shared_ptr<LogicalOperator> input_op, Symbol symbol, memgraph::auth::User *user = nullptr) {
    Frame frame(symbol_table.max_position());
    auto cursor = input_op->MakeCursor(memgraph::utils::NewDeleteResource());
    ExecutionContext context;
    if (user) {
#ifdef MG_ENTERPRISE
      memgraph::glue::FineGrainedAuthChecker auth_checker{*user, &dba};
      context = MakeContextWithFineGrainedChecker(storage, symbol_table, &dba, &auth_checker);
#endif
    } else {
      context = MakeContext(storage, symbol_table, &dba);
    }
    std::vector<memgraph::utils::pmr::vector<TypedValue>> results;
    while (cursor->Pull(frame, context)) results.emplace_back(frame[symbol].ValueList());
    return results;
  }

  /**
   * Pulls from the given input and returns the results under the given symbol.
   */
  auto GetPathResults(std::shared_ptr<LogicalOperator> input_op, Symbol symbol, memgraph::auth::User *user = nullptr) {
    Frame frame(symbol_table.max_position());
    auto cursor = input_op->MakeCursor(memgraph::utils::NewDeleteResource());
    ExecutionContext context;
    if (user) {
#ifdef MG_ENTERPRISE
      memgraph::glue::FineGrainedAuthChecker auth_checker{*user, &dba};
      context = MakeContextWithFineGrainedChecker(storage, symbol_table, &dba, &auth_checker);
#endif
    } else {
      context = MakeContext(storage, symbol_table, &dba);
    }
    std::vector<Path> results;
    while (cursor->Pull(frame, context)) results.emplace_back(frame[symbol].ValuePath());
    return results;
  }

  /**
   * Pulls from the given input and analyses the edge-list (result of variable
   * length expansion) found in the results under the given symbol.
   *
   * @return a map {edge_list_length -> number_of_results}
   */
  auto GetEdgeListSizes(std::shared_ptr<LogicalOperator> input_op, Symbol symbol,
                        memgraph::auth::User *user = nullptr) {
    map_int count_per_length;
    for (const auto &edge_list : GetListResults(input_op, symbol, user)) {
      auto length = edge_list.size();
      auto found = count_per_length.find(length);
      if (found == count_per_length.end())
        count_per_length[length] = 1;
      else
        found->second++;
    }
    return count_per_length;
  }
};

TEST_F(QueryPlanExpandVariable, OneVariableExpansion) {
  auto test_expand = [&](int layer, EdgeAtom::Direction direction, std::optional<size_t> lower,
                         std::optional<size_t> upper, bool reverse) {
    auto e = Edge("r", direction);
    return GetEdgeListSizes(AddMatch<ExpandVariable>(nullptr, "n", layer, direction, {}, lower, upper, e, "m",
                                                     memgraph::storage::View::OLD, reverse),
                            e);
  };

  for (int reverse = 0; reverse < 2; ++reverse) {
    EXPECT_EQ(test_expand(0, EdgeAtom::Direction::IN, 0, 0, reverse), (map_int{{0, 2}}));
    EXPECT_EQ(test_expand(0, EdgeAtom::Direction::OUT, 0, 0, reverse), (map_int{{0, 2}}));
    EXPECT_EQ(test_expand(0, EdgeAtom::Direction::BOTH, 0, 0, reverse), (map_int{{0, 2}}));
    EXPECT_EQ(test_expand(0, EdgeAtom::Direction::IN, 1, 1, reverse), (map_int{}));
    EXPECT_EQ(test_expand(0, EdgeAtom::Direction::OUT, 1, 1, reverse), (map_int{{1, 4}}));
    EXPECT_EQ(test_expand(1, EdgeAtom::Direction::IN, 1, 1, reverse), (map_int{{1, 4}}));
    EXPECT_EQ(test_expand(1, EdgeAtom::Direction::OUT, 1, 1, reverse), (map_int{{1, 4}}));
    EXPECT_EQ(test_expand(1, EdgeAtom::Direction::BOTH, 1, 1, reverse), (map_int{{1, 8}}));
    EXPECT_EQ(test_expand(0, EdgeAtom::Direction::OUT, 2, 2, reverse), (map_int{{2, 8}}));
    EXPECT_EQ(test_expand(0, EdgeAtom::Direction::OUT, 2, 3, reverse), (map_int{{2, 8}}));
    EXPECT_EQ(test_expand(0, EdgeAtom::Direction::OUT, 1, 2, reverse), (map_int{{1, 4}, {2, 8}}));

    // the following tests also check edge-uniqueness (cyphermorphisim)
    EXPECT_EQ(test_expand(0, EdgeAtom::Direction::BOTH, 1, 2, reverse), (map_int{{1, 4}, {2, 12}}));
    EXPECT_EQ(test_expand(1, EdgeAtom::Direction::BOTH, 4, 4, reverse), (map_int{{4, 24}}));

    // default bound values (lower default is 1, upper default is inf)
    EXPECT_EQ(test_expand(0, EdgeAtom::Direction::OUT, nullopt, 0, reverse), (map_int{}));
    EXPECT_EQ(test_expand(0, EdgeAtom::Direction::OUT, nullopt, 1, reverse), (map_int{{1, 4}}));
    EXPECT_EQ(test_expand(0, EdgeAtom::Direction::OUT, nullopt, 2, reverse), (map_int{{1, 4}, {2, 8}}));
    EXPECT_EQ(test_expand(0, EdgeAtom::Direction::BOTH, 7, nullopt, reverse), (map_int{{7, 24}, {8, 24}}));
    EXPECT_EQ(test_expand(0, EdgeAtom::Direction::BOTH, 8, nullopt, reverse), (map_int{{8, 24}}));
    EXPECT_EQ(test_expand(0, EdgeAtom::Direction::BOTH, 9, nullopt, reverse), (map_int{}));
  }
}

#ifdef MG_ENTERPRISE
TEST_F(QueryPlanExpandVariable, FineGrainedOneVariableExpansion) {
  auto test_expand = [&](int layer, EdgeAtom::Direction direction, std::optional<size_t> lower,
                         std::optional<size_t> upper, bool reverse, memgraph::auth::User &user) {
    auto e = Edge("r", direction);
    return GetEdgeListSizes(AddMatch<ExpandVariable>(nullptr, "n", layer, direction, {}, lower, upper, e, "m",
                                                     memgraph::storage::View::OLD, reverse),
                            e, &user);
  };

  // All labels, All edge types granted
  {
    memgraph::auth::User user{"test"};
    user.fine_grained_access_handler().edge_type_permissions().Grant("*", memgraph::auth::FineGrainedPermission::READ);
    user.fine_grained_access_handler().label_permissions().Grant("*", memgraph::auth::FineGrainedPermission::READ);

    for (auto reverse : {false, true}) {
      EXPECT_EQ(test_expand(0, EdgeAtom::Direction::IN, 0, 0, reverse, user), (map_int{{0, 2}}));
      EXPECT_EQ(test_expand(0, EdgeAtom::Direction::OUT, 0, 0, reverse, user), (map_int{{0, 2}}));
      EXPECT_EQ(test_expand(0, EdgeAtom::Direction::BOTH, 0, 0, reverse, user), (map_int{{0, 2}}));
      EXPECT_EQ(test_expand(0, EdgeAtom::Direction::IN, 1, 1, reverse, user), (map_int{}));
      EXPECT_EQ(test_expand(0, EdgeAtom::Direction::OUT, 1, 1, reverse, user), (map_int{{1, 4}}));
      EXPECT_EQ(test_expand(1, EdgeAtom::Direction::IN, 1, 1, reverse, user), (map_int{{1, 4}}));
      EXPECT_EQ(test_expand(1, EdgeAtom::Direction::OUT, 1, 1, reverse, user), (map_int{{1, 4}}));
      EXPECT_EQ(test_expand(1, EdgeAtom::Direction::BOTH, 1, 1, reverse, user), (map_int{{1, 8}}));
      EXPECT_EQ(test_expand(0, EdgeAtom::Direction::OUT, 2, 2, reverse, user), (map_int{{2, 8}}));
      EXPECT_EQ(test_expand(0, EdgeAtom::Direction::OUT, 2, 3, reverse, user), (map_int{{2, 8}}));
      EXPECT_EQ(test_expand(0, EdgeAtom::Direction::OUT, 1, 2, reverse, user), (map_int{{1, 4}, {2, 8}}));

      // the following tests also check edge-uniqueness (cyphermorphisim)
      EXPECT_EQ(test_expand(0, EdgeAtom::Direction::BOTH, 1, 2, reverse, user), (map_int{{1, 4}, {2, 12}}));
      EXPECT_EQ(test_expand(1, EdgeAtom::Direction::BOTH, 4, 4, reverse, user), (map_int{{4, 24}}));

      // default bound values (lower default is 1, upper default is inf)
      EXPECT_EQ(test_expand(0, EdgeAtom::Direction::OUT, nullopt, 0, reverse, user), (map_int{}));
      EXPECT_EQ(test_expand(0, EdgeAtom::Direction::OUT, nullopt, 1, reverse, user), (map_int{{1, 4}}));
      EXPECT_EQ(test_expand(0, EdgeAtom::Direction::OUT, nullopt, 2, reverse, user), (map_int{{1, 4}, {2, 8}}));
      EXPECT_EQ(test_expand(0, EdgeAtom::Direction::BOTH, 7, nullopt, reverse, user), (map_int{{7, 24}, {8, 24}}));
      EXPECT_EQ(test_expand(0, EdgeAtom::Direction::BOTH, 8, nullopt, reverse, user), (map_int{{8, 24}}));
      EXPECT_EQ(test_expand(0, EdgeAtom::Direction::BOTH, 9, nullopt, reverse, user), (map_int{}));
    }
  }

  // All labels, All edge types denied
  {
    memgraph::auth::User user{"test"};
    user.fine_grained_access_handler().edge_type_permissions().Deny("*", memgraph::auth::FineGrainedPermission::READ);
    user.fine_grained_access_handler().label_permissions().Deny("*", memgraph::auth::FineGrainedPermission::READ);
    for (auto reverse : {false, true}) {
      EXPECT_EQ(test_expand(0, EdgeAtom::Direction::IN, 1, nullopt, reverse, user), (map_int{}));
      EXPECT_EQ(test_expand(0, EdgeAtom::Direction::OUT, 1, nullopt, reverse, user), (map_int{}));
      EXPECT_EQ(test_expand(0, EdgeAtom::Direction::BOTH, 1, nullopt, reverse, user), (map_int{}));
      EXPECT_EQ(test_expand(1, EdgeAtom::Direction::IN, 1, nullopt, reverse, user), (map_int{}));
      EXPECT_EQ(test_expand(1, EdgeAtom::Direction::OUT, 1, nullopt, reverse, user), (map_int{}));
      EXPECT_EQ(test_expand(1, EdgeAtom::Direction::BOTH, 1, nullopt, reverse, user), (map_int{}));
    }
  }

  // All labels granted, All edge types denied
  {
    memgraph::auth::User user{"test"};
    user.fine_grained_access_handler().edge_type_permissions().Deny("*", memgraph::auth::FineGrainedPermission::READ);
    user.fine_grained_access_handler().label_permissions().Grant("*", memgraph::auth::FineGrainedPermission::READ);
    for (auto reverse : {false, true}) {
      EXPECT_EQ(test_expand(0, EdgeAtom::Direction::IN, 0, nullopt, reverse, user), (map_int{{0, 2}}));
      EXPECT_EQ(test_expand(0, EdgeAtom::Direction::OUT, 0, nullopt, reverse, user), (map_int{{0, 2}}));
      EXPECT_EQ(test_expand(0, EdgeAtom::Direction::BOTH, 0, nullopt, reverse, user), (map_int{{0, 2}}));
      EXPECT_EQ(test_expand(1, EdgeAtom::Direction::IN, 0, nullopt, reverse, user), (map_int{{0, 2}}));
      EXPECT_EQ(test_expand(1, EdgeAtom::Direction::OUT, 0, nullopt, reverse, user), (map_int{{0, 2}}));
      EXPECT_EQ(test_expand(1, EdgeAtom::Direction::BOTH, 0, nullopt, reverse, user), (map_int{{0, 2}}));
      EXPECT_EQ(test_expand(1, EdgeAtom::Direction::IN, 1, nullopt, reverse, user), (map_int{}));
      EXPECT_EQ(test_expand(1, EdgeAtom::Direction::OUT, 1, nullopt, reverse, user), (map_int{}));
      EXPECT_EQ(test_expand(1, EdgeAtom::Direction::BOTH, 1, nullopt, reverse, user), (map_int{}));
      EXPECT_EQ(test_expand(0, EdgeAtom::Direction::IN, 1, nullopt, reverse, user), (map_int{}));
      EXPECT_EQ(test_expand(0, EdgeAtom::Direction::OUT, 1, nullopt, reverse, user), (map_int{}));
      EXPECT_EQ(test_expand(0, EdgeAtom::Direction::BOTH, 1, nullopt, reverse, user), (map_int{}));
    }
  }

  // All labels denied, All edge types granted
  {
    memgraph::auth::User user{"test"};
    user.fine_grained_access_handler().edge_type_permissions().Grant("*", memgraph::auth::FineGrainedPermission::READ);
    user.fine_grained_access_handler().label_permissions().Deny("*", memgraph::auth::FineGrainedPermission::READ);
    for (auto reverse : {false, true}) {
      EXPECT_EQ(test_expand(0, EdgeAtom::Direction::IN, 1, nullopt, reverse, user), (map_int{}));
      EXPECT_EQ(test_expand(0, EdgeAtom::Direction::OUT, 1, nullopt, reverse, user), (map_int{}));
      EXPECT_EQ(test_expand(0, EdgeAtom::Direction::BOTH, 1, nullopt, reverse, user), (map_int{}));
      EXPECT_EQ(test_expand(1, EdgeAtom::Direction::IN, 1, nullopt, reverse, user), (map_int{}));
      EXPECT_EQ(test_expand(1, EdgeAtom::Direction::OUT, 1, nullopt, reverse, user), (map_int{}));
      EXPECT_EQ(test_expand(1, EdgeAtom::Direction::BOTH, 1, nullopt, reverse, user), (map_int{}));
    }
  }

  // Layer 1 labels denied, All edge types granted
  {
    memgraph::auth::User user{"test"};
    user.fine_grained_access_handler().edge_type_permissions().Grant("*", memgraph::auth::FineGrainedPermission::READ);
    user.fine_grained_access_handler().label_permissions().Grant("0", memgraph::auth::FineGrainedPermission::READ);
    user.fine_grained_access_handler().label_permissions().Grant("2", memgraph::auth::FineGrainedPermission::READ);
    user.fine_grained_access_handler().label_permissions().Deny("1", memgraph::auth::FineGrainedPermission::READ);

    for (auto reverse : {false, true}) {
      EXPECT_EQ(test_expand(0, EdgeAtom::Direction::IN, 0, nullopt, reverse, user), (map_int{{0, 2}}));
      EXPECT_EQ(test_expand(0, EdgeAtom::Direction::OUT, 0, nullopt, reverse, user), (map_int{{0, 2}}));
      EXPECT_EQ(test_expand(0, EdgeAtom::Direction::BOTH, 0, nullopt, reverse, user), (map_int{{0, 2}}));
      EXPECT_EQ(test_expand(1, EdgeAtom::Direction::IN, 0, nullopt, reverse, user), (map_int{}));
      EXPECT_EQ(test_expand(1, EdgeAtom::Direction::OUT, 0, nullopt, reverse, user), (map_int{}));
      EXPECT_EQ(test_expand(1, EdgeAtom::Direction::BOTH, 0, nullopt, reverse, user), (map_int{}));
      EXPECT_EQ(test_expand(1, EdgeAtom::Direction::IN, 2, nullopt, reverse, user), (map_int{}));
      EXPECT_EQ(test_expand(1, EdgeAtom::Direction::OUT, 2, nullopt, reverse, user), (map_int{}));
      EXPECT_EQ(test_expand(1, EdgeAtom::Direction::BOTH, 2, nullopt, reverse, user), (map_int{}));
      EXPECT_EQ(test_expand(0, EdgeAtom::Direction::IN, 1, nullopt, reverse, user), (map_int{}));
      EXPECT_EQ(test_expand(0, EdgeAtom::Direction::OUT, 1, nullopt, reverse, user), (map_int{}));
      EXPECT_EQ(test_expand(0, EdgeAtom::Direction::BOTH, 1, nullopt, reverse, user), (map_int{}));
    }
  }

  // All labels granted, Edge types from layer 0 to layer 1 denied
  {
    memgraph::auth::User user{"test"};
    user.fine_grained_access_handler().edge_type_permissions().Deny("edge_type_1",
                                                                    memgraph::auth::FineGrainedPermission::READ);
    user.fine_grained_access_handler().edge_type_permissions().Grant("edge_type_2",
                                                                     memgraph::auth::FineGrainedPermission::READ);
    user.fine_grained_access_handler().label_permissions().Grant("*", memgraph::auth::FineGrainedPermission::READ);

    for (auto reverse : {false, true}) {
      EXPECT_EQ(test_expand(0, EdgeAtom::Direction::IN, 0, nullopt, reverse, user), (map_int{{0, 2}}));
      EXPECT_EQ(test_expand(0, EdgeAtom::Direction::OUT, 0, nullopt, reverse, user), (map_int{{0, 2}}));
      EXPECT_EQ(test_expand(0, EdgeAtom::Direction::BOTH, 0, nullopt, reverse, user), (map_int{{0, 2}}));
      EXPECT_EQ(test_expand(1, EdgeAtom::Direction::IN, 0, nullopt, reverse, user), (map_int{{0, 2}}));
      EXPECT_EQ(test_expand(1, EdgeAtom::Direction::OUT, 0, nullopt, reverse, user), (map_int{{1, 4}, {0, 2}}));
      EXPECT_EQ(test_expand(1, EdgeAtom::Direction::BOTH, 0, nullopt, reverse, user),
                (map_int{{4, 4}, {3, 4}, {2, 4}, {1, 4}, {0, 2}}));
      EXPECT_EQ(test_expand(1, EdgeAtom::Direction::IN, 1, nullopt, reverse, user), (map_int{}));
      EXPECT_EQ(test_expand(1, EdgeAtom::Direction::OUT, 1, nullopt, reverse, user), (map_int{{1, 4}}));
      EXPECT_EQ(test_expand(1, EdgeAtom::Direction::BOTH, 1, nullopt, reverse, user),
                (map_int{{1, 4}, {2, 4}, {3, 4}, {4, 4}}));
      EXPECT_EQ(test_expand(0, EdgeAtom::Direction::IN, 1, nullopt, reverse, user), (map_int{}));
      EXPECT_EQ(test_expand(0, EdgeAtom::Direction::OUT, 1, nullopt, reverse, user), (map_int{}));
      EXPECT_EQ(test_expand(0, EdgeAtom::Direction::BOTH, 1, nullopt, reverse, user), (map_int{}));
    }
  }

  // Layer 2 labels denied, All edge types granted
  {
    memgraph::auth::User user{"test"};
    user.fine_grained_access_handler().edge_type_permissions().Grant("*", memgraph::auth::FineGrainedPermission::READ);
    user.fine_grained_access_handler().label_permissions().Grant("0", memgraph::auth::FineGrainedPermission::READ);
    user.fine_grained_access_handler().label_permissions().Grant("1", memgraph::auth::FineGrainedPermission::READ);
    user.fine_grained_access_handler().label_permissions().Deny("2", memgraph::auth::FineGrainedPermission::READ);

    for (auto reverse : {false, true}) {
      EXPECT_EQ(test_expand(0, EdgeAtom::Direction::IN, 0, nullopt, reverse, user), (map_int{{0, 2}}));
      EXPECT_EQ(test_expand(0, EdgeAtom::Direction::OUT, 0, nullopt, reverse, user), (map_int{{0, 2}, {1, 4}}));
      EXPECT_EQ(test_expand(0, EdgeAtom::Direction::BOTH, 0, nullopt, reverse, user),
                (map_int{{4, 4}, {3, 4}, {2, 4}, {1, 4}, {0, 2}}));
      EXPECT_EQ(test_expand(1, EdgeAtom::Direction::IN, 0, nullopt, reverse, user), (map_int{{1, 4}, {0, 2}}));
      EXPECT_EQ(test_expand(1, EdgeAtom::Direction::OUT, 0, nullopt, reverse, user), (map_int{{0, 2}}));
      EXPECT_EQ(test_expand(1, EdgeAtom::Direction::BOTH, 0, nullopt, reverse, user),
                (map_int{{4, 4}, {3, 4}, {2, 4}, {1, 4}, {0, 2}}));
      EXPECT_EQ(test_expand(1, EdgeAtom::Direction::IN, 1, nullopt, reverse, user), (map_int{{1, 4}}));
      EXPECT_EQ(test_expand(1, EdgeAtom::Direction::OUT, 1, nullopt, reverse, user), (map_int{}));
      EXPECT_EQ(test_expand(1, EdgeAtom::Direction::BOTH, 1, nullopt, reverse, user),
                (map_int{{1, 4}, {2, 4}, {3, 4}, {4, 4}}));
      EXPECT_EQ(test_expand(0, EdgeAtom::Direction::IN, 1, nullopt, reverse, user), (map_int{}));
      EXPECT_EQ(test_expand(0, EdgeAtom::Direction::OUT, 1, nullopt, reverse, user), (map_int{{1, 4}}));
      EXPECT_EQ(test_expand(0, EdgeAtom::Direction::BOTH, 1, nullopt, reverse, user),
                (map_int{{4, 4}, {3, 4}, {2, 4}, {1, 4}}));
    }
  }

  // All labels granted, Edge types from layer 1 to layer 2 denied
  {
    memgraph::auth::User user{"test"};
    user.fine_grained_access_handler().label_permissions().Grant("*", memgraph::auth::FineGrainedPermission::READ);
    user.fine_grained_access_handler().edge_type_permissions().Grant("edge_type_1",
                                                                     memgraph::auth::FineGrainedPermission::READ);
    user.fine_grained_access_handler().edge_type_permissions().Deny("edge_type_2",
                                                                    memgraph::auth::FineGrainedPermission::READ);

    for (auto reverse : {false, true}) {
      EXPECT_EQ(test_expand(0, EdgeAtom::Direction::IN, 0, nullopt, reverse, user), (map_int{{0, 2}}));
      EXPECT_EQ(test_expand(0, EdgeAtom::Direction::OUT, 0, nullopt, reverse, user), (map_int{{1, 4}, {0, 2}}));
      EXPECT_EQ(test_expand(0, EdgeAtom::Direction::BOTH, 0, nullopt, reverse, user),
                (map_int{{4, 4}, {3, 4}, {2, 4}, {1, 4}, {0, 2}}));
      EXPECT_EQ(test_expand(1, EdgeAtom::Direction::IN, 0, nullopt, reverse, user), (map_int{{1, 4}, {0, 2}}));
      EXPECT_EQ(test_expand(1, EdgeAtom::Direction::OUT, 0, nullopt, reverse, user), (map_int{{0, 2}}));
      EXPECT_EQ(test_expand(1, EdgeAtom::Direction::BOTH, 0, nullopt, reverse, user),
                (map_int{{4, 4}, {3, 4}, {2, 4}, {1, 4}, {0, 2}}));
      EXPECT_EQ(test_expand(1, EdgeAtom::Direction::IN, 1, nullopt, reverse, user), (map_int{{1, 4}}));
      EXPECT_EQ(test_expand(1, EdgeAtom::Direction::OUT, 1, nullopt, reverse, user), (map_int{}));
      EXPECT_EQ(test_expand(1, EdgeAtom::Direction::BOTH, 1, nullopt, reverse, user),
                (map_int{{1, 4}, {2, 4}, {3, 4}, {4, 4}}));
      EXPECT_EQ(test_expand(0, EdgeAtom::Direction::IN, 1, nullopt, reverse, user), (map_int{}));
      EXPECT_EQ(test_expand(0, EdgeAtom::Direction::OUT, 1, nullopt, reverse, user), (map_int{{1, 4}}));
      EXPECT_EQ(test_expand(0, EdgeAtom::Direction::BOTH, 1, nullopt, reverse, user),
                (map_int{{4, 4}, {3, 4}, {2, 4}, {1, 4}}));
    }
  }
}
#endif

TEST_F(QueryPlanExpandVariable, EdgeUniquenessSingleAndVariableExpansion) {
  auto test_expand = [&](int layer, EdgeAtom::Direction direction, std::optional<size_t> lower,
                         std::optional<size_t> upper, bool single_expansion_before, bool add_uniqueness_check) {
    std::shared_ptr<LogicalOperator> last_op{nullptr};
    std::vector<Symbol> symbols;

    if (single_expansion_before) {
      symbols.push_back(Edge("r0", direction));
      last_op = AddMatch<Expand>(last_op, "n0", layer, direction, {}, lower, upper, symbols.back(), "m0",
                                 memgraph::storage::View::OLD);
    }

    auto var_length_sym = Edge("r1", direction);
    symbols.push_back(var_length_sym);
    last_op = AddMatch<ExpandVariable>(last_op, "n1", layer, direction, {}, lower, upper, var_length_sym, "m1",
                                       memgraph::storage::View::OLD);

    if (!single_expansion_before) {
      symbols.push_back(Edge("r2", direction));
      last_op = AddMatch<Expand>(last_op, "n2", layer, direction, {}, lower, upper, symbols.back(), "m2",
                                 memgraph::storage::View::OLD);
    }

    if (add_uniqueness_check) {
      auto last_symbol = symbols.back();
      symbols.pop_back();
      last_op = std::make_shared<EdgeUniquenessFilter>(last_op, last_symbol, symbols);
    }

    return GetEdgeListSizes(last_op, var_length_sym);
  };

  // no uniqueness between variable and single expansion
  EXPECT_EQ(test_expand(0, EdgeAtom::Direction::OUT, 2, 3, true, false), (map_int{{2, 4 * 8}}));
  // with uniqueness test, different ordering of (variable, single) expansion
  EXPECT_EQ(test_expand(0, EdgeAtom::Direction::OUT, 2, 3, true, true), (map_int{{2, 3 * 8}}));
  EXPECT_EQ(test_expand(0, EdgeAtom::Direction::OUT, 2, 3, false, true), (map_int{{2, 3 * 8}}));
}

TEST_F(QueryPlanExpandVariable, EdgeUniquenessTwoVariableExpansions) {
  auto test_expand = [&](int layer, EdgeAtom::Direction direction, std::optional<size_t> lower,
                         std::optional<size_t> upper, bool add_uniqueness_check) {
    auto e1 = Edge("r1", direction);
    auto first = AddMatch<ExpandVariable>(nullptr, "n1", layer, direction, {}, lower, upper, e1, "m1",
                                          memgraph::storage::View::OLD);
    auto e2 = Edge("r2", direction);
    auto last_op = AddMatch<ExpandVariable>(first, "n2", layer, direction, {}, lower, upper, e2, "m2",
                                            memgraph::storage::View::OLD);
    if (add_uniqueness_check) {
      last_op = std::make_shared<EdgeUniquenessFilter>(last_op, e2, std::vector<Symbol>{e1});
    }

    return GetEdgeListSizes(last_op, e2);
  };

  EXPECT_EQ(test_expand(0, EdgeAtom::Direction::OUT, 2, 2, false), (map_int{{2, 8 * 8}}));
  EXPECT_EQ(test_expand(0, EdgeAtom::Direction::OUT, 2, 2, true), (map_int{{2, 5 * 8}}));
}

#ifdef MG_ENTERPRISE
TEST_F(QueryPlanExpandVariable, FineGrainedEdgeUniquenessTwoVariableExpansions) {
  auto test_expand = [&](int layer, EdgeAtom::Direction direction, std::optional<size_t> lower,
                         std::optional<size_t> upper, bool add_uniqueness_check, memgraph::auth::User &user) {
    auto e1 = Edge("r1", direction);
    auto first = AddMatch<ExpandVariable>(nullptr, "n1", layer, direction, {}, lower, upper, e1, "m1",
                                          memgraph::storage::View::OLD);
    auto e2 = Edge("r2", direction);
    auto last_op = AddMatch<ExpandVariable>(first, "n2", layer, direction, {}, lower, upper, e2, "m2",
                                            memgraph::storage::View::OLD);
    if (add_uniqueness_check) {
      last_op = std::make_shared<EdgeUniquenessFilter>(last_op, e2, std::vector<Symbol>{e1});
    }

    return GetEdgeListSizes(last_op, e2, &user);
  };

  // All labels granted, All edge types granted
  {
    memgraph::auth::User user{"test"};
    user.fine_grained_access_handler().edge_type_permissions().Grant("*", memgraph::auth::FineGrainedPermission::READ);
    user.fine_grained_access_handler().label_permissions().Grant("*", memgraph::auth::FineGrainedPermission::READ);

    EXPECT_EQ(test_expand(0, EdgeAtom::Direction::OUT, 2, 2, false, user), (map_int{{2, 8 * 8}}));
    EXPECT_EQ(test_expand(0, EdgeAtom::Direction::OUT, 2, 2, true, user), (map_int{{2, 5 * 8}}));
    EXPECT_EQ(test_expand(1, EdgeAtom::Direction::OUT, 0, 2, true, user), (map_int{{1, 20}, {0, 12}}));
  }

  // All labels denied, All edge types denied
  {
    memgraph::auth::User user{"test"};
    user.fine_grained_access_handler().edge_type_permissions().Deny("*", memgraph::auth::FineGrainedPermission::READ);
    user.fine_grained_access_handler().label_permissions().Deny("*", memgraph::auth::FineGrainedPermission::READ);

    EXPECT_EQ(test_expand(0, EdgeAtom::Direction::OUT, 2, 2, false, user), (map_int{}));
    EXPECT_EQ(test_expand(0, EdgeAtom::Direction::OUT, 2, 2, true, user), (map_int{}));
  }
  // Layer 1 label denied, All edge types denied
  {
    memgraph::auth::User user{"test"};
    user.fine_grained_access_handler().edge_type_permissions().Grant("*", memgraph::auth::FineGrainedPermission::READ);
    user.fine_grained_access_handler().label_permissions().Grant("0", memgraph::auth::FineGrainedPermission::READ);
    user.fine_grained_access_handler().label_permissions().Grant("2", memgraph::auth::FineGrainedPermission::READ);
    user.fine_grained_access_handler().label_permissions().Deny("1", memgraph::auth::FineGrainedPermission::READ);

    EXPECT_EQ(test_expand(0, EdgeAtom::Direction::OUT, 0, 2, false, user), (map_int{{0, 4}}));
    EXPECT_EQ(test_expand(0, EdgeAtom::Direction::OUT, 0, 2, true, user), (map_int{{0, 4}}));
  }

  // Layer 2 label denied, All edge types denied
  {
    memgraph::auth::User user{"test"};
    user.fine_grained_access_handler().edge_type_permissions().Grant("*", memgraph::auth::FineGrainedPermission::READ);
    user.fine_grained_access_handler().label_permissions().Grant("0", memgraph::auth::FineGrainedPermission::READ);
    user.fine_grained_access_handler().label_permissions().Grant("1", memgraph::auth::FineGrainedPermission::READ);
    user.fine_grained_access_handler().label_permissions().Deny("2", memgraph::auth::FineGrainedPermission::READ);

    EXPECT_EQ(test_expand(0, EdgeAtom::Direction::OUT, 0, 2, false, user), (map_int{{1, 4}, {0, 2}}));
    EXPECT_EQ(test_expand(0, EdgeAtom::Direction::OUT, 0, 2, true, user), (map_int{{1, 4}, {0, 2}}));
  }

  // All labels granted, Edge type between layer 0 and layer 1 denied
  {
    memgraph::auth::User user{"test"};
    user.fine_grained_access_handler().label_permissions().Grant("*", memgraph::auth::FineGrainedPermission::READ);
    user.fine_grained_access_handler().edge_type_permissions().Deny("edge_type_1",
                                                                    memgraph::auth::FineGrainedPermission::READ);
    user.fine_grained_access_handler().edge_type_permissions().Grant("edge_type_2",
                                                                     memgraph::auth::FineGrainedPermission::READ);

    EXPECT_EQ(test_expand(0, EdgeAtom::Direction::OUT, 0, 2, false, user), (map_int{{0, 4}}));
    EXPECT_EQ(test_expand(0, EdgeAtom::Direction::OUT, 0, 2, true, user), (map_int{{0, 4}}));
    EXPECT_EQ(test_expand(1, EdgeAtom::Direction::OUT, 0, 2, false, user), (map_int{{1, 24}, {0, 12}}));
    EXPECT_EQ(test_expand(1, EdgeAtom::Direction::OUT, 0, 2, true, user), (map_int{{1, 20}, {0, 12}}));
  }

  // All labels granted, Edge type between layer 1 and layer 2 denied
  {
    memgraph::auth::User user{"test"};
    user.fine_grained_access_handler().label_permissions().Grant("*", memgraph::auth::FineGrainedPermission::READ);
    user.fine_grained_access_handler().edge_type_permissions().Grant("edge_type_1",
                                                                     memgraph::auth::FineGrainedPermission::READ);
    user.fine_grained_access_handler().edge_type_permissions().Deny("edge_type_2",
                                                                    memgraph::auth::FineGrainedPermission::READ);

    EXPECT_EQ(test_expand(0, EdgeAtom::Direction::OUT, 0, 2, false, user), (map_int{{1, 24}, {0, 12}}));
    EXPECT_EQ(test_expand(0, EdgeAtom::Direction::OUT, 0, 2, true, user), (map_int{{1, 20}, {0, 12}}));
    EXPECT_EQ(test_expand(1, EdgeAtom::Direction::OUT, 0, 2, false, user), (map_int{{0, 4}}));
    EXPECT_EQ(test_expand(1, EdgeAtom::Direction::OUT, 0, 2, true, user), (map_int{{0, 4}}));
  }
}
#endif

TEST_F(QueryPlanExpandVariable, NamedPath) {
  auto e = Edge("r", EdgeAtom::Direction::OUT);
  auto expand = AddMatch<ExpandVariable>(nullptr, "n", 0, EdgeAtom::Direction::OUT, {}, 2, 2, e, "m",
                                         memgraph::storage::View::OLD);
  auto find_symbol = [this](const std::string &name) {
    for (const auto &sym : symbol_table.table())
      if (sym.second.name() == name) return sym.second;
    throw std::runtime_error("Symbol not found");
  };

  auto path_symbol = symbol_table.CreateSymbol("path", true, Symbol::Type::PATH);
  auto create_path = std::make_shared<ConstructNamedPath>(expand, path_symbol,
                                                          std::vector<Symbol>{find_symbol("n"), e, find_symbol("m")});

  std::vector<memgraph::query::Path> expected_paths;
  for (const auto &v : dba.Vertices(memgraph::storage::View::OLD)) {
    if (!*v.HasLabel(memgraph::storage::View::OLD, labels[0])) continue;
    auto maybe_edges1 = v.OutEdges(memgraph::storage::View::OLD);
    for (const auto &e1 : *maybe_edges1) {
      auto maybe_edges2 = e1.To().OutEdges(memgraph::storage::View::OLD);
      for (const auto &e2 : *maybe_edges2) {
        expected_paths.emplace_back(v, e1, e1.To(), e2, e2.To());
      }
    }
  }
  ASSERT_EQ(expected_paths.size(), 8);

  auto results = GetPathResults(create_path, path_symbol);
  ASSERT_EQ(results.size(), 8);
  EXPECT_TRUE(std::is_permutation(results.begin(), results.end(), expected_paths.begin()));
}

#ifdef MG_ENTERPRISE
TEST_F(QueryPlanExpandVariable, FineGrainedFilterNamedPath) {
  auto e = Edge("r", EdgeAtom::Direction::OUT);
  auto expand = AddMatch<ExpandVariable>(nullptr, "n", 0, EdgeAtom::Direction::OUT, {}, 0, 2, e, "m",
                                         memgraph::storage::View::OLD);
  auto find_symbol = [this](const std::string &name) {
    for (const auto &sym : symbol_table.table())
      if (sym.second.name() == name) return sym.second;
    throw std::runtime_error("Symbol not found");
  };

  auto path_symbol = symbol_table.CreateSymbol("path", true, Symbol::Type::PATH);
  auto create_path = std::make_shared<ConstructNamedPath>(expand, path_symbol,
                                                          std::vector<Symbol>{find_symbol("n"), e, find_symbol("m")});

  // All labels and edge types granted
  {
    memgraph::auth::User user{"test"};
    user.fine_grained_access_handler().edge_type_permissions().Grant("*", memgraph::auth::FineGrainedPermission::READ);
    user.fine_grained_access_handler().label_permissions().Grant("*", memgraph::auth::FineGrainedPermission::READ);
    auto results = GetPathResults(create_path, path_symbol, &user);
    ASSERT_EQ(results.size(), 14);
  }

  // All labels and edge types denied
  {
    memgraph::auth::User user{"test"};
    user.fine_grained_access_handler().edge_type_permissions().Deny("*", memgraph::auth::FineGrainedPermission::READ);
    user.fine_grained_access_handler().label_permissions().Deny("*", memgraph::auth::FineGrainedPermission::READ);

    auto results = GetPathResults(create_path, path_symbol, &user);
    ASSERT_EQ(results.size(), 0);
  }

  // All labels denied, All edge types granted
  {
    memgraph::auth::User user{"test"};
    user.fine_grained_access_handler().edge_type_permissions().Grant("*", memgraph::auth::FineGrainedPermission::READ);
    user.fine_grained_access_handler().label_permissions().Deny("*", memgraph::auth::FineGrainedPermission::READ);

    auto results = GetPathResults(create_path, path_symbol, &user);
    ASSERT_EQ(results.size(), 0);
  }

  // All labels granted, All edge types denied
  {
    memgraph::auth::User user{"test"};
    user.fine_grained_access_handler().edge_type_permissions().Deny("*", memgraph::auth::FineGrainedPermission::READ);
    user.fine_grained_access_handler().label_permissions().Grant("*", memgraph::auth::FineGrainedPermission::READ);

    auto results = GetPathResults(create_path, path_symbol, &user);
    ASSERT_EQ(results.size(), 2);
  }

  // 0 layer label denied
  {
    memgraph::auth::User user{"test"};
    user.fine_grained_access_handler().edge_type_permissions().Grant("*", memgraph::auth::FineGrainedPermission::READ);
    user.fine_grained_access_handler().label_permissions().Deny("0", memgraph::auth::FineGrainedPermission::READ);
    user.fine_grained_access_handler().label_permissions().Grant("1", memgraph::auth::FineGrainedPermission::READ);
    user.fine_grained_access_handler().label_permissions().Grant("2", memgraph::auth::FineGrainedPermission::READ);

    auto results = GetPathResults(create_path, path_symbol, &user);
    ASSERT_EQ(results.size(), 0);
  }

  // First layer label denied
  {
    memgraph::auth::User user{"test"};
    user.fine_grained_access_handler().edge_type_permissions().Grant("*", memgraph::auth::FineGrainedPermission::READ);
    user.fine_grained_access_handler().label_permissions().Grant("0", memgraph::auth::FineGrainedPermission::READ);
    user.fine_grained_access_handler().label_permissions().Deny("1", memgraph::auth::FineGrainedPermission::READ);
    user.fine_grained_access_handler().label_permissions().Grant("2", memgraph::auth::FineGrainedPermission::READ);

    auto results = GetPathResults(create_path, path_symbol, &user);
    ASSERT_EQ(results.size(), 2);
  }

  // Second layer label denied
  {
    memgraph::auth::User user{"test"};
    user.fine_grained_access_handler().edge_type_permissions().Grant("*", memgraph::auth::FineGrainedPermission::READ);
    user.fine_grained_access_handler().label_permissions().Grant("0", memgraph::auth::FineGrainedPermission::READ);
    user.fine_grained_access_handler().label_permissions().Grant("1", memgraph::auth::FineGrainedPermission::READ);
    user.fine_grained_access_handler().label_permissions().Deny("2", memgraph::auth::FineGrainedPermission::READ);

    auto results = GetPathResults(create_path, path_symbol, &user);
    ASSERT_EQ(results.size(), 6);

    std::vector<memgraph::query::Path> expected_paths;
    for (const auto &v : dba.Vertices(memgraph::storage::View::OLD)) {
      if (!*v.HasLabel(memgraph::storage::View::OLD, labels[0])) continue;
      expected_paths.emplace_back(v);
      auto maybe_edges1 = v.OutEdges(memgraph::storage::View::OLD);
      for (const auto &e1 : *maybe_edges1) {
        expected_paths.emplace_back(v, e1, e1.To());
      }
    }
    EXPECT_TRUE(std::is_permutation(results.begin(), results.end(), expected_paths.begin()));
  }

  // First layer edge type denied
  {
    memgraph::auth::User user{"test"};
    user.fine_grained_access_handler().edge_type_permissions().Deny("edge_type_1",
                                                                    memgraph::auth::FineGrainedPermission::READ);
    user.fine_grained_access_handler().edge_type_permissions().Grant("edge_type_2",
                                                                     memgraph::auth::FineGrainedPermission::READ);
    user.fine_grained_access_handler().label_permissions().Grant("*", memgraph::auth::FineGrainedPermission::READ);

    auto results = GetPathResults(create_path, path_symbol, &user);
    ASSERT_EQ(results.size(), 2);
  }

  // Second layer edge type denied
  {
    memgraph::auth::User user{"test"};
    user.fine_grained_access_handler().edge_type_permissions().Grant("edge_type_1",
                                                                     memgraph::auth::FineGrainedPermission::READ);
    user.fine_grained_access_handler().edge_type_permissions().Deny("edge_type_2",
                                                                    memgraph::auth::FineGrainedPermission::READ);
    user.fine_grained_access_handler().label_permissions().Grant("*", memgraph::auth::FineGrainedPermission::READ);

    auto results = GetPathResults(create_path, path_symbol, &user);
    ASSERT_EQ(results.size(), 6);

    std::vector<memgraph::query::Path> expected_paths;
    for (const auto &v : dba.Vertices(memgraph::storage::View::OLD)) {
      if (!*v.HasLabel(memgraph::storage::View::OLD, labels[0])) continue;
      expected_paths.emplace_back(v);
      auto maybe_edges1 = v.OutEdges(memgraph::storage::View::OLD);
      for (const auto &e1 : *maybe_edges1) {
        expected_paths.emplace_back(v, e1, e1.To());
      }
    }

    EXPECT_TRUE(std::is_permutation(results.begin(), results.end(), expected_paths.begin()));
  }
}
#endif

TEST_F(QueryPlanExpandVariable, ExpandToSameSymbol) {
  auto test_expand = [&](int layer, EdgeAtom::Direction direction, std::optional<size_t> lower,
                         std::optional<size_t> upper, bool reverse) {
    auto e = Edge("r", direction);

    auto node = NODE("n");
    auto symbol = symbol_table.CreateSymbol("n", true);
    node->identifier_->MapTo(symbol);
    auto logical_op = std::make_shared<ScanAll>(nullptr, symbol, memgraph::storage::View::OLD);
    auto n_from = ScanAllTuple{node, logical_op, symbol};

    auto filter_op = std::make_shared<Filter>(
        n_from.op_,
        storage.Create<memgraph::query::LabelsTest>(
            n_from.node_->identifier_, std::vector<LabelIx>{storage.GetLabelIx(dba.LabelToName(labels[layer]))}));

    // convert optional ints to optional expressions
    auto convert = [this](std::optional<size_t> bound) {
      return bound ? LITERAL(static_cast<int64_t>(bound.value())) : nullptr;
    };

    return GetEdgeListSizes(std::make_shared<ExpandVariable>(
                                filter_op, symbol, symbol, e, EdgeAtom::Type::DEPTH_FIRST, direction,
                                std::vector<memgraph::storage::EdgeTypeId>{}, reverse, convert(lower), convert(upper),
                                /* existing = */ true,
                                ExpansionLambda{symbol_table.CreateSymbol("inner_edge", false),
                                                symbol_table.CreateSymbol("inner_node", false), nullptr},
                                std::nullopt, std::nullopt),
                            e);
  };

  // The graph is a double chain:
  // chain 0:   (v:0)-(v:1)-(v:2)
  //                 X     X
  // chain 1:   (v:0)-(v:1)-(v:2)

  // Expand from chain 0 v:0 to itself.
  //
  // It has a total of 3 cycles:
  // 1. C0 v:0 -> C0 v:1 -> C1 v:2 -> C1 v:1 -> C0 v:0
  // 2. C0 v:0 -> C0 v:1 -> C0 v:2 -> C1 v:1 -> C0 v:0
  // 3. C0 v:0 -> C0 v:1 -> C1 v:0 -> C1 v:1 -> C0 v:0
  //
  // Each cycle can be in two directions, also, we have two starting nodes: one
  // in chain 0 and the other in chain 1.
  for (auto reverse : {false, true}) {
    // Tests with both bounds set.
    for (int lower_bound = 0; lower_bound < 10; ++lower_bound) {
      for (int upper_bound = lower_bound; upper_bound < 10; ++upper_bound) {
        map_int expected_directed;
        map_int expected_undirected;
        if (lower_bound == 0) {
          expected_directed.emplace(0, 2);
          expected_undirected.emplace(0, 2);
        }
        if (lower_bound <= 4 && upper_bound >= 4) {
          expected_undirected.emplace(4, 12);
        }
        if (lower_bound <= 8 && upper_bound >= 8) {
          expected_undirected.emplace(8, 24);
        }

        EXPECT_EQ(test_expand(0, EdgeAtom::Direction::IN, lower_bound, upper_bound, reverse), expected_directed);
        EXPECT_EQ(test_expand(0, EdgeAtom::Direction::OUT, lower_bound, upper_bound, reverse), expected_directed);
        EXPECT_EQ(test_expand(0, EdgeAtom::Direction::BOTH, lower_bound, upper_bound, reverse), expected_undirected);
      }
    }

    // Test only upper bound.
    for (int upper_bound = 0; upper_bound < 10; ++upper_bound) {
      map_int expected_directed;
      map_int expected_undirected;
      if (upper_bound >= 4) {
        expected_undirected.emplace(4, 12);
      }
      if (upper_bound >= 8) {
        expected_undirected.emplace(8, 24);
      }

      EXPECT_EQ(test_expand(0, EdgeAtom::Direction::IN, std::nullopt, upper_bound, reverse), expected_directed);
      EXPECT_EQ(test_expand(0, EdgeAtom::Direction::OUT, std::nullopt, upper_bound, reverse), expected_directed);
      EXPECT_EQ(test_expand(0, EdgeAtom::Direction::BOTH, std::nullopt, upper_bound, reverse), expected_undirected);
    }

    // Test only lower bound.
    for (int lower_bound = 0; lower_bound < 10; ++lower_bound) {
      map_int expected_directed;
      map_int expected_undirected;
      if (lower_bound == 0) {
        expected_directed.emplace(0, 2);
        expected_undirected.emplace(0, 2);
      }
      if (lower_bound <= 4) {
        expected_undirected.emplace(4, 12);
      }
      if (lower_bound <= 8) {
        expected_undirected.emplace(8, 24);
      }

      EXPECT_EQ(test_expand(0, EdgeAtom::Direction::IN, lower_bound, std::nullopt, reverse), expected_directed);
      EXPECT_EQ(test_expand(0, EdgeAtom::Direction::OUT, lower_bound, std::nullopt, reverse), expected_directed);
      EXPECT_EQ(test_expand(0, EdgeAtom::Direction::BOTH, lower_bound, std::nullopt, reverse), expected_undirected);
    }

    // Test no bounds.
    EXPECT_EQ(test_expand(0, EdgeAtom::Direction::IN, std::nullopt, std::nullopt, reverse), (map_int{}));
    EXPECT_EQ(test_expand(0, EdgeAtom::Direction::OUT, std::nullopt, std::nullopt, reverse), (map_int{}));
    EXPECT_EQ(test_expand(0, EdgeAtom::Direction::BOTH, std::nullopt, std::nullopt, reverse),
              (map_int{{4, 12}, {8, 24}}));
  }

  // Expand from chain 0 v:1 to itself.
  //
  // It has a total of 6 cycles:
  // 1. C0 v:1 -> C1 v:0 -> C1 v:1 -> C1 v:2 -> C0 v:1
  // 2. C0 v:1 -> C1 v:0 -> C1 v:1 -> C0 v:2 -> C0 v:1
  // 3. C0 v:1 -> C0 v:0 -> C1 v:1 -> C1 v:2 -> C0 v:1
  // 4. C0 v:1 -> C0 v:0 -> C1 v:1 -> C0 v:2 -> C0 v:1
  // 5. C0 v:1 -> C1 v:0 -> C1 v:1 -> C0 v:0 -> C0 v:1
  // 6. C0 v:1 -> C1 v:2 -> C1 v:1 -> C0 v:2 -> C0 v:1
  //
  // Each cycle can be in two directions, also, we have two starting nodes: one
  // in chain 0 and the other in chain 1.
  for (auto reverse : {false, true}) {
    // Tests with both bounds set.
    for (int lower_bound = 0; lower_bound < 10; ++lower_bound) {
      for (int upper_bound = lower_bound; upper_bound < 10; ++upper_bound) {
        map_int expected_directed;
        map_int expected_undirected;
        if (lower_bound == 0) {
          expected_directed.emplace(0, 2);
          expected_undirected.emplace(0, 2);
        }
        if (lower_bound <= 4 && upper_bound >= 4) {
          expected_undirected.emplace(4, 24);
        }
        if (lower_bound <= 8 && upper_bound >= 8) {
          expected_undirected.emplace(8, 48);
        }

        EXPECT_EQ(test_expand(1, EdgeAtom::Direction::IN, lower_bound, upper_bound, reverse), expected_directed);
        EXPECT_EQ(test_expand(1, EdgeAtom::Direction::OUT, lower_bound, upper_bound, reverse), expected_directed);
        EXPECT_EQ(test_expand(1, EdgeAtom::Direction::BOTH, lower_bound, upper_bound, reverse), expected_undirected);
      }
    }

    // Test only upper bound.
    for (int upper_bound = 0; upper_bound < 10; ++upper_bound) {
      map_int expected_directed;
      map_int expected_undirected;
      if (upper_bound >= 4) {
        expected_undirected.emplace(4, 24);
      }
      if (upper_bound >= 8) {
        expected_undirected.emplace(8, 48);
      }

      EXPECT_EQ(test_expand(1, EdgeAtom::Direction::IN, std::nullopt, upper_bound, reverse), expected_directed);
      EXPECT_EQ(test_expand(1, EdgeAtom::Direction::OUT, std::nullopt, upper_bound, reverse), expected_directed);
      EXPECT_EQ(test_expand(1, EdgeAtom::Direction::BOTH, std::nullopt, upper_bound, reverse), expected_undirected);
    }

    // Test only lower bound.
    for (int lower_bound = 0; lower_bound < 10; ++lower_bound) {
      map_int expected_directed;
      map_int expected_undirected;
      if (lower_bound == 0) {
        expected_directed.emplace(0, 2);
        expected_undirected.emplace(0, 2);
      }
      if (lower_bound <= 4) {
        expected_undirected.emplace(4, 24);
      }
      if (lower_bound <= 8) {
        expected_undirected.emplace(8, 48);
      }

      EXPECT_EQ(test_expand(1, EdgeAtom::Direction::IN, lower_bound, std::nullopt, reverse), expected_directed);
      EXPECT_EQ(test_expand(1, EdgeAtom::Direction::OUT, lower_bound, std::nullopt, reverse), expected_directed);
      EXPECT_EQ(test_expand(1, EdgeAtom::Direction::BOTH, lower_bound, std::nullopt, reverse), expected_undirected);
    }

    // Test no bounds.
    EXPECT_EQ(test_expand(1, EdgeAtom::Direction::IN, std::nullopt, std::nullopt, reverse), (map_int{}));
    EXPECT_EQ(test_expand(1, EdgeAtom::Direction::OUT, std::nullopt, std::nullopt, reverse), (map_int{}));
    EXPECT_EQ(test_expand(1, EdgeAtom::Direction::BOTH, std::nullopt, std::nullopt, reverse),
              (map_int{{4, 24}, {8, 48}}));
  }
}

#ifdef MG_ENTERPRISE
TEST_F(QueryPlanExpandVariable, FineGrainedExpandToSameSymbol) {
  auto test_expand = [&](int layer, EdgeAtom::Direction direction, std::optional<size_t> lower,
                         std::optional<size_t> upper, bool reverse, memgraph::auth::User &user) {
    auto e = Edge("r", direction);

    auto node = NODE("n");
    auto symbol = symbol_table.CreateSymbol("n", true);
    node->identifier_->MapTo(symbol);
    auto logical_op = std::make_shared<ScanAll>(nullptr, symbol, memgraph::storage::View::OLD);
    auto n_from = ScanAllTuple{node, logical_op, symbol};

    auto filter_op = std::make_shared<Filter>(
        n_from.op_,
        storage.Create<memgraph::query::LabelsTest>(
            n_from.node_->identifier_, std::vector<LabelIx>{storage.GetLabelIx(dba.LabelToName(labels[layer]))}));

    // convert optional ints to optional expressions
    auto convert = [this](std::optional<size_t> bound) {
      return bound ? LITERAL(static_cast<int64_t>(bound.value())) : nullptr;
    };

    return GetEdgeListSizes(std::make_shared<ExpandVariable>(
                                filter_op, symbol, symbol, e, EdgeAtom::Type::DEPTH_FIRST, direction,
                                std::vector<memgraph::storage::EdgeTypeId>{}, reverse, convert(lower), convert(upper),
                                /* existing = */ true,
                                ExpansionLambda{symbol_table.CreateSymbol("inner_edge", false),
                                                symbol_table.CreateSymbol("inner_node", false), nullptr},
                                std::nullopt, std::nullopt),
                            e, &user);
  };

  // All labels granted, All edge types granted
  {
    memgraph::auth::User user{"test"};
    user.fine_grained_access_handler().edge_type_permissions().Grant("*", memgraph::auth::FineGrainedPermission::READ);
    user.fine_grained_access_handler().label_permissions().Grant("*", memgraph::auth::FineGrainedPermission::READ);

    for (auto reverse : {false, true}) {
      EXPECT_EQ(test_expand(0, EdgeAtom::Direction::IN, std::nullopt, std::nullopt, reverse, user), (map_int{}));
      EXPECT_EQ(test_expand(0, EdgeAtom::Direction::OUT, std::nullopt, std::nullopt, reverse, user), (map_int{}));
      EXPECT_EQ(test_expand(0, EdgeAtom::Direction::BOTH, std::nullopt, std::nullopt, reverse, user),
                (map_int{{4, 12}, {8, 24}}));

      EXPECT_EQ(test_expand(1, EdgeAtom::Direction::IN, std::nullopt, std::nullopt, reverse, user), (map_int{}));
      EXPECT_EQ(test_expand(1, EdgeAtom::Direction::OUT, std::nullopt, std::nullopt, reverse, user), (map_int{}));
      EXPECT_EQ(test_expand(1, EdgeAtom::Direction::BOTH, std::nullopt, std::nullopt, reverse, user),
                (map_int{{4, 24}, {8, 48}}));
      EXPECT_EQ(test_expand(1, EdgeAtom::Direction::IN, 4, std::nullopt, reverse, user), (map_int{}));
      EXPECT_EQ(test_expand(1, EdgeAtom::Direction::OUT, 4, std::nullopt, reverse, user), (map_int{}));
      EXPECT_EQ(test_expand(1, EdgeAtom::Direction::BOTH, 4, std::nullopt, reverse, user), (map_int{{4, 24}, {8, 48}}));
      EXPECT_EQ(test_expand(1, EdgeAtom::Direction::IN, std::nullopt, 8, reverse, user), (map_int{}));
      EXPECT_EQ(test_expand(1, EdgeAtom::Direction::OUT, std::nullopt, 8, reverse, user), (map_int{}));
      EXPECT_EQ(test_expand(1, EdgeAtom::Direction::BOTH, std::nullopt, 8, reverse, user), (map_int{{4, 24}, {8, 48}}));
      EXPECT_EQ(test_expand(1, EdgeAtom::Direction::IN, 4, 8, reverse, user), (map_int{}));
      EXPECT_EQ(test_expand(1, EdgeAtom::Direction::OUT, 4, 8, reverse, user), (map_int{}));
      EXPECT_EQ(test_expand(1, EdgeAtom::Direction::BOTH, 4, 8, reverse, user), (map_int{{4, 24}, {8, 48}}));
    }
  }

  // All labels denied, All edge types denied
  {
    memgraph::auth::User user{"test"};
    user.fine_grained_access_handler().edge_type_permissions().Deny("*", memgraph::auth::FineGrainedPermission::READ);
    user.fine_grained_access_handler().label_permissions().Deny("*", memgraph::auth::FineGrainedPermission::READ);

    for (auto reverse : {false, true}) {
      EXPECT_EQ(test_expand(0, EdgeAtom::Direction::IN, std::nullopt, std::nullopt, reverse, user), (map_int{}));
      EXPECT_EQ(test_expand(0, EdgeAtom::Direction::OUT, std::nullopt, std::nullopt, reverse, user), (map_int{}));
      EXPECT_EQ(test_expand(0, EdgeAtom::Direction::BOTH, std::nullopt, std::nullopt, reverse, user), (map_int{}));
      EXPECT_EQ(test_expand(1, EdgeAtom::Direction::IN, std::nullopt, std::nullopt, reverse, user), (map_int{}));
      EXPECT_EQ(test_expand(1, EdgeAtom::Direction::OUT, std::nullopt, std::nullopt, reverse, user), (map_int{}));
      EXPECT_EQ(test_expand(1, EdgeAtom::Direction::BOTH, std::nullopt, std::nullopt, reverse, user), (map_int{}));
      EXPECT_EQ(test_expand(1, EdgeAtom::Direction::IN, 4, std::nullopt, reverse, user), (map_int{}));
      EXPECT_EQ(test_expand(1, EdgeAtom::Direction::OUT, 4, std::nullopt, reverse, user), (map_int{}));
      EXPECT_EQ(test_expand(1, EdgeAtom::Direction::BOTH, 4, std::nullopt, reverse, user), (map_int{}));
      EXPECT_EQ(test_expand(1, EdgeAtom::Direction::IN, std::nullopt, 8, reverse, user), (map_int{}));
      EXPECT_EQ(test_expand(1, EdgeAtom::Direction::OUT, std::nullopt, 8, reverse, user), (map_int{}));
      EXPECT_EQ(test_expand(1, EdgeAtom::Direction::BOTH, std::nullopt, 8, reverse, user), (map_int{}));
      EXPECT_EQ(test_expand(1, EdgeAtom::Direction::IN, 4, 8, reverse, user), (map_int{}));
      EXPECT_EQ(test_expand(1, EdgeAtom::Direction::OUT, 4, 8, reverse, user), (map_int{}));
      EXPECT_EQ(test_expand(1, EdgeAtom::Direction::BOTH, 4, 8, reverse, user), (map_int{}));
    }
  }

  // First layer label denied, all edge types granted
  {
    memgraph::auth::User user{"test"};
    user.fine_grained_access_handler().edge_type_permissions().Grant("*", memgraph::auth::FineGrainedPermission::READ);
    user.fine_grained_access_handler().label_permissions().Grant("0", memgraph::auth::FineGrainedPermission::READ);
    user.fine_grained_access_handler().label_permissions().Deny("1", memgraph::auth::FineGrainedPermission::READ);
    user.fine_grained_access_handler().label_permissions().Grant("2", memgraph::auth::FineGrainedPermission::READ);

    for (auto reverse : {false, true}) {
      EXPECT_EQ(test_expand(0, EdgeAtom::Direction::IN, std::nullopt, std::nullopt, reverse, user), (map_int{}));
      EXPECT_EQ(test_expand(0, EdgeAtom::Direction::OUT, std::nullopt, std::nullopt, reverse, user), (map_int{}));
      EXPECT_EQ(test_expand(0, EdgeAtom::Direction::BOTH, std::nullopt, std::nullopt, reverse, user), (map_int{}));
      EXPECT_EQ(test_expand(1, EdgeAtom::Direction::IN, std::nullopt, std::nullopt, reverse, user), (map_int{}));
      EXPECT_EQ(test_expand(1, EdgeAtom::Direction::OUT, std::nullopt, std::nullopt, reverse, user), (map_int{}));
      EXPECT_EQ(test_expand(1, EdgeAtom::Direction::BOTH, std::nullopt, std::nullopt, reverse, user), (map_int{}));
      EXPECT_EQ(test_expand(1, EdgeAtom::Direction::IN, 4, std::nullopt, reverse, user), (map_int{}));
      EXPECT_EQ(test_expand(1, EdgeAtom::Direction::OUT, 4, std::nullopt, reverse, user), (map_int{}));
      EXPECT_EQ(test_expand(1, EdgeAtom::Direction::BOTH, 4, std::nullopt, reverse, user), (map_int{}));
      EXPECT_EQ(test_expand(1, EdgeAtom::Direction::IN, std::nullopt, 8, reverse, user), (map_int{}));
      EXPECT_EQ(test_expand(1, EdgeAtom::Direction::OUT, std::nullopt, 8, reverse, user), (map_int{}));
      EXPECT_EQ(test_expand(1, EdgeAtom::Direction::BOTH, std::nullopt, 8, reverse, user), (map_int{}));
      EXPECT_EQ(test_expand(1, EdgeAtom::Direction::IN, 4, 8, reverse, user), (map_int{}));
      EXPECT_EQ(test_expand(1, EdgeAtom::Direction::OUT, 4, 8, reverse, user), (map_int{}));
      EXPECT_EQ(test_expand(1, EdgeAtom::Direction::BOTH, 4, 8, reverse, user), (map_int{}));
    }
  }

  // Second layer label denied, all edge types granted
  {
    memgraph::auth::User user{"test"};
    user.fine_grained_access_handler().edge_type_permissions().Grant("*", memgraph::auth::FineGrainedPermission::READ);
    user.fine_grained_access_handler().label_permissions().Grant("0", memgraph::auth::FineGrainedPermission::READ);
    user.fine_grained_access_handler().label_permissions().Grant("1", memgraph::auth::FineGrainedPermission::READ);
    user.fine_grained_access_handler().label_permissions().Deny("2", memgraph::auth::FineGrainedPermission::READ);

    for (auto reverse : {false, true}) {
      EXPECT_EQ(test_expand(0, EdgeAtom::Direction::IN, std::nullopt, std::nullopt, reverse, user), (map_int{}));
      EXPECT_EQ(test_expand(0, EdgeAtom::Direction::OUT, std::nullopt, std::nullopt, reverse, user), (map_int{}));
      EXPECT_EQ(test_expand(0, EdgeAtom::Direction::BOTH, std::nullopt, std::nullopt, reverse, user),
                (map_int{{4, 4}}));
      EXPECT_EQ(test_expand(1, EdgeAtom::Direction::IN, std::nullopt, std::nullopt, reverse, user), (map_int{}));
      EXPECT_EQ(test_expand(1, EdgeAtom::Direction::OUT, std::nullopt, std::nullopt, reverse, user), (map_int{}));
      EXPECT_EQ(test_expand(1, EdgeAtom::Direction::BOTH, std::nullopt, std::nullopt, reverse, user),
                (map_int{{4, 4}}));
      EXPECT_EQ(test_expand(1, EdgeAtom::Direction::IN, 4, std::nullopt, reverse, user), (map_int{}));
      EXPECT_EQ(test_expand(1, EdgeAtom::Direction::OUT, 4, std::nullopt, reverse, user), (map_int{}));
      EXPECT_EQ(test_expand(1, EdgeAtom::Direction::BOTH, 4, std::nullopt, reverse, user), (map_int{{4, 4}}));
      EXPECT_EQ(test_expand(1, EdgeAtom::Direction::IN, std::nullopt, 8, reverse, user), (map_int{}));
      EXPECT_EQ(test_expand(1, EdgeAtom::Direction::OUT, std::nullopt, 8, reverse, user), (map_int{}));
      EXPECT_EQ(test_expand(1, EdgeAtom::Direction::BOTH, std::nullopt, 8, reverse, user), (map_int{{4, 4}}));
      EXPECT_EQ(test_expand(1, EdgeAtom::Direction::IN, 4, 8, reverse, user), (map_int{}));
      EXPECT_EQ(test_expand(1, EdgeAtom::Direction::OUT, 4, 8, reverse, user), (map_int{}));
      EXPECT_EQ(test_expand(1, EdgeAtom::Direction::BOTH, 4, 8, reverse, user), (map_int{{4, 4}}));
    }
  }

  // All labels granted, Edge type from layer 0 to layer 1 denied
  {
    memgraph::auth::User user{"test"};
    user.fine_grained_access_handler().edge_type_permissions().Deny("edge_type_1",
                                                                    memgraph::auth::FineGrainedPermission::READ);
    user.fine_grained_access_handler().edge_type_permissions().Grant("edge_type_2",
                                                                     memgraph::auth::FineGrainedPermission::READ);
    user.fine_grained_access_handler().label_permissions().Grant("*", memgraph::auth::FineGrainedPermission::READ);

    for (auto reverse : {false, true}) {
      EXPECT_EQ(test_expand(0, EdgeAtom::Direction::IN, std::nullopt, std::nullopt, reverse, user), (map_int{}));
      EXPECT_EQ(test_expand(0, EdgeAtom::Direction::OUT, std::nullopt, std::nullopt, reverse, user), (map_int{}));
      EXPECT_EQ(test_expand(0, EdgeAtom::Direction::BOTH, std::nullopt, std::nullopt, reverse, user), (map_int{}));
      EXPECT_EQ(test_expand(1, EdgeAtom::Direction::IN, std::nullopt, std::nullopt, reverse, user), (map_int{}));
      EXPECT_EQ(test_expand(1, EdgeAtom::Direction::OUT, std::nullopt, std::nullopt, reverse, user), (map_int{}));
      EXPECT_EQ(test_expand(1, EdgeAtom::Direction::BOTH, std::nullopt, std::nullopt, reverse, user),
                (map_int{{4, 4}}));
      EXPECT_EQ(test_expand(1, EdgeAtom::Direction::IN, 4, std::nullopt, reverse, user), (map_int{}));
      EXPECT_EQ(test_expand(1, EdgeAtom::Direction::OUT, 4, std::nullopt, reverse, user), (map_int{}));
      EXPECT_EQ(test_expand(1, EdgeAtom::Direction::BOTH, 4, std::nullopt, reverse, user), (map_int{{4, 4}}));
      EXPECT_EQ(test_expand(1, EdgeAtom::Direction::IN, std::nullopt, 8, reverse, user), (map_int{}));
      EXPECT_EQ(test_expand(1, EdgeAtom::Direction::OUT, std::nullopt, 8, reverse, user), (map_int{}));
      EXPECT_EQ(test_expand(1, EdgeAtom::Direction::BOTH, std::nullopt, 8, reverse, user), (map_int{{4, 4}}));
      EXPECT_EQ(test_expand(1, EdgeAtom::Direction::IN, 4, 8, reverse, user), (map_int{}));
      EXPECT_EQ(test_expand(1, EdgeAtom::Direction::OUT, 4, 8, reverse, user), (map_int{}));
      EXPECT_EQ(test_expand(1, EdgeAtom::Direction::BOTH, 4, 8, reverse, user), (map_int{{4, 4}}));
    }
  }
  // All labels granted, Edge type from layer 1 to layer 2 denied
  {
    memgraph::auth::User user{"test"};
    user.fine_grained_access_handler().edge_type_permissions().Grant("edge_type_1",
                                                                     memgraph::auth::FineGrainedPermission::READ);
    user.fine_grained_access_handler().edge_type_permissions().Deny("edge_type_2",
                                                                    memgraph::auth::FineGrainedPermission::READ);
    user.fine_grained_access_handler().label_permissions().Grant("*", memgraph::auth::FineGrainedPermission::READ);

    for (auto reverse : {false, true}) {
      EXPECT_EQ(test_expand(0, EdgeAtom::Direction::IN, std::nullopt, std::nullopt, reverse, user), (map_int{}));
      EXPECT_EQ(test_expand(0, EdgeAtom::Direction::OUT, std::nullopt, std::nullopt, reverse, user), (map_int{}));
      EXPECT_EQ(test_expand(0, EdgeAtom::Direction::BOTH, std::nullopt, std::nullopt, reverse, user),
                (map_int{{4, 4}}));
      EXPECT_EQ(test_expand(1, EdgeAtom::Direction::IN, std::nullopt, std::nullopt, reverse, user), (map_int{}));
      EXPECT_EQ(test_expand(1, EdgeAtom::Direction::OUT, std::nullopt, std::nullopt, reverse, user), (map_int{}));
      EXPECT_EQ(test_expand(1, EdgeAtom::Direction::BOTH, std::nullopt, std::nullopt, reverse, user),
                (map_int{{4, 4}}));
      EXPECT_EQ(test_expand(1, EdgeAtom::Direction::IN, 4, std::nullopt, reverse, user), (map_int{}));
      EXPECT_EQ(test_expand(1, EdgeAtom::Direction::OUT, 4, std::nullopt, reverse, user), (map_int{}));
      EXPECT_EQ(test_expand(1, EdgeAtom::Direction::BOTH, 4, std::nullopt, reverse, user), (map_int{{4, 4}}));
      EXPECT_EQ(test_expand(1, EdgeAtom::Direction::IN, std::nullopt, 8, reverse, user), (map_int{}));
      EXPECT_EQ(test_expand(1, EdgeAtom::Direction::OUT, std::nullopt, 8, reverse, user), (map_int{}));
      EXPECT_EQ(test_expand(1, EdgeAtom::Direction::BOTH, std::nullopt, 8, reverse, user), (map_int{{4, 4}}));
      EXPECT_EQ(test_expand(1, EdgeAtom::Direction::IN, 4, 8, reverse, user), (map_int{}));
      EXPECT_EQ(test_expand(1, EdgeAtom::Direction::OUT, 4, 8, reverse, user), (map_int{}));
      EXPECT_EQ(test_expand(1, EdgeAtom::Direction::BOTH, 4, 8, reverse, user), (map_int{{4, 4}}));
    }
  }
}
#endif

namespace std {
template <>
struct hash<std::pair<int, int>> {
  size_t operator()(const std::pair<int, int> &p) const { return p.first + 31 * p.second; }
};
}  // namespace std

/** A test fixture for weighted shortest path expansion */
class QueryPlanExpandWeightedShortestPath : public testing::Test {
 public:
  struct ResultType {
    std::vector<memgraph::query::EdgeAccessor> path;
    memgraph::query::VertexAccessor vertex;
    double total_weight;
  };

 protected:
  memgraph::storage::Storage db;
  memgraph::storage::Storage::Accessor storage_dba{db.Access()};
  memgraph::query::DbAccessor dba{&storage_dba};
  std::pair<std::string, memgraph::storage::PropertyId> prop = PROPERTY_PAIR("property");
  memgraph::storage::EdgeTypeId edge_type = dba.NameToEdgeType("edge_type");

  // make 5 vertices because we'll need to compare against them exactly
  // v[0] has `prop` with the value 0
  std::vector<memgraph::query::VertexAccessor> v;

  // make some edges too, in a map (from, to) vertex indices
  std::unordered_map<std::pair<int, int>, memgraph::query::EdgeAccessor> e;

  AstStorage storage;
  SymbolTable symbol_table;

  // inner edge and vertex symbols
  Symbol filter_edge = symbol_table.CreateSymbol("f_edge", true);
  Symbol filter_node = symbol_table.CreateSymbol("f_node", true);

  Symbol weight_edge = symbol_table.CreateSymbol("w_edge", true);
  Symbol weight_node = symbol_table.CreateSymbol("w_node", true);

  Symbol total_weight = symbol_table.CreateSymbol("total_weight", true);

  void SetUp() {
    memgraph::utils::license::global_license_checker.EnableTesting();

    for (int i = 0; i < 5; i++) {
      v.push_back(dba.InsertVertex());
      ASSERT_TRUE(v.back().SetProperty(prop.second, memgraph::storage::PropertyValue(i)).HasValue());
      auto label = fmt::format("l{}", i);
      ASSERT_TRUE(v.back().AddLabel(db.NameToLabel(label)).HasValue());
    }

    auto add_edge = [&](int from, int to, double weight) {
      auto edge = dba.InsertEdge(&v[from], &v[to], edge_type);
      ASSERT_TRUE(edge->SetProperty(prop.second, memgraph::storage::PropertyValue(weight)).HasValue());
      e.emplace(std::make_pair(from, to), *edge);
    };

    add_edge(0, 1, 5);
    add_edge(1, 4, 5);
    add_edge(0, 2, 3);
    add_edge(2, 3, 3);
    add_edge(3, 4, 3);
    add_edge(4, 0, 12);

    dba.AdvanceCommand();
  }

  // defines and performs a weighted shortest expansion with the given
  // params returns a vector of pairs. each pair is (vector-of-edges,
  // vertex)
  auto ExpandWShortest(EdgeAtom::Direction direction, std::optional<int> max_depth, Expression *where,
                       std::optional<int> node_id = 0, ScanAllTuple *existing_node_input = nullptr,
                       memgraph::auth::User *user = nullptr) {
    // scan the nodes optionally filtering on property value
    auto n = MakeScanAll(storage, symbol_table, "n", existing_node_input ? existing_node_input->op_ : nullptr);
    auto last_op = n.op_;
    if (node_id) {
      last_op = std::make_shared<Filter>(last_op, EQ(PROPERTY_LOOKUP(n.node_->identifier_, prop), LITERAL(*node_id)));
    }

    auto ident_e = IDENT("e");
    ident_e->MapTo(weight_edge);

    // expand wshortest
    auto node_sym = existing_node_input ? existing_node_input->sym_ : symbol_table.CreateSymbol("node", true);
    auto edge_list_sym = symbol_table.CreateSymbol("edgelist_", true);
    auto filter_lambda = last_op = std::make_shared<ExpandVariable>(
        last_op, n.sym_, node_sym, edge_list_sym, EdgeAtom::Type::WEIGHTED_SHORTEST_PATH, direction,
        std::vector<memgraph::storage::EdgeTypeId>{}, false, nullptr, max_depth ? LITERAL(max_depth.value()) : nullptr,
        existing_node_input != nullptr, ExpansionLambda{filter_edge, filter_node, where},
        ExpansionLambda{weight_edge, weight_node, PROPERTY_LOOKUP(ident_e, prop)}, total_weight);

    Frame frame(symbol_table.max_position());
    auto cursor = last_op->MakeCursor(memgraph::utils::NewDeleteResource());
    std::vector<ResultType> results;
    memgraph::query::ExecutionContext context;
    if (user) {
#ifdef MG_ENTERPRISE
      memgraph::glue::FineGrainedAuthChecker auth_checker{*user, &dba};
      context = MakeContextWithFineGrainedChecker(storage, symbol_table, &dba, &auth_checker);
#endif
    } else {
      context = MakeContext(storage, symbol_table, &dba);
    }

    while (cursor->Pull(frame, context)) {
      results.push_back(ResultType{std::vector<memgraph::query::EdgeAccessor>(), frame[node_sym].ValueVertex(),
                                   frame[total_weight].ValueDouble()});
      for (const TypedValue &edge : frame[edge_list_sym].ValueList())
        results.back().path.emplace_back(edge.ValueEdge());
    }

    return results;
  }

  template <typename TAccessor>
  auto GetProp(const TAccessor &accessor) {
    return accessor.GetProperty(memgraph::storage::View::OLD, prop.second)->ValueInt();
  }

  template <typename TAccessor>
  auto GetDoubleProp(const TAccessor &accessor) {
    return accessor.GetProperty(memgraph::storage::View::OLD, prop.second)->ValueDouble();
  }

  Expression *PropNe(Symbol symbol, int value) {
    auto ident = IDENT("inner_element");
    ident->MapTo(symbol);
    return NEQ(PROPERTY_LOOKUP(ident, prop), LITERAL(value));
  }
};

// Testing weighted shortest path on this graph:
//
//      5            5
//      /-->--[1]-->--\
//     /               \
//    /        12       \         2
//  [0]--------<--------[4]------->-------[5]
//    \                 /         (on some tests only)
//     \               /
//      \->[2]->-[3]->/
//      3      3     3

TEST_F(QueryPlanExpandWeightedShortestPath, Basic) {
  auto results = ExpandWShortest(EdgeAtom::Direction::BOTH, 1000, LITERAL(true));

  ASSERT_EQ(results.size(), 4);

  // check end nodes
  EXPECT_EQ(GetProp(results[0].vertex), 2);
  EXPECT_EQ(GetProp(results[1].vertex), 1);
  EXPECT_EQ(GetProp(results[2].vertex), 3);
  EXPECT_EQ(GetProp(results[3].vertex), 4);

  // check paths and total weights
  EXPECT_EQ(results[0].path.size(), 1);
  EXPECT_EQ(GetDoubleProp(results[0].path[0]), 3);
  EXPECT_EQ(results[0].total_weight, 3);

  EXPECT_EQ(results[1].path.size(), 1);
  EXPECT_EQ(GetDoubleProp(results[1].path[0]), 5);
  EXPECT_EQ(results[1].total_weight, 5);

  EXPECT_EQ(results[2].path.size(), 2);
  EXPECT_EQ(GetDoubleProp(results[2].path[0]), 3);
  EXPECT_EQ(GetDoubleProp(results[2].path[1]), 3);
  EXPECT_EQ(results[2].total_weight, 6);

  EXPECT_EQ(results[3].path.size(), 3);
  EXPECT_EQ(GetDoubleProp(results[3].path[0]), 3);
  EXPECT_EQ(GetDoubleProp(results[3].path[1]), 3);
  EXPECT_EQ(GetDoubleProp(results[3].path[2]), 3);
  EXPECT_EQ(results[3].total_weight, 9);
}

TEST_F(QueryPlanExpandWeightedShortestPath, EdgeDirection) {
  {
    auto results = ExpandWShortest(EdgeAtom::Direction::OUT, 1000, LITERAL(true));
    ASSERT_EQ(results.size(), 4);
    EXPECT_EQ(GetProp(results[0].vertex), 2);
    EXPECT_EQ(results[0].total_weight, 3);
    EXPECT_EQ(GetProp(results[1].vertex), 1);
    EXPECT_EQ(results[1].total_weight, 5);
    EXPECT_EQ(GetProp(results[2].vertex), 3);
    EXPECT_EQ(results[2].total_weight, 6);
    EXPECT_EQ(GetProp(results[3].vertex), 4);
    EXPECT_EQ(results[3].total_weight, 9);
  }
  {
    auto results = ExpandWShortest(EdgeAtom::Direction::IN, 1000, LITERAL(true));
    ASSERT_EQ(results.size(), 4);
    EXPECT_EQ(GetProp(results[0].vertex), 4);
    EXPECT_EQ(results[0].total_weight, 12);
    EXPECT_EQ(GetProp(results[1].vertex), 3);
    EXPECT_EQ(results[1].total_weight, 15);
    EXPECT_EQ(GetProp(results[2].vertex), 1);
    EXPECT_EQ(results[2].total_weight, 17);
    EXPECT_EQ(GetProp(results[3].vertex), 2);
    EXPECT_EQ(results[3].total_weight, 18);
  }
}

TEST_F(QueryPlanExpandWeightedShortestPath, Where) {
  {
    auto results = ExpandWShortest(EdgeAtom::Direction::BOTH, 1000, PropNe(filter_node, 2));
    ASSERT_EQ(results.size(), 3);
    EXPECT_EQ(GetProp(results[0].vertex), 1);
    EXPECT_EQ(results[0].total_weight, 5);
    EXPECT_EQ(GetProp(results[1].vertex), 4);
    EXPECT_EQ(results[1].total_weight, 10);
    EXPECT_EQ(GetProp(results[2].vertex), 3);
    EXPECT_EQ(results[2].total_weight, 13);
  }
  {
    auto results = ExpandWShortest(EdgeAtom::Direction::BOTH, 1000, PropNe(filter_node, 1));
    ASSERT_EQ(results.size(), 3);
    EXPECT_EQ(GetProp(results[0].vertex), 2);
    EXPECT_EQ(results[0].total_weight, 3);
    EXPECT_EQ(GetProp(results[1].vertex), 3);
    EXPECT_EQ(results[1].total_weight, 6);
    EXPECT_EQ(GetProp(results[2].vertex), 4);
    EXPECT_EQ(results[2].total_weight, 9);
  }
}

TEST_F(QueryPlanExpandWeightedShortestPath, ExistingNode) {
  auto ExpandPreceeding = [this](std::optional<int> preceeding_node_id) {
    // scan the nodes optionally filtering on property value
    auto n0 = MakeScanAll(storage, symbol_table, "n0");
    if (preceeding_node_id) {
      auto filter = std::make_shared<Filter>(
          n0.op_, EQ(PROPERTY_LOOKUP(n0.node_->identifier_, prop), LITERAL(*preceeding_node_id)));
      // inject the filter op into the ScanAllTuple. that way the filter
      // op can be passed into the ExpandWShortest function without too
      // much refactor
      n0.op_ = filter;
    }

    return ExpandWShortest(EdgeAtom::Direction::OUT, 1000, LITERAL(true), std::nullopt, &n0);
  };

  EXPECT_EQ(ExpandPreceeding(std::nullopt).size(), 20);
  {
    auto results = ExpandPreceeding(3);
    ASSERT_EQ(results.size(), 4);
    for (int i = 0; i < 4; i++) EXPECT_EQ(GetProp(results[i].vertex), 3);
  }
}

TEST_F(QueryPlanExpandWeightedShortestPath, UpperBound) {
  {
    auto results = ExpandWShortest(EdgeAtom::Direction::BOTH, std::nullopt, LITERAL(true));
    ASSERT_EQ(results.size(), 4);
    EXPECT_EQ(GetProp(results[0].vertex), 2);
    EXPECT_EQ(results[0].total_weight, 3);
    EXPECT_EQ(GetProp(results[1].vertex), 1);
    EXPECT_EQ(results[1].total_weight, 5);
    EXPECT_EQ(GetProp(results[2].vertex), 3);
    EXPECT_EQ(results[2].total_weight, 6);
    EXPECT_EQ(GetProp(results[3].vertex), 4);
    EXPECT_EQ(results[3].total_weight, 9);
  }
  {
    auto results = ExpandWShortest(EdgeAtom::Direction::BOTH, 2, LITERAL(true));
    ASSERT_EQ(results.size(), 4);
    EXPECT_EQ(GetProp(results[0].vertex), 2);
    EXPECT_EQ(results[0].total_weight, 3);
    EXPECT_EQ(GetProp(results[1].vertex), 1);
    EXPECT_EQ(results[1].total_weight, 5);
    EXPECT_EQ(GetProp(results[2].vertex), 3);
    EXPECT_EQ(results[2].total_weight, 6);
    EXPECT_EQ(GetProp(results[3].vertex), 4);
    EXPECT_EQ(results[3].total_weight, 10);
  }
  {
    auto results = ExpandWShortest(EdgeAtom::Direction::BOTH, 1, LITERAL(true));
    ASSERT_EQ(results.size(), 3);
    EXPECT_EQ(GetProp(results[0].vertex), 2);
    EXPECT_EQ(results[0].total_weight, 3);
    EXPECT_EQ(GetProp(results[1].vertex), 1);
    EXPECT_EQ(results[1].total_weight, 5);
    EXPECT_EQ(GetProp(results[2].vertex), 4);
    EXPECT_EQ(results[2].total_weight, 12);
  }
  {
    auto new_vertex = dba.InsertVertex();
    ASSERT_TRUE(new_vertex.SetProperty(prop.second, memgraph::storage::PropertyValue(5)).HasValue());
    auto edge = dba.InsertEdge(&v[4], &new_vertex, edge_type);
    ASSERT_TRUE(edge.HasValue());
    ASSERT_TRUE(edge->SetProperty(prop.second, memgraph::storage::PropertyValue(2)).HasValue());
    dba.AdvanceCommand();

    auto results = ExpandWShortest(EdgeAtom::Direction::BOTH, 3, LITERAL(true));

    ASSERT_EQ(results.size(), 5);
    EXPECT_EQ(GetProp(results[0].vertex), 2);
    EXPECT_EQ(results[0].total_weight, 3);
    EXPECT_EQ(GetProp(results[1].vertex), 1);
    EXPECT_EQ(results[1].total_weight, 5);
    EXPECT_EQ(GetProp(results[2].vertex), 3);
    EXPECT_EQ(results[2].total_weight, 6);
    EXPECT_EQ(GetProp(results[3].vertex), 4);
    EXPECT_EQ(results[3].total_weight, 9);
    EXPECT_EQ(GetProp(results[4].vertex), 5);
    EXPECT_EQ(results[4].total_weight, 12);
  }
}

TEST_F(QueryPlanExpandWeightedShortestPath, NonNumericWeight) {
  auto new_vertex = dba.InsertVertex();
  ASSERT_TRUE(new_vertex.SetProperty(prop.second, memgraph::storage::PropertyValue(5)).HasValue());
  auto edge = dba.InsertEdge(&v[4], &new_vertex, edge_type);
  ASSERT_TRUE(edge.HasValue());
  ASSERT_TRUE(edge->SetProperty(prop.second, memgraph::storage::PropertyValue("not a number")).HasValue());
  dba.AdvanceCommand();
  EXPECT_THROW(ExpandWShortest(EdgeAtom::Direction::BOTH, 1000, LITERAL(true)), QueryRuntimeException);
}

TEST_F(QueryPlanExpandWeightedShortestPath, NegativeWeight) {
  auto new_vertex = dba.InsertVertex();
  ASSERT_TRUE(new_vertex.SetProperty(prop.second, memgraph::storage::PropertyValue(5)).HasValue());
  auto edge = dba.InsertEdge(&v[4], &new_vertex, edge_type);
  ASSERT_TRUE(edge.HasValue());
  ASSERT_TRUE(edge->SetProperty(prop.second, memgraph::storage::PropertyValue(-10)).HasValue());  // negative weight
  dba.AdvanceCommand();
  EXPECT_THROW(ExpandWShortest(EdgeAtom::Direction::BOTH, 1000, LITERAL(true)), QueryRuntimeException);
}

TEST_F(QueryPlanExpandWeightedShortestPath, NegativeUpperBound) {
  EXPECT_THROW(ExpandWShortest(EdgeAtom::Direction::BOTH, -1, LITERAL(true)), QueryRuntimeException);
}

#if MG_ENTERPRISE
TEST_F(QueryPlanExpandWeightedShortestPath, FineGrainedFiltering) {
  // All edge_types and labels allowed
  {
    memgraph::auth::User user{"test"};
    user.fine_grained_access_handler().label_permissions().Grant("*", memgraph::auth::FineGrainedPermission::READ);
    user.fine_grained_access_handler().edge_type_permissions().Grant("*", memgraph::auth::FineGrainedPermission::READ);
    auto results = ExpandWShortest(EdgeAtom::Direction::BOTH, 1000, LITERAL(true), 0, nullptr, &user);
    EXPECT_EQ(results[0].path.size(), 1);
    EXPECT_EQ(GetDoubleProp(results[0].path[0]), 3);
    EXPECT_EQ(results[0].total_weight, 3);

    EXPECT_EQ(results[1].path.size(), 1);
    EXPECT_EQ(GetDoubleProp(results[1].path[0]), 5);
    EXPECT_EQ(results[1].total_weight, 5);

    EXPECT_EQ(results[2].path.size(), 2);
    EXPECT_EQ(GetDoubleProp(results[2].path[0]), 3);
    EXPECT_EQ(GetDoubleProp(results[2].path[1]), 3);
    EXPECT_EQ(results[2].total_weight, 6);

    EXPECT_EQ(results[3].path.size(), 3);
    EXPECT_EQ(GetDoubleProp(results[3].path[0]), 3);
    EXPECT_EQ(GetDoubleProp(results[3].path[1]), 3);
    EXPECT_EQ(GetDoubleProp(results[3].path[2]), 3);
    EXPECT_EQ(results[3].total_weight, 9);
  }

  // Denied all labels
  {
    memgraph::auth::User user{"test"};
    user.fine_grained_access_handler().label_permissions().Deny("*", memgraph::auth::FineGrainedPermission::READ);
    user.fine_grained_access_handler().edge_type_permissions().Grant("*", memgraph::auth::FineGrainedPermission::READ);
    auto results = ExpandWShortest(EdgeAtom::Direction::BOTH, 1000, LITERAL(true), 0, nullptr, &user);
    ASSERT_EQ(results.size(), 0);
  }

  // Denied all edge types
  {
    memgraph::auth::User user{"test"};
    user.fine_grained_access_handler().label_permissions().Grant("*", memgraph::auth::FineGrainedPermission::READ);
    user.fine_grained_access_handler().edge_type_permissions().Deny("*", memgraph::auth::FineGrainedPermission::READ);
    auto results = ExpandWShortest(EdgeAtom::Direction::BOTH, 1000, LITERAL(true), 0, nullptr, &user);
    ASSERT_EQ(results.size(), 0);
  }

  // Denied first vertex label
  {
    memgraph::auth::User user{"test"};
    user.fine_grained_access_handler().label_permissions().Deny("l0", memgraph::auth::FineGrainedPermission::READ);
    user.fine_grained_access_handler().edge_type_permissions().Grant("*", memgraph::auth::FineGrainedPermission::READ);

    auto results = ExpandWShortest(EdgeAtom::Direction::BOTH, 1000, LITERAL(true), 0, nullptr, &user);
    ASSERT_EQ(results.size(), 0);
  }

  // Denied vertex label 2
  {
    memgraph::auth::User user{"test"};
    user.fine_grained_access_handler().label_permissions().Grant("l0", memgraph::auth::FineGrainedPermission::READ);
    user.fine_grained_access_handler().label_permissions().Grant("l1", memgraph::auth::FineGrainedPermission::READ);
    user.fine_grained_access_handler().label_permissions().Grant("l2", memgraph::auth::FineGrainedPermission::READ);
    user.fine_grained_access_handler().label_permissions().Grant("l3", memgraph::auth::FineGrainedPermission::READ);
    user.fine_grained_access_handler().label_permissions().Grant("l4", memgraph::auth::FineGrainedPermission::READ);
    user.fine_grained_access_handler().edge_type_permissions().Grant("*", memgraph::auth::FineGrainedPermission::READ);

    auto results = ExpandWShortest(EdgeAtom::Direction::BOTH, 1000, LITERAL(true), 0, nullptr, &user);
    ASSERT_EQ(results.size(), 4);

    user.fine_grained_access_handler().label_permissions().Deny("l2", memgraph::auth::FineGrainedPermission::READ);
    auto filtered_results = ExpandWShortest(EdgeAtom::Direction::BOTH, 1000, LITERAL(true), 0, nullptr, &user);
    ASSERT_EQ(filtered_results.size(), 3);
  }

  // Deny edge type (created vertex 5 and edge vertex 4 to vertex 5)
  {
    v.push_back(dba.InsertVertex());
    ASSERT_TRUE(v.back().SetProperty(prop.second, memgraph::storage::PropertyValue(5)).HasValue());
    ASSERT_TRUE(v.back().AddLabel(db.NameToLabel("l5")).HasValue());
    dba.AdvanceCommand();
    memgraph::storage::EdgeTypeId edge_type_filter = dba.NameToEdgeType("edge_type_filter");
    auto edge = dba.InsertEdge(&v[4], &v[5], edge_type_filter);
    ASSERT_TRUE(edge->SetProperty(prop.second, memgraph::storage::PropertyValue(1)).HasValue());
    e.emplace(std::make_pair(4, 5), *edge);
    dba.AdvanceCommand();

    memgraph::auth::User user{"test"};
    user.fine_grained_access_handler().label_permissions().Grant("*", memgraph::auth::FineGrainedPermission::READ);
    user.fine_grained_access_handler().edge_type_permissions().Grant("*", memgraph::auth::FineGrainedPermission::READ);
    auto results = ExpandWShortest(EdgeAtom::Direction::BOTH, 1000, LITERAL(true), 0, nullptr, &user);
    ASSERT_EQ(results.size(), 5);

    user.fine_grained_access_handler().edge_type_permissions().Grant("edge_type",
                                                                     memgraph::auth::FineGrainedPermission::READ);
    user.fine_grained_access_handler().edge_type_permissions().Deny("edge_type_filter",
                                                                    memgraph::auth::FineGrainedPermission::READ);
    auto filtered_results = ExpandWShortest(EdgeAtom::Direction::BOTH, 1000, LITERAL(true), 0, nullptr, &user);
    ASSERT_EQ(filtered_results.size(), 4);
  }
}
#endif

/** A test fixture for all shortest paths expansion */
class QueryPlanExpandAllShortestPaths : public testing::Test {
 public:
  struct ResultType {
    std::vector<memgraph::query::EdgeAccessor> path;
    memgraph::query::VertexAccessor vertex;
    double total_weight;
  };

 protected:
  memgraph::storage::Storage db;
  memgraph::storage::Storage::Accessor storage_dba{db.Access()};
  memgraph::query::DbAccessor dba{&storage_dba};
  std::pair<std::string, memgraph::storage::PropertyId> prop = PROPERTY_PAIR("property");
  memgraph::storage::EdgeTypeId edge_type = dba.NameToEdgeType("edge_type");

  // make 5 vertices because we'll need to compare against them exactly
  // v[0] has `prop` with the value 0
  std::vector<memgraph::query::VertexAccessor> v;

  // make some edges too, in a map (from, to) vertex indices
  std::unordered_map<std::pair<int, int>, memgraph::query::EdgeAccessor> e;

  AstStorage storage;
  SymbolTable symbol_table;

  // inner edge and vertex symbols
  Symbol filter_edge = symbol_table.CreateSymbol("f_edge", true);
  Symbol filter_node = symbol_table.CreateSymbol("f_node", true);

  Symbol weight_edge = symbol_table.CreateSymbol("w_edge", true);
  Symbol weight_node = symbol_table.CreateSymbol("w_node", true);

  Symbol total_weight = symbol_table.CreateSymbol("total_weight", true);

  void SetUp() {
    memgraph::utils::license::global_license_checker.EnableTesting();

    for (int i = 0; i < 5; i++) {
      v.push_back(dba.InsertVertex());
      ASSERT_TRUE(v.back().SetProperty(prop.second, memgraph::storage::PropertyValue(i)).HasValue());
      auto label = fmt::format("l{}", i);
      ASSERT_TRUE(v.back().AddLabel(db.NameToLabel(label)).HasValue());
    }

    auto add_edge = [&](int from, int to, double weight) {
      auto edge = dba.InsertEdge(&v[from], &v[to], edge_type);
      ASSERT_TRUE(edge->SetProperty(prop.second, memgraph::storage::PropertyValue(weight)).HasValue());
      e.emplace(std::make_pair(from, to), *edge);
    };

    add_edge(0, 1, 5);
    add_edge(1, 4, 5);
    add_edge(0, 2, 3);
    add_edge(2, 3, 3);
    add_edge(3, 4, 3);
    add_edge(4, 0, 12);

    dba.AdvanceCommand();
  }

  // defines and performs an all shortest paths expansion with the given
  // params returns a vector of pairs. each pair is (vector-of-edges,
  // vertex)
  auto ExpandAllShortest(EdgeAtom::Direction direction, std::optional<int> max_depth, Expression *where,
                         std::optional<int> node_id = 0, ScanAllTuple *existing_node_input = nullptr,
                         const memgraph::auth::User *user = nullptr) {
    // scan the nodes optionally filtering on property value
    auto n = MakeScanAll(storage, symbol_table, "n", existing_node_input ? existing_node_input->op_ : nullptr);
    auto last_op = n.op_;
    if (node_id) {
      last_op = std::make_shared<Filter>(last_op, EQ(PROPERTY_LOOKUP(n.node_->identifier_, prop), LITERAL(*node_id)));
    }

    auto ident_e = IDENT("e");
    ident_e->MapTo(weight_edge);

    // expand allshortest
    auto node_sym = existing_node_input ? existing_node_input->sym_ : symbol_table.CreateSymbol("node", true);
    auto edge_list_sym = symbol_table.CreateSymbol("edgelist_", true);
    auto filter_lambda = last_op = std::make_shared<ExpandVariable>(
        last_op, n.sym_, node_sym, edge_list_sym, EdgeAtom::Type::ALL_SHORTEST_PATHS, direction,
        std::vector<memgraph::storage::EdgeTypeId>{}, false, nullptr, max_depth ? LITERAL(max_depth.value()) : nullptr,
        existing_node_input != nullptr, ExpansionLambda{filter_edge, filter_node, where},
        ExpansionLambda{weight_edge, weight_node, PROPERTY_LOOKUP(ident_e, prop)}, total_weight);

    Frame frame(symbol_table.max_position());
    auto cursor = last_op->MakeCursor(memgraph::utils::NewDeleteResource());
    std::vector<ResultType> results;
    ExecutionContext context;
    if (user) {
<<<<<<< HEAD
      memgraph::glue::FineGrainedAuthChecker auth_checker{*user};
      context = MakeContextWithFineGrainedChecker(storage, symbol_table, &dba, &auth_checker);
=======
#ifdef MG_ENTERPRISE
      memgraph::glue::FineGrainedAuthChecker auth_checker{*user, &dba};
      context = MakeContextWithFineGrainedChecker(storage, symbol_table, &dba, &auth_checker);
#endif
>>>>>>> 201f75e8
    } else {
      context = MakeContext(storage, symbol_table, &dba);
    }
    while (cursor->Pull(frame, context)) {
      results.push_back(ResultType{std::vector<memgraph::query::EdgeAccessor>(), frame[node_sym].ValueVertex(),
                                   frame[total_weight].ValueDouble()});
      for (const TypedValue &edge : frame[edge_list_sym].ValueList())
        results.back().path.emplace_back(edge.ValueEdge());
    }

    return results;
  }

  template <typename TAccessor>
  auto GetProp(const TAccessor &accessor) {
    return accessor.GetProperty(memgraph::storage::View::OLD, prop.second)->ValueInt();
  }

  template <typename TAccessor>
  auto GetDoubleProp(const TAccessor &accessor) {
    return accessor.GetProperty(memgraph::storage::View::OLD, prop.second)->ValueDouble();
  }

  Expression *PropNe(Symbol symbol, int value) {
    auto ident = IDENT("inner_element");
    ident->MapTo(symbol);
    return NEQ(PROPERTY_LOOKUP(ident, prop), LITERAL(value));
  }
};

bool compareResultType(const QueryPlanExpandAllShortestPaths::ResultType &a,
                       const QueryPlanExpandAllShortestPaths::ResultType &b) {
  return a.total_weight < b.total_weight;
}

// Testing all shortest paths on this graph:
//
//      5            5
//      /-->--[1]-->--\
//     /               \
//    /        12       \         2
//  [0]--------<--------[4]------->-------[5]
//    \                 /         (on some tests only)
//     \               /
//      \->[2]->-[3]->/
//      3      3     3

TEST_F(QueryPlanExpandAllShortestPaths, Basic) {
  auto results = ExpandAllShortest(EdgeAtom::Direction::BOTH, 1000, LITERAL(true));
  sort(results.begin(), results.end(), compareResultType);

  ASSERT_EQ(results.size(), 4);

  // check end nodes
  EXPECT_EQ(GetProp(results[0].vertex), 2);
  EXPECT_EQ(GetProp(results[1].vertex), 1);
  EXPECT_EQ(GetProp(results[2].vertex), 3);
  EXPECT_EQ(GetProp(results[3].vertex), 4);

  // check paths and total weights
  EXPECT_EQ(results[0].path.size(), 1);
  EXPECT_EQ(GetDoubleProp(results[0].path[0]), 3);
  EXPECT_EQ(results[0].total_weight, 3);

  EXPECT_EQ(results[1].path.size(), 1);
  EXPECT_EQ(GetDoubleProp(results[1].path[0]), 5);
  EXPECT_EQ(results[1].total_weight, 5);

  EXPECT_EQ(results[2].path.size(), 2);
  EXPECT_EQ(GetDoubleProp(results[2].path[0]), 3);
  EXPECT_EQ(GetDoubleProp(results[2].path[1]), 3);
  EXPECT_EQ(results[2].total_weight, 6);

  EXPECT_EQ(results[3].path.size(), 3);
  EXPECT_EQ(GetDoubleProp(results[3].path[0]), 3);
  EXPECT_EQ(GetDoubleProp(results[3].path[1]), 3);
  EXPECT_EQ(GetDoubleProp(results[3].path[2]), 3);
  EXPECT_EQ(results[3].total_weight, 9);
}

TEST_F(QueryPlanExpandAllShortestPaths, EdgeDirection) {
  {
    auto results = ExpandAllShortest(EdgeAtom::Direction::OUT, 1000, LITERAL(true));
    sort(results.begin(), results.end(), compareResultType);
    ASSERT_EQ(results.size(), 4);
    EXPECT_EQ(GetProp(results[0].vertex), 2);
    EXPECT_EQ(results[0].total_weight, 3);
    EXPECT_EQ(GetProp(results[1].vertex), 1);
    EXPECT_EQ(results[1].total_weight, 5);
    EXPECT_EQ(GetProp(results[2].vertex), 3);
    EXPECT_EQ(results[2].total_weight, 6);
    EXPECT_EQ(GetProp(results[3].vertex), 4);
    EXPECT_EQ(results[3].total_weight, 9);
  }
  {
    auto results = ExpandAllShortest(EdgeAtom::Direction::IN, 1000, LITERAL(true));
    sort(results.begin(), results.end(), compareResultType);
    ASSERT_EQ(results.size(), 4);
    EXPECT_EQ(GetProp(results[0].vertex), 4);
    EXPECT_EQ(results[0].total_weight, 12);
    EXPECT_EQ(GetProp(results[1].vertex), 3);
    EXPECT_EQ(results[1].total_weight, 15);
    EXPECT_EQ(GetProp(results[2].vertex), 1);
    EXPECT_EQ(results[2].total_weight, 17);
    EXPECT_EQ(GetProp(results[3].vertex), 2);
    EXPECT_EQ(results[3].total_weight, 18);
  }
}

TEST_F(QueryPlanExpandAllShortestPaths, Where) {
  {
    auto results = ExpandAllShortest(EdgeAtom::Direction::BOTH, 1000, PropNe(filter_node, 2));
    ASSERT_EQ(results.size(), 3);
    EXPECT_EQ(GetProp(results[0].vertex), 1);
    EXPECT_EQ(results[0].total_weight, 5);
    EXPECT_EQ(GetProp(results[1].vertex), 4);
    EXPECT_EQ(results[1].total_weight, 10);
    EXPECT_EQ(GetProp(results[2].vertex), 3);
    EXPECT_EQ(results[2].total_weight, 13);
  }
  {
    auto results = ExpandAllShortest(EdgeAtom::Direction::BOTH, 1000, PropNe(filter_node, 1));
    ASSERT_EQ(results.size(), 3);
    EXPECT_EQ(GetProp(results[0].vertex), 2);
    EXPECT_EQ(results[0].total_weight, 3);
    EXPECT_EQ(GetProp(results[1].vertex), 3);
    EXPECT_EQ(results[1].total_weight, 6);
    EXPECT_EQ(GetProp(results[2].vertex), 4);
    EXPECT_EQ(results[2].total_weight, 9);
  }
}

TEST_F(QueryPlanExpandAllShortestPaths, UpperBound) {
  {
    auto results = ExpandAllShortest(EdgeAtom::Direction::BOTH, std::nullopt, LITERAL(true));
    std::sort(results.begin(), results.end(), compareResultType);
    ASSERT_EQ(results.size(), 4);
    EXPECT_EQ(GetProp(results[0].vertex), 2);
    EXPECT_EQ(results[0].total_weight, 3);
    EXPECT_EQ(GetProp(results[1].vertex), 1);
    EXPECT_EQ(results[1].total_weight, 5);
    EXPECT_EQ(GetProp(results[2].vertex), 3);
    EXPECT_EQ(results[2].total_weight, 6);
    EXPECT_EQ(GetProp(results[3].vertex), 4);
    EXPECT_EQ(results[3].total_weight, 9);
  }
  {
    auto results = ExpandAllShortest(EdgeAtom::Direction::BOTH, 2, LITERAL(true));
    std::sort(results.begin(), results.end(), compareResultType);
    ASSERT_EQ(results.size(), 4);
    EXPECT_EQ(GetProp(results[0].vertex), 2);
    EXPECT_EQ(results[0].total_weight, 3);
    EXPECT_EQ(GetProp(results[1].vertex), 1);
    EXPECT_EQ(results[1].total_weight, 5);
    EXPECT_EQ(GetProp(results[2].vertex), 3);
    EXPECT_EQ(results[2].total_weight, 6);
    EXPECT_EQ(GetProp(results[3].vertex), 4);
    EXPECT_EQ(results[3].total_weight, 10);
  }
  {
    auto results = ExpandAllShortest(EdgeAtom::Direction::BOTH, 1, LITERAL(true));
    std::sort(results.begin(), results.end(), compareResultType);
    ASSERT_EQ(results.size(), 3);
    EXPECT_EQ(GetProp(results[0].vertex), 2);
    EXPECT_EQ(results[0].total_weight, 3);
    EXPECT_EQ(GetProp(results[1].vertex), 1);
    EXPECT_EQ(results[1].total_weight, 5);
    EXPECT_EQ(GetProp(results[2].vertex), 4);
    EXPECT_EQ(results[2].total_weight, 12);
  }
  {
    auto new_vertex = dba.InsertVertex();
    ASSERT_TRUE(new_vertex.SetProperty(prop.second, memgraph::storage::PropertyValue(5)).HasValue());
    auto edge = dba.InsertEdge(&v[4], &new_vertex, edge_type);
    ASSERT_TRUE(edge.HasValue());
    ASSERT_TRUE(edge->SetProperty(prop.second, memgraph::storage::PropertyValue(2)).HasValue());
    dba.AdvanceCommand();

    auto results = ExpandAllShortest(EdgeAtom::Direction::BOTH, 3, LITERAL(true));
    std::sort(results.begin(), results.end(), compareResultType);
    ASSERT_EQ(results.size(), 5);
    EXPECT_EQ(GetProp(results[0].vertex), 2);
    EXPECT_EQ(results[0].total_weight, 3);
    EXPECT_EQ(GetProp(results[1].vertex), 1);
    EXPECT_EQ(results[1].total_weight, 5);
    EXPECT_EQ(GetProp(results[2].vertex), 3);
    EXPECT_EQ(results[2].total_weight, 6);
    EXPECT_EQ(GetProp(results[3].vertex), 4);
    EXPECT_EQ(results[3].total_weight, 9);
    EXPECT_EQ(GetProp(results[4].vertex), 5);
    EXPECT_EQ(results[4].total_weight, 12);
  }
}

TEST_F(QueryPlanExpandAllShortestPaths, NonNumericWeight) {
  auto new_vertex = dba.InsertVertex();
  ASSERT_TRUE(new_vertex.SetProperty(prop.second, memgraph::storage::PropertyValue(5)).HasValue());
  auto edge = dba.InsertEdge(&v[4], &new_vertex, edge_type);
  ASSERT_TRUE(edge.HasValue());
  ASSERT_TRUE(edge->SetProperty(prop.second, memgraph::storage::PropertyValue("not a number")).HasValue());
  dba.AdvanceCommand();
  EXPECT_THROW(ExpandAllShortest(EdgeAtom::Direction::BOTH, 1000, LITERAL(true)), QueryRuntimeException);
}

TEST_F(QueryPlanExpandAllShortestPaths, NegativeWeight) {
  auto new_vertex = dba.InsertVertex();
  ASSERT_TRUE(new_vertex.SetProperty(prop.second, memgraph::storage::PropertyValue(5)).HasValue());
  auto edge = dba.InsertEdge(&v[4], &new_vertex, edge_type);
  ASSERT_TRUE(edge.HasValue());
  ASSERT_TRUE(edge->SetProperty(prop.second, memgraph::storage::PropertyValue(-10)).HasValue());  // negative weight
  dba.AdvanceCommand();
  EXPECT_THROW(ExpandAllShortest(EdgeAtom::Direction::BOTH, 1000, LITERAL(true)), QueryRuntimeException);
}

TEST_F(QueryPlanExpandAllShortestPaths, NegativeUpperBound) {
  EXPECT_THROW(ExpandAllShortest(EdgeAtom::Direction::BOTH, -1, LITERAL(true)), QueryRuntimeException);
}

// MultiplePaths testing on this graph:
//       5        5
//  [0]-->--[1]--->---[6]
//   |        \       /
//  \/ 3     5 >-[4]->
//   |           /   1
//  [2]-->--[3]->
//       3       3

TEST_F(QueryPlanExpandAllShortestPaths, MultiplePaths) {
  auto new_vertex = dba.InsertVertex();
  ASSERT_TRUE(new_vertex.SetProperty(prop.second, memgraph::storage::PropertyValue(6)).HasValue());

  auto edge = dba.InsertEdge(&v[4], &new_vertex, edge_type);
  ASSERT_TRUE(edge.HasValue());
  ASSERT_TRUE(edge->SetProperty(prop.second, memgraph::storage::PropertyValue(1)).HasValue());
  dba.AdvanceCommand();

  auto edge2 = dba.InsertEdge(&v[1], &new_vertex, edge_type);
  ASSERT_TRUE(edge2.HasValue());
  ASSERT_TRUE(edge2->SetProperty(prop.second, memgraph::storage::PropertyValue(5)).HasValue());
  dba.AdvanceCommand();

  auto results = ExpandAllShortest(EdgeAtom::Direction::BOTH, 1000, LITERAL(true));
  std::sort(results.begin(), results.end(), compareResultType);
  ASSERT_EQ(results.size(), 6);
  EXPECT_EQ(GetProp(results[4].vertex), 6);
  EXPECT_EQ(results[4].total_weight, 10);
  EXPECT_EQ(GetProp(results[5].vertex), 6);
  EXPECT_EQ(results[5].total_weight, 10);
}

// Uses graph from Basic test, with double edge 2->-3 and 3->-4
TEST_F(QueryPlanExpandAllShortestPaths, MultiEdge) {
  auto edge = dba.InsertEdge(&v[2], &v[3], edge_type);
  ASSERT_TRUE(edge.HasValue());
  ASSERT_TRUE(edge->SetProperty(prop.second, memgraph::storage::PropertyValue(3)).HasValue());
  dba.AdvanceCommand();

  auto edge2 = dba.InsertEdge(&v[3], &v[4], edge_type);
  ASSERT_TRUE(edge2.HasValue());
  ASSERT_TRUE(edge2->SetProperty(prop.second, memgraph::storage::PropertyValue(3)).HasValue());
  dba.AdvanceCommand();

  auto results = ExpandAllShortest(EdgeAtom::Direction::OUT, 1000, LITERAL(true));
  std::sort(results.begin(), results.end(), compareResultType);
  ASSERT_EQ(results.size(), 8);
  EXPECT_EQ(GetProp(results[6].vertex), 4);
  EXPECT_EQ(results[4].total_weight, 9);
  EXPECT_EQ(GetProp(results[7].vertex), 4);
  EXPECT_EQ(results[5].total_weight, 9);
}

<<<<<<< HEAD
=======
#ifdef MG_ENTERPRISE
>>>>>>> 201f75e8
TEST_F(QueryPlanExpandAllShortestPaths, BasicWithFineGrainedFiltering) {
  // All edge_types and labels allowed
  {
    memgraph::auth::User user{"test"};
    user.fine_grained_access_handler().label_permissions().Grant("*", memgraph::auth::FineGrainedPermission::READ);
    user.fine_grained_access_handler().edge_type_permissions().Grant("*", memgraph::auth::FineGrainedPermission::READ);
    auto results = ExpandAllShortest(EdgeAtom::Direction::BOTH, 1000, LITERAL(true));
    sort(results.begin(), results.end(), compareResultType);

    EXPECT_EQ(results[0].path.size(), 1);
    EXPECT_EQ(results[1].path.size(), 1);
    EXPECT_EQ(results[2].path.size(), 2);

    EXPECT_EQ(GetDoubleProp(results[3].path[2]), 3);
  }
  // Denied all labels
  {
    memgraph::auth::User user{"test"};
    user.fine_grained_access_handler().label_permissions().Grant("*", memgraph::auth::FineGrainedPermission::READ);
    user.fine_grained_access_handler().edge_type_permissions().Deny("*", memgraph::auth::FineGrainedPermission::READ);
    auto results = ExpandAllShortest(EdgeAtom::Direction::BOTH, 1000, LITERAL(true), 0, nullptr, &user);
    ASSERT_EQ(results.size(), 0);
  }

  // Denied first vertex label
  {
    memgraph::auth::User user{"test"};
    user.fine_grained_access_handler().label_permissions().Deny("l0", memgraph::auth::FineGrainedPermission::READ);
    user.fine_grained_access_handler().edge_type_permissions().Grant("*", memgraph::auth::FineGrainedPermission::READ);
    auto results = ExpandAllShortest(EdgeAtom::Direction::BOTH, 1000, LITERAL(true), 0, nullptr, &user);

    ASSERT_EQ(results.size(), 0);
  }

  // Denied vertex label 2
  {
    memgraph::auth::User user{"test"};
    user.fine_grained_access_handler().label_permissions().Grant("l0", memgraph::auth::FineGrainedPermission::READ);
    user.fine_grained_access_handler().label_permissions().Grant("l1", memgraph::auth::FineGrainedPermission::READ);
    user.fine_grained_access_handler().label_permissions().Grant("l2", memgraph::auth::FineGrainedPermission::READ);
    user.fine_grained_access_handler().label_permissions().Grant("l3", memgraph::auth::FineGrainedPermission::READ);
    user.fine_grained_access_handler().label_permissions().Grant("l4", memgraph::auth::FineGrainedPermission::READ);
    user.fine_grained_access_handler().edge_type_permissions().Grant("*", memgraph::auth::FineGrainedPermission::READ);

    auto results = ExpandAllShortest(EdgeAtom::Direction::BOTH, 1000, LITERAL(true), 0, nullptr, &user);
    ASSERT_EQ(results.size(), 4);
    user.fine_grained_access_handler().label_permissions().Deny("l2", memgraph::auth::FineGrainedPermission::READ);
    auto filtered_results = ExpandAllShortest(EdgeAtom::Direction::BOTH, 1000, LITERAL(true), 0, nullptr, &user);

    ASSERT_EQ(filtered_results.size(), 3);
  }

  // Deny edge type (created vertex 5 and edge vertex 4 to vertex 5)
  {
    v.push_back(dba.InsertVertex());
    ASSERT_TRUE(v.back().SetProperty(prop.second, memgraph::storage::PropertyValue(5)).HasValue());
    ASSERT_TRUE(v.back().AddLabel(db.NameToLabel("l5")).HasValue());
    dba.AdvanceCommand();
    memgraph::storage::EdgeTypeId edge_type_filter = dba.NameToEdgeType("edge_type_filter");
    auto edge = dba.InsertEdge(&v[4], &v[5], edge_type_filter);
    ASSERT_TRUE(edge->SetProperty(prop.second, memgraph::storage::PropertyValue(1)).HasValue());
    e.emplace(std::make_pair(4, 5), *edge);
    dba.AdvanceCommand();

    memgraph::auth::User user{"test"};
    user.fine_grained_access_handler().label_permissions().Grant("*", memgraph::auth::FineGrainedPermission::READ);
    user.fine_grained_access_handler().edge_type_permissions().Grant("*", memgraph::auth::FineGrainedPermission::READ);
    auto results = ExpandAllShortest(EdgeAtom::Direction::BOTH, 1000, LITERAL(true), 0, nullptr, &user);
    ASSERT_EQ(results.size(), 5);

    user.fine_grained_access_handler().edge_type_permissions().Grant("edge_type",
                                                                     memgraph::auth::FineGrainedPermission::READ);
    user.fine_grained_access_handler().edge_type_permissions().Deny("edge_type_filter",
                                                                    memgraph::auth::FineGrainedPermission::READ);
    auto filtered_results = ExpandAllShortest(EdgeAtom::Direction::BOTH, 1000, LITERAL(true), 0, nullptr, &user);

    ASSERT_EQ(filtered_results.size(), 4);
  }
}
#endif

TEST(QueryPlan, ExpandOptional) {
  memgraph::storage::Storage db;
  auto storage_dba = db.Access();
  memgraph::query::DbAccessor dba(&storage_dba);

  AstStorage storage;
  SymbolTable symbol_table;

  // graph (v2 {p: 2})<-[:T]-(v1 {p: 1})-[:T]->(v3 {p: 2})
  auto prop = dba.NameToProperty("p");
  auto edge_type = dba.NameToEdgeType("T");
  auto v1 = dba.InsertVertex();
  ASSERT_TRUE(v1.SetProperty(prop, memgraph::storage::PropertyValue(1)).HasValue());
  auto v2 = dba.InsertVertex();
  ASSERT_TRUE(v2.SetProperty(prop, memgraph::storage::PropertyValue(2)).HasValue());
  ASSERT_TRUE(dba.InsertEdge(&v1, &v2, edge_type).HasValue());
  auto v3 = dba.InsertVertex();
  ASSERT_TRUE(v3.SetProperty(prop, memgraph::storage::PropertyValue(2)).HasValue());
  ASSERT_TRUE(dba.InsertEdge(&v1, &v3, edge_type).HasValue());
  dba.AdvanceCommand();

  // MATCH (n) OPTIONAL MATCH (n)-[r]->(m)
  auto n = MakeScanAll(storage, symbol_table, "n");
  auto r_m = MakeExpand(storage, symbol_table, nullptr, n.sym_, "r", EdgeAtom::Direction::OUT, {}, "m", false,
                        memgraph::storage::View::OLD);
  auto optional = std::make_shared<plan::Optional>(n.op_, r_m.op_, std::vector<Symbol>{r_m.edge_sym_, r_m.node_sym_});

  // RETURN n, r, m
  auto n_ne = NEXPR("n", IDENT("n")->MapTo(n.sym_))->MapTo(symbol_table.CreateSymbol("n", true));
  auto r_ne = NEXPR("r", IDENT("r")->MapTo(r_m.edge_sym_))->MapTo(symbol_table.CreateSymbol("r", true));
  auto m_ne = NEXPR("m", IDENT("m")->MapTo(r_m.node_sym_))->MapTo(symbol_table.CreateSymbol("m", true));
  auto produce = MakeProduce(optional, n_ne, r_ne, m_ne);
  auto context = MakeContext(storage, symbol_table, &dba);
  auto results = CollectProduce(*produce, &context);
  ASSERT_EQ(4, results.size());
  int v1_is_n_count = 0;
  for (auto &row : results) {
    ASSERT_EQ(row[0].type(), TypedValue::Type::Vertex);
    auto &va = row[0].ValueVertex();
    auto va_p = *va.GetProperty(memgraph::storage::View::OLD, prop);
    ASSERT_EQ(va_p.type(), memgraph::storage::PropertyValue::Type::Int);
    if (va_p.ValueInt() == 1) {
      v1_is_n_count++;
      EXPECT_EQ(row[1].type(), TypedValue::Type::Edge);
      EXPECT_EQ(row[2].type(), TypedValue::Type::Vertex);
    } else {
      EXPECT_EQ(row[1].type(), TypedValue::Type::Null);
      EXPECT_EQ(row[2].type(), TypedValue::Type::Null);
    }
  }
  EXPECT_EQ(2, v1_is_n_count);
}

TEST(QueryPlan, OptionalMatchEmptyDB) {
  memgraph::storage::Storage db;
  auto storage_dba = db.Access();
  memgraph::query::DbAccessor dba(&storage_dba);

  AstStorage storage;
  SymbolTable symbol_table;

  // OPTIONAL MATCH (n)
  auto n = MakeScanAll(storage, symbol_table, "n");
  // RETURN n
  auto n_ne = NEXPR("n", IDENT("n")->MapTo(n.sym_))->MapTo(symbol_table.CreateSymbol("n", true));
  auto optional = std::make_shared<plan::Optional>(nullptr, n.op_, std::vector<Symbol>{n.sym_});
  auto produce = MakeProduce(optional, n_ne);
  auto context = MakeContext(storage, symbol_table, &dba);
  auto results = CollectProduce(*produce, &context);
  ASSERT_EQ(1, results.size());
  EXPECT_EQ(results[0][0].type(), TypedValue::Type::Null);
}

TEST(QueryPlan, OptionalMatchEmptyDBExpandFromNode) {
  memgraph::storage::Storage db;
  auto storage_dba = db.Access();
  memgraph::query::DbAccessor dba(&storage_dba);
  AstStorage storage;
  SymbolTable symbol_table;
  // OPTIONAL MATCH (n)
  auto n = MakeScanAll(storage, symbol_table, "n");
  auto optional = std::make_shared<plan::Optional>(nullptr, n.op_, std::vector<Symbol>{n.sym_});
  // WITH n
  auto n_ne = NEXPR("n", IDENT("n")->MapTo(n.sym_));
  auto with_n_sym = symbol_table.CreateSymbol("n", true);
  n_ne->MapTo(with_n_sym);
  auto with = MakeProduce(optional, n_ne);
  // MATCH (n) -[r]-> (m)
  auto r_m = MakeExpand(storage, symbol_table, with, with_n_sym, "r", EdgeAtom::Direction::OUT, {}, "m", false,
                        memgraph::storage::View::OLD);
  // RETURN m
  auto m_ne = NEXPR("m", IDENT("m")->MapTo(r_m.node_sym_))->MapTo(symbol_table.CreateSymbol("m", true));
  auto produce = MakeProduce(r_m.op_, m_ne);
  auto context = MakeContext(storage, symbol_table, &dba);
  auto results = CollectProduce(*produce, &context);
  EXPECT_EQ(0, results.size());
}

TEST(QueryPlan, OptionalMatchThenExpandToMissingNode) {
  memgraph::storage::Storage db;
  auto storage_dba = db.Access();
  memgraph::query::DbAccessor dba(&storage_dba);
  // Make a graph with 2 connected, unlabeled nodes.
  auto v1 = dba.InsertVertex();
  auto v2 = dba.InsertVertex();
  auto edge_type = dba.NameToEdgeType("edge_type");
  ASSERT_TRUE(dba.InsertEdge(&v1, &v2, edge_type).HasValue());
  dba.AdvanceCommand();
  EXPECT_EQ(2, CountIterable(dba.Vertices(memgraph::storage::View::OLD)));
  EXPECT_EQ(1, CountEdges(&dba, memgraph::storage::View::OLD));
  AstStorage storage;
  SymbolTable symbol_table;
  // OPTIONAL MATCH (n :missing)
  auto n = MakeScanAll(storage, symbol_table, "n");
  auto label_missing = "missing";
  n.node_->labels_.emplace_back(storage.GetLabelIx(label_missing));

  auto *filter_expr = storage.Create<LabelsTest>(n.node_->identifier_, n.node_->labels_);
  auto node_filter = std::make_shared<Filter>(n.op_, filter_expr);
  auto optional = std::make_shared<plan::Optional>(nullptr, node_filter, std::vector<Symbol>{n.sym_});
  // WITH n
  auto n_ne = NEXPR("n", IDENT("n")->MapTo(n.sym_));
  auto with_n_sym = symbol_table.CreateSymbol("n", true);
  n_ne->MapTo(with_n_sym);
  auto with = MakeProduce(optional, n_ne);
  // MATCH (m) -[r]-> (n)
  auto m = MakeScanAll(storage, symbol_table, "m", with);
  auto edge_direction = EdgeAtom::Direction::OUT;
  auto edge = EDGE("r", edge_direction);
  auto edge_sym = symbol_table.CreateSymbol("r", true);
  edge->identifier_->MapTo(edge_sym);
  auto node = NODE("n");
  node->identifier_->MapTo(with_n_sym);
  auto expand =
      std::make_shared<plan::Expand>(m.op_, m.sym_, with_n_sym, edge_sym, edge_direction,
                                     std::vector<memgraph::storage::EdgeTypeId>{}, true, memgraph::storage::View::OLD);
  // RETURN m
  auto m_ne = NEXPR("m", IDENT("m")->MapTo(m.sym_))->MapTo(symbol_table.CreateSymbol("m", true));
  auto produce = MakeProduce(expand, m_ne);
  auto context = MakeContext(storage, symbol_table, &dba);
  auto results = CollectProduce(*produce, &context);
  EXPECT_EQ(0, results.size());
}

TEST(QueryPlan, ExpandExistingNode) {
  memgraph::storage::Storage db;
  auto storage_dba = db.Access();
  memgraph::query::DbAccessor dba(&storage_dba);

  // make a graph (v1)->(v2) that
  // has a recursive edge (v1)->(v1)
  auto v1 = dba.InsertVertex();
  auto v2 = dba.InsertVertex();
  auto edge_type = dba.NameToEdgeType("Edge");
  ASSERT_TRUE(dba.InsertEdge(&v1, &v1, edge_type).HasValue());
  ASSERT_TRUE(dba.InsertEdge(&v1, &v2, edge_type).HasValue());
  dba.AdvanceCommand();

  AstStorage storage;
  SymbolTable symbol_table;

  auto test_existing = [&](bool with_existing, int expected_result_count) {
    auto n = MakeScanAll(storage, symbol_table, "n");
    auto r_n = MakeExpand(storage, symbol_table, n.op_, n.sym_, "r", EdgeAtom::Direction::OUT, {}, "n", with_existing,
                          memgraph::storage::View::OLD);
    if (with_existing)
      r_n.op_ = std::make_shared<Expand>(n.op_, n.sym_, n.sym_, r_n.edge_sym_, r_n.edge_->direction_,
                                         std::vector<memgraph::storage::EdgeTypeId>{}, with_existing,
                                         memgraph::storage::View::OLD);

    // make a named expression and a produce
    auto output = NEXPR("n", IDENT("n")->MapTo(n.sym_))->MapTo(symbol_table.CreateSymbol("named_expression_1", true));
    auto produce = MakeProduce(r_n.op_, output);
    auto context = MakeContext(storage, symbol_table, &dba);
    auto results = CollectProduce(*produce, &context);
    EXPECT_EQ(results.size(), expected_result_count);
  };

  test_existing(true, 1);
  test_existing(false, 2);
}

TEST(QueryPlan, ExpandBothCycleEdgeCase) {
  // we're testing that expanding on BOTH
  // does only one expansion for a cycle
  memgraph::storage::Storage db;
  auto storage_dba = db.Access();
  memgraph::query::DbAccessor dba(&storage_dba);

  auto v = dba.InsertVertex();
  ASSERT_TRUE(dba.InsertEdge(&v, &v, dba.NameToEdgeType("et")).HasValue());
  dba.AdvanceCommand();

  AstStorage storage;
  SymbolTable symbol_table;

  auto n = MakeScanAll(storage, symbol_table, "n");
  auto r_ = MakeExpand(storage, symbol_table, n.op_, n.sym_, "r", EdgeAtom::Direction::BOTH, {}, "_", false,
                       memgraph::storage::View::OLD);
  auto context = MakeContext(storage, symbol_table, &dba);
  EXPECT_EQ(1, PullAll(*r_.op_, &context));
}

TEST(QueryPlan, EdgeFilter) {
  memgraph::storage::Storage db;
  auto storage_dba = db.Access();
  memgraph::query::DbAccessor dba(&storage_dba);

  // make an N-star expanding from (v1)
  // where only one edge will qualify
  // and there are all combinations of
  // (edge_type yes|no) * (property yes|absent|no)
  std::vector<memgraph::storage::EdgeTypeId> edge_types;
  for (int j = 0; j < 2; ++j) edge_types.push_back(dba.NameToEdgeType("et" + std::to_string(j)));
  std::vector<memgraph::query::VertexAccessor> vertices;
  for (int i = 0; i < 7; ++i) vertices.push_back(dba.InsertVertex());
  auto prop = PROPERTY_PAIR("property");
  std::vector<memgraph::query::EdgeAccessor> edges;
  for (int i = 0; i < 6; ++i) {
    edges.push_back(*dba.InsertEdge(&vertices[0], &vertices[i + 1], edge_types[i % 2]));
    switch (i % 3) {
      case 0:
        ASSERT_TRUE(edges.back().SetProperty(prop.second, memgraph::storage::PropertyValue(42)).HasValue());
        break;
      case 1:
        ASSERT_TRUE(edges.back().SetProperty(prop.second, memgraph::storage::PropertyValue(100)).HasValue());
        break;
      default:
        break;
    }
  }
  dba.AdvanceCommand();

  AstStorage storage;
  SymbolTable symbol_table;

  auto test_filter = [&]() {
    // define an operator tree for query
    // MATCH (n)-[r :et0 {property: 42}]->(m) RETURN m

    auto n = MakeScanAll(storage, symbol_table, "n");
    const auto &edge_type = edge_types[0];
    auto r_m = MakeExpand(storage, symbol_table, n.op_, n.sym_, "r", EdgeAtom::Direction::OUT, {edge_type}, "m", false,
                          memgraph::storage::View::OLD);
    r_m.edge_->edge_types_.push_back(storage.GetEdgeTypeIx(dba.EdgeTypeToName(edge_type)));
    std::get<0>(r_m.edge_->properties_)[storage.GetPropertyIx(prop.first)] = LITERAL(42);
    auto *filter_expr = EQ(PROPERTY_LOOKUP(r_m.edge_->identifier_, prop), LITERAL(42));
    auto edge_filter = std::make_shared<Filter>(r_m.op_, filter_expr);

    // make a named expression and a produce
    auto output =
        NEXPR("m", IDENT("m")->MapTo(r_m.node_sym_))->MapTo(symbol_table.CreateSymbol("named_expression_1", true));
    auto produce = MakeProduce(edge_filter, output);
    auto context = MakeContext(storage, symbol_table, &dba);
    return PullAll(*produce, &context);
  };

  EXPECT_EQ(1, test_filter());
  // test that edge filtering always filters on old state
  for (auto &edge : edges) ASSERT_TRUE(edge.SetProperty(prop.second, memgraph::storage::PropertyValue(42)).HasValue());
  EXPECT_EQ(1, test_filter());
  dba.AdvanceCommand();
  EXPECT_EQ(3, test_filter());
}

TEST(QueryPlan, EdgeFilterMultipleTypes) {
  memgraph::storage::Storage db;
  auto storage_dba = db.Access();
  memgraph::query::DbAccessor dba(&storage_dba);

  auto v1 = dba.InsertVertex();
  auto v2 = dba.InsertVertex();
  auto type_1 = dba.NameToEdgeType("type_1");
  auto type_2 = dba.NameToEdgeType("type_2");
  auto type_3 = dba.NameToEdgeType("type_3");
  ASSERT_TRUE(dba.InsertEdge(&v1, &v2, type_1).HasValue());
  ASSERT_TRUE(dba.InsertEdge(&v1, &v2, type_2).HasValue());
  ASSERT_TRUE(dba.InsertEdge(&v1, &v2, type_3).HasValue());
  dba.AdvanceCommand();

  AstStorage storage;
  SymbolTable symbol_table;

  // make a scan all
  auto n = MakeScanAll(storage, symbol_table, "n");
  auto r_m = MakeExpand(storage, symbol_table, n.op_, n.sym_, "r", EdgeAtom::Direction::OUT, {type_1, type_2}, "m",
                        false, memgraph::storage::View::OLD);

  // make a named expression and a produce
  auto output =
      NEXPR("m", IDENT("m")->MapTo(r_m.node_sym_))->MapTo(symbol_table.CreateSymbol("named_expression_1", true));
  auto produce = MakeProduce(r_m.op_, output);
  auto context = MakeContext(storage, symbol_table, &dba);
  auto results = CollectProduce(*produce, &context);
  EXPECT_EQ(results.size(), 2);
}

TEST(QueryPlan, Filter) {
  memgraph::storage::Storage db;
  auto storage_dba = db.Access();
  memgraph::query::DbAccessor dba(&storage_dba);

  // add a 6 nodes with property 'prop', 2 have true as value
  auto property = PROPERTY_PAIR("property");
  for (int i = 0; i < 6; ++i)
    ASSERT_TRUE(
        dba.InsertVertex().SetProperty(property.second, memgraph::storage::PropertyValue(i % 3 == 0)).HasValue());
  dba.InsertVertex();  // prop not set, gives NULL
  dba.AdvanceCommand();

  AstStorage storage;
  SymbolTable symbol_table;

  auto n = MakeScanAll(storage, symbol_table, "n");
  auto e = PROPERTY_LOOKUP(IDENT("n")->MapTo(n.sym_), property);
  auto f = std::make_shared<Filter>(n.op_, e);

  auto output = NEXPR("x", IDENT("n")->MapTo(n.sym_))->MapTo(symbol_table.CreateSymbol("named_expression_1", true));
  auto produce = MakeProduce(f, output);
  auto context = MakeContext(storage, symbol_table, &dba);
  EXPECT_EQ(CollectProduce(*produce, &context).size(), 2);
}

TEST(QueryPlan, EdgeUniquenessFilter) {
  memgraph::storage::Storage db;
  auto storage_dba = db.Access();
  memgraph::query::DbAccessor dba(&storage_dba);

  // make a graph that has (v1)->(v2) and a recursive edge (v1)->(v1)
  auto v1 = dba.InsertVertex();
  auto v2 = dba.InsertVertex();
  auto edge_type = dba.NameToEdgeType("edge_type");
  ASSERT_TRUE(dba.InsertEdge(&v1, &v2, edge_type).HasValue());
  ASSERT_TRUE(dba.InsertEdge(&v1, &v1, edge_type).HasValue());
  dba.AdvanceCommand();

  auto check_expand_results = [&](bool edge_uniqueness) {
    AstStorage storage;
    SymbolTable symbol_table;

    auto n1 = MakeScanAll(storage, symbol_table, "n1");
    auto r1_n2 = MakeExpand(storage, symbol_table, n1.op_, n1.sym_, "r1", EdgeAtom::Direction::OUT, {}, "n2", false,
                            memgraph::storage::View::OLD);
    std::shared_ptr<LogicalOperator> last_op = r1_n2.op_;
    auto r2_n3 = MakeExpand(storage, symbol_table, last_op, r1_n2.node_sym_, "r2", EdgeAtom::Direction::OUT, {}, "n3",
                            false, memgraph::storage::View::OLD);
    last_op = r2_n3.op_;
    if (edge_uniqueness)
      last_op = std::make_shared<EdgeUniquenessFilter>(last_op, r2_n3.edge_sym_, std::vector<Symbol>{r1_n2.edge_sym_});
    auto context = MakeContext(storage, symbol_table, &dba);
    return PullAll(*last_op, &context);
  };

  EXPECT_EQ(2, check_expand_results(false));
  EXPECT_EQ(1, check_expand_results(true));
}

TEST(QueryPlan, Distinct) {
  // test queries like
  // UNWIND [1, 2, 3, 3] AS x RETURN DISTINCT x

  memgraph::storage::Storage db;
  auto storage_dba = db.Access();
  memgraph::query::DbAccessor dba(&storage_dba);
  AstStorage storage;
  SymbolTable symbol_table;

  auto check_distinct = [&](const std::vector<TypedValue> input, const std::vector<TypedValue> output,
                            bool assume_int_value) {
    auto input_expr = LITERAL(TypedValue(input));

    auto x = symbol_table.CreateSymbol("x", true);
    auto unwind = std::make_shared<plan::Unwind>(nullptr, input_expr, x);
    auto x_expr = IDENT("x");
    x_expr->MapTo(x);

    auto distinct = std::make_shared<plan::Distinct>(unwind, std::vector<Symbol>{x});

    auto x_ne = NEXPR("x", x_expr);
    x_ne->MapTo(symbol_table.CreateSymbol("x_ne", true));
    auto produce = MakeProduce(distinct, x_ne);
    auto context = MakeContext(storage, symbol_table, &dba);
    auto results = CollectProduce(*produce, &context);
    ASSERT_EQ(output.size(), results.size());
    auto output_it = output.begin();
    for (const auto &row : results) {
      ASSERT_EQ(1, row.size());
      ASSERT_EQ(row[0].type(), output_it->type());
      if (assume_int_value) EXPECT_EQ(output_it->ValueInt(), row[0].ValueInt());
      output_it++;
    }
  };

  check_distinct({TypedValue(1), TypedValue(1), TypedValue(2), TypedValue(3), TypedValue(3), TypedValue(3)},
                 {TypedValue(1), TypedValue(2), TypedValue(3)}, true);
  check_distinct({TypedValue(3), TypedValue(2), TypedValue(3), TypedValue(5), TypedValue(3), TypedValue(5),
                  TypedValue(2), TypedValue(1), TypedValue(2)},
                 {TypedValue(3), TypedValue(2), TypedValue(5), TypedValue(1)}, true);
  check_distinct(
      {TypedValue(3), TypedValue("two"), TypedValue(), TypedValue(3), TypedValue(true), TypedValue(false),
       TypedValue("TWO"), TypedValue()},
      {TypedValue(3), TypedValue("two"), TypedValue(), TypedValue(true), TypedValue(false), TypedValue("TWO")}, false);
}

TEST(QueryPlan, ScanAllByLabel) {
  memgraph::storage::Storage db;
  auto label = db.NameToLabel("label");
  db.CreateIndex(label);
  auto storage_dba = db.Access();
  memgraph::query::DbAccessor dba(&storage_dba);
  // Add a vertex with a label and one without.
  auto labeled_vertex = dba.InsertVertex();
  ASSERT_TRUE(labeled_vertex.AddLabel(label).HasValue());
  dba.InsertVertex();
  dba.AdvanceCommand();
  EXPECT_EQ(2, CountIterable(dba.Vertices(memgraph::storage::View::OLD)));
  // MATCH (n :label)
  AstStorage storage;
  SymbolTable symbol_table;
  auto scan_all_by_label = MakeScanAllByLabel(storage, symbol_table, "n", label);
  // RETURN n
  auto output = NEXPR("n", IDENT("n")->MapTo(scan_all_by_label.sym_))->MapTo(symbol_table.CreateSymbol("n", true));
  auto produce = MakeProduce(scan_all_by_label.op_, output);
  auto context = MakeContext(storage, symbol_table, &dba);
  auto results = CollectProduce(*produce, &context);
  ASSERT_EQ(results.size(), 1);
  auto result_row = results[0];
  ASSERT_EQ(result_row.size(), 1);
  EXPECT_EQ(result_row[0].ValueVertex(), labeled_vertex);
}

TEST(QueryPlan, ScanAllByLabelProperty) {
  memgraph::storage::Storage db;
  // Add 5 vertices with same label, but with different property values.
  auto label = db.NameToLabel("label");
  auto prop = db.NameToProperty("prop");
  // vertex property values that will be stored into the DB
  std::vector<memgraph::storage::PropertyValue> values{
      memgraph::storage::PropertyValue(true),
      memgraph::storage::PropertyValue(false),
      memgraph::storage::PropertyValue("a"),
      memgraph::storage::PropertyValue("b"),
      memgraph::storage::PropertyValue("c"),
      memgraph::storage::PropertyValue(0),
      memgraph::storage::PropertyValue(1),
      memgraph::storage::PropertyValue(2),
      memgraph::storage::PropertyValue(0.5),
      memgraph::storage::PropertyValue(1.5),
      memgraph::storage::PropertyValue(2.5),
      memgraph::storage::PropertyValue(
          std::vector<memgraph::storage::PropertyValue>{memgraph::storage::PropertyValue(0)}),
      memgraph::storage::PropertyValue(
          std::vector<memgraph::storage::PropertyValue>{memgraph::storage::PropertyValue(1)}),
      memgraph::storage::PropertyValue(
          std::vector<memgraph::storage::PropertyValue>{memgraph::storage::PropertyValue(2)})};
  {
    auto storage_dba = db.Access();
    memgraph::query::DbAccessor dba(&storage_dba);
    for (const auto &value : values) {
      auto vertex = dba.InsertVertex();
      ASSERT_TRUE(vertex.AddLabel(label).HasValue());
      ASSERT_TRUE(vertex.SetProperty(prop, value).HasValue());
    }
    ASSERT_FALSE(dba.Commit().HasError());
  }
  db.CreateIndex(label, prop);

  auto storage_dba = db.Access();
  memgraph::query::DbAccessor dba(&storage_dba);
  ASSERT_EQ(14, CountIterable(dba.Vertices(memgraph::storage::View::OLD)));

  auto run_scan_all = [&](const TypedValue &lower, Bound::Type lower_type, const TypedValue &upper,
                          Bound::Type upper_type) {
    AstStorage storage;
    SymbolTable symbol_table;
    auto scan_all =
        MakeScanAllByLabelPropertyRange(storage, symbol_table, "n", label, prop, "prop",
                                        Bound{LITERAL(lower), lower_type}, Bound{LITERAL(upper), upper_type});
    // RETURN n
    auto output = NEXPR("n", IDENT("n")->MapTo(scan_all.sym_))->MapTo(symbol_table.CreateSymbol("n", true));
    auto produce = MakeProduce(scan_all.op_, output);
    auto context = MakeContext(storage, symbol_table, &dba);
    return CollectProduce(*produce, &context);
  };

  auto check = [&](TypedValue lower, Bound::Type lower_type, TypedValue upper, Bound::Type upper_type,
                   const std::vector<TypedValue> &expected) {
    auto results = run_scan_all(lower, lower_type, upper, upper_type);
    ASSERT_EQ(results.size(), expected.size());
    for (size_t i = 0; i < expected.size(); i++) {
      TypedValue equal =
          TypedValue(*results[i][0].ValueVertex().GetProperty(memgraph::storage::View::OLD, prop)) == expected[i];
      ASSERT_EQ(equal.type(), TypedValue::Type::Bool);
      EXPECT_TRUE(equal.ValueBool());
    }
  };

  // normal ranges that return something
  check(TypedValue("a"), Bound::Type::EXCLUSIVE, TypedValue("c"), Bound::Type::EXCLUSIVE, {TypedValue("b")});
  check(TypedValue(0), Bound::Type::EXCLUSIVE, TypedValue(2), Bound::Type::INCLUSIVE,
        {TypedValue(0.5), TypedValue(1), TypedValue(1.5), TypedValue(2)});
  check(TypedValue(1.5), Bound::Type::EXCLUSIVE, TypedValue(2.5), Bound::Type::INCLUSIVE,
        {TypedValue(2), TypedValue(2.5)});

  auto are_comparable = [](memgraph::storage::PropertyValue::Type a, memgraph::storage::PropertyValue::Type b) {
    auto is_numeric = [](const memgraph::storage::PropertyValue::Type t) {
      return t == memgraph::storage::PropertyValue::Type::Int || t == memgraph::storage::PropertyValue::Type::Double;
    };

    return a == b || (is_numeric(a) && is_numeric(b));
  };

  auto is_orderable = [](const memgraph::storage::PropertyValue &t) {
    return t.IsNull() || t.IsInt() || t.IsDouble() || t.IsString();
  };

  // when a range contains different types, nothing should get returned
  for (const auto &value_a : values) {
    for (const auto &value_b : values) {
      if (are_comparable(static_cast<memgraph::storage::PropertyValue>(value_a).type(),
                         static_cast<memgraph::storage::PropertyValue>(value_b).type()))
        continue;
      if (is_orderable(value_a) && is_orderable(value_b)) {
        check(TypedValue(value_a), Bound::Type::INCLUSIVE, TypedValue(value_b), Bound::Type::INCLUSIVE, {});
      } else {
        EXPECT_THROW(
            run_scan_all(TypedValue(value_a), Bound::Type::INCLUSIVE, TypedValue(value_b), Bound::Type::INCLUSIVE),
            QueryRuntimeException);
      }
    }
  }
  // These should all raise an exception due to type mismatch when using
  // `operator<`.
  EXPECT_THROW(run_scan_all(TypedValue(false), Bound::Type::INCLUSIVE, TypedValue(true), Bound::Type::EXCLUSIVE),
               QueryRuntimeException);
  EXPECT_THROW(run_scan_all(TypedValue(false), Bound::Type::EXCLUSIVE, TypedValue(true), Bound::Type::INCLUSIVE),
               QueryRuntimeException);
  EXPECT_THROW(run_scan_all(TypedValue(std::vector<TypedValue>{TypedValue(0.5)}), Bound::Type::EXCLUSIVE,
                            TypedValue(std::vector<TypedValue>{TypedValue(1.5)}), Bound::Type::INCLUSIVE),
               QueryRuntimeException);
}

TEST(QueryPlan, ScanAllByLabelPropertyEqualityNoError) {
  memgraph::storage::Storage db;
  // Add 2 vertices with same label, but with property values that cannot be
  // compared. On the other hand, equality works fine.
  auto label = db.NameToLabel("label");
  auto prop = db.NameToProperty("prop");
  {
    auto storage_dba = db.Access();
    memgraph::query::DbAccessor dba(&storage_dba);
    auto number_vertex = dba.InsertVertex();
    ASSERT_TRUE(number_vertex.AddLabel(label).HasValue());
    ASSERT_TRUE(number_vertex.SetProperty(prop, memgraph::storage::PropertyValue(42)).HasValue());
    auto string_vertex = dba.InsertVertex();
    ASSERT_TRUE(string_vertex.AddLabel(label).HasValue());
    ASSERT_TRUE(string_vertex.SetProperty(prop, memgraph::storage::PropertyValue("string")).HasValue());
    ASSERT_FALSE(dba.Commit().HasError());
  }
  db.CreateIndex(label, prop);

  auto storage_dba = db.Access();
  memgraph::query::DbAccessor dba(&storage_dba);
  EXPECT_EQ(2, CountIterable(dba.Vertices(memgraph::storage::View::OLD)));
  // MATCH (n :label {prop: 42})
  AstStorage storage;
  SymbolTable symbol_table;
  auto scan_all = MakeScanAllByLabelPropertyValue(storage, symbol_table, "n", label, prop, "prop", LITERAL(42));
  // RETURN n
  auto output = NEXPR("n", IDENT("n")->MapTo(scan_all.sym_))->MapTo(symbol_table.CreateSymbol("n", true));
  auto produce = MakeProduce(scan_all.op_, output);
  auto context = MakeContext(storage, symbol_table, &dba);
  auto results = CollectProduce(*produce, &context);
  ASSERT_EQ(results.size(), 1);
  const auto &row = results[0];
  ASSERT_EQ(row.size(), 1);
  auto vertex = row[0].ValueVertex();
  TypedValue value(*vertex.GetProperty(memgraph::storage::View::OLD, prop));
  TypedValue::BoolEqual eq;
  EXPECT_TRUE(eq(value, TypedValue(42)));
}

TEST(QueryPlan, ScanAllByLabelPropertyValueError) {
  memgraph::storage::Storage db;
  auto label = db.NameToLabel("label");
  auto prop = db.NameToProperty("prop");
  {
    auto storage_dba = db.Access();
    memgraph::query::DbAccessor dba(&storage_dba);
    for (int i = 0; i < 2; ++i) {
      auto vertex = dba.InsertVertex();
      ASSERT_TRUE(vertex.AddLabel(label).HasValue());
      ASSERT_TRUE(vertex.SetProperty(prop, memgraph::storage::PropertyValue(i)).HasValue());
    }
    ASSERT_FALSE(dba.Commit().HasError());
  }
  db.CreateIndex(label, prop);

  auto storage_dba = db.Access();
  memgraph::query::DbAccessor dba(&storage_dba);
  EXPECT_EQ(2, CountIterable(dba.Vertices(memgraph::storage::View::OLD)));
  // MATCH (m), (n :label {prop: m})
  AstStorage storage;
  SymbolTable symbol_table;
  auto scan_all = MakeScanAll(storage, symbol_table, "m");
  auto *ident_m = IDENT("m");
  ident_m->MapTo(scan_all.sym_);
  auto scan_index =
      MakeScanAllByLabelPropertyValue(storage, symbol_table, "n", label, prop, "prop", ident_m, scan_all.op_);
  auto context = MakeContext(storage, symbol_table, &dba);
  EXPECT_THROW(PullAll(*scan_index.op_, &context), QueryRuntimeException);
}

TEST(QueryPlan, ScanAllByLabelPropertyRangeError) {
  memgraph::storage::Storage db;
  auto label = db.NameToLabel("label");
  auto prop = db.NameToProperty("prop");
  {
    auto storage_dba = db.Access();
    memgraph::query::DbAccessor dba(&storage_dba);
    for (int i = 0; i < 2; ++i) {
      auto vertex = dba.InsertVertex();
      ASSERT_TRUE(vertex.AddLabel(label).HasValue());
      ASSERT_TRUE(vertex.SetProperty(prop, memgraph::storage::PropertyValue(i)).HasValue());
    }
    ASSERT_FALSE(dba.Commit().HasError());
  }
  db.CreateIndex(label, prop);

  auto storage_dba = db.Access();
  memgraph::query::DbAccessor dba(&storage_dba);
  EXPECT_EQ(2, CountIterable(dba.Vertices(memgraph::storage::View::OLD)));
  // MATCH (m), (n :label {prop: m})
  AstStorage storage;
  SymbolTable symbol_table;
  auto scan_all = MakeScanAll(storage, symbol_table, "m");
  auto *ident_m = IDENT("m");
  ident_m->MapTo(scan_all.sym_);
  {
    // Lower bound isn't property value
    auto scan_index =
        MakeScanAllByLabelPropertyRange(storage, symbol_table, "n", label, prop, "prop",
                                        Bound{ident_m, Bound::Type::INCLUSIVE}, std::nullopt, scan_all.op_);
    auto context = MakeContext(storage, symbol_table, &dba);
    EXPECT_THROW(PullAll(*scan_index.op_, &context), QueryRuntimeException);
  }
  {
    // Upper bound isn't property value
    auto scan_index = MakeScanAllByLabelPropertyRange(storage, symbol_table, "n", label, prop, "prop", std::nullopt,
                                                      Bound{ident_m, Bound::Type::INCLUSIVE}, scan_all.op_);
    auto context = MakeContext(storage, symbol_table, &dba);
    EXPECT_THROW(PullAll(*scan_index.op_, &context), QueryRuntimeException);
  }
  {
    // Both bounds aren't property value
    auto scan_index = MakeScanAllByLabelPropertyRange(storage, symbol_table, "n", label, prop, "prop",
                                                      Bound{ident_m, Bound::Type::INCLUSIVE},
                                                      Bound{ident_m, Bound::Type::INCLUSIVE}, scan_all.op_);
    auto context = MakeContext(storage, symbol_table, &dba);
    EXPECT_THROW(PullAll(*scan_index.op_, &context), QueryRuntimeException);
  }
}

TEST(QueryPlan, ScanAllByLabelPropertyEqualNull) {
  memgraph::storage::Storage db;
  // Add 2 vertices with the same label, but one has a property value while
  // the other does not. Checking if the value is equal to null, should
  // yield no results.
  auto label = db.NameToLabel("label");
  auto prop = db.NameToProperty("prop");
  {
    auto storage_dba = db.Access();
    memgraph::query::DbAccessor dba(&storage_dba);
    auto vertex = dba.InsertVertex();
    ASSERT_TRUE(vertex.AddLabel(label).HasValue());
    auto vertex_with_prop = dba.InsertVertex();
    ASSERT_TRUE(vertex_with_prop.AddLabel(label).HasValue());
    ASSERT_TRUE(vertex_with_prop.SetProperty(prop, memgraph::storage::PropertyValue(42)).HasValue());
    ASSERT_FALSE(dba.Commit().HasError());
  }
  db.CreateIndex(label, prop);

  auto storage_dba = db.Access();
  memgraph::query::DbAccessor dba(&storage_dba);
  EXPECT_EQ(2, CountIterable(dba.Vertices(memgraph::storage::View::OLD)));
  // MATCH (n :label {prop: 42})
  AstStorage storage;
  SymbolTable symbol_table;
  auto scan_all =
      MakeScanAllByLabelPropertyValue(storage, symbol_table, "n", label, prop, "prop", LITERAL(TypedValue()));
  // RETURN n
  auto output = NEXPR("n", IDENT("n")->MapTo(scan_all.sym_))->MapTo(symbol_table.CreateSymbol("n", true));
  auto produce = MakeProduce(scan_all.op_, output);
  auto context = MakeContext(storage, symbol_table, &dba);
  auto results = CollectProduce(*produce, &context);
  EXPECT_EQ(results.size(), 0);
}

TEST(QueryPlan, ScanAllByLabelPropertyRangeNull) {
  memgraph::storage::Storage db;
  // Add 2 vertices with the same label, but one has a property value while
  // the other does not. Checking if the value is between nulls, should
  // yield no results.
  auto label = db.NameToLabel("label");
  auto prop = db.NameToProperty("prop");
  {
    auto storage_dba = db.Access();
    memgraph::query::DbAccessor dba(&storage_dba);
    auto vertex = dba.InsertVertex();
    ASSERT_TRUE(vertex.AddLabel(label).HasValue());
    auto vertex_with_prop = dba.InsertVertex();
    ASSERT_TRUE(vertex_with_prop.AddLabel(label).HasValue());
    ASSERT_TRUE(vertex_with_prop.SetProperty(prop, memgraph::storage::PropertyValue(42)).HasValue());
    ASSERT_FALSE(dba.Commit().HasError());
  }
  db.CreateIndex(label, prop);

  auto storage_dba = db.Access();
  memgraph::query::DbAccessor dba(&storage_dba);
  EXPECT_EQ(2, CountIterable(dba.Vertices(memgraph::storage::View::OLD)));
  // MATCH (n :label) WHERE null <= n.prop < null
  AstStorage storage;
  SymbolTable symbol_table;
  auto scan_all = MakeScanAllByLabelPropertyRange(storage, symbol_table, "n", label, prop, "prop",
                                                  Bound{LITERAL(TypedValue()), Bound::Type::INCLUSIVE},
                                                  Bound{LITERAL(TypedValue()), Bound::Type::EXCLUSIVE});
  // RETURN n
  auto output = NEXPR("n", IDENT("n")->MapTo(scan_all.sym_))->MapTo(symbol_table.CreateSymbol("n", true));
  auto produce = MakeProduce(scan_all.op_, output);
  auto context = MakeContext(storage, symbol_table, &dba);
  auto results = CollectProduce(*produce, &context);
  EXPECT_EQ(results.size(), 0);
}

TEST(QueryPlan, ScanAllByLabelPropertyNoValueInIndexContinuation) {
  memgraph::storage::Storage db;
  auto label = db.NameToLabel("label");
  auto prop = db.NameToProperty("prop");
  {
    auto storage_dba = db.Access();
    memgraph::query::DbAccessor dba(&storage_dba);
    auto v = dba.InsertVertex();
    ASSERT_TRUE(v.AddLabel(label).HasValue());
    ASSERT_TRUE(v.SetProperty(prop, memgraph::storage::PropertyValue(2)).HasValue());
    ASSERT_FALSE(dba.Commit().HasError());
  }
  db.CreateIndex(label, prop);

  auto storage_dba = db.Access();
  memgraph::query::DbAccessor dba(&storage_dba);
  EXPECT_EQ(1, CountIterable(dba.Vertices(memgraph::storage::View::OLD)));

  AstStorage storage;
  SymbolTable symbol_table;

  // UNWIND [1, 2, 3] as x
  auto input_expr = LIST(LITERAL(1), LITERAL(2), LITERAL(3));
  auto x = symbol_table.CreateSymbol("x", true);
  auto unwind = std::make_shared<plan::Unwind>(nullptr, input_expr, x);
  auto x_expr = IDENT("x");
  x_expr->MapTo(x);

  // MATCH (n :label {prop: x})
  auto scan_all = MakeScanAllByLabelPropertyValue(storage, symbol_table, "n", label, prop, "prop", x_expr, unwind);

  auto context = MakeContext(storage, symbol_table, &dba);
  EXPECT_EQ(PullAll(*scan_all.op_, &context), 1);
}

TEST(QueryPlan, ScanAllEqualsScanAllByLabelProperty) {
  memgraph::storage::Storage db;
  auto label = db.NameToLabel("label");
  auto prop = db.NameToProperty("prop");

  // Insert vertices
  const int vertex_count = 300, vertex_prop_count = 50;
  const int prop_value1 = 42, prop_value2 = 69;

  for (int i = 0; i < vertex_count; ++i) {
    auto storage_dba = db.Access();
    memgraph::query::DbAccessor dba(&storage_dba);
    auto v = dba.InsertVertex();
    ASSERT_TRUE(v.AddLabel(label).HasValue());
    ASSERT_TRUE(v.SetProperty(prop, memgraph::storage::PropertyValue(i < vertex_prop_count ? prop_value1 : prop_value2))
                    .HasValue());
    ASSERT_FALSE(dba.Commit().HasError());
  }

  db.CreateIndex(label, prop);

  // Make sure there are `vertex_count` vertices
  {
    auto storage_dba = db.Access();
    memgraph::query::DbAccessor dba(&storage_dba);
    EXPECT_EQ(vertex_count, CountIterable(dba.Vertices(memgraph::storage::View::OLD)));
  }

  // Make sure there are `vertex_prop_count` results when using index
  auto count_with_index = [&db, &label, &prop](int prop_value, int prop_count) {
    AstStorage storage;
    SymbolTable symbol_table;
    auto storage_dba = db.Access();
    memgraph::query::DbAccessor dba(&storage_dba);
    auto scan_all_by_label_property_value =
        MakeScanAllByLabelPropertyValue(storage, symbol_table, "n", label, prop, "prop", LITERAL(prop_value));
    auto output = NEXPR("n", IDENT("n")->MapTo(scan_all_by_label_property_value.sym_))
                      ->MapTo(symbol_table.CreateSymbol("named_expression_1", true));
    auto produce = MakeProduce(scan_all_by_label_property_value.op_, output);
    auto context = MakeContext(storage, symbol_table, &dba);
    EXPECT_EQ(PullAll(*produce, &context), prop_count);
  };

  // Make sure there are `vertex_count` results when using scan all
  auto count_with_scan_all = [&db, &prop](int prop_value, int prop_count) {
    AstStorage storage;
    SymbolTable symbol_table;
    auto storage_dba = db.Access();
    memgraph::query::DbAccessor dba(&storage_dba);
    auto scan_all = MakeScanAll(storage, symbol_table, "n");
    auto e = PROPERTY_LOOKUP(IDENT("n")->MapTo(scan_all.sym_), std::make_pair("prop", prop));
    auto filter = std::make_shared<Filter>(scan_all.op_, EQ(e, LITERAL(prop_value)));
    auto output =
        NEXPR("n", IDENT("n")->MapTo(scan_all.sym_))->MapTo(symbol_table.CreateSymbol("named_expression_1", true));
    auto produce = MakeProduce(filter, output);
    auto context = MakeContext(storage, symbol_table, &dba);
    EXPECT_EQ(PullAll(*produce, &context), prop_count);
  };

  count_with_index(prop_value1, vertex_prop_count);
  count_with_scan_all(prop_value1, vertex_prop_count);

  count_with_index(prop_value2, vertex_count - vertex_prop_count);
  count_with_scan_all(prop_value2, vertex_count - vertex_prop_count);
}<|MERGE_RESOLUTION|>--- conflicted
+++ resolved
@@ -2252,15 +2252,10 @@
     std::vector<ResultType> results;
     ExecutionContext context;
     if (user) {
-<<<<<<< HEAD
-      memgraph::glue::FineGrainedAuthChecker auth_checker{*user};
-      context = MakeContextWithFineGrainedChecker(storage, symbol_table, &dba, &auth_checker);
-=======
 #ifdef MG_ENTERPRISE
       memgraph::glue::FineGrainedAuthChecker auth_checker{*user, &dba};
       context = MakeContextWithFineGrainedChecker(storage, symbol_table, &dba, &auth_checker);
 #endif
->>>>>>> 201f75e8
     } else {
       context = MakeContext(storage, symbol_table, &dba);
     }
@@ -2532,10 +2527,7 @@
   EXPECT_EQ(results[5].total_weight, 9);
 }
 
-<<<<<<< HEAD
-=======
 #ifdef MG_ENTERPRISE
->>>>>>> 201f75e8
 TEST_F(QueryPlanExpandAllShortestPaths, BasicWithFineGrainedFiltering) {
   // All edge_types and labels allowed
   {
