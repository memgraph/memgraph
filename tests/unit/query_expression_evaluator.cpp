--- conflicted
+++ resolved
@@ -434,94 +434,94 @@
   }
 }
 
-<<<<<<< HEAD
+TYPED_TEST(ExpressionEvaluatorTest, MapProjectionIndexing) {
+  auto *map_variable = this->storage.template Create<MapLiteral>(std::unordered_map<PropertyIx, Expression *>{
+      {this->storage.GetPropertyIx("x"), this->storage.template Create<PrimitiveLiteral>(0)}});
+  auto *map_projection_literal = this->storage.template Create<MapProjectionLiteral>(
+      map_variable, std::unordered_map<PropertyIx, Expression *>{
+                        {this->storage.GetPropertyIx("a"), this->storage.template Create<PrimitiveLiteral>(1)},
+                        {this->storage.GetPropertyIx("y"), this->storage.template Create<PropertyLookup>(
+                                                               map_variable, this->storage.GetPropertyIx("y"))}});
+
+  {
+    // Legal indexing.
+    auto *op = this->storage.template Create<SubscriptOperator>(map_projection_literal,
+                                                                this->storage.template Create<PrimitiveLiteral>("a"));
+    auto value = Eval(op);
+    EXPECT_EQ(value.ValueInt(), 1);
+  }
+  {
+    // Legal indexing; property created by PropertyLookup of a non-existent map variable key
+    auto *op = this->storage.template Create<SubscriptOperator>(map_projection_literal,
+                                                                this->storage.template Create<PrimitiveLiteral>("y"));
+    auto value = Eval(op);
+    EXPECT_TRUE(value.IsNull());
+  }
+  {
+    // Legal indexing, non-existing property.
+    auto *op = this->storage.template Create<SubscriptOperator>(map_projection_literal,
+                                                                this->storage.template Create<PrimitiveLiteral>("z"));
+    auto value = Eval(op);
+    EXPECT_TRUE(value.IsNull());
+  }
+  {
+    // Wrong key type.
+    auto *op = this->storage.template Create<SubscriptOperator>(map_projection_literal,
+                                                                this->storage.template Create<PrimitiveLiteral>(42));
+    EXPECT_THROW(Eval(op), QueryRuntimeException);
+  }
+  {
+    // Indexing with Null.
+    auto *op = this->storage.template Create<SubscriptOperator>(
+        map_projection_literal, this->storage.template Create<PrimitiveLiteral>(memgraph::storage::PropertyValue()));
+    auto value = Eval(op);
+    EXPECT_TRUE(value.IsNull());
+  }
+}
+
+TYPED_TEST(ExpressionEvaluatorTest, MapProjectionAllPropertiesLookupBefore) {
+  // AllPropertiesLookup (.*) may contain properties whose names also occur in MapProjectionLiteral
+  // The ones in MapProjectionLiteral are explicitly given and thus take precedence over those in AllPropertiesLookup
+  // Test case: AllPropertiesLookup comes before the identically-named properties
+
+  auto *map_variable = this->storage.template Create<MapLiteral>(std::unordered_map<PropertyIx, Expression *>{
+      {this->storage.GetPropertyIx("x"), this->storage.template Create<PrimitiveLiteral>(0)}});
+  auto *map_projection_literal = this->storage.template Create<MapProjectionLiteral>(
+      map_variable,
+      std::unordered_map<PropertyIx, Expression *>{
+          {this->storage.GetPropertyIx("*"), this->storage.template Create<AllPropertiesLookup>(map_variable)},
+          {this->storage.GetPropertyIx("x"), this->storage.template Create<PrimitiveLiteral>(1)}});
+
+  auto *op = this->storage.template Create<SubscriptOperator>(map_projection_literal,
+                                                              this->storage.template Create<PrimitiveLiteral>("x"));
+  auto value = Eval(op);
+  EXPECT_EQ(value.ValueInt(), 1);
+}
+
+TYPED_TEST(ExpressionEvaluatorTest, MapProjectionAllPropertiesLookupAfter) {
+  // AllPropertiesLookup (.*) may contain properties whose names also occur in MapProjectionLiteral
+  // The ones in MapProjectionLiteral are explicitly given and thus take precedence over those in AllPropertiesLookup
+  // Test case: AllPropertiesLookup comes after the identically-named properties
+
+  auto *map_variable = this->storage.template Create<MapLiteral>(std::unordered_map<PropertyIx, Expression *>{
+      {this->storage.GetPropertyIx("x"), this->storage.template Create<PrimitiveLiteral>(0)}});
+  auto *map_projection_literal = this->storage.template Create<MapProjectionLiteral>(
+      map_variable,
+      std::unordered_map<PropertyIx, Expression *>{
+          {this->storage.GetPropertyIx("x"), this->storage.template Create<PrimitiveLiteral>(1)},
+          {this->storage.GetPropertyIx("*"), this->storage.template Create<AllPropertiesLookup>(map_variable)}});
+
+  auto *op = this->storage.template Create<SubscriptOperator>(map_projection_literal,
+                                                              this->storage.template Create<PrimitiveLiteral>("x"));
+  auto value = Eval(op);
+  EXPECT_EQ(value.ValueInt(), 1);
+}
+
 TYPED_TEST(ExpressionEvaluatorTest, VertexAndEdgeIndexing) {
   auto edge_type = this->dba.NameToEdgeType("edge_type");
   auto prop = this->dba.NameToProperty("prop");
   auto v1 = this->dba.InsertVertex();
   auto e11 = this->dba.InsertEdge(&v1, &v1, edge_type);
-=======
-TEST_F(ExpressionEvaluatorTest, MapProjectionIndexing) {
-  auto *map_variable = storage.Create<MapLiteral>(
-      std::unordered_map<PropertyIx, Expression *>{{storage.GetPropertyIx("x"), storage.Create<PrimitiveLiteral>(0)}});
-  auto *map_projection_literal = storage.Create<MapProjectionLiteral>(
-      map_variable,
-      std::unordered_map<PropertyIx, Expression *>{
-          {storage.GetPropertyIx("a"), storage.Create<PrimitiveLiteral>(1)},
-          {storage.GetPropertyIx("y"), storage.Create<PropertyLookup>(map_variable, storage.GetPropertyIx("y"))}});
-
-  {
-    // Legal indexing.
-    auto *op = storage.Create<SubscriptOperator>(map_projection_literal, storage.Create<PrimitiveLiteral>("a"));
-    auto value = Eval(op);
-    EXPECT_EQ(value.ValueInt(), 1);
-  }
-  {
-    // Legal indexing; property created by PropertyLookup of a non-existent map variable key
-    auto *op = storage.Create<SubscriptOperator>(map_projection_literal, storage.Create<PrimitiveLiteral>("y"));
-    auto value = Eval(op);
-    EXPECT_TRUE(value.IsNull());
-  }
-  {
-    // Legal indexing, non-existing property.
-    auto *op = storage.Create<SubscriptOperator>(map_projection_literal, storage.Create<PrimitiveLiteral>("z"));
-    auto value = Eval(op);
-    EXPECT_TRUE(value.IsNull());
-  }
-  {
-    // Wrong key type.
-    auto *op = storage.Create<SubscriptOperator>(map_projection_literal, storage.Create<PrimitiveLiteral>(42));
-    EXPECT_THROW(Eval(op), QueryRuntimeException);
-  }
-  {
-    // Indexing with Null.
-    auto *op = storage.Create<SubscriptOperator>(map_projection_literal,
-                                                 storage.Create<PrimitiveLiteral>(memgraph::storage::PropertyValue()));
-    auto value = Eval(op);
-    EXPECT_TRUE(value.IsNull());
-  }
-}
-
-TEST_F(ExpressionEvaluatorTest, MapProjectionAllPropertiesLookupBefore) {
-  // AllPropertiesLookup (.*) may contain properties whose names also occur in MapProjectionLiteral
-  // The ones in MapProjectionLiteral are explicitly given and thus take precedence over those in AllPropertiesLookup
-  // Test case: AllPropertiesLookup comes before the identically-named properties
-
-  auto *map_variable = storage.Create<MapLiteral>(
-      std::unordered_map<PropertyIx, Expression *>{{storage.GetPropertyIx("x"), storage.Create<PrimitiveLiteral>(0)}});
-  auto *map_projection_literal = storage.Create<MapProjectionLiteral>(
-      map_variable, std::unordered_map<PropertyIx, Expression *>{
-                        {storage.GetPropertyIx("*"), storage.Create<AllPropertiesLookup>(map_variable)},
-                        {storage.GetPropertyIx("x"), storage.Create<PrimitiveLiteral>(1)}});
-
-  auto *op = storage.Create<SubscriptOperator>(map_projection_literal, storage.Create<PrimitiveLiteral>("x"));
-  auto value = Eval(op);
-  EXPECT_EQ(value.ValueInt(), 1);
-}
-
-TEST_F(ExpressionEvaluatorTest, MapProjectionAllPropertiesLookupAfter) {
-  // AllPropertiesLookup (.*) may contain properties whose names also occur in MapProjectionLiteral
-  // The ones in MapProjectionLiteral are explicitly given and thus take precedence over those in AllPropertiesLookup
-  // Test case: AllPropertiesLookup comes after the identically-named properties
-
-  auto *map_variable = storage.Create<MapLiteral>(
-      std::unordered_map<PropertyIx, Expression *>{{storage.GetPropertyIx("x"), storage.Create<PrimitiveLiteral>(0)}});
-  auto *map_projection_literal = storage.Create<MapProjectionLiteral>(
-      map_variable, std::unordered_map<PropertyIx, Expression *>{
-                        {storage.GetPropertyIx("x"), storage.Create<PrimitiveLiteral>(1)},
-                        {storage.GetPropertyIx("*"), storage.Create<AllPropertiesLookup>(map_variable)}});
-
-  auto *op = storage.Create<SubscriptOperator>(map_projection_literal, storage.Create<PrimitiveLiteral>("x"));
-  auto value = Eval(op);
-  EXPECT_EQ(value.ValueInt(), 1);
-}
-
-TEST_F(ExpressionEvaluatorTest, VertexAndEdgeIndexing) {
-  auto edge_type = dba.NameToEdgeType("edge_type");
-  auto prop = dba.NameToProperty("prop");
-  auto v1 = dba.InsertVertex();
-  auto e11 = dba.InsertEdge(&v1, &v1, edge_type);
->>>>>>> 0f1ca745
   ASSERT_TRUE(e11.HasValue());
   ASSERT_TRUE(v1.SetProperty(prop, memgraph::storage::PropertyValue(42)).HasValue());
   ASSERT_TRUE(e11->SetProperty(prop, memgraph::storage::PropertyValue(43)).HasValue());
@@ -1372,101 +1372,95 @@
   EXPECT_TRUE(this->Value(this->prop_age).IsNull());
 }
 
-<<<<<<< HEAD
-TYPED_TEST(ExpressionEvaluatorPropertyLookup, MapLiteral) {
+TYPED_TEST(ExpressionEvaluatorPropertyLookup, Map) {
   this->frame[this->symbol] = TypedValue(std::map<std::string, TypedValue>{{this->prop_age.first, TypedValue(10)}});
-  EXPECT_EQ(this->Value(this->prop_age).ValueInt(), 10);
-  EXPECT_TRUE(this->Value(this->prop_height).IsNull());
+  EXPECT_EQ(Value(this->prop_age).ValueInt(), 10);
+  EXPECT_TRUE(Value(this->prop_height).IsNull());
+}
+
+template <typename StorageType>
+class ExpressionEvaluatorAllPropertiesLookup : public ExpressionEvaluatorTest<StorageType> {
+ protected:
+  std::pair<std::string, memgraph::storage::PropertyId> prop_age =
+      std::make_pair("age", this->dba.NameToProperty("age"));
+  std::pair<std::string, memgraph::storage::PropertyId> prop_height =
+      std::make_pair("height", this->dba.NameToProperty("height"));
+  Identifier *identifier = this->storage.template Create<Identifier>("element");
+  Symbol symbol = this->symbol_table.CreateSymbol("element", true);
+
+  void SetUp() { identifier->MapTo(symbol); }
+
+  auto Value() {
+    auto *op = this->storage.template Create<AllPropertiesLookup>(identifier);
+    return Eval(op);
+  }
+};
+
+TYPED_TEST_CASE(ExpressionEvaluatorAllPropertiesLookup, StorageTypes);
+
+TYPED_TEST(ExpressionEvaluatorAllPropertiesLookup, Vertex) {
+  auto v1 = this->dba.InsertVertex();
+  ASSERT_TRUE(v1.SetProperty(this->prop_age.second, memgraph::storage::PropertyValue(10)).HasValue());
+  this->dba.AdvanceCommand();
+  this->frame[this->symbol] = TypedValue(v1);
+  auto all_properties = this->Value();
+  EXPECT_TRUE(all_properties.IsMap());
+}
+
+TYPED_TEST(ExpressionEvaluatorAllPropertiesLookup, Edge) {
+  auto v1 = this->dba.InsertVertex();
+  auto v2 = this->dba.InsertVertex();
+  auto e12 = this->dba.InsertEdge(&v1, &v2, this->dba.NameToEdgeType("edge_type"));
+  ASSERT_TRUE(e12.HasValue());
+  ASSERT_TRUE(e12->SetProperty(this->prop_age.second, memgraph::storage::PropertyValue(10)).HasValue());
+  this->dba.AdvanceCommand();
+  this->frame[this->symbol] = TypedValue(*e12);
+  auto all_properties = this->Value();
+  EXPECT_TRUE(all_properties.IsMap());
+}
+
+TYPED_TEST(ExpressionEvaluatorAllPropertiesLookup, Duration) {
+  const memgraph::utils::Duration dur({10, 1, 30, 2, 22, 45});
+  this->frame[this->symbol] = TypedValue(dur);
+  auto all_properties = this->Value();
+  EXPECT_TRUE(all_properties.IsMap());
+}
+
+TYPED_TEST(ExpressionEvaluatorAllPropertiesLookup, Date) {
+  const memgraph::utils::Date date({1996, 11, 22});
+  this->frame[this->symbol] = TypedValue(date);
+  auto all_properties = this->Value();
+  EXPECT_TRUE(all_properties.IsMap());
+}
+
+TYPED_TEST(ExpressionEvaluatorAllPropertiesLookup, LocalTime) {
+  const memgraph::utils::LocalTime lt({1, 2, 3, 11, 22});
+  this->frame[this->symbol] = TypedValue(lt);
+  auto all_properties = this->Value();
+  EXPECT_TRUE(all_properties.IsMap());
+}
+
+TYPED_TEST(ExpressionEvaluatorAllPropertiesLookup, LocalDateTime) {
+  const memgraph::utils::LocalDateTime ldt({1993, 8, 6}, {2, 3, 4, 55, 40});
+  this->frame[this->symbol] = TypedValue(ldt);
+  auto all_properties = this->Value();
+  EXPECT_TRUE(all_properties.IsMap());
+}
+
+TYPED_TEST(ExpressionEvaluatorAllPropertiesLookup, Null) {
+  this->frame[this->symbol] = TypedValue();
+  auto all_properties = this->Value();
+  EXPECT_TRUE(all_properties.IsNull());
+}
+
+TYPED_TEST(ExpressionEvaluatorAllPropertiesLookup, Map) {
+  this->frame[this->symbol] = TypedValue(std::map<std::string, TypedValue>{{this->prop_age.first, TypedValue(10)}});
+  auto all_properties = this->Value();
+  EXPECT_TRUE(all_properties.IsMap());
 }
 
 template <typename StorageType>
 class FunctionTest : public ExpressionEvaluatorTest<StorageType> {
-=======
-TEST_F(ExpressionEvaluatorPropertyLookup, Map) {
-  frame[symbol] = TypedValue(std::map<std::string, TypedValue>{{prop_age.first, TypedValue(10)}});
-  EXPECT_EQ(Value(prop_age).ValueInt(), 10);
-  EXPECT_TRUE(Value(prop_height).IsNull());
-}
-
-class ExpressionEvaluatorAllPropertiesLookup : public ExpressionEvaluatorTest {
- protected:
-  std::pair<std::string, memgraph::storage::PropertyId> prop_age = std::make_pair("age", dba.NameToProperty("age"));
-  std::pair<std::string, memgraph::storage::PropertyId> prop_height =
-      std::make_pair("height", dba.NameToProperty("height"));
-  Identifier *identifier = storage.Create<Identifier>("element");
-  Symbol symbol = symbol_table.CreateSymbol("element", true);
-
-  void SetUp() { identifier->MapTo(symbol); }
-
-  auto Value() {
-    auto *op = storage.Create<AllPropertiesLookup>(identifier);
-    return Eval(op);
-  }
-};
-
-TEST_F(ExpressionEvaluatorAllPropertiesLookup, Vertex) {
-  auto v1 = dba.InsertVertex();
-  ASSERT_TRUE(v1.SetProperty(prop_age.second, memgraph::storage::PropertyValue(10)).HasValue());
-  dba.AdvanceCommand();
-  frame[symbol] = TypedValue(v1);
-  auto all_properties = Value();
-  EXPECT_TRUE(all_properties.IsMap());
-}
-
-TEST_F(ExpressionEvaluatorAllPropertiesLookup, Edge) {
-  auto v1 = dba.InsertVertex();
-  auto v2 = dba.InsertVertex();
-  auto e12 = dba.InsertEdge(&v1, &v2, dba.NameToEdgeType("edge_type"));
-  ASSERT_TRUE(e12.HasValue());
-  ASSERT_TRUE(e12->SetProperty(prop_age.second, memgraph::storage::PropertyValue(10)).HasValue());
-  dba.AdvanceCommand();
-  frame[symbol] = TypedValue(*e12);
-  auto all_properties = Value();
-  EXPECT_TRUE(all_properties.IsMap());
-}
-
-TEST_F(ExpressionEvaluatorAllPropertiesLookup, Duration) {
-  const memgraph::utils::Duration dur({10, 1, 30, 2, 22, 45});
-  frame[symbol] = TypedValue(dur);
-  auto all_properties = Value();
-  EXPECT_TRUE(all_properties.IsMap());
-}
-
-TEST_F(ExpressionEvaluatorAllPropertiesLookup, Date) {
-  const memgraph::utils::Date date({1996, 11, 22});
-  frame[symbol] = TypedValue(date);
-  auto all_properties = Value();
-  EXPECT_TRUE(all_properties.IsMap());
-}
-
-TEST_F(ExpressionEvaluatorAllPropertiesLookup, LocalTime) {
-  const memgraph::utils::LocalTime lt({1, 2, 3, 11, 22});
-  frame[symbol] = TypedValue(lt);
-  auto all_properties = Value();
-  EXPECT_TRUE(all_properties.IsMap());
-}
-
-TEST_F(ExpressionEvaluatorAllPropertiesLookup, LocalDateTime) {
-  const memgraph::utils::LocalDateTime ldt({1993, 8, 6}, {2, 3, 4, 55, 40});
-  frame[symbol] = TypedValue(ldt);
-  auto all_properties = Value();
-  EXPECT_TRUE(all_properties.IsMap());
-}
-
-TEST_F(ExpressionEvaluatorAllPropertiesLookup, Null) {
-  frame[symbol] = TypedValue();
-  auto all_properties = Value();
-  EXPECT_TRUE(all_properties.IsNull());
-}
-
-TEST_F(ExpressionEvaluatorAllPropertiesLookup, Map) {
-  frame[symbol] = TypedValue(std::map<std::string, TypedValue>{{prop_age.first, TypedValue(10)}});
-  auto all_properties = Value();
-  EXPECT_TRUE(all_properties.IsMap());
-}
-
-class FunctionTest : public ExpressionEvaluatorTest {
->>>>>>> 0f1ca745
  protected:
   std::vector<Expression *> ExpressionsFromTypedValues(const std::vector<TypedValue> &tvs) {
     std::vector<Expression *> expressions;
