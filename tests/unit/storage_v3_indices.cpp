--- conflicted
+++ resolved
@@ -46,20 +46,13 @@
   Shard storage{primary_label, pk, std::nullopt};
   const PropertyId primary_property{PropertyId::FromUint(2)};
 
-<<<<<<< HEAD
-  const PropertyId prop_id{NameToPropertyId("id")};
-  const PropertyId prop_val{NameToPropertyId("val")};
-  const LabelId label1{NameToLabelId("label1")};
-  const LabelId label2{NameToLabelId("label2")};
+  const PropertyId prop_id{PropertyId::FromUint(5)};
+  const PropertyId prop_val{PropertyId::FromUint(6)};
+  const LabelId label1{LabelId::FromUint(3)};
+  const LabelId label2{LabelId::FromUint(4)};
   static constexpr std::chrono::seconds wall_clock_increment{10};
   static constexpr std::chrono::seconds reclamation_interval{wall_clock_increment / 2};
   static constexpr io::Duration one_time_unit{1};
-=======
-  const LabelId label1{LabelId::FromUint(3)};
-  const LabelId label2{LabelId::FromUint(4)};
-  const PropertyId prop_id{PropertyId::FromUint(5)};
-  const PropertyId prop_val{PropertyId::FromUint(6)};
->>>>>>> 58420600
   int primary_key_id{0};
   int vertex_id{0};
   coordinator::Hlc last_hlc{0, io::Time{}};
