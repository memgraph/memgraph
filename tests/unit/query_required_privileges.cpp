// Copyright 2022 Memgraph Ltd.
//
// Use of this software is governed by the Business Source License
// included in the file licenses/BSL.txt; by using this file, you agree to be bound by the terms of the Business Source
// License, and you may not use this file except in compliance with the Business Source License.
//
// As of the Change Date specified in that file, in accordance with
// the Business Source License, use of this software will be governed
// by the Apache License, Version 2.0, included in the file
// licenses/APL.txt.

#include <gmock/gmock.h>
#include <gtest/gtest.h>
#include <unordered_map>

#include "query/frontend/ast/ast.hpp"
#include "query/frontend/ast/ast_visitor.hpp"
#include "query/frontend/semantic/required_privileges.hpp"
#include "storage/v2/id_types.hpp"

#include "query_common.hpp"

using namespace memgraph::query;

class FakeDbAccessor {};

const std::string EDGE_TYPE = "0";
const std::string LABEL_0 = "label0";
const std::string LABEL_1 = "label1";
const std::string PROP_0 = "prop0";

using ::testing::UnorderedElementsAre;

class TestPrivilegeExtractor : public ::testing::Test {
 protected:
  AstStorage storage;
  FakeDbAccessor dba;
};

TEST_F(TestPrivilegeExtractor, CreateNode) {
  auto *query = QUERY(SINGLE_QUERY(CREATE(PATTERN(NODE("n")))));
  EXPECT_THAT(GetRequiredPrivileges(query), UnorderedElementsAre(AuthQuery::Privilege::CREATE));
}

TEST_F(TestPrivilegeExtractor, MatchNodeDelete) {
  auto *query = QUERY(SINGLE_QUERY(MATCH(PATTERN(NODE("n"))), DELETE(IDENT("n"))));
  EXPECT_THAT(GetRequiredPrivileges(query),
              UnorderedElementsAre(AuthQuery::Privilege::MATCH, AuthQuery::Privilege::DELETE));
}

TEST_F(TestPrivilegeExtractor, MatchNodeReturn) {
  auto *query = QUERY(SINGLE_QUERY(MATCH(PATTERN(NODE("n"))), RETURN("n")));
  EXPECT_THAT(GetRequiredPrivileges(query), UnorderedElementsAre(AuthQuery::Privilege::MATCH));
}

TEST_F(TestPrivilegeExtractor, MatchCreateExpand) {
  auto *query =
      QUERY(SINGLE_QUERY(MATCH(PATTERN(NODE("n"))),
                         CREATE(PATTERN(NODE("n"), EDGE("r", EdgeAtom::Direction::OUT, {EDGE_TYPE}), NODE("m")))));
  EXPECT_THAT(GetRequiredPrivileges(query),
              UnorderedElementsAre(AuthQuery::Privilege::MATCH, AuthQuery::Privilege::CREATE));
}

TEST_F(TestPrivilegeExtractor, MatchNodeSetLabels) {
  auto *query = QUERY(SINGLE_QUERY(MATCH(PATTERN(NODE("n"))), SET("n", {LABEL_0, LABEL_1})));
  EXPECT_THAT(GetRequiredPrivileges(query),
              UnorderedElementsAre(AuthQuery::Privilege::MATCH, AuthQuery::Privilege::SET));
}

TEST_F(TestPrivilegeExtractor, MatchNodeSetProperty) {
  auto *query = QUERY(SINGLE_QUERY(MATCH(PATTERN(NODE("n"))),
                                   SET(PROPERTY_LOOKUP(storage.Create<Identifier>("n"), PROP_0), LITERAL(42))));
  EXPECT_THAT(GetRequiredPrivileges(query),
              UnorderedElementsAre(AuthQuery::Privilege::MATCH, AuthQuery::Privilege::SET));
}

TEST_F(TestPrivilegeExtractor, MatchNodeSetProperties) {
  auto *query = QUERY(SINGLE_QUERY(MATCH(PATTERN(NODE("n"))), SET("n", LIST())));
  EXPECT_THAT(GetRequiredPrivileges(query),
              UnorderedElementsAre(AuthQuery::Privilege::MATCH, AuthQuery::Privilege::SET));
}

TEST_F(TestPrivilegeExtractor, MatchNodeRemoveLabels) {
  auto *query = QUERY(SINGLE_QUERY(MATCH(PATTERN(NODE("n"))), REMOVE("n", {LABEL_0, LABEL_1})));
  EXPECT_THAT(GetRequiredPrivileges(query),
              UnorderedElementsAre(AuthQuery::Privilege::MATCH, AuthQuery::Privilege::REMOVE));
}

TEST_F(TestPrivilegeExtractor, MatchNodeRemoveProperty) {
  auto *query =
      QUERY(SINGLE_QUERY(MATCH(PATTERN(NODE("n"))), REMOVE(PROPERTY_LOOKUP(storage.Create<Identifier>("n"), PROP_0))));
  EXPECT_THAT(GetRequiredPrivileges(query),
              UnorderedElementsAre(AuthQuery::Privilege::MATCH, AuthQuery::Privilege::REMOVE));
}

TEST_F(TestPrivilegeExtractor, CreateIndex) {
  auto *query = CREATE_INDEX_ON(storage.GetLabelIx(LABEL_0), storage.GetPropertyIx(PROP_0));
  EXPECT_THAT(GetRequiredPrivileges(query), UnorderedElementsAre(AuthQuery::Privilege::INDEX));
}

TEST_F(TestPrivilegeExtractor, AuthQuery) {
<<<<<<< HEAD
  auto label_privileges = std::vector<std::unordered_map<AuthQuery::LabelPrivilege, std::vector<std::string>>>{};
  auto edge_type_privileges = std::vector<std::unordered_map<AuthQuery::LabelPrivilege, std::vector<std::string>>>{};
=======
  auto label_privileges = std::vector<std::unordered_map<AuthQuery::FineGrainedPrivilege, std::vector<std::string>>>{};
  auto edge_type_privileges =
      std::vector<std::unordered_map<AuthQuery::FineGrainedPrivilege, std::vector<std::string>>>{};
>>>>>>> 05f120b7
  auto *query = AUTH_QUERY(AuthQuery::Action::CREATE_ROLE, "", "role", "", nullptr, std::vector<AuthQuery::Privilege>{},
                           label_privileges, edge_type_privileges);
  EXPECT_THAT(GetRequiredPrivileges(query), UnorderedElementsAre(AuthQuery::Privilege::AUTH));
}

TEST_F(TestPrivilegeExtractor, ShowIndexInfo) {
  auto *query = storage.Create<InfoQuery>();
  query->info_type_ = InfoQuery::InfoType::INDEX;
  EXPECT_THAT(GetRequiredPrivileges(query), UnorderedElementsAre(AuthQuery::Privilege::INDEX));
}

TEST_F(TestPrivilegeExtractor, ShowStatsInfo) {
  auto *query = storage.Create<InfoQuery>();
  query->info_type_ = InfoQuery::InfoType::STORAGE;
  EXPECT_THAT(GetRequiredPrivileges(query), UnorderedElementsAre(AuthQuery::Privilege::STATS));
}

TEST_F(TestPrivilegeExtractor, ShowConstraintInfo) {
  auto *query = storage.Create<InfoQuery>();
  query->info_type_ = InfoQuery::InfoType::CONSTRAINT;
  EXPECT_THAT(GetRequiredPrivileges(query), UnorderedElementsAre(AuthQuery::Privilege::CONSTRAINT));
}

TEST_F(TestPrivilegeExtractor, CreateConstraint) {
  auto *query = storage.Create<ConstraintQuery>();
  query->action_type_ = ConstraintQuery::ActionType::CREATE;
  query->constraint_.label = storage.GetLabelIx("label");
  query->constraint_.properties.push_back(storage.GetPropertyIx("prop0"));
  query->constraint_.properties.push_back(storage.GetPropertyIx("prop1"));
  EXPECT_THAT(GetRequiredPrivileges(query), UnorderedElementsAre(AuthQuery::Privilege::CONSTRAINT));
}

TEST_F(TestPrivilegeExtractor, DropConstraint) {
  auto *query = storage.Create<ConstraintQuery>();
  query->action_type_ = ConstraintQuery::ActionType::DROP;
  query->constraint_.label = storage.GetLabelIx("label");
  query->constraint_.properties.push_back(storage.GetPropertyIx("prop0"));
  query->constraint_.properties.push_back(storage.GetPropertyIx("prop1"));
  EXPECT_THAT(GetRequiredPrivileges(query), UnorderedElementsAre(AuthQuery::Privilege::CONSTRAINT));
}

// NOLINTNEXTLINE(hicpp-special-member-functions)
TEST_F(TestPrivilegeExtractor, DumpDatabase) {
  auto *query = storage.Create<DumpQuery>();
  EXPECT_THAT(GetRequiredPrivileges(query), UnorderedElementsAre(AuthQuery::Privilege::DUMP));
}

TEST_F(TestPrivilegeExtractor, ReadFile) {
  auto load_csv = storage.Create<LoadCsv>();
  load_csv->row_var_ = IDENT("row");
  auto *query = QUERY(SINGLE_QUERY(load_csv));
  EXPECT_THAT(GetRequiredPrivileges(query), UnorderedElementsAre(AuthQuery::Privilege::READ_FILE));
}

TEST_F(TestPrivilegeExtractor, LockPathQuery) {
  auto *query = storage.Create<LockPathQuery>();
  EXPECT_THAT(GetRequiredPrivileges(query), UnorderedElementsAre(AuthQuery::Privilege::DURABILITY));
}

TEST_F(TestPrivilegeExtractor, FreeMemoryQuery) {
  auto *query = storage.Create<FreeMemoryQuery>();
  EXPECT_THAT(GetRequiredPrivileges(query), UnorderedElementsAre(AuthQuery::Privilege::FREE_MEMORY));
}

TEST_F(TestPrivilegeExtractor, TriggerQuery) {
  auto *query = storage.Create<TriggerQuery>();
  EXPECT_THAT(GetRequiredPrivileges(query), UnorderedElementsAre(AuthQuery::Privilege::TRIGGER));
}

TEST_F(TestPrivilegeExtractor, SetIsolationLevelQuery) {
  auto *query = storage.Create<IsolationLevelQuery>();
  EXPECT_THAT(GetRequiredPrivileges(query), UnorderedElementsAre(AuthQuery::Privilege::CONFIG));
}

TEST_F(TestPrivilegeExtractor, CreateSnapshotQuery) {
  auto *query = storage.Create<CreateSnapshotQuery>();
  EXPECT_THAT(GetRequiredPrivileges(query), UnorderedElementsAre(AuthQuery::Privilege::DURABILITY));
}

TEST_F(TestPrivilegeExtractor, StreamQuery) {
  auto *query = storage.Create<StreamQuery>();
  EXPECT_THAT(GetRequiredPrivileges(query), UnorderedElementsAre(AuthQuery::Privilege::STREAM));
}

TEST_F(TestPrivilegeExtractor, SettingQuery) {
  auto *query = storage.Create<SettingQuery>();
  EXPECT_THAT(GetRequiredPrivileges(query), UnorderedElementsAre(AuthQuery::Privilege::CONFIG));
}

TEST_F(TestPrivilegeExtractor, ShowVersion) {
  auto *query = storage.Create<VersionQuery>();
  EXPECT_THAT(GetRequiredPrivileges(query), UnorderedElementsAre(AuthQuery::Privilege::STATS));
}

TEST_F(TestPrivilegeExtractor, CallProcedureQuery) {
  {
    auto *query = QUERY(SINGLE_QUERY(CALL_PROCEDURE("mg.get_module_files")));
    EXPECT_THAT(GetRequiredPrivileges(query), UnorderedElementsAre(AuthQuery::Privilege::MODULE_READ));
  }
  {
    auto *query = QUERY(SINGLE_QUERY(CALL_PROCEDURE("mg.create_module_file", {LITERAL("some_name.py")})));
    EXPECT_THAT(GetRequiredPrivileges(query), UnorderedElementsAre(AuthQuery::Privilege::MODULE_WRITE));
  }
  {
    auto *query = QUERY(
        SINGLE_QUERY(CALL_PROCEDURE("mg.update_module_file", {LITERAL("some_name.py"), LITERAL("some content")})));
    EXPECT_THAT(GetRequiredPrivileges(query), UnorderedElementsAre(AuthQuery::Privilege::MODULE_WRITE));
  }
  {
    auto *query = QUERY(SINGLE_QUERY(CALL_PROCEDURE("mg.get_module_file", {LITERAL("some_name.py")})));
    EXPECT_THAT(GetRequiredPrivileges(query), UnorderedElementsAre(AuthQuery::Privilege::MODULE_READ));
  }
  {
    auto *query = QUERY(SINGLE_QUERY(CALL_PROCEDURE("mg.delete_module_file", {LITERAL("some_name.py")})));
    EXPECT_THAT(GetRequiredPrivileges(query), UnorderedElementsAre(AuthQuery::Privilege::MODULE_WRITE));
  }
}<|MERGE_RESOLUTION|>--- conflicted
+++ resolved
@@ -99,14 +99,9 @@
 }
 
 TEST_F(TestPrivilegeExtractor, AuthQuery) {
-<<<<<<< HEAD
-  auto label_privileges = std::vector<std::unordered_map<AuthQuery::LabelPrivilege, std::vector<std::string>>>{};
-  auto edge_type_privileges = std::vector<std::unordered_map<AuthQuery::LabelPrivilege, std::vector<std::string>>>{};
-=======
   auto label_privileges = std::vector<std::unordered_map<AuthQuery::FineGrainedPrivilege, std::vector<std::string>>>{};
   auto edge_type_privileges =
       std::vector<std::unordered_map<AuthQuery::FineGrainedPrivilege, std::vector<std::string>>>{};
->>>>>>> 05f120b7
   auto *query = AUTH_QUERY(AuthQuery::Action::CREATE_ROLE, "", "role", "", nullptr, std::vector<AuthQuery::Privilege>{},
                            label_privileges, edge_type_privileges);
   EXPECT_THAT(GetRequiredPrivileges(query), UnorderedElementsAre(AuthQuery::Privilege::AUTH));
