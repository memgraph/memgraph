--- conflicted
+++ resolved
@@ -2059,13 +2059,8 @@
 void check_auth_query(
     Base *ast_generator, std::string input, AuthQuery::Action action, std::string user, std::string role,
     std::string user_or_role, std::optional<TypedValue> password, std::vector<AuthQuery::Privilege> privileges,
-<<<<<<< HEAD
-    std::vector<std::unordered_map<AuthQuery::LabelPrivilege, std::vector<std::string>>> label_privileges,
-    std::vector<std::unordered_map<AuthQuery::LabelPrivilege, std::vector<std::string>>> edge_type_privileges) {
-=======
     std::vector<std::unordered_map<AuthQuery::FineGrainedPrivilege, std::vector<std::string>>> label_privileges,
     std::vector<std::unordered_map<AuthQuery::FineGrainedPrivilege, std::vector<std::string>>> edge_type_privileges) {
->>>>>>> 05f120b7
   auto *auth_query = dynamic_cast<AuthQuery *>(ast_generator->ParseQuery(input));
   ASSERT_TRUE(auth_query);
   EXPECT_EQ(auth_query->action_, action);
@@ -2229,78 +2224,39 @@
   check_auth_query(&ast_generator, "GRANT MODULE_WRITE TO user", AuthQuery::Action::GRANT_PRIVILEGE, "", "", "user", {},
                    {AuthQuery::Privilege::MODULE_WRITE}, {}, {});
 
-<<<<<<< HEAD
-  std::vector<std::unordered_map<AuthQuery::LabelPrivilege, std::vector<std::string>>> label_privileges{};
-  std::vector<std::unordered_map<AuthQuery::LabelPrivilege, std::vector<std::string>>> edge_type_privileges{};
-
-  label_privileges.push_back({{{AuthQuery::LabelPrivilege::READ}, {{"*"}}}});
-=======
   std::vector<std::unordered_map<AuthQuery::FineGrainedPrivilege, std::vector<std::string>>> label_privileges{};
   std::vector<std::unordered_map<AuthQuery::FineGrainedPrivilege, std::vector<std::string>>> edge_type_privileges{};
 
   label_privileges.push_back({{{AuthQuery::FineGrainedPrivilege::READ}, {{"*"}}}});
->>>>>>> 05f120b7
   check_auth_query(&ast_generator, "GRANT READ ON LABELS * TO user", AuthQuery::Action::GRANT_PRIVILEGE, "", "", "user",
                    {}, {}, label_privileges, {});
   label_privileges.clear();
 
-<<<<<<< HEAD
-  label_privileges.push_back({{{AuthQuery::LabelPrivilege::EDIT}, {{"*"}}}});
-  check_auth_query(&ast_generator, "GRANT EDIT ON LABELS * TO user", AuthQuery::Action::GRANT_PRIVILEGE, "", "", "user",
-                   {}, {}, label_privileges, {});
-  label_privileges.clear();
-
-  label_privileges.push_back({{{AuthQuery::LabelPrivilege::CREATE_DELETE}, {{"*"}}}});
-=======
   label_privileges.push_back({{{AuthQuery::FineGrainedPrivilege::UPDATE}, {{"*"}}}});
   check_auth_query(&ast_generator, "GRANT UPDATE ON LABELS * TO user", AuthQuery::Action::GRANT_PRIVILEGE, "", "",
                    "user", {}, {}, label_privileges, {});
   label_privileges.clear();
 
   label_privileges.push_back({{{AuthQuery::FineGrainedPrivilege::CREATE_DELETE}, {{"*"}}}});
->>>>>>> 05f120b7
   check_auth_query(&ast_generator, "GRANT CREATE_DELETE ON LABELS * TO user", AuthQuery::Action::GRANT_PRIVILEGE, "",
                    "", "user", {}, {}, label_privileges, {});
   label_privileges.clear();
 
-<<<<<<< HEAD
-  label_privileges.push_back({{{AuthQuery::LabelPrivilege::READ}, {{"Label1"}, {"Label2"}}}});
-=======
   label_privileges.push_back({{{AuthQuery::FineGrainedPrivilege::READ}, {{"Label1"}, {"Label2"}}}});
->>>>>>> 05f120b7
   check_auth_query(&ast_generator, "GRANT READ ON LABELS :Label1, :Label2 TO user", AuthQuery::Action::GRANT_PRIVILEGE,
                    "", "", "user", {}, {}, label_privileges, {});
   label_privileges.clear();
 
-<<<<<<< HEAD
-  label_privileges.push_back({{{AuthQuery::LabelPrivilege::EDIT}, {{"Label1"}, {"Label2"}}}});
-  check_auth_query(&ast_generator, "GRANT EDIT ON LABELS :Label1, :Label2 TO user", AuthQuery::Action::GRANT_PRIVILEGE,
-                   "", "", "user", {}, {}, label_privileges, {});
-  label_privileges.clear();
-
-  label_privileges.push_back({{{AuthQuery::LabelPrivilege::CREATE_DELETE}, {{"Label1"}, {"Label2"}}}});
-=======
   label_privileges.push_back({{{AuthQuery::FineGrainedPrivilege::UPDATE}, {{"Label1"}, {"Label2"}}}});
   check_auth_query(&ast_generator, "GRANT UPDATE ON LABELS :Label1, :Label2 TO user",
                    AuthQuery::Action::GRANT_PRIVILEGE, "", "", "user", {}, {}, label_privileges, {});
   label_privileges.clear();
 
   label_privileges.push_back({{{AuthQuery::FineGrainedPrivilege::CREATE_DELETE}, {{"Label1"}, {"Label2"}}}});
->>>>>>> 05f120b7
   check_auth_query(&ast_generator, "GRANT CREATE_DELETE ON LABELS :Label1, :Label2 TO user",
                    AuthQuery::Action::GRANT_PRIVILEGE, "", "", "user", {}, {}, label_privileges, {});
   label_privileges.clear();
 
-<<<<<<< HEAD
-  label_privileges.push_back({{{AuthQuery::LabelPrivilege::READ}, {{"Label1"}, {"Label2"}}},
-                              {{AuthQuery::LabelPrivilege::EDIT}, {{"Label3"}}}});
-  check_auth_query(&ast_generator, "GRANT READ ON LABELS :Label1, :Label2, EDIT ON LABELS :Label3 TO user",
-                   AuthQuery::Action::GRANT_PRIVILEGE, "", "", "user", {}, {}, label_privileges, {});
-  label_privileges.clear();
-
-  label_privileges.push_back({{{AuthQuery::LabelPrivilege::READ}, {{"Label1"}, {"Label2"}}}});
-  edge_type_privileges.push_back({{{AuthQuery::LabelPrivilege::READ}, {{"Edge1"}, {"Edge2"}, {"Edge3"}}}});
-=======
   label_privileges.push_back({{{AuthQuery::FineGrainedPrivilege::READ}, {{"Label1"}, {"Label2"}}},
                               {{AuthQuery::FineGrainedPrivilege::UPDATE}, {{"Label3"}}}});
   check_auth_query(&ast_generator, "GRANT READ ON LABELS :Label1, :Label2, UPDATE ON LABELS :Label3 TO user",
@@ -2309,7 +2265,6 @@
 
   label_privileges.push_back({{{AuthQuery::FineGrainedPrivilege::READ}, {{"Label1"}, {"Label2"}}}});
   edge_type_privileges.push_back({{{AuthQuery::FineGrainedPrivilege::READ}, {{"Edge1"}, {"Edge2"}, {"Edge3"}}}});
->>>>>>> 05f120b7
   check_auth_query(&ast_generator,
                    "GRANT READ ON LABELS :Label1, :Label2, READ ON EDGE_TYPES :Edge1, :Edge2, :Edge3 TO user",
                    AuthQuery::Action::GRANT_PRIVILEGE, "", "", "user", {}, {}, label_privileges, edge_type_privileges);
@@ -2356,78 +2311,39 @@
   check_auth_query(&ast_generator, "DENY MODULE_WRITE TO user", AuthQuery::Action::DENY_PRIVILEGE, "", "", "user", {},
                    {AuthQuery::Privilege::MODULE_WRITE}, {}, {});
 
-<<<<<<< HEAD
-  std::vector<std::unordered_map<AuthQuery::LabelPrivilege, std::vector<std::string>>> label_privileges{};
-  std::vector<std::unordered_map<AuthQuery::LabelPrivilege, std::vector<std::string>>> edge_type_privileges{};
-
-  label_privileges.push_back({{{AuthQuery::LabelPrivilege::READ}, {{"*"}}}});
-=======
   std::vector<std::unordered_map<AuthQuery::FineGrainedPrivilege, std::vector<std::string>>> label_privileges{};
   std::vector<std::unordered_map<AuthQuery::FineGrainedPrivilege, std::vector<std::string>>> edge_type_privileges{};
 
   label_privileges.push_back({{{AuthQuery::FineGrainedPrivilege::READ}, {{"*"}}}});
->>>>>>> 05f120b7
   check_auth_query(&ast_generator, "DENY READ ON LABELS * TO user", AuthQuery::Action::DENY_PRIVILEGE, "", "", "user",
                    {}, {}, label_privileges, {});
   label_privileges.clear();
 
-<<<<<<< HEAD
-  label_privileges.push_back({{{AuthQuery::LabelPrivilege::EDIT}, {{"*"}}}});
-  check_auth_query(&ast_generator, "DENY EDIT ON LABELS * TO user", AuthQuery::Action::DENY_PRIVILEGE, "", "", "user",
-                   {}, {}, label_privileges, {});
-  label_privileges.clear();
-
-  label_privileges.push_back({{{AuthQuery::LabelPrivilege::CREATE_DELETE}, {{"*"}}}});
-=======
   label_privileges.push_back({{{AuthQuery::FineGrainedPrivilege::UPDATE}, {{"*"}}}});
   check_auth_query(&ast_generator, "DENY UPDATE ON LABELS * TO user", AuthQuery::Action::DENY_PRIVILEGE, "", "", "user",
                    {}, {}, label_privileges, {});
   label_privileges.clear();
 
   label_privileges.push_back({{{AuthQuery::FineGrainedPrivilege::CREATE_DELETE}, {{"*"}}}});
->>>>>>> 05f120b7
   check_auth_query(&ast_generator, "DENY CREATE_DELETE ON LABELS * TO user", AuthQuery::Action::DENY_PRIVILEGE, "", "",
                    "user", {}, {}, label_privileges, {});
   label_privileges.clear();
 
-<<<<<<< HEAD
-  label_privileges.push_back({{{AuthQuery::LabelPrivilege::READ}, {{"Label1"}, {"Label2"}}}});
-=======
   label_privileges.push_back({{{AuthQuery::FineGrainedPrivilege::READ}, {{"Label1"}, {"Label2"}}}});
->>>>>>> 05f120b7
   check_auth_query(&ast_generator, "DENY READ ON LABELS :Label1, :Label2 TO user", AuthQuery::Action::DENY_PRIVILEGE,
                    "", "", "user", {}, {}, label_privileges, {});
   label_privileges.clear();
 
-<<<<<<< HEAD
-  label_privileges.push_back({{{AuthQuery::LabelPrivilege::EDIT}, {{"Label1"}, {"Label2"}}}});
-  check_auth_query(&ast_generator, "DENY EDIT ON LABELS :Label1, :Label2 TO user", AuthQuery::Action::DENY_PRIVILEGE,
-                   "", "", "user", {}, {}, label_privileges, {});
-  label_privileges.clear();
-
-  label_privileges.push_back({{{AuthQuery::LabelPrivilege::CREATE_DELETE}, {{"Label1"}, {"Label2"}}}});
-=======
   label_privileges.push_back({{{AuthQuery::FineGrainedPrivilege::UPDATE}, {{"Label1"}, {"Label2"}}}});
   check_auth_query(&ast_generator, "DENY UPDATE ON LABELS :Label1, :Label2 TO user", AuthQuery::Action::DENY_PRIVILEGE,
                    "", "", "user", {}, {}, label_privileges, {});
   label_privileges.clear();
 
   label_privileges.push_back({{{AuthQuery::FineGrainedPrivilege::CREATE_DELETE}, {{"Label1"}, {"Label2"}}}});
->>>>>>> 05f120b7
   check_auth_query(&ast_generator, "DENY CREATE_DELETE ON LABELS :Label1, :Label2 TO user",
                    AuthQuery::Action::DENY_PRIVILEGE, "", "", "user", {}, {}, label_privileges, {});
   label_privileges.clear();
 
-<<<<<<< HEAD
-  label_privileges.push_back({{{AuthQuery::LabelPrivilege::READ}, {{"Label1"}, {"Label2"}}},
-                              {{AuthQuery::LabelPrivilege::EDIT}, {{"Label3"}}}});
-  check_auth_query(&ast_generator, "DENY READ ON LABELS :Label1, :Label2, EDIT ON LABELS :Label3 TO user",
-                   AuthQuery::Action::DENY_PRIVILEGE, "", "", "user", {}, {}, label_privileges, {});
-  label_privileges.clear();
-
-  label_privileges.push_back({{{AuthQuery::LabelPrivilege::READ}, {{"Label1"}, {"Label2"}}}});
-  edge_type_privileges.push_back({{{AuthQuery::LabelPrivilege::READ}, {{"Edge1"}, {"Edge2"}, {"Edge3"}}}});
-=======
   label_privileges.push_back({{{AuthQuery::FineGrainedPrivilege::READ}, {{"Label1"}, {"Label2"}}},
                               {{AuthQuery::FineGrainedPrivilege::UPDATE}, {{"Label3"}}}});
   check_auth_query(&ast_generator, "DENY READ ON LABELS :Label1, :Label2, UPDATE ON LABELS :Label3 TO user",
@@ -2436,7 +2352,6 @@
 
   label_privileges.push_back({{{AuthQuery::FineGrainedPrivilege::READ}, {{"Label1"}, {"Label2"}}}});
   edge_type_privileges.push_back({{{AuthQuery::FineGrainedPrivilege::READ}, {{"Edge1"}, {"Edge2"}, {"Edge3"}}}});
->>>>>>> 05f120b7
   check_auth_query(&ast_generator,
                    "DENY READ ON LABELS :Label1, :Label2, READ ON EDGE_TYPES :Edge1, :Edge2, :Edge3 TO user",
                    AuthQuery::Action::DENY_PRIVILEGE, "", "", "user", {}, {}, label_privileges, edge_type_privileges);
@@ -2485,38 +2400,22 @@
   check_auth_query(&ast_generator, "REVOKE MODULE_WRITE FROM user", AuthQuery::Action::REVOKE_PRIVILEGE, "", "", "user",
                    {}, {AuthQuery::Privilege::MODULE_WRITE}, {}, {});
 
-<<<<<<< HEAD
-  std::vector<std::unordered_map<AuthQuery::LabelPrivilege, std::vector<std::string>>> label_privileges{};
-  std::vector<std::unordered_map<AuthQuery::LabelPrivilege, std::vector<std::string>>> edge_type_privileges{};
-
-  label_privileges.push_back({{{AuthQuery::LabelPrivilege::CREATE_DELETE}, {{"*"}}}});
-=======
   std::vector<std::unordered_map<AuthQuery::FineGrainedPrivilege, std::vector<std::string>>> label_privileges{};
   std::vector<std::unordered_map<AuthQuery::FineGrainedPrivilege, std::vector<std::string>>> edge_type_privileges{};
 
   label_privileges.push_back({{{AuthQuery::FineGrainedPrivilege::CREATE_DELETE}, {{"*"}}}});
->>>>>>> 05f120b7
   check_auth_query(&ast_generator, "REVOKE LABELS * FROM user", AuthQuery::Action::REVOKE_PRIVILEGE, "", "", "user", {},
                    {}, label_privileges, {});
   label_privileges.clear();
 
-<<<<<<< HEAD
-  label_privileges.push_back({{{AuthQuery::LabelPrivilege::CREATE_DELETE}, {{"Label1"}, {"Label2"}}}});
-=======
   label_privileges.push_back({{{AuthQuery::FineGrainedPrivilege::CREATE_DELETE}, {{"Label1"}, {"Label2"}}}});
->>>>>>> 05f120b7
   check_auth_query(&ast_generator, "REVOKE LABELS :Label1, :Label2 FROM user", AuthQuery::Action::REVOKE_PRIVILEGE, "",
                    "", "user", {}, {}, label_privileges, {});
   label_privileges.clear();
 
-<<<<<<< HEAD
-  label_privileges.push_back({{{AuthQuery::LabelPrivilege::CREATE_DELETE}, {{"Label1"}, {"Label2"}}}});
-  edge_type_privileges.push_back({{{AuthQuery::LabelPrivilege::CREATE_DELETE}, {{"Edge1"}, {"Edge2"}, {"Edge3"}}}});
-=======
   label_privileges.push_back({{{AuthQuery::FineGrainedPrivilege::CREATE_DELETE}, {{"Label1"}, {"Label2"}}}});
   edge_type_privileges.push_back(
       {{{AuthQuery::FineGrainedPrivilege::CREATE_DELETE}, {{"Edge1"}, {"Edge2"}, {"Edge3"}}}});
->>>>>>> 05f120b7
   check_auth_query(&ast_generator, "REVOKE LABELS :Label1, :Label2, EDGE_TYPES :Edge1, :Edge2, :Edge3 FROM user",
                    AuthQuery::Action::REVOKE_PRIVILEGE, "", "", "user", {}, {}, label_privileges, edge_type_privileges);
 
