// Copyright 2023 Memgraph Ltd.
//
// Use of this software is governed by the Business Source License
// included in the file licenses/BSL.txt; by using this file, you agree to be bound by the terms of the Business Source
// License, and you may not use this file except in compliance with the Business Source License.
//
// As of the Change Date specified in that file, in accordance with
// the Business Source License, use of this software will be governed
// by the Apache License, Version 2.0, included in the file
// licenses/APL.txt.

#include <algorithm>
#include <climits>
#include <limits>
#include <optional>
#include <string>
#include <unordered_map>
#include <variant>
#include <vector>

//////////////////////////////////////////////////////
// "json.hpp" should always come before "antrl4-runtime.h"
// "json.hpp" uses libc's EOF macro while
// "antrl4-runtime.h" contains a static variable of the
// same name, EOF.
// This hides the definition of the macro which causes
// the compilation to fail.
#include <json/json.hpp>
//////////////////////////////////////////////////////
#include <antlr4-runtime.h>
#include <gmock/gmock-matchers.h>
#include <gmock/gmock.h>
#include <gtest/gtest.h>

#include "query/exceptions.hpp"
#include "query/frontend/ast/ast.hpp"
#include "query/frontend/ast/cypher_main_visitor.hpp"
#include "query/frontend/opencypher/parser.hpp"
#include "query/frontend/stripped.hpp"
#include "query/procedure/cypher_types.hpp"
#include "query/procedure/mg_procedure_impl.hpp"
#include "query/procedure/module.hpp"
#include "query/typed_value.hpp"

#include "utils/string.hpp"
#include "utils/variant_helpers.hpp"

using namespace memgraph::query;
using namespace memgraph::query::frontend;
using memgraph::query::TypedValue;
using testing::ElementsAre;
using testing::Pair;
using testing::UnorderedElementsAre;

// Base class for all test types
class Base {
 public:
  ParsingContext context_;
  Parameters parameters_;

  virtual ~Base() {}

  virtual Query *ParseQuery(const std::string &query_string) = 0;

  virtual PropertyIx Prop(const std::string &prop_name) = 0;

  virtual LabelIx Label(const std::string &label_name) = 0;

  virtual EdgeTypeIx EdgeType(const std::string &edge_type_name) = 0;

  TypedValue LiteralValue(Expression *expression) {
    if (context_.is_query_cached) {
      auto *param_lookup = dynamic_cast<ParameterLookup *>(expression);
      return TypedValue(parameters_.AtTokenPosition(param_lookup->token_position_));
    } else {
      auto *literal = dynamic_cast<PrimitiveLiteral *>(expression);
      return TypedValue(literal->value_);
    }
  }

  TypedValue GetLiteral(Expression *expression, const bool use_parameter_lookup,
                        const std::optional<int> &token_position = std::nullopt) const {
    if (use_parameter_lookup) {
      auto *param_lookup = dynamic_cast<ParameterLookup *>(expression);
      if (param_lookup == nullptr) {
        ADD_FAILURE();
        return {};
      }
      if (token_position) {
        EXPECT_EQ(param_lookup->token_position_, *token_position);
      }
      return TypedValue(parameters_.AtTokenPosition(param_lookup->token_position_));
    }

    auto *literal = dynamic_cast<PrimitiveLiteral *>(expression);
    if (literal == nullptr) {
      ADD_FAILURE();
      return {};
    }
    if (token_position) {
      EXPECT_EQ(literal->token_position_, *token_position);
    }
    return TypedValue(literal->value_);
  }

  template <class TValue>
  void CheckLiteral(Expression *expression, const TValue &expected,
                    const std::optional<int> &token_position = std::nullopt) const {
    TypedValue expected_tv(expected);
    const auto use_parameter_lookup = !expected_tv.IsNull() && context_.is_query_cached;
    TypedValue value = GetLiteral(expression, use_parameter_lookup, token_position);
    EXPECT_TRUE(TypedValue::BoolEqual{}(value, expected_tv));
  }
};

// This generator uses ast constructed by parsing the query.
class AstGenerator : public Base {
 public:
  Query *ParseQuery(const std::string &query_string) override {
    ::frontend::opencypher::Parser parser(query_string);
    CypherMainVisitor visitor(context_, &ast_storage_);
    visitor.visit(parser.tree());
    return visitor.query();
  }

  PropertyIx Prop(const std::string &prop_name) override { return ast_storage_.GetPropertyIx(prop_name); }

  LabelIx Label(const std::string &name) override { return ast_storage_.GetLabelIx(name); }

  EdgeTypeIx EdgeType(const std::string &name) override { return ast_storage_.GetEdgeTypeIx(name); }

  AstStorage ast_storage_;
};

// This clones ast, but uses original one. This done just to ensure that cloning
// doesn't change original.
class OriginalAfterCloningAstGenerator : public AstGenerator {
 public:
  Query *ParseQuery(const std::string &query_string) override {
    auto *original_query = AstGenerator::ParseQuery(query_string);
    AstStorage storage;
    original_query->Clone(&storage);
    return original_query;
  }
};

// This generator clones parsed ast and uses that one.
// Original ast is cleared after cloning to ensure that cloned ast doesn't reuse
// any data from original ast.
class ClonedAstGenerator : public Base {
 public:
  Query *ParseQuery(const std::string &query_string) override {
    ::frontend::opencypher::Parser parser(query_string);
    AstStorage tmp_storage;
    {
      // Add a label, property and edge type into temporary storage so
      // indices have to change in cloned AST.
      tmp_storage.GetLabelIx("jkfdklajfkdalsj");
      tmp_storage.GetPropertyIx("fdjakfjdklfjdaslk");
      tmp_storage.GetEdgeTypeIx("fdjkalfjdlkajfdkla");
    }
    CypherMainVisitor visitor(context_, &tmp_storage);
    visitor.visit(parser.tree());
    return visitor.query()->Clone(&ast_storage_);
  }

  PropertyIx Prop(const std::string &prop_name) override { return ast_storage_.GetPropertyIx(prop_name); }

  LabelIx Label(const std::string &name) override { return ast_storage_.GetLabelIx(name); }

  EdgeTypeIx EdgeType(const std::string &name) override { return ast_storage_.GetEdgeTypeIx(name); }

  AstStorage ast_storage_;
};

// This generator strips ast, clones it and then plugs stripped out literals in
// the same way it is done in ast cacheing in interpreter.
class CachedAstGenerator : public Base {
 public:
  Query *ParseQuery(const std::string &query_string) override {
    context_.is_query_cached = true;
    StrippedQuery stripped(query_string);
    parameters_ = stripped.literals();
    ::frontend::opencypher::Parser parser(stripped.query());
    AstStorage tmp_storage;
    CypherMainVisitor visitor(context_, &tmp_storage);
    visitor.visit(parser.tree());
    return visitor.query()->Clone(&ast_storage_);
  }

  PropertyIx Prop(const std::string &prop_name) override { return ast_storage_.GetPropertyIx(prop_name); }

  LabelIx Label(const std::string &name) override { return ast_storage_.GetLabelIx(name); }

  EdgeTypeIx EdgeType(const std::string &name) override { return ast_storage_.GetEdgeTypeIx(name); }

  AstStorage ast_storage_;
};

class MockModule : public procedure::Module {
 public:
  MockModule(){};
  ~MockModule() override{};
  MockModule(const MockModule &) = delete;
  MockModule(MockModule &&) = delete;
  MockModule &operator=(const MockModule &) = delete;
  MockModule &operator=(MockModule &&) = delete;

  bool Close() override { return true; };

  const std::map<std::string, mgp_proc, std::less<>> *Procedures() const override { return &procedures; }

  const std::map<std::string, mgp_trans, std::less<>> *Transformations() const override { return &transformations; }

  const std::map<std::string, mgp_func, std::less<>> *Functions() const override { return &functions; }

  std::optional<std::filesystem::path> Path() const override { return std::nullopt; };

  std::map<std::string, mgp_proc, std::less<>> procedures{};
  std::map<std::string, mgp_trans, std::less<>> transformations{};
  std::map<std::string, mgp_func, std::less<>> functions{};
};

void DummyProcCallback(mgp_list * /*args*/, mgp_graph * /*graph*/, mgp_result * /*result*/, mgp_memory * /*memory*/){};
void DummyFuncCallback(mgp_list * /*args*/, mgp_func_context * /*func_ctx*/, mgp_func_result * /*result*/,
                       mgp_memory * /*memory*/){};

enum class ProcedureType { WRITE, READ };

std::string ToString(const ProcedureType type) { return type == ProcedureType::WRITE ? "write" : "read"; }

class CypherMainVisitorTest : public ::testing::TestWithParam<std::shared_ptr<Base>> {
 public:
  void SetUp() override {
    {
      auto mock_module_owner = std::make_unique<MockModule>();
      mock_module = mock_module_owner.get();
      procedure::gModuleRegistry.RegisterModule("mock_module", std::move(mock_module_owner));
    }
    {
      auto mock_module_with_dots_in_name_owner = std::make_unique<MockModule>();
      mock_module_with_dots_in_name = mock_module_with_dots_in_name_owner.get();
      procedure::gModuleRegistry.RegisterModule("mock_module.with.dots.in.name",
                                                std::move(mock_module_with_dots_in_name_owner));
    }
  }

  void TearDown() override {
    // To release any_type
    procedure::gModuleRegistry.UnloadAllModules();
  }

  static void AddProc(MockModule &module, const char *name, const std::vector<std::string_view> &args,
                      const std::vector<std::string_view> &results, const ProcedureType type) {
    memgraph::utils::MemoryResource *memory = memgraph::utils::NewDeleteResource();
    const bool is_write = type == ProcedureType::WRITE;
    mgp_proc proc(name, DummyProcCallback, memory, {.is_write = is_write});
    for (const auto arg : args) {
      proc.args.emplace_back(memgraph::utils::pmr::string{arg, memory}, &any_type);
    }
    for (const auto result : results) {
      proc.results.emplace(memgraph::utils::pmr::string{result, memory}, std::make_pair(&any_type, false));
    }
    module.procedures.emplace(name, std::move(proc));
  }

  static void AddFunc(MockModule &module, const char *name, const std::vector<std::string_view> &args) {
    memgraph::utils::MemoryResource *memory = memgraph::utils::NewDeleteResource();
    mgp_func func(name, DummyFuncCallback, memory);
    for (const auto arg : args) {
      func.args.emplace_back(memgraph::utils::pmr::string{arg, memory}, &any_type);
    }
    module.functions.emplace(name, std::move(func));
  }

  std::string CreateProcByType(const ProcedureType type, const std::vector<std::string_view> &args) {
    const auto proc_name = std::string{"proc_"} + ToString(type);
    SCOPED_TRACE(proc_name);
    AddProc(*mock_module, proc_name.c_str(), {}, args, type);
    return std::string{"mock_module."} + proc_name;
  }

  static const procedure::AnyType any_type;
  MockModule *mock_module{nullptr};
  MockModule *mock_module_with_dots_in_name{nullptr};
};

const procedure::AnyType CypherMainVisitorTest::any_type{};

std::shared_ptr<Base> gAstGeneratorTypes[] = {
    std::make_shared<AstGenerator>(),
    std::make_shared<OriginalAfterCloningAstGenerator>(),
    std::make_shared<ClonedAstGenerator>(),
    std::make_shared<CachedAstGenerator>(),
};

INSTANTIATE_TEST_CASE_P(AstGeneratorTypes, CypherMainVisitorTest, ::testing::ValuesIn(gAstGeneratorTypes));

// NOTE: The above used to use *Typed Tests* functionality of gtest library.
// Unfortunately, the compilation time of this test increased to full 2 minutes!
// Although using Typed Tests is the recommended way to achieve what we want, we
// are (ab)using *Value-Parameterized Tests* functionality instead. This cuts
// down the compilation time to about 20 seconds. The original code is here for
// future reference in case someone gets the idea to change to *appropriate*
// Typed Tests mechanism and ruin the compilation times.
//
// typedef ::testing::Types<AstGenerator, OriginalAfterCloningAstGenerator,
//                          ClonedAstGenerator, CachedAstGenerator>
//     AstGeneratorTypes;
//
// TYPED_TEST_CASE(CypherMainVisitorTest, AstGeneratorTypes);

TEST_P(CypherMainVisitorTest, SyntaxException) {
  auto &ast_generator = *GetParam();
  ASSERT_THROW(ast_generator.ParseQuery("CREATE ()-[*1....2]-()"), SyntaxException);
}

TEST_P(CypherMainVisitorTest, SyntaxExceptionOnTrailingText) {
  auto &ast_generator = *GetParam();
  ASSERT_THROW(ast_generator.ParseQuery("RETURN 2 + 2 mirko"), SyntaxException);
}

TEST_P(CypherMainVisitorTest, PropertyLookup) {
  auto &ast_generator = *GetParam();
  auto *query = dynamic_cast<CypherQuery *>(ast_generator.ParseQuery("RETURN n.x"));
  ASSERT_TRUE(query);
  ASSERT_TRUE(query->single_query_);
  auto *single_query = query->single_query_;
  ASSERT_EQ(single_query->clauses_.size(), 1U);
  auto *return_clause = dynamic_cast<Return *>(single_query->clauses_[0]);
  auto *property_lookup = dynamic_cast<PropertyLookup *>(return_clause->body_.named_expressions[0]->expression_);
  ASSERT_TRUE(property_lookup->expression_);
  auto identifier = dynamic_cast<Identifier *>(property_lookup->expression_);
  ASSERT_TRUE(identifier);
  ASSERT_EQ(identifier->name_, "n");
  ASSERT_EQ(property_lookup->property_, ast_generator.Prop("x"));
}

TEST_P(CypherMainVisitorTest, LabelsTest) {
  auto &ast_generator = *GetParam();
  auto *query = dynamic_cast<CypherQuery *>(ast_generator.ParseQuery("RETURN n:x:y"));
  ASSERT_TRUE(query);
  ASSERT_TRUE(query->single_query_);
  auto *single_query = query->single_query_;
  ASSERT_EQ(single_query->clauses_.size(), 1U);
  auto *return_clause = dynamic_cast<Return *>(single_query->clauses_[0]);
  auto *labels_test = dynamic_cast<LabelsTest *>(return_clause->body_.named_expressions[0]->expression_);
  ASSERT_TRUE(labels_test->expression_);
  auto identifier = dynamic_cast<Identifier *>(labels_test->expression_);
  ASSERT_TRUE(identifier);
  ASSERT_EQ(identifier->name_, "n");
  ASSERT_THAT(labels_test->labels_, ElementsAre(ast_generator.Label("x"), ast_generator.Label("y")));
}

TEST_P(CypherMainVisitorTest, EscapedLabel) {
  auto &ast_generator = *GetParam();
  auto *query = dynamic_cast<CypherQuery *>(ast_generator.ParseQuery("RETURN n:`l-$\"'ab``e````l`"));
  ASSERT_TRUE(query);
  ASSERT_TRUE(query->single_query_);
  auto *single_query = query->single_query_;
  ASSERT_EQ(single_query->clauses_.size(), 1U);
  auto *return_clause = dynamic_cast<Return *>(single_query->clauses_[0]);
  auto *labels_test = dynamic_cast<LabelsTest *>(return_clause->body_.named_expressions[0]->expression_);
  auto identifier = dynamic_cast<Identifier *>(labels_test->expression_);
  ASSERT_EQ(identifier->name_, "n");
  ASSERT_THAT(labels_test->labels_, ElementsAre(ast_generator.Label("l-$\"'ab`e``l")));
}

TEST_P(CypherMainVisitorTest, KeywordLabel) {
  for (const auto &label : {"DeLete", "UsER"}) {
    auto &ast_generator = *GetParam();
    auto *query = dynamic_cast<CypherQuery *>(ast_generator.ParseQuery(fmt::format("RETURN n:{}", label)));
    ASSERT_TRUE(query);
    ASSERT_TRUE(query->single_query_);
    auto *single_query = query->single_query_;
    ASSERT_EQ(single_query->clauses_.size(), 1U);
    auto *return_clause = dynamic_cast<Return *>(single_query->clauses_[0]);
    auto *labels_test = dynamic_cast<LabelsTest *>(return_clause->body_.named_expressions[0]->expression_);
    auto identifier = dynamic_cast<Identifier *>(labels_test->expression_);
    ASSERT_EQ(identifier->name_, "n");
    ASSERT_THAT(labels_test->labels_, ElementsAre(ast_generator.Label(label)));
  }
}

TEST_P(CypherMainVisitorTest, HexLetterLabel) {
  auto &ast_generator = *GetParam();
  auto *query = dynamic_cast<CypherQuery *>(ast_generator.ParseQuery("RETURN n:a"));
  ASSERT_TRUE(query);
  ASSERT_TRUE(query->single_query_);
  auto *single_query = query->single_query_;
  ASSERT_EQ(single_query->clauses_.size(), 1U);
  auto *return_clause = dynamic_cast<Return *>(single_query->clauses_[0]);
  auto *labels_test = dynamic_cast<LabelsTest *>(return_clause->body_.named_expressions[0]->expression_);
  auto identifier = dynamic_cast<Identifier *>(labels_test->expression_);
  EXPECT_EQ(identifier->name_, "n");
  ASSERT_THAT(labels_test->labels_, ElementsAre(ast_generator.Label("a")));
}

TEST_P(CypherMainVisitorTest, ReturnNoDistinctNoBagSemantics) {
  auto &ast_generator = *GetParam();
  auto *query = dynamic_cast<CypherQuery *>(ast_generator.ParseQuery("RETURN x"));
  ASSERT_TRUE(query);
  ASSERT_TRUE(query->single_query_);
  auto *single_query = query->single_query_;
  ASSERT_EQ(single_query->clauses_.size(), 1U);
  auto *return_clause = dynamic_cast<Return *>(single_query->clauses_[0]);
  ASSERT_FALSE(return_clause->body_.all_identifiers);
  ASSERT_EQ(return_clause->body_.order_by.size(), 0U);
  ASSERT_EQ(return_clause->body_.named_expressions.size(), 1U);
  ASSERT_FALSE(return_clause->body_.limit);
  ASSERT_FALSE(return_clause->body_.skip);
  ASSERT_FALSE(return_clause->body_.distinct);
}

TEST_P(CypherMainVisitorTest, ReturnDistinct) {
  auto &ast_generator = *GetParam();
  auto *query = dynamic_cast<CypherQuery *>(ast_generator.ParseQuery("RETURN DISTINCT x"));
  ASSERT_TRUE(query);
  ASSERT_TRUE(query->single_query_);
  auto *single_query = query->single_query_;
  ASSERT_EQ(single_query->clauses_.size(), 1U);
  auto *return_clause = dynamic_cast<Return *>(single_query->clauses_[0]);
  ASSERT_TRUE(return_clause->body_.distinct);
}

TEST_P(CypherMainVisitorTest, ReturnLimit) {
  auto &ast_generator = *GetParam();
  auto *query = dynamic_cast<CypherQuery *>(ast_generator.ParseQuery("RETURN x LIMIT 5"));
  ASSERT_TRUE(query);
  ASSERT_TRUE(query->single_query_);
  auto *single_query = query->single_query_;
  ASSERT_EQ(single_query->clauses_.size(), 1U);
  auto *return_clause = dynamic_cast<Return *>(single_query->clauses_[0]);
  ASSERT_TRUE(return_clause->body_.limit);
  ast_generator.CheckLiteral(return_clause->body_.limit, 5);
}

TEST_P(CypherMainVisitorTest, ReturnSkip) {
  auto &ast_generator = *GetParam();
  auto *query = dynamic_cast<CypherQuery *>(ast_generator.ParseQuery("RETURN x SKIP 5"));
  ASSERT_TRUE(query);
  ASSERT_TRUE(query->single_query_);
  auto *single_query = query->single_query_;
  ASSERT_EQ(single_query->clauses_.size(), 1U);
  auto *return_clause = dynamic_cast<Return *>(single_query->clauses_[0]);
  ASSERT_TRUE(return_clause->body_.skip);
  ast_generator.CheckLiteral(return_clause->body_.skip, 5);
}

TEST_P(CypherMainVisitorTest, ReturnOrderBy) {
  auto &ast_generator = *GetParam();
  auto *query = dynamic_cast<CypherQuery *>(ast_generator.ParseQuery("RETURN x, y, z ORDER BY z ASC, x, y DESC"));
  ASSERT_TRUE(query);
  ASSERT_TRUE(query->single_query_);
  auto *single_query = query->single_query_;
  ASSERT_EQ(single_query->clauses_.size(), 1U);
  auto *return_clause = dynamic_cast<Return *>(single_query->clauses_[0]);
  ASSERT_EQ(return_clause->body_.order_by.size(), 3U);
  std::vector<std::pair<Ordering, std::string>> ordering;
  for (const auto &sort_item : return_clause->body_.order_by) {
    auto *identifier = dynamic_cast<Identifier *>(sort_item.expression);
    ordering.emplace_back(sort_item.ordering, identifier->name_);
  }
  ASSERT_THAT(ordering,
              UnorderedElementsAre(Pair(Ordering::ASC, "z"), Pair(Ordering::ASC, "x"), Pair(Ordering::DESC, "y")));
}

TEST_P(CypherMainVisitorTest, ReturnNamedIdentifier) {
  auto &ast_generator = *GetParam();
  auto *query = dynamic_cast<CypherQuery *>(ast_generator.ParseQuery("RETURN var AS var5"));
  ASSERT_TRUE(query);
  ASSERT_TRUE(query->single_query_);
  auto *single_query = query->single_query_;
  auto *return_clause = dynamic_cast<Return *>(single_query->clauses_[0]);
  ASSERT_FALSE(return_clause->body_.all_identifiers);
  auto *named_expr = return_clause->body_.named_expressions[0];
  ASSERT_EQ(named_expr->name_, "var5");
  auto *identifier = dynamic_cast<Identifier *>(named_expr->expression_);
  ASSERT_EQ(identifier->name_, "var");
}

TEST_P(CypherMainVisitorTest, ReturnAsterisk) {
  auto &ast_generator = *GetParam();
  auto *query = dynamic_cast<CypherQuery *>(ast_generator.ParseQuery("RETURN *"));
  ASSERT_TRUE(query);
  ASSERT_TRUE(query->single_query_);
  auto *single_query = query->single_query_;
  auto *return_clause = dynamic_cast<Return *>(single_query->clauses_[0]);
  ASSERT_TRUE(return_clause->body_.all_identifiers);
  ASSERT_EQ(return_clause->body_.named_expressions.size(), 0U);
}

TEST_P(CypherMainVisitorTest, IntegerLiteral) {
  auto &ast_generator = *GetParam();
  auto *query = dynamic_cast<CypherQuery *>(ast_generator.ParseQuery("RETURN 42"));
  ASSERT_TRUE(query);
  ASSERT_TRUE(query->single_query_);
  auto *single_query = query->single_query_;
  auto *return_clause = dynamic_cast<Return *>(single_query->clauses_[0]);
  ast_generator.CheckLiteral(return_clause->body_.named_expressions[0]->expression_, 42, 1);
}

TEST_P(CypherMainVisitorTest, IntegerLiteralTooLarge) {
  auto &ast_generator = *GetParam();
  ASSERT_THROW(ast_generator.ParseQuery("RETURN 10000000000000000000000000"), SemanticException);
}

TEST_P(CypherMainVisitorTest, BooleanLiteralTrue) {
  auto &ast_generator = *GetParam();
  auto *query = dynamic_cast<CypherQuery *>(ast_generator.ParseQuery("RETURN TrUe"));
  ASSERT_TRUE(query);
  ASSERT_TRUE(query->single_query_);
  auto *single_query = query->single_query_;
  auto *return_clause = dynamic_cast<Return *>(single_query->clauses_[0]);
  ast_generator.CheckLiteral(return_clause->body_.named_expressions[0]->expression_, true, 1);
}

TEST_P(CypherMainVisitorTest, BooleanLiteralFalse) {
  auto &ast_generator = *GetParam();
  auto *query = dynamic_cast<CypherQuery *>(ast_generator.ParseQuery("RETURN faLSE"));
  ASSERT_TRUE(query);
  ASSERT_TRUE(query->single_query_);
  auto *single_query = query->single_query_;
  auto *return_clause = dynamic_cast<Return *>(single_query->clauses_[0]);
  ast_generator.CheckLiteral(return_clause->body_.named_expressions[0]->expression_, false, 1);
}

TEST_P(CypherMainVisitorTest, NullLiteral) {
  auto &ast_generator = *GetParam();
  auto *query = dynamic_cast<CypherQuery *>(ast_generator.ParseQuery("RETURN nULl"));
  ASSERT_TRUE(query);
  ASSERT_TRUE(query->single_query_);
  auto *single_query = query->single_query_;
  auto *return_clause = dynamic_cast<Return *>(single_query->clauses_[0]);
  ast_generator.CheckLiteral(return_clause->body_.named_expressions[0]->expression_, TypedValue(), 1);
}

TEST_P(CypherMainVisitorTest, ParenthesizedExpression) {
  auto &ast_generator = *GetParam();
  auto *query = dynamic_cast<CypherQuery *>(ast_generator.ParseQuery("RETURN (2)"));
  ASSERT_TRUE(query);
  ASSERT_TRUE(query->single_query_);
  auto *single_query = query->single_query_;
  auto *return_clause = dynamic_cast<Return *>(single_query->clauses_[0]);
  ast_generator.CheckLiteral(return_clause->body_.named_expressions[0]->expression_, 2);
}

TEST_P(CypherMainVisitorTest, OrOperator) {
  auto &ast_generator = *GetParam();
  auto *query = dynamic_cast<CypherQuery *>(ast_generator.ParseQuery("RETURN true Or false oR n"));
  ASSERT_TRUE(query);
  ASSERT_TRUE(query->single_query_);
  auto *single_query = query->single_query_;
  ASSERT_EQ(single_query->clauses_.size(), 1U);
  auto *return_clause = dynamic_cast<Return *>(single_query->clauses_[0]);
  auto *or_operator2 = dynamic_cast<OrOperator *>(return_clause->body_.named_expressions[0]->expression_);
  ASSERT_TRUE(or_operator2);
  auto *or_operator1 = dynamic_cast<OrOperator *>(or_operator2->expression1_);
  ASSERT_TRUE(or_operator1);
  ast_generator.CheckLiteral(or_operator1->expression1_, true);
  ast_generator.CheckLiteral(or_operator1->expression2_, false);
  auto *operand3 = dynamic_cast<Identifier *>(or_operator2->expression2_);
  ASSERT_TRUE(operand3);
  ASSERT_EQ(operand3->name_, "n");
}

TEST_P(CypherMainVisitorTest, XorOperator) {
  auto &ast_generator = *GetParam();
  auto *query = dynamic_cast<CypherQuery *>(ast_generator.ParseQuery("RETURN true xOr false"));
  ASSERT_TRUE(query);
  ASSERT_TRUE(query->single_query_);
  auto *single_query = query->single_query_;
  auto *return_clause = dynamic_cast<Return *>(single_query->clauses_[0]);
  auto *xor_operator = dynamic_cast<XorOperator *>(return_clause->body_.named_expressions[0]->expression_);
  ast_generator.CheckLiteral(xor_operator->expression1_, true);
  ast_generator.CheckLiteral(xor_operator->expression2_, false);
}

TEST_P(CypherMainVisitorTest, AndOperator) {
  auto &ast_generator = *GetParam();
  auto *query = dynamic_cast<CypherQuery *>(ast_generator.ParseQuery("RETURN true and false"));
  ASSERT_TRUE(query);
  ASSERT_TRUE(query->single_query_);
  auto *single_query = query->single_query_;
  auto *return_clause = dynamic_cast<Return *>(single_query->clauses_[0]);
  auto *and_operator = dynamic_cast<AndOperator *>(return_clause->body_.named_expressions[0]->expression_);
  ast_generator.CheckLiteral(and_operator->expression1_, true);
  ast_generator.CheckLiteral(and_operator->expression2_, false);
}

TEST_P(CypherMainVisitorTest, AdditionSubtractionOperators) {
  auto &ast_generator = *GetParam();
  auto *query = dynamic_cast<CypherQuery *>(ast_generator.ParseQuery("RETURN 1 - 2 + 3"));
  ASSERT_TRUE(query);
  ASSERT_TRUE(query->single_query_);
  auto *single_query = query->single_query_;
  auto *return_clause = dynamic_cast<Return *>(single_query->clauses_[0]);
  auto *addition_operator = dynamic_cast<AdditionOperator *>(return_clause->body_.named_expressions[0]->expression_);
  ASSERT_TRUE(addition_operator);
  auto *subtraction_operator = dynamic_cast<SubtractionOperator *>(addition_operator->expression1_);
  ASSERT_TRUE(subtraction_operator);
  ast_generator.CheckLiteral(subtraction_operator->expression1_, 1);
  ast_generator.CheckLiteral(subtraction_operator->expression2_, 2);
  ast_generator.CheckLiteral(addition_operator->expression2_, 3);
}

TEST_P(CypherMainVisitorTest, MulitplicationOperator) {
  auto &ast_generator = *GetParam();
  auto *query = dynamic_cast<CypherQuery *>(ast_generator.ParseQuery("RETURN 2 * 3"));
  ASSERT_TRUE(query);
  ASSERT_TRUE(query->single_query_);
  auto *single_query = query->single_query_;
  auto *return_clause = dynamic_cast<Return *>(single_query->clauses_[0]);
  auto *mult_operator = dynamic_cast<MultiplicationOperator *>(return_clause->body_.named_expressions[0]->expression_);
  ast_generator.CheckLiteral(mult_operator->expression1_, 2);
  ast_generator.CheckLiteral(mult_operator->expression2_, 3);
}

TEST_P(CypherMainVisitorTest, DivisionOperator) {
  auto &ast_generator = *GetParam();
  auto *query = dynamic_cast<CypherQuery *>(ast_generator.ParseQuery("RETURN 2 / 3"));
  ASSERT_TRUE(query);
  ASSERT_TRUE(query->single_query_);
  auto *single_query = query->single_query_;
  auto *return_clause = dynamic_cast<Return *>(single_query->clauses_[0]);
  auto *div_operator = dynamic_cast<DivisionOperator *>(return_clause->body_.named_expressions[0]->expression_);
  ast_generator.CheckLiteral(div_operator->expression1_, 2);
  ast_generator.CheckLiteral(div_operator->expression2_, 3);
}

TEST_P(CypherMainVisitorTest, ModOperator) {
  auto &ast_generator = *GetParam();
  auto *query = dynamic_cast<CypherQuery *>(ast_generator.ParseQuery("RETURN 2 % 3"));
  ASSERT_TRUE(query);
  ASSERT_TRUE(query->single_query_);
  auto *single_query = query->single_query_;
  auto *return_clause = dynamic_cast<Return *>(single_query->clauses_[0]);
  auto *mod_operator = dynamic_cast<ModOperator *>(return_clause->body_.named_expressions[0]->expression_);
  ast_generator.CheckLiteral(mod_operator->expression1_, 2);
  ast_generator.CheckLiteral(mod_operator->expression2_, 3);
}

#define CHECK_COMPARISON(TYPE, VALUE1, VALUE2)                             \
  do {                                                                     \
    auto *and_operator = dynamic_cast<AndOperator *>(_operator);           \
    ASSERT_TRUE(and_operator);                                             \
    _operator = and_operator->expression1_;                                \
    auto *cmp_operator = dynamic_cast<TYPE *>(and_operator->expression2_); \
    ASSERT_TRUE(cmp_operator);                                             \
    ast_generator.CheckLiteral(cmp_operator->expression1_, VALUE1);        \
    ast_generator.CheckLiteral(cmp_operator->expression2_, VALUE2);        \
  } while (0)

TEST_P(CypherMainVisitorTest, ComparisonOperators) {
  auto &ast_generator = *GetParam();
  auto *query = dynamic_cast<CypherQuery *>(ast_generator.ParseQuery("RETURN 2 = 3 != 4 <> 5 < 6 > 7 <= 8 >= 9"));
  ASSERT_TRUE(query);
  ASSERT_TRUE(query->single_query_);
  auto *single_query = query->single_query_;
  auto *return_clause = dynamic_cast<Return *>(single_query->clauses_[0]);
  Expression *_operator = return_clause->body_.named_expressions[0]->expression_;
  CHECK_COMPARISON(GreaterEqualOperator, 8, 9);
  CHECK_COMPARISON(LessEqualOperator, 7, 8);
  CHECK_COMPARISON(GreaterOperator, 6, 7);
  CHECK_COMPARISON(LessOperator, 5, 6);
  CHECK_COMPARISON(NotEqualOperator, 4, 5);
  CHECK_COMPARISON(NotEqualOperator, 3, 4);
  auto *cmp_operator = dynamic_cast<EqualOperator *>(_operator);
  ASSERT_TRUE(cmp_operator);
  ast_generator.CheckLiteral(cmp_operator->expression1_, 2);
  ast_generator.CheckLiteral(cmp_operator->expression2_, 3);
}

#undef CHECK_COMPARISON

TEST_P(CypherMainVisitorTest, ListIndexing) {
  auto &ast_generator = *GetParam();
  auto *query = dynamic_cast<CypherQuery *>(ast_generator.ParseQuery("RETURN [1,2,3] [ 2 ]"));
  ASSERT_TRUE(query);
  ASSERT_TRUE(query->single_query_);
  auto *single_query = query->single_query_;
  auto *return_clause = dynamic_cast<Return *>(single_query->clauses_[0]);
  auto *list_index_op = dynamic_cast<SubscriptOperator *>(return_clause->body_.named_expressions[0]->expression_);
  ASSERT_TRUE(list_index_op);
  auto *list = dynamic_cast<ListLiteral *>(list_index_op->expression1_);
  EXPECT_TRUE(list);
  ast_generator.CheckLiteral(list_index_op->expression2_, 2);
}

TEST_P(CypherMainVisitorTest, ListSlicingOperatorNoBounds) {
  auto &ast_generator = *GetParam();
  ASSERT_THROW(ast_generator.ParseQuery("RETURN [1,2,3] [ .. ]"), SemanticException);
}

TEST_P(CypherMainVisitorTest, ListSlicingOperator) {
  auto &ast_generator = *GetParam();
  auto *query = dynamic_cast<CypherQuery *>(ast_generator.ParseQuery("RETURN [1,2,3] [ .. 2 ]"));
  ASSERT_TRUE(query);
  ASSERT_TRUE(query->single_query_);
  auto *single_query = query->single_query_;
  auto *return_clause = dynamic_cast<Return *>(single_query->clauses_[0]);
  auto *list_slicing_op = dynamic_cast<ListSlicingOperator *>(return_clause->body_.named_expressions[0]->expression_);
  ASSERT_TRUE(list_slicing_op);
  auto *list = dynamic_cast<ListLiteral *>(list_slicing_op->list_);
  EXPECT_TRUE(list);
  EXPECT_FALSE(list_slicing_op->lower_bound_);
  ast_generator.CheckLiteral(list_slicing_op->upper_bound_, 2);
}

TEST_P(CypherMainVisitorTest, InListOperator) {
  auto &ast_generator = *GetParam();
  auto *query = dynamic_cast<CypherQuery *>(ast_generator.ParseQuery("RETURN 5 IN [1,2]"));
  ASSERT_TRUE(query);
  ASSERT_TRUE(query->single_query_);
  auto *single_query = query->single_query_;
  auto *return_clause = dynamic_cast<Return *>(single_query->clauses_[0]);
  auto *in_list_operator = dynamic_cast<InListOperator *>(return_clause->body_.named_expressions[0]->expression_);
  ASSERT_TRUE(in_list_operator);
  ast_generator.CheckLiteral(in_list_operator->expression1_, 5);
  auto *list = dynamic_cast<ListLiteral *>(in_list_operator->expression2_);
  ASSERT_TRUE(list);
}

TEST_P(CypherMainVisitorTest, InWithListIndexing) {
  auto &ast_generator = *GetParam();
  auto *query = dynamic_cast<CypherQuery *>(ast_generator.ParseQuery("RETURN 1 IN [[1,2]][0]"));
  ASSERT_TRUE(query);
  ASSERT_TRUE(query->single_query_);
  auto *single_query = query->single_query_;
  auto *return_clause = dynamic_cast<Return *>(single_query->clauses_[0]);
  auto *in_list_operator = dynamic_cast<InListOperator *>(return_clause->body_.named_expressions[0]->expression_);
  ASSERT_TRUE(in_list_operator);
  ast_generator.CheckLiteral(in_list_operator->expression1_, 1);
  auto *list_indexing = dynamic_cast<SubscriptOperator *>(in_list_operator->expression2_);
  ASSERT_TRUE(list_indexing);
  auto *list = dynamic_cast<ListLiteral *>(list_indexing->expression1_);
  EXPECT_TRUE(list);
  ast_generator.CheckLiteral(list_indexing->expression2_, 0);
}

TEST_P(CypherMainVisitorTest, CaseGenericForm) {
  auto &ast_generator = *GetParam();
  auto *query =
      dynamic_cast<CypherQuery *>(ast_generator.ParseQuery("RETURN CASE WHEN n < 10 THEN 1 WHEN n > 10 THEN 2 END"));
  ASSERT_TRUE(query);
  ASSERT_TRUE(query->single_query_);
  auto *single_query = query->single_query_;
  auto *return_clause = dynamic_cast<Return *>(single_query->clauses_[0]);
  auto *if_operator = dynamic_cast<IfOperator *>(return_clause->body_.named_expressions[0]->expression_);
  ASSERT_TRUE(if_operator);
  auto *condition = dynamic_cast<LessOperator *>(if_operator->condition_);
  ASSERT_TRUE(condition);
  ast_generator.CheckLiteral(if_operator->then_expression_, 1);

  auto *if_operator2 = dynamic_cast<IfOperator *>(if_operator->else_expression_);
  ASSERT_TRUE(if_operator2);
  auto *condition2 = dynamic_cast<GreaterOperator *>(if_operator2->condition_);
  ASSERT_TRUE(condition2);
  ast_generator.CheckLiteral(if_operator2->then_expression_, 2);
  ast_generator.CheckLiteral(if_operator2->else_expression_, TypedValue());
}

TEST_P(CypherMainVisitorTest, CaseGenericFormElse) {
  auto &ast_generator = *GetParam();
  auto *query = dynamic_cast<CypherQuery *>(ast_generator.ParseQuery("RETURN CASE WHEN n < 10 THEN 1 ELSE 2 END"));
  ASSERT_TRUE(query);
  ASSERT_TRUE(query->single_query_);
  auto *single_query = query->single_query_;
  auto *return_clause = dynamic_cast<Return *>(single_query->clauses_[0]);
  auto *if_operator = dynamic_cast<IfOperator *>(return_clause->body_.named_expressions[0]->expression_);
  auto *condition = dynamic_cast<LessOperator *>(if_operator->condition_);
  ASSERT_TRUE(condition);
  ast_generator.CheckLiteral(if_operator->then_expression_, 1);
  ast_generator.CheckLiteral(if_operator->else_expression_, 2);
}

TEST_P(CypherMainVisitorTest, CaseSimpleForm) {
  auto &ast_generator = *GetParam();
  auto *query = dynamic_cast<CypherQuery *>(ast_generator.ParseQuery("RETURN CASE 5 WHEN 10 THEN 1 END"));
  ASSERT_TRUE(query);
  ASSERT_TRUE(query->single_query_);
  auto *single_query = query->single_query_;
  auto *return_clause = dynamic_cast<Return *>(single_query->clauses_[0]);
  auto *if_operator = dynamic_cast<IfOperator *>(return_clause->body_.named_expressions[0]->expression_);
  auto *condition = dynamic_cast<EqualOperator *>(if_operator->condition_);
  ASSERT_TRUE(condition);
  ast_generator.CheckLiteral(condition->expression1_, 5);
  ast_generator.CheckLiteral(condition->expression2_, 10);
  ast_generator.CheckLiteral(if_operator->then_expression_, 1);
  ast_generator.CheckLiteral(if_operator->else_expression_, TypedValue());
}

TEST_P(CypherMainVisitorTest, IsNull) {
  auto &ast_generator = *GetParam();
  auto *query = dynamic_cast<CypherQuery *>(ast_generator.ParseQuery("RETURN 2 iS NulL"));
  ASSERT_TRUE(query);
  ASSERT_TRUE(query->single_query_);
  auto *single_query = query->single_query_;
  auto *return_clause = dynamic_cast<Return *>(single_query->clauses_[0]);
  auto *is_type_operator = dynamic_cast<IsNullOperator *>(return_clause->body_.named_expressions[0]->expression_);
  ast_generator.CheckLiteral(is_type_operator->expression_, 2);
}

TEST_P(CypherMainVisitorTest, IsNotNull) {
  auto &ast_generator = *GetParam();
  auto *query = dynamic_cast<CypherQuery *>(ast_generator.ParseQuery("RETURN 2 iS nOT NulL"));
  ASSERT_TRUE(query);
  ASSERT_TRUE(query->single_query_);
  auto *single_query = query->single_query_;
  auto *return_clause = dynamic_cast<Return *>(single_query->clauses_[0]);
  auto *not_operator = dynamic_cast<NotOperator *>(return_clause->body_.named_expressions[0]->expression_);
  auto *is_type_operator = dynamic_cast<IsNullOperator *>(not_operator->expression_);
  ast_generator.CheckLiteral(is_type_operator->expression_, 2);
}

TEST_P(CypherMainVisitorTest, NotOperator) {
  auto &ast_generator = *GetParam();
  auto *query = dynamic_cast<CypherQuery *>(ast_generator.ParseQuery("RETURN not true"));
  ASSERT_TRUE(query);
  ASSERT_TRUE(query->single_query_);
  auto *single_query = query->single_query_;
  auto *return_clause = dynamic_cast<Return *>(single_query->clauses_[0]);
  auto *not_operator = dynamic_cast<NotOperator *>(return_clause->body_.named_expressions[0]->expression_);
  ast_generator.CheckLiteral(not_operator->expression_, true);
}

TEST_P(CypherMainVisitorTest, UnaryMinusPlusOperators) {
  auto &ast_generator = *GetParam();
  auto *query = dynamic_cast<CypherQuery *>(ast_generator.ParseQuery("RETURN -+5"));
  ASSERT_TRUE(query);
  ASSERT_TRUE(query->single_query_);
  auto *single_query = query->single_query_;
  auto *return_clause = dynamic_cast<Return *>(single_query->clauses_[0]);
  auto *unary_minus_operator =
      dynamic_cast<UnaryMinusOperator *>(return_clause->body_.named_expressions[0]->expression_);
  ASSERT_TRUE(unary_minus_operator);
  auto *unary_plus_operator = dynamic_cast<UnaryPlusOperator *>(unary_minus_operator->expression_);
  ASSERT_TRUE(unary_plus_operator);
  ast_generator.CheckLiteral(unary_plus_operator->expression_, 5);
}

TEST_P(CypherMainVisitorTest, Aggregation) {
  auto &ast_generator = *GetParam();
  auto *query = dynamic_cast<CypherQuery *>(
      ast_generator.ParseQuery("RETURN COUNT(a), MIN(b), MAX(c), SUM(d), AVG(e), COLLECT(f), COUNT(*)"));
  ASSERT_TRUE(query);
  ASSERT_TRUE(query->single_query_);
  auto *single_query = query->single_query_;
  auto *return_clause = dynamic_cast<Return *>(single_query->clauses_[0]);
  ASSERT_EQ(return_clause->body_.named_expressions.size(), 7U);
  Aggregation::Op ops[] = {Aggregation::Op::COUNT, Aggregation::Op::MIN, Aggregation::Op::MAX,
                           Aggregation::Op::SUM,   Aggregation::Op::AVG, Aggregation::Op::COLLECT_LIST};
  std::string ids[] = {"a", "b", "c", "d", "e", "f"};
  for (int i = 0; i < 6; ++i) {
    auto *aggregation = dynamic_cast<Aggregation *>(return_clause->body_.named_expressions[i]->expression_);
    ASSERT_TRUE(aggregation);
    ASSERT_EQ(aggregation->op_, ops[i]);
    auto *identifier = dynamic_cast<Identifier *>(aggregation->expression1_);
    ASSERT_TRUE(identifier);
    ASSERT_EQ(identifier->name_, ids[i]);
  }
  auto *aggregation = dynamic_cast<Aggregation *>(return_clause->body_.named_expressions[6]->expression_);
  ASSERT_TRUE(aggregation);
  ASSERT_EQ(aggregation->op_, Aggregation::Op::COUNT);
  ASSERT_FALSE(aggregation->expression1_);
}

TEST_P(CypherMainVisitorTest, UndefinedFunction) {
  auto &ast_generator = *GetParam();
  ASSERT_THROW(ast_generator.ParseQuery("RETURN "
                                        "IHopeWeWillNeverHaveAwesomeMemgraphProcedureWithS"
                                        "uchALongAndAwesomeNameSinceThisTestWouldFail(1)"),
               SemanticException);
}

TEST_P(CypherMainVisitorTest, MissingFunction) {
  AddFunc(*mock_module, "get", {});
  auto &ast_generator = *GetParam();
  ASSERT_THROW(ast_generator.ParseQuery("RETURN missing_function.get()"), SemanticException);
}

TEST_P(CypherMainVisitorTest, Function) {
  auto &ast_generator = *GetParam();
  auto *query = dynamic_cast<CypherQuery *>(ast_generator.ParseQuery("RETURN abs(n, 2)"));
  ASSERT_TRUE(query);
  ASSERT_TRUE(query->single_query_);
  auto *single_query = query->single_query_;
  auto *return_clause = dynamic_cast<Return *>(single_query->clauses_[0]);
  ASSERT_EQ(return_clause->body_.named_expressions.size(), 1);
  auto *function = dynamic_cast<Function *>(return_clause->body_.named_expressions[0]->expression_);
  ASSERT_TRUE(function);
  ASSERT_TRUE(function->function_);
}

TEST_P(CypherMainVisitorTest, MagicFunction) {
  AddFunc(*mock_module, "get", {});
  auto &ast_generator = *GetParam();
  auto *query = dynamic_cast<CypherQuery *>(ast_generator.ParseQuery("RETURN mock_module.get()"));
  ASSERT_TRUE(query);
  ASSERT_TRUE(query->single_query_);
  auto *single_query = query->single_query_;
  auto *return_clause = dynamic_cast<Return *>(single_query->clauses_[0]);
  ASSERT_EQ(return_clause->body_.named_expressions.size(), 1);
  auto *function = dynamic_cast<Function *>(return_clause->body_.named_expressions[0]->expression_);
  ASSERT_TRUE(function);
  ASSERT_TRUE(function->function_);
}

TEST_P(CypherMainVisitorTest, StringLiteralDoubleQuotes) {
  auto &ast_generator = *GetParam();
  auto *query = dynamic_cast<CypherQuery *>(ast_generator.ParseQuery("RETURN \"mi'rko\""));
  ASSERT_TRUE(query);
  ASSERT_TRUE(query->single_query_);
  auto *single_query = query->single_query_;
  auto *return_clause = dynamic_cast<Return *>(single_query->clauses_[0]);
  ast_generator.CheckLiteral(return_clause->body_.named_expressions[0]->expression_, "mi'rko", 1);
}

TEST_P(CypherMainVisitorTest, StringLiteralSingleQuotes) {
  auto &ast_generator = *GetParam();
  auto *query = dynamic_cast<CypherQuery *>(ast_generator.ParseQuery("RETURN 'mi\"rko'"));
  ASSERT_TRUE(query);
  ASSERT_TRUE(query->single_query_);
  auto *single_query = query->single_query_;
  auto *return_clause = dynamic_cast<Return *>(single_query->clauses_[0]);
  ast_generator.CheckLiteral(return_clause->body_.named_expressions[0]->expression_, "mi\"rko", 1);
}

TEST_P(CypherMainVisitorTest, StringLiteralEscapedChars) {
  auto &ast_generator = *GetParam();
  auto *query =
      dynamic_cast<CypherQuery *>(ast_generator.ParseQuery("RETURN '\\\\\\'\\\"\\b\\B\\f\\F\\n\\N\\r\\R\\t\\T'"));
  ASSERT_TRUE(query);
  ASSERT_TRUE(query->single_query_);
  auto *single_query = query->single_query_;
  auto *return_clause = dynamic_cast<Return *>(single_query->clauses_[0]);
  ast_generator.CheckLiteral(return_clause->body_.named_expressions[0]->expression_, "\\'\"\b\b\f\f\n\n\r\r\t\t", 1);
}

TEST_P(CypherMainVisitorTest, StringLiteralEscapedUtf16) {
  auto &ast_generator = *GetParam();
  auto *query = dynamic_cast<CypherQuery *>(ast_generator.ParseQuery("RETURN '\\u221daaa\\u221daaa'"));
  ASSERT_TRUE(query);
  ASSERT_TRUE(query->single_query_);
  auto *single_query = query->single_query_;
  auto *return_clause = dynamic_cast<Return *>(single_query->clauses_[0]);
  ast_generator.CheckLiteral(return_clause->body_.named_expressions[0]->expression_,
                             "\xE2\x88\x9D"
                             "aaa"
                             "\xE2\x88\x9D"
                             "aaa",
                             1);  // u8"\u221daaa\u221daaa"
}

TEST_P(CypherMainVisitorTest, StringLiteralEscapedUtf16Error) {
  auto &ast_generator = *GetParam();
  ASSERT_THROW(ast_generator.ParseQuery("RETURN '\\U221daaa'"), SyntaxException);
}

TEST_P(CypherMainVisitorTest, StringLiteralEscapedUtf32) {
  auto &ast_generator = *GetParam();
  auto *query = dynamic_cast<CypherQuery *>(ast_generator.ParseQuery("RETURN '\\U0001F600aaaa\\U0001F600aaaaaaaa'"));
  ASSERT_TRUE(query);
  ASSERT_TRUE(query->single_query_);
  auto *single_query = query->single_query_;
  auto *return_clause = dynamic_cast<Return *>(single_query->clauses_[0]);
  ast_generator.CheckLiteral(return_clause->body_.named_expressions[0]->expression_,
                             "\xF0\x9F\x98\x80"
                             "aaaa"
                             "\xF0\x9F\x98\x80"
                             "aaaaaaaa",
                             1);  // u8"\U0001F600aaaa\U0001F600aaaaaaaa"
}

TEST_P(CypherMainVisitorTest, DoubleLiteral) {
  auto &ast_generator = *GetParam();
  auto *query = dynamic_cast<CypherQuery *>(ast_generator.ParseQuery("RETURN 3.5"));
  ASSERT_TRUE(query);
  ASSERT_TRUE(query->single_query_);
  auto *single_query = query->single_query_;
  auto *return_clause = dynamic_cast<Return *>(single_query->clauses_[0]);
  ast_generator.CheckLiteral(return_clause->body_.named_expressions[0]->expression_, 3.5, 1);
}

TEST_P(CypherMainVisitorTest, DoubleLiteralExponent) {
  auto &ast_generator = *GetParam();
  auto *query = dynamic_cast<CypherQuery *>(ast_generator.ParseQuery("RETURN 5e-1"));
  ASSERT_TRUE(query);
  ASSERT_TRUE(query->single_query_);
  auto *single_query = query->single_query_;
  auto *return_clause = dynamic_cast<Return *>(single_query->clauses_[0]);
  ast_generator.CheckLiteral(return_clause->body_.named_expressions[0]->expression_, 0.5, 1);
}

TEST_P(CypherMainVisitorTest, ListLiteral) {
  auto &ast_generator = *GetParam();
  auto *query = dynamic_cast<CypherQuery *>(ast_generator.ParseQuery("RETURN [3, [], 'johhny']"));
  ASSERT_TRUE(query);
  ASSERT_TRUE(query->single_query_);
  auto *single_query = query->single_query_;
  auto *return_clause = dynamic_cast<Return *>(single_query->clauses_[0]);
  auto *list_literal = dynamic_cast<ListLiteral *>(return_clause->body_.named_expressions[0]->expression_);
  ASSERT_TRUE(list_literal);
  ASSERT_EQ(3, list_literal->elements_.size());
  ast_generator.CheckLiteral(list_literal->elements_[0], 3);
  auto *elem_1 = dynamic_cast<ListLiteral *>(list_literal->elements_[1]);
  ASSERT_TRUE(elem_1);
  EXPECT_EQ(0, elem_1->elements_.size());
  ast_generator.CheckLiteral(list_literal->elements_[2], "johhny");
}

TEST_P(CypherMainVisitorTest, MapLiteral) {
  auto &ast_generator = *GetParam();
  auto *query = dynamic_cast<CypherQuery *>(ast_generator.ParseQuery("RETURN {a: 1, b: 'bla', c: [1, {a: 42}]}"));
  ASSERT_TRUE(query);
  ASSERT_TRUE(query->single_query_);
  auto *single_query = query->single_query_;
  auto *return_clause = dynamic_cast<Return *>(single_query->clauses_[0]);
  auto *map_literal = dynamic_cast<MapLiteral *>(return_clause->body_.named_expressions[0]->expression_);
  ASSERT_TRUE(map_literal);
  ASSERT_EQ(3, map_literal->elements_.size());
  ast_generator.CheckLiteral(map_literal->elements_[ast_generator.Prop("a")], 1);
  ast_generator.CheckLiteral(map_literal->elements_[ast_generator.Prop("b")], "bla");
  auto *elem_2 = dynamic_cast<ListLiteral *>(map_literal->elements_[ast_generator.Prop("c")]);
  ASSERT_TRUE(elem_2);
  EXPECT_EQ(2, elem_2->elements_.size());
  auto *elem_2_1 = dynamic_cast<MapLiteral *>(elem_2->elements_[1]);
  ASSERT_TRUE(elem_2_1);
  EXPECT_EQ(1, elem_2_1->elements_.size());
}

TEST_P(CypherMainVisitorTest, NodePattern) {
  auto &ast_generator = *GetParam();
  auto *query =
      dynamic_cast<CypherQuery *>(ast_generator.ParseQuery("MATCH (:label1:label2:label3 {a : 5, b : 10}) RETURN 1"));
  ASSERT_TRUE(query);
  ASSERT_TRUE(query->single_query_);
  auto *single_query = query->single_query_;
  ASSERT_EQ(single_query->clauses_.size(), 2U);
  auto *match = dynamic_cast<Match *>(single_query->clauses_[0]);
  ASSERT_TRUE(match);
  EXPECT_FALSE(match->optional_);
  EXPECT_FALSE(match->where_);
  ASSERT_EQ(match->patterns_.size(), 1U);
  ASSERT_TRUE(match->patterns_[0]);
  ASSERT_EQ(match->patterns_[0]->atoms_.size(), 1U);
  auto node = dynamic_cast<NodeAtom *>(match->patterns_[0]->atoms_[0]);
  ASSERT_TRUE(node);
  ASSERT_TRUE(node->identifier_);
  EXPECT_EQ(node->identifier_->name_, CypherMainVisitor::kAnonPrefix + std::to_string(1));
  EXPECT_FALSE(node->identifier_->user_declared_);
  EXPECT_THAT(node->labels_, UnorderedElementsAre(ast_generator.Label("label1"), ast_generator.Label("label2"),
                                                  ast_generator.Label("label3")));
  std::unordered_map<PropertyIx, int64_t> properties;
  for (auto x : std::get<0>(node->properties_)) {
    TypedValue value = ast_generator.LiteralValue(x.second);
    ASSERT_TRUE(value.type() == TypedValue::Type::Int);
    properties[x.first] = value.ValueInt();
  }
  EXPECT_THAT(properties, UnorderedElementsAre(Pair(ast_generator.Prop("a"), 5), Pair(ast_generator.Prop("b"), 10)));
}

TEST_P(CypherMainVisitorTest, PropertyMapSameKeyAppearsTwice) {
  auto &ast_generator = *GetParam();
  EXPECT_THROW(ast_generator.ParseQuery("MATCH ({a : 1, a : 2})"), SemanticException);
}

TEST_P(CypherMainVisitorTest, NodePatternIdentifier) {
  auto &ast_generator = *GetParam();
  auto *query = dynamic_cast<CypherQuery *>(ast_generator.ParseQuery("MATCH (var) RETURN 1"));
  ASSERT_TRUE(query);
  ASSERT_TRUE(query->single_query_);
  auto *single_query = query->single_query_;
  auto *match = dynamic_cast<Match *>(single_query->clauses_[0]);
  ASSERT_TRUE(match);
  EXPECT_FALSE(match->optional_);
  EXPECT_FALSE(match->where_);
  auto node = dynamic_cast<NodeAtom *>(match->patterns_[0]->atoms_[0]);
  ASSERT_TRUE(node);
  ASSERT_TRUE(node->identifier_);
  EXPECT_EQ(node->identifier_->name_, "var");
  EXPECT_TRUE(node->identifier_->user_declared_);
  EXPECT_THAT(node->labels_, UnorderedElementsAre());
  EXPECT_THAT(std::get<0>(node->properties_), UnorderedElementsAre());
}

TEST_P(CypherMainVisitorTest, RelationshipPatternNoDetails) {
  auto &ast_generator = *GetParam();
  auto *query = dynamic_cast<CypherQuery *>(ast_generator.ParseQuery("MATCH ()--() RETURN 1"));
  ASSERT_TRUE(query);
  ASSERT_TRUE(query->single_query_);
  auto *single_query = query->single_query_;
  auto *match = dynamic_cast<Match *>(single_query->clauses_[0]);
  ASSERT_TRUE(match);
  EXPECT_FALSE(match->optional_);
  EXPECT_FALSE(match->where_);
  ASSERT_EQ(match->patterns_.size(), 1U);
  ASSERT_TRUE(match->patterns_[0]);
  ASSERT_EQ(match->patterns_[0]->atoms_.size(), 3U);
  auto *node1 = dynamic_cast<NodeAtom *>(match->patterns_[0]->atoms_[0]);
  ASSERT_TRUE(node1);
  auto *edge = dynamic_cast<EdgeAtom *>(match->patterns_[0]->atoms_[1]);
  ASSERT_TRUE(edge);
  auto *node2 = dynamic_cast<NodeAtom *>(match->patterns_[0]->atoms_[2]);
  ASSERT_TRUE(node2);
  ASSERT_TRUE(node1->identifier_);
  ASSERT_TRUE(edge->identifier_);
  ASSERT_TRUE(node2->identifier_);
  EXPECT_THAT(
      std::vector<std::string>({node1->identifier_->name_, edge->identifier_->name_, node2->identifier_->name_}),
      UnorderedElementsAre(CypherMainVisitor::kAnonPrefix + std::to_string(1),
                           CypherMainVisitor::kAnonPrefix + std::to_string(2),
                           CypherMainVisitor::kAnonPrefix + std::to_string(3)));
  EXPECT_FALSE(node1->identifier_->user_declared_);
  EXPECT_FALSE(edge->identifier_->user_declared_);
  EXPECT_FALSE(node2->identifier_->user_declared_);
  EXPECT_EQ(edge->direction_, EdgeAtom::Direction::BOTH);
}

// PatternPart in braces.
TEST_P(CypherMainVisitorTest, PatternPartBraces) {
  auto &ast_generator = *GetParam();
  auto *query = dynamic_cast<CypherQuery *>(ast_generator.ParseQuery("MATCH ((()--())) RETURN 1"));
  ASSERT_TRUE(query);
  ASSERT_TRUE(query->single_query_);
  auto *single_query = query->single_query_;
  auto *match = dynamic_cast<Match *>(single_query->clauses_[0]);
  ASSERT_TRUE(match);
  EXPECT_FALSE(match->where_);
  ASSERT_EQ(match->patterns_.size(), 1U);
  ASSERT_TRUE(match->patterns_[0]);
  ASSERT_EQ(match->patterns_[0]->atoms_.size(), 3U);
  auto *node1 = dynamic_cast<NodeAtom *>(match->patterns_[0]->atoms_[0]);
  ASSERT_TRUE(node1);
  auto *edge = dynamic_cast<EdgeAtom *>(match->patterns_[0]->atoms_[1]);
  ASSERT_TRUE(edge);
  auto *node2 = dynamic_cast<NodeAtom *>(match->patterns_[0]->atoms_[2]);
  ASSERT_TRUE(node2);
  ASSERT_TRUE(node1->identifier_);
  ASSERT_TRUE(edge->identifier_);
  ASSERT_TRUE(node2->identifier_);
  EXPECT_THAT(
      std::vector<std::string>({node1->identifier_->name_, edge->identifier_->name_, node2->identifier_->name_}),
      UnorderedElementsAre(CypherMainVisitor::kAnonPrefix + std::to_string(1),
                           CypherMainVisitor::kAnonPrefix + std::to_string(2),
                           CypherMainVisitor::kAnonPrefix + std::to_string(3)));
  EXPECT_FALSE(node1->identifier_->user_declared_);
  EXPECT_FALSE(edge->identifier_->user_declared_);
  EXPECT_FALSE(node2->identifier_->user_declared_);
  EXPECT_EQ(edge->direction_, EdgeAtom::Direction::BOTH);
}

TEST_P(CypherMainVisitorTest, RelationshipPatternDetails) {
  auto &ast_generator = *GetParam();
  auto *query =
      dynamic_cast<CypherQuery *>(ast_generator.ParseQuery("MATCH ()<-[:type1|type2 {a : 5, b : 10}]-() RETURN 1"));
  ASSERT_TRUE(query);
  ASSERT_TRUE(query->single_query_);
  auto *single_query = query->single_query_;
  auto *match = dynamic_cast<Match *>(single_query->clauses_[0]);
  ASSERT_TRUE(match);
  EXPECT_FALSE(match->optional_);
  EXPECT_FALSE(match->where_);
  auto *edge = dynamic_cast<EdgeAtom *>(match->patterns_[0]->atoms_[1]);
  ASSERT_TRUE(edge);
  EXPECT_EQ(edge->direction_, EdgeAtom::Direction::IN);
  EXPECT_THAT(edge->edge_types_,
              UnorderedElementsAre(ast_generator.EdgeType("type1"), ast_generator.EdgeType("type2")));
  std::unordered_map<PropertyIx, int64_t> properties;
  for (auto x : std::get<0>(edge->properties_)) {
    TypedValue value = ast_generator.LiteralValue(x.second);
    ASSERT_TRUE(value.type() == TypedValue::Type::Int);
    properties[x.first] = value.ValueInt();
  }
  EXPECT_THAT(properties, UnorderedElementsAre(Pair(ast_generator.Prop("a"), 5), Pair(ast_generator.Prop("b"), 10)));
}

TEST_P(CypherMainVisitorTest, RelationshipPatternVariable) {
  auto &ast_generator = *GetParam();
  auto *query = dynamic_cast<CypherQuery *>(ast_generator.ParseQuery("MATCH ()-[var]->() RETURN 1"));
  ASSERT_TRUE(query);
  ASSERT_TRUE(query->single_query_);
  auto *single_query = query->single_query_;
  auto *match = dynamic_cast<Match *>(single_query->clauses_[0]);
  ASSERT_TRUE(match);
  EXPECT_FALSE(match->optional_);
  EXPECT_FALSE(match->where_);
  auto *edge = dynamic_cast<EdgeAtom *>(match->patterns_[0]->atoms_[1]);
  ASSERT_TRUE(edge);
  EXPECT_EQ(edge->direction_, EdgeAtom::Direction::OUT);
  ASSERT_TRUE(edge->identifier_);
  EXPECT_THAT(edge->identifier_->name_, "var");
  EXPECT_TRUE(edge->identifier_->user_declared_);
}

// Assert that match has a single pattern with a single edge atom and store it
// in edge parameter.
void AssertMatchSingleEdgeAtom(Match *match, EdgeAtom *&edge) {
  ASSERT_TRUE(match);
  ASSERT_EQ(match->patterns_.size(), 1U);
  ASSERT_EQ(match->patterns_[0]->atoms_.size(), 3U);
  edge = dynamic_cast<EdgeAtom *>(match->patterns_[0]->atoms_[1]);
  ASSERT_TRUE(edge);
}

TEST_P(CypherMainVisitorTest, RelationshipPatternUnbounded) {
  auto &ast_generator = *GetParam();
  auto *query = dynamic_cast<CypherQuery *>(ast_generator.ParseQuery("MATCH ()-[r*]->() RETURN r"));
  ASSERT_TRUE(query);
  ASSERT_TRUE(query->single_query_);
  auto *single_query = query->single_query_;
  auto *match = dynamic_cast<Match *>(single_query->clauses_[0]);
  EdgeAtom *edge = nullptr;
  AssertMatchSingleEdgeAtom(match, edge);
  EXPECT_EQ(edge->direction_, EdgeAtom::Direction::OUT);
  EXPECT_EQ(edge->type_, EdgeAtom::Type::DEPTH_FIRST);
  EXPECT_EQ(edge->lower_bound_, nullptr);
  EXPECT_EQ(edge->upper_bound_, nullptr);
}

TEST_P(CypherMainVisitorTest, RelationshipPatternLowerBounded) {
  auto &ast_generator = *GetParam();
  auto *query = dynamic_cast<CypherQuery *>(ast_generator.ParseQuery("MATCH ()-[r*42..]->() RETURN r"));
  ASSERT_TRUE(query);
  ASSERT_TRUE(query->single_query_);
  auto *single_query = query->single_query_;
  auto *match = dynamic_cast<Match *>(single_query->clauses_[0]);
  EdgeAtom *edge = nullptr;
  AssertMatchSingleEdgeAtom(match, edge);
  EXPECT_EQ(edge->direction_, EdgeAtom::Direction::OUT);
  EXPECT_EQ(edge->type_, EdgeAtom::Type::DEPTH_FIRST);
  ast_generator.CheckLiteral(edge->lower_bound_, 42);
  EXPECT_EQ(edge->upper_bound_, nullptr);
}

TEST_P(CypherMainVisitorTest, RelationshipPatternUpperBounded) {
  auto &ast_generator = *GetParam();
  auto *query = dynamic_cast<CypherQuery *>(ast_generator.ParseQuery("MATCH ()-[r*..42]->() RETURN r"));
  ASSERT_TRUE(query);
  ASSERT_TRUE(query->single_query_);
  auto *single_query = query->single_query_;
  auto *match = dynamic_cast<Match *>(single_query->clauses_[0]);
  EdgeAtom *edge = nullptr;
  AssertMatchSingleEdgeAtom(match, edge);
  EXPECT_EQ(edge->direction_, EdgeAtom::Direction::OUT);
  EXPECT_EQ(edge->type_, EdgeAtom::Type::DEPTH_FIRST);
  EXPECT_EQ(edge->lower_bound_, nullptr);
  ast_generator.CheckLiteral(edge->upper_bound_, 42);
}

TEST_P(CypherMainVisitorTest, RelationshipPatternLowerUpperBounded) {
  auto &ast_generator = *GetParam();
  auto *query = dynamic_cast<CypherQuery *>(ast_generator.ParseQuery("MATCH ()-[r*24..42]->() RETURN r"));
  ASSERT_TRUE(query);
  ASSERT_TRUE(query->single_query_);
  auto *single_query = query->single_query_;
  auto *match = dynamic_cast<Match *>(single_query->clauses_[0]);
  EdgeAtom *edge = nullptr;
  AssertMatchSingleEdgeAtom(match, edge);
  EXPECT_EQ(edge->direction_, EdgeAtom::Direction::OUT);
  EXPECT_EQ(edge->type_, EdgeAtom::Type::DEPTH_FIRST);
  ast_generator.CheckLiteral(edge->lower_bound_, 24);
  ast_generator.CheckLiteral(edge->upper_bound_, 42);
}

TEST_P(CypherMainVisitorTest, RelationshipPatternFixedRange) {
  auto &ast_generator = *GetParam();
  auto *query = dynamic_cast<CypherQuery *>(ast_generator.ParseQuery("MATCH ()-[r*42]->() RETURN r"));
  ASSERT_TRUE(query);
  ASSERT_TRUE(query->single_query_);
  auto *single_query = query->single_query_;
  auto *match = dynamic_cast<Match *>(single_query->clauses_[0]);
  EdgeAtom *edge = nullptr;
  AssertMatchSingleEdgeAtom(match, edge);
  EXPECT_EQ(edge->direction_, EdgeAtom::Direction::OUT);
  EXPECT_EQ(edge->type_, EdgeAtom::Type::DEPTH_FIRST);
  ast_generator.CheckLiteral(edge->lower_bound_, 42);
  ast_generator.CheckLiteral(edge->upper_bound_, 42);
}

TEST_P(CypherMainVisitorTest, RelationshipPatternFloatingUpperBound) {
  // [r*1...2] should be parsed as [r*1..0.2]
  auto &ast_generator = *GetParam();
  auto *query = dynamic_cast<CypherQuery *>(ast_generator.ParseQuery("MATCH ()-[r*1...2]->() RETURN r"));
  ASSERT_TRUE(query);
  ASSERT_TRUE(query->single_query_);
  auto *single_query = query->single_query_;
  auto *match = dynamic_cast<Match *>(single_query->clauses_[0]);
  EdgeAtom *edge = nullptr;
  AssertMatchSingleEdgeAtom(match, edge);
  EXPECT_EQ(edge->direction_, EdgeAtom::Direction::OUT);
  EXPECT_EQ(edge->type_, EdgeAtom::Type::DEPTH_FIRST);
  ast_generator.CheckLiteral(edge->lower_bound_, 1);
  ast_generator.CheckLiteral(edge->upper_bound_, 0.2);
}

TEST_P(CypherMainVisitorTest, RelationshipPatternUnboundedWithProperty) {
  auto &ast_generator = *GetParam();
  auto *query = dynamic_cast<CypherQuery *>(ast_generator.ParseQuery("MATCH ()-[r* {prop: 42}]->() RETURN r"));
  ASSERT_TRUE(query);
  ASSERT_TRUE(query->single_query_);
  auto *single_query = query->single_query_;
  auto *match = dynamic_cast<Match *>(single_query->clauses_[0]);
  EdgeAtom *edge = nullptr;
  AssertMatchSingleEdgeAtom(match, edge);
  EXPECT_EQ(edge->direction_, EdgeAtom::Direction::OUT);
  EXPECT_EQ(edge->type_, EdgeAtom::Type::DEPTH_FIRST);
  EXPECT_EQ(edge->lower_bound_, nullptr);
  EXPECT_EQ(edge->upper_bound_, nullptr);
  ast_generator.CheckLiteral(std::get<0>(edge->properties_)[ast_generator.Prop("prop")], 42);
}

TEST_P(CypherMainVisitorTest, RelationshipPatternDotsUnboundedWithEdgeTypeProperty) {
  auto &ast_generator = *GetParam();
  auto *query =
      dynamic_cast<CypherQuery *>(ast_generator.ParseQuery("MATCH ()-[r:edge_type*..{prop: 42}]->() RETURN r"));
  ASSERT_TRUE(query);
  ASSERT_TRUE(query->single_query_);
  auto *single_query = query->single_query_;
  auto *match = dynamic_cast<Match *>(single_query->clauses_[0]);
  EdgeAtom *edge = nullptr;
  AssertMatchSingleEdgeAtom(match, edge);
  EXPECT_EQ(edge->direction_, EdgeAtom::Direction::OUT);
  EXPECT_EQ(edge->type_, EdgeAtom::Type::DEPTH_FIRST);
  EXPECT_EQ(edge->lower_bound_, nullptr);
  EXPECT_EQ(edge->upper_bound_, nullptr);
  ast_generator.CheckLiteral(std::get<0>(edge->properties_)[ast_generator.Prop("prop")], 42);
  ASSERT_EQ(edge->edge_types_.size(), 1U);
  auto edge_type = ast_generator.EdgeType("edge_type");
  EXPECT_EQ(edge->edge_types_[0], edge_type);
}

TEST_P(CypherMainVisitorTest, RelationshipPatternUpperBoundedWithProperty) {
  auto &ast_generator = *GetParam();
  auto *query = dynamic_cast<CypherQuery *>(ast_generator.ParseQuery("MATCH ()-[r*..2{prop: 42}]->() RETURN r"));
  ASSERT_TRUE(query);
  ASSERT_TRUE(query->single_query_);
  auto *single_query = query->single_query_;
  auto *match = dynamic_cast<Match *>(single_query->clauses_[0]);
  EdgeAtom *edge = nullptr;
  AssertMatchSingleEdgeAtom(match, edge);
  EXPECT_EQ(edge->direction_, EdgeAtom::Direction::OUT);
  EXPECT_EQ(edge->type_, EdgeAtom::Type::DEPTH_FIRST);
  EXPECT_EQ(edge->lower_bound_, nullptr);
  ast_generator.CheckLiteral(edge->upper_bound_, 2);
  ast_generator.CheckLiteral(std::get<0>(edge->properties_)[ast_generator.Prop("prop")], 42);
}

// TODO maybe uncomment
// // PatternPart with variable.
// TEST_P(CypherMainVisitorTest, PatternPartVariable) {
//   ParserTables parser("CREATE var=()--()");
//   ASSERT_EQ(parser.identifiers_map_.size(), 1U);
//   ASSERT_EQ(parser.pattern_parts_.size(), 1U);
//   ASSERT_EQ(parser.relationships_.size(), 1U);
//   ASSERT_EQ(parser.nodes_.size(), 2U);
//   ASSERT_EQ(parser.pattern_parts_.begin()->second.nodes.size(), 2U);
//   ASSERT_EQ(parser.pattern_parts_.begin()->second.relationships.size(), 1U);
//   ASSERT_NE(parser.identifiers_map_.find("var"),
//   parser.identifiers_map_.end());
//   auto output_identifier = parser.identifiers_map_["var"];
//   ASSERT_NE(parser.pattern_parts_.find(output_identifier),
//             parser.pattern_parts_.end());
// }

TEST_P(CypherMainVisitorTest, ReturnUnanemdIdentifier) {
  auto &ast_generator = *GetParam();
  auto *query = dynamic_cast<CypherQuery *>(ast_generator.ParseQuery("RETURN var"));
  ASSERT_TRUE(query);
  ASSERT_TRUE(query->single_query_);
  auto *single_query = query->single_query_;
  ASSERT_EQ(single_query->clauses_.size(), 1U);
  auto *return_clause = dynamic_cast<Return *>(single_query->clauses_[0]);
  ASSERT_TRUE(return_clause);
  ASSERT_EQ(return_clause->body_.named_expressions.size(), 1U);
  auto *named_expr = return_clause->body_.named_expressions[0];
  ASSERT_TRUE(named_expr);
  ASSERT_EQ(named_expr->name_, "var");
  auto *identifier = dynamic_cast<Identifier *>(named_expr->expression_);
  ASSERT_TRUE(identifier);
  ASSERT_EQ(identifier->name_, "var");
  ASSERT_TRUE(identifier->user_declared_);
}

TEST_P(CypherMainVisitorTest, Create) {
  auto &ast_generator = *GetParam();
  auto *query = dynamic_cast<CypherQuery *>(ast_generator.ParseQuery("CREATE (n)"));
  ASSERT_TRUE(query);
  ASSERT_TRUE(query->single_query_);
  auto *single_query = query->single_query_;
  ASSERT_EQ(single_query->clauses_.size(), 1U);
  auto *create = dynamic_cast<Create *>(single_query->clauses_[0]);
  ASSERT_TRUE(create);
  ASSERT_EQ(create->patterns_.size(), 1U);
  ASSERT_TRUE(create->patterns_[0]);
  ASSERT_EQ(create->patterns_[0]->atoms_.size(), 1U);
  auto node = dynamic_cast<NodeAtom *>(create->patterns_[0]->atoms_[0]);
  ASSERT_TRUE(node);
  ASSERT_TRUE(node->identifier_);
  ASSERT_EQ(node->identifier_->name_, "n");
}

TEST_P(CypherMainVisitorTest, Delete) {
  auto &ast_generator = *GetParam();
  auto *query = dynamic_cast<CypherQuery *>(ast_generator.ParseQuery("DELETE n, m"));
  ASSERT_TRUE(query);
  ASSERT_TRUE(query->single_query_);
  auto *single_query = query->single_query_;
  ASSERT_EQ(single_query->clauses_.size(), 1U);
  auto *del = dynamic_cast<Delete *>(single_query->clauses_[0]);
  ASSERT_TRUE(del);
  ASSERT_FALSE(del->detach_);
  ASSERT_EQ(del->expressions_.size(), 2U);
  auto *identifier1 = dynamic_cast<Identifier *>(del->expressions_[0]);
  ASSERT_TRUE(identifier1);
  ASSERT_EQ(identifier1->name_, "n");
  auto *identifier2 = dynamic_cast<Identifier *>(del->expressions_[1]);
  ASSERT_TRUE(identifier2);
  ASSERT_EQ(identifier2->name_, "m");
}

TEST_P(CypherMainVisitorTest, DeleteDetach) {
  auto &ast_generator = *GetParam();
  auto *query = dynamic_cast<CypherQuery *>(ast_generator.ParseQuery("DETACH DELETE n"));
  ASSERT_TRUE(query);
  ASSERT_TRUE(query->single_query_);
  auto *single_query = query->single_query_;
  ASSERT_EQ(single_query->clauses_.size(), 1U);
  auto *del = dynamic_cast<Delete *>(single_query->clauses_[0]);
  ASSERT_TRUE(del);
  ASSERT_TRUE(del->detach_);
  ASSERT_EQ(del->expressions_.size(), 1U);
  auto *identifier1 = dynamic_cast<Identifier *>(del->expressions_[0]);
  ASSERT_TRUE(identifier1);
  ASSERT_EQ(identifier1->name_, "n");
}

TEST_P(CypherMainVisitorTest, OptionalMatchWhere) {
  auto &ast_generator = *GetParam();
  auto *query = dynamic_cast<CypherQuery *>(ast_generator.ParseQuery("OPTIONAL MATCH (n) WHERE m RETURN 1"));
  ASSERT_TRUE(query);
  ASSERT_TRUE(query->single_query_);
  auto *single_query = query->single_query_;
  ASSERT_EQ(single_query->clauses_.size(), 2U);
  auto *match = dynamic_cast<Match *>(single_query->clauses_[0]);
  ASSERT_TRUE(match);
  EXPECT_TRUE(match->optional_);
  ASSERT_TRUE(match->where_);
  auto *identifier = dynamic_cast<Identifier *>(match->where_->expression_);
  ASSERT_TRUE(identifier);
  ASSERT_EQ(identifier->name_, "m");
}

TEST_P(CypherMainVisitorTest, Set) {
  auto &ast_generator = *GetParam();
  auto *query = dynamic_cast<CypherQuery *>(ast_generator.ParseQuery("SET a.x = b, c = d, e += f, g : h : i "));
  ASSERT_TRUE(query);
  ASSERT_TRUE(query->single_query_);
  auto *single_query = query->single_query_;
  ASSERT_EQ(single_query->clauses_.size(), 4U);

  {
    auto *set_property = dynamic_cast<SetProperty *>(single_query->clauses_[0]);
    ASSERT_TRUE(set_property);
    ASSERT_TRUE(set_property->property_lookup_);
    auto *identifier1 = dynamic_cast<Identifier *>(set_property->property_lookup_->expression_);
    ASSERT_TRUE(identifier1);
    ASSERT_EQ(identifier1->name_, "a");
    ASSERT_EQ(set_property->property_lookup_->property_, ast_generator.Prop("x"));
    auto *identifier2 = dynamic_cast<Identifier *>(set_property->expression_);
    ASSERT_EQ(identifier2->name_, "b");
  }

  {
    auto *set_properties_assignment = dynamic_cast<SetProperties *>(single_query->clauses_[1]);
    ASSERT_TRUE(set_properties_assignment);
    ASSERT_FALSE(set_properties_assignment->update_);
    ASSERT_TRUE(set_properties_assignment->identifier_);
    ASSERT_EQ(set_properties_assignment->identifier_->name_, "c");
    auto *identifier = dynamic_cast<Identifier *>(set_properties_assignment->expression_);
    ASSERT_EQ(identifier->name_, "d");
  }

  {
    auto *set_properties_update = dynamic_cast<SetProperties *>(single_query->clauses_[2]);
    ASSERT_TRUE(set_properties_update);
    ASSERT_TRUE(set_properties_update->update_);
    ASSERT_TRUE(set_properties_update->identifier_);
    ASSERT_EQ(set_properties_update->identifier_->name_, "e");
    auto *identifier = dynamic_cast<Identifier *>(set_properties_update->expression_);
    ASSERT_EQ(identifier->name_, "f");
  }

  {
    auto *set_labels = dynamic_cast<SetLabels *>(single_query->clauses_[3]);
    ASSERT_TRUE(set_labels);
    ASSERT_TRUE(set_labels->identifier_);
    ASSERT_EQ(set_labels->identifier_->name_, "g");
    ASSERT_THAT(set_labels->labels_, UnorderedElementsAre(ast_generator.Label("h"), ast_generator.Label("i")));
  }
}

TEST_P(CypherMainVisitorTest, Remove) {
  auto &ast_generator = *GetParam();
  auto *query = dynamic_cast<CypherQuery *>(ast_generator.ParseQuery("REMOVE a.x, g : h : i"));
  ASSERT_TRUE(query);
  ASSERT_TRUE(query->single_query_);
  auto *single_query = query->single_query_;
  ASSERT_EQ(single_query->clauses_.size(), 2U);
  {
    auto *remove_property = dynamic_cast<RemoveProperty *>(single_query->clauses_[0]);
    ASSERT_TRUE(remove_property);
    ASSERT_TRUE(remove_property->property_lookup_);
    auto *identifier1 = dynamic_cast<Identifier *>(remove_property->property_lookup_->expression_);
    ASSERT_TRUE(identifier1);
    ASSERT_EQ(identifier1->name_, "a");
    ASSERT_EQ(remove_property->property_lookup_->property_, ast_generator.Prop("x"));
  }
  {
    auto *remove_labels = dynamic_cast<RemoveLabels *>(single_query->clauses_[1]);
    ASSERT_TRUE(remove_labels);
    ASSERT_TRUE(remove_labels->identifier_);
    ASSERT_EQ(remove_labels->identifier_->name_, "g");
    ASSERT_THAT(remove_labels->labels_, UnorderedElementsAre(ast_generator.Label("h"), ast_generator.Label("i")));
  }
}

TEST_P(CypherMainVisitorTest, With) {
  auto &ast_generator = *GetParam();
  auto *query = dynamic_cast<CypherQuery *>(ast_generator.ParseQuery("WITH n AS m RETURN 1"));
  ASSERT_TRUE(query);
  ASSERT_TRUE(query->single_query_);
  auto *single_query = query->single_query_;
  ASSERT_EQ(single_query->clauses_.size(), 2U);
  auto *with = dynamic_cast<With *>(single_query->clauses_[0]);
  ASSERT_TRUE(with);
  ASSERT_FALSE(with->body_.distinct);
  ASSERT_FALSE(with->body_.limit);
  ASSERT_FALSE(with->body_.skip);
  ASSERT_EQ(with->body_.order_by.size(), 0U);
  ASSERT_FALSE(with->where_);
  ASSERT_EQ(with->body_.named_expressions.size(), 1U);
  auto *named_expr = with->body_.named_expressions[0];
  ASSERT_EQ(named_expr->name_, "m");
  auto *identifier = dynamic_cast<Identifier *>(named_expr->expression_);
  ASSERT_EQ(identifier->name_, "n");
}

TEST_P(CypherMainVisitorTest, WithNonAliasedExpression) {
  auto &ast_generator = *GetParam();
  ASSERT_THROW(ast_generator.ParseQuery("WITH n.x RETURN 1"), SemanticException);
}

TEST_P(CypherMainVisitorTest, WithNonAliasedVariable) {
  auto &ast_generator = *GetParam();
  auto *query = dynamic_cast<CypherQuery *>(ast_generator.ParseQuery("WITH n RETURN 1"));
  ASSERT_TRUE(query);
  ASSERT_TRUE(query->single_query_);
  auto *single_query = query->single_query_;
  ASSERT_EQ(single_query->clauses_.size(), 2U);
  auto *with = dynamic_cast<With *>(single_query->clauses_[0]);
  ASSERT_TRUE(with);
  ASSERT_EQ(with->body_.named_expressions.size(), 1U);
  auto *named_expr = with->body_.named_expressions[0];
  ASSERT_EQ(named_expr->name_, "n");
  auto *identifier = dynamic_cast<Identifier *>(named_expr->expression_);
  ASSERT_EQ(identifier->name_, "n");
}

TEST_P(CypherMainVisitorTest, WithDistinct) {
  auto &ast_generator = *GetParam();
  auto *query = dynamic_cast<CypherQuery *>(ast_generator.ParseQuery("WITH DISTINCT n AS m RETURN 1"));
  ASSERT_TRUE(query);
  ASSERT_TRUE(query->single_query_);
  auto *single_query = query->single_query_;
  ASSERT_EQ(single_query->clauses_.size(), 2U);
  auto *with = dynamic_cast<With *>(single_query->clauses_[0]);
  ASSERT_TRUE(with->body_.distinct);
  ASSERT_FALSE(with->where_);
  ASSERT_EQ(with->body_.named_expressions.size(), 1U);
  auto *named_expr = with->body_.named_expressions[0];
  ASSERT_EQ(named_expr->name_, "m");
  auto *identifier = dynamic_cast<Identifier *>(named_expr->expression_);
  ASSERT_EQ(identifier->name_, "n");
}

TEST_P(CypherMainVisitorTest, WithBag) {
  auto &ast_generator = *GetParam();
  auto *query = dynamic_cast<CypherQuery *>(ast_generator.ParseQuery("WITH n as m ORDER BY m SKIP 1 LIMIT 2 RETURN 1"));
  ASSERT_TRUE(query);
  ASSERT_TRUE(query->single_query_);
  auto *single_query = query->single_query_;
  ASSERT_EQ(single_query->clauses_.size(), 2U);
  auto *with = dynamic_cast<With *>(single_query->clauses_[0]);
  ASSERT_FALSE(with->body_.distinct);
  ASSERT_FALSE(with->where_);
  ASSERT_EQ(with->body_.named_expressions.size(), 1U);
  // No need to check contents of body. That is checked in RETURN clause tests.
  ASSERT_EQ(with->body_.order_by.size(), 1U);
  ASSERT_TRUE(with->body_.limit);
  ASSERT_TRUE(with->body_.skip);
}

TEST_P(CypherMainVisitorTest, WithWhere) {
  auto &ast_generator = *GetParam();
  auto *query = dynamic_cast<CypherQuery *>(ast_generator.ParseQuery("WITH n AS m WHERE k RETURN 1"));
  ASSERT_TRUE(query);
  ASSERT_TRUE(query->single_query_);
  auto *single_query = query->single_query_;
  ASSERT_EQ(single_query->clauses_.size(), 2U);
  auto *with = dynamic_cast<With *>(single_query->clauses_[0]);
  ASSERT_TRUE(with);
  ASSERT_TRUE(with->where_);
  auto *identifier = dynamic_cast<Identifier *>(with->where_->expression_);
  ASSERT_TRUE(identifier);
  ASSERT_EQ(identifier->name_, "k");
  ASSERT_EQ(with->body_.named_expressions.size(), 1U);
  auto *named_expr = with->body_.named_expressions[0];
  ASSERT_EQ(named_expr->name_, "m");
  auto *identifier2 = dynamic_cast<Identifier *>(named_expr->expression_);
  ASSERT_EQ(identifier2->name_, "n");
}

TEST_P(CypherMainVisitorTest, WithAnonymousVariableCapture) {
  auto &ast_generator = *GetParam();
  auto *query = dynamic_cast<CypherQuery *>(ast_generator.ParseQuery("WITH 5 as anon1 MATCH () return *"));
  ASSERT_TRUE(query);
  ASSERT_TRUE(query->single_query_);
  auto *single_query = query->single_query_;
  ASSERT_EQ(single_query->clauses_.size(), 3U);
  auto *match = dynamic_cast<Match *>(single_query->clauses_[1]);
  ASSERT_TRUE(match);
  ASSERT_EQ(match->patterns_.size(), 1U);
  auto *pattern = match->patterns_[0];
  ASSERT_TRUE(pattern);
  ASSERT_EQ(pattern->atoms_.size(), 1U);
  auto *atom = dynamic_cast<NodeAtom *>(pattern->atoms_[0]);
  ASSERT_TRUE(atom);
  ASSERT_NE("anon1", atom->identifier_->name_);
}

TEST_P(CypherMainVisitorTest, ClausesOrdering) {
  // Obviously some of the ridiculous combinations don't fail here, but they
  // will fail in semantic analysis or they make perfect sense as a part of
  // bigger query.
  auto &ast_generator = *GetParam();
  ast_generator.ParseQuery("RETURN 1");
  ASSERT_THROW(ast_generator.ParseQuery("RETURN 1 RETURN 1"), SemanticException);
  ASSERT_THROW(ast_generator.ParseQuery("RETURN 1 MATCH (n) RETURN n"), SemanticException);
  ASSERT_THROW(ast_generator.ParseQuery("RETURN 1 DELETE n"), SemanticException);
  ASSERT_THROW(ast_generator.ParseQuery("RETURN 1 MERGE (n)"), SemanticException);
  ASSERT_THROW(ast_generator.ParseQuery("RETURN 1 WITH n AS m RETURN 1"), SemanticException);
  ASSERT_THROW(ast_generator.ParseQuery("RETURN 1 AS n UNWIND n AS x RETURN x"), SemanticException);

  ASSERT_THROW(ast_generator.ParseQuery("OPTIONAL MATCH (n) MATCH (m) RETURN n, m"), SemanticException);
  ast_generator.ParseQuery("OPTIONAL MATCH (n) WITH n MATCH (m) RETURN n, m");
  ast_generator.ParseQuery("OPTIONAL MATCH (n) OPTIONAL MATCH (m) RETURN n, m");
  ast_generator.ParseQuery("MATCH (n) OPTIONAL MATCH (m) RETURN n, m");

  ast_generator.ParseQuery("CREATE (n)");
  ASSERT_THROW(ast_generator.ParseQuery("SET n:x MATCH (n) RETURN n"), SemanticException);
  ast_generator.ParseQuery("REMOVE n.x SET n.x = 1");
  ast_generator.ParseQuery("REMOVE n:L RETURN n");
  ast_generator.ParseQuery("SET n.x = 1 WITH n AS m RETURN m");

  ASSERT_THROW(ast_generator.ParseQuery("MATCH (n)"), SemanticException);
  ast_generator.ParseQuery("MATCH (n) MATCH (n) RETURN n");
  ast_generator.ParseQuery("MATCH (n) SET n = m");
  ast_generator.ParseQuery("MATCH (n) RETURN n");
  ast_generator.ParseQuery("MATCH (n) WITH n AS m RETURN m");

  ASSERT_THROW(ast_generator.ParseQuery("WITH 1 AS n"), SemanticException);
  ast_generator.ParseQuery("WITH 1 AS n WITH n AS m RETURN m");
  ast_generator.ParseQuery("WITH 1 AS n RETURN n");
  ast_generator.ParseQuery("WITH 1 AS n SET n += m");
  ast_generator.ParseQuery("WITH 1 AS n MATCH (n) RETURN n");

  ASSERT_THROW(ast_generator.ParseQuery("UNWIND [1,2,3] AS x"), SemanticException);
  ASSERT_THROW(ast_generator.ParseQuery("CREATE (n) UNWIND [1,2,3] AS x RETURN x"), SemanticException);
  ast_generator.ParseQuery("UNWIND [1,2,3] AS x CREATE (n) RETURN x");
  ast_generator.ParseQuery("CREATE (n) WITH n UNWIND [1,2,3] AS x RETURN x");
}

TEST_P(CypherMainVisitorTest, Merge) {
  auto &ast_generator = *GetParam();
  auto *query =
      dynamic_cast<CypherQuery *>(ast_generator.ParseQuery("MERGE (a) -[:r]- (b) ON MATCH SET a.x = b.x "
                                                           "ON CREATE SET b :label ON MATCH SET b = a"));
  ASSERT_TRUE(query);
  ASSERT_TRUE(query->single_query_);
  auto *single_query = query->single_query_;
  ASSERT_EQ(single_query->clauses_.size(), 1U);
  auto *merge = dynamic_cast<Merge *>(single_query->clauses_[0]);
  ASSERT_TRUE(merge);
  EXPECT_TRUE(dynamic_cast<Pattern *>(merge->pattern_));
  ASSERT_EQ(merge->on_match_.size(), 2U);
  EXPECT_TRUE(dynamic_cast<SetProperty *>(merge->on_match_[0]));
  EXPECT_TRUE(dynamic_cast<SetProperties *>(merge->on_match_[1]));
  ASSERT_EQ(merge->on_create_.size(), 1U);
  EXPECT_TRUE(dynamic_cast<SetLabels *>(merge->on_create_[0]));
}

TEST_P(CypherMainVisitorTest, Unwind) {
  auto &ast_generator = *GetParam();
  auto *query = dynamic_cast<CypherQuery *>(ast_generator.ParseQuery("UNWIND [1,2,3] AS elem RETURN elem"));
  ASSERT_TRUE(query);
  ASSERT_TRUE(query->single_query_);
  auto *single_query = query->single_query_;
  ASSERT_EQ(single_query->clauses_.size(), 2U);
  auto *unwind = dynamic_cast<Unwind *>(single_query->clauses_[0]);
  ASSERT_TRUE(unwind);
  auto *ret = dynamic_cast<Return *>(single_query->clauses_[1]);
  EXPECT_TRUE(ret);
  ASSERT_TRUE(unwind->named_expression_);
  EXPECT_EQ(unwind->named_expression_->name_, "elem");
  auto *expr = unwind->named_expression_->expression_;
  ASSERT_TRUE(expr);
  ASSERT_TRUE(dynamic_cast<ListLiteral *>(expr));
}

TEST_P(CypherMainVisitorTest, UnwindWithoutAsError) {
  auto &ast_generator = *GetParam();
  EXPECT_THROW(ast_generator.ParseQuery("UNWIND [1,2,3] RETURN 42"), SyntaxException);
}

TEST_P(CypherMainVisitorTest, CreateIndex) {
  auto &ast_generator = *GetParam();
  auto *index_query = dynamic_cast<IndexQuery *>(ast_generator.ParseQuery("Create InDeX oN :mirko(slavko)"));
  ASSERT_TRUE(index_query);
  EXPECT_EQ(index_query->action_, IndexQuery::Action::CREATE);
  EXPECT_EQ(index_query->label_, ast_generator.Label("mirko"));
  std::vector<PropertyIx> expected_properties{ast_generator.Prop("slavko")};
  EXPECT_EQ(index_query->properties_, expected_properties);
}

TEST_P(CypherMainVisitorTest, DropIndex) {
  auto &ast_generator = *GetParam();
  auto *index_query = dynamic_cast<IndexQuery *>(ast_generator.ParseQuery("dRoP InDeX oN :mirko(slavko)"));
  ASSERT_TRUE(index_query);
  EXPECT_EQ(index_query->action_, IndexQuery::Action::DROP);
  EXPECT_EQ(index_query->label_, ast_generator.Label("mirko"));
  std::vector<PropertyIx> expected_properties{ast_generator.Prop("slavko")};
  EXPECT_EQ(index_query->properties_, expected_properties);
}

TEST_P(CypherMainVisitorTest, DropIndexWithoutProperties) {
  auto &ast_generator = *GetParam();
  EXPECT_THROW(ast_generator.ParseQuery("dRoP InDeX oN :mirko()"), SyntaxException);
}

TEST_P(CypherMainVisitorTest, DropIndexWithMultipleProperties) {
  auto &ast_generator = *GetParam();
  EXPECT_THROW(ast_generator.ParseQuery("dRoP InDeX oN :mirko(slavko, pero)"), SyntaxException);
}

TEST_P(CypherMainVisitorTest, ReturnAll) {
  {
    auto &ast_generator = *GetParam();
    EXPECT_THROW(ast_generator.ParseQuery("RETURN all(x in [1,2,3])"), SyntaxException);
  }
  {
    auto &ast_generator = *GetParam();
    auto *query = dynamic_cast<CypherQuery *>(ast_generator.ParseQuery("RETURN all(x IN [1,2,3] WHERE x = 2)"));
    ASSERT_TRUE(query);
    ASSERT_TRUE(query->single_query_);
    auto *single_query = query->single_query_;
    ASSERT_EQ(single_query->clauses_.size(), 1U);
    auto *ret = dynamic_cast<Return *>(single_query->clauses_[0]);
    ASSERT_TRUE(ret);
    ASSERT_EQ(ret->body_.named_expressions.size(), 1U);
    auto *all = dynamic_cast<All *>(ret->body_.named_expressions[0]->expression_);
    ASSERT_TRUE(all);
    EXPECT_EQ(all->identifier_->name_, "x");
    auto *list_literal = dynamic_cast<ListLiteral *>(all->list_expression_);
    EXPECT_TRUE(list_literal);
    auto *eq = dynamic_cast<EqualOperator *>(all->where_->expression_);
    EXPECT_TRUE(eq);
  }
}

TEST_P(CypherMainVisitorTest, ReturnSingle) {
  {
    auto &ast_generator = *GetParam();
    EXPECT_THROW(ast_generator.ParseQuery("RETURN single(x in [1,2,3])"), SyntaxException);
  }
  auto &ast_generator = *GetParam();
  auto *query = dynamic_cast<CypherQuery *>(ast_generator.ParseQuery("RETURN single(x IN [1,2,3] WHERE x = 2)"));
  ASSERT_TRUE(query);
  ASSERT_TRUE(query->single_query_);
  auto *single_query = query->single_query_;
  ASSERT_EQ(single_query->clauses_.size(), 1U);
  auto *ret = dynamic_cast<Return *>(single_query->clauses_[0]);
  ASSERT_TRUE(ret);
  ASSERT_EQ(ret->body_.named_expressions.size(), 1U);
  auto *single = dynamic_cast<Single *>(ret->body_.named_expressions[0]->expression_);
  ASSERT_TRUE(single);
  EXPECT_EQ(single->identifier_->name_, "x");
  auto *list_literal = dynamic_cast<ListLiteral *>(single->list_expression_);
  EXPECT_TRUE(list_literal);
  auto *eq = dynamic_cast<EqualOperator *>(single->where_->expression_);
  EXPECT_TRUE(eq);
}

TEST_P(CypherMainVisitorTest, ReturnReduce) {
  auto &ast_generator = *GetParam();
  auto *query = dynamic_cast<CypherQuery *>(ast_generator.ParseQuery("RETURN reduce(sum = 0, x IN [1,2,3] | sum + x)"));
  ASSERT_TRUE(query);
  ASSERT_TRUE(query->single_query_);
  auto *single_query = query->single_query_;
  ASSERT_EQ(single_query->clauses_.size(), 1U);
  auto *ret = dynamic_cast<Return *>(single_query->clauses_[0]);
  ASSERT_TRUE(ret);
  ASSERT_EQ(ret->body_.named_expressions.size(), 1U);
  auto *reduce = dynamic_cast<Reduce *>(ret->body_.named_expressions[0]->expression_);
  ASSERT_TRUE(reduce);
  EXPECT_EQ(reduce->accumulator_->name_, "sum");
  ast_generator.CheckLiteral(reduce->initializer_, 0);
  EXPECT_EQ(reduce->identifier_->name_, "x");
  auto *list_literal = dynamic_cast<ListLiteral *>(reduce->list_);
  EXPECT_TRUE(list_literal);
  auto *add = dynamic_cast<AdditionOperator *>(reduce->expression_);
  EXPECT_TRUE(add);
}

TEST_P(CypherMainVisitorTest, ReturnExtract) {
  auto &ast_generator = *GetParam();
  auto *query = dynamic_cast<CypherQuery *>(ast_generator.ParseQuery("RETURN extract(x IN [1,2,3] | sum + x)"));
  ASSERT_TRUE(query);
  ASSERT_TRUE(query->single_query_);
  auto *single_query = query->single_query_;
  ASSERT_EQ(single_query->clauses_.size(), 1U);
  auto *ret = dynamic_cast<Return *>(single_query->clauses_[0]);
  ASSERT_TRUE(ret);
  ASSERT_EQ(ret->body_.named_expressions.size(), 1U);
  auto *extract = dynamic_cast<Extract *>(ret->body_.named_expressions[0]->expression_);
  ASSERT_TRUE(extract);
  EXPECT_EQ(extract->identifier_->name_, "x");
  auto *list_literal = dynamic_cast<ListLiteral *>(extract->list_);
  EXPECT_TRUE(list_literal);
  auto *add = dynamic_cast<AdditionOperator *>(extract->expression_);
  EXPECT_TRUE(add);
}

TEST_P(CypherMainVisitorTest, MatchBfsReturn) {
  auto &ast_generator = *GetParam();
  auto *query = dynamic_cast<CypherQuery *>(
      ast_generator.ParseQuery("MATCH (n) -[r:type1|type2 *bfs..10 (e, n|e.prop = 42)]-> (m) RETURN r"));
  ASSERT_TRUE(query);
  ASSERT_TRUE(query->single_query_);
  auto *single_query = query->single_query_;
  ASSERT_EQ(single_query->clauses_.size(), 2U);
  auto *match = dynamic_cast<Match *>(single_query->clauses_[0]);
  ASSERT_TRUE(match);
  ASSERT_EQ(match->patterns_.size(), 1U);
  ASSERT_EQ(match->patterns_[0]->atoms_.size(), 3U);
  auto *bfs = dynamic_cast<EdgeAtom *>(match->patterns_[0]->atoms_[1]);
  ASSERT_TRUE(bfs);
  EXPECT_TRUE(bfs->IsVariable());
  EXPECT_EQ(bfs->direction_, EdgeAtom::Direction::OUT);
  EXPECT_THAT(bfs->edge_types_, UnorderedElementsAre(ast_generator.EdgeType("type1"), ast_generator.EdgeType("type2")));
  EXPECT_EQ(bfs->identifier_->name_, "r");
  EXPECT_EQ(bfs->filter_lambda_.inner_edge->name_, "e");
  EXPECT_TRUE(bfs->filter_lambda_.inner_edge->user_declared_);
  EXPECT_EQ(bfs->filter_lambda_.inner_node->name_, "n");
  EXPECT_TRUE(bfs->filter_lambda_.inner_node->user_declared_);
  ast_generator.CheckLiteral(bfs->upper_bound_, 10);
  auto *eq = dynamic_cast<EqualOperator *>(bfs->filter_lambda_.expression);
  ASSERT_TRUE(eq);
}

TEST_P(CypherMainVisitorTest, MatchVariableLambdaSymbols) {
  auto &ast_generator = *GetParam();
  auto *query = dynamic_cast<CypherQuery *>(ast_generator.ParseQuery("MATCH () -[*]- () RETURN *"));
  ASSERT_TRUE(query);
  ASSERT_TRUE(query->single_query_);
  auto *single_query = query->single_query_;
  ASSERT_EQ(single_query->clauses_.size(), 2U);
  auto *match = dynamic_cast<Match *>(single_query->clauses_[0]);
  ASSERT_TRUE(match);
  ASSERT_EQ(match->patterns_.size(), 1U);
  ASSERT_EQ(match->patterns_[0]->atoms_.size(), 3U);
  auto *var_expand = dynamic_cast<EdgeAtom *>(match->patterns_[0]->atoms_[1]);
  ASSERT_TRUE(var_expand);
  ASSERT_TRUE(var_expand->IsVariable());
  EXPECT_FALSE(var_expand->filter_lambda_.inner_edge->user_declared_);
  EXPECT_FALSE(var_expand->filter_lambda_.inner_node->user_declared_);
}

TEST_P(CypherMainVisitorTest, MatchWShortestReturn) {
  auto &ast_generator = *GetParam();
  auto *query = dynamic_cast<CypherQuery *>(
      ast_generator.ParseQuery("MATCH ()-[r:type1|type2 *wShortest 10 (we, wn | 42) total_weight "
                               "(e, n | true)]->() RETURN r"));
  ASSERT_TRUE(query);
  ASSERT_TRUE(query->single_query_);
  auto *single_query = query->single_query_;
  ASSERT_EQ(single_query->clauses_.size(), 2U);
  auto *match = dynamic_cast<Match *>(single_query->clauses_[0]);
  ASSERT_TRUE(match);
  ASSERT_EQ(match->patterns_.size(), 1U);
  ASSERT_EQ(match->patterns_[0]->atoms_.size(), 3U);
  auto *shortest = dynamic_cast<EdgeAtom *>(match->patterns_[0]->atoms_[1]);
  ASSERT_TRUE(shortest);
  EXPECT_TRUE(shortest->IsVariable());
  EXPECT_EQ(shortest->type_, EdgeAtom::Type::WEIGHTED_SHORTEST_PATH);
  EXPECT_EQ(shortest->direction_, EdgeAtom::Direction::OUT);
  EXPECT_THAT(shortest->edge_types_,
              UnorderedElementsAre(ast_generator.EdgeType("type1"), ast_generator.EdgeType("type2")));
  ast_generator.CheckLiteral(shortest->upper_bound_, 10);
  EXPECT_FALSE(shortest->lower_bound_);
  EXPECT_EQ(shortest->identifier_->name_, "r");
  EXPECT_EQ(shortest->filter_lambda_.inner_edge->name_, "e");
  EXPECT_TRUE(shortest->filter_lambda_.inner_edge->user_declared_);
  EXPECT_EQ(shortest->filter_lambda_.inner_node->name_, "n");
  EXPECT_TRUE(shortest->filter_lambda_.inner_node->user_declared_);
  ast_generator.CheckLiteral(shortest->filter_lambda_.expression, true);
  EXPECT_EQ(shortest->weight_lambda_.inner_edge->name_, "we");
  EXPECT_TRUE(shortest->weight_lambda_.inner_edge->user_declared_);
  EXPECT_EQ(shortest->weight_lambda_.inner_node->name_, "wn");
  EXPECT_TRUE(shortest->weight_lambda_.inner_node->user_declared_);
  ast_generator.CheckLiteral(shortest->weight_lambda_.expression, 42);
  ASSERT_TRUE(shortest->total_weight_);
  EXPECT_EQ(shortest->total_weight_->name_, "total_weight");
  EXPECT_TRUE(shortest->total_weight_->user_declared_);
}

TEST_P(CypherMainVisitorTest, MatchWShortestNoFilterReturn) {
  auto &ast_generator = *GetParam();
  auto *query =
      dynamic_cast<CypherQuery *>(ast_generator.ParseQuery("MATCH ()-[r:type1|type2 *wShortest 10 (we, wn | 42)]->() "
                                                           "RETURN r"));
  ASSERT_TRUE(query);
  ASSERT_TRUE(query->single_query_);
  auto *single_query = query->single_query_;
  ASSERT_EQ(single_query->clauses_.size(), 2U);
  auto *match = dynamic_cast<Match *>(single_query->clauses_[0]);
  ASSERT_TRUE(match);
  ASSERT_EQ(match->patterns_.size(), 1U);
  ASSERT_EQ(match->patterns_[0]->atoms_.size(), 3U);
  auto *shortest = dynamic_cast<EdgeAtom *>(match->patterns_[0]->atoms_[1]);
  ASSERT_TRUE(shortest);
  EXPECT_TRUE(shortest->IsVariable());
  EXPECT_EQ(shortest->type_, EdgeAtom::Type::WEIGHTED_SHORTEST_PATH);
  EXPECT_EQ(shortest->direction_, EdgeAtom::Direction::OUT);
  EXPECT_THAT(shortest->edge_types_,
              UnorderedElementsAre(ast_generator.EdgeType("type1"), ast_generator.EdgeType("type2")));
  ast_generator.CheckLiteral(shortest->upper_bound_, 10);
  EXPECT_FALSE(shortest->lower_bound_);
  EXPECT_EQ(shortest->identifier_->name_, "r");
  EXPECT_FALSE(shortest->filter_lambda_.expression);
  EXPECT_FALSE(shortest->filter_lambda_.inner_edge->user_declared_);
  EXPECT_FALSE(shortest->filter_lambda_.inner_node->user_declared_);
  EXPECT_EQ(shortest->weight_lambda_.inner_edge->name_, "we");
  EXPECT_TRUE(shortest->weight_lambda_.inner_edge->user_declared_);
  EXPECT_EQ(shortest->weight_lambda_.inner_node->name_, "wn");
  EXPECT_TRUE(shortest->weight_lambda_.inner_node->user_declared_);
  ast_generator.CheckLiteral(shortest->weight_lambda_.expression, 42);
  ASSERT_TRUE(shortest->total_weight_);
  EXPECT_FALSE(shortest->total_weight_->user_declared_);
}

TEST_P(CypherMainVisitorTest, SemanticExceptionOnWShortestLowerBound) {
  auto &ast_generator = *GetParam();
  ASSERT_THROW(ast_generator.ParseQuery("MATCH ()-[r *wShortest 10.. (e, n | 42)]-() RETURN r"), SemanticException);
  ASSERT_THROW(ast_generator.ParseQuery("MATCH ()-[r *wShortest 10..20 (e, n | 42)]-() RETURN r"), SemanticException);
}

TEST_P(CypherMainVisitorTest, SemanticExceptionOnWShortestWithoutLambda) {
  auto &ast_generator = *GetParam();
  ASSERT_THROW(ast_generator.ParseQuery("MATCH ()-[r *wShortest]-() RETURN r"), SemanticException);
}

TEST_P(CypherMainVisitorTest, SemanticExceptionOnUnionTypeMix) {
  auto &ast_generator = *GetParam();
  ASSERT_THROW(ast_generator.ParseQuery("RETURN 5 as X UNION ALL RETURN 6 AS X UNION RETURN 7 AS X"),
               SemanticException);
  ASSERT_THROW(ast_generator.ParseQuery("RETURN 5 as X UNION RETURN 6 AS X UNION ALL RETURN 7 AS X"),
               SemanticException);
}

TEST_P(CypherMainVisitorTest, Union) {
  auto &ast_generator = *GetParam();
  auto *query =
      dynamic_cast<CypherQuery *>(ast_generator.ParseQuery("RETURN 5 AS X, 6 AS Y UNION RETURN 6 AS X, 5 AS Y"));
  ASSERT_TRUE(query);
  ASSERT_TRUE(query->single_query_);

  auto *single_query = query->single_query_;
  ASSERT_EQ(single_query->clauses_.size(), 1U);
  auto *return_clause = dynamic_cast<Return *>(single_query->clauses_[0]);
  ASSERT_FALSE(return_clause->body_.all_identifiers);
  ASSERT_EQ(return_clause->body_.order_by.size(), 0U);
  ASSERT_EQ(return_clause->body_.named_expressions.size(), 2U);
  ASSERT_FALSE(return_clause->body_.limit);
  ASSERT_FALSE(return_clause->body_.skip);
  ASSERT_FALSE(return_clause->body_.distinct);

  ASSERT_EQ(query->cypher_unions_.size(), 1);
  auto *cypher_union = query->cypher_unions_.at(0);
  ASSERT_TRUE(cypher_union);
  ASSERT_TRUE(cypher_union->distinct_);
  ASSERT_TRUE(single_query = cypher_union->single_query_);
  ASSERT_EQ(single_query->clauses_.size(), 1U);
  return_clause = dynamic_cast<Return *>(single_query->clauses_[0]);
  ASSERT_FALSE(return_clause->body_.all_identifiers);
  ASSERT_EQ(return_clause->body_.order_by.size(), 0U);
  ASSERT_EQ(return_clause->body_.named_expressions.size(), 2U);
  ASSERT_FALSE(return_clause->body_.limit);
  ASSERT_FALSE(return_clause->body_.skip);
  ASSERT_FALSE(return_clause->body_.distinct);
}

TEST_P(CypherMainVisitorTest, UnionAll) {
  auto &ast_generator = *GetParam();
  auto *query = dynamic_cast<CypherQuery *>(
      ast_generator.ParseQuery("RETURN 5 AS X UNION ALL RETURN 6 AS X UNION ALL RETURN 7 AS X"));
  ASSERT_TRUE(query);
  ASSERT_TRUE(query->single_query_);

  auto *single_query = query->single_query_;
  ASSERT_EQ(single_query->clauses_.size(), 1U);
  auto *return_clause = dynamic_cast<Return *>(single_query->clauses_[0]);
  ASSERT_FALSE(return_clause->body_.all_identifiers);
  ASSERT_EQ(return_clause->body_.order_by.size(), 0U);
  ASSERT_EQ(return_clause->body_.named_expressions.size(), 1U);
  ASSERT_FALSE(return_clause->body_.limit);
  ASSERT_FALSE(return_clause->body_.skip);
  ASSERT_FALSE(return_clause->body_.distinct);

  ASSERT_EQ(query->cypher_unions_.size(), 2);

  auto *cypher_union = query->cypher_unions_.at(0);
  ASSERT_TRUE(cypher_union);
  ASSERT_FALSE(cypher_union->distinct_);
  ASSERT_TRUE(single_query = cypher_union->single_query_);
  ASSERT_EQ(single_query->clauses_.size(), 1U);
  return_clause = dynamic_cast<Return *>(single_query->clauses_[0]);
  ASSERT_FALSE(return_clause->body_.all_identifiers);
  ASSERT_EQ(return_clause->body_.order_by.size(), 0U);
  ASSERT_EQ(return_clause->body_.named_expressions.size(), 1U);
  ASSERT_FALSE(return_clause->body_.limit);
  ASSERT_FALSE(return_clause->body_.skip);
  ASSERT_FALSE(return_clause->body_.distinct);

  cypher_union = query->cypher_unions_.at(1);
  ASSERT_TRUE(cypher_union);
  ASSERT_FALSE(cypher_union->distinct_);
  ASSERT_TRUE(single_query = cypher_union->single_query_);
  ASSERT_EQ(single_query->clauses_.size(), 1U);
  return_clause = dynamic_cast<Return *>(single_query->clauses_[0]);
  ASSERT_FALSE(return_clause->body_.all_identifiers);
  ASSERT_EQ(return_clause->body_.order_by.size(), 0U);
  ASSERT_EQ(return_clause->body_.named_expressions.size(), 1U);
  ASSERT_FALSE(return_clause->body_.limit);
  ASSERT_FALSE(return_clause->body_.skip);
  ASSERT_FALSE(return_clause->body_.distinct);
}

void check_auth_query(
    Base *ast_generator, std::string input, AuthQuery::Action action, std::string user, std::string role,
    std::string user_or_role, std::optional<TypedValue> password, std::vector<AuthQuery::Privilege> privileges,
    std::vector<std::unordered_map<AuthQuery::FineGrainedPrivilege, std::vector<std::string>>> label_privileges,
    std::vector<std::unordered_map<AuthQuery::FineGrainedPrivilege, std::vector<std::string>>> edge_type_privileges) {
  auto *auth_query = dynamic_cast<AuthQuery *>(ast_generator->ParseQuery(input));
  ASSERT_TRUE(auth_query);
  EXPECT_EQ(auth_query->action_, action);
  EXPECT_EQ(auth_query->user_, user);
  EXPECT_EQ(auth_query->role_, role);
  EXPECT_EQ(auth_query->user_or_role_, user_or_role);
  ASSERT_EQ(static_cast<bool>(auth_query->password_), static_cast<bool>(password));
  if (password) {
    ast_generator->CheckLiteral(auth_query->password_, *password);
  }
  EXPECT_EQ(auth_query->privileges_, privileges);
  EXPECT_EQ(auth_query->label_privileges_, label_privileges);
  EXPECT_EQ(auth_query->edge_type_privileges_, edge_type_privileges);
}

TEST_P(CypherMainVisitorTest, UserOrRoleName) {
  auto &ast_generator = *GetParam();
  check_auth_query(&ast_generator, "CREATE ROLE `user`", AuthQuery::Action::CREATE_ROLE, "", "user", "", {}, {}, {},
                   {});
  check_auth_query(&ast_generator, "CREATE ROLE us___er", AuthQuery::Action::CREATE_ROLE, "", "us___er", "", {}, {}, {},
                   {});
  check_auth_query(&ast_generator, "CREATE ROLE `us+er`", AuthQuery::Action::CREATE_ROLE, "", "us+er", "", {}, {}, {},
                   {});
  check_auth_query(&ast_generator, "CREATE ROLE `us|er`", AuthQuery::Action::CREATE_ROLE, "", "us|er", "", {}, {}, {},
                   {});
  check_auth_query(&ast_generator, "CREATE ROLE `us er`", AuthQuery::Action::CREATE_ROLE, "", "us er", "", {}, {}, {},
                   {});
}

TEST_P(CypherMainVisitorTest, CreateRole) {
  auto &ast_generator = *GetParam();
  ASSERT_THROW(ast_generator.ParseQuery("CREATE ROLE"), SyntaxException);
  check_auth_query(&ast_generator, "CREATE ROLE rola", AuthQuery::Action::CREATE_ROLE, "", "rola", "", {}, {}, {}, {});
  ASSERT_THROW(ast_generator.ParseQuery("CREATE ROLE lagano rolamo"), SyntaxException);
}

TEST_P(CypherMainVisitorTest, DropRole) {
  auto &ast_generator = *GetParam();
  ASSERT_THROW(ast_generator.ParseQuery("DROP ROLE"), SyntaxException);
  check_auth_query(&ast_generator, "DROP ROLE rola", AuthQuery::Action::DROP_ROLE, "", "rola", "", {}, {}, {}, {});
  ASSERT_THROW(ast_generator.ParseQuery("DROP ROLE lagano rolamo"), SyntaxException);
}

TEST_P(CypherMainVisitorTest, ShowRoles) {
  auto &ast_generator = *GetParam();
  ASSERT_THROW(ast_generator.ParseQuery("SHOW ROLES ROLES"), SyntaxException);
  check_auth_query(&ast_generator, "SHOW ROLES", AuthQuery::Action::SHOW_ROLES, "", "", "", {}, {}, {}, {});
}

TEST_P(CypherMainVisitorTest, CreateUser) {
  auto &ast_generator = *GetParam();
  ASSERT_THROW(ast_generator.ParseQuery("CREATE USER"), SyntaxException);
  ASSERT_THROW(ast_generator.ParseQuery("CREATE USER 123"), SyntaxException);
  check_auth_query(&ast_generator, "CREATE USER user", AuthQuery::Action::CREATE_USER, "user", "", "", {}, {}, {}, {});
  check_auth_query(&ast_generator, "CREATE USER user IDENTIFIED BY 'password'", AuthQuery::Action::CREATE_USER, "user",
                   "", "", TypedValue("password"), {}, {}, {});
  check_auth_query(&ast_generator, "CREATE USER user IDENTIFIED BY ''", AuthQuery::Action::CREATE_USER, "user", "", "",
                   TypedValue(""), {}, {}, {});
  check_auth_query(&ast_generator, "CREATE USER user IDENTIFIED BY null", AuthQuery::Action::CREATE_USER, "user", "",
                   "", TypedValue(), {}, {}, {});
  ASSERT_THROW(ast_generator.ParseQuery("CRATE USER user IDENTIFIED BY password"), SyntaxException);
  ASSERT_THROW(ast_generator.ParseQuery("CREATE USER user IDENTIFIED BY 5"), SyntaxException);
  ASSERT_THROW(ast_generator.ParseQuery("CREATE USER user IDENTIFIED BY "), SyntaxException);
}

TEST_P(CypherMainVisitorTest, SetPassword) {
  auto &ast_generator = *GetParam();
  ASSERT_THROW(ast_generator.ParseQuery("SET PASSWORD FOR"), SyntaxException);
  ASSERT_THROW(ast_generator.ParseQuery("SET PASSWORD FOR user "), SyntaxException);
  check_auth_query(&ast_generator, "SET PASSWORD FOR user TO null", AuthQuery::Action::SET_PASSWORD, "user", "", "",
                   TypedValue(), {}, {}, {});
  check_auth_query(&ast_generator, "SET PASSWORD FOR user TO 'password'", AuthQuery::Action::SET_PASSWORD, "user", "",
                   "", TypedValue("password"), {}, {}, {});
  ASSERT_THROW(ast_generator.ParseQuery("SET PASSWORD FOR user To 5"), SyntaxException);
}

TEST_P(CypherMainVisitorTest, DropUser) {
  auto &ast_generator = *GetParam();
  ASSERT_THROW(ast_generator.ParseQuery("DROP USER"), SyntaxException);
  check_auth_query(&ast_generator, "DROP USER user", AuthQuery::Action::DROP_USER, "user", "", "", {}, {}, {}, {});
  ASSERT_THROW(ast_generator.ParseQuery("DROP USER lagano rolamo"), SyntaxException);
}

TEST_P(CypherMainVisitorTest, ShowUsers) {
  auto &ast_generator = *GetParam();
  ASSERT_THROW(ast_generator.ParseQuery("SHOW USERS ROLES"), SyntaxException);
  check_auth_query(&ast_generator, "SHOW USERS", AuthQuery::Action::SHOW_USERS, "", "", "", {}, {}, {}, {});
}

TEST_P(CypherMainVisitorTest, SetRole) {
  auto &ast_generator = *GetParam();
  ASSERT_THROW(ast_generator.ParseQuery("SET ROLE"), SyntaxException);
  ASSERT_THROW(ast_generator.ParseQuery("SET ROLE user"), SyntaxException);
  ASSERT_THROW(ast_generator.ParseQuery("SET ROLE FOR user"), SyntaxException);
  ASSERT_THROW(ast_generator.ParseQuery("SET ROLE FOR user TO"), SyntaxException);
  check_auth_query(&ast_generator, "SET ROLE FOR user TO role", AuthQuery::Action::SET_ROLE, "user", "role", "", {}, {},
                   {}, {});
  check_auth_query(&ast_generator, "SET ROLE FOR user TO null", AuthQuery::Action::SET_ROLE, "user", "null", "", {}, {},
                   {}, {});
}

TEST_P(CypherMainVisitorTest, ClearRole) {
  auto &ast_generator = *GetParam();
  ASSERT_THROW(ast_generator.ParseQuery("CLEAR ROLE"), SyntaxException);
  ASSERT_THROW(ast_generator.ParseQuery("CLEAR ROLE user"), SyntaxException);
  ASSERT_THROW(ast_generator.ParseQuery("CLEAR ROLE FOR user TO"), SyntaxException);
  check_auth_query(&ast_generator, "CLEAR ROLE FOR user", AuthQuery::Action::CLEAR_ROLE, "user", "", "", {}, {}, {},
                   {});
}

TEST_P(CypherMainVisitorTest, GrantPrivilege) {
  auto &ast_generator = *GetParam();
  ASSERT_THROW(ast_generator.ParseQuery("GRANT"), SyntaxException);
  ASSERT_THROW(ast_generator.ParseQuery("GRANT TO user"), SyntaxException);
  ASSERT_THROW(ast_generator.ParseQuery("GRANT BLABLA TO user"), SyntaxException);
  ASSERT_THROW(ast_generator.ParseQuery("GRANT MATCH, TO user"), SyntaxException);
  ASSERT_THROW(ast_generator.ParseQuery("GRANT MATCH, BLABLA TO user"), SyntaxException);
  check_auth_query(&ast_generator, "GRANT MATCH TO user", AuthQuery::Action::GRANT_PRIVILEGE, "", "", "user", {},
                   {AuthQuery::Privilege::MATCH}, {}, {});
  check_auth_query(&ast_generator, "GRANT MATCH, AUTH TO user", AuthQuery::Action::GRANT_PRIVILEGE, "", "", "user", {},
                   {AuthQuery::Privilege::MATCH, AuthQuery::Privilege::AUTH}, {}, {});
  // Verify that all privileges are correctly visited.
  check_auth_query(&ast_generator, "GRANT CREATE TO user", AuthQuery::Action::GRANT_PRIVILEGE, "", "", "user", {},
                   {AuthQuery::Privilege::CREATE}, {}, {});
  check_auth_query(&ast_generator, "GRANT DELETE TO user", AuthQuery::Action::GRANT_PRIVILEGE, "", "", "user", {},
                   {AuthQuery::Privilege::DELETE}, {}, {});
  check_auth_query(&ast_generator, "GRANT MERGE TO user", AuthQuery::Action::GRANT_PRIVILEGE, "", "", "user", {},
                   {AuthQuery::Privilege::MERGE}, {}, {});
  check_auth_query(&ast_generator, "GRANT SET TO user", AuthQuery::Action::GRANT_PRIVILEGE, "", "", "user", {},
                   {AuthQuery::Privilege::SET}, {}, {});
  check_auth_query(&ast_generator, "GRANT REMOVE TO user", AuthQuery::Action::GRANT_PRIVILEGE, "", "", "user", {},
                   {AuthQuery::Privilege::REMOVE}, {}, {});
  check_auth_query(&ast_generator, "GRANT INDEX TO user", AuthQuery::Action::GRANT_PRIVILEGE, "", "", "user", {},
                   {AuthQuery::Privilege::INDEX}, {}, {});
  check_auth_query(&ast_generator, "GRANT STATS TO user", AuthQuery::Action::GRANT_PRIVILEGE, "", "", "user", {},
                   {AuthQuery::Privilege::STATS}, {}, {});
  check_auth_query(&ast_generator, "GRANT AUTH TO user", AuthQuery::Action::GRANT_PRIVILEGE, "", "", "user", {},
                   {AuthQuery::Privilege::AUTH}, {}, {});
  check_auth_query(&ast_generator, "GRANT CONSTRAINT TO user", AuthQuery::Action::GRANT_PRIVILEGE, "", "", "user", {},
                   {AuthQuery::Privilege::CONSTRAINT}, {}, {});
  check_auth_query(&ast_generator, "GRANT DUMP TO user", AuthQuery::Action::GRANT_PRIVILEGE, "", "", "user", {},
                   {AuthQuery::Privilege::DUMP}, {}, {});
  check_auth_query(&ast_generator, "GRANT REPLICATION TO user", AuthQuery::Action::GRANT_PRIVILEGE, "", "", "user", {},
                   {AuthQuery::Privilege::REPLICATION}, {}, {});
  check_auth_query(&ast_generator, "GRANT DURABILITY TO user", AuthQuery::Action::GRANT_PRIVILEGE, "", "", "user", {},
                   {AuthQuery::Privilege::DURABILITY}, {}, {});
  check_auth_query(&ast_generator, "GRANT READ_FILE TO user", AuthQuery::Action::GRANT_PRIVILEGE, "", "", "user", {},
                   {AuthQuery::Privilege::READ_FILE}, {}, {});
  check_auth_query(&ast_generator, "GRANT FREE_MEMORY TO user", AuthQuery::Action::GRANT_PRIVILEGE, "", "", "user", {},
                   {AuthQuery::Privilege::FREE_MEMORY}, {}, {});
  check_auth_query(&ast_generator, "GRANT TRIGGER TO user", AuthQuery::Action::GRANT_PRIVILEGE, "", "", "user", {},
                   {AuthQuery::Privilege::TRIGGER}, {}, {});
  check_auth_query(&ast_generator, "GRANT CONFIG TO user", AuthQuery::Action::GRANT_PRIVILEGE, "", "", "user", {},
                   {AuthQuery::Privilege::CONFIG}, {}, {});
  check_auth_query(&ast_generator, "GRANT STREAM TO user", AuthQuery::Action::GRANT_PRIVILEGE, "", "", "user", {},
                   {AuthQuery::Privilege::STREAM}, {}, {});
  check_auth_query(&ast_generator, "GRANT WEBSOCKET TO user", AuthQuery::Action::GRANT_PRIVILEGE, "", "", "user", {},
                   {AuthQuery::Privilege::WEBSOCKET}, {}, {});
  check_auth_query(&ast_generator, "GRANT MODULE_READ TO user", AuthQuery::Action::GRANT_PRIVILEGE, "", "", "user", {},
                   {AuthQuery::Privilege::MODULE_READ}, {}, {});
  check_auth_query(&ast_generator, "GRANT MODULE_WRITE TO user", AuthQuery::Action::GRANT_PRIVILEGE, "", "", "user", {},
                   {AuthQuery::Privilege::MODULE_WRITE}, {}, {});

  std::vector<std::unordered_map<AuthQuery::FineGrainedPrivilege, std::vector<std::string>>> label_privileges{};
  std::vector<std::unordered_map<AuthQuery::FineGrainedPrivilege, std::vector<std::string>>> edge_type_privileges{};

  label_privileges.push_back({{{AuthQuery::FineGrainedPrivilege::READ}, {{"*"}}}});
  check_auth_query(&ast_generator, "GRANT READ ON LABELS * TO user", AuthQuery::Action::GRANT_PRIVILEGE, "", "", "user",
                   {}, {}, label_privileges, {});
  label_privileges.clear();

  label_privileges.push_back({{{AuthQuery::FineGrainedPrivilege::UPDATE}, {{"*"}}}});
  check_auth_query(&ast_generator, "GRANT UPDATE ON LABELS * TO user", AuthQuery::Action::GRANT_PRIVILEGE, "", "",
                   "user", {}, {}, label_privileges, {});
  label_privileges.clear();

  label_privileges.push_back({{{AuthQuery::FineGrainedPrivilege::CREATE_DELETE}, {{"*"}}}});
  check_auth_query(&ast_generator, "GRANT CREATE_DELETE ON LABELS * TO user", AuthQuery::Action::GRANT_PRIVILEGE, "",
                   "", "user", {}, {}, label_privileges, {});
  label_privileges.clear();

  label_privileges.push_back({{{AuthQuery::FineGrainedPrivilege::READ}, {{"Label1"}, {"Label2"}}}});
  check_auth_query(&ast_generator, "GRANT READ ON LABELS :Label1, :Label2 TO user", AuthQuery::Action::GRANT_PRIVILEGE,
                   "", "", "user", {}, {}, label_privileges, {});
  label_privileges.clear();

  label_privileges.push_back({{{AuthQuery::FineGrainedPrivilege::UPDATE}, {{"Label1"}, {"Label2"}}}});
  check_auth_query(&ast_generator, "GRANT UPDATE ON LABELS :Label1, :Label2 TO user",
                   AuthQuery::Action::GRANT_PRIVILEGE, "", "", "user", {}, {}, label_privileges, {});
  label_privileges.clear();

  label_privileges.push_back({{{AuthQuery::FineGrainedPrivilege::CREATE_DELETE}, {{"Label1"}, {"Label2"}}}});
  check_auth_query(&ast_generator, "GRANT CREATE_DELETE ON LABELS :Label1, :Label2 TO user",
                   AuthQuery::Action::GRANT_PRIVILEGE, "", "", "user", {}, {}, label_privileges, {});
  label_privileges.clear();

  label_privileges.push_back({{{AuthQuery::FineGrainedPrivilege::READ}, {{"Label1"}, {"Label2"}}},
                              {{AuthQuery::FineGrainedPrivilege::UPDATE}, {{"Label3"}}}});
  check_auth_query(&ast_generator, "GRANT READ ON LABELS :Label1, :Label2, UPDATE ON LABELS :Label3 TO user",
                   AuthQuery::Action::GRANT_PRIVILEGE, "", "", "user", {}, {}, label_privileges, {});
  label_privileges.clear();

  label_privileges.push_back({{{AuthQuery::FineGrainedPrivilege::READ}, {{"Label1"}, {"Label2"}}}});
  edge_type_privileges.push_back({{{AuthQuery::FineGrainedPrivilege::READ}, {{"Edge1"}, {"Edge2"}, {"Edge3"}}}});
  check_auth_query(&ast_generator,
                   "GRANT READ ON LABELS :Label1, :Label2, READ ON EDGE_TYPES :Edge1, :Edge2, :Edge3 TO user",
                   AuthQuery::Action::GRANT_PRIVILEGE, "", "", "user", {}, {}, label_privileges, edge_type_privileges);
  label_privileges.clear();
  edge_type_privileges.clear();
}

TEST_P(CypherMainVisitorTest, DenyPrivilege) {
  auto &ast_generator = *GetParam();
  ASSERT_THROW(ast_generator.ParseQuery("DENY"), SyntaxException);
  ASSERT_THROW(ast_generator.ParseQuery("DENY TO user"), SyntaxException);
  ASSERT_THROW(ast_generator.ParseQuery("DENY BLABLA TO user"), SyntaxException);
  ASSERT_THROW(ast_generator.ParseQuery("DENY MATCH, TO user"), SyntaxException);
  ASSERT_THROW(ast_generator.ParseQuery("DENY MATCH, BLABLA TO user"), SyntaxException);
  check_auth_query(&ast_generator, "DENY MATCH TO user", AuthQuery::Action::DENY_PRIVILEGE, "", "", "user", {},
                   {AuthQuery::Privilege::MATCH}, {}, {});
  check_auth_query(&ast_generator, "DENY MATCH, AUTH TO user", AuthQuery::Action::DENY_PRIVILEGE, "", "", "user", {},
                   {AuthQuery::Privilege::MATCH, AuthQuery::Privilege::AUTH}, {}, {});
  // Verify that all privileges are correctly visited.
  check_auth_query(&ast_generator, "DENY CREATE TO user", AuthQuery::Action::DENY_PRIVILEGE, "", "", "user", {},
                   {AuthQuery::Privilege::CREATE}, {}, {});
  check_auth_query(&ast_generator, "DENY DELETE TO user", AuthQuery::Action::DENY_PRIVILEGE, "", "", "user", {},
                   {AuthQuery::Privilege::DELETE}, {}, {});
  check_auth_query(&ast_generator, "DENY MERGE TO user", AuthQuery::Action::DENY_PRIVILEGE, "", "", "user", {},
                   {AuthQuery::Privilege::MERGE}, {}, {});
  check_auth_query(&ast_generator, "DENY SET TO user", AuthQuery::Action::DENY_PRIVILEGE, "", "", "user", {},
                   {AuthQuery::Privilege::SET}, {}, {});
  check_auth_query(&ast_generator, "DENY REMOVE TO user", AuthQuery::Action::DENY_PRIVILEGE, "", "", "user", {},
                   {AuthQuery::Privilege::REMOVE}, {}, {});
  check_auth_query(&ast_generator, "DENY INDEX TO user", AuthQuery::Action::DENY_PRIVILEGE, "", "", "user", {},
                   {AuthQuery::Privilege::INDEX}, {}, {});
  check_auth_query(&ast_generator, "DENY STATS TO user", AuthQuery::Action::DENY_PRIVILEGE, "", "", "user", {},
                   {AuthQuery::Privilege::STATS}, {}, {});
  check_auth_query(&ast_generator, "DENY AUTH TO user", AuthQuery::Action::DENY_PRIVILEGE, "", "", "user", {},
                   {AuthQuery::Privilege::AUTH}, {}, {});
  check_auth_query(&ast_generator, "DENY CONSTRAINT TO user", AuthQuery::Action::DENY_PRIVILEGE, "", "", "user", {},
                   {AuthQuery::Privilege::CONSTRAINT}, {}, {});
  check_auth_query(&ast_generator, "DENY DUMP TO user", AuthQuery::Action::DENY_PRIVILEGE, "", "", "user", {},
                   {AuthQuery::Privilege::DUMP}, {}, {});
  check_auth_query(&ast_generator, "DENY WEBSOCKET TO user", AuthQuery::Action::DENY_PRIVILEGE, "", "", "user", {},
                   {AuthQuery::Privilege::WEBSOCKET}, {}, {});
  check_auth_query(&ast_generator, "DENY MODULE_READ TO user", AuthQuery::Action::DENY_PRIVILEGE, "", "", "user", {},
                   {AuthQuery::Privilege::MODULE_READ}, {}, {});
  check_auth_query(&ast_generator, "DENY MODULE_WRITE TO user", AuthQuery::Action::DENY_PRIVILEGE, "", "", "user", {},
                   {AuthQuery::Privilege::MODULE_WRITE}, {}, {});
}

TEST_P(CypherMainVisitorTest, RevokePrivilege) {
  auto &ast_generator = *GetParam();
  ASSERT_THROW(ast_generator.ParseQuery("REVOKE"), SyntaxException);
  ASSERT_THROW(ast_generator.ParseQuery("REVOKE FROM user"), SyntaxException);
  ASSERT_THROW(ast_generator.ParseQuery("REVOKE BLABLA FROM user"), SyntaxException);
  ASSERT_THROW(ast_generator.ParseQuery("REVOKE MATCH, FROM user"), SyntaxException);
  ASSERT_THROW(ast_generator.ParseQuery("REVOKE MATCH, BLABLA FROM user"), SyntaxException);
  check_auth_query(&ast_generator, "REVOKE MATCH FROM user", AuthQuery::Action::REVOKE_PRIVILEGE, "", "", "user", {},
                   {AuthQuery::Privilege::MATCH}, {}, {});
  check_auth_query(&ast_generator, "REVOKE MATCH, AUTH FROM user", AuthQuery::Action::REVOKE_PRIVILEGE, "", "", "user",
                   {}, {AuthQuery::Privilege::MATCH, AuthQuery::Privilege::AUTH}, {}, {});
  check_auth_query(&ast_generator, "REVOKE ALL PRIVILEGES FROM user", AuthQuery::Action::REVOKE_PRIVILEGE, "", "",
                   "user", {}, kPrivilegesAll, {}, {});
  // Verify that all privileges are correctly visited.
  check_auth_query(&ast_generator, "REVOKE CREATE FROM user", AuthQuery::Action::REVOKE_PRIVILEGE, "", "", "user", {},
                   {AuthQuery::Privilege::CREATE}, {}, {});
  check_auth_query(&ast_generator, "REVOKE DELETE FROM user", AuthQuery::Action::REVOKE_PRIVILEGE, "", "", "user", {},
                   {AuthQuery::Privilege::DELETE}, {}, {});
  check_auth_query(&ast_generator, "REVOKE MERGE FROM user", AuthQuery::Action::REVOKE_PRIVILEGE, "", "", "user", {},
                   {AuthQuery::Privilege::MERGE}, {}, {});
  check_auth_query(&ast_generator, "REVOKE SET FROM user", AuthQuery::Action::REVOKE_PRIVILEGE, "", "", "user", {},
                   {AuthQuery::Privilege::SET}, {}, {});
  check_auth_query(&ast_generator, "REVOKE REMOVE FROM user", AuthQuery::Action::REVOKE_PRIVILEGE, "", "", "user", {},
                   {AuthQuery::Privilege::REMOVE}, {}, {});
  check_auth_query(&ast_generator, "REVOKE INDEX FROM user", AuthQuery::Action::REVOKE_PRIVILEGE, "", "", "user", {},
                   {AuthQuery::Privilege::INDEX}, {}, {});
  check_auth_query(&ast_generator, "REVOKE STATS FROM user", AuthQuery::Action::REVOKE_PRIVILEGE, "", "", "user", {},
                   {AuthQuery::Privilege::STATS}, {}, {});
  check_auth_query(&ast_generator, "REVOKE AUTH FROM user", AuthQuery::Action::REVOKE_PRIVILEGE, "", "", "user", {},
                   {AuthQuery::Privilege::AUTH}, {}, {});
  check_auth_query(&ast_generator, "REVOKE CONSTRAINT FROM user", AuthQuery::Action::REVOKE_PRIVILEGE, "", "", "user",
                   {}, {AuthQuery::Privilege::CONSTRAINT}, {}, {});
  check_auth_query(&ast_generator, "REVOKE DUMP FROM user", AuthQuery::Action::REVOKE_PRIVILEGE, "", "", "user", {},
                   {AuthQuery::Privilege::DUMP}, {}, {});
  check_auth_query(&ast_generator, "REVOKE WEBSOCKET FROM user", AuthQuery::Action::REVOKE_PRIVILEGE, "", "", "user",
                   {}, {AuthQuery::Privilege::WEBSOCKET}, {}, {});
  check_auth_query(&ast_generator, "REVOKE MODULE_READ FROM user", AuthQuery::Action::REVOKE_PRIVILEGE, "", "", "user",
                   {}, {AuthQuery::Privilege::MODULE_READ}, {}, {});
  check_auth_query(&ast_generator, "REVOKE MODULE_WRITE FROM user", AuthQuery::Action::REVOKE_PRIVILEGE, "", "", "user",
                   {}, {AuthQuery::Privilege::MODULE_WRITE}, {}, {});

  std::vector<std::unordered_map<AuthQuery::FineGrainedPrivilege, std::vector<std::string>>> label_privileges{};
  std::vector<std::unordered_map<AuthQuery::FineGrainedPrivilege, std::vector<std::string>>> edge_type_privileges{};

  label_privileges.push_back({{{AuthQuery::FineGrainedPrivilege::CREATE_DELETE}, {{"*"}}}});
  check_auth_query(&ast_generator, "REVOKE LABELS * FROM user", AuthQuery::Action::REVOKE_PRIVILEGE, "", "", "user", {},
                   {}, label_privileges, {});
  label_privileges.clear();

  label_privileges.push_back({{{AuthQuery::FineGrainedPrivilege::CREATE_DELETE}, {{"Label1"}, {"Label2"}}}});
  check_auth_query(&ast_generator, "REVOKE LABELS :Label1, :Label2 FROM user", AuthQuery::Action::REVOKE_PRIVILEGE, "",
                   "", "user", {}, {}, label_privileges, {});
  label_privileges.clear();

  label_privileges.push_back({{{AuthQuery::FineGrainedPrivilege::CREATE_DELETE}, {{"Label1"}, {"Label2"}}}});
  edge_type_privileges.push_back(
      {{{AuthQuery::FineGrainedPrivilege::CREATE_DELETE}, {{"Edge1"}, {"Edge2"}, {"Edge3"}}}});
  check_auth_query(&ast_generator, "REVOKE LABELS :Label1, :Label2, EDGE_TYPES :Edge1, :Edge2, :Edge3 FROM user",
                   AuthQuery::Action::REVOKE_PRIVILEGE, "", "", "user", {}, {}, label_privileges, edge_type_privileges);

  label_privileges.clear();
  edge_type_privileges.clear();
}

TEST_P(CypherMainVisitorTest, ShowPrivileges) {
  auto &ast_generator = *GetParam();
  ASSERT_THROW(ast_generator.ParseQuery("SHOW PRIVILEGES FOR"), SyntaxException);
  check_auth_query(&ast_generator, "SHOW PRIVILEGES FOR user", AuthQuery::Action::SHOW_PRIVILEGES, "", "", "user", {},
                   {}, {}, {});
  ASSERT_THROW(ast_generator.ParseQuery("SHOW PRIVILEGES FOR user1, user2"), SyntaxException);
}

TEST_P(CypherMainVisitorTest, ShowRoleForUser) {
  auto &ast_generator = *GetParam();
  ASSERT_THROW(ast_generator.ParseQuery("SHOW ROLE FOR "), SyntaxException);
  check_auth_query(&ast_generator, "SHOW ROLE FOR user", AuthQuery::Action::SHOW_ROLE_FOR_USER, "user", "", "", {}, {},
                   {}, {});
  ASSERT_THROW(ast_generator.ParseQuery("SHOW ROLE FOR user1, user2"), SyntaxException);
}

TEST_P(CypherMainVisitorTest, ShowUsersForRole) {
  auto &ast_generator = *GetParam();
  ASSERT_THROW(ast_generator.ParseQuery("SHOW USERS FOR "), SyntaxException);
  check_auth_query(&ast_generator, "SHOW USERS FOR role", AuthQuery::Action::SHOW_USERS_FOR_ROLE, "", "role", "", {},
                   {}, {}, {});
  ASSERT_THROW(ast_generator.ParseQuery("SHOW USERS FOR role1, role2"), SyntaxException);
}

void check_replication_query(Base *ast_generator, const ReplicationQuery *query, const std::string name,
                             const std::optional<TypedValue> socket_address, const ReplicationQuery::SyncMode sync_mode,
                             const std::optional<TypedValue> port = {}) {
  EXPECT_EQ(query->replica_name_, name);
  EXPECT_EQ(query->sync_mode_, sync_mode);
  ASSERT_EQ(static_cast<bool>(query->socket_address_), static_cast<bool>(socket_address));
  if (socket_address) {
    ast_generator->CheckLiteral(query->socket_address_, *socket_address);
  }
  ASSERT_EQ(static_cast<bool>(query->port_), static_cast<bool>(port));
  if (port) {
    ast_generator->CheckLiteral(query->port_, *port);
  }
}

TEST_P(CypherMainVisitorTest, TestShowReplicationMode) {
  auto &ast_generator = *GetParam();
  const std::string raw_query = "SHOW REPLICATION ROLE";
  auto *parsed_query = dynamic_cast<ReplicationQuery *>(ast_generator.ParseQuery(raw_query));
  EXPECT_EQ(parsed_query->action_, ReplicationQuery::Action::SHOW_REPLICATION_ROLE);
}

TEST_P(CypherMainVisitorTest, TestShowReplicasQuery) {
  auto &ast_generator = *GetParam();
  const std::string raw_query = "SHOW REPLICAS";
  auto *parsed_query = dynamic_cast<ReplicationQuery *>(ast_generator.ParseQuery(raw_query));
  EXPECT_EQ(parsed_query->action_, ReplicationQuery::Action::SHOW_REPLICAS);
}

TEST_P(CypherMainVisitorTest, TestSetReplicationMode) {
  auto &ast_generator = *GetParam();

  {
    const std::string query = "SET REPLICATION ROLE";
    ASSERT_THROW(ast_generator.ParseQuery(query), SyntaxException);
  }

  {
    const std::string query = "SET REPLICATION ROLE TO BUTTERY";
    ASSERT_THROW(ast_generator.ParseQuery(query), SyntaxException);
  }

  {
    const std::string query = "SET REPLICATION ROLE TO MAIN";
    auto *parsed_query = dynamic_cast<ReplicationQuery *>(ast_generator.ParseQuery(query));
    EXPECT_EQ(parsed_query->action_, ReplicationQuery::Action::SET_REPLICATION_ROLE);
    EXPECT_EQ(parsed_query->role_, ReplicationQuery::ReplicationRole::MAIN);
  }

  {
    const std::string query = "SET REPLICATION ROLE TO MAIN WITH PORT 10000";
    ASSERT_THROW(ast_generator.ParseQuery(query), SemanticException);
  }

  {
    const std::string query = "SET REPLICATION ROLE TO REPLICA WITH PORT 10000";
    auto *parsed_query = dynamic_cast<ReplicationQuery *>(ast_generator.ParseQuery(query));
    EXPECT_EQ(parsed_query->action_, ReplicationQuery::Action::SET_REPLICATION_ROLE);
    EXPECT_EQ(parsed_query->role_, ReplicationQuery::ReplicationRole::REPLICA);
    ast_generator.CheckLiteral(parsed_query->port_, TypedValue(10000));
  }
}

TEST_P(CypherMainVisitorTest, TestRegisterReplicationQuery) {
  auto &ast_generator = *GetParam();

  const std::string faulty_query = "REGISTER REPLICA TO";
  ASSERT_THROW(ast_generator.ParseQuery(faulty_query), SyntaxException);

  const std::string faulty_query_with_timeout = R"(REGISTER REPLICA replica1 SYNC WITH TIMEOUT 1.0 TO "127.0.0.1")";
  ASSERT_THROW(ast_generator.ParseQuery(faulty_query_with_timeout), SyntaxException);

  const std::string correct_query = R"(REGISTER REPLICA replica1 SYNC TO "127.0.0.1")";
  auto *correct_query_parsed = dynamic_cast<ReplicationQuery *>(ast_generator.ParseQuery(correct_query));
  check_replication_query(&ast_generator, correct_query_parsed, "replica1", TypedValue("127.0.0.1"),
                          ReplicationQuery::SyncMode::SYNC);

  std::string full_query = R"(REGISTER REPLICA replica2 SYNC TO "1.1.1.1:10000")";
  auto *full_query_parsed = dynamic_cast<ReplicationQuery *>(ast_generator.ParseQuery(full_query));
  ASSERT_TRUE(full_query_parsed);
  check_replication_query(&ast_generator, full_query_parsed, "replica2", TypedValue("1.1.1.1:10000"),
                          ReplicationQuery::SyncMode::SYNC);
}

TEST_P(CypherMainVisitorTest, TestDeleteReplica) {
  auto &ast_generator = *GetParam();

  std::string missing_name_query = "DROP REPLICA";
  ASSERT_THROW(ast_generator.ParseQuery(missing_name_query), SyntaxException);

  std::string correct_query = "DROP REPLICA replica1";
  auto *correct_query_parsed = dynamic_cast<ReplicationQuery *>(ast_generator.ParseQuery(correct_query));
  ASSERT_TRUE(correct_query_parsed);
  EXPECT_EQ(correct_query_parsed->replica_name_, "replica1");
}

TEST_P(CypherMainVisitorTest, TestExplainRegularQuery) {
  auto &ast_generator = *GetParam();
  EXPECT_TRUE(dynamic_cast<ExplainQuery *>(ast_generator.ParseQuery("EXPLAIN RETURN n")));
}

TEST_P(CypherMainVisitorTest, TestExplainExplainQuery) {
  auto &ast_generator = *GetParam();
  EXPECT_THROW(ast_generator.ParseQuery("EXPLAIN EXPLAIN RETURN n"), SyntaxException);
}

TEST_P(CypherMainVisitorTest, TestExplainAuthQuery) {
  auto &ast_generator = *GetParam();
  EXPECT_THROW(ast_generator.ParseQuery("EXPLAIN SHOW ROLES"), SyntaxException);
}

TEST_P(CypherMainVisitorTest, TestProfileRegularQuery) {
  {
    auto &ast_generator = *GetParam();
    EXPECT_TRUE(dynamic_cast<ProfileQuery *>(ast_generator.ParseQuery("PROFILE RETURN n")));
  }
}

TEST_P(CypherMainVisitorTest, TestProfileComplicatedQuery) {
  {
    auto &ast_generator = *GetParam();
    EXPECT_TRUE(
        dynamic_cast<ProfileQuery *>(ast_generator.ParseQuery("profile optional match (n) where n.hello = 5 "
                                                              "return n union optional match (n) where n.there = 10 "
                                                              "return n")));
  }
}

TEST_P(CypherMainVisitorTest, TestProfileProfileQuery) {
  auto &ast_generator = *GetParam();
  EXPECT_THROW(ast_generator.ParseQuery("PROFILE PROFILE RETURN n"), SyntaxException);
}

TEST_P(CypherMainVisitorTest, TestProfileAuthQuery) {
  auto &ast_generator = *GetParam();
  EXPECT_THROW(ast_generator.ParseQuery("PROFILE SHOW ROLES"), SyntaxException);
}

TEST_P(CypherMainVisitorTest, TestShowStorageInfo) {
  auto &ast_generator = *GetParam();
  auto *query = dynamic_cast<InfoQuery *>(ast_generator.ParseQuery("SHOW STORAGE INFO"));
  ASSERT_TRUE(query);
  EXPECT_EQ(query->info_type_, InfoQuery::InfoType::STORAGE);
}

TEST_P(CypherMainVisitorTest, TestShowIndexInfo) {
  auto &ast_generator = *GetParam();
  auto *query = dynamic_cast<InfoQuery *>(ast_generator.ParseQuery("SHOW INDEX INFO"));
  ASSERT_TRUE(query);
  EXPECT_EQ(query->info_type_, InfoQuery::InfoType::INDEX);
}

TEST_P(CypherMainVisitorTest, TestShowConstraintInfo) {
  auto &ast_generator = *GetParam();
  auto *query = dynamic_cast<InfoQuery *>(ast_generator.ParseQuery("SHOW CONSTRAINT INFO"));
  ASSERT_TRUE(query);
  EXPECT_EQ(query->info_type_, InfoQuery::InfoType::CONSTRAINT);
}

TEST_P(CypherMainVisitorTest, CreateConstraintSyntaxError) {
  auto &ast_generator = *GetParam();
  EXPECT_THROW(ast_generator.ParseQuery("CREATE CONSTRAINT ON (:label) ASSERT EXISTS"), SyntaxException);
  EXPECT_THROW(ast_generator.ParseQuery("CREATE CONSTRAINT () ASSERT EXISTS"), SyntaxException);
  EXPECT_THROW(ast_generator.ParseQuery("CREATE CONSTRAINT ON () ASSERT EXISTS(prop1)"), SyntaxException);
  EXPECT_THROW(ast_generator.ParseQuery("CREATE CONSTRAINT ON () ASSERT EXISTS (prop1, prop2)"), SyntaxException);
  EXPECT_THROW(ast_generator.ParseQuery("CREATE CONSTRAINT ON (n:label) ASSERT "
                                        "EXISTS (n.prop1, missing.prop2)"),
               SemanticException);
  EXPECT_THROW(ast_generator.ParseQuery("CREATE CONSTRAINT ON (n:label) ASSERT "
                                        "EXISTS (m.prop1, m.prop2)"),
               SemanticException);

  EXPECT_THROW(ast_generator.ParseQuery("CREATE CONSTRAINT ON (:label) ASSERT IS UNIQUE"), SyntaxException);
  EXPECT_THROW(ast_generator.ParseQuery("CREATE CONSTRAINT () ASSERT IS UNIQUE"), SyntaxException);
  EXPECT_THROW(ast_generator.ParseQuery("CREATE CONSTRAINT ON () ASSERT prop1 IS UNIQUE"), SyntaxException);
  EXPECT_THROW(ast_generator.ParseQuery("CREATE CONSTRAINT ON () ASSERT prop1, prop2 IS UNIQUE"), SyntaxException);
  EXPECT_THROW(ast_generator.ParseQuery("CREATE CONSTRAINT ON (n:label) ASSERT "
                                        "n.prop1, missing.prop2 IS UNIQUE"),
               SemanticException);
  EXPECT_THROW(ast_generator.ParseQuery("CREATE CONSTRAINT ON (n:label) ASSERT "
                                        "m.prop1, m.prop2 IS UNIQUE"),
               SemanticException);

  EXPECT_THROW(ast_generator.ParseQuery("CREATE CONSTRAINT ON (:label) ASSERT IS NODE KEY"), SyntaxException);
  EXPECT_THROW(ast_generator.ParseQuery("CREATE CONSTRAINT () ASSERT IS NODE KEY"), SyntaxException);
  EXPECT_THROW(ast_generator.ParseQuery("CREATE CONSTRAINT ON () ASSERT (prop1) IS NODE KEY"), SyntaxException);
  EXPECT_THROW(ast_generator.ParseQuery("CREATE CONSTRAINT ON () ASSERT (prop1, prop2) IS NODE KEY"), SyntaxException);
  EXPECT_THROW(ast_generator.ParseQuery("CREATE CONSTRAINT ON (n:label) ASSERT "
                                        "(n.prop1, missing.prop2) IS NODE KEY"),
               SemanticException);
  EXPECT_THROW(ast_generator.ParseQuery("CREATE CONSTRAINT ON (n:label) ASSERT "
                                        "(m.prop1, m.prop2) IS NODE KEY"),
               SemanticException);
  EXPECT_THROW(ast_generator.ParseQuery("CREATE CONSTRAINT ON (n:label) ASSERT "
                                        "n.prop1, n.prop2 IS NODE KEY"),
               SyntaxException);
  EXPECT_THROW(ast_generator.ParseQuery("CREATE CONSTRAINT ON (n:label) ASSERT "
                                        "exists(n.prop1, n.prop2) IS NODE KEY"),
               SyntaxException);
}

TEST_P(CypherMainVisitorTest, CreateConstraint) {
  {
    auto &ast_generator = *GetParam();
    auto *query = dynamic_cast<ConstraintQuery *>(
        ast_generator.ParseQuery("CREATE CONSTRAINT ON (n:label) ASSERT EXISTS(n.prop1)"));
    ASSERT_TRUE(query);
    EXPECT_EQ(query->action_type_, ConstraintQuery::ActionType::CREATE);
    EXPECT_EQ(query->constraint_.type, Constraint::Type::EXISTS);
    EXPECT_EQ(query->constraint_.label, ast_generator.Label("label"));
    EXPECT_THAT(query->constraint_.properties, UnorderedElementsAre(ast_generator.Prop("prop1")));
  }
  {
    auto &ast_generator = *GetParam();
    auto *query = dynamic_cast<ConstraintQuery *>(
        ast_generator.ParseQuery("CREATE CONSTRAINT ON (n:label) ASSERT EXISTS (n.prop1, n.prop2)"));
    ASSERT_TRUE(query);
    EXPECT_EQ(query->action_type_, ConstraintQuery::ActionType::CREATE);
    EXPECT_EQ(query->constraint_.type, Constraint::Type::EXISTS);
    EXPECT_EQ(query->constraint_.label, ast_generator.Label("label"));
    EXPECT_THAT(query->constraint_.properties,
                UnorderedElementsAre(ast_generator.Prop("prop1"), ast_generator.Prop("prop2")));
  }
  {
    auto &ast_generator = *GetParam();
    auto *query = dynamic_cast<ConstraintQuery *>(
        ast_generator.ParseQuery("CREATE CONSTRAINT ON (n:label) ASSERT n.prop1 IS UNIQUE"));
    ASSERT_TRUE(query);
    EXPECT_EQ(query->action_type_, ConstraintQuery::ActionType::CREATE);
    EXPECT_EQ(query->constraint_.type, Constraint::Type::UNIQUE);
    EXPECT_EQ(query->constraint_.label, ast_generator.Label("label"));
    EXPECT_THAT(query->constraint_.properties, UnorderedElementsAre(ast_generator.Prop("prop1")));
  }
  {
    auto &ast_generator = *GetParam();
    auto *query = dynamic_cast<ConstraintQuery *>(
        ast_generator.ParseQuery("CREATE CONSTRAINT ON (n:label) ASSERT n.prop1, n.prop2 IS UNIQUE"));
    ASSERT_TRUE(query);
    EXPECT_EQ(query->action_type_, ConstraintQuery::ActionType::CREATE);
    EXPECT_EQ(query->constraint_.type, Constraint::Type::UNIQUE);
    EXPECT_EQ(query->constraint_.label, ast_generator.Label("label"));
    EXPECT_THAT(query->constraint_.properties,
                UnorderedElementsAre(ast_generator.Prop("prop1"), ast_generator.Prop("prop2")));
  }
  {
    auto &ast_generator = *GetParam();
    auto *query = dynamic_cast<ConstraintQuery *>(
        ast_generator.ParseQuery("CREATE CONSTRAINT ON (n:label) ASSERT (n.prop1) IS NODE KEY"));
    ASSERT_TRUE(query);
    EXPECT_EQ(query->action_type_, ConstraintQuery::ActionType::CREATE);
    EXPECT_EQ(query->constraint_.type, Constraint::Type::NODE_KEY);
    EXPECT_EQ(query->constraint_.label, ast_generator.Label("label"));
    EXPECT_THAT(query->constraint_.properties, UnorderedElementsAre(ast_generator.Prop("prop1")));
  }
  {
    auto &ast_generator = *GetParam();
    auto *query =
        dynamic_cast<ConstraintQuery *>(ast_generator.ParseQuery("CREATE CONSTRAINT ON (n:label) ASSERT "
                                                                 "(n.prop1, n.prop2) IS NODE KEY"));
    ASSERT_TRUE(query);
    EXPECT_EQ(query->action_type_, ConstraintQuery::ActionType::CREATE);
    EXPECT_EQ(query->constraint_.type, Constraint::Type::NODE_KEY);
    EXPECT_EQ(query->constraint_.label, ast_generator.Label("label"));
    EXPECT_THAT(query->constraint_.properties,
                UnorderedElementsAre(ast_generator.Prop("prop1"), ast_generator.Prop("prop2")));
  }
}

TEST_P(CypherMainVisitorTest, DropConstraint) {
  {
    auto &ast_generator = *GetParam();
    auto *query = dynamic_cast<ConstraintQuery *>(
        ast_generator.ParseQuery("DROP CONSTRAINT ON (n:label) ASSERT EXISTS(n.prop1)"));
    ASSERT_TRUE(query);
    EXPECT_EQ(query->action_type_, ConstraintQuery::ActionType::DROP);
    EXPECT_EQ(query->constraint_.type, Constraint::Type::EXISTS);
    EXPECT_EQ(query->constraint_.label, ast_generator.Label("label"));
    EXPECT_THAT(query->constraint_.properties, UnorderedElementsAre(ast_generator.Prop("prop1")));
  }
  {
    auto &ast_generator = *GetParam();
    auto *query = dynamic_cast<ConstraintQuery *>(
        ast_generator.ParseQuery("DROP CONSTRAINT ON (n:label) ASSERT EXISTS(n.prop1, n.prop2)"));
    ASSERT_TRUE(query);
    EXPECT_EQ(query->action_type_, ConstraintQuery::ActionType::DROP);
    EXPECT_EQ(query->constraint_.type, Constraint::Type::EXISTS);
    EXPECT_EQ(query->constraint_.label, ast_generator.Label("label"));
    EXPECT_THAT(query->constraint_.properties,
                UnorderedElementsAre(ast_generator.Prop("prop1"), ast_generator.Prop("prop2")));
  }
  {
    auto &ast_generator = *GetParam();
    auto *query = dynamic_cast<ConstraintQuery *>(
        ast_generator.ParseQuery("DROP CONSTRAINT ON (n:label) ASSERT n.prop1 IS UNIQUE"));
    ASSERT_TRUE(query);
    EXPECT_EQ(query->action_type_, ConstraintQuery::ActionType::DROP);
    EXPECT_EQ(query->constraint_.type, Constraint::Type::UNIQUE);
    EXPECT_EQ(query->constraint_.label, ast_generator.Label("label"));
    EXPECT_THAT(query->constraint_.properties, UnorderedElementsAre(ast_generator.Prop("prop1")));
  }
  {
    auto &ast_generator = *GetParam();
    auto *query = dynamic_cast<ConstraintQuery *>(
        ast_generator.ParseQuery("DROP CONSTRAINT ON (n:label) ASSERT n.prop1, n.prop2 IS UNIQUE"));
    ASSERT_TRUE(query);
    EXPECT_EQ(query->action_type_, ConstraintQuery::ActionType::DROP);
    EXPECT_EQ(query->constraint_.type, Constraint::Type::UNIQUE);
    EXPECT_EQ(query->constraint_.label, ast_generator.Label("label"));
    EXPECT_THAT(query->constraint_.properties,
                UnorderedElementsAre(ast_generator.Prop("prop1"), ast_generator.Prop("prop2")));
  }
  {
    auto &ast_generator = *GetParam();
    auto *query = dynamic_cast<ConstraintQuery *>(
        ast_generator.ParseQuery("DROP CONSTRAINT ON (n:label) ASSERT (n.prop1) IS NODE KEY"));
    ASSERT_TRUE(query);
    EXPECT_EQ(query->action_type_, ConstraintQuery::ActionType::DROP);
    EXPECT_EQ(query->constraint_.type, Constraint::Type::NODE_KEY);
    EXPECT_EQ(query->constraint_.label, ast_generator.Label("label"));
    EXPECT_THAT(query->constraint_.properties, UnorderedElementsAre(ast_generator.Prop("prop1")));
  }
  {
    auto &ast_generator = *GetParam();
    auto *query =
        dynamic_cast<ConstraintQuery *>(ast_generator.ParseQuery("DROP CONSTRAINT ON (n:label) ASSERT "
                                                                 "(n.prop1, n.prop2) IS NODE KEY"));
    ASSERT_TRUE(query);
    EXPECT_EQ(query->action_type_, ConstraintQuery::ActionType::DROP);
    EXPECT_EQ(query->constraint_.type, Constraint::Type::NODE_KEY);
    EXPECT_EQ(query->constraint_.label, ast_generator.Label("label"));
    EXPECT_THAT(query->constraint_.properties,
                UnorderedElementsAre(ast_generator.Prop("prop1"), ast_generator.Prop("prop2")));
  }
}

TEST_P(CypherMainVisitorTest, RegexMatch) {
  {
    auto &ast_generator = *GetParam();
    auto *query =
        dynamic_cast<CypherQuery *>(ast_generator.ParseQuery("MATCH (n) WHERE n.name =~ \".*bla.*\" RETURN n.name"));
    ASSERT_TRUE(query);
    ASSERT_TRUE(query->single_query_);
    auto *single_query = query->single_query_;
    ASSERT_EQ(single_query->clauses_.size(), 2U);
    auto *match_clause = dynamic_cast<Match *>(single_query->clauses_[0]);
    ASSERT_TRUE(match_clause);
    auto *regex_match = dynamic_cast<RegexMatch *>(match_clause->where_->expression_);
    ASSERT_TRUE(regex_match);
    ASSERT_TRUE(dynamic_cast<PropertyLookup *>(regex_match->string_expr_));
    ast_generator.CheckLiteral(regex_match->regex_, ".*bla.*");
  }
  {
    auto &ast_generator = *GetParam();
    auto *query = dynamic_cast<CypherQuery *>(ast_generator.ParseQuery("RETURN \"text\" =~ \".*bla.*\""));
    ASSERT_TRUE(query);
    ASSERT_TRUE(query->single_query_);
    auto *single_query = query->single_query_;
    ASSERT_EQ(single_query->clauses_.size(), 1U);
    auto *return_clause = dynamic_cast<Return *>(single_query->clauses_[0]);
    ASSERT_TRUE(return_clause);
    ASSERT_EQ(return_clause->body_.named_expressions.size(), 1U);
    auto *named_expression = return_clause->body_.named_expressions[0];
    auto *regex_match = dynamic_cast<RegexMatch *>(named_expression->expression_);
    ASSERT_TRUE(regex_match);
    ast_generator.CheckLiteral(regex_match->string_expr_, "text");
    ast_generator.CheckLiteral(regex_match->regex_, ".*bla.*");
  }
}

// NOLINTNEXTLINE(hicpp-special-member-functions)
TEST_P(CypherMainVisitorTest, DumpDatabase) {
  auto &ast_generator = *GetParam();
  auto *query = dynamic_cast<DumpQuery *>(ast_generator.ParseQuery("DUMP DATABASE"));
  ASSERT_TRUE(query);
}

namespace {
template <class TAst>
void CheckCallProcedureDefaultMemoryLimit(const TAst &ast, const CallProcedure &call_proc) {
  // Should be 100 MB
  auto *literal = dynamic_cast<PrimitiveLiteral *>(call_proc.memory_limit_);
  ASSERT_TRUE(literal);
  TypedValue value(literal->value_);
  ASSERT_TRUE(TypedValue::BoolEqual{}(value, TypedValue(100)));
  ASSERT_EQ(call_proc.memory_scale_, 1024 * 1024);
}
}  // namespace

TEST_P(CypherMainVisitorTest, CallProcedureWithDotsInName) {
  AddProc(*mock_module_with_dots_in_name, "proc", {}, {"res"}, ProcedureType::WRITE);
  auto &ast_generator = *GetParam();

  auto *query =
      dynamic_cast<CypherQuery *>(ast_generator.ParseQuery("CALL mock_module.with.dots.in.name.proc() YIELD res"));
  ASSERT_TRUE(query);
  ASSERT_TRUE(query->single_query_);
  auto *single_query = query->single_query_;
  ASSERT_EQ(single_query->clauses_.size(), 1U);
  auto *call_proc = dynamic_cast<CallProcedure *>(single_query->clauses_[0]);
  ASSERT_TRUE(call_proc);
  ASSERT_EQ(call_proc->procedure_name_, "mock_module.with.dots.in.name.proc");
  ASSERT_TRUE(call_proc->arguments_.empty());
  std::vector<std::string> identifier_names;
  identifier_names.reserve(call_proc->result_identifiers_.size());
  for (const auto *identifier : call_proc->result_identifiers_) {
    ASSERT_TRUE(identifier->user_declared_);
    identifier_names.push_back(identifier->name_);
  }
  std::vector<std::string> expected_names{"res"};
  ASSERT_EQ(identifier_names, expected_names);
  ASSERT_EQ(identifier_names, call_proc->result_fields_);
  CheckCallProcedureDefaultMemoryLimit(ast_generator, *call_proc);
}

TEST_P(CypherMainVisitorTest, CallProcedureWithDashesInName) {
  AddProc(*mock_module, "proc-with-dashes", {}, {"res"}, ProcedureType::READ);
  auto &ast_generator = *GetParam();

  auto *query =
      dynamic_cast<CypherQuery *>(ast_generator.ParseQuery("CALL `mock_module.proc-with-dashes`() YIELD res"));
  ASSERT_TRUE(query);
  ASSERT_TRUE(query->single_query_);
  auto *single_query = query->single_query_;
  ASSERT_EQ(single_query->clauses_.size(), 1U);
  auto *call_proc = dynamic_cast<CallProcedure *>(single_query->clauses_[0]);
  ASSERT_TRUE(call_proc);
  ASSERT_EQ(call_proc->procedure_name_, "mock_module.proc-with-dashes");
  ASSERT_TRUE(call_proc->arguments_.empty());
  std::vector<std::string> identifier_names;
  identifier_names.reserve(call_proc->result_identifiers_.size());
  for (const auto *identifier : call_proc->result_identifiers_) {
    ASSERT_TRUE(identifier->user_declared_);
    identifier_names.push_back(identifier->name_);
  }
  std::vector<std::string> expected_names{"res"};
  ASSERT_EQ(identifier_names, expected_names);
  ASSERT_EQ(identifier_names, call_proc->result_fields_);
  CheckCallProcedureDefaultMemoryLimit(ast_generator, *call_proc);
}

TEST_P(CypherMainVisitorTest, CallProcedureWithYieldSomeFields) {
  auto &ast_generator = *GetParam();
  auto check_proc = [this, &ast_generator](const ProcedureType type) {
    const auto proc_name = std::string{"proc_"} + ToString(type);
    SCOPED_TRACE(proc_name);
    const auto fully_qualified_proc_name = std::string{"mock_module."} + proc_name;
    AddProc(*mock_module, proc_name.c_str(), {}, {"fst", "field-with-dashes", "last_field"}, type);
    auto *query = dynamic_cast<CypherQuery *>(ast_generator.ParseQuery(
        fmt::format("CALL {}() YIELD fst, `field-with-dashes`, last_field", fully_qualified_proc_name)));
    ASSERT_TRUE(query);
    ASSERT_TRUE(query->single_query_);
    auto *single_query = query->single_query_;
    ASSERT_EQ(single_query->clauses_.size(), 1U);
    auto *call_proc = dynamic_cast<CallProcedure *>(single_query->clauses_[0]);
    ASSERT_TRUE(call_proc);
    ASSERT_EQ(call_proc->is_write_, type == ProcedureType::WRITE);
    ASSERT_EQ(call_proc->procedure_name_, fully_qualified_proc_name);
    ASSERT_TRUE(call_proc->arguments_.empty());
    ASSERT_EQ(call_proc->result_fields_.size(), 3U);
    ASSERT_EQ(call_proc->result_identifiers_.size(), call_proc->result_fields_.size());
    std::vector<std::string> identifier_names;
    identifier_names.reserve(call_proc->result_identifiers_.size());
    for (const auto *identifier : call_proc->result_identifiers_) {
      ASSERT_TRUE(identifier->user_declared_);
      identifier_names.push_back(identifier->name_);
    }
    std::vector<std::string> expected_names{"fst", "field-with-dashes", "last_field"};
    ASSERT_EQ(identifier_names, expected_names);
    ASSERT_EQ(identifier_names, call_proc->result_fields_);
    CheckCallProcedureDefaultMemoryLimit(ast_generator, *call_proc);
  };
  check_proc(ProcedureType::READ);
  check_proc(ProcedureType::WRITE);
}

TEST_P(CypherMainVisitorTest, CallProcedureWithYieldAliasedFields) {
  AddProc(*mock_module, "proc", {}, {"fst", "snd", "thrd"}, ProcedureType::READ);
  auto &ast_generator = *GetParam();

  auto *query =
      dynamic_cast<CypherQuery *>(ast_generator.ParseQuery("CALL mock_module.proc() YIELD fst AS res1, snd AS "
                                                           "`result-with-dashes`, thrd AS last_result"));
  ASSERT_TRUE(query);
  ASSERT_TRUE(query->single_query_);
  auto *single_query = query->single_query_;
  ASSERT_EQ(single_query->clauses_.size(), 1U);
  auto *call_proc = dynamic_cast<CallProcedure *>(single_query->clauses_[0]);
  ASSERT_TRUE(call_proc);
  ASSERT_EQ(call_proc->procedure_name_, "mock_module.proc");
  ASSERT_TRUE(call_proc->arguments_.empty());
  ASSERT_EQ(call_proc->result_fields_.size(), 3U);
  ASSERT_EQ(call_proc->result_identifiers_.size(), call_proc->result_fields_.size());
  std::vector<std::string> identifier_names;
  identifier_names.reserve(call_proc->result_identifiers_.size());
  for (const auto *identifier : call_proc->result_identifiers_) {
    ASSERT_TRUE(identifier->user_declared_);
    identifier_names.push_back(identifier->name_);
  }
  std::vector<std::string> aliased_names{"res1", "result-with-dashes", "last_result"};
  ASSERT_EQ(identifier_names, aliased_names);
  std::vector<std::string> field_names{"fst", "snd", "thrd"};
  ASSERT_EQ(call_proc->result_fields_, field_names);
  CheckCallProcedureDefaultMemoryLimit(ast_generator, *call_proc);
}

TEST_P(CypherMainVisitorTest, CallProcedureWithArguments) {
  AddProc(*mock_module, "proc", {"arg1", "arg2", "arg3"}, {"res"}, ProcedureType::READ);
  auto &ast_generator = *GetParam();
  auto *query = dynamic_cast<CypherQuery *>(ast_generator.ParseQuery("CALL mock_module.proc(0, 1, 2) YIELD res"));
  ASSERT_TRUE(query);
  ASSERT_TRUE(query->single_query_);
  auto *single_query = query->single_query_;
  ASSERT_EQ(single_query->clauses_.size(), 1U);
  auto *call_proc = dynamic_cast<CallProcedure *>(single_query->clauses_[0]);
  ASSERT_TRUE(call_proc);
  ASSERT_EQ(call_proc->procedure_name_, "mock_module.proc");
  ASSERT_EQ(call_proc->arguments_.size(), 3U);
  for (int64_t i = 0; i < 3; ++i) {
    ast_generator.CheckLiteral(call_proc->arguments_[i], i);
  }
  std::vector<std::string> identifier_names;
  identifier_names.reserve(call_proc->result_identifiers_.size());
  for (const auto *identifier : call_proc->result_identifiers_) {
    ASSERT_TRUE(identifier->user_declared_);
    identifier_names.push_back(identifier->name_);
  }
  std::vector<std::string> expected_names{"res"};
  ASSERT_EQ(identifier_names, expected_names);
  ASSERT_EQ(identifier_names, call_proc->result_fields_);
  CheckCallProcedureDefaultMemoryLimit(ast_generator, *call_proc);
}

TEST_P(CypherMainVisitorTest, CallProcedureYieldAsterisk) {
  auto &ast_generator = *GetParam();
  auto *query = dynamic_cast<CypherQuery *>(ast_generator.ParseQuery("CALL mg.procedures() YIELD *"));
  ASSERT_TRUE(query);
  ASSERT_TRUE(query->single_query_);
  auto *single_query = query->single_query_;
  ASSERT_EQ(single_query->clauses_.size(), 1U);
  auto *call_proc = dynamic_cast<CallProcedure *>(single_query->clauses_[0]);
  ASSERT_TRUE(call_proc);
  ASSERT_EQ(call_proc->procedure_name_, "mg.procedures");
  ASSERT_TRUE(call_proc->arguments_.empty());
  std::vector<std::string> identifier_names;
  identifier_names.reserve(call_proc->result_identifiers_.size());
  for (const auto *identifier : call_proc->result_identifiers_) {
    ASSERT_TRUE(identifier->user_declared_);
    identifier_names.push_back(identifier->name_);
  }
  ASSERT_THAT(identifier_names, UnorderedElementsAre("name", "signature", "is_write", "path", "is_editable"));
  ASSERT_EQ(identifier_names, call_proc->result_fields_);
  CheckCallProcedureDefaultMemoryLimit(ast_generator, *call_proc);
}

TEST_P(CypherMainVisitorTest, CallProcedureYieldAsteriskReturnAsterisk) {
  auto &ast_generator = *GetParam();
  auto *query = dynamic_cast<CypherQuery *>(ast_generator.ParseQuery("CALL mg.procedures() YIELD * RETURN *"));
  ASSERT_TRUE(query);
  ASSERT_TRUE(query->single_query_);
  auto *single_query = query->single_query_;
  ASSERT_EQ(single_query->clauses_.size(), 2U);
  auto *ret = dynamic_cast<Return *>(single_query->clauses_[1]);
  ASSERT_TRUE(ret);
  ASSERT_TRUE(ret->body_.all_identifiers);
  auto *call_proc = dynamic_cast<CallProcedure *>(single_query->clauses_[0]);
  ASSERT_TRUE(call_proc);
  ASSERT_EQ(call_proc->procedure_name_, "mg.procedures");
  ASSERT_TRUE(call_proc->arguments_.empty());
  std::vector<std::string> identifier_names;
  identifier_names.reserve(call_proc->result_identifiers_.size());
  for (const auto *identifier : call_proc->result_identifiers_) {
    ASSERT_TRUE(identifier->user_declared_);
    identifier_names.push_back(identifier->name_);
  }
  ASSERT_THAT(identifier_names, UnorderedElementsAre("name", "signature", "is_write", "path", "is_editable"));
  ASSERT_EQ(identifier_names, call_proc->result_fields_);
  CheckCallProcedureDefaultMemoryLimit(ast_generator, *call_proc);
}

TEST_P(CypherMainVisitorTest, CallProcedureWithoutYield) {
  auto &ast_generator = *GetParam();
  auto *query = dynamic_cast<CypherQuery *>(ast_generator.ParseQuery("CALL mg.load_all()"));
  ASSERT_TRUE(query);
  ASSERT_TRUE(query->single_query_);
  auto *single_query = query->single_query_;
  ASSERT_EQ(single_query->clauses_.size(), 1U);
  auto *call_proc = dynamic_cast<CallProcedure *>(single_query->clauses_[0]);
  ASSERT_TRUE(call_proc);
  ASSERT_EQ(call_proc->procedure_name_, "mg.load_all");
  ASSERT_TRUE(call_proc->arguments_.empty());
  ASSERT_TRUE(call_proc->result_fields_.empty());
  ASSERT_TRUE(call_proc->result_identifiers_.empty());
  CheckCallProcedureDefaultMemoryLimit(ast_generator, *call_proc);
}

TEST_P(CypherMainVisitorTest, CallProcedureWithMemoryLimitWithoutYield) {
  auto &ast_generator = *GetParam();
  auto *query =
      dynamic_cast<CypherQuery *>(ast_generator.ParseQuery("CALL mg.load_all() PROCEDURE MEMORY LIMIT 32 KB"));
  ASSERT_TRUE(query);
  ASSERT_TRUE(query->single_query_);
  auto *single_query = query->single_query_;
  ASSERT_EQ(single_query->clauses_.size(), 1U);
  auto *call_proc = dynamic_cast<CallProcedure *>(single_query->clauses_[0]);
  ASSERT_TRUE(call_proc);
  ASSERT_EQ(call_proc->procedure_name_, "mg.load_all");
  ASSERT_TRUE(call_proc->arguments_.empty());
  ASSERT_TRUE(call_proc->result_fields_.empty());
  ASSERT_TRUE(call_proc->result_identifiers_.empty());
  ast_generator.CheckLiteral(call_proc->memory_limit_, 32);
  ASSERT_EQ(call_proc->memory_scale_, 1024);
}

TEST_P(CypherMainVisitorTest, CallProcedureWithMemoryUnlimitedWithoutYield) {
  auto &ast_generator = *GetParam();
  auto *query = dynamic_cast<CypherQuery *>(ast_generator.ParseQuery("CALL mg.load_all() PROCEDURE MEMORY UNLIMITED"));
  ASSERT_TRUE(query);
  ASSERT_TRUE(query->single_query_);
  auto *single_query = query->single_query_;
  ASSERT_EQ(single_query->clauses_.size(), 1U);
  auto *call_proc = dynamic_cast<CallProcedure *>(single_query->clauses_[0]);
  ASSERT_TRUE(call_proc);
  ASSERT_EQ(call_proc->procedure_name_, "mg.load_all");
  ASSERT_TRUE(call_proc->arguments_.empty());
  ASSERT_TRUE(call_proc->result_fields_.empty());
  ASSERT_TRUE(call_proc->result_identifiers_.empty());
  ASSERT_FALSE(call_proc->memory_limit_);
}

TEST_P(CypherMainVisitorTest, CallProcedureWithMemoryLimit) {
  auto &ast_generator = *GetParam();
  auto *query = dynamic_cast<CypherQuery *>(
      ast_generator.ParseQuery("CALL mg.load_all() PROCEDURE MEMORY LIMIT 32 MB YIELD res"));
  ASSERT_TRUE(query);
  ASSERT_TRUE(query->single_query_);
  auto *single_query = query->single_query_;
  ASSERT_EQ(single_query->clauses_.size(), 1U);
  auto *call_proc = dynamic_cast<CallProcedure *>(single_query->clauses_[0]);
  ASSERT_TRUE(call_proc);
  ASSERT_EQ(call_proc->procedure_name_, "mg.load_all");
  ASSERT_TRUE(call_proc->arguments_.empty());
  std::vector<std::string> identifier_names;
  identifier_names.reserve(call_proc->result_identifiers_.size());
  for (const auto *identifier : call_proc->result_identifiers_) {
    ASSERT_TRUE(identifier->user_declared_);
    identifier_names.push_back(identifier->name_);
  }
  std::vector<std::string> expected_names{"res"};
  ASSERT_EQ(identifier_names, expected_names);
  ASSERT_EQ(identifier_names, call_proc->result_fields_);
  ast_generator.CheckLiteral(call_proc->memory_limit_, 32);
  ASSERT_EQ(call_proc->memory_scale_, 1024 * 1024);
}

TEST_P(CypherMainVisitorTest, CallProcedureWithMemoryUnlimited) {
  auto &ast_generator = *GetParam();
  auto *query =
      dynamic_cast<CypherQuery *>(ast_generator.ParseQuery("CALL mg.load_all() PROCEDURE MEMORY UNLIMITED YIELD res"));
  ASSERT_TRUE(query);
  ASSERT_TRUE(query->single_query_);
  auto *single_query = query->single_query_;
  ASSERT_EQ(single_query->clauses_.size(), 1U);
  auto *call_proc = dynamic_cast<CallProcedure *>(single_query->clauses_[0]);
  ASSERT_TRUE(call_proc);
  ASSERT_EQ(call_proc->procedure_name_, "mg.load_all");
  ASSERT_TRUE(call_proc->arguments_.empty());
  std::vector<std::string> identifier_names;
  identifier_names.reserve(call_proc->result_identifiers_.size());
  for (const auto *identifier : call_proc->result_identifiers_) {
    ASSERT_TRUE(identifier->user_declared_);
    identifier_names.push_back(identifier->name_);
  }
  std::vector<std::string> expected_names{"res"};
  ASSERT_EQ(identifier_names, expected_names);
  ASSERT_EQ(identifier_names, call_proc->result_fields_);
  ASSERT_FALSE(call_proc->memory_limit_);
}

namespace {
template <typename TException = SyntaxException>
void TestInvalidQuery(const auto &query, Base &ast_generator) {
  SCOPED_TRACE(query);
  EXPECT_THROW(ast_generator.ParseQuery(query), TException) << query;
}

template <typename TException = SyntaxException>
void TestInvalidQueryWithMessage(const auto &query, Base &ast_generator, const std::string_view message) {
  bool exception_is_thrown = false;
  try {
    ast_generator.ParseQuery(query);
  } catch (const TException &se) {
    EXPECT_EQ(std::string_view{se.what()}, message);
    exception_is_thrown = true;
  } catch (...) {
    FAIL() << "Unexpected exception";
  }
  EXPECT_TRUE(exception_is_thrown);
}

void CheckParsedCallProcedure(const CypherQuery &query, Base &ast_generator,
                              const std::string_view fully_qualified_proc_name,
                              const std::vector<std::string_view> &args, const ProcedureType type,
                              const size_t clauses_size, const size_t call_procedure_index) {
  ASSERT_NE(query.single_query_, nullptr);
  auto *single_query = query.single_query_;
  EXPECT_EQ(single_query->clauses_.size(), clauses_size);
  ASSERT_FALSE(single_query->clauses_.empty());
  ASSERT_LT(call_procedure_index, clauses_size);
  auto *call_proc = dynamic_cast<CallProcedure *>(single_query->clauses_[call_procedure_index]);
  ASSERT_NE(call_proc, nullptr);
  EXPECT_EQ(call_proc->procedure_name_, fully_qualified_proc_name);
  EXPECT_TRUE(call_proc->arguments_.empty());
  EXPECT_EQ(call_proc->result_fields_.size(), 2U);
  EXPECT_EQ(call_proc->result_identifiers_.size(), call_proc->result_fields_.size());
  std::vector<std::string> identifier_names;
  identifier_names.reserve(call_proc->result_identifiers_.size());
  for (const auto *identifier : call_proc->result_identifiers_) {
    EXPECT_TRUE(identifier->user_declared_);
    identifier_names.push_back(identifier->name_);
  }
  std::vector<std::string> args_as_str{};
  std::transform(args.begin(), args.end(), std::back_inserter(args_as_str),
                 [](const std::string_view arg) { return std::string{arg}; });
  EXPECT_EQ(identifier_names, args_as_str);
  EXPECT_EQ(identifier_names, call_proc->result_fields_);
  ASSERT_EQ(call_proc->is_write_, type == ProcedureType::WRITE);
  CheckCallProcedureDefaultMemoryLimit(ast_generator, *call_proc);
};
}  // namespace

TEST_P(CypherMainVisitorTest, CallProcedureMultipleQueryPartsAfter) {
  auto &ast_generator = *GetParam();
  static constexpr std::string_view fst{"fst"};
  static constexpr std::string_view snd{"snd"};
  const std::vector args{fst, snd};

  const auto read_proc = CreateProcByType(ProcedureType::READ, args);
  const auto write_proc = CreateProcByType(ProcedureType::WRITE, args);

  const auto check_parsed_call_proc = [&ast_generator, &args](const CypherQuery &query,
                                                              const std::string_view fully_qualified_proc_name,
                                                              const ProcedureType type, const size_t clause_size) {
    CheckParsedCallProcedure(query, ast_generator, fully_qualified_proc_name, args, type, clause_size, 0);
  };
  {
    SCOPED_TRACE("Read query part");
    {
      SCOPED_TRACE("With WITH");
      static constexpr std::string_view kQueryWithWith{"CALL {}() YIELD {},{} WITH {},{} UNWIND {} as u RETURN u"};
      static constexpr size_t kQueryParts{4};
      {
        SCOPED_TRACE("Write proc");
        const auto query_str = fmt::format(kQueryWithWith, write_proc, fst, snd, fst, snd, fst);
        TestInvalidQueryWithMessage<SemanticException>(
            query_str, ast_generator,
            "WITH can't be put after calling a writeable procedure, only RETURN clause can be put after.");
      }
      {
        SCOPED_TRACE("Read proc");
        const auto query_str = fmt::format(kQueryWithWith, read_proc, fst, snd, fst, snd, fst);
        const auto *query = dynamic_cast<CypherQuery *>(ast_generator.ParseQuery(query_str));
        ASSERT_NE(query, nullptr);
        check_parsed_call_proc(*query, read_proc, ProcedureType::READ, kQueryParts);
      }
    }
    {
      SCOPED_TRACE("Without WITH");
      static constexpr std::string_view kQueryWithoutWith{"CALL {}() YIELD {},{} UNWIND {} as u RETURN u"};
      static constexpr size_t kQueryParts{3};
      {
        SCOPED_TRACE("Write proc");
        const auto query_str = fmt::format(kQueryWithoutWith, write_proc, fst, snd, fst);
        TestInvalidQueryWithMessage<SemanticException>(
            query_str, ast_generator,
            "UNWIND can't be put after calling a writeable procedure, only RETURN clause can be put after.");
      }
      {
        SCOPED_TRACE("Read proc");
        const auto query_str = fmt::format(kQueryWithoutWith, read_proc, fst, snd, fst);
        const auto *query = dynamic_cast<CypherQuery *>(ast_generator.ParseQuery(query_str));
        ASSERT_NE(query, nullptr);
        check_parsed_call_proc(*query, read_proc, ProcedureType::READ, kQueryParts);
      }
    }
  }
  {
    SCOPED_TRACE("Write query part");
    {
      SCOPED_TRACE("With WITH");
      static constexpr std::string_view kQueryWithWith{
          "CALL {}() YIELD {},{} WITH {},{} CREATE(n {{prop : {}}}) RETURN n"};
      static constexpr size_t kQueryParts{4};
      {
        SCOPED_TRACE("Write proc");
        const auto query_str = fmt::format(kQueryWithWith, write_proc, fst, snd, fst, snd, fst);
        TestInvalidQueryWithMessage<SemanticException>(
            query_str, ast_generator,
            "WITH can't be put after calling a writeable procedure, only RETURN clause can be put after.");
      }
      {
        SCOPED_TRACE("Read proc");
        const auto query_str = fmt::format(kQueryWithWith, read_proc, fst, snd, fst, snd, fst);
        const auto *query = dynamic_cast<CypherQuery *>(ast_generator.ParseQuery(query_str));
        ASSERT_NE(query, nullptr);
        check_parsed_call_proc(*query, read_proc, ProcedureType::READ, kQueryParts);
      }
    }
    {
      SCOPED_TRACE("Without WITH");
      static constexpr std::string_view kQueryWithoutWith{"CALL {}() YIELD {},{} CREATE(n {{prop : {}}}) RETURN n"};
      static constexpr size_t kQueryParts{3};
      {
        SCOPED_TRACE("Write proc");
        const auto query_str = fmt::format(kQueryWithoutWith, write_proc, fst, snd, fst);
        TestInvalidQueryWithMessage<SemanticException>(
            query_str, ast_generator,
            "Update clause can't be put after calling a writeable procedure, only RETURN clause can be put after.");
      }
      {
        SCOPED_TRACE("Read proc");
        const auto query_str = fmt::format(kQueryWithoutWith, read_proc, fst, snd, fst, snd, fst);
        const auto *query = dynamic_cast<CypherQuery *>(ast_generator.ParseQuery(query_str));
        ASSERT_NE(query, nullptr);
        check_parsed_call_proc(*query, read_proc, ProcedureType::READ, kQueryParts);
      }
    }
  }
}

TEST_P(CypherMainVisitorTest, CallProcedureMultipleQueryPartsBefore) {
  auto &ast_generator = *GetParam();
  static constexpr std::string_view fst{"fst"};
  static constexpr std::string_view snd{"snd"};
  const std::vector args{fst, snd};

  const auto read_proc = CreateProcByType(ProcedureType::READ, args);
  const auto write_proc = CreateProcByType(ProcedureType::WRITE, args);

  const auto check_parsed_call_proc = [&ast_generator, &args](const CypherQuery &query,
                                                              const std::string_view fully_qualified_proc_name,
                                                              const ProcedureType type, const size_t clause_size) {
    CheckParsedCallProcedure(query, ast_generator, fully_qualified_proc_name, args, type, clause_size, clause_size - 2);
  };
  {
    SCOPED_TRACE("Read query part");
    static constexpr std::string_view kQueryWithReadQueryPart{"MATCH (n) CALL {}() YIELD * RETURN *"};
    static constexpr size_t kQueryParts{3};
    {
      SCOPED_TRACE("Write proc");
      const auto query_str = fmt::format(kQueryWithReadQueryPart, write_proc);
      const auto *query = dynamic_cast<CypherQuery *>(ast_generator.ParseQuery(query_str));
      ASSERT_NE(query, nullptr);
      check_parsed_call_proc(*query, write_proc, ProcedureType::WRITE, kQueryParts);
    }
    {
      SCOPED_TRACE("Read proc");
      const auto query_str = fmt::format(kQueryWithReadQueryPart, read_proc);
      const auto *query = dynamic_cast<CypherQuery *>(ast_generator.ParseQuery(query_str));
      ASSERT_NE(query, nullptr);
      check_parsed_call_proc(*query, read_proc, ProcedureType::READ, kQueryParts);
    }
  }
  {
    SCOPED_TRACE("Write query part");
    static constexpr std::string_view kQueryWithWriteQueryPart{"CREATE (n) WITH n CALL {}() YIELD * RETURN *"};
    static constexpr size_t kQueryParts{4};
    {
      SCOPED_TRACE("Write proc");
      const auto query_str = fmt::format(kQueryWithWriteQueryPart, write_proc, fst, snd, fst);
      TestInvalidQueryWithMessage<SemanticException>(
          query_str, ast_generator, "Write procedures cannot be used in queries that contains any update clauses!");
    }
    {
      SCOPED_TRACE("Read proc");
      const auto query_str = fmt::format(kQueryWithWriteQueryPart, read_proc, fst, snd, fst, snd, fst);
      const auto *query = dynamic_cast<CypherQuery *>(ast_generator.ParseQuery(query_str));
      ASSERT_NE(query, nullptr);
      check_parsed_call_proc(*query, read_proc, ProcedureType::READ, kQueryParts);
    }
  }
}

TEST_P(CypherMainVisitorTest, CallProcedureMultipleProcedures) {
  auto &ast_generator = *GetParam();
  static constexpr std::string_view fst{"fst"};
  static constexpr std::string_view snd{"snd"};
  const std::vector args{fst, snd};

  const auto read_proc = CreateProcByType(ProcedureType::READ, args);
  const auto write_proc = CreateProcByType(ProcedureType::WRITE, args);

  {
    SCOPED_TRACE("Read then write");
    const auto query_str = fmt::format("CALL {}() YIELD * CALL {}() YIELD * RETURN *", read_proc, write_proc);
    static constexpr size_t kQueryParts{3};
    const auto *query = dynamic_cast<CypherQuery *>(ast_generator.ParseQuery(query_str));
    ASSERT_NE(query, nullptr);

    CheckParsedCallProcedure(*query, ast_generator, read_proc, args, ProcedureType::READ, kQueryParts, 0);
    CheckParsedCallProcedure(*query, ast_generator, write_proc, args, ProcedureType::WRITE, kQueryParts, 1);
  }
  {
    SCOPED_TRACE("Write then read");
    const auto query_str = fmt::format("CALL {}() YIELD * CALL {}() YIELD * RETURN *", write_proc, read_proc);
    TestInvalidQueryWithMessage<SemanticException>(
        query_str, ast_generator,
        "CALL can't be put after calling a writeable procedure, only RETURN clause can be put after.");
  }
  {
    SCOPED_TRACE("Write twice");
    const auto query_str = fmt::format("CALL {}() YIELD * CALL {}() YIELD * RETURN *", write_proc, write_proc);
    TestInvalidQueryWithMessage<SemanticException>(
        query_str, ast_generator,
        "CALL can't be put after calling a writeable procedure, only RETURN clause can be put after.");
  }
}

TEST_P(CypherMainVisitorTest, IncorrectCallProcedure) {
  auto &ast_generator = *GetParam();
  ASSERT_THROW(ast_generator.ParseQuery("CALL proc-with-dashes()"), SyntaxException);
  ASSERT_THROW(ast_generator.ParseQuery("CALL proc() yield field-with-dashes"), SyntaxException);
  ASSERT_THROW(ast_generator.ParseQuery("CALL proc() yield field.with.dots"), SyntaxException);
  ASSERT_THROW(ast_generator.ParseQuery("CALL proc() yield res AS result-with-dashes"), SyntaxException);
  ASSERT_THROW(ast_generator.ParseQuery("CALL proc() yield res AS result.with.dots"), SyntaxException);
  ASSERT_THROW(ast_generator.ParseQuery("WITH 42 AS x CALL not_standalone(x)"), SemanticException);
  ASSERT_THROW(ast_generator.ParseQuery("CALL procedure() YIELD"), SyntaxException);
  ASSERT_THROW(ast_generator.ParseQuery("RETURN 42, CALL procedure() YIELD"), SyntaxException);
  ASSERT_THROW(ast_generator.ParseQuery("RETURN 42, CALL procedure() YIELD res"), SyntaxException);
  ASSERT_THROW(ast_generator.ParseQuery("RETURN 42 AS x CALL procedure() YIELD res"), SemanticException);
  ASSERT_THROW(ast_generator.ParseQuery("CALL proc.with.dots() MEMORY YIELD res"), SyntaxException);
  // mg.procedures returns something, so it needs to have a YIELD.
  ASSERT_THROW(ast_generator.ParseQuery("CALL mg.procedures()"), SemanticException);
  ASSERT_THROW(ast_generator.ParseQuery("CALL mg.procedures() PROCEDURE MEMORY UNLIMITED"), SemanticException);
  // TODO: Implement support for the following syntax. These are defined in
  // Neo4j and accepted in openCypher CIP.
  ASSERT_THROW(ast_generator.ParseQuery("CALL proc"), SyntaxException);
  ASSERT_THROW(ast_generator.ParseQuery("CALL proc RETURN 42"), SyntaxException);
  ASSERT_THROW(ast_generator.ParseQuery("CALL proc() YIELD res WHERE res > 42"), SyntaxException);
  ASSERT_THROW(ast_generator.ParseQuery("CALL proc() YIELD res WHERE res > 42 RETURN *"), SyntaxException);
}

TEST_P(CypherMainVisitorTest, TestLockPathQuery) {
  auto &ast_generator = *GetParam();

  const auto test_lock_path_query = [&](const std::string_view command, const LockPathQuery::Action action) {
    ASSERT_THROW(ast_generator.ParseQuery(command.data()), SyntaxException);

    {
      const std::string query = fmt::format("{} ME", command);
      ASSERT_THROW(ast_generator.ParseQuery(query), SyntaxException);
    }

    {
      const std::string query = fmt::format("{} DATA", command);
      ASSERT_THROW(ast_generator.ParseQuery(query), SyntaxException);
    }

    {
      const std::string query = fmt::format("{} DATA STUFF", command);
      ASSERT_THROW(ast_generator.ParseQuery(query), SyntaxException);
    }

    {
      const std::string query = fmt::format("{} DATA DIRECTORY", command);
      auto *parsed_query = dynamic_cast<LockPathQuery *>(ast_generator.ParseQuery(query));
      ASSERT_TRUE(parsed_query);
      EXPECT_EQ(parsed_query->action_, action);
    }
  };

  test_lock_path_query("LOCK", LockPathQuery::Action::LOCK_PATH);
  test_lock_path_query("UNLOCK", LockPathQuery::Action::UNLOCK_PATH);
}

TEST_P(CypherMainVisitorTest, TestLoadCsvClause) {
  auto &ast_generator = *GetParam();

  {
    const std::string query = R"(LOAD CSV FROM "file.csv")";
    ASSERT_THROW(ast_generator.ParseQuery(query), SyntaxException);
  }

  {
    const std::string query = R"(LOAD CSV FROM "file.csv" WITH)";
    ASSERT_THROW(ast_generator.ParseQuery(query), SyntaxException);
  }

  {
    const std::string query = R"(LOAD CSV FROM "file.csv" WITH HEADER)";
    ASSERT_THROW(ast_generator.ParseQuery(query), SyntaxException);
  }

  {
    const std::string query = R"(LOAD CSV FROM "file.csv" WITH HEADER DELIMITER ";")";
    ASSERT_THROW(ast_generator.ParseQuery(query), SyntaxException);
  }

  {
    const std::string query = R"(LOAD CSV FROM "file.csv" WITH HEADER DELIMITER ";" QUOTE "'")";
    ASSERT_THROW(ast_generator.ParseQuery(query), SyntaxException);
  }

  {
    const std::string query = R"(LOAD CSV FROM "file.csv" WITH HEADER DELIMITER ";" QUOTE "'" AS)";
    ASSERT_THROW(ast_generator.ParseQuery(query), SyntaxException);
  }

  {
    const std::string query = R"(LOAD CSV FROM file WITH HEADER IGNORE BAD DELIMITER ";" QUOTE "'" AS x)";
    ASSERT_THROW(ast_generator.ParseQuery(query), SyntaxException);
  }

  {
    const std::string query = R"(LOAD CSV FROM "file.csv" WITH HEADER IGNORE BAD DELIMITER 0 QUOTE "'" AS x)";
    ASSERT_THROW(ast_generator.ParseQuery(query), SemanticException);
  }

  {
    const std::string query = R"(LOAD CSV FROM "file.csv" WITH HEADER IGNORE BAD DELIMITER ";" QUOTE 0 AS x)";
    ASSERT_THROW(ast_generator.ParseQuery(query), SemanticException);
  }

  {
    // can't be a standalone clause
    const std::string query = R"(LOAD CSV FROM "file.csv" WITH HEADER IGNORE BAD DELIMITER ";" QUOTE "'" AS x)";
    ASSERT_THROW(ast_generator.ParseQuery(query), SemanticException);
  }

  {
    const std::string query =
        R"(LOAD CSV FROM "file.csv" WITH HEADER IGNORE BAD DELIMITER ";" QUOTE "'" AS x RETURN x)";
    auto *parsed_query = dynamic_cast<CypherQuery *>(ast_generator.ParseQuery(query));
    ASSERT_TRUE(parsed_query);
    auto *load_csv_clause = dynamic_cast<LoadCsv *>(parsed_query->single_query_->clauses_[0]);
    ASSERT_TRUE(load_csv_clause);
    ASSERT_TRUE(load_csv_clause->with_header_);
    ASSERT_TRUE(load_csv_clause->ignore_bad_);
  }
}

TEST_P(CypherMainVisitorTest, MemoryLimit) {
  auto &ast_generator = *GetParam();

  ASSERT_THROW(ast_generator.ParseQuery("RETURN x QUE"), SyntaxException);
  ASSERT_THROW(ast_generator.ParseQuery("RETURN x QUERY"), SyntaxException);
  ASSERT_THROW(ast_generator.ParseQuery("RETURN x QUERY MEM"), SyntaxException);
  ASSERT_THROW(ast_generator.ParseQuery("RETURN x QUERY MEMORY"), SyntaxException);
  ASSERT_THROW(ast_generator.ParseQuery("RETURN x QUERY MEMORY LIM"), SyntaxException);
  ASSERT_THROW(ast_generator.ParseQuery("RETURN x QUERY MEMORY LIMIT"), SyntaxException);
  ASSERT_THROW(ast_generator.ParseQuery("RETURN x QUERY MEMORY LIMIT KB"), SyntaxException);
  ASSERT_THROW(ast_generator.ParseQuery("RETURN x QUERY MEMORY LIMIT 12GB"), SyntaxException);
  ASSERT_THROW(ast_generator.ParseQuery("QUERY MEMORY LIMIT 12KB RETURN x"), SyntaxException);

  {
    auto *query = dynamic_cast<CypherQuery *>(ast_generator.ParseQuery("RETURN x"));
    ASSERT_TRUE(query);
    ASSERT_FALSE(query->memory_limit_);
  }

  {
    auto *query = dynamic_cast<CypherQuery *>(ast_generator.ParseQuery("RETURN x QUERY MEMORY LIMIT 12KB"));
    ASSERT_TRUE(query);
    ASSERT_TRUE(query->memory_limit_);
    ast_generator.CheckLiteral(query->memory_limit_, 12);
    ASSERT_EQ(query->memory_scale_, 1024U);
  }

  {
    auto *query = dynamic_cast<CypherQuery *>(ast_generator.ParseQuery("RETURN x QUERY MEMORY LIMIT 12MB"));
    ASSERT_TRUE(query);
    ASSERT_TRUE(query->memory_limit_);
    ast_generator.CheckLiteral(query->memory_limit_, 12);
    ASSERT_EQ(query->memory_scale_, 1024U * 1024U);
  }

  {
    auto *query = dynamic_cast<CypherQuery *>(
        ast_generator.ParseQuery("CALL mg.procedures() YIELD x RETURN x QUERY MEMORY LIMIT 12MB"));
    ASSERT_TRUE(query);
    ASSERT_TRUE(query->memory_limit_);
    ast_generator.CheckLiteral(query->memory_limit_, 12);
    ASSERT_EQ(query->memory_scale_, 1024U * 1024U);

    ASSERT_TRUE(query->single_query_);
    auto *single_query = query->single_query_;
    ASSERT_EQ(single_query->clauses_.size(), 2U);
    auto *call_proc = dynamic_cast<CallProcedure *>(single_query->clauses_[0]);
    CheckCallProcedureDefaultMemoryLimit(ast_generator, *call_proc);
  }

  {
    auto *query = dynamic_cast<CypherQuery *>(ast_generator.ParseQuery(
        "CALL mg.procedures() PROCEDURE MEMORY LIMIT 3KB YIELD x RETURN x QUERY MEMORY LIMIT 12MB"));
    ASSERT_TRUE(query);
    ASSERT_TRUE(query->memory_limit_);
    ast_generator.CheckLiteral(query->memory_limit_, 12);
    ASSERT_EQ(query->memory_scale_, 1024U * 1024U);

    ASSERT_TRUE(query->single_query_);
    auto *single_query = query->single_query_;
    ASSERT_EQ(single_query->clauses_.size(), 2U);
    auto *call_proc = dynamic_cast<CallProcedure *>(single_query->clauses_[0]);
    ASSERT_TRUE(call_proc->memory_limit_);
    ast_generator.CheckLiteral(call_proc->memory_limit_, 3);
    ASSERT_EQ(call_proc->memory_scale_, 1024U);
  }

  {
    auto *query = dynamic_cast<CypherQuery *>(
        ast_generator.ParseQuery("CALL mg.procedures() PROCEDURE MEMORY LIMIT 3KB YIELD x RETURN x"));
    ASSERT_TRUE(query);
    ASSERT_FALSE(query->memory_limit_);

    ASSERT_TRUE(query->single_query_);
    auto *single_query = query->single_query_;
    ASSERT_EQ(single_query->clauses_.size(), 2U);
    auto *call_proc = dynamic_cast<CallProcedure *>(single_query->clauses_[0]);
    ASSERT_TRUE(call_proc->memory_limit_);
    ast_generator.CheckLiteral(call_proc->memory_limit_, 3);
    ASSERT_EQ(call_proc->memory_scale_, 1024U);
  }

  {
    auto *query =
        dynamic_cast<CypherQuery *>(ast_generator.ParseQuery("CALL mg.load_all() PROCEDURE MEMORY LIMIT 3KB"));
    ASSERT_TRUE(query);
    ASSERT_FALSE(query->memory_limit_);

    ASSERT_TRUE(query->single_query_);
    auto *single_query = query->single_query_;
    ASSERT_EQ(single_query->clauses_.size(), 1U);
    auto *call_proc = dynamic_cast<CallProcedure *>(single_query->clauses_[0]);
    ASSERT_TRUE(call_proc->memory_limit_);
    ast_generator.CheckLiteral(call_proc->memory_limit_, 3);
    ASSERT_EQ(call_proc->memory_scale_, 1024U);
  }

  {
    auto *query = dynamic_cast<CypherQuery *>(ast_generator.ParseQuery("CALL mg.load_all() QUERY MEMORY LIMIT 3KB"));
    ASSERT_TRUE(query);
    ASSERT_TRUE(query->memory_limit_);
    ast_generator.CheckLiteral(query->memory_limit_, 3);
    ASSERT_EQ(query->memory_scale_, 1024U);

    ASSERT_TRUE(query->single_query_);
    auto *single_query = query->single_query_;
    ASSERT_EQ(single_query->clauses_.size(), 1U);
    auto *call_proc = dynamic_cast<CallProcedure *>(single_query->clauses_[0]);
    CheckCallProcedureDefaultMemoryLimit(ast_generator, *call_proc);
  }
}

TEST_P(CypherMainVisitorTest, DropTrigger) {
  auto &ast_generator = *GetParam();

  TestInvalidQuery("DROP TR", ast_generator);
  TestInvalidQuery("DROP TRIGGER", ast_generator);

  auto *parsed_query = dynamic_cast<TriggerQuery *>(ast_generator.ParseQuery("DROP TRIGGER trigger"));
  EXPECT_EQ(parsed_query->action_, TriggerQuery::Action::DROP_TRIGGER);
  EXPECT_EQ(parsed_query->trigger_name_, "trigger");
}

TEST_P(CypherMainVisitorTest, ShowTriggers) {
  auto &ast_generator = *GetParam();

  TestInvalidQuery("SHOW TR", ast_generator);
  TestInvalidQuery("SHOW TRIGGER", ast_generator);

  auto *parsed_query = dynamic_cast<TriggerQuery *>(ast_generator.ParseQuery("SHOW TRIGGERS"));
  EXPECT_EQ(parsed_query->action_, TriggerQuery::Action::SHOW_TRIGGERS);
}

namespace {
void ValidateCreateQuery(Base &ast_generator, const auto &query, const auto &trigger_name,
                         const memgraph::query::TriggerQuery::EventType event_type, const auto &phase,
                         const auto &statement) {
  auto *parsed_query = dynamic_cast<TriggerQuery *>(ast_generator.ParseQuery(query));
  EXPECT_EQ(parsed_query->action_, TriggerQuery::Action::CREATE_TRIGGER);
  EXPECT_EQ(parsed_query->trigger_name_, trigger_name);
  EXPECT_EQ(parsed_query->event_type_, event_type);
  EXPECT_EQ(parsed_query->before_commit_, phase == "BEFORE");
  EXPECT_EQ(parsed_query->statement_, statement);
}
}  // namespace

TEST_P(CypherMainVisitorTest, CreateTriggers) {
  auto &ast_generator = *GetParam();

  TestInvalidQuery("CREATE TRIGGER", ast_generator);
  TestInvalidQuery("CREATE TRIGGER trigger", ast_generator);
  TestInvalidQuery("CREATE TRIGGER trigger ON ", ast_generator);
  TestInvalidQuery("CREATE TRIGGER trigger ON ()", ast_generator);
  TestInvalidQuery("CREATE TRIGGER trigger ON -->", ast_generator);
  TestInvalidQuery("CREATE TRIGGER trigger ON CREATE", ast_generator);
  TestInvalidQuery("CREATE TRIGGER trigger ON () CREATE", ast_generator);
  TestInvalidQuery("CREATE TRIGGER trigger ON --> CREATE", ast_generator);
  TestInvalidQuery("CREATE TRIGGER trigger ON DELETE", ast_generator);
  TestInvalidQuery("CREATE TRIGGER trigger ON () DELETE", ast_generator);
  TestInvalidQuery("CREATE TRIGGER trigger ON --> DELETE", ast_generator);
  TestInvalidQuery("CREATE TRIGGER trigger ON UPDATE", ast_generator);
  TestInvalidQuery("CREATE TRIGGER trigger ON () UPDATE", ast_generator);
  TestInvalidQuery("CREATE TRIGGER trigger ON --> UPDATE", ast_generator);
  TestInvalidQuery("CREATE TRIGGER trigger ON CREATE BEFORE", ast_generator);
  TestInvalidQuery("CREATE TRIGGER trigger ON CREATE BEFORE COMMIT", ast_generator);
  TestInvalidQuery("CREATE TRIGGER trigger ON CREATE AFTER", ast_generator);
  TestInvalidQuery("CREATE TRIGGER trigger ON CREATE AFTER COMMIT", ast_generator);
  TestInvalidQuery("CREATE TRIGGER trigger ON -> CREATE AFTER COMMIT EXECUTE a", ast_generator);
  TestInvalidQuery("CREATE TRIGGER trigger ON ) CREATE AFTER COMMIT EXECUTE a", ast_generator);
  TestInvalidQuery("CREATE TRIGGER trigger ON ( CREATE AFTER COMMIT EXECUTE a", ast_generator);
  TestInvalidQuery("CREATE TRIGGER trigger ON CRETE AFTER COMMIT EXECUTE a", ast_generator);
  TestInvalidQuery("CREATE TRIGGER trigger ON DELET AFTER COMMIT EXECUTE a", ast_generator);
  TestInvalidQuery("CREATE TRIGGER trigger ON UPDTE AFTER COMMIT EXECUTE a", ast_generator);
  TestInvalidQuery("CREATE TRIGGER trigger ON UPDATE COMMIT EXECUTE a", ast_generator);

  static constexpr std::string_view query_template = "CREATE TRIGGER trigger {} {} COMMIT EXECUTE {}";

  static constexpr std::array events{std::pair{"", memgraph::query::TriggerQuery::EventType::ANY},
                                     std::pair{"ON CREATE", memgraph::query::TriggerQuery::EventType::CREATE},
                                     std::pair{"ON () CREATE", memgraph::query::TriggerQuery::EventType::VERTEX_CREATE},
                                     std::pair{"ON --> CREATE", memgraph::query::TriggerQuery::EventType::EDGE_CREATE},
                                     std::pair{"ON DELETE", memgraph::query::TriggerQuery::EventType::DELETE},
                                     std::pair{"ON () DELETE", memgraph::query::TriggerQuery::EventType::VERTEX_DELETE},
                                     std::pair{"ON --> DELETE", memgraph::query::TriggerQuery::EventType::EDGE_DELETE},
                                     std::pair{"ON UPDATE", memgraph::query::TriggerQuery::EventType::UPDATE},
                                     std::pair{"ON () UPDATE", memgraph::query::TriggerQuery::EventType::VERTEX_UPDATE},
                                     std::pair{"ON --> UPDATE", memgraph::query::TriggerQuery::EventType::EDGE_UPDATE}};

  static constexpr std::array phases{"BEFORE", "AFTER"};

  static constexpr std::array statements{
      "", "SOME SUPER\nSTATEMENT", "Statement with 12312321 3     ", "        Statement with 12312321 3     "

  };

  for (const auto &[event_string, event_type] : events) {
    for (const auto &phase : phases) {
      for (const auto &statement : statements) {
        ValidateCreateQuery(ast_generator, fmt::format(query_template, event_string, phase, statement), "trigger",
                            event_type, phase, memgraph::utils::Trim(statement));
      }
    }
  }
}

namespace {
void ValidateSetIsolationLevelQuery(Base &ast_generator, const auto &query, const auto scope,
                                    const auto isolation_level) {
  auto *parsed_query = dynamic_cast<IsolationLevelQuery *>(ast_generator.ParseQuery(query));
  EXPECT_EQ(parsed_query->isolation_level_scope_, scope);
  EXPECT_EQ(parsed_query->isolation_level_, isolation_level);
}
}  // namespace

TEST_P(CypherMainVisitorTest, SetIsolationLevelQuery) {
  auto &ast_generator = *GetParam();
  TestInvalidQuery("SET ISO", ast_generator);
  TestInvalidQuery("SET TRANSACTION ISOLATION", ast_generator);
  TestInvalidQuery("SET TRANSACTION ISOLATION LEVEL", ast_generator);
  TestInvalidQuery("SET TRANSACTION ISOLATION LEVEL READ COMMITTED", ast_generator);
  TestInvalidQuery("SET NEXT TRANSACTION ISOLATION LEVEL", ast_generator);
  TestInvalidQuery("SET ISOLATION LEVEL READ COMMITTED", ast_generator);
  TestInvalidQuery("SET GLOBAL ISOLATION LEVEL READ COMMITTED", ast_generator);
  TestInvalidQuery("SET GLOBAL TRANSACTION ISOLATION LEVEL READ COMITTED", ast_generator);
  TestInvalidQuery("SET GLOBAL TRANSACTION ISOLATION LEVEL READ_COMITTED", ast_generator);
  TestInvalidQuery("SET SESSION TRANSACTION ISOLATION LEVEL READCOMITTED", ast_generator);

  static constexpr std::array scopes{
      std::pair{"GLOBAL", memgraph::query::IsolationLevelQuery::IsolationLevelScope::GLOBAL},
      std::pair{"SESSION", memgraph::query::IsolationLevelQuery::IsolationLevelScope::SESSION},
      std::pair{"NEXT", memgraph::query::IsolationLevelQuery::IsolationLevelScope::NEXT}};
  static constexpr std::array isolation_levels{
      std::pair{"READ UNCOMMITTED", memgraph::query::IsolationLevelQuery::IsolationLevel::READ_UNCOMMITTED},
      std::pair{"READ COMMITTED", memgraph::query::IsolationLevelQuery::IsolationLevel::READ_COMMITTED},
      std::pair{"SNAPSHOT ISOLATION", memgraph::query::IsolationLevelQuery::IsolationLevel::SNAPSHOT_ISOLATION}};

  static constexpr const auto *query_template = "SET {} TRANSACTION ISOLATION LEVEL {}";

  for (const auto &[scope_string, scope] : scopes) {
    for (const auto &[isolation_level_string, isolation_level] : isolation_levels) {
      ValidateSetIsolationLevelQuery(ast_generator, fmt::format(query_template, scope_string, isolation_level_string),
                                     scope, isolation_level);
    }
  }
}

TEST_P(CypherMainVisitorTest, CreateSnapshotQuery) {
  auto &ast_generator = *GetParam();
  ASSERT_TRUE(dynamic_cast<CreateSnapshotQuery *>(ast_generator.ParseQuery("CREATE SNAPSHOT")));
}

void CheckOptionalExpression(Base &ast_generator, Expression *expression, const std::optional<TypedValue> &expected) {
  EXPECT_EQ(expression != nullptr, expected.has_value());
  if (expected.has_value()) {
    EXPECT_NO_FATAL_FAILURE(ast_generator.CheckLiteral(expression, *expected));
  }
};

void ValidateMostlyEmptyStreamQuery(Base &ast_generator, const std::string &query_string,
                                    const StreamQuery::Action action, const std::string_view stream_name,
                                    const std::optional<TypedValue> &batch_limit = std::nullopt,
                                    const std::optional<TypedValue> &timeout = std::nullopt) {
  auto *parsed_query = dynamic_cast<StreamQuery *>(ast_generator.ParseQuery(query_string));
  ASSERT_NE(parsed_query, nullptr);
  EXPECT_EQ(parsed_query->action_, action);
  EXPECT_EQ(parsed_query->stream_name_, stream_name);
  auto topic_names = std::get_if<Expression *>(&parsed_query->topic_names_);
  EXPECT_NE(topic_names, nullptr);
  EXPECT_EQ(*topic_names, nullptr);
  EXPECT_TRUE(topic_names);
  EXPECT_FALSE(*topic_names);
  EXPECT_TRUE(parsed_query->transform_name_.empty());
  EXPECT_TRUE(parsed_query->consumer_group_.empty());
  EXPECT_EQ(parsed_query->batch_interval_, nullptr);
  EXPECT_EQ(parsed_query->batch_size_, nullptr);
  EXPECT_EQ(parsed_query->service_url_, nullptr);
  EXPECT_EQ(parsed_query->bootstrap_servers_, nullptr);
  EXPECT_NO_FATAL_FAILURE(CheckOptionalExpression(ast_generator, parsed_query->batch_limit_, batch_limit));
  EXPECT_NO_FATAL_FAILURE(CheckOptionalExpression(ast_generator, parsed_query->timeout_, timeout));
  EXPECT_TRUE(parsed_query->configs_.empty());
  EXPECT_TRUE(parsed_query->credentials_.empty());
}

TEST_P(CypherMainVisitorTest, DropStream) {
  auto &ast_generator = *GetParam();

  TestInvalidQuery("DROP ST", ast_generator);
  TestInvalidQuery("DROP STREAM", ast_generator);
  TestInvalidQuery("DROP STREAMS", ast_generator);

  ValidateMostlyEmptyStreamQuery(ast_generator, "DrOP STREAm droppedStream", StreamQuery::Action::DROP_STREAM,
                                 "droppedStream");
}

TEST_P(CypherMainVisitorTest, StartStream) {
  auto &ast_generator = *GetParam();

  TestInvalidQuery("START ST", ast_generator);
  TestInvalidQuery("START STREAM", ast_generator);
  TestInvalidQuery("START STREAMS", ast_generator);

  ValidateMostlyEmptyStreamQuery(ast_generator, "START STREAM startedStream", StreamQuery::Action::START_STREAM,
                                 "startedStream");
}

TEST_P(CypherMainVisitorTest, StartAllStreams) {
  auto &ast_generator = *GetParam();

  TestInvalidQuery("START ALL", ast_generator);
  TestInvalidQuery("START ALL STREAM", ast_generator);
  TestInvalidQuery("START STREAMS ALL", ast_generator);

  ValidateMostlyEmptyStreamQuery(ast_generator, "StARt AlL StrEAMS", StreamQuery::Action::START_ALL_STREAMS, "");
}

TEST_P(CypherMainVisitorTest, ShowStreams) {
  auto &ast_generator = *GetParam();

  TestInvalidQuery("SHOW ALL", ast_generator);
  TestInvalidQuery("SHOW STREAM", ast_generator);
  TestInvalidQuery("SHOW STREAMS ALL", ast_generator);

  ValidateMostlyEmptyStreamQuery(ast_generator, "SHOW STREAMS", StreamQuery::Action::SHOW_STREAMS, "");
}

TEST_P(CypherMainVisitorTest, StopStream) {
  auto &ast_generator = *GetParam();

  TestInvalidQuery("STOP ST", ast_generator);
  TestInvalidQuery("STOP STREAM", ast_generator);
  TestInvalidQuery("STOP STREAMS", ast_generator);
  TestInvalidQuery("STOP STREAM invalid stream name", ast_generator);

  ValidateMostlyEmptyStreamQuery(ast_generator, "STOP stREAM stoppedStream", StreamQuery::Action::STOP_STREAM,
                                 "stoppedStream");
}

TEST_P(CypherMainVisitorTest, StopAllStreams) {
  auto &ast_generator = *GetParam();

  TestInvalidQuery("STOP ALL", ast_generator);
  TestInvalidQuery("STOP ALL STREAM", ast_generator);
  TestInvalidQuery("STOP STREAMS ALL", ast_generator);

  ValidateMostlyEmptyStreamQuery(ast_generator, "SToP ALL STReaMS", StreamQuery::Action::STOP_ALL_STREAMS, "");
}

void ValidateTopicNames(const auto &topic_names, const std::vector<std::string> &expected_topic_names,
                        Base &ast_generator) {
  std::visit(memgraph::utils::Overloaded{
                 [&](Expression *expression) {
                   ast_generator.CheckLiteral(expression, memgraph::utils::Join(expected_topic_names, ","));
                 },
                 [&](const std::vector<std::string> &topic_names) { EXPECT_EQ(topic_names, expected_topic_names); }},
             topic_names);
}

void ValidateCreateKafkaStreamQuery(Base &ast_generator, const std::string &query_string,
                                    const std::string_view stream_name, const std::vector<std::string> &topic_names,
                                    const std::string_view transform_name, const std::string_view consumer_group,
                                    const std::optional<TypedValue> &batch_interval,
                                    const std::optional<TypedValue> &batch_size,
                                    const std::string_view bootstrap_servers,
                                    const std::unordered_map<std::string, std::string> &configs,
                                    const std::unordered_map<std::string, std::string> &credentials) {
  SCOPED_TRACE(query_string);
  StreamQuery *parsed_query{nullptr};
  ASSERT_NO_THROW(parsed_query = dynamic_cast<StreamQuery *>(ast_generator.ParseQuery(query_string))) << query_string;
  ASSERT_NE(parsed_query, nullptr);
  EXPECT_EQ(parsed_query->stream_name_, stream_name);
  ValidateTopicNames(parsed_query->topic_names_, topic_names, ast_generator);
  EXPECT_EQ(parsed_query->transform_name_, transform_name);
  EXPECT_EQ(parsed_query->consumer_group_, consumer_group);
  EXPECT_NO_FATAL_FAILURE(CheckOptionalExpression(ast_generator, parsed_query->batch_interval_, batch_interval));
  EXPECT_NO_FATAL_FAILURE(CheckOptionalExpression(ast_generator, parsed_query->batch_size_, batch_size));
  EXPECT_EQ(parsed_query->batch_limit_, nullptr);
  if (bootstrap_servers.empty()) {
    EXPECT_EQ(parsed_query->bootstrap_servers_, nullptr);
  } else {
    EXPECT_NE(parsed_query->bootstrap_servers_, nullptr);
  }

  const auto evaluate_config_map = [&ast_generator](const std::unordered_map<Expression *, Expression *> &config_map) {
    std::unordered_map<std::string, std::string> evaluated_config_map;
    const auto expr_to_str = [&ast_generator](Expression *expression) {
      return std::string{ast_generator.GetLiteral(expression, ast_generator.context_.is_query_cached).ValueString()};
    };
    std::transform(config_map.begin(), config_map.end(),
                   std::inserter(evaluated_config_map, evaluated_config_map.end()),
                   [&expr_to_str](const auto expr_pair) {
                     return std::pair{expr_to_str(expr_pair.first), expr_to_str(expr_pair.second)};
                   });
    return evaluated_config_map;
  };

  using testing::UnorderedElementsAreArray;
  EXPECT_THAT(evaluate_config_map(parsed_query->configs_), UnorderedElementsAreArray(configs.begin(), configs.end()));
  EXPECT_THAT(evaluate_config_map(parsed_query->credentials_),
              UnorderedElementsAreArray(credentials.begin(), credentials.end()));
}

TEST_P(CypherMainVisitorTest, CreateKafkaStream) {
  auto &ast_generator = *GetParam();
  TestInvalidQuery("CREATE KAFKA STREAM", ast_generator);
  TestInvalidQuery("CREATE KAFKA STREAM invalid stream name TOPICS topic1 TRANSFORM transform", ast_generator);
  TestInvalidQuery("CREATE KAFKA STREAM stream TOPICS invalid topic name TRANSFORM transform", ast_generator);
  TestInvalidQuery("CREATE KAFKA STREAM stream TOPICS topic1 TRANSFORM invalid transformation name", ast_generator);
  // required configs are missing
  TestInvalidQuery<SemanticException>("CREATE KAFKA STREAM stream TRANSFORM transform", ast_generator);
  TestInvalidQuery("CREATE KAFKA STREAM stream TOPICS TRANSFORM transform", ast_generator);
  // required configs are missing
  TestInvalidQuery<SemanticException>("CREATE KAFKA STREAM stream TOPICS topic1", ast_generator);
  TestInvalidQuery("CREATE KAFKA STREAM stream TOPICS topic1 TRANSFORM", ast_generator);
  TestInvalidQuery("CREATE KAFKA STREAM stream TOPICS topic1 TRANSFORM transform CONSUMER_GROUP", ast_generator);
  TestInvalidQuery("CREATE KAFKA STREAM stream TOPICS topic1 TRANSFORM transform CONSUMER_GROUP invalid consumer group",
                   ast_generator);
  TestInvalidQuery("CREATE KAFKA STREAM stream TOPICS topic1 TRANSFORM transform BATCH_INTERVAL", ast_generator);
  TestInvalidQuery<SemanticException>(
      "CREATE KAFKA STREAM stream TOPICS topic1 TRANSFORM transform BATCH_INTERVAL 'invalid interval'", ast_generator);
  TestInvalidQuery<SemanticException>("CREATE KAFKA STREAM stream TOPICS topic1 TRANSFORM transform TOPICS topic2",
                                      ast_generator);
  TestInvalidQuery("CREATE KAFKA STREAM stream TOPICS topic1 TRANSFORM transform BATCH_SIZE", ast_generator);
  TestInvalidQuery<SemanticException>(
      "CREATE KAFKA STREAM stream TOPICS topic1 TRANSFORM transform BATCH_SIZE 'invalid size'", ast_generator);
  TestInvalidQuery("CREATE KAFKA STREAM stream TOPICS topic1, TRANSFORM transform BATCH_SIZE 2 CONSUMER_GROUP Gru",
                   ast_generator);
  TestInvalidQuery("CREATE KAFKA STREAM stream TOPICS topic1 TRANSFORM transform BOOTSTRAP_SERVERS localhost:9092",
                   ast_generator);
  TestInvalidQuery("CREATE KAFKA STREAM stream TOPICS topic1 TRANSFORM transform BOOTSTRAP_SERVERS", ast_generator);
  // the keys must be string literals
  TestInvalidQuery("CREATE KAFKA STREAM stream TOPICS topic1 TRANSFORM transform CONFIGS { symbolicname : 'string' }",
                   ast_generator);
  TestInvalidQuery(
      "CREATE KAFKA STREAM stream TOPICS topic1 TRANSFORM transform CREDENTIALS { symbolicname : 'string' }",
      ast_generator);
  TestInvalidQuery("CREATE KAFKA STREAM stream TOPICS topic1 TRANSFORM transform CREDENTIALS 2", ast_generator);

  const std::vector<std::string> topic_names{"topic1_name.with_dot", "topic1_name.with_multiple.dots",
                                             "topic-name.with-multiple.dots-and-dashes"};

  static constexpr std::string_view kStreamName{"SomeSuperStream"};
  static constexpr std::string_view kTransformName{"moreAwesomeTransform"};

  auto check_topic_names = [&](const std::vector<std::string> &topic_names) {
    static constexpr std::string_view kConsumerGroup{"ConsumerGru"};
    static constexpr int kBatchInterval = 324;
    const TypedValue batch_interval_value{kBatchInterval};
    static constexpr int kBatchSize = 1;
    const TypedValue batch_size_value{kBatchSize};

    const auto topic_names_as_str = memgraph::utils::Join(topic_names, ",");

    ValidateCreateKafkaStreamQuery(
        ast_generator,
        fmt::format("CREATE KAFKA STREAM {} TOPICS {} TRANSFORM {}", kStreamName, topic_names_as_str, kTransformName),
        kStreamName, topic_names, kTransformName, "", std::nullopt, std::nullopt, {}, {}, {});

    ValidateCreateKafkaStreamQuery(ast_generator,
                                   fmt::format("CREATE KAFKA STREAM {} TOPICS {} TRANSFORM {} CONSUMER_GROUP {} ",
                                               kStreamName, topic_names_as_str, kTransformName, kConsumerGroup),
                                   kStreamName, topic_names, kTransformName, kConsumerGroup, std::nullopt, std::nullopt,
                                   {}, {}, {});

    ValidateCreateKafkaStreamQuery(ast_generator,
                                   fmt::format("CREATE KAFKA STREAM {} TRANSFORM {} TOPICS {} BATCH_INTERVAL {}",
                                               kStreamName, kTransformName, topic_names_as_str, kBatchInterval),
                                   kStreamName, topic_names, kTransformName, "", batch_interval_value, std::nullopt, {},
                                   {}, {});

    ValidateCreateKafkaStreamQuery(ast_generator,
                                   fmt::format("CREATE KAFKA STREAM {} BATCH_SIZE {} TOPICS {} TRANSFORM {}",
                                               kStreamName, kBatchSize, topic_names_as_str, kTransformName),
                                   kStreamName, topic_names, kTransformName, "", std::nullopt, batch_size_value, {}, {},
                                   {});

    ValidateCreateKafkaStreamQuery(ast_generator,
                                   fmt::format("CREATE KAFKA STREAM {} TOPICS '{}' BATCH_SIZE {} TRANSFORM {}",
                                               kStreamName, topic_names_as_str, kBatchSize, kTransformName),
                                   kStreamName, topic_names, kTransformName, "", std::nullopt, batch_size_value, {}, {},
                                   {});

    ValidateCreateKafkaStreamQuery(
        ast_generator,
        fmt::format("CREATE KAFKA STREAM {} TOPICS {} TRANSFORM {} CONSUMER_GROUP {} BATCH_INTERVAL {} BATCH_SIZE {}",
                    kStreamName, topic_names_as_str, kTransformName, kConsumerGroup, kBatchInterval, kBatchSize),
        kStreamName, topic_names, kTransformName, kConsumerGroup, batch_interval_value, batch_size_value, {}, {}, {});
    using namespace std::string_literals;
    const auto host1 = "localhost:9094"s;
    ValidateCreateKafkaStreamQuery(
        ast_generator,
        fmt::format("CREATE KAFKA STREAM {} TOPICS {} CONSUMER_GROUP {} BATCH_SIZE {} BATCH_INTERVAL {} TRANSFORM {} "
                    "BOOTSTRAP_SERVERS '{}'",
                    kStreamName, topic_names_as_str, kConsumerGroup, kBatchSize, kBatchInterval, kTransformName, host1),
        kStreamName, topic_names, kTransformName, kConsumerGroup, batch_interval_value, batch_size_value, host1, {},
        {});

    ValidateCreateKafkaStreamQuery(
        ast_generator,
        fmt::format("CREATE KAFKA STREAM {} CONSUMER_GROUP {} TOPICS {} BATCH_INTERVAL {} TRANSFORM {} BATCH_SIZE {} "
                    "BOOTSTRAP_SERVERS '{}'",
                    kStreamName, kConsumerGroup, topic_names_as_str, kBatchInterval, kTransformName, kBatchSize, host1),
        kStreamName, topic_names, kTransformName, kConsumerGroup, batch_interval_value, batch_size_value, host1, {},
        {});

    const auto host2 = "localhost:9094,localhost:1994,168.1.1.256:345"s;
    ValidateCreateKafkaStreamQuery(
        ast_generator,
        fmt::format("CREATE KAFKA STREAM {} TOPICS {} BOOTSTRAP_SERVERS '{}' CONSUMER_GROUP {} TRANSFORM {} "
                    "BATCH_INTERVAL {} BATCH_SIZE {}",
                    kStreamName, topic_names_as_str, host2, kConsumerGroup, kTransformName, kBatchInterval, kBatchSize),
        kStreamName, topic_names, kTransformName, kConsumerGroup, batch_interval_value, batch_size_value, host2, {},
        {});
  };

  for (const auto &topic_name : topic_names) {
    EXPECT_NO_FATAL_FAILURE(check_topic_names({topic_name}));
  }

  EXPECT_NO_FATAL_FAILURE(check_topic_names(topic_names));

  auto check_consumer_group = [&](const std::string_view consumer_group) {
    const std::string kTopicName{"topic1"};
    ValidateCreateKafkaStreamQuery(ast_generator,
                                   fmt::format("CREATE KAFKA STREAM {} TOPICS {} TRANSFORM {} CONSUMER_GROUP {}",
                                               kStreamName, kTopicName, kTransformName, consumer_group),
                                   kStreamName, {kTopicName}, kTransformName, consumer_group, std::nullopt,
                                   std::nullopt, {}, {}, {});
  };

  using namespace std::literals;
  static constexpr std::array consumer_groups{"consumergru"sv, "consumer-group-with-dash"sv,
                                              "consumer_group.with.dot"sv, "consumer-group.With-Dot-and.dash"sv};

  for (const auto consumer_group : consumer_groups) {
    EXPECT_NO_FATAL_FAILURE(check_consumer_group(consumer_group));
  }

  auto check_config_map = [&](const std::unordered_map<std::string, std::string> &config_map) {
    const std::string kTopicName{"topic1"};

    const auto map_as_str = std::invoke([&config_map] {
      std::stringstream buffer;
      buffer << '{';
      if (!config_map.empty()) {
        auto it = config_map.begin();
        buffer << fmt::format("'{}': '{}'", it->first, it->second);
        for (; it != config_map.end(); ++it) {
          buffer << fmt::format(", '{}': '{}'", it->first, it->second);
        }
      }
      buffer << '}';
      return std::move(buffer).str();
    });

    ValidateCreateKafkaStreamQuery(ast_generator,
                                   fmt::format("CREATE KAFKA STREAM {} TOPICS {} TRANSFORM {} CONFIGS {}", kStreamName,
                                               kTopicName, kTransformName, map_as_str),
                                   kStreamName, {kTopicName}, kTransformName, "", std::nullopt, std::nullopt, {},
                                   config_map, {});

    ValidateCreateKafkaStreamQuery(ast_generator,
                                   fmt::format("CREATE KAFKA STREAM {} TOPICS {} TRANSFORM {} CREDENTIALS {}",
                                               kStreamName, kTopicName, kTransformName, map_as_str),
                                   kStreamName, {kTopicName}, kTransformName, "", std::nullopt, std::nullopt, {}, {},
                                   config_map);
  };

  const std::array config_maps = {std::unordered_map<std::string, std::string>{},
                                  std::unordered_map<std::string, std::string>{{"key", "value"}},
                                  std::unordered_map<std::string, std::string>{{"key.with.dot", "value.with.doth"},
                                                                               {"key with space", "value with space"}}};
  for (const auto &map_to_test : config_maps) {
    EXPECT_NO_FATAL_FAILURE(check_config_map(map_to_test));
  }
}

void ValidateCreatePulsarStreamQuery(Base &ast_generator, const std::string &query_string,
                                     const std::string_view stream_name, const std::vector<std::string> &topic_names,
                                     const std::string_view transform_name,
                                     const std::optional<TypedValue> &batch_interval,
                                     const std::optional<TypedValue> &batch_size, const std::string_view service_url) {
  SCOPED_TRACE(query_string);

  StreamQuery *parsed_query{nullptr};
  ASSERT_NO_THROW(parsed_query = dynamic_cast<StreamQuery *>(ast_generator.ParseQuery(query_string))) << query_string;
  ASSERT_NE(parsed_query, nullptr);
  EXPECT_EQ(parsed_query->stream_name_, stream_name);
  ValidateTopicNames(parsed_query->topic_names_, topic_names, ast_generator);
  EXPECT_EQ(parsed_query->transform_name_, transform_name);
  EXPECT_NO_FATAL_FAILURE(CheckOptionalExpression(ast_generator, parsed_query->batch_interval_, batch_interval));
  EXPECT_NO_FATAL_FAILURE(CheckOptionalExpression(ast_generator, parsed_query->batch_size_, batch_size));
  EXPECT_EQ(parsed_query->batch_limit_, nullptr);
  if (service_url.empty()) {
    EXPECT_EQ(parsed_query->service_url_, nullptr);
    return;
  }
  EXPECT_NE(parsed_query->service_url_, nullptr);
}

TEST_P(CypherMainVisitorTest, CreatePulsarStream) {
  auto &ast_generator = *GetParam();

  TestInvalidQuery("CREATE PULSAR STREAM", ast_generator);
  TestInvalidQuery<SemanticException>("CREATE PULSAR STREAM stream", ast_generator);
  TestInvalidQuery("CREATE PULSAR STREAM stream TOPICS", ast_generator);
  TestInvalidQuery<SemanticException>("CREATE PULSAR STREAM stream TOPICS topic_name", ast_generator);
  TestInvalidQuery("CREATE PULSAR STREAM stream TOPICS topic_name TRANSFORM", ast_generator);
  TestInvalidQuery("CREATE PULSAR STREAM stream TOPICS topic_name TRANSFORM transform.name SERVICE_URL", ast_generator);
  TestInvalidQuery<SemanticException>(
      "CREATE PULSAR STREAM stream TOPICS topic_name TRANSFORM transform.name SERVICE_URL 1", ast_generator);
  TestInvalidQuery(
      "CREATE PULSAR STREAM stream TOPICS topic_name TRANSFORM transform.name BOOTSTRAP_SERVERS 'bootstrap'",
      ast_generator);
  TestInvalidQuery<SemanticException>(
      "CREATE PULSAR STREAM stream TOPICS topic_name TRANSFORM transform.name SERVICE_URL 'test' TOPICS topic_name",
      ast_generator);
  TestInvalidQuery<SemanticException>(
      "CREATE PULSAR STREAM stream TRANSFORM transform.name TOPICS topic_name TRANSFORM transform.name SERVICE_URL "
      "'test'",
      ast_generator);
  TestInvalidQuery<SemanticException>(
      "CREATE PULSAR STREAM stream BATCH_INTERVAL 1 TOPICS topic_name TRANSFORM transform.name SERVICE_URL 'test' "
      "BATCH_INTERVAL 1000",
      ast_generator);
  TestInvalidQuery<SemanticException>(
      "CREATE PULSAR STREAM stream BATCH_INTERVAL 'a' TOPICS topic_name TRANSFORM transform.name SERVICE_URL 'test'",
      ast_generator);
  TestInvalidQuery<SemanticException>(
      "CREATE PULSAR STREAM stream BATCH_SIZE 'a' TOPICS topic_name TRANSFORM transform.name SERVICE_URL 'test'",
      ast_generator);

  const std::vector<std::string> topic_names{"topic1", "topic2"};
  const std::string topic_names_str = memgraph::utils::Join(topic_names, ",");
  static constexpr std::string_view kStreamName{"PulsarStream"};
  static constexpr std::string_view kTransformName{"boringTransformation"};
  static constexpr std::string_view kServiceUrl{"localhost"};
  static constexpr int kBatchSize{1000};
  static constexpr int kBatchInterval{231321};

  {
    SCOPED_TRACE("single topic");
    ValidateCreatePulsarStreamQuery(
        ast_generator,
        fmt::format("CREATE PULSAR STREAM {} TOPICS {} TRANSFORM {}", kStreamName, topic_names[0], kTransformName),
        kStreamName, {topic_names[0]}, kTransformName, std::nullopt, std::nullopt, "");
  }
  {
    SCOPED_TRACE("multiple topics");
    ValidateCreatePulsarStreamQuery(
        ast_generator,
        fmt::format("CREATE PULSAR STREAM {} TRANSFORM {} TOPICS {}", kStreamName, kTransformName, topic_names_str),
        kStreamName, topic_names, kTransformName, std::nullopt, std::nullopt, "");
  }
  {
    SCOPED_TRACE("topic name in string");
    ValidateCreatePulsarStreamQuery(
        ast_generator,
        fmt::format("CREATE PULSAR STREAM {} TRANSFORM {} TOPICS '{}'", kStreamName, kTransformName, topic_names_str),
        kStreamName, topic_names, kTransformName, std::nullopt, std::nullopt, "");
  }
  {
    SCOPED_TRACE("service url");
    ValidateCreatePulsarStreamQuery(ast_generator,
                                    fmt::format("CREATE PULSAR STREAM {} SERVICE_URL '{}' TRANSFORM {} TOPICS {}",
                                                kStreamName, kServiceUrl, kTransformName, topic_names_str),
                                    kStreamName, topic_names, kTransformName, std::nullopt, std::nullopt, kServiceUrl);
    ValidateCreatePulsarStreamQuery(ast_generator,
                                    fmt::format("CREATE PULSAR STREAM {} TRANSFORM {} SERVICE_URL '{}' TOPICS {}",
                                                kStreamName, kTransformName, kServiceUrl, topic_names_str),
                                    kStreamName, topic_names, kTransformName, std::nullopt, std::nullopt, kServiceUrl);
  }
  {
    SCOPED_TRACE("batch size");
    ValidateCreatePulsarStreamQuery(
        ast_generator,
        fmt::format("CREATE PULSAR STREAM {} SERVICE_URL '{}' BATCH_SIZE {} TRANSFORM {} TOPICS {}", kStreamName,
                    kServiceUrl, kBatchSize, kTransformName, topic_names_str),
        kStreamName, topic_names, kTransformName, std::nullopt, TypedValue(kBatchSize), kServiceUrl);
    ValidateCreatePulsarStreamQuery(
        ast_generator,
        fmt::format("CREATE PULSAR STREAM {} TRANSFORM {} SERVICE_URL '{}' TOPICS {} BATCH_SIZE {}", kStreamName,
                    kTransformName, kServiceUrl, topic_names_str, kBatchSize),
        kStreamName, topic_names, kTransformName, std::nullopt, TypedValue(kBatchSize), kServiceUrl);
  }
  {
    SCOPED_TRACE("batch interval");
    ValidateCreatePulsarStreamQuery(
        ast_generator,
        fmt::format("CREATE PULSAR STREAM {} BATCH_INTERVAL {} SERVICE_URL '{}' BATCH_SIZE {} TRANSFORM {} TOPICS {}",
                    kStreamName, kBatchInterval, kServiceUrl, kBatchSize, kTransformName, topic_names_str),
        kStreamName, topic_names, kTransformName, TypedValue(kBatchInterval), TypedValue(kBatchSize), kServiceUrl);
    ValidateCreatePulsarStreamQuery(
        ast_generator,
        fmt::format("CREATE PULSAR STREAM {} TRANSFORM {} SERVICE_URL '{}' BATCH_INTERVAL {} TOPICS {} BATCH_SIZE {}",
                    kStreamName, kTransformName, kServiceUrl, kBatchInterval, topic_names_str, kBatchSize),
        kStreamName, topic_names, kTransformName, TypedValue(kBatchInterval), TypedValue(kBatchSize), kServiceUrl);
  }
}

TEST_P(CypherMainVisitorTest, CheckStream) {
  auto &ast_generator = *GetParam();

  TestInvalidQuery("CHECK STREAM", ast_generator);
  TestInvalidQuery("CHECK STREAMS", ast_generator);
  TestInvalidQuery("CHECK STREAMS something", ast_generator);
  TestInvalidQuery("CHECK STREAM something,something", ast_generator);
  TestInvalidQuery("CHECK STREAM something BATCH LIMIT 1", ast_generator);
  TestInvalidQuery("CHECK STREAM something BATCH_LIMIT", ast_generator);
  TestInvalidQuery("CHECK STREAM something TIMEOUT", ast_generator);
  TestInvalidQuery("CHECK STREAM something BATCH_LIMIT 1 TIMEOUT", ast_generator);
  TestInvalidQuery<SemanticException>("CHECK STREAM something BATCH_LIMIT 'it should be an integer'", ast_generator);
  TestInvalidQuery<SemanticException>("CHECK STREAM something BATCH_LIMIT 2.5", ast_generator);
  TestInvalidQuery<SemanticException>("CHECK STREAM something TIMEOUT 'it should be an integer'", ast_generator);

  ValidateMostlyEmptyStreamQuery(ast_generator, "CHECK STREAM checkedStream", StreamQuery::Action::CHECK_STREAM,
                                 "checkedStream");
  ValidateMostlyEmptyStreamQuery(ast_generator, "CHECK STREAM checkedStream bAtCH_LIMIT 42",
                                 StreamQuery::Action::CHECK_STREAM, "checkedStream", TypedValue(42));
  ValidateMostlyEmptyStreamQuery(ast_generator, "CHECK STREAM checkedStream TimEOuT 666",
                                 StreamQuery::Action::CHECK_STREAM, "checkedStream", std::nullopt, TypedValue(666));
  ValidateMostlyEmptyStreamQuery(ast_generator, "CHECK STREAM checkedStream BATCH_LIMIT 30 TIMEOUT 444",
                                 StreamQuery::Action::CHECK_STREAM, "checkedStream", TypedValue(30), TypedValue(444));
}

TEST_P(CypherMainVisitorTest, SettingQuery) {
  auto &ast_generator = *GetParam();

  TestInvalidQuery("SHOW DB SETTINGS", ast_generator);
  TestInvalidQuery("SHOW SETTINGS", ast_generator);
  TestInvalidQuery("SHOW DATABASE SETTING", ast_generator);
  TestInvalidQuery("SHOW DB SETTING 'setting'", ast_generator);
  TestInvalidQuery("SHOW SETTING 'setting'", ast_generator);
  TestInvalidQuery<SemanticException>("SHOW DATABASE SETTING 1", ast_generator);
  TestInvalidQuery("SET SETTING 'setting' TO 'value'", ast_generator);
  TestInvalidQuery("SET DB SETTING 'setting' TO 'value'", ast_generator);
  TestInvalidQuery<SemanticException>("SET DATABASE SETTING 1 TO 'value'", ast_generator);
  TestInvalidQuery<SemanticException>("SET DATABASE SETTING 'setting' TO 2", ast_generator);

  const auto validate_setting_query = [&](const auto &query, const auto action,
                                          const std::optional<TypedValue> &expected_setting_name,
                                          const std::optional<TypedValue> &expected_setting_value) {
    auto *parsed_query = dynamic_cast<SettingQuery *>(ast_generator.ParseQuery(query));
    EXPECT_EQ(parsed_query->action_, action) << query;
    EXPECT_NO_FATAL_FAILURE(CheckOptionalExpression(ast_generator, parsed_query->setting_name_, expected_setting_name));
    EXPECT_NO_FATAL_FAILURE(
        CheckOptionalExpression(ast_generator, parsed_query->setting_value_, expected_setting_value));
  };

  validate_setting_query("SHOW DATABASE SETTINGS", SettingQuery::Action::SHOW_ALL_SETTINGS, std::nullopt, std::nullopt);
  validate_setting_query("SHOW DATABASE SETTING 'setting'", SettingQuery::Action::SHOW_SETTING, TypedValue{"setting"},
                         std::nullopt);
  validate_setting_query("SET DATABASE SETTING 'setting' TO 'value'", SettingQuery::Action::SET_SETTING,
                         TypedValue{"setting"}, TypedValue{"value"});
}

TEST_P(CypherMainVisitorTest, VersionQuery) {
  auto &ast_generator = *GetParam();

  TestInvalidQuery("SHOW VERION", ast_generator);
  TestInvalidQuery("SHOW VER", ast_generator);
  TestInvalidQuery("SHOW VERSIONS", ast_generator);
  ASSERT_NO_THROW(ast_generator.ParseQuery("SHOW VERSION"));
}

TEST_P(CypherMainVisitorTest, ConfigQuery) {
  auto &ast_generator = *GetParam();

  TestInvalidQuery("SHOW CF", ast_generator);
  TestInvalidQuery("SHOW CFG", ast_generator);
  TestInvalidQuery("SHOW CFGS", ast_generator);
  TestInvalidQuery("SHOW CONF", ast_generator);
  TestInvalidQuery("SHOW CONFIGS", ast_generator);
  TestInvalidQuery("SHOW CONFIGURATION", ast_generator);
  TestInvalidQuery("SHOW CONFIGURATIONS", ast_generator);

  Query *query = ast_generator.ParseQuery("SHOW CONFIG");
  auto *ptr = dynamic_cast<ShowConfigQuery *>(query);
  ASSERT_TRUE(ptr != nullptr);

  ASSERT_NO_THROW(ast_generator.ParseQuery("SHOW CONFIG"));
}

TEST_P(CypherMainVisitorTest, ForeachThrow) {
  auto &ast_generator = *GetParam();
  EXPECT_THROW(ast_generator.ParseQuery("FOREACH(i IN [1, 2] | UNWIND [1,2,3] AS j CREATE (n))"), SyntaxException);
  EXPECT_THROW(ast_generator.ParseQuery("FOREACH(i IN [1, 2] CREATE (:Foo {prop : i}))"), SyntaxException);
  EXPECT_THROW(ast_generator.ParseQuery("FOREACH(i IN [1, 2] | MATCH (n)"), SyntaxException);
  EXPECT_THROW(ast_generator.ParseQuery("FOREACH(i IN x | MATCH (n)"), SyntaxException);
}

TEST_P(CypherMainVisitorTest, Foreach) {
  auto &ast_generator = *GetParam();
  // CREATE
  {
    auto *query = dynamic_cast<CypherQuery *>(
        ast_generator.ParseQuery("FOREACH (age IN [1, 2, 3] | CREATE (m:Age {amount: age}))"));
    ASSERT_TRUE(query);
    ASSERT_TRUE(query->single_query_);
    auto *single_query = query->single_query_;
    ASSERT_EQ(single_query->clauses_.size(), 1U);
    auto *foreach = dynamic_cast<Foreach *>(single_query->clauses_[0]);
    ASSERT_TRUE(foreach);
    ASSERT_TRUE(foreach->named_expression_);
    EXPECT_EQ(foreach->named_expression_->name_, "age");
    auto *expr = foreach->named_expression_->expression_;
    ASSERT_TRUE(expr);
    ASSERT_TRUE(dynamic_cast<ListLiteral *>(expr));
    const auto &clauses = foreach->clauses_;
    ASSERT_TRUE(clauses.size() == 1);
    ASSERT_TRUE(dynamic_cast<Create *>(clauses.front()));
  }
  // SET
  {
    auto *query =
        dynamic_cast<CypherQuery *>(ast_generator.ParseQuery("FOREACH (i IN nodes(path) | SET i.checkpoint = true)"));
    auto *foreach = dynamic_cast<Foreach *>(query->single_query_->clauses_[0]);
    const auto &clauses = foreach->clauses_;
    ASSERT_TRUE(clauses.size() == 1);
    ASSERT_TRUE(dynamic_cast<SetProperty *>(clauses.front()));
  }
  // REMOVE
  {
    auto *query = dynamic_cast<CypherQuery *>(ast_generator.ParseQuery("FOREACH (i IN nodes(path) | REMOVE i.prop)"));
    auto *foreach = dynamic_cast<Foreach *>(query->single_query_->clauses_[0]);
    const auto &clauses = foreach->clauses_;
    ASSERT_TRUE(clauses.size() == 1);
    ASSERT_TRUE(dynamic_cast<RemoveProperty *>(clauses.front()));
  }
  // MERGE
  {
    // merge works as create here
    auto *query =
        dynamic_cast<CypherQuery *>(ast_generator.ParseQuery("FOREACH (i IN [1, 2, 3] | MERGE (n {no : i}))"));
    auto *foreach = dynamic_cast<Foreach *>(query->single_query_->clauses_[0]);
    const auto &clauses = foreach->clauses_;
    ASSERT_TRUE(clauses.size() == 1);
    ASSERT_TRUE(dynamic_cast<Merge *>(clauses.front()));
  }
  // CYPHER DELETE
  {
    auto *query = dynamic_cast<CypherQuery *>(ast_generator.ParseQuery("FOREACH (i IN nodes(path) | DETACH DELETE i)"));
    auto *foreach = dynamic_cast<Foreach *>(query->single_query_->clauses_[0]);
    const auto &clauses = foreach->clauses_;
    ASSERT_TRUE(clauses.size() == 1);
    ASSERT_TRUE(dynamic_cast<Delete *>(clauses.front()));
  }
  // nested FOREACH
  {
    auto *query = dynamic_cast<CypherQuery *>(ast_generator.ParseQuery(
        "FOREACH (i IN nodes(path) | FOREACH (age IN i.list | CREATE (m:Age {amount: age})))"));

    auto *foreach = dynamic_cast<Foreach *>(query->single_query_->clauses_[0]);
    const auto &clauses = foreach->clauses_;
    ASSERT_TRUE(clauses.size() == 1);
    ASSERT_TRUE(dynamic_cast<Foreach *>(clauses.front()));
  }
  // Multiple update clauses
  {
    auto *query = dynamic_cast<CypherQuery *>(
        ast_generator.ParseQuery("FOREACH (i IN nodes(path) | SET i.checkpoint = true REMOVE i.prop)"));
    auto *foreach = dynamic_cast<Foreach *>(query->single_query_->clauses_[0]);
    const auto &clauses = foreach->clauses_;
    ASSERT_TRUE(clauses.size() == 2);
    ASSERT_TRUE(dynamic_cast<SetProperty *>(clauses.front()));
    ASSERT_TRUE(dynamic_cast<RemoveProperty *>(*++clauses.begin()));
  }
}

<<<<<<< HEAD
TEST_P(CypherMainVisitorTest, CallSubqueryThrow) {}

TEST_P(CypherMainVisitorTest, CallSubquery) {}
=======
TEST_P(CypherMainVisitorTest, ExistsThrow) {
  auto &ast_generator = *GetParam();

  TestInvalidQueryWithMessage<SyntaxException>("MATCH (n) WHERE exists(p=(n)-[]->()) RETURN n;", ast_generator,
                                               "Identifiers are not supported in exists(...).");
}

TEST_P(CypherMainVisitorTest, Exists) {
  auto &ast_generator = *GetParam();
  {
    const auto *query =
        dynamic_cast<CypherQuery *>(ast_generator.ParseQuery("MATCH (n) WHERE exists((n)-[]->()) RETURN n;"));
    const auto *match = dynamic_cast<Match *>(query->single_query_->clauses_[0]);

    const auto *exists = dynamic_cast<Exists *>(match->where_->expression_);

    ASSERT_TRUE(exists);

    const auto pattern = exists->pattern_;
    ASSERT_TRUE(pattern->atoms_.size() == 3);

    const auto *node1 = dynamic_cast<NodeAtom *>(pattern->atoms_[0]);
    const auto *edge = dynamic_cast<EdgeAtom *>(pattern->atoms_[1]);
    const auto *node2 = dynamic_cast<NodeAtom *>(pattern->atoms_[2]);

    ASSERT_TRUE(node1);
    ASSERT_TRUE(edge);
    ASSERT_TRUE(node2);
  }

  {
    const auto *query =
        dynamic_cast<CypherQuery *>(ast_generator.ParseQuery("MATCH (n) WHERE exists((n)-[]->()-[]->()) RETURN n;"));
    const auto *match = dynamic_cast<Match *>(query->single_query_->clauses_[0]);

    const auto *exists = dynamic_cast<Exists *>(match->where_->expression_);

    ASSERT_TRUE(exists);

    const auto pattern = exists->pattern_;
    ASSERT_TRUE(pattern->atoms_.size() == 5);

    const auto *node1 = dynamic_cast<NodeAtom *>(pattern->atoms_[0]);
    const auto *edge = dynamic_cast<EdgeAtom *>(pattern->atoms_[1]);
    const auto *node2 = dynamic_cast<NodeAtom *>(pattern->atoms_[2]);
    const auto *edge2 = dynamic_cast<EdgeAtom *>(pattern->atoms_[3]);
    const auto *node3 = dynamic_cast<NodeAtom *>(pattern->atoms_[4]);

    ASSERT_TRUE(node1);
    ASSERT_TRUE(edge);
    ASSERT_TRUE(node2);
    ASSERT_TRUE(edge2);
    ASSERT_TRUE(node3);
  }

  {
    const auto *query = dynamic_cast<CypherQuery *>(ast_generator.ParseQuery("MATCH (n) WHERE exists((n)) RETURN n;"));
    const auto *match = dynamic_cast<Match *>(query->single_query_->clauses_[0]);

    const auto *exists = dynamic_cast<Exists *>(match->where_->expression_);

    ASSERT_TRUE(exists);

    const auto pattern = exists->pattern_;
    ASSERT_TRUE(pattern->atoms_.size() == 1);

    const auto *node = dynamic_cast<NodeAtom *>(pattern->atoms_[0]);

    ASSERT_TRUE(node);
  }
}
>>>>>>> 6f511411
<|MERGE_RESOLUTION|>--- conflicted
+++ resolved
@@ -4308,11 +4308,10 @@
   }
 }
 
-<<<<<<< HEAD
 TEST_P(CypherMainVisitorTest, CallSubqueryThrow) {}
 
 TEST_P(CypherMainVisitorTest, CallSubquery) {}
-=======
+
 TEST_P(CypherMainVisitorTest, ExistsThrow) {
   auto &ast_generator = *GetParam();
 
@@ -4383,5 +4382,4 @@
 
     ASSERT_TRUE(node);
   }
-}
->>>>>>> 6f511411
+}