// Copyright 2022 Memgraph Ltd.
//
// Use of this software is governed by the Business Source License
// included in the file licenses/BSL.txt; by using this file, you agree to be bound by the terms of the Business Source
// License, and you may not use this file except in compliance with the Business Source License.
//
// As of the Change Date specified in that file, in accordance with
// the Business Source License, use of this software will be governed
// by the Apache License, Version 2.0, included in the file
// licenses/APL.txt.

<<<<<<< HEAD
// #include <gtest/gtest.h>

// #include "storage/v3/isolation_level.hpp"
// #include "storage/v3/property_value.hpp"
// #include "storage/v3/storage.hpp"

// namespace memgraph::storage::v3::tests {
// int64_t VerticesCount(Shard::Accessor &accessor) {
//   int64_t count{0};
//   for ([[maybe_unused]] const auto &vertex : accessor.Vertices(View::NEW)) {
//     ++count;
//   }

//   return count;
// }

// inline constexpr std::array isolation_levels{IsolationLevel::SNAPSHOT_ISOLATION, IsolationLevel::READ_COMMITTED,
//                                              IsolationLevel::READ_UNCOMMITTED};

// std::string_view IsolationLevelToString(const IsolationLevel isolation_level) {
//   switch (isolation_level) {
//     case IsolationLevel::SNAPSHOT_ISOLATION:
//       return "SNAPSHOT_ISOLATION";
//     case IsolationLevel::READ_COMMITTED:
//       return "READ_COMMITTED";
//     case IsolationLevel::READ_UNCOMMITTED:
//       return "READ_UNCOMMITTED";
//   }
// }

// class StorageIsolationLevelTest : public ::testing::TestWithParam<IsolationLevel> {
//  protected:
//   [[nodiscard]] LabelId NameToLabelId(std::string_view label_name) {
//     return LabelId::FromUint(id_mapper.NameToId(label_name));
//   }

//   [[nodiscard]] PropertyId NameToPropertyId(std::string_view property_name) {
//     return PropertyId::FromUint(id_mapper.NameToId(property_name));
//   }

//   [[nodiscard]] EdgeTypeId NameToEdgeTypeId(std::string_view edge_type_name) {
//     return EdgeTypeId::FromUint(id_mapper.NameToId(edge_type_name));
//   }

//   [[nodiscard]] coordinator::Hlc GetNextHlc() {
//     ++last_hlc.logical_id;
//     last_hlc.coordinator_wall_clock += std::chrono::seconds(10);
//     return last_hlc;
//   }

//   NameIdMapper id_mapper;
//   static constexpr int64_t min_primary_key_value{0};
//   static constexpr int64_t max_primary_key_value{10000};
//   const LabelId primary_label{NameToLabelId("label")};
//   const PropertyId primary_property{NameToPropertyId("property")};
//   coordinator::Hlc last_hlc{0, io::Time{}};

//  public:
//   struct PrintToStringParamName {
//     std::string operator()(const testing::TestParamInfo<IsolationLevel> &info) {
//       return std::string(IsolationLevelToString(static_cast<IsolationLevel>(info.param)));
//     }
//   };
// };

// TEST_P(StorageIsolationLevelTest, Visibility) {
//   const auto default_isolation_level = GetParam();

//   for (auto override_isolation_level_index{0U}; override_isolation_level_index < isolation_levels.size();
//        ++override_isolation_level_index) {
//     Shard store{primary_label,
//                 {PropertyValue{min_primary_key_value}},
//                 std::vector{PropertyValue{max_primary_key_value}},
//                 Config{.transaction = {.isolation_level = default_isolation_level}}};
//     ASSERT_TRUE(
//         store.CreateSchema(primary_label, {storage::v3::SchemaProperty{primary_property, common::SchemaType::INT}}));
//     const auto override_isolation_level = isolation_levels[override_isolation_level_index];
//     auto creator = store.Access(GetNextHlc());
//     auto default_isolation_level_reader = store.Access(GetNextHlc());
//     auto override_isolation_level_reader = store.Access(GetNextHlc(), override_isolation_level);

//     ASSERT_EQ(VerticesCount(default_isolation_level_reader), 0);
//     ASSERT_EQ(VerticesCount(override_isolation_level_reader), 0);

//     static constexpr auto iteration_count = 10;
//     {
//       SCOPED_TRACE(fmt::format(
//           "Visibility while the creator transaction is active "
//           "(default isolation level = {}, override isolation level = {})",
//           IsolationLevelToString(default_isolation_level), IsolationLevelToString(override_isolation_level)));
//       for (auto i{1}; i <= iteration_count; ++i) {
//         ASSERT_TRUE(
//             creator.CreateVertexAndValidate(primary_label, {}, {{primary_property, PropertyValue{i}}}).HasValue());

//         const auto check_vertices_count = [i](auto &accessor, const auto isolation_level) {
//           const auto expected_count = isolation_level == IsolationLevel::READ_UNCOMMITTED ? i : 0;
//           EXPECT_EQ(VerticesCount(accessor), expected_count);
//         };
//         check_vertices_count(default_isolation_level_reader, default_isolation_level);
//         check_vertices_count(override_isolation_level_reader, override_isolation_level);
//       }
//     }

//     creator.Commit(GetNextHlc());
//     {
//       SCOPED_TRACE(fmt::format(
//           "Visibility after the creator transaction is committed "
//           "(default isolation level = {}, override isolation level = {})",
//           IsolationLevelToString(default_isolation_level), IsolationLevelToString(override_isolation_level)));
//       const auto check_vertices_count = [](auto &accessor, const auto isolation_level) {
//         const auto expected_count = isolation_level == IsolationLevel::SNAPSHOT_ISOLATION ? 0 : iteration_count;
//         ASSERT_EQ(VerticesCount(accessor), expected_count);
//       };

//       check_vertices_count(default_isolation_level_reader, default_isolation_level);
//       check_vertices_count(override_isolation_level_reader, override_isolation_level);
//     }

//     default_isolation_level_reader.Commit(GetNextHlc());
//     override_isolation_level_reader.Commit(GetNextHlc());

//     SCOPED_TRACE("Visibility after a new transaction is started");
//     auto verifier = store.Access(GetNextHlc());
//     ASSERT_EQ(VerticesCount(verifier), iteration_count);
//     verifier.Commit(GetNextHlc());
//   }
// }

// INSTANTIATE_TEST_CASE_P(ParameterizedStorageIsolationLevelTests, StorageIsolationLevelTest,
//                         ::testing::ValuesIn(isolation_levels), StorageIsolationLevelTest::PrintToStringParamName());
// }  // namespace memgraph::storage::v3::tests
=======
#include <gtest/gtest.h>

#include "storage/v3/isolation_level.hpp"
#include "storage/v3/property_value.hpp"
#include "storage/v3/storage.hpp"

namespace memgraph::storage::v3::tests {
int64_t VerticesCount(Shard::Accessor &accessor) {
  int64_t count{0};
  for ([[maybe_unused]] const auto &vertex : accessor.Vertices(View::NEW)) {
    ++count;
  }

  return count;
}

inline constexpr std::array isolation_levels{IsolationLevel::SNAPSHOT_ISOLATION, IsolationLevel::READ_COMMITTED,
                                             IsolationLevel::READ_UNCOMMITTED};

std::string_view IsolationLevelToString(const IsolationLevel isolation_level) {
  switch (isolation_level) {
    case IsolationLevel::SNAPSHOT_ISOLATION:
      return "SNAPSHOT_ISOLATION";
    case IsolationLevel::READ_COMMITTED:
      return "READ_COMMITTED";
    case IsolationLevel::READ_UNCOMMITTED:
      return "READ_UNCOMMITTED";
  }
}

class StorageIsolationLevelTest : public ::testing::TestWithParam<IsolationLevel> {
 protected:
  [[nodiscard]] LabelId NameToLabelId(std::string_view label_name) {
    return LabelId::FromUint(id_mapper.NameToId(label_name));
  }

  [[nodiscard]] PropertyId NameToPropertyId(std::string_view property_name) {
    return PropertyId::FromUint(id_mapper.NameToId(property_name));
  }

  [[nodiscard]] EdgeTypeId NameToEdgeTypeId(std::string_view edge_type_name) {
    return EdgeTypeId::FromUint(id_mapper.NameToId(edge_type_name));
  }

  [[nodiscard]] coordinator::Hlc GetNextHlc() {
    ++last_hlc.logical_id;
    last_hlc.coordinator_wall_clock += std::chrono::seconds(10);
    return last_hlc;
  }

  NameIdMapper id_mapper;
  const std::vector<PropertyValue> min_pk{PropertyValue{0}};
  const std::vector<PropertyValue> max_pk{PropertyValue{10000}};
  const PropertyId primary_property{NameToPropertyId("property")};
  std::vector<storage::v3::SchemaProperty> schema_property_vector = {
      storage::v3::SchemaProperty{primary_property, common::SchemaType::INT}};
  const LabelId primary_label{NameToLabelId("label")};

  coordinator::Hlc last_hlc{0, io::Time{}};

 public:
  struct PrintToStringParamName {
    std::string operator()(const testing::TestParamInfo<IsolationLevel> &info) {
      return std::string(IsolationLevelToString(static_cast<IsolationLevel>(info.param)));
    }
  };
};

TEST_P(StorageIsolationLevelTest, Visibility) {
  const auto default_isolation_level = GetParam();

  for (auto override_isolation_level_index{0U}; override_isolation_level_index < isolation_levels.size();
       ++override_isolation_level_index) {
    Shard store{primary_label, min_pk, max_pk, schema_property_vector,
                Config{.transaction = {.isolation_level = default_isolation_level}}};
    const auto override_isolation_level = isolation_levels[override_isolation_level_index];
    auto creator = store.Access(GetNextHlc());
    auto default_isolation_level_reader = store.Access(GetNextHlc());
    auto override_isolation_level_reader = store.Access(GetNextHlc(), override_isolation_level);

    ASSERT_EQ(VerticesCount(default_isolation_level_reader), 0);
    ASSERT_EQ(VerticesCount(override_isolation_level_reader), 0);

    static constexpr auto iteration_count = 10;
    {
      SCOPED_TRACE(fmt::format(
          "Visibility while the creator transaction is active "
          "(default isolation level = {}, override isolation level = {})",
          IsolationLevelToString(default_isolation_level), IsolationLevelToString(override_isolation_level)));
      for (auto i{1}; i <= iteration_count; ++i) {
        ASSERT_TRUE(
            creator.CreateVertexAndValidate(primary_label, {}, {{primary_property, PropertyValue{i}}}).HasValue());

        const auto check_vertices_count = [i](auto &accessor, const auto isolation_level) {
          const auto expected_count = isolation_level == IsolationLevel::READ_UNCOMMITTED ? i : 0;
          EXPECT_EQ(VerticesCount(accessor), expected_count);
        };
        check_vertices_count(default_isolation_level_reader, default_isolation_level);
        check_vertices_count(override_isolation_level_reader, override_isolation_level);
      }
    }

    creator.Commit(GetNextHlc());
    {
      SCOPED_TRACE(fmt::format(
          "Visibility after the creator transaction is committed "
          "(default isolation level = {}, override isolation level = {})",
          IsolationLevelToString(default_isolation_level), IsolationLevelToString(override_isolation_level)));
      const auto check_vertices_count = [](auto &accessor, const auto isolation_level) {
        const auto expected_count = isolation_level == IsolationLevel::SNAPSHOT_ISOLATION ? 0 : iteration_count;
        ASSERT_EQ(VerticesCount(accessor), expected_count);
      };

      check_vertices_count(default_isolation_level_reader, default_isolation_level);
      check_vertices_count(override_isolation_level_reader, override_isolation_level);
    }

    default_isolation_level_reader.Commit(GetNextHlc());
    override_isolation_level_reader.Commit(GetNextHlc());

    SCOPED_TRACE("Visibility after a new transaction is started");
    auto verifier = store.Access(GetNextHlc());
    ASSERT_EQ(VerticesCount(verifier), iteration_count);
    verifier.Commit(GetNextHlc());
  }
}

INSTANTIATE_TEST_CASE_P(ParameterizedStorageIsolationLevelTests, StorageIsolationLevelTest,
                        ::testing::ValuesIn(isolation_levels), StorageIsolationLevelTest::PrintToStringParamName());
}  // namespace memgraph::storage::v3::tests
>>>>>>> 1c5e42d8
<|MERGE_RESOLUTION|>--- conflicted
+++ resolved
@@ -9,139 +9,6 @@
 // by the Apache License, Version 2.0, included in the file
 // licenses/APL.txt.
 
-<<<<<<< HEAD
-// #include <gtest/gtest.h>
-
-// #include "storage/v3/isolation_level.hpp"
-// #include "storage/v3/property_value.hpp"
-// #include "storage/v3/storage.hpp"
-
-// namespace memgraph::storage::v3::tests {
-// int64_t VerticesCount(Shard::Accessor &accessor) {
-//   int64_t count{0};
-//   for ([[maybe_unused]] const auto &vertex : accessor.Vertices(View::NEW)) {
-//     ++count;
-//   }
-
-//   return count;
-// }
-
-// inline constexpr std::array isolation_levels{IsolationLevel::SNAPSHOT_ISOLATION, IsolationLevel::READ_COMMITTED,
-//                                              IsolationLevel::READ_UNCOMMITTED};
-
-// std::string_view IsolationLevelToString(const IsolationLevel isolation_level) {
-//   switch (isolation_level) {
-//     case IsolationLevel::SNAPSHOT_ISOLATION:
-//       return "SNAPSHOT_ISOLATION";
-//     case IsolationLevel::READ_COMMITTED:
-//       return "READ_COMMITTED";
-//     case IsolationLevel::READ_UNCOMMITTED:
-//       return "READ_UNCOMMITTED";
-//   }
-// }
-
-// class StorageIsolationLevelTest : public ::testing::TestWithParam<IsolationLevel> {
-//  protected:
-//   [[nodiscard]] LabelId NameToLabelId(std::string_view label_name) {
-//     return LabelId::FromUint(id_mapper.NameToId(label_name));
-//   }
-
-//   [[nodiscard]] PropertyId NameToPropertyId(std::string_view property_name) {
-//     return PropertyId::FromUint(id_mapper.NameToId(property_name));
-//   }
-
-//   [[nodiscard]] EdgeTypeId NameToEdgeTypeId(std::string_view edge_type_name) {
-//     return EdgeTypeId::FromUint(id_mapper.NameToId(edge_type_name));
-//   }
-
-//   [[nodiscard]] coordinator::Hlc GetNextHlc() {
-//     ++last_hlc.logical_id;
-//     last_hlc.coordinator_wall_clock += std::chrono::seconds(10);
-//     return last_hlc;
-//   }
-
-//   NameIdMapper id_mapper;
-//   static constexpr int64_t min_primary_key_value{0};
-//   static constexpr int64_t max_primary_key_value{10000};
-//   const LabelId primary_label{NameToLabelId("label")};
-//   const PropertyId primary_property{NameToPropertyId("property")};
-//   coordinator::Hlc last_hlc{0, io::Time{}};
-
-//  public:
-//   struct PrintToStringParamName {
-//     std::string operator()(const testing::TestParamInfo<IsolationLevel> &info) {
-//       return std::string(IsolationLevelToString(static_cast<IsolationLevel>(info.param)));
-//     }
-//   };
-// };
-
-// TEST_P(StorageIsolationLevelTest, Visibility) {
-//   const auto default_isolation_level = GetParam();
-
-//   for (auto override_isolation_level_index{0U}; override_isolation_level_index < isolation_levels.size();
-//        ++override_isolation_level_index) {
-//     Shard store{primary_label,
-//                 {PropertyValue{min_primary_key_value}},
-//                 std::vector{PropertyValue{max_primary_key_value}},
-//                 Config{.transaction = {.isolation_level = default_isolation_level}}};
-//     ASSERT_TRUE(
-//         store.CreateSchema(primary_label, {storage::v3::SchemaProperty{primary_property, common::SchemaType::INT}}));
-//     const auto override_isolation_level = isolation_levels[override_isolation_level_index];
-//     auto creator = store.Access(GetNextHlc());
-//     auto default_isolation_level_reader = store.Access(GetNextHlc());
-//     auto override_isolation_level_reader = store.Access(GetNextHlc(), override_isolation_level);
-
-//     ASSERT_EQ(VerticesCount(default_isolation_level_reader), 0);
-//     ASSERT_EQ(VerticesCount(override_isolation_level_reader), 0);
-
-//     static constexpr auto iteration_count = 10;
-//     {
-//       SCOPED_TRACE(fmt::format(
-//           "Visibility while the creator transaction is active "
-//           "(default isolation level = {}, override isolation level = {})",
-//           IsolationLevelToString(default_isolation_level), IsolationLevelToString(override_isolation_level)));
-//       for (auto i{1}; i <= iteration_count; ++i) {
-//         ASSERT_TRUE(
-//             creator.CreateVertexAndValidate(primary_label, {}, {{primary_property, PropertyValue{i}}}).HasValue());
-
-//         const auto check_vertices_count = [i](auto &accessor, const auto isolation_level) {
-//           const auto expected_count = isolation_level == IsolationLevel::READ_UNCOMMITTED ? i : 0;
-//           EXPECT_EQ(VerticesCount(accessor), expected_count);
-//         };
-//         check_vertices_count(default_isolation_level_reader, default_isolation_level);
-//         check_vertices_count(override_isolation_level_reader, override_isolation_level);
-//       }
-//     }
-
-//     creator.Commit(GetNextHlc());
-//     {
-//       SCOPED_TRACE(fmt::format(
-//           "Visibility after the creator transaction is committed "
-//           "(default isolation level = {}, override isolation level = {})",
-//           IsolationLevelToString(default_isolation_level), IsolationLevelToString(override_isolation_level)));
-//       const auto check_vertices_count = [](auto &accessor, const auto isolation_level) {
-//         const auto expected_count = isolation_level == IsolationLevel::SNAPSHOT_ISOLATION ? 0 : iteration_count;
-//         ASSERT_EQ(VerticesCount(accessor), expected_count);
-//       };
-
-//       check_vertices_count(default_isolation_level_reader, default_isolation_level);
-//       check_vertices_count(override_isolation_level_reader, override_isolation_level);
-//     }
-
-//     default_isolation_level_reader.Commit(GetNextHlc());
-//     override_isolation_level_reader.Commit(GetNextHlc());
-
-//     SCOPED_TRACE("Visibility after a new transaction is started");
-//     auto verifier = store.Access(GetNextHlc());
-//     ASSERT_EQ(VerticesCount(verifier), iteration_count);
-//     verifier.Commit(GetNextHlc());
-//   }
-// }
-
-// INSTANTIATE_TEST_CASE_P(ParameterizedStorageIsolationLevelTests, StorageIsolationLevelTest,
-//                         ::testing::ValuesIn(isolation_levels), StorageIsolationLevelTest::PrintToStringParamName());
-// }  // namespace memgraph::storage::v3::tests
-=======
 #include <gtest/gtest.h>
 
 #include "storage/v3/isolation_level.hpp"
@@ -271,5 +138,4 @@
 
 INSTANTIATE_TEST_CASE_P(ParameterizedStorageIsolationLevelTests, StorageIsolationLevelTest,
                         ::testing::ValuesIn(isolation_levels), StorageIsolationLevelTest::PrintToStringParamName());
-}  // namespace memgraph::storage::v3::tests
->>>>>>> 1c5e42d8
+}  // namespace memgraph::storage::v3::tests