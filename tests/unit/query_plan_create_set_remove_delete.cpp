// Copyright 2023 Memgraph Ltd.
//
// Use of this software is governed by the Business Source License
// included in the file licenses/BSL.txt; by using this file, you agree to be bound by the terms of the Business Source
// License, and you may not use this file except in compliance with the Business Source License.
//
// As of the Change Date specified in that file, in accordance with
// the Business Source License, use of this software will be governed
// by the Apache License, Version 2.0, included in the file
// licenses/APL.txt.

#include <iterator>
#include <memory>
#include <string>
#include <variant>
#include <vector>

#include "auth/models.hpp"
#include "disk_test_utils.hpp"
#include "glue/auth_checker.hpp"
#include "gmock/gmock.h"
#include "gtest/gtest.h"

#include "license/license.hpp"
#include "query/context.hpp"
#include "query/exceptions.hpp"
#include "query/frontend/ast/ast.hpp"
#include "query/interpret/frame.hpp"
#include "query/plan/operator.hpp"

#include "query_plan_common.hpp"
#include "storage/v2/disk/storage.hpp"
#include "storage/v2/id_types.hpp"
#include "storage/v2/inmemory/storage.hpp"
#include "storage/v2/property_value.hpp"
#include "storage/v2/storage.hpp"
#include "storage/v2/vertex_accessor.hpp"

using namespace memgraph::query;
using namespace memgraph::query::plan;

template <typename StorageType>
class QueryPlanTest : public testing::Test {
 public:
  const std::string testSuite = "query_plan_create_set_remove_delete";
  memgraph::storage::Config config = disk_test_utils::GenerateOnDiskConfig(testSuite);
  std::unique_ptr<memgraph::storage::Storage> db = std::make_unique<StorageType>(config);
  AstStorage storage;

  void TearDown() override {
    if (std::is_same<StorageType, memgraph::storage::DiskStorage>::value) {
      disk_test_utils::RemoveRocksDbDirs(testSuite);
    }
  }
};

using StorageTypes = ::testing::Types<memgraph::storage::InMemoryStorage, memgraph::storage::DiskStorage>;
TYPED_TEST_CASE(QueryPlanTest, StorageTypes);

TYPED_TEST(QueryPlanTest, CreateNodeWithAttributes) {
  auto storage_dba = this->db->Access();
  memgraph::query::DbAccessor dba(storage_dba.get());

  memgraph::storage::LabelId label = dba.NameToLabel("Person");
  auto property = PROPERTY_PAIR(dba, "prop");

  SymbolTable symbol_table;
  NodeCreationInfo node;
  node.symbol = symbol_table.CreateSymbol("n", true);
  node.labels.emplace_back(label);
  std::get<std::vector<std::pair<memgraph::storage::PropertyId, Expression *>>>(node.properties)
      .emplace_back(property.second, LITERAL(42));

  auto create = std::make_shared<CreateNode>(nullptr, node);
  auto context = MakeContext(this->storage, symbol_table, &dba);
  PullAll(*create, &context);
  dba.AdvanceCommand();

  // count the number of vertices
  int vertex_count = 0;
  for (auto vertex : dba.Vertices(memgraph::storage::View::OLD)) {
    vertex_count++;
    auto maybe_labels = vertex.Labels(memgraph::storage::View::OLD);
    ASSERT_TRUE(maybe_labels.HasValue());
    const auto &labels = *maybe_labels;
    EXPECT_EQ(labels.size(), 1);
    EXPECT_EQ(*labels.begin(), label);
    auto maybe_properties = vertex.Properties(memgraph::storage::View::OLD);
    ASSERT_TRUE(maybe_properties.HasValue());
    const auto &properties = *maybe_properties;
    EXPECT_EQ(properties.size(), 1);
    auto maybe_prop = vertex.GetProperty(memgraph::storage::View::OLD, property.second);
    ASSERT_TRUE(maybe_prop.HasValue());
    auto prop_eq = TypedValue(*maybe_prop) == TypedValue(42);
    ASSERT_EQ(prop_eq.type(), TypedValue::Type::Bool);
    EXPECT_TRUE(prop_eq.ValueBool());
  }
  EXPECT_EQ(vertex_count, 1);
}

#ifdef MG_ENTERPRISE
TYPED_TEST(QueryPlanTest, FineGrainedCreateNodeWithAttributes) {
  memgraph::license::global_license_checker.EnableTesting();
  memgraph::query::SymbolTable symbol_table;
  auto dba = this->db->Access();
  DbAccessor execution_dba(dba.get());
  const auto label = dba->NameToLabel("label1");
  const auto property = memgraph::storage::PropertyId::FromInt(1);

  memgraph::query::plan::NodeCreationInfo node;
  std::get<std::vector<std::pair<memgraph::storage::PropertyId, Expression *>>>(node.properties)
      .emplace_back(property, this->storage.template Create<PrimitiveLiteral>(42));

  node.symbol = symbol_table.CreateSymbol("n", true);
  node.labels.emplace_back(label);

  const auto test_create = [&](memgraph::auth::User &user) {
    memgraph::glue::FineGrainedAuthChecker auth_checker{user, &execution_dba};
    auto context = MakeContextWithFineGrainedChecker(this->storage, symbol_table, &execution_dba, &auth_checker);
    auto create = std::make_shared<CreateNode>(nullptr, node);

    return PullAll(*create, &context);
  };

  // Granted label
  {
    memgraph::auth::User user{"test"};
    user.fine_grained_access_handler().label_permissions().Grant("label1",
                                                                 memgraph::auth::FineGrainedPermission::CREATE_DELETE);
    EXPECT_EQ(test_create(user), 1);
  }

  // Denied label
  {
    memgraph::auth::User user{"test"};
    user.fine_grained_access_handler().label_permissions().Grant("label1",
                                                                 memgraph::auth::FineGrainedPermission::UPDATE);
    ASSERT_THROW(test_create(user), QueryRuntimeException);
  }
}
#endif

TYPED_TEST(QueryPlanTest, CreateReturn) {
  // test CREATE (n:Person {age: 42}) RETURN n, n.age
  auto storage_dba = this->db->Access();
  memgraph::query::DbAccessor dba(storage_dba.get());

  memgraph::storage::LabelId label = dba.NameToLabel("Person");
  auto property = PROPERTY_PAIR(dba, "property");

  SymbolTable symbol_table;
  NodeCreationInfo node;
  node.symbol = symbol_table.CreateSymbol("n", true);
  node.labels.emplace_back(label);
  std::get<std::vector<std::pair<memgraph::storage::PropertyId, Expression *>>>(node.properties)
      .emplace_back(property.second, LITERAL(42));

  auto create = std::make_shared<CreateNode>(nullptr, node);
  auto named_expr_n =
      NEXPR("n", IDENT("n")->MapTo(node.symbol))->MapTo(symbol_table.CreateSymbol("named_expr_n", true));
  auto prop_lookup = PROPERTY_LOOKUP(dba, IDENT("n")->MapTo(node.symbol), property);
  auto named_expr_n_p = NEXPR("n", prop_lookup)->MapTo(symbol_table.CreateSymbol("named_expr_n_p", true));

  auto produce = MakeProduce(create, named_expr_n, named_expr_n_p);
  auto context = MakeContext(this->storage, symbol_table, &dba);
  auto results = CollectProduce(*produce, &context);
  EXPECT_EQ(1, results.size());
  EXPECT_EQ(2, results[0].size());
  EXPECT_EQ(TypedValue::Type::Vertex, results[0][0].type());
  auto maybe_labels = results[0][0].ValueVertex().Labels(memgraph::storage::View::NEW);
  EXPECT_EQ(1, maybe_labels->size());
  EXPECT_EQ(label, (*maybe_labels)[0]);
  EXPECT_EQ(TypedValue::Type::Int, results[0][1].type());
  EXPECT_EQ(42, results[0][1].ValueInt());

  dba.AdvanceCommand();
  EXPECT_EQ(1, CountIterable(dba.Vertices(memgraph::storage::View::OLD)));
}

#ifdef MG_ENTERPRISE
TYPED_TEST(QueryPlanTest, FineGrainedCreateReturn) {
  memgraph::license::global_license_checker.EnableTesting();

  // test CREATE (n:Person {age: 42}) RETURN n, n.age
  auto storage_dba = this->db->Access();
  memgraph::query::DbAccessor dba(storage_dba.get());

  const auto label = dba.NameToLabel("label");
  const auto property = PROPERTY_PAIR(dba, "property");

  SymbolTable symbol_table;
  NodeCreationInfo node;
  node.symbol = symbol_table.CreateSymbol("n", true);
  node.labels.emplace_back(label);
  std::get<std::vector<std::pair<memgraph::storage::PropertyId, Expression *>>>(node.properties)
      .emplace_back(property.second, LITERAL(42));

  auto create = std::make_shared<CreateNode>(nullptr, node);
  auto named_expr_n =
      NEXPR("n", IDENT("n")->MapTo(node.symbol))->MapTo(symbol_table.CreateSymbol("named_expr_n", true));
  auto prop_lookup = PROPERTY_LOOKUP(dba, IDENT("n")->MapTo(node.symbol), property);
  auto named_expr_n_p = NEXPR("n", prop_lookup)->MapTo(symbol_table.CreateSymbol("named_expr_n_p", true));

  auto produce = MakeProduce(create, named_expr_n, named_expr_n_p);

  // Granted label
  {
    memgraph::auth::User user{"Test"};
    user.fine_grained_access_handler().label_permissions().Grant("label",
                                                                 memgraph::auth::FineGrainedPermission::CREATE_DELETE);
    memgraph::glue::FineGrainedAuthChecker auth_checker{user, &dba};
    auto context = MakeContextWithFineGrainedChecker(this->storage, symbol_table, &dba, &auth_checker);
    auto results = CollectProduce(*produce, &context);
    EXPECT_EQ(1, results.size());
    EXPECT_EQ(2, results[0].size());
    EXPECT_EQ(TypedValue::Type::Vertex, results[0][0].type());
    auto maybe_labels = results[0][0].ValueVertex().Labels(memgraph::storage::View::NEW);
    EXPECT_EQ(1, maybe_labels->size());
    EXPECT_EQ(label, (*maybe_labels)[0]);
    EXPECT_EQ(TypedValue::Type::Int, results[0][1].type());
    EXPECT_EQ(42, results[0][1].ValueInt());

    dba.AdvanceCommand();
    EXPECT_EQ(1, CountIterable(dba.Vertices(memgraph::storage::View::OLD)));
  }

  // Denied label
  {
    memgraph::auth::User user{"Test"};
    user.fine_grained_access_handler().label_permissions().Grant("label",
                                                                 memgraph::auth::FineGrainedPermission::UPDATE);
    memgraph::glue::FineGrainedAuthChecker auth_checker{user, &dba};
    auto context = MakeContextWithFineGrainedChecker(this->storage, symbol_table, &dba, &auth_checker);
    ASSERT_THROW(CollectProduce(*produce, &context), QueryRuntimeException);
  }
}
#endif

TYPED_TEST(QueryPlanTest, CreateExpand) {
  auto storage_dba = this->db->Access();
  memgraph::query::DbAccessor dba(storage_dba.get());

  memgraph::storage::LabelId label_node_1 = dba.NameToLabel("Node1");
  memgraph::storage::LabelId label_node_2 = dba.NameToLabel("Node2");
  auto property = PROPERTY_PAIR(dba, "property");
  memgraph::storage::EdgeTypeId edge_type = dba.NameToEdgeType("edge_type");

  SymbolTable symbol_table;

  auto test_create_path = [&](bool cycle, int expected_nodes_created, int expected_edges_created) {
    int before_v = CountIterable(dba.Vertices(memgraph::storage::View::OLD));
    int before_e = CountEdges(&dba, memgraph::storage::View::OLD);

    // data for the first node
    NodeCreationInfo n;
    n.symbol = symbol_table.CreateSymbol("n", true);
    n.labels.emplace_back(label_node_1);
    std::get<std::vector<std::pair<memgraph::storage::PropertyId, Expression *>>>(n.properties)
        .emplace_back(property.second, LITERAL(1));

    // data for the second node
    NodeCreationInfo m;
    m.symbol = cycle ? n.symbol : symbol_table.CreateSymbol("m", true);
    m.labels.emplace_back(label_node_2);
    std::get<std::vector<std::pair<memgraph::storage::PropertyId, Expression *>>>(m.properties)
        .emplace_back(property.second, LITERAL(2));

    EdgeCreationInfo r;
    r.symbol = symbol_table.CreateSymbol("r", true);
    r.edge_type = edge_type;
    std::get<0>(r.properties).emplace_back(property.second, LITERAL(3));

    auto create_op = std::make_shared<CreateNode>(nullptr, n);
    auto create_expand = std::make_shared<CreateExpand>(m, r, create_op, n.symbol, cycle);
    auto context = MakeContext(this->storage, symbol_table, &dba);
    PullAll(*create_expand, &context);
    dba.AdvanceCommand();

    EXPECT_EQ(CountIterable(dba.Vertices(memgraph::storage::View::OLD)) - before_v, expected_nodes_created);
    EXPECT_EQ(CountEdges(&dba, memgraph::storage::View::OLD) - before_e, expected_edges_created);
  };

  test_create_path(false, 2, 1);
  test_create_path(true, 1, 1);

  for (auto vertex : dba.Vertices(memgraph::storage::View::OLD)) {
    auto maybe_labels = vertex.Labels(memgraph::storage::View::OLD);
    MG_ASSERT(maybe_labels.HasValue());
    const auto &labels = *maybe_labels;
    EXPECT_EQ(labels.size(), 1);
    memgraph::storage::LabelId label = labels[0];
    if (label == label_node_1) {
      // node created by first op
      EXPECT_EQ(vertex.GetProperty(memgraph::storage::View::OLD, property.second)->ValueInt(), 1);
    } else if (label == label_node_2) {
      // node create by expansion
      EXPECT_EQ(vertex.GetProperty(memgraph::storage::View::OLD, property.second)->ValueInt(), 2);
    } else {
      // should not happen
      FAIL();
    }

    for (auto vertex : dba.Vertices(memgraph::storage::View::OLD)) {
      dba.PrefetchOutEdges(vertex);
      auto maybe_edges = vertex.OutEdges(memgraph::storage::View::OLD);
      MG_ASSERT(maybe_edges.HasValue());
      for (auto edge : *maybe_edges) {
        EXPECT_EQ(edge.EdgeType(), edge_type);
        EXPECT_EQ(edge.GetProperty(memgraph::storage::View::OLD, property.second)->ValueInt(), 3);
      }
    }
  }
}

#ifdef MG_ENTERPRISE
template <typename StorageType>
class CreateExpandWithAuthFixture : public QueryPlanTest<StorageType> {
 protected:
  std::unique_ptr<memgraph::storage::Storage::Accessor> storage_dba{this->db->Access()};
  memgraph::query::DbAccessor dba{storage_dba.get()};
  SymbolTable symbol_table;

  void SetUp() override { memgraph::license::global_license_checker.EnableTesting(); }

  void ExecuteCreateExpand(bool cycle, memgraph::auth::User &user) {
    const auto label_node_1 = dba.NameToLabel("Node1");
    const auto label_node_2 = dba.NameToLabel("Node2");
    const auto property = PROPERTY_PAIR(dba, "property");
    const auto edge_type = dba.NameToEdgeType("edge_type");

    // data for the first node
    NodeCreationInfo n;
    n.symbol = symbol_table.CreateSymbol("n", true);
    n.labels.emplace_back(label_node_1);
    std::get<std::vector<std::pair<memgraph::storage::PropertyId, Expression *>>>(n.properties)
        .emplace_back(property.second, LITERAL(1));

    // data for the second node
    NodeCreationInfo m;
    m.symbol = cycle ? n.symbol : symbol_table.CreateSymbol("m", true);
    m.labels.emplace_back(label_node_2);
    std::get<std::vector<std::pair<memgraph::storage::PropertyId, Expression *>>>(m.properties)
        .emplace_back(property.second, LITERAL(2));

    EdgeCreationInfo r;
    r.symbol = symbol_table.CreateSymbol("r", true);
    r.edge_type = edge_type;
    std::get<0>(r.properties).emplace_back(property.second, LITERAL(3));

    auto create_op = std::make_shared<CreateNode>(nullptr, n);
    auto create_expand = std::make_shared<CreateExpand>(m, r, create_op, n.symbol, cycle);
    memgraph::glue::FineGrainedAuthChecker auth_checker{user, &dba};
    auto context = MakeContextWithFineGrainedChecker(this->storage, symbol_table, &dba, &auth_checker);
    PullAll(*create_expand, &context);
    dba.AdvanceCommand();
  }

  void TestCreateExpandHypothesis(int expected_nodes_created, int expected_edges_created) {
    EXPECT_EQ(CountIterable(dba.Vertices(memgraph::storage::View::NEW)), expected_nodes_created);
    EXPECT_EQ(CountEdges(&dba, memgraph::storage::View::NEW), expected_edges_created);
  }
};

TYPED_TEST_CASE(CreateExpandWithAuthFixture, StorageTypes);

TYPED_TEST(CreateExpandWithAuthFixture, CreateExpandWithNoGrantsOnCreateDelete) {
  // All labels denied, All edge types denied
  memgraph::auth::User user{"test"};
  user.fine_grained_access_handler().label_permissions().Grant("*", memgraph::auth::FineGrainedPermission::UPDATE);
  user.fine_grained_access_handler().edge_type_permissions().Grant("*", memgraph::auth::FineGrainedPermission::UPDATE);
  ASSERT_THROW(this->ExecuteCreateExpand(false, user), QueryRuntimeException);
  ASSERT_THROW(this->ExecuteCreateExpand(true, user), QueryRuntimeException);
}

TYPED_TEST(CreateExpandWithAuthFixture, CreateExpandWithLabelsGrantedOnly) {
  // All labels granted, All edge types denied
  memgraph::auth::User user{"test"};
  user.fine_grained_access_handler().label_permissions().Grant("*",
                                                               memgraph::auth::FineGrainedPermission::CREATE_DELETE);
  user.fine_grained_access_handler().edge_type_permissions().Grant("*", memgraph::auth::FineGrainedPermission::UPDATE);

  ASSERT_THROW(this->ExecuteCreateExpand(false, user), QueryRuntimeException);
  ASSERT_THROW(this->ExecuteCreateExpand(true, user), QueryRuntimeException);
}

TYPED_TEST(CreateExpandWithAuthFixture, CreateExpandWithEdgeTypesGrantedOnly) {
  // All labels denied, All edge types granted
  memgraph::auth::User user{"test"};
  user.fine_grained_access_handler().label_permissions().Grant("*", memgraph::auth::FineGrainedPermission::UPDATE);
  user.fine_grained_access_handler().edge_type_permissions().Grant(
      "*", memgraph::auth::FineGrainedPermission::CREATE_DELETE);

  ASSERT_THROW(this->ExecuteCreateExpand(false, user), QueryRuntimeException);
  ASSERT_THROW(this->ExecuteCreateExpand(true, user), QueryRuntimeException);
}

TYPED_TEST(CreateExpandWithAuthFixture, CreateExpandWithFirstLabelGranted) {
  // First label granted, All edge types granted
  memgraph::auth::User user{"test"};
  user.fine_grained_access_handler().label_permissions().Grant("Node1",
                                                               memgraph::auth::FineGrainedPermission::CREATE_DELETE);
  user.fine_grained_access_handler().label_permissions().Grant("Node2", memgraph::auth::FineGrainedPermission::UPDATE);
  user.fine_grained_access_handler().label_permissions().Grant("Node2", memgraph::auth::FineGrainedPermission::READ);
  user.fine_grained_access_handler().edge_type_permissions().Grant(
      "*", memgraph::auth::FineGrainedPermission::CREATE_DELETE);

  ASSERT_THROW(this->ExecuteCreateExpand(false, user), QueryRuntimeException);
  ASSERT_THROW(this->ExecuteCreateExpand(true, user), QueryRuntimeException);
}

TYPED_TEST(CreateExpandWithAuthFixture, CreateExpandWithSecondLabelGranted) {
  // Second label granted, All edge types granted
  memgraph::auth::User user{"test"};
  user.fine_grained_access_handler().label_permissions().Grant("Node2",
                                                               memgraph::auth::FineGrainedPermission::CREATE_DELETE);
  user.fine_grained_access_handler().label_permissions().Grant("Node1", memgraph::auth::FineGrainedPermission::UPDATE);
  user.fine_grained_access_handler().edge_type_permissions().Grant(
      "*", memgraph::auth::FineGrainedPermission::CREATE_DELETE);

  ASSERT_THROW(this->ExecuteCreateExpand(false, user), QueryRuntimeException);
  ASSERT_THROW(this->ExecuteCreateExpand(true, user), QueryRuntimeException);
}

TYPED_TEST(CreateExpandWithAuthFixture, CreateExpandWithoutCycleWithEverythingGranted) {
  // All labels granted, All edge types granted
  memgraph::auth::User user{"test"};
  user.fine_grained_access_handler().label_permissions().Grant("*",
                                                               memgraph::auth::FineGrainedPermission::CREATE_DELETE);
  user.fine_grained_access_handler().edge_type_permissions().Grant(
      "*", memgraph::auth::FineGrainedPermission::CREATE_DELETE);

  this->ExecuteCreateExpand(false, user);
  this->TestCreateExpandHypothesis(2, 1);
}

TYPED_TEST(CreateExpandWithAuthFixture, CreateExpandWithCycleWithEverythingGranted) {
  // All labels granted, All edge types granted
  memgraph::auth::User user{"test"};
  user.fine_grained_access_handler().label_permissions().Grant("*",
                                                               memgraph::auth::FineGrainedPermission::CREATE_DELETE);
  user.fine_grained_access_handler().edge_type_permissions().Grant(
      "*", memgraph::auth::FineGrainedPermission::CREATE_DELETE);

  this->ExecuteCreateExpand(true, user);
  this->TestCreateExpandHypothesis(1, 1);
}

TYPED_TEST(QueryPlanTest, MatchCreateNode) {
  auto storage_dba = this->db->Access();
  memgraph::query::DbAccessor dba(storage_dba.get());

  // add three nodes we'll match and expand-create from
  dba.InsertVertex();
  dba.InsertVertex();
  dba.InsertVertex();
  dba.AdvanceCommand();

  SymbolTable symbol_table;
  // first node
  auto n_scan_all = MakeScanAll(this->storage, symbol_table, "n");
  // second node
  NodeCreationInfo m;
  m.symbol = symbol_table.CreateSymbol("m", true);
  // creation op
  auto create_node = std::make_shared<CreateNode>(n_scan_all.op_, m);

  EXPECT_EQ(CountIterable(dba.Vertices(memgraph::storage::View::OLD)), 3);
  auto context = MakeContext(this->storage, symbol_table, &dba);
  PullAll(*create_node, &context);
  dba.AdvanceCommand();
  EXPECT_EQ(CountIterable(dba.Vertices(memgraph::storage::View::OLD)), 6);
}

template <typename StorageType>
class MatchCreateNodeWithAuthFixture : public QueryPlanTest<StorageType> {
 protected:
  std::unique_ptr<memgraph::storage::Storage::Accessor> storage_dba{this->db->Access()};
  memgraph::query::DbAccessor dba{storage_dba.get()};
  SymbolTable symbol_table;

  void SetUp() override { memgraph::license::global_license_checker.EnableTesting(); }

  void InitGraph() {
    // add three nodes we'll match and expand-create from
    memgraph::query::VertexAccessor v1{dba.InsertVertex()};
    memgraph::query::VertexAccessor v2{dba.InsertVertex()};
    memgraph::query::VertexAccessor v3{dba.InsertVertex()};
    ASSERT_TRUE(v1.AddLabel(dba.NameToLabel("l1")).HasValue());
    ASSERT_TRUE(v2.AddLabel(dba.NameToLabel("l2")).HasValue());
    ASSERT_TRUE(v3.AddLabel(dba.NameToLabel("l3")).HasValue());
    dba.AdvanceCommand();
  }

  void ExecuteMatchCreate(memgraph::auth::User &user) {
    auto n_scan_all = MakeScanAll(this->storage, symbol_table, "n");
    // second node
    NodeCreationInfo m{};

    m.symbol = symbol_table.CreateSymbol("m", true);
    std::vector<memgraph::storage::LabelId> labels{dba.NameToLabel("l2")};
    m.labels = labels;
    // creation op
    auto create_node = std::make_shared<CreateNode>(n_scan_all.op_, m);
    memgraph::glue::FineGrainedAuthChecker auth_checker{user, &dba};
    auto context = MakeContextWithFineGrainedChecker(this->storage, symbol_table, &dba, &auth_checker);

    PullAll(*create_node, &context);
    dba.AdvanceCommand();
  }

  void MatchCreateAssertion(int expected_result_size) {
    EXPECT_EQ(CountIterable(dba.Vertices(memgraph::storage::View::OLD)), expected_result_size);
  }

  void ExecuteMatchCreateTestSuite(memgraph::auth::User &user, int expected_result_size) {
    InitGraph();
    ExecuteMatchCreate(user);
    MatchCreateAssertion(expected_result_size);
  }
};

TYPED_TEST_CASE(MatchCreateNodeWithAuthFixture, StorageTypes);

TYPED_TEST(MatchCreateNodeWithAuthFixture, MatchCreateWithAllLabelsDeniedThrows) {
  // All labels denied
  memgraph::auth::User user{"test"};
  user.fine_grained_access_handler().label_permissions().Grant("*", memgraph::auth::FineGrainedPermission::UPDATE);

  ASSERT_THROW(this->ExecuteMatchCreateTestSuite(user, 3), QueryRuntimeException);
}

TYPED_TEST(MatchCreateNodeWithAuthFixture, MatchCreateWithAllLabelsGrantedExecutes) {
  // All labels granteddenieddenieddenied

  memgraph::auth::User user{"test"};
  user.fine_grained_access_handler().label_permissions().Grant("*",
                                                               memgraph::auth::FineGrainedPermission::CREATE_DELETE);

  this->ExecuteMatchCreateTestSuite(user, 6);
}

TYPED_TEST(MatchCreateNodeWithAuthFixture, MatchCreateWithOneLabelDeniedThrows) {
  // Label2 denied
  memgraph::auth::User user{"test"};
  user.fine_grained_access_handler().label_permissions().Grant("l1",
                                                               memgraph::auth::FineGrainedPermission::CREATE_DELETE);
  user.fine_grained_access_handler().label_permissions().Grant("l3",
                                                               memgraph::auth::FineGrainedPermission::CREATE_DELETE);

  user.fine_grained_access_handler().label_permissions().Grant("l2", memgraph::auth::FineGrainedPermission::UPDATE);

  ASSERT_THROW(this->ExecuteMatchCreateTestSuite(user, 3), QueryRuntimeException);
}
#endif

TYPED_TEST(QueryPlanTest, MatchCreateExpand) {
  auto storage_dba = this->db->Access();
  memgraph::query::DbAccessor dba(storage_dba.get());

  // add three nodes we'll match and expand-create from
  dba.InsertVertex();
  dba.InsertVertex();
  dba.InsertVertex();
  dba.AdvanceCommand();

  //  memgraph::storage::LabelId label_node_1 = dba.NameToLabel("Node1");
  //  memgraph::storage::LabelId label_node_2 = dba.NameToLabel("Node2");
  //  memgraph::storage::PropertyId property = dba.NameToLabel("prop");
  memgraph::storage::EdgeTypeId edge_type = dba.NameToEdgeType("edge_type");
  SymbolTable symbol_table;

  auto test_create_path = [&](bool cycle, int expected_nodes_created, int expected_edges_created) {
    int before_v = CountIterable(dba.Vertices(memgraph::storage::View::OLD));
    int before_e = CountEdges(&dba, memgraph::storage::View::OLD);

    // data for the first node
    auto n_scan_all = MakeScanAll(this->storage, symbol_table, "n");

    // data for the second node
    NodeCreationInfo m;
    m.symbol = cycle ? n_scan_all.sym_ : symbol_table.CreateSymbol("m", true);

    EdgeCreationInfo r;
    r.symbol = symbol_table.CreateSymbol("r", true);
    r.direction = EdgeAtom::Direction::OUT;
    r.edge_type = edge_type;

    auto create_expand = std::make_shared<CreateExpand>(m, r, n_scan_all.op_, n_scan_all.sym_, cycle);
    auto context = MakeContext(this->storage, symbol_table, &dba);
    PullAll(*create_expand, &context);
    dba.AdvanceCommand();

    EXPECT_EQ(CountIterable(dba.Vertices(memgraph::storage::View::OLD)) - before_v, expected_nodes_created);
    EXPECT_EQ(CountEdges(&dba, memgraph::storage::View::OLD) - before_e, expected_edges_created);
  };

  test_create_path(false, 3, 3);
  test_create_path(true, 0, 6);
}

#ifdef MG_ENTERPRISE
template <typename StorageType>
class MatchCreateExpandWithAuthFixture : public QueryPlanTest<StorageType> {
 protected:
  std::unique_ptr<memgraph::storage::Storage::Accessor> storage_dba{this->db->Access()};
  memgraph::query::DbAccessor dba{storage_dba.get()};
  SymbolTable symbol_table;

  void SetUp() override { memgraph::license::global_license_checker.EnableTesting(); }

  void InitGraph() {
    // add three nodes we'll match and expand-create from
    memgraph::query::VertexAccessor v1{dba.InsertVertex()};
    memgraph::query::VertexAccessor v2{dba.InsertVertex()};
    memgraph::query::VertexAccessor v3{dba.InsertVertex()};
    ASSERT_TRUE(v1.AddLabel(dba.NameToLabel("l1")).HasValue());
    ASSERT_TRUE(v2.AddLabel(dba.NameToLabel("l2")).HasValue());
    ASSERT_TRUE(v3.AddLabel(dba.NameToLabel("l3")).HasValue());

    dba.AdvanceCommand();
  }

  void ExecuteMatchCreateExpand(memgraph::auth::User &user, bool cycle) {
    // data for the first node
    auto n_scan_all = MakeScanAll(this->storage, symbol_table, "n");

    // data for the second node
    NodeCreationInfo m;
    m.symbol = cycle ? n_scan_all.sym_ : symbol_table.CreateSymbol("m", true);
    std::vector<memgraph::storage::LabelId> labels{dba.NameToLabel("l2")};
    m.labels = labels;

    EdgeCreationInfo r;
    r.symbol = symbol_table.CreateSymbol("r", true);
    r.direction = EdgeAtom::Direction::OUT;
    r.edge_type = dba.NameToEdgeType("edge_type");
    ;

    auto create_expand = std::make_shared<CreateExpand>(m, r, n_scan_all.op_, n_scan_all.sym_, cycle);
    memgraph::glue::FineGrainedAuthChecker auth_checker{user, &dba};
    auto context = MakeContextWithFineGrainedChecker(this->storage, symbol_table, &dba, &auth_checker);
    PullAll(*create_expand, &context);
    dba.AdvanceCommand();
  }

  void MatchCreateExpandAssertion(int expected_nodes_size, int expected_edges_size) {
    EXPECT_EQ(CountIterable(dba.Vertices(memgraph::storage::View::NEW)), expected_nodes_size);
    EXPECT_EQ(CountEdges(&dba, memgraph::storage::View::NEW), expected_edges_size);
  }

  void ExecuteMatchCreateExpandTestSuite(bool cycle, int expected_nodes_size, int expected_edges_size,
                                         memgraph::auth::User &user) {
    InitGraph();
    ExecuteMatchCreateExpand(user, cycle);
    MatchCreateExpandAssertion(expected_nodes_size, expected_edges_size);
  }
};

TYPED_TEST_CASE(MatchCreateExpandWithAuthFixture, StorageTypes);

TYPED_TEST(MatchCreateExpandWithAuthFixture, MatchCreateExpandThrowsWhenDeniedEverything) {
  // All labels denied, All edge types denied
  memgraph::auth::User user{"test"};
  user.fine_grained_access_handler().label_permissions().Grant("*", memgraph::auth::FineGrainedPermission::UPDATE);
  user.fine_grained_access_handler().edge_type_permissions().Grant("*", memgraph::auth::FineGrainedPermission::UPDATE);
  ASSERT_THROW(this->ExecuteMatchCreateExpandTestSuite(false, 0, 0, user), QueryRuntimeException);
  ASSERT_THROW(this->ExecuteMatchCreateExpandTestSuite(true, 0, 0, user), QueryRuntimeException);
}

TYPED_TEST(MatchCreateExpandWithAuthFixture, MatchCreateExpandThrowsWhenDeniedEdgeTypes) {
  // All labels granted, All edge types denied
  memgraph::auth::User user{"test"};
  user.fine_grained_access_handler().label_permissions().Grant("*",
                                                               memgraph::auth::FineGrainedPermission::CREATE_DELETE);
  user.fine_grained_access_handler().edge_type_permissions().Grant("*", memgraph::auth::FineGrainedPermission::UPDATE);
  ASSERT_THROW(this->ExecuteMatchCreateExpandTestSuite(false, 0, 0, user), QueryRuntimeException);
  ASSERT_THROW(this->ExecuteMatchCreateExpandTestSuite(true, 0, 0, user), QueryRuntimeException);
}

TYPED_TEST(MatchCreateExpandWithAuthFixture, MatchCreateExpandThrowsWhenDeniedLabels) {
  // All labels denied, All edge types granted
  memgraph::auth::User user{"test"};
  user.fine_grained_access_handler().label_permissions().Grant("*", memgraph::auth::FineGrainedPermission::READ);
  user.fine_grained_access_handler().edge_type_permissions().Grant(
      "*", memgraph::auth::FineGrainedPermission::CREATE_DELETE);
  ASSERT_THROW(this->ExecuteMatchCreateExpandTestSuite(false, 0, 0, user), QueryRuntimeException);
  ASSERT_THROW(this->ExecuteMatchCreateExpandTestSuite(true, 0, 0, user), QueryRuntimeException);
}

TYPED_TEST(MatchCreateExpandWithAuthFixture, MatchCreateExpandThrowsWhenDeniedOneLabel) {
  // First two label granted, All edge types granted
  memgraph::auth::User user{"test"};
  user.fine_grained_access_handler().label_permissions().Grant("l1", memgraph::auth::FineGrainedPermission::UPDATE);
  user.fine_grained_access_handler().label_permissions().Grant("l3", memgraph::auth::FineGrainedPermission::UPDATE);
  user.fine_grained_access_handler().label_permissions().Grant("l2", memgraph::auth::FineGrainedPermission::READ);

  user.fine_grained_access_handler().edge_type_permissions().Grant(
      "*", memgraph::auth::FineGrainedPermission::CREATE_DELETE);

  ASSERT_THROW(this->ExecuteMatchCreateExpandTestSuite(false, 0, 0, user), QueryRuntimeException);
  ASSERT_THROW(this->ExecuteMatchCreateExpandTestSuite(true, 0, 0, user), QueryRuntimeException);
}

TYPED_TEST(MatchCreateExpandWithAuthFixture, MatchCreateExpandWithoutCycleExecutesWhenGrantedSpecificallyEverything) {
  // All label granted, Specific edge type granted
  memgraph::auth::User user{"test"};
  user.fine_grained_access_handler().label_permissions().Grant("*",
                                                               memgraph::auth::FineGrainedPermission::CREATE_DELETE);
  user.fine_grained_access_handler().edge_type_permissions().Grant(
      "edge_type", memgraph::auth::FineGrainedPermission::CREATE_DELETE);

  this->ExecuteMatchCreateExpandTestSuite(false, 6, 3, user);
}

TYPED_TEST(MatchCreateExpandWithAuthFixture, MatchCreateExpandWithCycleExecutesWhenGrantedSpecificallyEverything) {
  // All label granted, Specific edge type granted
  memgraph::auth::User user{"test"};
  user.fine_grained_access_handler().label_permissions().Grant("*",
                                                               memgraph::auth::FineGrainedPermission::CREATE_DELETE);
  user.fine_grained_access_handler().edge_type_permissions().Grant(
      "edge_type", memgraph::auth::FineGrainedPermission::CREATE_DELETE);

  this->ExecuteMatchCreateExpandTestSuite(true, 3, 3, user);
}

TYPED_TEST(MatchCreateExpandWithAuthFixture, MatchCreateExpandWithoutCycleExecutesWhenGrantedEverything) {
  // All labels granted, All edge types granted
  memgraph::auth::User user{"test"};
  user.fine_grained_access_handler().label_permissions().Grant("*",
                                                               memgraph::auth::FineGrainedPermission::CREATE_DELETE);
  user.fine_grained_access_handler().edge_type_permissions().Grant(
      "*", memgraph::auth::FineGrainedPermission::CREATE_DELETE);

  this->ExecuteMatchCreateExpandTestSuite(false, 6, 3, user);
}

TYPED_TEST(MatchCreateExpandWithAuthFixture, MatchCreateExpandWithCycleExecutesWhenGrantedEverything) {
  // All labels granted, All edge types granted
  memgraph::auth::User user{"test"};
  user.fine_grained_access_handler().label_permissions().Grant("*",
                                                               memgraph::auth::FineGrainedPermission::CREATE_DELETE);
  user.fine_grained_access_handler().edge_type_permissions().Grant(
      "*", memgraph::auth::FineGrainedPermission::CREATE_DELETE);

  this->ExecuteMatchCreateExpandTestSuite(true, 3, 3, user);
}
#endif

TYPED_TEST(QueryPlanTest, Delete) {
  auto storage_dba = this->db->Access();
  memgraph::query::DbAccessor dba(storage_dba.get());

  // make a fully-connected (one-direction, no cycles) with 4 nodes
  std::vector<memgraph::query::VertexAccessor> vertices;
  for (int i = 0; i < 4; ++i) vertices.push_back(dba.InsertVertex());
  auto type = dba.NameToEdgeType("type");
  for (int j = 0; j < 4; ++j)
    for (int k = j + 1; k < 4; ++k) ASSERT_TRUE(dba.InsertEdge(&vertices[j], &vertices[k], type).HasValue());

  dba.AdvanceCommand();
  EXPECT_EQ(4, CountIterable(dba.Vertices(memgraph::storage::View::OLD)));
  EXPECT_EQ(6, CountEdges(&dba, memgraph::storage::View::OLD));

  SymbolTable symbol_table;
  // attempt to delete a vertex, and fail
  {
    auto n = MakeScanAll(this->storage, symbol_table, "n");
    auto n_get = this->storage.template Create<Identifier>("n")->MapTo(n.sym_);
    auto delete_op = std::make_shared<plan::Delete>(n.op_, std::vector<Expression *>{n_get}, false);
    auto context = MakeContext(this->storage, symbol_table, &dba);
    EXPECT_THROW(PullAll(*delete_op, &context), QueryRuntimeException);
    dba.AdvanceCommand();
    EXPECT_EQ(4, CountIterable(dba.Vertices(memgraph::storage::View::OLD)));
    EXPECT_EQ(6, CountEdges(&dba, memgraph::storage::View::OLD));
  }

<<<<<<< HEAD
  // delete all edges
=======
  // detach delete a single vertex
  {
    auto n = MakeScanAll(this->storage, symbol_table, "n");
    auto n_get = this->storage.template Create<Identifier>("n")->MapTo(n.sym_);
    auto delete_op = std::make_shared<plan::Delete>(n.op_, std::vector<Expression *>{n_get}, true);
    Frame frame(symbol_table.max_position());
    auto context = MakeContext(this->storage, symbol_table, &dba);
    delete_op->MakeCursor(memgraph::utils::NewDeleteResource())->Pull(frame, context);
    dba.AdvanceCommand();
    EXPECT_EQ(3, CountIterable(dba.Vertices(memgraph::storage::View::OLD)));
    EXPECT_EQ(3, CountEdges(&dba, memgraph::storage::View::OLD));
  }

  // delete all remaining edges
>>>>>>> 036da58d
  {
    auto n = MakeScanAll(this->storage, symbol_table, "n");
    auto r_m = MakeExpand(this->storage, symbol_table, n.op_, n.sym_, "r", EdgeAtom::Direction::OUT, {}, "m", false,
                          memgraph::storage::View::NEW);
    auto r_get = this->storage.template Create<Identifier>("r")->MapTo(r_m.edge_sym_);
    auto delete_op = std::make_shared<plan::Delete>(r_m.op_, std::vector<Expression *>{r_get}, false);
    auto context = MakeContext(this->storage, symbol_table, &dba);
    PullAll(*delete_op, &context);
    dba.AdvanceCommand();
    EXPECT_EQ(4, CountIterable(dba.Vertices(memgraph::storage::View::OLD)));
    EXPECT_EQ(0, CountEdges(&dba, memgraph::storage::View::OLD));
  }

  // delete all remaining vertices
  {
    auto n = MakeScanAll(this->storage, symbol_table, "n");
    auto n_get = this->storage.template Create<Identifier>("n")->MapTo(n.sym_);
    auto delete_op = std::make_shared<plan::Delete>(n.op_, std::vector<Expression *>{n_get}, false);
    auto context = MakeContext(this->storage, symbol_table, &dba);
    PullAll(*delete_op, &context);
    dba.AdvanceCommand();
    EXPECT_EQ(0, CountIterable(dba.Vertices(memgraph::storage::View::OLD)));
    EXPECT_EQ(0, CountEdges(&dba, memgraph::storage::View::OLD));
  }
}

#ifdef MG_ENTERPRISE
template <typename StorageType>
class DeleteOperatorWithAuthFixture : public QueryPlanTest<StorageType> {
 protected:
  std::unique_ptr<memgraph::storage::Storage::Accessor> storage_dba{this->db->Access()};
  memgraph::query::DbAccessor dba{storage_dba.get()};
  SymbolTable symbol_table;

  void SetUp() override { memgraph::license::global_license_checker.EnableTesting(); }

  void InitGraph() {
    std::vector<memgraph::query::VertexAccessor> vertices;
    for (int i = 0; i < 4; ++i) {
      memgraph::query::VertexAccessor v{dba.InsertVertex()};
      auto label = "l" + std::to_string(i);
      ASSERT_TRUE(v.AddLabel(dba.NameToLabel(label)).HasValue());
      vertices.push_back(v);
    }
    for (int j = 0; j < 4; ++j) {
      auto edge_type = "type" + std::to_string(j);
      auto type = dba.NameToEdgeType(edge_type);
      for (int k = j + 1; k < 4; ++k) ASSERT_TRUE(dba.InsertEdge(&vertices[j], &vertices[k], type).HasValue());
    }

    dba.AdvanceCommand();

    assertInitGraphValid();
  }

  void TestDeleteNodesHypothesis(int expected_result_size) {
    EXPECT_EQ(expected_result_size, CountIterable(dba.Vertices(memgraph::storage::View::NEW)));
  };

  void DeleteAllNodes(memgraph::auth::User &user) {
    auto n = MakeScanAll(this->storage, symbol_table, "n");
    auto n_get = this->storage.template Create<Identifier>("n")->MapTo(n.sym_);
    Frame frame(symbol_table.max_position());
    memgraph::glue::FineGrainedAuthChecker auth_checker{user, &dba};
    auto context = MakeContextWithFineGrainedChecker(this->storage, symbol_table, &dba, &auth_checker);
    auto delete_op = std::make_shared<plan::Delete>(n.op_, std::vector<Expression *>{n_get}, true);
    PullAll(*delete_op, &context);
    dba.AdvanceCommand();
  };

  void ExecuteDeleteNodesTestSuite(memgraph::auth::User &user, int expected_nodes) {
    // make a fully-connected (one-direction, no cycles) with 4 nodes
    InitGraph();
    DeleteAllNodes(user);
    TestDeleteNodesHypothesis(expected_nodes);
  };

  void TestDeleteEdgesHypothesis(int expected_result_size) {
    EXPECT_EQ(expected_result_size, CountEdges(&dba, memgraph::storage::View::NEW));
  };

  void DeleteAllEdges(memgraph::auth::User &user) {
    auto n = MakeScanAll(this->storage, symbol_table, "n");
    auto r_m = MakeExpand(this->storage, symbol_table, n.op_, n.sym_, "r", EdgeAtom::Direction::OUT, {}, "m", false,
                          memgraph::storage::View::NEW);
    auto r_get = this->storage.template Create<Identifier>("r")->MapTo(r_m.edge_sym_);
    auto delete_op = std::make_shared<plan::Delete>(r_m.op_, std::vector<Expression *>{r_get}, false);
    memgraph::glue::FineGrainedAuthChecker auth_checker{user, &dba};
    auto context = MakeContextWithFineGrainedChecker(this->storage, symbol_table, &dba, &auth_checker);
    PullAll(*delete_op, &context);
    dba.AdvanceCommand();
  };

  void ExecuteDeleteEdgesTestSuite(memgraph::auth::User &user, int expected_edges) {
    // make a fully-connected (one-direction, no cycles) with 4 nodes
    InitGraph();
    DeleteAllEdges(user);
    TestDeleteEdgesHypothesis(expected_edges);
  };

 private:
  void assertInitGraphValid() {
    EXPECT_EQ(4, CountIterable(dba.Vertices(memgraph::storage::View::OLD)));
    EXPECT_EQ(6, CountEdges(&dba, memgraph::storage::View::OLD));
  }
};

TYPED_TEST_CASE(DeleteOperatorWithAuthFixture, StorageTypes);

TYPED_TEST(DeleteOperatorWithAuthFixture, DeleteNodeThrowsExceptionWhenAllLabelsDenied) {
  // All labels denied
  memgraph::auth::User user{"test"};
  user.fine_grained_access_handler().label_permissions().Grant("*", memgraph::auth::FineGrainedPermission::UPDATE);

  ASSERT_THROW(this->ExecuteDeleteNodesTestSuite(user, 0), QueryRuntimeException);
}

TYPED_TEST(DeleteOperatorWithAuthFixture, DeleteNodeThrowsExceptionWhenPartialLabelsGranted) {
  // One Label granted
  memgraph::auth::User user{"test"};
  user.fine_grained_access_handler().label_permissions().Grant("l1",
                                                               memgraph::auth::FineGrainedPermission::CREATE_DELETE);
  user.fine_grained_access_handler().label_permissions().Grant("*", memgraph::auth::FineGrainedPermission::READ);
  ASSERT_THROW(this->ExecuteDeleteNodesTestSuite(user, 0), QueryRuntimeException);
}

TYPED_TEST(DeleteOperatorWithAuthFixture, DeleteNodeExecutesWhenGrantedAllLabels) {
  // All labels granted
  memgraph::auth::User user{"test"};
  user.fine_grained_access_handler().label_permissions().Grant("*",
                                                               memgraph::auth::FineGrainedPermission::CREATE_DELETE);
  this->ExecuteDeleteNodesTestSuite(user, 0);
}
TYPED_TEST(DeleteOperatorWithAuthFixture, DeleteNodeThrowsExceptionWhenEdgeTypesNotGranted) {
  // All labels granted,All edge types denied
  memgraph::auth::User user{"test"};
  user.fine_grained_access_handler().label_permissions().Grant("*", memgraph::auth::FineGrainedPermission::UPDATE);
  user.fine_grained_access_handler().edge_type_permissions().Grant("*", memgraph::auth::FineGrainedPermission::UPDATE);

  ASSERT_THROW(this->ExecuteDeleteNodesTestSuite(user, 0), QueryRuntimeException);
}
TYPED_TEST(DeleteOperatorWithAuthFixture, DeleteEdgesThrowsErrorWhenPartialGrant) {
  // Specific label granted, Specific edge types granted

  memgraph::auth::User user{"test"};
  user.fine_grained_access_handler().label_permissions().Grant("l1", memgraph::auth::FineGrainedPermission::UPDATE);
  user.fine_grained_access_handler().label_permissions().Grant("l2", memgraph::auth::FineGrainedPermission::UPDATE);
  user.fine_grained_access_handler().label_permissions().Grant("l3", memgraph::auth::FineGrainedPermission::READ);
  user.fine_grained_access_handler().label_permissions().Grant("l4", memgraph::auth::FineGrainedPermission::READ);
  user.fine_grained_access_handler().edge_type_permissions().Grant(
      "type0", memgraph::auth::FineGrainedPermission::CREATE_DELETE);
  user.fine_grained_access_handler().edge_type_permissions().Grant(
      "type1", memgraph::auth::FineGrainedPermission::CREATE_DELETE);
  user.fine_grained_access_handler().edge_type_permissions().Grant("type2",
                                                                   memgraph::auth::FineGrainedPermission::UPDATE);
  user.fine_grained_access_handler().edge_type_permissions().Grant("type3",
                                                                   memgraph::auth::FineGrainedPermission::UPDATE);

  ASSERT_THROW(this->ExecuteDeleteEdgesTestSuite(user, 0), QueryRuntimeException);
}

TYPED_TEST(DeleteOperatorWithAuthFixture, DeleteNodeAndDeleteEdgePerformWhenGranted) {
  // All labels granted, All edge_types granted

  memgraph::auth::User user{"test"};
  user.fine_grained_access_handler().label_permissions().Grant("*",
                                                               memgraph::auth::FineGrainedPermission::CREATE_DELETE);
  user.fine_grained_access_handler().edge_type_permissions().Grant(
      "*", memgraph::auth::FineGrainedPermission::CREATE_DELETE);

  this->InitGraph();
  this->DeleteAllNodes(user);
  this->TestDeleteNodesHypothesis(0);
  this->TestDeleteEdgesHypothesis(0);
}
#endif

TYPED_TEST(QueryPlanTest, DeleteTwiceDeleteBlockingEdge) {
  // test deleting the same vertex and edge multiple times
  //
  // also test vertex deletion succeeds if the prohibiting
  // edge is deleted in the same logical op
  //
  // we test both with the following queries (note the
  // undirected edge in MATCH):
  //
  // CREATE ()-[:T]->()
  // MATCH (n)-[r]-(m) [DETACH] DELETE n, r, m

  auto test_delete = [this](bool detach) {
    auto storage_dba = this->db->Access();
    memgraph::query::DbAccessor dba(storage_dba.get());

    auto v1 = dba.InsertVertex();
    auto v2 = dba.InsertVertex();
    ASSERT_TRUE(dba.InsertEdge(&v1, &v2, dba.NameToEdgeType("T")).HasValue());
    dba.AdvanceCommand();
    EXPECT_EQ(2, CountIterable(dba.Vertices(memgraph::storage::View::OLD)));
    EXPECT_EQ(1, CountEdges(&dba, memgraph::storage::View::OLD));

    SymbolTable symbol_table;

    auto n = MakeScanAll(this->storage, symbol_table, "n");
    auto r_m = MakeExpand(this->storage, symbol_table, n.op_, n.sym_, "r", EdgeAtom::Direction::BOTH, {}, "m", false,
                          memgraph::storage::View::OLD);

    // getter expressions for deletion
    auto n_get = this->storage.template Create<Identifier>("n")->MapTo(n.sym_);
    auto r_get = this->storage.template Create<Identifier>("r")->MapTo(r_m.edge_sym_);
    auto m_get = this->storage.template Create<Identifier>("m")->MapTo(r_m.node_sym_);

    auto delete_op = std::make_shared<plan::Delete>(r_m.op_, std::vector<Expression *>{n_get, r_get, m_get}, detach);
<<<<<<< HEAD
    auto context = MakeContext(storage, symbol_table, &dba);
    EXPECT_EQ(1, PullAll(*delete_op, &context));
=======
    auto context = MakeContext(this->storage, symbol_table, &dba);
    EXPECT_EQ(2, PullAll(*delete_op, &context));
>>>>>>> 036da58d
    dba.AdvanceCommand();
    EXPECT_EQ(0, CountIterable(dba.Vertices(memgraph::storage::View::OLD)));
    EXPECT_EQ(0, CountEdges(&dba, memgraph::storage::View::OLD));
  };

  test_delete(true);
  test_delete(false);
}

TYPED_TEST(QueryPlanTest, DeleteReturn) {
  auto storage_dba = this->db->Access();
  memgraph::query::DbAccessor dba(storage_dba.get());

  // make a fully-connected (one-direction, no cycles) with 4 nodes
  auto prop = PROPERTY_PAIR(dba, "property");
  for (int i = 0; i < 4; ++i) {
    auto va = dba.InsertVertex();
    ASSERT_TRUE(va.SetProperty(prop.second, memgraph::storage::PropertyValue(42)).HasValue());
  }

  dba.AdvanceCommand();
  EXPECT_EQ(4, CountIterable(dba.Vertices(memgraph::storage::View::OLD)));
  EXPECT_EQ(0, CountEdges(&dba, memgraph::storage::View::OLD));

  SymbolTable symbol_table;

  auto n = MakeScanAll(this->storage, symbol_table, "n");

  auto n_get = this->storage.template Create<Identifier>("n")->MapTo(n.sym_);
  auto delete_op = std::make_shared<plan::Delete>(n.op_, std::vector<Expression *>{n_get}, true);

  auto prop_lookup = PROPERTY_LOOKUP(dba, IDENT("n")->MapTo(n.sym_), prop);
  auto n_p =
      this->storage.template Create<NamedExpression>("n", prop_lookup)->MapTo(symbol_table.CreateSymbol("bla", true));
  auto produce = MakeProduce(delete_op, n_p);

  auto context = MakeContext(this->storage, symbol_table, &dba);
  ASSERT_THROW(CollectProduce(*produce, &context), QueryRuntimeException);
}

TYPED_TEST(QueryPlanTest, DeleteNull) {
  // test (simplified) WITH Null as x delete x
  auto storage_dba = this->db->Access();
  memgraph::query::DbAccessor dba(storage_dba.get());
  SymbolTable symbol_table;

  auto once = std::make_shared<Once>();
  auto delete_op = std::make_shared<plan::Delete>(once, std::vector<Expression *>{LITERAL(TypedValue())}, false);
  auto context = MakeContext(this->storage, symbol_table, &dba);
  EXPECT_EQ(1, PullAll(*delete_op, &context));
}

TYPED_TEST(QueryPlanTest, DeleteAdvance) {
  // test queries on empty DB:
  // CREATE (n)
  // MATCH (n) DELETE n WITH n ...
  // this fails only if the deleted record `n` is actually used in subsequent
  // clauses, which is compatible with Neo's behavior.
  SymbolTable symbol_table;

  auto n = MakeScanAll(this->storage, symbol_table, "n");
  auto n_get = this->storage.template Create<Identifier>("n")->MapTo(n.sym_);
  auto delete_op = std::make_shared<plan::Delete>(n.op_, std::vector<Expression *>{n_get}, false);
  auto advance = std::make_shared<Accumulate>(delete_op, std::vector<Symbol>{n.sym_}, true);
  auto res_sym = symbol_table.CreateSymbol("res", true);
  {
    auto storage_dba = this->db->Access();
    memgraph::query::DbAccessor dba(storage_dba.get());
    dba.InsertVertex();
    dba.AdvanceCommand();
    auto produce = MakeProduce(advance, NEXPR("res", LITERAL(42))->MapTo(res_sym));
    auto context = MakeContext(this->storage, symbol_table, &dba);
    EXPECT_EQ(1, PullAll(*produce, &context));
  }
  {
    auto storage_dba = this->db->Access();
    memgraph::query::DbAccessor dba(storage_dba.get());
    dba.InsertVertex();
    dba.AdvanceCommand();
    auto n_prop = PROPERTY_LOOKUP(dba, n_get, dba.NameToProperty("prop"));
    auto produce = MakeProduce(advance, NEXPR("res", n_prop)->MapTo(res_sym));
    auto context = MakeContext(this->storage, symbol_table, &dba);
    EXPECT_THROW(PullAll(*produce, &context), QueryRuntimeException);
  }
}

TYPED_TEST(QueryPlanTest, SetProperty) {
  auto storage_dba = this->db->Access();
  memgraph::query::DbAccessor dba(storage_dba.get());

  // graph with 4 vertices in connected pairs
  // the origin vertex in each par and both edges
  // have a property set
  auto v1 = dba.InsertVertex();
  auto v2 = dba.InsertVertex();
  auto v3 = dba.InsertVertex();
  auto v4 = dba.InsertVertex();
  auto edge_type = dba.NameToEdgeType("edge_type");
  ASSERT_TRUE(dba.InsertEdge(&v1, &v3, edge_type).HasValue());
  ASSERT_TRUE(dba.InsertEdge(&v2, &v4, edge_type).HasValue());
  dba.AdvanceCommand();

  SymbolTable symbol_table;

  // scan (n)-[r]->(m)
  auto n = MakeScanAll(this->storage, symbol_table, "n");
  auto r_m = MakeExpand(this->storage, symbol_table, n.op_, n.sym_, "r", EdgeAtom::Direction::OUT, {}, "m", false,
                        memgraph::storage::View::OLD);

  // set prop1 to 42 on n and r
  auto prop1 = dba.NameToProperty("prop1");
  auto literal = LITERAL(42);

  auto n_p = PROPERTY_LOOKUP(dba, IDENT("n")->MapTo(n.sym_), prop1);
  auto set_n_p = std::make_shared<plan::SetProperty>(r_m.op_, prop1, n_p, literal);

  auto r_p = PROPERTY_LOOKUP(dba, IDENT("r")->MapTo(r_m.edge_sym_), prop1);
  auto set_r_p = std::make_shared<plan::SetProperty>(set_n_p, prop1, r_p, literal);
  auto context = MakeContext(this->storage, symbol_table, &dba);
  EXPECT_EQ(2, PullAll(*set_r_p, &context));
  dba.AdvanceCommand();

  EXPECT_EQ(CountEdges(&dba, memgraph::storage::View::OLD), 2);
  for (auto vertex : dba.Vertices(memgraph::storage::View::OLD)) {
    dba.PrefetchOutEdges(vertex);
    auto maybe_edges = vertex.OutEdges(memgraph::storage::View::OLD);
    ASSERT_TRUE(maybe_edges.HasValue());
    for (auto edge : *maybe_edges) {
      ASSERT_EQ(edge.GetProperty(memgraph::storage::View::OLD, prop1)->type(),
                memgraph::storage::PropertyValue::Type::Int);
      EXPECT_EQ(edge.GetProperty(memgraph::storage::View::OLD, prop1)->ValueInt(), 42);
      auto from = edge.From();
      auto to = edge.To();
      ASSERT_EQ(from.GetProperty(memgraph::storage::View::OLD, prop1)->type(),
                memgraph::storage::PropertyValue::Type::Int);
      EXPECT_EQ(from.GetProperty(memgraph::storage::View::OLD, prop1)->ValueInt(), 42);
      ASSERT_EQ(to.GetProperty(memgraph::storage::View::OLD, prop1)->type(),
                memgraph::storage::PropertyValue::Type::Null);
    }
  }
}

TYPED_TEST(QueryPlanTest, SetProperties) {
  auto test_set_properties = [this](bool update) {
    auto storage_dba = this->db->Access();
    memgraph::query::DbAccessor dba(storage_dba.get());

    // graph: ({a: 0})-[:R {b:1}]->({c:2})
    auto prop_a = dba.NameToProperty("a");
    auto prop_b = dba.NameToProperty("b");
    auto prop_c = dba.NameToProperty("c");
    auto v1 = dba.InsertVertex();
    auto v2 = dba.InsertVertex();
    auto e = dba.InsertEdge(&v1, &v2, dba.NameToEdgeType("R"));
    ASSERT_TRUE(v1.SetProperty(prop_a, memgraph::storage::PropertyValue(0)).HasValue());
    ASSERT_TRUE(e->SetProperty(prop_b, memgraph::storage::PropertyValue(1)).HasValue());
    ASSERT_TRUE(v2.SetProperty(prop_c, memgraph::storage::PropertyValue(2)).HasValue());
    dba.AdvanceCommand();

    SymbolTable symbol_table;

    // scan (n)-[r]->(m)
    auto n = MakeScanAll(this->storage, symbol_table, "n");
    auto r_m = MakeExpand(this->storage, symbol_table, n.op_, n.sym_, "r", EdgeAtom::Direction::OUT, {}, "m", false,
                          memgraph::storage::View::OLD);

    auto op = update ? plan::SetProperties::Op::UPDATE : plan::SetProperties::Op::REPLACE;

    // set properties on r to n, and on r to m
    auto r_ident = IDENT("r")->MapTo(r_m.edge_sym_);
    auto m_ident = IDENT("m")->MapTo(r_m.node_sym_);
    auto set_r_to_n = std::make_shared<plan::SetProperties>(r_m.op_, n.sym_, r_ident, op);
    auto set_m_to_r = std::make_shared<plan::SetProperties>(set_r_to_n, r_m.edge_sym_, m_ident, op);
    auto context = MakeContext(this->storage, symbol_table, &dba);
    EXPECT_EQ(1, PullAll(*set_m_to_r, &context));
    dba.AdvanceCommand();

    EXPECT_EQ(CountEdges(&dba, memgraph::storage::View::OLD), 1);
    for (auto vertex : dba.Vertices(memgraph::storage::View::OLD)) {
      dba.PrefetchOutEdges(vertex);
      auto maybe_edges = vertex.OutEdges(memgraph::storage::View::OLD);
      ASSERT_TRUE(maybe_edges.HasValue());
      for (auto edge : *maybe_edges) {
        auto from = edge.From();
        EXPECT_EQ(from.Properties(memgraph::storage::View::OLD)->size(), update ? 2 : 1);
        if (update) {
          ASSERT_EQ(from.GetProperty(memgraph::storage::View::OLD, prop_a)->type(),
                    memgraph::storage::PropertyValue::Type::Int);
          EXPECT_EQ(from.GetProperty(memgraph::storage::View::OLD, prop_a)->ValueInt(), 0);
        }
        ASSERT_EQ(from.GetProperty(memgraph::storage::View::OLD, prop_b)->type(),
                  memgraph::storage::PropertyValue::Type::Int);
        EXPECT_EQ(from.GetProperty(memgraph::storage::View::OLD, prop_b)->ValueInt(), 1);

        EXPECT_EQ(edge.Properties(memgraph::storage::View::OLD)->size(), update ? 2 : 1);
        if (update) {
          ASSERT_EQ(edge.GetProperty(memgraph::storage::View::OLD, prop_b)->type(),
                    memgraph::storage::PropertyValue::Type::Int);
          EXPECT_EQ(edge.GetProperty(memgraph::storage::View::OLD, prop_b)->ValueInt(), 1);
        }
        ASSERT_EQ(edge.GetProperty(memgraph::storage::View::OLD, prop_c)->type(),
                  memgraph::storage::PropertyValue::Type::Int);
        EXPECT_EQ(edge.GetProperty(memgraph::storage::View::OLD, prop_c)->ValueInt(), 2);

        auto to = edge.To();
        EXPECT_EQ(to.Properties(memgraph::storage::View::OLD)->size(), 1);
        ASSERT_EQ(to.GetProperty(memgraph::storage::View::OLD, prop_c)->type(),
                  memgraph::storage::PropertyValue::Type::Int);
        EXPECT_EQ(to.GetProperty(memgraph::storage::View::OLD, prop_c)->ValueInt(), 2);
      }
    }
  };

  test_set_properties(true);
  test_set_properties(false);
}

TYPED_TEST(QueryPlanTest, SetLabels) {
  auto storage_dba = this->db->Access();
  memgraph::query::DbAccessor dba(storage_dba.get());

  auto label1 = dba.NameToLabel("label1");
  auto label2 = dba.NameToLabel("label2");
  auto label3 = dba.NameToLabel("label3");
  ASSERT_TRUE(dba.InsertVertex().AddLabel(label1).HasValue());
  ASSERT_TRUE(dba.InsertVertex().AddLabel(label1).HasValue());
  dba.AdvanceCommand();

  SymbolTable symbol_table;

  auto n = MakeScanAll(this->storage, symbol_table, "n");
  auto label_set =
      std::make_shared<plan::SetLabels>(n.op_, n.sym_, std::vector<memgraph::storage::LabelId>{label2, label3});
  auto context = MakeContext(this->storage, symbol_table, &dba);
  EXPECT_EQ(2, PullAll(*label_set, &context));

  for (auto vertex : dba.Vertices(memgraph::storage::View::OLD)) {
    EXPECT_EQ(3, vertex.Labels(memgraph::storage::View::NEW)->size());
    EXPECT_TRUE(*vertex.HasLabel(memgraph::storage::View::NEW, label2));
    EXPECT_TRUE(*vertex.HasLabel(memgraph::storage::View::NEW, label3));
  }
}

#ifdef MG_ENTERPRISE
TYPED_TEST(QueryPlanTest, SetLabelsWithFineGrained) {
  memgraph::license::global_license_checker.EnableTesting();
  auto set_labels = [&](memgraph::auth::User user, memgraph::query::DbAccessor dba,
                        std::vector<memgraph::storage::LabelId> labels) {
    ASSERT_TRUE(dba.InsertVertex().AddLabel(labels[0]).HasValue());
    ASSERT_TRUE(dba.InsertVertex().AddLabel(labels[0]).HasValue());
    dba.AdvanceCommand();

    SymbolTable symbol_table;

    auto n = MakeScanAll(this->storage, symbol_table, "n");
    auto label_set =
        std::make_shared<plan::SetLabels>(n.op_, n.sym_, std::vector<memgraph::storage::LabelId>{labels[1], labels[2]});
    memgraph::glue::FineGrainedAuthChecker auth_checker{user, &dba};
    auto context = MakeContextWithFineGrainedChecker(this->storage, symbol_table, &dba, &auth_checker);

    PullAll(*label_set, &context);
  };

  // All labels granted
  {
    memgraph::auth::User user{"test"};
    user.fine_grained_access_handler().label_permissions().Grant("*",
                                                                 memgraph::auth::FineGrainedPermission::CREATE_DELETE);
    auto storage_dba = this->db->Access();
    memgraph::query::DbAccessor dba(storage_dba.get());
    auto label1 = dba.NameToLabel("label1");
    auto label2 = dba.NameToLabel("label2");
    auto label3 = dba.NameToLabel("label3");
    set_labels(user, dba, std::vector<memgraph::storage::LabelId>{label1, label2, label3});
    for (auto vertex : dba.Vertices(memgraph::storage::View::OLD)) {
      EXPECT_EQ(3, vertex.Labels(memgraph::storage::View::NEW)->size());
      EXPECT_TRUE(*vertex.HasLabel(memgraph::storage::View::NEW, label2));
      EXPECT_TRUE(*vertex.HasLabel(memgraph::storage::View::NEW, label3));
    }
  }

  // All labels denied
  {
    memgraph::auth::User user{"test"};
    user.fine_grained_access_handler().label_permissions().Grant("*", memgraph::auth::FineGrainedPermission::UPDATE);
    auto storage_dba = this->db->Access();
    memgraph::query::DbAccessor dba(storage_dba.get());
    auto label1 = dba.NameToLabel("label1");
    auto label2 = dba.NameToLabel("label2");
    auto label3 = dba.NameToLabel("label3");
    ASSERT_THROW(set_labels(user, dba, std::vector<memgraph::storage::LabelId>{label1, label2, label3}),
                 QueryRuntimeException);
  }

  // label2 denied
  {
    memgraph::auth::User user{"test"};
    user.fine_grained_access_handler().label_permissions().Grant("label1",
                                                                 memgraph::auth::FineGrainedPermission::CREATE_DELETE);
    user.fine_grained_access_handler().label_permissions().Grant("label2",
                                                                 memgraph::auth::FineGrainedPermission::UPDATE);
    user.fine_grained_access_handler().label_permissions().Grant("label3",
                                                                 memgraph::auth::FineGrainedPermission::CREATE_DELETE);

    auto storage_dba = this->db->Access();
    memgraph::query::DbAccessor dba(storage_dba.get());
    auto label1 = dba.NameToLabel("label1");
    auto label2 = dba.NameToLabel("label2");
    auto label3 = dba.NameToLabel("label3");
    ASSERT_THROW(set_labels(user, dba, std::vector<memgraph::storage::LabelId>{label1, label2, label3}),
                 QueryRuntimeException);
  }
}
#endif

TYPED_TEST(QueryPlanTest, RemoveProperty) {
  auto storage_dba = this->db->Access();
  memgraph::query::DbAccessor dba(storage_dba.get());

  // graph with 4 vertices in connected pairs
  // the origin vertex in each par and both edges
  // have a property set
  auto prop1 = dba.NameToProperty("prop1");
  auto v1 = dba.InsertVertex();
  auto v2 = dba.InsertVertex();
  auto v3 = dba.InsertVertex();
  auto v4 = dba.InsertVertex();
  auto edge_type = dba.NameToEdgeType("edge_type");
  {
    auto e = dba.InsertEdge(&v1, &v3, edge_type);
    ASSERT_TRUE(e.HasValue());
    ASSERT_TRUE(e->SetProperty(prop1, memgraph::storage::PropertyValue(42)).HasValue());
  }
  ASSERT_TRUE(dba.InsertEdge(&v2, &v4, edge_type).HasValue());
  ASSERT_TRUE(v2.SetProperty(prop1, memgraph::storage::PropertyValue(42)).HasValue());
  ASSERT_TRUE(v3.SetProperty(prop1, memgraph::storage::PropertyValue(42)).HasValue());
  ASSERT_TRUE(v4.SetProperty(prop1, memgraph::storage::PropertyValue(42)).HasValue());
  auto prop2 = dba.NameToProperty("prop2");
  ASSERT_TRUE(v1.SetProperty(prop2, memgraph::storage::PropertyValue(0)).HasValue());
  ASSERT_TRUE(v2.SetProperty(prop2, memgraph::storage::PropertyValue(0)).HasValue());
  dba.AdvanceCommand();

  SymbolTable symbol_table;

  // scan (n)-[r]->(m)
  auto n = MakeScanAll(this->storage, symbol_table, "n");
  auto r_m = MakeExpand(this->storage, symbol_table, n.op_, n.sym_, "r", EdgeAtom::Direction::OUT, {}, "m", false,
                        memgraph::storage::View::OLD);

  auto n_p = PROPERTY_LOOKUP(dba, IDENT("n")->MapTo(n.sym_), prop1);
  auto set_n_p = std::make_shared<plan::RemoveProperty>(r_m.op_, prop1, n_p);

  auto r_p = PROPERTY_LOOKUP(dba, IDENT("r")->MapTo(r_m.edge_sym_), prop1);
  auto set_r_p = std::make_shared<plan::RemoveProperty>(set_n_p, prop1, r_p);
  auto context = MakeContext(this->storage, symbol_table, &dba);
  EXPECT_EQ(2, PullAll(*set_r_p, &context));
  dba.AdvanceCommand();

  EXPECT_EQ(CountEdges(&dba, memgraph::storage::View::OLD), 2);
  for (auto vertex : dba.Vertices(memgraph::storage::View::OLD)) {
    dba.PrefetchOutEdges(vertex);
    auto maybe_edges = vertex.OutEdges(memgraph::storage::View::OLD);
    ASSERT_TRUE(maybe_edges.HasValue());
    for (auto edge : *maybe_edges) {
      EXPECT_EQ(edge.GetProperty(memgraph::storage::View::OLD, prop1)->type(),
                memgraph::storage::PropertyValue::Type::Null);
      auto from = edge.From();
      auto to = edge.To();
      EXPECT_EQ(from.GetProperty(memgraph::storage::View::OLD, prop1)->type(),
                memgraph::storage::PropertyValue::Type::Null);
      EXPECT_EQ(from.GetProperty(memgraph::storage::View::OLD, prop2)->type(),
                memgraph::storage::PropertyValue::Type::Int);
      EXPECT_EQ(to.GetProperty(memgraph::storage::View::OLD, prop1)->type(),
                memgraph::storage::PropertyValue::Type::Int);
    }
  }
}

TYPED_TEST(QueryPlanTest, RemoveLabels) {
  auto storage_dba = this->db->Access();
  memgraph::query::DbAccessor dba(storage_dba.get());

  auto label1 = dba.NameToLabel("label1");
  auto label2 = dba.NameToLabel("label2");
  auto label3 = dba.NameToLabel("label3");
  auto v1 = dba.InsertVertex();
  ASSERT_TRUE(v1.AddLabel(label1).HasValue());
  ASSERT_TRUE(v1.AddLabel(label2).HasValue());
  ASSERT_TRUE(v1.AddLabel(label3).HasValue());
  auto v2 = dba.InsertVertex();
  ASSERT_TRUE(v2.AddLabel(label1).HasValue());
  ASSERT_TRUE(v2.AddLabel(label3).HasValue());
  dba.AdvanceCommand();

  SymbolTable symbol_table;

  auto n = MakeScanAll(this->storage, symbol_table, "n");
  auto label_remove =
      std::make_shared<plan::RemoveLabels>(n.op_, n.sym_, std::vector<memgraph::storage::LabelId>{label1, label2});
  auto context = MakeContext(this->storage, symbol_table, &dba);
  EXPECT_EQ(2, PullAll(*label_remove, &context));

  for (auto vertex : dba.Vertices(memgraph::storage::View::OLD)) {
    EXPECT_EQ(1, vertex.Labels(memgraph::storage::View::NEW)->size());
    EXPECT_FALSE(*vertex.HasLabel(memgraph::storage::View::NEW, label1));
    EXPECT_FALSE(*vertex.HasLabel(memgraph::storage::View::NEW, label2));
  }
}

#ifdef MG_ENTERPRISE
TYPED_TEST(QueryPlanTest, RemoveLabelsFineGrainedFiltering) {
  memgraph::license::global_license_checker.EnableTesting();
  auto remove_labels = [&](memgraph::auth::User user, memgraph::query::DbAccessor dba,
                           std::vector<memgraph::storage::LabelId> labels) {
    auto v1 = dba.InsertVertex();
    ASSERT_TRUE(v1.AddLabel(labels[0]).HasValue());
    ASSERT_TRUE(v1.AddLabel(labels[1]).HasValue());
    ASSERT_TRUE(v1.AddLabel(labels[2]).HasValue());
    auto v2 = dba.InsertVertex();
    ASSERT_TRUE(v2.AddLabel(labels[0]).HasValue());
    ASSERT_TRUE(v2.AddLabel(labels[2]).HasValue());
    dba.AdvanceCommand();

    SymbolTable symbol_table;

    auto n = MakeScanAll(this->storage, symbol_table, "n");
    auto label_remove = std::make_shared<plan::RemoveLabels>(
        n.op_, n.sym_, std::vector<memgraph::storage::LabelId>{labels[0], labels[1]});
    memgraph::glue::FineGrainedAuthChecker auth_checker{user, &dba};

    auto context = MakeContextWithFineGrainedChecker(this->storage, symbol_table, &dba, &auth_checker);

    PullAll(*label_remove, &context);
  };

  // All labels granted
  {
    memgraph::auth::User user{"test"};
    user.fine_grained_access_handler().label_permissions().Grant("*",
                                                                 memgraph::auth::FineGrainedPermission::CREATE_DELETE);
    auto storage_dba = this->db->Access();
    memgraph::query::DbAccessor dba(storage_dba.get());
    auto label1 = dba.NameToLabel("label1");
    auto label2 = dba.NameToLabel("label2");
    auto label3 = dba.NameToLabel("label3");
    remove_labels(user, dba, std::vector<memgraph::storage::LabelId>{label1, label2, label3});
    for (auto vertex : dba.Vertices(memgraph::storage::View::OLD)) {
      EXPECT_EQ(1, vertex.Labels(memgraph::storage::View::NEW)->size());
      EXPECT_FALSE(*vertex.HasLabel(memgraph::storage::View::NEW, label2));
      EXPECT_TRUE(*vertex.HasLabel(memgraph::storage::View::NEW, label3));
    }
  }

  // All labels denied
  {
    memgraph::auth::User user{"test"};
    user.fine_grained_access_handler().label_permissions().Grant("*", memgraph::auth::FineGrainedPermission::UPDATE);
    auto storage_dba = this->db->Access();
    memgraph::query::DbAccessor dba(storage_dba.get());
    auto label1 = dba.NameToLabel("label1");
    auto label2 = dba.NameToLabel("label2");
    auto label3 = dba.NameToLabel("label3");
    ASSERT_THROW(remove_labels(user, dba, std::vector<memgraph::storage::LabelId>{label1, label2, label3}),
                 QueryRuntimeException);
  }

  // label2 denied
  {
    memgraph::auth::User user{"test"};
    user.fine_grained_access_handler().label_permissions().Grant("label1",
                                                                 memgraph::auth::FineGrainedPermission::CREATE_DELETE);
    user.fine_grained_access_handler().label_permissions().Grant("label2",
                                                                 memgraph::auth::FineGrainedPermission::UPDATE);
    user.fine_grained_access_handler().label_permissions().Grant("label3",
                                                                 memgraph::auth::FineGrainedPermission::CREATE_DELETE);

    auto storage_dba = this->db->Access();
    memgraph::query::DbAccessor dba(storage_dba.get());
    auto label1 = dba.NameToLabel("label1");
    auto label2 = dba.NameToLabel("label2");
    auto label3 = dba.NameToLabel("label3");
    ASSERT_THROW(remove_labels(user, dba, std::vector<memgraph::storage::LabelId>{label1, label2, label3}),
                 QueryRuntimeException);
  }
}
#endif

TYPED_TEST(QueryPlanTest, NodeFilterSet) {
  auto storage_dba = this->db->Access();
  memgraph::query::DbAccessor dba(storage_dba.get());
  // Create a graph such that (v1 {prop: 42}) is connected to v2 and v3.
  auto v1 = dba.InsertVertex();
  auto prop = PROPERTY_PAIR(dba, "property");
  ASSERT_TRUE(v1.SetProperty(prop.second, memgraph::storage::PropertyValue(42)).HasValue());
  auto v2 = dba.InsertVertex();
  auto v3 = dba.InsertVertex();
  auto edge_type = dba.NameToEdgeType("Edge");
  ASSERT_TRUE(dba.InsertEdge(&v1, &v2, edge_type).HasValue());
  ASSERT_TRUE(dba.InsertEdge(&v1, &v3, edge_type).HasValue());
  dba.AdvanceCommand();
  // Create operations which match (v1 {prop: 42}) -- (v) and increment the
  // v1.prop. The expected result is two incremenentations, since v1 is matched
  // twice for 2 edges it has.
  SymbolTable symbol_table;
  // MATCH (n {prop: 42}) -[r]- (m)
  auto scan_all = MakeScanAll(this->storage, symbol_table, "n");
  std::get<0>(scan_all.node_->properties_)[this->storage.GetPropertyIx(prop.first)] = LITERAL(42);
  auto expand = MakeExpand(this->storage, symbol_table, scan_all.op_, scan_all.sym_, "r", EdgeAtom::Direction::BOTH, {},
                           "m", false, memgraph::storage::View::OLD);
  auto *filter_expr = EQ(this->storage.template Create<PropertyLookup>(scan_all.node_->identifier_,
                                                                       this->storage.GetPropertyIx(prop.first)),
                         LITERAL(42));
  auto node_filter = std::make_shared<Filter>(expand.op_, std::vector<std::shared_ptr<LogicalOperator>>{}, filter_expr);
  // SET n.prop = n.prop + 1
  auto set_prop = PROPERTY_LOOKUP(dba, IDENT("n")->MapTo(scan_all.sym_), prop);
  auto add = ADD(set_prop, LITERAL(1));
  auto set = std::make_shared<plan::SetProperty>(node_filter, prop.second, set_prop, add);
  auto context = MakeContext(this->storage, symbol_table, &dba);
  EXPECT_EQ(2, PullAll(*set, &context));
  dba.AdvanceCommand();
  auto prop_eq = TypedValue(*v1.GetProperty(memgraph::storage::View::OLD, prop.second)) == TypedValue(42 + 2);
  ASSERT_EQ(prop_eq.type(), TypedValue::Type::Bool);
  EXPECT_TRUE(prop_eq.ValueBool());
}

TYPED_TEST(QueryPlanTest, FilterRemove) {
  auto storage_dba = this->db->Access();
  memgraph::query::DbAccessor dba(storage_dba.get());
  // Create a graph such that (v1 {prop: 42}) is connected to v2 and v3.
  auto v1 = dba.InsertVertex();
  auto prop = PROPERTY_PAIR(dba, "property");
  ASSERT_TRUE(v1.SetProperty(prop.second, memgraph::storage::PropertyValue(42)).HasValue());
  auto v2 = dba.InsertVertex();
  auto v3 = dba.InsertVertex();
  auto edge_type = dba.NameToEdgeType("Edge");
  ASSERT_TRUE(dba.InsertEdge(&v1, &v2, edge_type).HasValue());
  ASSERT_TRUE(dba.InsertEdge(&v1, &v3, edge_type).HasValue());
  dba.AdvanceCommand();
  // Create operations which match (v1 {prop: 42}) -- (v) and remove v1.prop.
  // The expected result is two matches, for each edge of v1.
  SymbolTable symbol_table;
  // MATCH (n) -[r]- (m) WHERE n.prop < 43
  auto scan_all = MakeScanAll(this->storage, symbol_table, "n");
  std::get<0>(scan_all.node_->properties_)[this->storage.GetPropertyIx(prop.first)] = LITERAL(42);
  auto expand = MakeExpand(this->storage, symbol_table, scan_all.op_, scan_all.sym_, "r", EdgeAtom::Direction::BOTH, {},
                           "m", false, memgraph::storage::View::OLD);
  auto filter_prop = PROPERTY_LOOKUP(dba, IDENT("n")->MapTo(scan_all.sym_), prop);
  auto filter = std::make_shared<Filter>(expand.op_, std::vector<std::shared_ptr<LogicalOperator>>{},
                                         LESS(filter_prop, LITERAL(43)));
  // REMOVE n.prop
  auto rem_prop = PROPERTY_LOOKUP(dba, IDENT("n")->MapTo(scan_all.sym_), prop);
  auto rem = std::make_shared<plan::RemoveProperty>(filter, prop.second, rem_prop);
  auto context = MakeContext(this->storage, symbol_table, &dba);
  EXPECT_EQ(2, PullAll(*rem, &context));
  dba.AdvanceCommand();
  EXPECT_EQ(v1.GetProperty(memgraph::storage::View::OLD, prop.second)->type(),
            memgraph::storage::PropertyValue::Type::Null);
}

TYPED_TEST(QueryPlanTest, SetRemove) {
  auto storage_dba = this->db->Access();
  memgraph::query::DbAccessor dba(storage_dba.get());
  auto v = dba.InsertVertex();
  auto label1 = dba.NameToLabel("label1");
  auto label2 = dba.NameToLabel("label2");
  dba.AdvanceCommand();
  // Create operations which match (v) and set and remove v :label.
  // The expected result is single (v) as it was at the start.
  SymbolTable symbol_table;
  // MATCH (n) SET n :label1 :label2 REMOVE n :label1 :label2
  auto scan_all = MakeScanAll(this->storage, symbol_table, "n");
  auto set = std::make_shared<plan::SetLabels>(scan_all.op_, scan_all.sym_,
                                               std::vector<memgraph::storage::LabelId>{label1, label2});
  auto rem =
      std::make_shared<plan::RemoveLabels>(set, scan_all.sym_, std::vector<memgraph::storage::LabelId>{label1, label2});
  auto context = MakeContext(this->storage, symbol_table, &dba);
  EXPECT_EQ(1, PullAll(*rem, &context));
  dba.AdvanceCommand();
  EXPECT_FALSE(*v.HasLabel(memgraph::storage::View::OLD, label1));
  EXPECT_FALSE(*v.HasLabel(memgraph::storage::View::OLD, label2));
}

TYPED_TEST(QueryPlanTest, Merge) {
  // test setup:
  //  - three nodes, two of them connected with T
  //  - merge input branch matches all nodes
  //  - merge_match branch looks for an expansion (any direction)
  //    and sets some property (for result validation)
  //  - merge_create branch just sets some other property
  auto storage_dba = this->db->Access();
  memgraph::query::DbAccessor dba(storage_dba.get());
  auto v1 = dba.InsertVertex();
  auto v2 = dba.InsertVertex();
  ASSERT_TRUE(dba.InsertEdge(&v1, &v2, dba.NameToEdgeType("Type")).HasValue());
  auto v3 = dba.InsertVertex();
  dba.AdvanceCommand();

  SymbolTable symbol_table;

  auto prop = PROPERTY_PAIR(dba, "property");
  auto n = MakeScanAll(this->storage, symbol_table, "n");

  // merge_match branch
  auto r_m = MakeExpand(this->storage, symbol_table, std::make_shared<Once>(), n.sym_, "r", EdgeAtom::Direction::BOTH,
                        {}, "m", false, memgraph::storage::View::OLD);
  auto m_p = PROPERTY_LOOKUP(dba, IDENT("m")->MapTo(r_m.node_sym_), prop);
  auto m_set = std::make_shared<plan::SetProperty>(r_m.op_, prop.second, m_p, LITERAL(1));

  // merge_create branch
  auto n_p = PROPERTY_LOOKUP(dba, IDENT("n")->MapTo(n.sym_), prop);
  auto n_set = std::make_shared<plan::SetProperty>(std::make_shared<Once>(), prop.second, n_p, LITERAL(2));

  auto merge = std::make_shared<plan::Merge>(n.op_, m_set, n_set);
  auto context = MakeContext(this->storage, symbol_table, &dba);
  ASSERT_EQ(3, PullAll(*merge, &context));
  dba.AdvanceCommand();

  ASSERT_EQ(v1.GetProperty(memgraph::storage::View::OLD, prop.second)->type(),
            memgraph::storage::PropertyValue::Type::Int);
  ASSERT_EQ(v1.GetProperty(memgraph::storage::View::OLD, prop.second)->ValueInt(), 1);
  ASSERT_EQ(v2.GetProperty(memgraph::storage::View::OLD, prop.second)->type(),
            memgraph::storage::PropertyValue::Type::Int);
  ASSERT_EQ(v2.GetProperty(memgraph::storage::View::OLD, prop.second)->ValueInt(), 1);
  ASSERT_EQ(v3.GetProperty(memgraph::storage::View::OLD, prop.second)->type(),
            memgraph::storage::PropertyValue::Type::Int);
  ASSERT_EQ(v3.GetProperty(memgraph::storage::View::OLD, prop.second)->ValueInt(), 2);
}

TYPED_TEST(QueryPlanTest, MergeNoInput) {
  // merge with no input, creates a single node

  auto storage_dba = this->db->Access();
  memgraph::query::DbAccessor dba(storage_dba.get());
  SymbolTable symbol_table;

  NodeCreationInfo node;
  node.symbol = symbol_table.CreateSymbol("n", true);
  auto create = std::make_shared<CreateNode>(nullptr, node);
  auto merge = std::make_shared<plan::Merge>(nullptr, create, create);

  EXPECT_EQ(0, CountIterable(dba.Vertices(memgraph::storage::View::OLD)));
  auto context = MakeContext(this->storage, symbol_table, &dba);
  EXPECT_EQ(1, PullAll(*merge, &context));
  dba.AdvanceCommand();
  EXPECT_EQ(1, CountIterable(dba.Vertices(memgraph::storage::View::OLD)));
}

TYPED_TEST(QueryPlanTest, SetPropertyOnNull) {
  // SET (Null).prop = 42
  auto storage_dba = this->db->Access();
  memgraph::query::DbAccessor dba(storage_dba.get());
  SymbolTable symbol_table;
  auto prop = PROPERTY_PAIR(dba, "property");
  auto null = LITERAL(TypedValue());
  auto literal = LITERAL(42);
  auto n_prop = PROPERTY_LOOKUP(dba, null, prop);
  auto once = std::make_shared<Once>();
  auto set_op = std::make_shared<plan::SetProperty>(once, prop.second, n_prop, literal);
  auto context = MakeContext(this->storage, symbol_table, &dba);
  EXPECT_EQ(1, PullAll(*set_op, &context));
}

TYPED_TEST(QueryPlanTest, SetPropertiesOnNull) {
  // OPTIONAL MATCH (n) SET n = n
  auto storage_dba = this->db->Access();
  memgraph::query::DbAccessor dba(storage_dba.get());
  SymbolTable symbol_table;
  auto n = MakeScanAll(this->storage, symbol_table, "n");
  auto n_ident = IDENT("n")->MapTo(n.sym_);
  auto optional = std::make_shared<plan::Optional>(nullptr, n.op_, std::vector<Symbol>{n.sym_});
  auto set_op = std::make_shared<plan::SetProperties>(optional, n.sym_, n_ident, plan::SetProperties::Op::REPLACE);
  EXPECT_EQ(0, CountIterable(dba.Vertices(memgraph::storage::View::OLD)));
  auto context = MakeContext(this->storage, symbol_table, &dba);
  EXPECT_EQ(1, PullAll(*set_op, &context));
}

TYPED_TEST(QueryPlanTest, SetLabelsOnNull) {
  // OPTIONAL MATCH (n) SET n :label
  auto storage_dba = this->db->Access();
  memgraph::query::DbAccessor dba(storage_dba.get());
  auto label = dba.NameToLabel("label");
  SymbolTable symbol_table;
  auto n = MakeScanAll(this->storage, symbol_table, "n");
  auto optional = std::make_shared<plan::Optional>(nullptr, n.op_, std::vector<Symbol>{n.sym_});
  auto set_op = std::make_shared<plan::SetLabels>(optional, n.sym_, std::vector<memgraph::storage::LabelId>{label});
  EXPECT_EQ(0, CountIterable(dba.Vertices(memgraph::storage::View::OLD)));
  auto context = MakeContext(this->storage, symbol_table, &dba);
  EXPECT_EQ(1, PullAll(*set_op, &context));
}

TYPED_TEST(QueryPlanTest, RemovePropertyOnNull) {
  // REMOVE (Null).prop
  auto storage_dba = this->db->Access();
  memgraph::query::DbAccessor dba(storage_dba.get());
  SymbolTable symbol_table;
  auto prop = PROPERTY_PAIR(dba, "property");
  auto null = LITERAL(TypedValue());
  auto n_prop = PROPERTY_LOOKUP(dba, null, prop);
  auto once = std::make_shared<Once>();
  auto remove_op = std::make_shared<plan::RemoveProperty>(once, prop.second, n_prop);
  auto context = MakeContext(this->storage, symbol_table, &dba);
  EXPECT_EQ(1, PullAll(*remove_op, &context));
}

TYPED_TEST(QueryPlanTest, RemoveLabelsOnNull) {
  // OPTIONAL MATCH (n) REMOVE n :label
  auto storage_dba = this->db->Access();
  memgraph::query::DbAccessor dba(storage_dba.get());
  auto label = dba.NameToLabel("label");
  SymbolTable symbol_table;
  auto n = MakeScanAll(this->storage, symbol_table, "n");
  auto optional = std::make_shared<plan::Optional>(nullptr, n.op_, std::vector<Symbol>{n.sym_});
  auto remove_op =
      std::make_shared<plan::RemoveLabels>(optional, n.sym_, std::vector<memgraph::storage::LabelId>{label});
  EXPECT_EQ(0, CountIterable(dba.Vertices(memgraph::storage::View::OLD)));
  auto context = MakeContext(this->storage, symbol_table, &dba);
  EXPECT_EQ(1, PullAll(*remove_op, &context));
}

TYPED_TEST(QueryPlanTest, DeleteSetProperty) {
  auto storage_dba = this->db->Access();
  memgraph::query::DbAccessor dba(storage_dba.get());
  // Add a single vertex.
  dba.InsertVertex();
  dba.AdvanceCommand();
  EXPECT_EQ(1, CountIterable(dba.Vertices(memgraph::storage::View::OLD)));
  SymbolTable symbol_table;
  // MATCH (n) DELETE n SET n.property = 42
  auto n = MakeScanAll(this->storage, symbol_table, "n");
  auto n_get = this->storage.template Create<Identifier>("n")->MapTo(n.sym_);
  auto delete_op = std::make_shared<plan::Delete>(n.op_, std::vector<Expression *>{n_get}, false);
  auto prop = PROPERTY_PAIR(dba, "property");
  auto n_prop = PROPERTY_LOOKUP(dba, IDENT("n")->MapTo(n.sym_), prop);
  auto set_op = std::make_shared<plan::SetProperty>(delete_op, prop.second, n_prop, LITERAL(42));
  auto context = MakeContext(this->storage, symbol_table, &dba);
  EXPECT_THROW(PullAll(*set_op, &context), QueryRuntimeException);
}

TYPED_TEST(QueryPlanTest, DeleteSetPropertiesFromMap) {
  auto storage_dba = this->db->Access();
  memgraph::query::DbAccessor dba(storage_dba.get());
  // Add a single vertex.
  dba.InsertVertex();
  dba.AdvanceCommand();
  EXPECT_EQ(1, CountIterable(dba.Vertices(memgraph::storage::View::OLD)));
  SymbolTable symbol_table;
  // MATCH (n) DELETE n SET n = {property: 42}
  auto n = MakeScanAll(this->storage, symbol_table, "n");
  auto n_get = this->storage.template Create<Identifier>("n")->MapTo(n.sym_);
  auto delete_op = std::make_shared<plan::Delete>(n.op_, std::vector<Expression *>{n_get}, false);
  auto prop = PROPERTY_PAIR(dba, "property");
  std::unordered_map<PropertyIx, Expression *> prop_map;
  prop_map.emplace(this->storage.GetPropertyIx(prop.first), LITERAL(42));
  auto *rhs = this->storage.template Create<MapLiteral>(prop_map);
  for (auto op_type : {plan::SetProperties::Op::REPLACE, plan::SetProperties::Op::UPDATE}) {
    auto set_op = std::make_shared<plan::SetProperties>(delete_op, n.sym_, rhs, op_type);
    auto context = MakeContext(this->storage, symbol_table, &dba);
    EXPECT_THROW(PullAll(*set_op, &context), QueryRuntimeException);
  }
}

TYPED_TEST(QueryPlanTest, DeleteSetPropertiesFrom) {
  auto storage_dba = this->db->Access();
  memgraph::query::DbAccessor dba(storage_dba.get());
  // Add a single vertex.
  {
    auto v = dba.InsertVertex();
    ASSERT_TRUE(v.SetProperty(dba.NameToProperty("property"), memgraph::storage::PropertyValue(1)).HasValue());
  }
  dba.AdvanceCommand();
  EXPECT_EQ(1, CountIterable(dba.Vertices(memgraph::storage::View::OLD)));
  SymbolTable symbol_table;
  // MATCH (n) DELETE n SET n = n
  auto n = MakeScanAll(this->storage, symbol_table, "n");
  auto n_get = this->storage.template Create<Identifier>("n")->MapTo(n.sym_);
  auto delete_op = std::make_shared<plan::Delete>(n.op_, std::vector<Expression *>{n_get}, false);
  auto *rhs = IDENT("n")->MapTo(n.sym_);
  for (auto op_type : {plan::SetProperties::Op::REPLACE, plan::SetProperties::Op::UPDATE}) {
    auto set_op = std::make_shared<plan::SetProperties>(delete_op, n.sym_, rhs, op_type);
    auto context = MakeContext(this->storage, symbol_table, &dba);
    EXPECT_THROW(PullAll(*set_op, &context), QueryRuntimeException);
  }
}

TYPED_TEST(QueryPlanTest, DeleteRemoveLabels) {
  auto storage_dba = this->db->Access();
  memgraph::query::DbAccessor dba(storage_dba.get());
  // Add a single vertex.
  dba.InsertVertex();
  dba.AdvanceCommand();
  EXPECT_EQ(1, CountIterable(dba.Vertices(memgraph::storage::View::OLD)));
  SymbolTable symbol_table;
  // MATCH (n) DELETE n REMOVE n :label
  auto n = MakeScanAll(this->storage, symbol_table, "n");
  auto n_get = this->storage.template Create<Identifier>("n")->MapTo(n.sym_);
  auto delete_op = std::make_shared<plan::Delete>(n.op_, std::vector<Expression *>{n_get}, false);
  std::vector<memgraph::storage::LabelId> labels{dba.NameToLabel("label")};
  auto rem_op = std::make_shared<plan::RemoveLabels>(delete_op, n.sym_, labels);
  auto context = MakeContext(this->storage, symbol_table, &dba);
  EXPECT_THROW(PullAll(*rem_op, &context), QueryRuntimeException);
}

TYPED_TEST(QueryPlanTest, DeleteRemoveProperty) {
  auto storage_dba = this->db->Access();
  memgraph::query::DbAccessor dba(storage_dba.get());
  // Add a single vertex.
  dba.InsertVertex();
  dba.AdvanceCommand();
  EXPECT_EQ(1, CountIterable(dba.Vertices(memgraph::storage::View::OLD)));
  SymbolTable symbol_table;
  // MATCH (n) DELETE n REMOVE n.property
  auto n = MakeScanAll(this->storage, symbol_table, "n");
  auto n_get = this->storage.template Create<Identifier>("n")->MapTo(n.sym_);
  auto delete_op = std::make_shared<plan::Delete>(n.op_, std::vector<Expression *>{n_get}, false);
  auto prop = PROPERTY_PAIR(dba, "property");
  auto n_prop = PROPERTY_LOOKUP(dba, IDENT("n")->MapTo(n.sym_), prop);
  auto rem_op = std::make_shared<plan::RemoveProperty>(delete_op, prop.second, n_prop);
  auto context = MakeContext(this->storage, symbol_table, &dba);
  EXPECT_THROW(PullAll(*rem_op, &context), QueryRuntimeException);
}

//////////////////////////////////////////////
////     FINE GRAINED AUTHORIZATION      /////
//////////////////////////////////////////////
#ifdef MG_ENTERPRISE
template <typename StorageType>
class UpdatePropertiesWithAuthFixture : public QueryPlanTest<StorageType> {
 protected:
  std::unique_ptr<memgraph::storage::Storage::Accessor> storage_dba{this->db->Access()};
  memgraph::query::DbAccessor dba{storage_dba.get()};
  SymbolTable symbol_table;

  const std::string vertex_label_name = "l1";
  const memgraph::storage::LabelId vertex_label = dba.NameToLabel(vertex_label_name);

  const std::string entity_prop_name = "prop";
  const memgraph::storage::PropertyId entity_prop{dba.NameToProperty(entity_prop_name)};
  const memgraph::storage::PropertyValue entity_prop_value{1};

  const std::string label_name_1 = "l1";
  const memgraph::storage::LabelId label_1{dba.NameToLabel(label_name_1)};
  const std::string label_name_2 = "l1";
  const memgraph::storage::LabelId label_2{dba.NameToLabel(label_name_2)};

  const std::string edge_prop_name = "prop";
  const memgraph::storage::PropertyId edge_prop{dba.NameToProperty(edge_prop_name)};
  const memgraph::storage::PropertyValue edge_prop_value{1};

  void SetUp() override { memgraph::license::global_license_checker.EnableTesting(); }

  void SetVertexProperty(memgraph::query::VertexAccessor vertex) {
    static_cast<void>(vertex.SetProperty(entity_prop, entity_prop_value));
  }

  void SetEdgeProperty(memgraph::query::EdgeAccessor edge) {
    static_cast<void>(edge.SetProperty(entity_prop, entity_prop_value));
  }

  void ExecuteSetPropertyOnVertex(memgraph::auth::User user, int new_property_value) {
    // MATCH (n) SET n.prop = 2
    auto scan_all = MakeScanAll(this->storage, symbol_table, "n");

    auto literal = LITERAL(new_property_value);
    auto n_p = PROPERTY_LOOKUP(dba, IDENT("n")->MapTo(scan_all.sym_), entity_prop);
    auto set_property = std::make_shared<plan::SetProperty>(scan_all.op_, entity_prop, n_p, literal);

    // produce the node
    auto output =
        NEXPR("n", IDENT("n")->MapTo(scan_all.sym_))->MapTo(symbol_table.CreateSymbol("named_expression_1", true));
    auto produce = MakeProduce(set_property, output);

    memgraph::glue::FineGrainedAuthChecker auth_checker{user, &dba};
    auto context = MakeContextWithFineGrainedChecker(this->storage, symbol_table, &dba, &auth_checker);

    PullAll(*produce, &context);
    dba.AdvanceCommand();
  };

  void ExecuteSetPropertyOnEdge(memgraph::auth::User user, int new_property_value) {
    // MATCH (n)-[r]->(m) SET r.prop = 2
    auto scan_all = MakeScanAll(this->storage, symbol_table, "n");
    auto expand = MakeExpand(this->storage, symbol_table, scan_all.op_, scan_all.sym_, "r", EdgeAtom::Direction::OUT,
                             {}, "m", false, memgraph::storage::View::OLD);
    // set property to 2 on n
    auto literal = LITERAL(new_property_value);
    auto n_p = PROPERTY_LOOKUP(dba, IDENT("r")->MapTo(expand.edge_sym_), entity_prop);
    auto set_property = std::make_shared<plan::SetProperty>(expand.op_, entity_prop, n_p, literal);

    memgraph::glue::FineGrainedAuthChecker auth_checker{user, &dba};
    auto context = MakeContextWithFineGrainedChecker(this->storage, symbol_table, &dba, &auth_checker);

    PullAll(*set_property, &context);
    dba.AdvanceCommand();
  };

  void ExecuteSetPropertiesOnVertex(memgraph::auth::User user, int new_property_value) {
    // MATCH (n) SET n = {prop: 2};
    auto scan_all = MakeScanAll(this->storage, symbol_table, "n");

    auto prop = PROPERTY_PAIR(dba, entity_prop_name);
    std::unordered_map<PropertyIx, Expression *> prop_map;
    prop_map.emplace(this->storage.GetPropertyIx(prop.first), LITERAL(new_property_value));
    auto *rhs = this->storage.template Create<MapLiteral>(prop_map);
    auto set_properties =
        std::make_shared<plan::SetProperties>(scan_all.op_, scan_all.sym_, rhs, plan::SetProperties::Op::UPDATE);

    auto output =
        NEXPR("n", IDENT("n")->MapTo(scan_all.sym_))->MapTo(symbol_table.CreateSymbol("named_expression_1", true));
    auto produce = MakeProduce(set_properties, output);

    memgraph::glue::FineGrainedAuthChecker auth_checker{user, &dba};
    auto context = MakeContextWithFineGrainedChecker(this->storage, symbol_table, &dba, &auth_checker);

    PullAll(*produce, &context);
    dba.AdvanceCommand();
  };

  void ExecuteSetPropertiesOnEdge(memgraph::auth::User user, int new_property_value) {
    // MATCH (n)-[r]->(m) SET r = {prop: 2};
    auto scan_all = MakeScanAll(this->storage, symbol_table, "n");
    auto expand = MakeExpand(this->storage, symbol_table, scan_all.op_, scan_all.sym_, "r", EdgeAtom::Direction::OUT,
                             {}, "m", false, memgraph::storage::View::OLD);

    auto prop = PROPERTY_PAIR(dba, entity_prop_name);
    std::unordered_map<PropertyIx, Expression *> prop_map;
    prop_map.emplace(this->storage.GetPropertyIx(prop.first), LITERAL(new_property_value));
    auto *rhs = this->storage.template Create<MapLiteral>(prop_map);
    auto set_properties =
        std::make_shared<plan::SetProperties>(expand.op_, expand.edge_sym_, rhs, plan::SetProperties::Op::UPDATE);

    auto output =
        NEXPR("n", IDENT("n")->MapTo(scan_all.sym_))->MapTo(symbol_table.CreateSymbol("named_expression_1", true));
    auto produce = MakeProduce(set_properties, output);

    memgraph::glue::FineGrainedAuthChecker auth_checker{user, &dba};
    auto context = MakeContextWithFineGrainedChecker(this->storage, symbol_table, &dba, &auth_checker);

    PullAll(*produce, &context);
    dba.AdvanceCommand();
  };

  void ExecuteRemovePropertyOnVertex(memgraph::auth::User user) {
    // MATCH (n) REMOVE n.prop
    auto scan_all = MakeScanAll(this->storage, symbol_table, "n");

    auto n_p = PROPERTY_LOOKUP(dba, IDENT("n")->MapTo(scan_all.sym_), entity_prop);
    auto remove_property = std::make_shared<plan::RemoveProperty>(scan_all.op_, entity_prop, n_p);

    // produce the node
    auto output =
        NEXPR("n", IDENT("n")->MapTo(scan_all.sym_))->MapTo(symbol_table.CreateSymbol("named_expression_1", true));
    auto produce = MakeProduce(remove_property, output);

    memgraph::glue::FineGrainedAuthChecker auth_checker{user, &dba};
    auto context = MakeContextWithFineGrainedChecker(this->storage, symbol_table, &dba, &auth_checker);

    PullAll(*produce, &context);
    dba.AdvanceCommand();
  };

  void ExecuteRemovePropertyOnEdge(memgraph::auth::User user) {
    // MATCH (n)-[r]->(m) REMOVE r.prop
    auto scan_all = MakeScanAll(this->storage, symbol_table, "n");
    auto expand = MakeExpand(this->storage, symbol_table, scan_all.op_, scan_all.sym_, "r", EdgeAtom::Direction::OUT,
                             {}, "m", false, memgraph::storage::View::OLD);
    // set property to 2 on n
    auto n_p = PROPERTY_LOOKUP(dba, IDENT("n")->MapTo(expand.edge_sym_), entity_prop);
    auto remove_property = std::make_shared<plan::RemoveProperty>(expand.op_, entity_prop, n_p);

    memgraph::glue::FineGrainedAuthChecker auth_checker{user, &dba};
    auto context = MakeContextWithFineGrainedChecker(this->storage, symbol_table, &dba, &auth_checker);

    PullAll(*remove_property, &context);
    dba.AdvanceCommand();
  };
};

TYPED_TEST_CASE(UpdatePropertiesWithAuthFixture, StorageTypes);

TYPED_TEST(UpdatePropertiesWithAuthFixture, SetPropertyWithAuthChecker) {
  // Add a single vertex
  auto v = this->dba.InsertVertex();
  ASSERT_TRUE(v.AddLabel(this->vertex_label).HasValue());
  ASSERT_TRUE(v.SetProperty(this->entity_prop, this->entity_prop_value).HasValue());
  this->dba.AdvanceCommand();

  EXPECT_EQ(1, CountIterable(this->dba.Vertices(memgraph::storage::View::OLD)));

  auto test_hypothesis = [&](int expected_property_value) {
    auto vertex = *this->dba.Vertices(memgraph::storage::View::NEW).begin();
    auto maybe_properties = vertex.Properties(memgraph::storage::View::NEW);
    ASSERT_TRUE(maybe_properties.HasValue());
    const auto &properties = *maybe_properties;
    EXPECT_EQ(properties.size(), 1);
    auto maybe_prop = vertex.GetProperty(memgraph::storage::View::NEW, this->entity_prop);
    ASSERT_TRUE(maybe_prop.HasValue());
    ASSERT_EQ(maybe_prop->ValueInt(), expected_property_value);
  };

  auto test_remove_hypothesis = [&](int properties_size) {
    auto vertex = *this->dba.Vertices(memgraph::storage::View::NEW).begin();
    auto maybe_properties = vertex.Properties(memgraph::storage::View::NEW);
    ASSERT_TRUE(maybe_properties.HasValue());
    const auto &properties = *maybe_properties;
    EXPECT_EQ(properties.size(), properties_size);
  };

  {
    auto user = memgraph::auth::User{"denied_global"};

    user.fine_grained_access_handler().label_permissions().Grant("*", memgraph::auth::FineGrainedPermission::NOTHING);

    this->SetVertexProperty(v);
    this->ExecuteSetPropertyOnVertex(user, 2);
    test_hypothesis(1);

    this->SetVertexProperty(v);
    this->ExecuteSetPropertiesOnVertex(user, 2);
    test_hypothesis(1);

    this->SetVertexProperty(v);
    this->ExecuteRemovePropertyOnVertex(user);
    test_remove_hypothesis(1);
  }

  {
    auto user = memgraph::auth::User{"denied_label"};

    user.fine_grained_access_handler().label_permissions().Grant(this->vertex_label_name,
                                                                 memgraph::auth::FineGrainedPermission::NOTHING);

    this->SetVertexProperty(v);
    this->ExecuteSetPropertyOnVertex(user, 2);
    test_hypothesis(1);

    this->SetVertexProperty(v);
    this->ExecuteSetPropertiesOnVertex(user, 2);
    test_hypothesis(1);

    this->SetVertexProperty(v);
    this->ExecuteRemovePropertyOnVertex(user);
    test_remove_hypothesis(1);
  }

  {
    auto user = memgraph::auth::User{"granted_global"};

    user.fine_grained_access_handler().label_permissions().Grant("*", memgraph::auth::FineGrainedPermission::UPDATE);

    this->SetVertexProperty(v);
    this->ExecuteSetPropertyOnVertex(user, 2);
    test_hypothesis(2);

    this->SetVertexProperty(v);
    this->ExecuteSetPropertiesOnVertex(user, 2);
    test_hypothesis(2);

    this->SetVertexProperty(v);
    this->ExecuteRemovePropertyOnVertex(user);
    test_remove_hypothesis(0);
  }

  {
    auto user = memgraph::auth::User{"granted_label"};

    user.fine_grained_access_handler().label_permissions().Grant(this->vertex_label_name,
                                                                 memgraph::auth::FineGrainedPermission::UPDATE);

    this->SetVertexProperty(v);
    this->ExecuteSetPropertyOnVertex(user, 2);
    test_hypothesis(2);

    this->SetVertexProperty(v);
    this->ExecuteSetPropertiesOnVertex(user, 2);
    test_hypothesis(2);

    this->SetVertexProperty(v);
    this->ExecuteRemovePropertyOnVertex(user);
    test_remove_hypothesis(0);
  }

  {
    auto user = memgraph::auth::User{"granted_read_label"};

    user.fine_grained_access_handler().label_permissions().Grant(this->vertex_label_name,
                                                                 memgraph::auth::FineGrainedPermission::READ);

    this->SetVertexProperty(v);
    ASSERT_THROW(this->ExecuteSetPropertyOnVertex(user, 2), QueryRuntimeException);
    test_hypothesis(1);

    this->SetVertexProperty(v);
    ASSERT_THROW(this->ExecuteSetPropertiesOnVertex(user, 2), QueryRuntimeException);
    test_hypothesis(1);

    this->SetVertexProperty(v);
    ASSERT_THROW(this->ExecuteRemovePropertyOnVertex(user), QueryRuntimeException);
    test_remove_hypothesis(1);
  }

  {
    auto user = memgraph::auth::User{"granted_read_global"};

    user.fine_grained_access_handler().label_permissions().Grant("*", memgraph::auth::FineGrainedPermission::READ);

    this->SetVertexProperty(v);
    ASSERT_THROW(this->ExecuteSetPropertyOnVertex(user, 2), QueryRuntimeException);
    test_hypothesis(1);

    this->SetVertexProperty(v);
    ASSERT_THROW(this->ExecuteSetPropertiesOnVertex(user, 2), QueryRuntimeException);
    test_hypothesis(1);

    this->SetVertexProperty(v);
    ASSERT_THROW(this->ExecuteRemovePropertyOnVertex(user), QueryRuntimeException);
    test_remove_hypothesis(1);
  }

  {
    auto user = memgraph::auth::User{"granted_update_label_denied_read_global"};

    user.fine_grained_access_handler().label_permissions().Grant(this->vertex_label_name,
                                                                 memgraph::auth::FineGrainedPermission::UPDATE);
    user.fine_grained_access_handler().label_permissions().Grant("*", memgraph::auth::FineGrainedPermission::NOTHING);

    this->SetVertexProperty(v);
    this->ExecuteSetPropertyOnVertex(user, 2);
    test_hypothesis(2);

    this->SetVertexProperty(v);
    this->ExecuteSetPropertiesOnVertex(user, 2);
    test_hypothesis(2);

    this->SetVertexProperty(v);
    this->ExecuteRemovePropertyOnVertex(user);
    test_remove_hypothesis(0);
  }

  {
    auto user = memgraph::auth::User{"granted_update_global_denied_read_label"};

    user.fine_grained_access_handler().label_permissions().Grant(this->vertex_label_name,
                                                                 memgraph::auth::FineGrainedPermission::NOTHING);
    user.fine_grained_access_handler().label_permissions().Grant("*", memgraph::auth::FineGrainedPermission::UPDATE);

    this->SetVertexProperty(v);
    this->ExecuteSetPropertyOnVertex(user, 2);
    test_hypothesis(1);

    this->SetVertexProperty(v);
    this->ExecuteSetPropertiesOnVertex(user, 2);
    test_hypothesis(1);

    this->SetVertexProperty(v);
    this->ExecuteRemovePropertyOnVertex(user);
    test_remove_hypothesis(1);
  }

  {
    auto user = memgraph::auth::User{"granted_create_delete_label_denied_read_global"};

    user.fine_grained_access_handler().label_permissions().Grant(this->vertex_label_name,
                                                                 memgraph::auth::FineGrainedPermission::CREATE_DELETE);
    user.fine_grained_access_handler().label_permissions().Grant("*", memgraph::auth::FineGrainedPermission::NOTHING);

    this->SetVertexProperty(v);
    this->ExecuteSetPropertyOnVertex(user, 2);
    test_hypothesis(2);

    this->SetVertexProperty(v);
    this->ExecuteSetPropertiesOnVertex(user, 2);
    test_hypothesis(2);

    this->SetVertexProperty(v);
    this->ExecuteRemovePropertyOnVertex(user);
    test_remove_hypothesis(0);
  }

  {
    auto user = memgraph::auth::User{"granted_create_delete_global_denied_read_label"};

    user.fine_grained_access_handler().label_permissions().Grant(this->vertex_label_name,
                                                                 memgraph::auth::FineGrainedPermission::NOTHING);
    user.fine_grained_access_handler().label_permissions().Grant("*",
                                                                 memgraph::auth::FineGrainedPermission::CREATE_DELETE);

    this->SetVertexProperty(v);
    this->ExecuteSetPropertyOnVertex(user, 2);
    test_hypothesis(1);

    this->SetVertexProperty(v);
    this->ExecuteSetPropertiesOnVertex(user, 2);
    test_hypothesis(1);

    this->SetVertexProperty(v);
    this->ExecuteRemovePropertyOnVertex(user);
    test_remove_hypothesis(1);
  }
}

TYPED_TEST(UpdatePropertiesWithAuthFixture, SetPropertyExpandWithAuthChecker) {
  // Add a single vertex
  auto v1 = this->dba.InsertVertex();
  ASSERT_TRUE(v1.AddLabel(this->label_1).HasValue());

  auto v2 = this->dba.InsertVertex();
  ASSERT_TRUE(v2.AddLabel(this->label_2).HasValue());

  auto edge_type_name = "edge_type";
  auto edge_type_id = this->dba.NameToEdgeType(edge_type_name);
  auto edge = this->dba.InsertEdge(&v1, &v2, edge_type_id);
  ASSERT_TRUE(edge.HasValue());
  ASSERT_TRUE(edge->SetProperty(this->entity_prop, this->entity_prop_value).HasValue());
  this->dba.AdvanceCommand();

  EXPECT_EQ(2, CountIterable(this->dba.Vertices(memgraph::storage::View::OLD)));

  auto test_hypothesis = [&](int expected_property_value) {
    for (auto vertex : this->dba.Vertices(memgraph::storage::View::NEW)) {
      if (vertex.OutEdges(memgraph::storage::View::NEW).HasValue()) {
        auto maybe_edges = vertex.OutEdges(memgraph::storage::View::NEW);
        for (auto edge : *maybe_edges) {
          EXPECT_EQ(edge.EdgeType(), edge_type_id);
          auto maybe_properties = edge.Properties(memgraph::storage::View::NEW);
          ASSERT_TRUE(maybe_properties.HasValue());
          const auto &properties = *maybe_properties;
          EXPECT_EQ(properties.size(), 1);
          auto maybe_prop = edge.GetProperty(memgraph::storage::View::NEW, this->entity_prop);
          ASSERT_TRUE(maybe_prop.HasValue());
          ASSERT_EQ(maybe_prop->ValueInt(), expected_property_value);
        }
      }
    }
  };

  auto test_remove_hypothesis = [&](int properties_size) {
    for (auto vertex : this->dba.Vertices(memgraph::storage::View::NEW)) {
      if (vertex.OutEdges(memgraph::storage::View::NEW).HasValue()) {
        auto maybe_edges = vertex.OutEdges(memgraph::storage::View::NEW);
        for (auto edge : *maybe_edges) {
          EXPECT_EQ(edge.EdgeType(), edge_type_id);
          auto maybe_properties = edge.Properties(memgraph::storage::View::NEW);
          ASSERT_TRUE(maybe_properties.HasValue());
          const auto &properties = *maybe_properties;
          EXPECT_EQ(properties.size(), properties_size);
        }
      }
    }
  };

  {
    auto user = memgraph::auth::User{"denied_global"};

    user.fine_grained_access_handler().label_permissions().Grant("*", memgraph::auth::FineGrainedPermission::READ);
    user.fine_grained_access_handler().edge_type_permissions().Grant("*",
                                                                     memgraph::auth::FineGrainedPermission::NOTHING);

    this->SetEdgeProperty(edge.GetValue());
    this->ExecuteSetPropertyOnEdge(user, 2);
    test_hypothesis(1);

    this->SetEdgeProperty(edge.GetValue());
    this->ExecuteSetPropertiesOnEdge(user, 2);
    test_hypothesis(1);

    this->SetEdgeProperty(edge.GetValue());
    this->ExecuteRemovePropertyOnEdge(user);
    test_remove_hypothesis(1);
  }

  {
    auto user = memgraph::auth::User{"denied_edge_type"};

    user.fine_grained_access_handler().label_permissions().Grant("*", memgraph::auth::FineGrainedPermission::READ);
    user.fine_grained_access_handler().edge_type_permissions().Grant(edge_type_name,
                                                                     memgraph::auth::FineGrainedPermission::NOTHING);

    this->SetEdgeProperty(edge.GetValue());
    this->ExecuteSetPropertyOnEdge(user, 2);
    test_hypothesis(1);

    this->SetEdgeProperty(edge.GetValue());
    this->ExecuteSetPropertiesOnEdge(user, 2);
    test_hypothesis(1);

    this->SetEdgeProperty(edge.GetValue());
    this->ExecuteRemovePropertyOnEdge(user);
    test_remove_hypothesis(1);
  }

  {
    auto user = memgraph::auth::User{"granted_global"};

    user.fine_grained_access_handler().label_permissions().Grant("*", memgraph::auth::FineGrainedPermission::READ);
    user.fine_grained_access_handler().edge_type_permissions().Grant("*",
                                                                     memgraph::auth::FineGrainedPermission::UPDATE);

    this->SetEdgeProperty(edge.GetValue());
    this->ExecuteSetPropertyOnEdge(user, 2);
    test_hypothesis(2);

    this->SetEdgeProperty(edge.GetValue());
    this->ExecuteSetPropertiesOnEdge(user, 2);
    test_hypothesis(2);

    this->SetEdgeProperty(edge.GetValue());
    this->ExecuteRemovePropertyOnEdge(user);
    test_remove_hypothesis(0);
  }

  {
    auto user = memgraph::auth::User{"granted_edge_type"};

    user.fine_grained_access_handler().label_permissions().Grant("*", memgraph::auth::FineGrainedPermission::READ);
    user.fine_grained_access_handler().edge_type_permissions().Grant(edge_type_name,
                                                                     memgraph::auth::FineGrainedPermission::UPDATE);

    this->SetEdgeProperty(edge.GetValue());
    this->ExecuteSetPropertyOnEdge(user, 2);
    test_hypothesis(2);

    this->SetEdgeProperty(edge.GetValue());
    this->ExecuteSetPropertiesOnEdge(user, 2);
    test_hypothesis(2);

    this->SetEdgeProperty(edge.GetValue());
    this->ExecuteRemovePropertyOnEdge(user);
    test_remove_hypothesis(0);
  }

  {
    auto user = memgraph::auth::User{"granted_update_edge_type_denied_read_global"};

    user.fine_grained_access_handler().label_permissions().Grant("*", memgraph::auth::FineGrainedPermission::READ);
    user.fine_grained_access_handler().edge_type_permissions().Grant(edge_type_name,
                                                                     memgraph::auth::FineGrainedPermission::UPDATE);
    user.fine_grained_access_handler().edge_type_permissions().Grant("*",
                                                                     memgraph::auth::FineGrainedPermission::NOTHING);

    this->SetEdgeProperty(edge.GetValue());
    this->ExecuteSetPropertyOnEdge(user, 2);
    test_hypothesis(2);

    this->SetEdgeProperty(edge.GetValue());
    this->ExecuteSetPropertiesOnEdge(user, 2);
    test_hypothesis(2);

    this->SetEdgeProperty(edge.GetValue());
    this->ExecuteRemovePropertyOnEdge(user);
    test_remove_hypothesis(0);
  }

  {
    auto user = memgraph::auth::User{"granted_read_edge_type"};

    user.fine_grained_access_handler().label_permissions().Grant("*", memgraph::auth::FineGrainedPermission::READ);
    user.fine_grained_access_handler().edge_type_permissions().Grant(edge_type_name,
                                                                     memgraph::auth::FineGrainedPermission::READ);

    this->SetEdgeProperty(edge.GetValue());
    ASSERT_THROW(this->ExecuteSetPropertyOnEdge(user, 2), QueryRuntimeException);
    test_hypothesis(1);

    this->SetEdgeProperty(edge.GetValue());
    ASSERT_THROW(this->ExecuteSetPropertiesOnEdge(user, 2), QueryRuntimeException);
    test_hypothesis(1);

    this->SetEdgeProperty(edge.GetValue());
    ASSERT_THROW(this->ExecuteRemovePropertyOnEdge(user), QueryRuntimeException);
    test_remove_hypothesis(1);
  }

  {
    auto user = memgraph::auth::User{"granted_read_global"};

    user.fine_grained_access_handler().label_permissions().Grant("*", memgraph::auth::FineGrainedPermission::READ);
    user.fine_grained_access_handler().edge_type_permissions().Grant("*", memgraph::auth::FineGrainedPermission::READ);

    this->SetEdgeProperty(edge.GetValue());
    ASSERT_THROW(this->ExecuteSetPropertyOnEdge(user, 2), QueryRuntimeException);
    test_hypothesis(1);

    this->SetEdgeProperty(edge.GetValue());
    ASSERT_THROW(this->ExecuteSetPropertiesOnEdge(user, 2), QueryRuntimeException);
    test_hypothesis(1);

    this->SetEdgeProperty(edge.GetValue());
    ASSERT_THROW(this->ExecuteRemovePropertyOnEdge(user), QueryRuntimeException);
    test_remove_hypothesis(1);
  }

  {
    auto user = memgraph::auth::User{"granted_update_global_denied_read_edge_type"};

    user.fine_grained_access_handler().label_permissions().Grant("*", memgraph::auth::FineGrainedPermission::READ);
    user.fine_grained_access_handler().edge_type_permissions().Grant(edge_type_name,
                                                                     memgraph::auth::FineGrainedPermission::NOTHING);
    user.fine_grained_access_handler().edge_type_permissions().Grant("*",
                                                                     memgraph::auth::FineGrainedPermission::UPDATE);

    this->SetEdgeProperty(edge.GetValue());
    this->ExecuteSetPropertyOnEdge(user, 2);
    test_hypothesis(1);

    this->SetEdgeProperty(edge.GetValue());
    this->ExecuteSetPropertiesOnEdge(user, 2);
    test_hypothesis(1);

    this->SetEdgeProperty(edge.GetValue());
    this->ExecuteRemovePropertyOnEdge(user);
    test_remove_hypothesis(1);
  }

  {
    auto user = memgraph::auth::User{"granted_create_delete_edge_type_denied_read_global"};

    user.fine_grained_access_handler().label_permissions().Grant("*", memgraph::auth::FineGrainedPermission::READ);
    user.fine_grained_access_handler().edge_type_permissions().Grant(
        edge_type_name, memgraph::auth::FineGrainedPermission::CREATE_DELETE);
    user.fine_grained_access_handler().edge_type_permissions().Grant("*",
                                                                     memgraph::auth::FineGrainedPermission::NOTHING);

    this->SetEdgeProperty(edge.GetValue());
    this->ExecuteSetPropertyOnEdge(user, 2);
    test_hypothesis(2);

    this->SetEdgeProperty(edge.GetValue());
    this->ExecuteSetPropertiesOnEdge(user, 2);
    test_hypothesis(2);

    this->SetEdgeProperty(edge.GetValue());
    this->ExecuteRemovePropertyOnEdge(user);
    test_remove_hypothesis(0);
  }

  {
    auto user = memgraph::auth::User{"granted_create_delete_global_denied_read_edge_type"};

    user.fine_grained_access_handler().label_permissions().Grant("*", memgraph::auth::FineGrainedPermission::READ);
    user.fine_grained_access_handler().edge_type_permissions().Grant(edge_type_name,
                                                                     memgraph::auth::FineGrainedPermission::NOTHING);
    user.fine_grained_access_handler().edge_type_permissions().Grant(
        "*", memgraph::auth::FineGrainedPermission::CREATE_DELETE);

    this->SetEdgeProperty(edge.GetValue());
    this->ExecuteSetPropertyOnEdge(user, 2);
    test_hypothesis(1);

    this->SetEdgeProperty(edge.GetValue());
    this->ExecuteSetPropertiesOnEdge(user, 2);
    test_hypothesis(1);

    this->SetEdgeProperty(edge.GetValue());
    this->ExecuteRemovePropertyOnEdge(user);
    test_remove_hypothesis(1);
  }
}
#endif<|MERGE_RESOLUTION|>--- conflicted
+++ resolved
@@ -774,24 +774,7 @@
     EXPECT_EQ(6, CountEdges(&dba, memgraph::storage::View::OLD));
   }
 
-<<<<<<< HEAD
   // delete all edges
-=======
-  // detach delete a single vertex
-  {
-    auto n = MakeScanAll(this->storage, symbol_table, "n");
-    auto n_get = this->storage.template Create<Identifier>("n")->MapTo(n.sym_);
-    auto delete_op = std::make_shared<plan::Delete>(n.op_, std::vector<Expression *>{n_get}, true);
-    Frame frame(symbol_table.max_position());
-    auto context = MakeContext(this->storage, symbol_table, &dba);
-    delete_op->MakeCursor(memgraph::utils::NewDeleteResource())->Pull(frame, context);
-    dba.AdvanceCommand();
-    EXPECT_EQ(3, CountIterable(dba.Vertices(memgraph::storage::View::OLD)));
-    EXPECT_EQ(3, CountEdges(&dba, memgraph::storage::View::OLD));
-  }
-
-  // delete all remaining edges
->>>>>>> 036da58d
   {
     auto n = MakeScanAll(this->storage, symbol_table, "n");
     auto r_m = MakeExpand(this->storage, symbol_table, n.op_, n.sym_, "r", EdgeAtom::Direction::OUT, {}, "m", false,
@@ -1004,13 +987,8 @@
     auto m_get = this->storage.template Create<Identifier>("m")->MapTo(r_m.node_sym_);
 
     auto delete_op = std::make_shared<plan::Delete>(r_m.op_, std::vector<Expression *>{n_get, r_get, m_get}, detach);
-<<<<<<< HEAD
-    auto context = MakeContext(storage, symbol_table, &dba);
+    auto context = MakeContext(this->storage, symbol_table, &dba);
     EXPECT_EQ(1, PullAll(*delete_op, &context));
-=======
-    auto context = MakeContext(this->storage, symbol_table, &dba);
-    EXPECT_EQ(2, PullAll(*delete_op, &context));
->>>>>>> 036da58d
     dba.AdvanceCommand();
     EXPECT_EQ(0, CountIterable(dba.Vertices(memgraph::storage::View::OLD)));
     EXPECT_EQ(0, CountEdges(&dba, memgraph::storage::View::OLD));
