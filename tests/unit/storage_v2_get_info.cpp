// Copyright 2025 Memgraph Ltd.
//
// Use of this software is governed by the Business Source License
// included in the file licenses/BSL.txt; by using this file, you agree to be bound by the terms of the Business Source
// License, and you may not use this file except in compliance with the Business Source License.
//
// As of the Change Date specified in that file, in accordance with
// the Business Source License, use of this software will be governed
// by the Apache License, Version 2.0, included in the file
// licenses/APL.txt.

#include <gmock/gmock.h>
#include <gtest/gtest.h>
#include <filesystem>

#include "dbms/constants.hpp"
#include "dbms/inmemory/storage_helper.hpp"
#include "storage/v2/disk/storage.hpp"
#include "storage/v2/inmemory/storage.hpp"
#include "storage/v2/isolation_level.hpp"
#include "storage/v2/storage.hpp"
#include "utils/scheduler.hpp"

// NOLINTNEXTLINE(google-build-using-namespace)
using namespace memgraph::storage;
using memgraph::replication_coordination_glue::ReplicationRole;
constexpr auto testSuite = "storage_v2_get_info";
const std::filesystem::path storage_directory{std::filesystem::temp_directory_path() / testSuite};

template <typename StorageType>
class InfoTest : public testing::Test {
 protected:
  void SetUp() override {
    std::filesystem::remove_all(storage_directory);
    config_.salient.name = memgraph::dbms::kDefaultDB;
    memgraph::storage::UpdatePaths(config_, storage_directory);
    config_.durability.snapshot_interval = memgraph::utils::SchedulerInterval{std::chrono::seconds{1}};
    config_.durability.snapshot_wal_mode =
        memgraph::storage::Config::Durability::SnapshotWalMode::PERIODIC_SNAPSHOT_WITH_WAL;
    if (std::is_same_v<StorageType, InMemoryStorage>) {
      this->storage = memgraph::dbms::CreateInMemoryStorage(config_, repl_state_);
    } else {
      this->storage = std::make_unique<StorageType>(config_);
    }
  }

  void TearDown() override {
    std::filesystem::remove_all(storage_directory);
    this->storage.reset(nullptr);
  }

  auto CreateIndexAccessor() -> std::unique_ptr<memgraph::storage::Storage::Accessor> {
    if constexpr (std::is_same_v<StorageType, memgraph::storage::InMemoryStorage>) {
      return this->storage->ReadOnlyAccess();
    } else {
      return this->storage->UniqueAccess();
    }
  }

  auto DropIndexAccessor() -> std::unique_ptr<memgraph::storage::Storage::Accessor> {
    if constexpr (std::is_same_v<StorageType, memgraph::storage::InMemoryStorage>) {
      return this->storage->Access(memgraph::storage::Storage::Accessor::Type::READ);
    } else {
      return this->storage->UniqueAccess();
    }
  }

  memgraph::storage::Config config_;
  memgraph::utils::Synchronized<memgraph::replication::ReplicationState, memgraph::utils::RWSpinLock> repl_state_{
      storage_directory};
  std::unique_ptr<memgraph::storage::Storage> storage;
  StorageMode mode{std::is_same_v<StorageType, DiskStorage> ? StorageMode::ON_DISK_TRANSACTIONAL
                                                            : StorageMode::IN_MEMORY_TRANSACTIONAL};
};

using StorageTypes = ::testing::Types<memgraph::storage::InMemoryStorage, memgraph::storage::DiskStorage>;

TYPED_TEST_SUITE(InfoTest, StorageTypes);
// TYPED_TEST_SUITE(IndexTest, InMemoryStorageType);

// NOLINTNEXTLINE(hicpp-special-member-functions)
TYPED_TEST(InfoTest, InfoCheck) {
  constexpr bool is_using_disk_storage = std::is_same_v<TypeParam, memgraph::storage::DiskStorage>;

  auto lbl = this->storage->NameToLabel("label");
  auto lbl2 = this->storage->NameToLabel("abc");
  auto lbl3 = this->storage->NameToLabel("3");
  auto prop = this->storage->NameToProperty("prop");
  auto prop2 = this->storage->NameToProperty("another prop");

  {
    {
      auto unique_acc = this->storage->UniqueAccess();
      ASSERT_FALSE(unique_acc->CreateExistenceConstraint(lbl, prop).HasError());
      ASSERT_FALSE(unique_acc->PrepareForCommitPhase().HasError());
    }
    {
      auto unique_acc = this->storage->UniqueAccess();
      ASSERT_FALSE(unique_acc->DropExistenceConstraint(lbl, prop).HasError());
      ASSERT_FALSE(unique_acc->PrepareForCommitPhase().HasError());
    }

    auto acc = this->storage->Access();
    auto v1 = acc->CreateVertex();
    auto v2 = acc->CreateVertex();
    auto v3 = acc->CreateVertex();
    auto v4 = acc->CreateVertex();
    [[maybe_unused]] auto v5 = acc->CreateVertex();

    ASSERT_FALSE(v2.AddLabel(lbl).HasError());
    ASSERT_FALSE(v3.AddLabel(lbl).HasError());
    ASSERT_FALSE(v3.SetProperty(prop, PropertyValue(42)).HasError());
    ASSERT_FALSE(v4.AddLabel(lbl).HasError());

    auto et = acc->NameToEdgeType("et5");
    ASSERT_FALSE(acc->CreateEdge(&v1, &v2, et).HasError());
    ASSERT_FALSE(acc->CreateEdge(&v4, &v3, et).HasError());

    ASSERT_FALSE(acc->PrepareForCommitPhase().HasError());
  }

  {
<<<<<<< HEAD
    auto unique_acc = this->storage->UniqueAccess();
    ASSERT_FALSE(unique_acc->CreateIndex(lbl).HasError());
    ASSERT_FALSE(unique_acc->PrepareForCommitPhase().HasError());
  }
  {
    auto unique_acc = this->storage->UniqueAccess();
    ASSERT_FALSE(unique_acc->CreateIndex(lbl, {prop}).HasError());
    ASSERT_FALSE(unique_acc->PrepareForCommitPhase().HasError());
  }
  {
    auto unique_acc = this->storage->UniqueAccess();
    ASSERT_FALSE(unique_acc->CreateIndex(lbl, {prop2}).HasError());
    ASSERT_FALSE(unique_acc->PrepareForCommitPhase().HasError());
  }
  if constexpr (!is_using_disk_storage) {
    {
      auto unique_acc = this->storage->UniqueAccess();
      ASSERT_FALSE(unique_acc->CreateIndex(lbl, {prop, prop2}).HasError());
      ASSERT_FALSE(unique_acc->PrepareForCommitPhase().HasError());
    }
    {
      auto unique_acc = this->storage->UniqueAccess();
      ASSERT_FALSE(unique_acc->CreateIndex(lbl, {prop2, prop}).HasError());
      ASSERT_FALSE(unique_acc->PrepareForCommitPhase().HasError());
    }
  }
  {
    auto unique_acc = this->storage->UniqueAccess();
    ASSERT_FALSE(unique_acc->DropIndex(lbl, {prop}).HasError());
    ASSERT_FALSE(unique_acc->PrepareForCommitPhase().HasError());
  }
  if constexpr (!is_using_disk_storage) {
    auto unique_acc = this->storage->UniqueAccess();
    ASSERT_FALSE(unique_acc->DropIndex(lbl, {prop, prop2}).HasError());
    ASSERT_FALSE(unique_acc->PrepareForCommitPhase().HasError());
=======
    auto acc = this->CreateIndexAccessor();
    ASSERT_FALSE(acc->CreateIndex(lbl).HasError());
    ASSERT_FALSE(acc->Commit().HasError());
  }
  {
    auto acc = this->CreateIndexAccessor();
    ASSERT_FALSE(acc->CreateIndex(lbl, {prop}).HasError());
    ASSERT_FALSE(acc->Commit().HasError());
  }
  {
    auto acc = this->CreateIndexAccessor();
    ASSERT_FALSE(acc->CreateIndex(lbl, {prop2}).HasError());
    ASSERT_FALSE(acc->Commit().HasError());
  }
  if constexpr (!is_using_disk_storage) {
    {
      auto acc = this->CreateIndexAccessor();
      ASSERT_FALSE(acc->CreateIndex(lbl, {prop, prop2}).HasError());
      ASSERT_FALSE(acc->Commit().HasError());
    }
    {
      auto acc = this->CreateIndexAccessor();
      ASSERT_FALSE(acc->CreateIndex(lbl, {prop2, prop}).HasError());
      ASSERT_FALSE(acc->Commit().HasError());
    }
  }
  {
    auto acc = this->DropIndexAccessor();
    ASSERT_FALSE(acc->DropIndex(lbl, {prop}).HasError());
    ASSERT_FALSE(acc->Commit().HasError());
  }
  if constexpr (!is_using_disk_storage) {
    auto acc = this->DropIndexAccessor();
    ASSERT_FALSE(acc->DropIndex(lbl, {prop, prop2}).HasError());
    ASSERT_FALSE(acc->Commit().HasError());
>>>>>>> fc7d09cb
  }

  {
    auto unique_acc = this->storage->UniqueAccess();
    ASSERT_FALSE(unique_acc->CreateUniqueConstraint(lbl, {prop2}).HasError());
    ASSERT_FALSE(unique_acc->PrepareForCommitPhase().HasError());
  }
  {
    auto unique_acc = this->storage->UniqueAccess();
    ASSERT_FALSE(unique_acc->CreateUniqueConstraint(lbl2, {prop}).HasError());
    ASSERT_FALSE(unique_acc->PrepareForCommitPhase().HasError());
  }
  {
    auto unique_acc = this->storage->UniqueAccess();
    ASSERT_FALSE(unique_acc->CreateUniqueConstraint(lbl3, {prop}).HasError());
    ASSERT_FALSE(unique_acc->PrepareForCommitPhase().HasError());
  }
  {
    auto unique_acc = this->storage->UniqueAccess();
    ASSERT_EQ(unique_acc->DropUniqueConstraint(lbl, {prop2}),
              memgraph::storage::UniqueConstraints::DeletionStatus::SUCCESS);
    ASSERT_FALSE(unique_acc->PrepareForCommitPhase().HasError());
  }

  StorageInfo info = this->storage->GetInfo();

  ASSERT_EQ(info.vertex_count, 5);
  ASSERT_EQ(info.edge_count, 2);
  ASSERT_EQ(info.average_degree, 0.8);
  ASSERT_GT(info.memory_res, 10'000'000);  // 200MB < > 10MB
  ASSERT_LT(info.memory_res, 200'000'000);
  ASSERT_GT(info.disk_usage, 100);  // 1MB < > 100B
  ASSERT_LT(info.disk_usage, 1000'000);
  ASSERT_EQ(info.label_indices, 1);
  ASSERT_EQ(info.label_property_indices, is_using_disk_storage ? 1 : 2);
  ASSERT_EQ(info.text_indices, 0);
  ASSERT_EQ(info.existence_constraints, 0);
  ASSERT_EQ(info.unique_constraints, 2);
  ASSERT_EQ(info.storage_mode, this->mode);
  ASSERT_EQ(info.isolation_level, IsolationLevel::SNAPSHOT_ISOLATION);
  ASSERT_EQ(info.durability_snapshot_enabled, true);
  ASSERT_EQ(info.durability_wal_enabled, true);
}<|MERGE_RESOLUTION|>--- conflicted
+++ resolved
@@ -120,79 +120,41 @@
   }
 
   {
-<<<<<<< HEAD
-    auto unique_acc = this->storage->UniqueAccess();
-    ASSERT_FALSE(unique_acc->CreateIndex(lbl).HasError());
-    ASSERT_FALSE(unique_acc->PrepareForCommitPhase().HasError());
-  }
-  {
-    auto unique_acc = this->storage->UniqueAccess();
-    ASSERT_FALSE(unique_acc->CreateIndex(lbl, {prop}).HasError());
-    ASSERT_FALSE(unique_acc->PrepareForCommitPhase().HasError());
-  }
-  {
-    auto unique_acc = this->storage->UniqueAccess();
-    ASSERT_FALSE(unique_acc->CreateIndex(lbl, {prop2}).HasError());
-    ASSERT_FALSE(unique_acc->PrepareForCommitPhase().HasError());
-  }
-  if constexpr (!is_using_disk_storage) {
-    {
-      auto unique_acc = this->storage->UniqueAccess();
-      ASSERT_FALSE(unique_acc->CreateIndex(lbl, {prop, prop2}).HasError());
-      ASSERT_FALSE(unique_acc->PrepareForCommitPhase().HasError());
-    }
-    {
-      auto unique_acc = this->storage->UniqueAccess();
-      ASSERT_FALSE(unique_acc->CreateIndex(lbl, {prop2, prop}).HasError());
-      ASSERT_FALSE(unique_acc->PrepareForCommitPhase().HasError());
-    }
-  }
-  {
-    auto unique_acc = this->storage->UniqueAccess();
-    ASSERT_FALSE(unique_acc->DropIndex(lbl, {prop}).HasError());
-    ASSERT_FALSE(unique_acc->PrepareForCommitPhase().HasError());
-  }
-  if constexpr (!is_using_disk_storage) {
-    auto unique_acc = this->storage->UniqueAccess();
-    ASSERT_FALSE(unique_acc->DropIndex(lbl, {prop, prop2}).HasError());
-    ASSERT_FALSE(unique_acc->PrepareForCommitPhase().HasError());
-=======
     auto acc = this->CreateIndexAccessor();
     ASSERT_FALSE(acc->CreateIndex(lbl).HasError());
-    ASSERT_FALSE(acc->Commit().HasError());
+    ASSERT_FALSE(acc->PrepareForCommitPhase().HasError());
   }
   {
     auto acc = this->CreateIndexAccessor();
     ASSERT_FALSE(acc->CreateIndex(lbl, {prop}).HasError());
-    ASSERT_FALSE(acc->Commit().HasError());
+    ASSERT_FALSE(acc->PrepareForCommitPhase().HasError());
   }
   {
     auto acc = this->CreateIndexAccessor();
     ASSERT_FALSE(acc->CreateIndex(lbl, {prop2}).HasError());
-    ASSERT_FALSE(acc->Commit().HasError());
+    ASSERT_FALSE(acc->PrepareForCommitPhase().HasError());
   }
   if constexpr (!is_using_disk_storage) {
     {
       auto acc = this->CreateIndexAccessor();
       ASSERT_FALSE(acc->CreateIndex(lbl, {prop, prop2}).HasError());
-      ASSERT_FALSE(acc->Commit().HasError());
+      ASSERT_FALSE(acc->PrepareForCommitPhase().HasError());
     }
     {
       auto acc = this->CreateIndexAccessor();
       ASSERT_FALSE(acc->CreateIndex(lbl, {prop2, prop}).HasError());
-      ASSERT_FALSE(acc->Commit().HasError());
+      ASSERT_FALSE(acc->PrepareForCommitPhase().HasError());
     }
   }
   {
     auto acc = this->DropIndexAccessor();
     ASSERT_FALSE(acc->DropIndex(lbl, {prop}).HasError());
-    ASSERT_FALSE(acc->Commit().HasError());
+    ASSERT_FALSE(acc->PrepareForCommitPhase().HasError());
   }
   if constexpr (!is_using_disk_storage) {
     auto acc = this->DropIndexAccessor();
     ASSERT_FALSE(acc->DropIndex(lbl, {prop, prop2}).HasError());
-    ASSERT_FALSE(acc->Commit().HasError());
->>>>>>> fc7d09cb
+    ASSERT_FALSE(acc->PrepareForCommitPhase().HasError());
   }
 
   {
