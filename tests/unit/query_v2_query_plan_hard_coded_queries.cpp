--- conflicted
+++ resolved
@@ -811,22 +811,6 @@
   }
 }
 
-<<<<<<< HEAD
-TEST_P(QueryPlanHardCodedQueriesTestFixture, MatchUnwindQuery) {
-  /*
-    QUERY:
-      MATCH (n)
-      UNWIND [1, n] AS x
-      RETURN x;
-
-    QUERY PLAN:
-      Produce {x}
-      Unwind [1, n]
-      ScanAll (n)
-      Once
-  */
-  auto gid_of_expected_vertices = std::set<storage::v3::Gid>{};
-=======
 TEST_P(QueryPlanHardCodedQueriesTestFixture, ScallAllScanAllScanAllWhileBatching) {
   /*
     QUERY:
@@ -845,7 +829,6 @@
   auto tuples_gids_of_expected_vertices = std::set<std::tuple<storage::v3::Gid, storage::v3::Gid, storage::v3::Gid>>{};
   auto gid_of_expected_vertices = std::set<storage::v3::Gid>{};
 
->>>>>>> c88c7357
   const auto [number_of_vertices, frames_per_batch] = GetParam();
   {  // Inserting data
     auto storage_dba = db_v3.Access();
@@ -859,8 +842,6 @@
       ASSERT_TRUE(inserted);
     }
 
-<<<<<<< HEAD
-=======
     // Generate the expected result from the double ScanAll
     for (auto &outer_gid : gid_of_expected_vertices) {
       for (auto &middle_gid : gid_of_expected_vertices) {
@@ -872,16 +853,81 @@
       }
     }
 
->>>>>>> c88c7357
-    ASSERT_FALSE(dba.Commit().HasError());
-  }
-
-  auto storage_dba = db_v3.Access();
-  DbAccessor dba(&storage_dba);
-  AstStorage storage;
-  SymbolTable symbol_table;
-
-<<<<<<< HEAD
+    ASSERT_FALSE(dba.Commit().HasError());
+  }
+
+  auto storage_dba = db_v3.Access();
+  DbAccessor dba(&storage_dba);
+  AstStorage storage;
+  SymbolTable symbol_table;
+
+  // MATCH (q)
+  auto scan_all_1 = MakeScanAllDistributed(storage, symbol_table, "q");
+  // MATCH (p)
+  auto scan_all_2 = MakeScanAllDistributed(storage, symbol_table, "p", scan_all_1.op_);
+  // MATCH (n)
+  auto scan_all_3 = MakeScanAllDistributed(storage, symbol_table, "n", scan_all_2.op_);
+
+  auto output_q =
+      NEXPR("q", IDENT("q")->MapTo(scan_all_1.sym_))->MapTo(symbol_table.CreateSymbol("named_expression_q", true));
+  auto output_p =
+      NEXPR("p", IDENT("p")->MapTo(scan_all_2.sym_))->MapTo(symbol_table.CreateSymbol("named_expression_p", true));
+  auto output_n =
+      NEXPR("n", IDENT("n")->MapTo(scan_all_3.sym_))->MapTo(symbol_table.CreateSymbol("named_expression_n", true));
+
+  auto produce = MakeProduceDistributed(scan_all_3.op_, output_n, output_p, output_q);
+  auto context = MakeContextDistributed(storage, symbol_table, &dba);
+  auto results = CollectProduceDistributed(*produce, &context, frames_per_batch);
+
+  auto transformed_results = std::vector<std::tuple<storage::v3::Gid, storage::v3::Gid, storage::v3::Gid>>{};
+  std::transform(results.begin(), results.end(), std::back_inserter(transformed_results),
+                 [](const std::vector<TypedValue> &result) {
+                   auto gid_n = result[0].ValueVertex().Gid();
+                   auto gid_p = result[1].ValueVertex().Gid();
+                   auto gid_q = result[1].ValueVertex().Gid();
+                   return std::make_tuple(gid_n, gid_p, gid_q);
+                 });
+
+  ASSERT_EQ(transformed_results.size(), tuples_gids_of_expected_vertices.size());
+  for (auto result : transformed_results) {
+    ASSERT_TRUE(tuples_gids_of_expected_vertices.end() != tuples_gids_of_expected_vertices.find(result));
+  }
+}
+
+TEST_P(QueryPlanHardCodedQueriesTestFixture, MatchUnwindQuery) {
+  /*
+    QUERY:
+      MATCH (n)
+      UNWIND [1, n] AS x
+      RETURN x;
+    QUERY PLAN:
+      Produce {x}
+      Unwind [1, n]
+      ScanAll (n)
+      Once
+  */
+  auto gid_of_expected_vertices = std::set<storage::v3::Gid>{};
+  const auto [number_of_vertices, frames_per_batch] = GetParam();
+  {  // Inserting data
+    auto storage_dba = db_v3.Access();
+    DbAccessor dba(&storage_dba);
+
+    auto property_index = 0;
+    for (auto idx = 0; idx < number_of_vertices; ++idx) {
+      auto vertex_node = *dba.InsertVertexAndValidate(
+          schema_label, {}, {{schema_property, storage::v3::PropertyValue(++property_index)}});
+      auto [it, inserted] = gid_of_expected_vertices.insert(vertex_node.Gid());
+      ASSERT_TRUE(inserted);
+    }
+
+    ASSERT_FALSE(dba.Commit().HasError());
+  }
+
+  auto storage_dba = db_v3.Access();
+  DbAccessor dba(&storage_dba);
+  AstStorage storage;
+  SymbolTable symbol_table;
+
   auto scan_all = MakeScanAllDistributed(storage, symbol_table, "n");
   auto unwind_list = LIST(IDENT("n")->MapTo(scan_all.sym_), LITERAL(1));
   auto unwind = MakeUnwindDistributed(symbol_table, "x", scan_all.op_, unwind_list);
@@ -893,38 +939,6 @@
   for (int i = 0; i < results.size(); i = i + 2) {
     ASSERT_TRUE(results[i][0].IsVertex());
     ASSERT_TRUE(results[i + 1][0].IsInt());
-=======
-  // MATCH (q)
-  auto scan_all_1 = MakeScanAllDistributed(storage, symbol_table, "q");
-  // MATCH (p)
-  auto scan_all_2 = MakeScanAllDistributed(storage, symbol_table, "p", scan_all_1.op_);
-  // MATCH (n)
-  auto scan_all_3 = MakeScanAllDistributed(storage, symbol_table, "n", scan_all_2.op_);
-
-  auto output_q =
-      NEXPR("q", IDENT("q")->MapTo(scan_all_1.sym_))->MapTo(symbol_table.CreateSymbol("named_expression_q", true));
-  auto output_p =
-      NEXPR("p", IDENT("p")->MapTo(scan_all_2.sym_))->MapTo(symbol_table.CreateSymbol("named_expression_p", true));
-  auto output_n =
-      NEXPR("n", IDENT("n")->MapTo(scan_all_3.sym_))->MapTo(symbol_table.CreateSymbol("named_expression_n", true));
-
-  auto produce = MakeProduceDistributed(scan_all_3.op_, output_n, output_p, output_q);
-  auto context = MakeContextDistributed(storage, symbol_table, &dba);
-  auto results = CollectProduceDistributed(*produce, &context, frames_per_batch);
-
-  auto transformed_results = std::vector<std::tuple<storage::v3::Gid, storage::v3::Gid, storage::v3::Gid>>{};
-  std::transform(results.begin(), results.end(), std::back_inserter(transformed_results),
-                 [](const std::vector<TypedValue> &result) {
-                   auto gid_n = result[0].ValueVertex().Gid();
-                   auto gid_p = result[1].ValueVertex().Gid();
-                   auto gid_q = result[1].ValueVertex().Gid();
-                   return std::make_tuple(gid_n, gid_p, gid_q);
-                 });
-
-  ASSERT_EQ(transformed_results.size(), tuples_gids_of_expected_vertices.size());
-  for (auto result : transformed_results) {
-    ASSERT_TRUE(tuples_gids_of_expected_vertices.end() != tuples_gids_of_expected_vertices.find(result));
->>>>>>> c88c7357
   }
 }
 
