// Copyright 2022 Memgraph Ltd.
//
// Use of this software is governed by the Business Source License
// included in the file licenses/BSL.txt; by using this file, you agree to be bound by the terms of the Business Source
// License, and you may not use this file except in compliance with the Business Source License.
//
// As of the Change Date specified in that file, in accordance with
// the Business Source License, use of this software will be governed
// by the Apache License, Version 2.0, included in the file
// licenses/APL.txt.

#include <gmock/gmock.h>
#include <gtest/gtest.h>

#include <limits>

#include "storage/v3/config.hpp"
#include "storage/v3/name_id_mapper.hpp"
#include "storage/v3/property_value.hpp"
#include "storage/v3/shard.hpp"

namespace memgraph::storage::v3::tests {
using testing::UnorderedElementsAre;

class StorageEdgeTest : public ::testing::TestWithParam<bool> {
 protected:
  void SetUp() override {
    store.StoreMapping({{1, "label"}, {2, "property"}, {3, "et5"}, {4, "other"}, {5, "different_label"}});
    ASSERT_TRUE(
        store.CreateSchema(primary_label, {storage::v3::SchemaProperty{primary_property, common::SchemaType::INT}}));
  }

  [[nodiscard]] LabelId NameToLabelId(std::string_view label_name) { return store.NameToLabel(label_name); }

  [[nodiscard]] PropertyId NameToPropertyId(std::string_view property_name) {
    return store.NameToProperty(property_name);
  }

  [[nodiscard]] EdgeTypeId NameToEdgeTypeId(std::string_view edge_type_name) {
    return store.NameToEdgeType(edge_type_name);
  }

  ResultSchema<VertexAccessor> CreateVertex(Shard::Accessor &acc, const PropertyValue &key) {
    return acc.CreateVertexAndValidate(primary_label, {}, {{primary_property, key}});
  }

<<<<<<< HEAD
  coordinator::Hlc GetNextHlc() {
    ++last_hlc.logical_id;
    last_hlc.coordinator_wall_clock += std::chrono::seconds(10);
    return last_hlc;
  }

  NameIdMapper id_mapper;
=======
>>>>>>> 58420600
  static constexpr int64_t min_primary_key_value{0};
  static constexpr int64_t max_primary_key_value{10000};
  const LabelId primary_label{LabelId::FromUint(1)};
  Shard store{primary_label,
              {PropertyValue{min_primary_key_value}},
              std::vector{PropertyValue{max_primary_key_value}},
              Config{.items = {.properties_on_edges = GetParam()}}};
<<<<<<< HEAD
  const PropertyId primary_property{NameToPropertyId("property")};
  coordinator::Hlc last_hlc{0, io::Time{}};
=======
  const PropertyId primary_property{PropertyId::FromUint(2)};
>>>>>>> 58420600
};

INSTANTIATE_TEST_CASE_P(EdgesWithProperties, StorageEdgeTest, ::testing::Values(true));
INSTANTIATE_TEST_CASE_P(EdgesWithoutProperties, StorageEdgeTest, ::testing::Values(false));

// NOLINTNEXTLINE(hicpp-special-member-functions)
TEST_P(StorageEdgeTest, EdgeCreateFromSmallerCommit) {
  // Create vertices
  const PropertyValue from_key{0};
  const PropertyValue to_key{1};
  const PropertyValue non_existing_key{2};
  const auto et = NameToEdgeTypeId("et5");
  const auto edge_id = Gid::FromUint(0U);
  auto acc = store.Access(GetNextHlc());
  const auto [from_id, to_id] =
      std::invoke([this, &from_key, &to_key, &acc]() mutable -> std::pair<VertexId, VertexId> {
        auto from_id = CreateVertex(acc, from_key)->Id(View::NEW).GetValue();
        auto to_id = CreateVertex(acc, to_key)->Id(View::NEW).GetValue();
        return std::make_pair(std::move(from_id), std::move(to_id));
      });
  const auto other_et = NameToEdgeTypeId("other");
  const VertexId from_id_with_different_label{NameToLabelId("different_label"), from_id.primary_key};
  const VertexId to_id_with_different_label{NameToLabelId("different_label"), to_id.primary_key};
  const VertexId non_existing_id{primary_label, {non_existing_key}};

  acc.Commit(GetNextHlc());

  // Create edge
  {
    auto acc = store.Access(GetNextHlc());
    auto vertex_from = acc.FindVertex(from_id.primary_key, View::NEW);
    auto vertex_to = acc.FindVertex({to_id.primary_key}, View::NEW);
    ASSERT_TRUE(vertex_from);
    ASSERT_TRUE(vertex_to);

    auto res = acc.CreateEdge(from_id, to_id, et, edge_id);
    ASSERT_TRUE(res.HasValue());
    auto edge = res.GetValue();
    ASSERT_EQ(edge.EdgeType(), et);
    ASSERT_EQ(edge.Gid(), edge_id);
    ASSERT_EQ(edge.FromVertex(), from_id);
    ASSERT_EQ(edge.ToVertex(), to_id);

    // Check edges without filters
    ASSERT_EQ(vertex_from->InEdges(View::OLD)->size(), 0);
    ASSERT_EQ(*vertex_from->InDegree(View::OLD), 0);
    ASSERT_EQ(vertex_from->InEdges(View::NEW)->size(), 0);
    ASSERT_EQ(*vertex_from->InDegree(View::NEW), 0);
    ASSERT_EQ(vertex_from->OutEdges(View::OLD)->size(), 0);
    ASSERT_EQ(*vertex_from->OutDegree(View::OLD), 0);
    {
      auto ret = vertex_from->OutEdges(View::NEW);
      ASSERT_TRUE(ret.HasValue());
      auto edges = ret.GetValue();
      ASSERT_EQ(edges.size(), 1);
      ASSERT_EQ(*vertex_from->OutDegree(View::NEW), 1);
      auto e = edges[0];
      ASSERT_EQ(e.EdgeType(), et);
      ASSERT_EQ(e.Gid(), edge_id);
      ASSERT_EQ(e.FromVertex(), from_id);
      ASSERT_EQ(e.ToVertex(), to_id);
    }
    ASSERT_EQ(vertex_to->InEdges(View::OLD)->size(), 0);
    ASSERT_EQ(*vertex_to->InDegree(View::OLD), 0);
    {
      auto ret = vertex_to->InEdges(View::NEW);
      ASSERT_TRUE(ret.HasValue());
      auto edges = ret.GetValue();
      ASSERT_EQ(edges.size(), 1);
      ASSERT_EQ(*vertex_to->InDegree(View::NEW), 1);
      auto e = edges[0];
      ASSERT_EQ(e.EdgeType(), et);
      ASSERT_EQ(e.Gid(), edge_id);
      ASSERT_EQ(e.FromVertex(), from_id);
      ASSERT_EQ(e.ToVertex(), to_id);
    }
    ASSERT_EQ(vertex_to->OutEdges(View::OLD)->size(), 0);
    ASSERT_EQ(*vertex_to->OutDegree(View::OLD), 0);
    ASSERT_EQ(vertex_to->OutEdges(View::NEW)->size(), 0);
    ASSERT_EQ(*vertex_to->OutDegree(View::NEW), 0);
    ASSERT_EQ(vertex_to->InEdges(View::OLD)->size(), 0);
    ASSERT_EQ(*vertex_to->InDegree(View::OLD), 0);

    // Check edges with filters
    ASSERT_EQ(vertex_from->OutEdges(View::NEW, {other_et})->size(), 0);
    ASSERT_EQ(vertex_from->OutEdges(View::NEW, {et, other_et})->size(), 1);
    ASSERT_EQ(vertex_from->OutEdges(View::NEW, {}, &from_id)->size(), 0);
    ASSERT_EQ(vertex_from->OutEdges(View::NEW, {}, &to_id)->size(), 1);
    ASSERT_EQ(vertex_from->OutEdges(View::NEW, {other_et}, &to_id)->size(), 0);
    ASSERT_EQ(vertex_from->OutEdges(View::NEW, {et, other_et}, &to_id)->size(), 1);
    ASSERT_EQ(vertex_from->OutEdges(View::NEW, {et, other_et}, &from_id)->size(), 0);
    ASSERT_EQ(vertex_from->OutEdges(View::NEW, {}, &to_id_with_different_label)->size(), 0);
    ASSERT_EQ(vertex_from->OutEdges(View::NEW, {}, &non_existing_id)->size(), 0);
    ASSERT_EQ(vertex_from->OutEdges(View::NEW, {et, other_et}, &to_id_with_different_label)->size(), 0);
    ASSERT_EQ(vertex_to->InEdges(View::NEW, {other_et})->size(), 0);
    ASSERT_EQ(vertex_to->InEdges(View::NEW, {et, other_et})->size(), 1);
    ASSERT_EQ(vertex_to->InEdges(View::NEW, {}, &from_id)->size(), 1);
    ASSERT_EQ(vertex_to->InEdges(View::NEW, {}, &to_id)->size(), 0);
    ASSERT_EQ(vertex_to->InEdges(View::NEW, {other_et}, &from_id)->size(), 0);
    ASSERT_EQ(vertex_to->InEdges(View::NEW, {et, other_et}, &from_id)->size(), 1);
    ASSERT_EQ(vertex_to->InEdges(View::NEW, {et, other_et}, &to_id)->size(), 0);
    ASSERT_EQ(vertex_to->InEdges(View::NEW, {}, &from_id_with_different_label)->size(), 0);
    ASSERT_EQ(vertex_to->InEdges(View::NEW, {}, &non_existing_id)->size(), 0);
    ASSERT_EQ(vertex_to->InEdges(View::NEW, {et, other_et}, &from_id_with_different_label)->size(), 0);

    acc.Commit(GetNextHlc());
  }

  // Check whether the edge exists
  {
    auto acc = store.Access(GetNextHlc());
    auto vertex_from = acc.FindVertex(from_id.primary_key, View::NEW);
    auto vertex_to = acc.FindVertex(to_id.primary_key, View::NEW);
    ASSERT_TRUE(vertex_from.has_value());
    ASSERT_TRUE(vertex_to.has_value());

    // Check edges without filters
    ASSERT_EQ(vertex_from->InEdges(View::OLD)->size(), 0);
    ASSERT_EQ(*vertex_from->InDegree(View::OLD), 0);
    ASSERT_EQ(vertex_from->InEdges(View::NEW)->size(), 0);
    ASSERT_EQ(*vertex_from->InDegree(View::NEW), 0);
    {
      auto ret = vertex_from->OutEdges(View::OLD);
      ASSERT_TRUE(ret.HasValue());
      auto edges = ret.GetValue();
      ASSERT_EQ(edges.size(), 1);
      ASSERT_EQ(*vertex_from->OutDegree(View::OLD), 1);
      auto e = edges[0];
      ASSERT_EQ(e.EdgeType(), et);
      ASSERT_EQ(e.Gid(), edge_id);
      ASSERT_EQ(e.FromVertex(), from_id);
      ASSERT_EQ(e.ToVertex(), to_id);
    }
    {
      auto ret = vertex_from->OutEdges(View::NEW);
      ASSERT_TRUE(ret.HasValue());
      auto edges = ret.GetValue();
      ASSERT_EQ(edges.size(), 1);
      ASSERT_EQ(*vertex_from->OutDegree(View::NEW), 1);
      auto e = edges[0];
      ASSERT_EQ(e.EdgeType(), et);
      ASSERT_EQ(e.Gid(), edge_id);
      ASSERT_EQ(e.FromVertex(), from_id);
      ASSERT_EQ(e.ToVertex(), to_id);
    }
    {
      auto ret = vertex_to->InEdges(View::OLD);
      ASSERT_TRUE(ret.HasValue());
      auto edges = ret.GetValue();
      ASSERT_EQ(edges.size(), 1);
      ASSERT_EQ(*vertex_to->InDegree(View::OLD), 1);
      auto e = edges[0];
      ASSERT_EQ(e.EdgeType(), et);
      ASSERT_EQ(e.Gid(), edge_id);
      ASSERT_EQ(e.FromVertex(), from_id);
      ASSERT_EQ(e.ToVertex(), to_id);
    }
    {
      auto ret = vertex_to->InEdges(View::NEW);
      ASSERT_TRUE(ret.HasValue());
      auto edges = ret.GetValue();
      ASSERT_EQ(edges.size(), 1);
      ASSERT_EQ(*vertex_to->InDegree(View::NEW), 1);
      auto e = edges[0];
      ASSERT_EQ(e.EdgeType(), et);
      ASSERT_EQ(e.Gid(), edge_id);
      ASSERT_EQ(e.FromVertex(), from_id);
      ASSERT_EQ(e.ToVertex(), to_id);
    }
    ASSERT_EQ(vertex_to->OutEdges(View::OLD)->size(), 0);
    ASSERT_EQ(*vertex_to->OutDegree(View::OLD), 0);
    ASSERT_EQ(vertex_to->OutEdges(View::NEW)->size(), 0);
    ASSERT_EQ(*vertex_to->OutDegree(View::NEW), 0);

    // Check edges with filters
    ASSERT_EQ(vertex_from->OutEdges(View::OLD, {other_et})->size(), 0);
    ASSERT_EQ(vertex_from->OutEdges(View::NEW, {other_et})->size(), 0);
    ASSERT_EQ(vertex_from->OutEdges(View::OLD, {et, other_et})->size(), 1);
    ASSERT_EQ(vertex_from->OutEdges(View::NEW, {et, other_et})->size(), 1);
    ASSERT_EQ(vertex_from->OutEdges(View::OLD, {}, &from_id)->size(), 0);
    ASSERT_EQ(vertex_from->OutEdges(View::NEW, {}, &from_id)->size(), 0);
    ASSERT_EQ(vertex_from->OutEdges(View::OLD, {}, &to_id)->size(), 1);
    ASSERT_EQ(vertex_from->OutEdges(View::NEW, {}, &to_id)->size(), 1);
    ASSERT_EQ(vertex_from->OutEdges(View::OLD, {other_et}, &to_id)->size(), 0);
    ASSERT_EQ(vertex_from->OutEdges(View::NEW, {other_et}, &to_id)->size(), 0);
    ASSERT_EQ(vertex_from->OutEdges(View::OLD, {et, other_et}, &to_id)->size(), 1);
    ASSERT_EQ(vertex_from->OutEdges(View::NEW, {et, other_et}, &to_id)->size(), 1);
    ASSERT_EQ(vertex_from->OutEdges(View::OLD, {et, other_et}, &from_id)->size(), 0);
    ASSERT_EQ(vertex_from->OutEdges(View::NEW, {et, other_et}, &from_id)->size(), 0);
    ASSERT_EQ(vertex_from->OutEdges(View::OLD, {}, &to_id_with_different_label)->size(), 0);
    ASSERT_EQ(vertex_from->OutEdges(View::NEW, {}, &to_id_with_different_label)->size(), 0);
    ASSERT_EQ(vertex_from->OutEdges(View::OLD, {}, &non_existing_id)->size(), 0);
    ASSERT_EQ(vertex_from->OutEdges(View::NEW, {}, &non_existing_id)->size(), 0);
    ASSERT_EQ(vertex_from->OutEdges(View::OLD, {et, other_et}, &to_id_with_different_label)->size(), 0);
    ASSERT_EQ(vertex_from->OutEdges(View::NEW, {et, other_et}, &to_id_with_different_label)->size(), 0);

    ASSERT_EQ(vertex_to->InEdges(View::OLD, {other_et})->size(), 0);
    ASSERT_EQ(vertex_to->InEdges(View::NEW, {other_et})->size(), 0);
    ASSERT_EQ(vertex_to->InEdges(View::OLD, {et, other_et})->size(), 1);
    ASSERT_EQ(vertex_to->InEdges(View::NEW, {et, other_et})->size(), 1);
    ASSERT_EQ(vertex_to->InEdges(View::OLD, {}, &from_id)->size(), 1);
    ASSERT_EQ(vertex_to->InEdges(View::NEW, {}, &from_id)->size(), 1);
    ASSERT_EQ(vertex_to->InEdges(View::OLD, {}, &to_id)->size(), 0);
    ASSERT_EQ(vertex_to->InEdges(View::NEW, {}, &to_id)->size(), 0);
    ASSERT_EQ(vertex_to->InEdges(View::OLD, {other_et}, &from_id)->size(), 0);
    ASSERT_EQ(vertex_to->InEdges(View::NEW, {other_et}, &from_id)->size(), 0);
    ASSERT_EQ(vertex_to->InEdges(View::OLD, {et, other_et}, &from_id)->size(), 1);
    ASSERT_EQ(vertex_to->InEdges(View::NEW, {et, other_et}, &from_id)->size(), 1);
    ASSERT_EQ(vertex_to->InEdges(View::OLD, {et, other_et}, &to_id)->size(), 0);
    ASSERT_EQ(vertex_to->InEdges(View::NEW, {et, other_et}, &to_id)->size(), 0);
    ASSERT_EQ(vertex_to->InEdges(View::OLD, {}, &from_id_with_different_label)->size(), 0);
    ASSERT_EQ(vertex_to->InEdges(View::NEW, {}, &from_id_with_different_label)->size(), 0);
    ASSERT_EQ(vertex_to->InEdges(View::OLD, {}, &non_existing_id)->size(), 0);
    ASSERT_EQ(vertex_to->InEdges(View::NEW, {}, &non_existing_id)->size(), 0);
    ASSERT_EQ(vertex_to->InEdges(View::OLD, {et, other_et}, &from_id_with_different_label)->size(), 0);
    ASSERT_EQ(vertex_to->InEdges(View::NEW, {et, other_et}, &from_id_with_different_label)->size(), 0);

    acc.Commit(GetNextHlc());
  }
}

// // NOLINTNEXTLINE(hicpp-special-member-functions)
// TEST_P(StorageEdgeTest, EdgeCreateFromLargerCommit) {
//   memgraph::storage::Storage store({.items = {.properties_on_edges = GetParam()}});
//   memgraph::storage::Gid gid_from = memgraph::storage::Gid::FromUint(std::numeric_limits<uint64_t>::max());
//   memgraph::storage::Gid gid_to = memgraph::storage::Gid::FromUint(std::numeric_limits<uint64_t>::max());

//   // Create vertices
//   {
//     auto acc = store.Access(GetNextHlc());
//     auto vertex_to = acc.CreateVertex();
//     auto vertex_from = acc.CreateVertex();
//     gid_to = vertex_to.Gid();
//     gid_from = vertex_from.Gid();
//     acc.Commit(GetNextHlc());
//   }

//   // Create edge
//   {
//     auto acc = store.Access(GetNextHlc());
//     auto vertex_from = acc.FindVertex(gid_from, View::NEW);
//     auto vertex_to = acc.FindVertex(gid_to, View::NEW);
//     ASSERT_TRUE(vertex_from);
//     ASSERT_TRUE(vertex_to);

//     auto et = acc.NameToEdgeType("et5");

//     auto res = acc.CreateEdge(&from_id, &to_id, et);
//     ASSERT_TRUE(res.HasValue());
//     auto edge = res.GetValue();
//     ASSERT_EQ(edge.EdgeType(), et);
//     ASSERT_EQ(edge.FromVertex(), *vertex_from);
//     ASSERT_EQ(edge.ToVertex(), *vertex_to);

//     // Check edges without filters
//     ASSERT_EQ(vertex_from->InEdges(View::OLD)->size(), 0);
//     ASSERT_EQ(*vertex_from->InDegree(View::OLD), 0);
//     ASSERT_EQ(vertex_from->InEdges(View::NEW)->size(), 0);
//     ASSERT_EQ(*vertex_from->InDegree(View::NEW), 0);
//     ASSERT_EQ(vertex_from->OutEdges(View::OLD)->size(), 0);
//     ASSERT_EQ(*vertex_from->OutDegree(View::OLD), 0);
//     {
//       auto ret = vertex_from->OutEdges(View::NEW);
//       ASSERT_TRUE(ret.HasValue());
//       auto edges = ret.GetValue();
//       ASSERT_EQ(edges.size(), 1);
//       ASSERT_EQ(*vertex_from->OutDegree(View::NEW), 1);
//       auto e = edges[0];
//       ASSERT_EQ(e.EdgeType(), et);
//       ASSERT_EQ(e.FromVertex(), *vertex_from);
//       ASSERT_EQ(e.ToVertex(), *vertex_to);
//     }
//     ASSERT_EQ(vertex_to->InEdges(View::OLD)->size(), 0);
//     ASSERT_EQ(*vertex_to->InDegree(View::OLD), 0);
//     {
//       auto ret = vertex_to->InEdges(View::NEW);
//       ASSERT_TRUE(ret.HasValue());
//       auto edges = ret.GetValue();
//       ASSERT_EQ(edges.size(), 1);
//       ASSERT_EQ(*vertex_to->InDegree(View::NEW), 1);
//       auto e = edges[0];
//       ASSERT_EQ(e.EdgeType(), et);
//       ASSERT_EQ(e.FromVertex(), *vertex_from);
//       ASSERT_EQ(e.ToVertex(), *vertex_to);
//     }
//     ASSERT_EQ(vertex_to->OutEdges(View::OLD)->size(), 0);
//     ASSERT_EQ(*vertex_to->OutDegree(View::OLD), 0);
//     ASSERT_EQ(vertex_to->OutEdges(View::NEW)->size(), 0);
//     ASSERT_EQ(*vertex_to->OutDegree(View::NEW), 0);

//     auto other_et = acc.NameToEdgeType("other");

//     // Check edges with filters
//     ASSERT_EQ(vertex_from->OutEdges(View::NEW, {other_et})->size(), 0);
//     ASSERT_EQ(vertex_from->OutEdges(View::NEW, {et, other_et})->size(), 1);
//     ASSERT_EQ(vertex_from->OutEdges(View::NEW, {}, &to_id)->size(), 1);
//     ASSERT_EQ(vertex_from->OutEdges(View::NEW, {}, &from_id)->size(), 0);
//     ASSERT_EQ(vertex_to->InEdges(View::NEW, {other_et})->size(), 0);
//     ASSERT_EQ(vertex_to->InEdges(View::NEW, {et, other_et})->size(), 1);
//     ASSERT_EQ(vertex_to->InEdges(View::NEW, {}, &from_id)->size(), 1);
//     ASSERT_EQ(vertex_to->InEdges(View::NEW, {}, &to_id)->size(), 0);

//     acc.Commit(GetNextHlc());
//   }

//   // Check whether the edge exists
//   {
//     auto acc = store.Access(GetNextHlc());
//     auto vertex_from = acc.FindVertex(gid_from, View::NEW);
//     auto vertex_to = acc.FindVertex(gid_to, View::NEW);
//     ASSERT_TRUE(vertex_from);
//     ASSERT_TRUE(vertex_to);

//     auto et = acc.NameToEdgeType("et5");

//     // Check edges without filters
//     ASSERT_EQ(vertex_from->InEdges(View::OLD)->size(), 0);
//     ASSERT_EQ(*vertex_from->InDegree(View::OLD), 0);
//     ASSERT_EQ(vertex_from->InEdges(View::NEW)->size(), 0);
//     ASSERT_EQ(*vertex_from->InDegree(View::NEW), 0);
//     {
//       auto ret = vertex_from->OutEdges(View::OLD);
//       ASSERT_TRUE(ret.HasValue());
//       auto edges = ret.GetValue();
//       ASSERT_EQ(edges.size(), 1);
//       ASSERT_EQ(*vertex_from->OutDegree(View::OLD), 1);
//       auto e = edges[0];
//       ASSERT_EQ(e.EdgeType(), et);
//       ASSERT_EQ(e.FromVertex(), *vertex_from);
//       ASSERT_EQ(e.ToVertex(), *vertex_to);
//     }
//     {
//       auto ret = vertex_from->OutEdges(View::NEW);
//       ASSERT_TRUE(ret.HasValue());
//       auto edges = ret.GetValue();
//       ASSERT_EQ(edges.size(), 1);
//       ASSERT_EQ(*vertex_from->OutDegree(View::NEW), 1);
//       auto e = edges[0];
//       ASSERT_EQ(e.EdgeType(), et);
//       ASSERT_EQ(e.FromVertex(), *vertex_from);
//       ASSERT_EQ(e.ToVertex(), *vertex_to);
//     }
//     {
//       auto ret = vertex_to->InEdges(View::OLD);
//       ASSERT_TRUE(ret.HasValue());
//       auto edges = ret.GetValue();
//       ASSERT_EQ(edges.size(), 1);
//       ASSERT_EQ(*vertex_to->InDegree(View::OLD), 1);
//       auto e = edges[0];
//       ASSERT_EQ(e.EdgeType(), et);
//       ASSERT_EQ(e.FromVertex(), *vertex_from);
//       ASSERT_EQ(e.ToVertex(), *vertex_to);
//     }
//     {
//       auto ret = vertex_to->InEdges(View::NEW);
//       ASSERT_TRUE(ret.HasValue());
//       auto edges = ret.GetValue();
//       ASSERT_EQ(edges.size(), 1);
//       ASSERT_EQ(*vertex_to->InDegree(View::NEW), 1);
//       auto e = edges[0];
//       ASSERT_EQ(e.EdgeType(), et);
//       ASSERT_EQ(e.FromVertex(), *vertex_from);
//       ASSERT_EQ(e.ToVertex(), *vertex_to);
//     }
//     ASSERT_EQ(vertex_to->OutEdges(View::OLD)->size(), 0);
//     ASSERT_EQ(*vertex_to->OutDegree(View::OLD), 0);
//     ASSERT_EQ(vertex_to->OutEdges(View::NEW)->size(), 0);
//     ASSERT_EQ(*vertex_to->OutDegree(View::NEW), 0);

//     auto other_et = acc.NameToEdgeType("other");

//     // Check edges with filters
//     ASSERT_EQ(vertex_from->OutEdges(View::OLD, {other_et})->size(), 0);
//     ASSERT_EQ(vertex_from->OutEdges(View::NEW, {other_et})->size(), 0);
//     ASSERT_EQ(vertex_from->OutEdges(View::OLD, {et, other_et})->size(), 1);
//     ASSERT_EQ(vertex_from->OutEdges(View::NEW, {et, other_et})->size(), 1);
//     ASSERT_EQ(vertex_from->OutEdges(View::OLD, {}, &to_id)->size(), 1);
//     ASSERT_EQ(vertex_from->OutEdges(View::NEW, {}, &to_id)->size(), 1);
//     ASSERT_EQ(vertex_from->OutEdges(View::OLD, {}, &from_id)->size(), 0);
//     ASSERT_EQ(vertex_from->OutEdges(View::NEW, {}, &from_id)->size(), 0);
//     ASSERT_EQ(vertex_to->InEdges(View::OLD, {other_et})->size(), 0);
//     ASSERT_EQ(vertex_to->InEdges(View::NEW, {other_et})->size(), 0);
//     ASSERT_EQ(vertex_to->InEdges(View::OLD, {et, other_et})->size(), 1);
//     ASSERT_EQ(vertex_to->InEdges(View::NEW, {et, other_et})->size(), 1);
//     ASSERT_EQ(vertex_to->InEdges(View::OLD, {}, &from_id)->size(), 1);
//     ASSERT_EQ(vertex_to->InEdges(View::NEW, {}, &from_id)->size(), 1);
//     ASSERT_EQ(vertex_to->InEdges(View::OLD, {}, &to_id)->size(), 0);
//     ASSERT_EQ(vertex_to->InEdges(View::NEW, {}, &to_id)->size(), 0);

//     acc.Commit(GetNextHlc());
//   }
// }

// // NOLINTNEXTLINE(hicpp-special-member-functions)
// TEST_P(StorageEdgeTest, EdgeCreateFromSameCommit) {
//   memgraph::storage::Storage store({.items = {.properties_on_edges = GetParam()}});
//   memgraph::storage::Gid gid_vertex = memgraph::storage::Gid::FromUint(std::numeric_limits<uint64_t>::max());

//   // Create vertex
//   {
//     auto acc = store.Access(GetNextHlc());
//     auto vertex = acc.CreateVertex();
//     gid_vertex = vertex.Gid();
//     acc.Commit(GetNextHlc());
//   }

//   // Create edge
//   {
//     auto acc = store.Access(GetNextHlc());
//     auto vertex = acc.FindVertex(gid_vertex, View::NEW);
//     ASSERT_TRUE(vertex);

//     auto et = acc.NameToEdgeType("et5");

//     auto res = acc.CreateEdge(&*vertex, &*vertex, et);
//     ASSERT_TRUE(res.HasValue());
//     auto edge = res.GetValue();
//     ASSERT_EQ(edge.EdgeType(), et);
//     ASSERT_EQ(edge.FromVertex(), *vertex);
//     ASSERT_EQ(edge.ToVertex(), *vertex);

//     // Check edges without filters
//     ASSERT_EQ(vertex->InEdges(View::OLD)->size(), 0);
//     ASSERT_EQ(*vertex->InDegree(View::OLD), 0);
//     {
//       auto ret = vertex->InEdges(View::NEW);
//       ASSERT_TRUE(ret.HasValue());
//       auto edges = ret.GetValue();
//       ASSERT_EQ(edges.size(), 1);
//       ASSERT_EQ(*vertex->InDegree(View::NEW), 1);
//       auto e = edges[0];
//       ASSERT_EQ(e.EdgeType(), et);
//       ASSERT_EQ(e.FromVertex(), *vertex);
//       ASSERT_EQ(e.ToVertex(), *vertex);
//     }
//     ASSERT_EQ(vertex->OutEdges(View::OLD)->size(), 0);
//     ASSERT_EQ(*vertex->OutDegree(View::OLD), 0);
//     {
//       auto ret = vertex->OutEdges(View::NEW);
//       ASSERT_TRUE(ret.HasValue());
//       auto edges = ret.GetValue();
//       ASSERT_EQ(edges.size(), 1);
//       ASSERT_EQ(*vertex->OutDegree(View::NEW), 1);
//       auto e = edges[0];
//       ASSERT_EQ(e.EdgeType(), et);
//       ASSERT_EQ(e.FromVertex(), *vertex);
//       ASSERT_EQ(e.ToVertex(), *vertex);
//     }

//     auto other_et = acc.NameToEdgeType("other");

//     // Check edges with filters
//     ASSERT_EQ(vertex->OutEdges(View::NEW, {other_et})->size(), 0);
//     ASSERT_EQ(vertex->OutEdges(View::NEW, {et, other_et})->size(), 1);
//     ASSERT_EQ(vertex->OutEdges(View::NEW, {}, &*vertex)->size(), 1);
//     ASSERT_EQ(vertex->OutEdges(View::NEW, {other_et}, &*vertex)->size(), 0);
//     ASSERT_EQ(vertex->InEdges(View::NEW, {other_et})->size(), 0);
//     ASSERT_EQ(vertex->InEdges(View::NEW, {et, other_et})->size(), 1);
//     ASSERT_EQ(vertex->InEdges(View::NEW, {}, &*vertex)->size(), 1);
//     ASSERT_EQ(vertex->InEdges(View::NEW, {other_et}, &*vertex)->size(), 0);

//     acc.Commit(GetNextHlc());
//   }

//   // Check whether the edge exists
//   {
//     auto acc = store.Access(GetNextHlc());
//     auto vertex = acc.FindVertex(gid_vertex, View::NEW);
//     ASSERT_TRUE(vertex);

//     auto et = acc.NameToEdgeType("et5");

//     // Check edges without filters
//     {
//       auto ret = vertex->InEdges(View::OLD);
//       ASSERT_TRUE(ret.HasValue());
//       auto edges = ret.GetValue();
//       ASSERT_EQ(edges.size(), 1);
//       ASSERT_EQ(*vertex->InDegree(View::OLD), 1);
//       auto e = edges[0];
//       ASSERT_EQ(e.EdgeType(), et);
//       ASSERT_EQ(e.FromVertex(), *vertex);
//       ASSERT_EQ(e.ToVertex(), *vertex);
//     }
//     {
//       auto ret = vertex->InEdges(View::NEW);
//       ASSERT_TRUE(ret.HasValue());
//       auto edges = ret.GetValue();
//       ASSERT_EQ(edges.size(), 1);
//       ASSERT_EQ(*vertex->InDegree(View::NEW), 1);
//       auto e = edges[0];
//       ASSERT_EQ(e.EdgeType(), et);
//       ASSERT_EQ(e.FromVertex(), *vertex);
//       ASSERT_EQ(e.ToVertex(), *vertex);
//     }
//     {
//       auto ret = vertex->OutEdges(View::OLD);
//       ASSERT_TRUE(ret.HasValue());
//       auto edges = ret.GetValue();
//       ASSERT_EQ(edges.size(), 1);
//       ASSERT_EQ(*vertex->OutDegree(View::OLD), 1);
//       auto e = edges[0];
//       ASSERT_EQ(e.EdgeType(), et);
//       ASSERT_EQ(e.FromVertex(), *vertex);
//       ASSERT_EQ(e.ToVertex(), *vertex);
//     }
//     {
//       auto ret = vertex->OutEdges(View::NEW);
//       ASSERT_TRUE(ret.HasValue());
//       auto edges = ret.GetValue();
//       ASSERT_EQ(edges.size(), 1);
//       ASSERT_EQ(*vertex->OutDegree(View::NEW), 1);
//       auto e = edges[0];
//       ASSERT_EQ(e.EdgeType(), et);
//       ASSERT_EQ(e.FromVertex(), *vertex);
//       ASSERT_EQ(e.ToVertex(), *vertex);
//     }

//     auto other_et = acc.NameToEdgeType("other");

//     // Check edges with filters
//     ASSERT_EQ(vertex->InEdges(View::OLD, {other_et})->size(), 0);
//     ASSERT_EQ(vertex->InEdges(View::NEW, {other_et})->size(), 0);
//     ASSERT_EQ(vertex->InEdges(View::OLD, {et, other_et})->size(), 1);
//     ASSERT_EQ(vertex->InEdges(View::NEW, {et, other_et})->size(), 1);
//     ASSERT_EQ(vertex->InEdges(View::NEW, {}, &*vertex)->size(), 1);
//     ASSERT_EQ(vertex->InEdges(View::NEW, {other_et}, &*vertex)->size(), 0);
//     ASSERT_EQ(vertex->OutEdges(View::OLD, {other_et})->size(), 0);
//     ASSERT_EQ(vertex->OutEdges(View::NEW, {other_et})->size(), 0);
//     ASSERT_EQ(vertex->OutEdges(View::OLD, {et, other_et})->size(), 1);
//     ASSERT_EQ(vertex->OutEdges(View::NEW, {et, other_et})->size(), 1);
//     ASSERT_EQ(vertex->OutEdges(View::NEW, {}, &*vertex)->size(), 1);
//     ASSERT_EQ(vertex->OutEdges(View::NEW, {other_et}, &*vertex)->size(), 0);

//     acc.Commit(GetNextHlc());
//   }
// }

// // NOLINTNEXTLINE(hicpp-special-member-functions)
// TEST_P(StorageEdgeTest, EdgeCreateFromSmallerAbort) {
//   memgraph::storage::Storage store({.items = {.properties_on_edges = GetParam()}});
//   memgraph::storage::Gid gid_from = memgraph::storage::Gid::FromUint(std::numeric_limits<uint64_t>::max());
//   memgraph::storage::Gid gid_to = memgraph::storage::Gid::FromUint(std::numeric_limits<uint64_t>::max());

//   // Create vertices
//   {
//     auto acc = store.Access(GetNextHlc());
//     auto vertex_from = acc.CreateVertex();
//     auto vertex_to = acc.CreateVertex();
//     gid_from = vertex_from.Gid();
//     gid_to = vertex_to.Gid();
//     acc.Commit(GetNextHlc());
//   }

//   // Create edge, but abort the transaction
//   {
//     auto acc = store.Access(GetNextHlc());
//     auto vertex_from = acc.FindVertex(gid_from, View::NEW);
//     auto vertex_to = acc.FindVertex(gid_to, View::NEW);
//     ASSERT_TRUE(vertex_from);
//     ASSERT_TRUE(vertex_to);

//     auto et = acc.NameToEdgeType("et5");

//     auto res = acc.CreateEdge(&from_id, &to_id, et);
//     ASSERT_TRUE(res.HasValue());
//     auto edge = res.GetValue();
//     ASSERT_EQ(edge.EdgeType(), et);
//     ASSERT_EQ(edge.FromVertex(), *vertex_from);
//     ASSERT_EQ(edge.ToVertex(), *vertex_to);

//     // Check edges without filters
//     ASSERT_EQ(vertex_from->InEdges(View::OLD)->size(), 0);
//     ASSERT_EQ(*vertex_from->InDegree(View::OLD), 0);
//     ASSERT_EQ(vertex_from->InEdges(View::NEW)->size(), 0);
//     ASSERT_EQ(*vertex_from->InDegree(View::NEW), 0);
//     ASSERT_EQ(vertex_from->OutEdges(View::OLD)->size(), 0);
//     ASSERT_EQ(*vertex_from->OutDegree(View::OLD), 0);
//     {
//       auto ret = vertex_from->OutEdges(View::NEW);
//       ASSERT_TRUE(ret.HasValue());
//       auto edges = ret.GetValue();
//       ASSERT_EQ(edges.size(), 1);
//       ASSERT_EQ(*vertex_from->OutDegree(View::NEW), 1);
//       auto e = edges[0];
//       ASSERT_EQ(e.EdgeType(), et);
//       ASSERT_EQ(e.FromVertex(), *vertex_from);
//       ASSERT_EQ(e.ToVertex(), *vertex_to);
//     }
//     ASSERT_EQ(vertex_to->InEdges(View::OLD)->size(), 0);
//     ASSERT_EQ(*vertex_to->InDegree(View::OLD), 0);
//     {
//       auto ret = vertex_to->InEdges(View::NEW);
//       ASSERT_TRUE(ret.HasValue());
//       auto edges = ret.GetValue();
//       ASSERT_EQ(edges.size(), 1);
//       ASSERT_EQ(*vertex_to->InDegree(View::NEW), 1);
//       auto e = edges[0];
//       ASSERT_EQ(e.EdgeType(), et);
//       ASSERT_EQ(e.FromVertex(), *vertex_from);
//       ASSERT_EQ(e.ToVertex(), *vertex_to);
//     }
//     ASSERT_EQ(vertex_to->OutEdges(View::OLD)->size(), 0);
//     ASSERT_EQ(*vertex_to->OutDegree(View::OLD), 0);
//     ASSERT_EQ(vertex_to->OutEdges(View::NEW)->size(), 0);
//     ASSERT_EQ(*vertex_to->OutDegree(View::NEW), 0);

//     auto other_et = acc.NameToEdgeType("other");

//     // Check edges with filters
//     ASSERT_EQ(vertex_from->OutEdges(View::NEW, {other_et})->size(), 0);
//     ASSERT_EQ(vertex_from->OutEdges(View::NEW, {et, other_et})->size(), 1);
//     ASSERT_EQ(vertex_from->OutEdges(View::NEW, {}, &to_id)->size(), 1);
//     ASSERT_EQ(vertex_from->OutEdges(View::NEW, {}, &from_id)->size(), 0);
//     ASSERT_EQ(vertex_to->InEdges(View::NEW, {other_et})->size(), 0);
//     ASSERT_EQ(vertex_to->InEdges(View::NEW, {et, other_et})->size(), 1);
//     ASSERT_EQ(vertex_to->InEdges(View::NEW, {}, &from_id)->size(), 1);
//     ASSERT_EQ(vertex_to->InEdges(View::NEW, {}, &to_id)->size(), 0);

//     acc.Abort();
//   }

//   // Check whether the edge exists
//   {
//     auto acc = store.Access(GetNextHlc());
//     auto vertex_from = acc.FindVertex(gid_from, View::NEW);
//     auto vertex_to = acc.FindVertex(gid_to, View::NEW);
//     ASSERT_TRUE(vertex_from);
//     ASSERT_TRUE(vertex_to);

//     // Check edges without filters
//     ASSERT_EQ(vertex_from->InEdges(View::OLD)->size(), 0);
//     ASSERT_EQ(*vertex_from->InDegree(View::OLD), 0);
//     ASSERT_EQ(vertex_from->InEdges(View::NEW)->size(), 0);
//     ASSERT_EQ(*vertex_from->InDegree(View::NEW), 0);
//     ASSERT_EQ(vertex_from->OutEdges(View::OLD)->size(), 0);
//     ASSERT_EQ(*vertex_from->OutDegree(View::OLD), 0);
//     ASSERT_EQ(vertex_from->OutEdges(View::NEW)->size(), 0);
//     ASSERT_EQ(*vertex_from->OutDegree(View::NEW), 0);
//     ASSERT_EQ(vertex_to->InEdges(View::OLD)->size(), 0);
//     ASSERT_EQ(*vertex_to->InDegree(View::OLD), 0);
//     ASSERT_EQ(vertex_to->InEdges(View::NEW)->size(), 0);
//     ASSERT_EQ(*vertex_to->InDegree(View::NEW), 0);
//     ASSERT_EQ(vertex_to->OutEdges(View::OLD)->size(), 0);
//     ASSERT_EQ(*vertex_to->OutDegree(View::OLD), 0);
//     ASSERT_EQ(vertex_to->OutEdges(View::NEW)->size(), 0);
//     ASSERT_EQ(*vertex_to->OutDegree(View::NEW), 0);

//     acc.Commit(GetNextHlc());
//   }

//   // Create edge
//   {
//     auto acc = store.Access(GetNextHlc());
//     auto vertex_from = acc.FindVertex(gid_from, View::NEW);
//     auto vertex_to = acc.FindVertex(gid_to, View::NEW);
//     ASSERT_TRUE(vertex_from);
//     ASSERT_TRUE(vertex_to);

//     auto et = acc.NameToEdgeType("et5");

//     auto res = acc.CreateEdge(&from_id, &to_id, et);
//     ASSERT_TRUE(res.HasValue());
//     auto edge = res.GetValue();
//     ASSERT_EQ(edge.EdgeType(), et);
//     ASSERT_EQ(edge.FromVertex(), *vertex_from);
//     ASSERT_EQ(edge.ToVertex(), *vertex_to);

//     // Check edges without filters
//     ASSERT_EQ(vertex_from->InEdges(View::OLD)->size(), 0);
//     ASSERT_EQ(*vertex_from->InDegree(View::OLD), 0);
//     ASSERT_EQ(vertex_from->InEdges(View::NEW)->size(), 0);
//     ASSERT_EQ(*vertex_from->InDegree(View::NEW), 0);
//     ASSERT_EQ(vertex_from->OutEdges(View::OLD)->size(), 0);
//     ASSERT_EQ(*vertex_from->OutDegree(View::OLD), 0);
//     {
//       auto ret = vertex_from->OutEdges(View::NEW);
//       ASSERT_TRUE(ret.HasValue());
//       auto edges = ret.GetValue();
//       ASSERT_EQ(edges.size(), 1);
//       ASSERT_EQ(*vertex_from->OutDegree(View::NEW), 1);
//       auto e = edges[0];
//       ASSERT_EQ(e.EdgeType(), et);
//       ASSERT_EQ(e.FromVertex(), *vertex_from);
//       ASSERT_EQ(e.ToVertex(), *vertex_to);
//     }
//     ASSERT_EQ(vertex_to->InEdges(View::OLD)->size(), 0);
//     ASSERT_EQ(*vertex_to->InDegree(View::OLD), 0);
//     {
//       auto ret = vertex_to->InEdges(View::NEW);
//       ASSERT_TRUE(ret.HasValue());
//       auto edges = ret.GetValue();
//       ASSERT_EQ(edges.size(), 1);
//       ASSERT_EQ(*vertex_to->InDegree(View::NEW), 1);
//       auto e = edges[0];
//       ASSERT_EQ(e.EdgeType(), et);
//       ASSERT_EQ(e.FromVertex(), *vertex_from);
//       ASSERT_EQ(e.ToVertex(), *vertex_to);
//     }
//     ASSERT_EQ(vertex_to->OutEdges(View::OLD)->size(), 0);
//     ASSERT_EQ(*vertex_to->OutDegree(View::OLD), 0);
//     ASSERT_EQ(vertex_to->OutEdges(View::NEW)->size(), 0);
//     ASSERT_EQ(*vertex_to->OutDegree(View::NEW), 0);

//     auto other_et = acc.NameToEdgeType("other");

//     // Check edges with filters
//     ASSERT_EQ(vertex_from->OutEdges(View::NEW, {other_et})->size(), 0);
//     ASSERT_EQ(vertex_from->OutEdges(View::NEW, {et, other_et})->size(), 1);
//     ASSERT_EQ(vertex_from->OutEdges(View::NEW, {}, &to_id)->size(), 1);
//     ASSERT_EQ(vertex_from->OutEdges(View::NEW, {}, &from_id)->size(), 0);
//     ASSERT_EQ(vertex_to->InEdges(View::NEW, {other_et})->size(), 0);
//     ASSERT_EQ(vertex_to->InEdges(View::NEW, {et, other_et})->size(), 1);
//     ASSERT_EQ(vertex_to->InEdges(View::NEW, {}, &from_id)->size(), 1);
//     ASSERT_EQ(vertex_to->InEdges(View::NEW, {}, &to_id)->size(), 0);

//     acc.Commit(GetNextHlc());
//   }

//   // Check whether the edge exists
//   {
//     auto acc = store.Access(GetNextHlc());
//     auto vertex_from = acc.FindVertex(gid_from, View::NEW);
//     auto vertex_to = acc.FindVertex(gid_to, View::NEW);
//     ASSERT_TRUE(vertex_from);
//     ASSERT_TRUE(vertex_to);

//     auto et = acc.NameToEdgeType("et5");

//     // Check edges without filters
//     ASSERT_EQ(vertex_from->InEdges(View::OLD)->size(), 0);
//     ASSERT_EQ(*vertex_from->InDegree(View::OLD), 0);
//     ASSERT_EQ(vertex_from->InEdges(View::NEW)->size(), 0);
//     ASSERT_EQ(*vertex_from->InDegree(View::NEW), 0);
//     {
//       auto ret = vertex_from->OutEdges(View::OLD);
//       ASSERT_TRUE(ret.HasValue());
//       auto edges = ret.GetValue();
//       ASSERT_EQ(edges.size(), 1);
//       ASSERT_EQ(*vertex_from->OutDegree(View::OLD), 1);
//       auto e = edges[0];
//       ASSERT_EQ(e.EdgeType(), et);
//       ASSERT_EQ(e.FromVertex(), *vertex_from);
//       ASSERT_EQ(e.ToVertex(), *vertex_to);
//     }
//     {
//       auto ret = vertex_from->OutEdges(View::NEW);
//       ASSERT_TRUE(ret.HasValue());
//       auto edges = ret.GetValue();
//       ASSERT_EQ(edges.size(), 1);
//       ASSERT_EQ(*vertex_from->OutDegree(View::NEW), 1);
//       auto e = edges[0];
//       ASSERT_EQ(e.EdgeType(), et);
//       ASSERT_EQ(e.FromVertex(), *vertex_from);
//       ASSERT_EQ(e.ToVertex(), *vertex_to);
//     }
//     {
//       auto ret = vertex_to->InEdges(View::OLD);
//       ASSERT_TRUE(ret.HasValue());
//       auto edges = ret.GetValue();
//       ASSERT_EQ(edges.size(), 1);
//       ASSERT_EQ(*vertex_to->InDegree(View::OLD), 1);
//       auto e = edges[0];
//       ASSERT_EQ(e.EdgeType(), et);
//       ASSERT_EQ(e.FromVertex(), *vertex_from);
//       ASSERT_EQ(e.ToVertex(), *vertex_to);
//     }
//     {
//       auto ret = vertex_to->InEdges(View::NEW);
//       ASSERT_TRUE(ret.HasValue());
//       auto edges = ret.GetValue();
//       ASSERT_EQ(edges.size(), 1);
//       ASSERT_EQ(*vertex_to->InDegree(View::NEW), 1);
//       auto e = edges[0];
//       ASSERT_EQ(e.EdgeType(), et);
//       ASSERT_EQ(e.FromVertex(), *vertex_from);
//       ASSERT_EQ(e.ToVertex(), *vertex_to);
//     }
//     ASSERT_EQ(vertex_to->OutEdges(View::OLD)->size(), 0);
//     ASSERT_EQ(*vertex_to->OutDegree(View::OLD), 0);
//     ASSERT_EQ(vertex_to->OutEdges(View::NEW)->size(), 0);
//     ASSERT_EQ(*vertex_to->OutDegree(View::NEW), 0);

//     auto other_et = acc.NameToEdgeType("other");

//     // Check edges with filters
//     ASSERT_EQ(vertex_from->OutEdges(View::OLD, {other_et})->size(), 0);
//     ASSERT_EQ(vertex_from->OutEdges(View::NEW, {other_et})->size(), 0);
//     ASSERT_EQ(vertex_from->OutEdges(View::OLD, {et, other_et})->size(), 1);
//     ASSERT_EQ(vertex_from->OutEdges(View::NEW, {et, other_et})->size(), 1);
//     ASSERT_EQ(vertex_from->OutEdges(View::OLD, {}, &to_id)->size(), 1);
//     ASSERT_EQ(vertex_from->OutEdges(View::NEW, {}, &to_id)->size(), 1);
//     ASSERT_EQ(vertex_from->OutEdges(View::OLD, {}, &from_id)->size(), 0);
//     ASSERT_EQ(vertex_from->OutEdges(View::NEW, {}, &from_id)->size(), 0);
//     ASSERT_EQ(vertex_to->InEdges(View::OLD, {other_et})->size(), 0);
//     ASSERT_EQ(vertex_to->InEdges(View::NEW, {other_et})->size(), 0);
//     ASSERT_EQ(vertex_to->InEdges(View::OLD, {et, other_et})->size(), 1);
//     ASSERT_EQ(vertex_to->InEdges(View::NEW, {et, other_et})->size(), 1);
//     ASSERT_EQ(vertex_to->InEdges(View::OLD, {}, &from_id)->size(), 1);
//     ASSERT_EQ(vertex_to->InEdges(View::NEW, {}, &from_id)->size(), 1);
//     ASSERT_EQ(vertex_to->InEdges(View::OLD, {}, &to_id)->size(), 0);
//     ASSERT_EQ(vertex_to->InEdges(View::NEW, {}, &to_id)->size(), 0);

//     acc.Commit(GetNextHlc());
//   }
// }

// NOLINTNEXTLINE(hicpp-special-member-functions)
TEST_P(StorageEdgeTest, EdgeCreateFromLargerAbort) {
  // Create vertices
  const PropertyValue from_key{0};
  const PropertyValue to_key{1};
  const PropertyValue non_existing_key{2};
  auto acc = store.Access(GetNextHlc());
  const auto [from_id, to_id] =
      std::invoke([this, &from_key, &to_key, &acc]() mutable -> std::pair<VertexId, VertexId> {
        auto from_id = CreateVertex(acc, from_key)->Id(View::NEW).GetValue();
        auto to_id = CreateVertex(acc, to_key)->Id(View::NEW).GetValue();
        return std::make_pair(std::move(from_id), std::move(to_id));
      });

  const auto et = NameToEdgeTypeId("et5");
  const auto other_et = NameToEdgeTypeId("other");
  const VertexId from_id_with_different_label{NameToLabelId("different_label"), from_id.primary_key};
  const VertexId to_id_with_different_label{NameToLabelId("different_label"), to_id.primary_key};
  const VertexId non_existing_id{primary_label, {non_existing_key}};

  acc.Commit(GetNextHlc());

  // Create edge but abort
  {
    auto acc = store.Access(GetNextHlc());
    auto vertex_from = acc.FindVertex(from_id.primary_key, View::NEW);
    auto vertex_to = acc.FindVertex({to_id.primary_key}, View::NEW);
    ASSERT_TRUE(vertex_from);
    ASSERT_TRUE(vertex_to);

    const auto edge_id = Gid::FromUint(0U);

    auto res = acc.CreateEdge(from_id, to_id, et, edge_id);
    ASSERT_TRUE(res.HasValue());
    auto edge = res.GetValue();
    ASSERT_EQ(edge.EdgeType(), et);
    ASSERT_EQ(edge.Gid(), edge_id);
    ASSERT_EQ(edge.FromVertex(), from_id);
    ASSERT_EQ(edge.ToVertex(), to_id);

    // Check edges without filters
    ASSERT_EQ(vertex_from->InEdges(View::OLD)->size(), 0);
    ASSERT_EQ(*vertex_from->InDegree(View::OLD), 0);
    ASSERT_EQ(vertex_from->InEdges(View::NEW)->size(), 0);
    ASSERT_EQ(*vertex_from->InDegree(View::NEW), 0);
    ASSERT_EQ(vertex_from->OutEdges(View::OLD)->size(), 0);
    ASSERT_EQ(*vertex_from->OutDegree(View::OLD), 0);
    {
      auto ret = vertex_from->OutEdges(View::NEW);
      ASSERT_TRUE(ret.HasValue());
      auto edges = ret.GetValue();
      ASSERT_EQ(edges.size(), 1);
      ASSERT_EQ(*vertex_from->OutDegree(View::NEW), 1);
      auto e = edges[0];
      ASSERT_EQ(e.EdgeType(), et);
      ASSERT_EQ(e.Gid(), edge_id);
      ASSERT_EQ(e.FromVertex(), from_id);
      ASSERT_EQ(e.ToVertex(), to_id);
    }
    ASSERT_EQ(vertex_to->InEdges(View::OLD)->size(), 0);
    ASSERT_EQ(*vertex_to->InDegree(View::OLD), 0);
    {
      auto ret = vertex_to->InEdges(View::NEW);
      ASSERT_TRUE(ret.HasValue());
      auto edges = ret.GetValue();
      ASSERT_EQ(edges.size(), 1);
      ASSERT_EQ(*vertex_to->InDegree(View::NEW), 1);
      auto e = edges[0];
      ASSERT_EQ(e.EdgeType(), et);
      ASSERT_EQ(e.Gid(), edge_id);
      ASSERT_EQ(e.FromVertex(), from_id);
      ASSERT_EQ(e.ToVertex(), to_id);
    }
    ASSERT_EQ(vertex_to->OutEdges(View::OLD)->size(), 0);
    ASSERT_EQ(*vertex_to->OutDegree(View::OLD), 0);
    ASSERT_EQ(vertex_to->OutEdges(View::NEW)->size(), 0);
    ASSERT_EQ(*vertex_to->OutDegree(View::NEW), 0);
    ASSERT_EQ(vertex_to->InEdges(View::OLD)->size(), 0);
    ASSERT_EQ(*vertex_to->InDegree(View::OLD), 0);

    // Check edges with filters
    ASSERT_EQ(vertex_from->OutEdges(View::NEW, {other_et})->size(), 0);
    ASSERT_EQ(vertex_from->OutEdges(View::NEW, {et, other_et})->size(), 1);
    ASSERT_EQ(vertex_from->OutEdges(View::NEW, {}, &from_id)->size(), 0);
    ASSERT_EQ(vertex_from->OutEdges(View::NEW, {}, &to_id)->size(), 1);
    ASSERT_EQ(vertex_from->OutEdges(View::NEW, {other_et}, &to_id)->size(), 0);
    ASSERT_EQ(vertex_from->OutEdges(View::NEW, {et, other_et}, &to_id)->size(), 1);
    ASSERT_EQ(vertex_from->OutEdges(View::NEW, {et, other_et}, &from_id)->size(), 0);
    ASSERT_EQ(vertex_from->OutEdges(View::NEW, {}, &to_id_with_different_label)->size(), 0);
    ASSERT_EQ(vertex_from->OutEdges(View::NEW, {}, &non_existing_id)->size(), 0);
    ASSERT_EQ(vertex_from->OutEdges(View::NEW, {et, other_et}, &to_id_with_different_label)->size(), 0);
    ASSERT_EQ(vertex_to->InEdges(View::NEW, {other_et})->size(), 0);
    ASSERT_EQ(vertex_to->InEdges(View::NEW, {et, other_et})->size(), 1);
    ASSERT_EQ(vertex_to->InEdges(View::NEW, {}, &from_id)->size(), 1);
    ASSERT_EQ(vertex_to->InEdges(View::NEW, {}, &to_id)->size(), 0);
    ASSERT_EQ(vertex_to->InEdges(View::NEW, {other_et}, &from_id)->size(), 0);
    ASSERT_EQ(vertex_to->InEdges(View::NEW, {et, other_et}, &from_id)->size(), 1);
    ASSERT_EQ(vertex_to->InEdges(View::NEW, {et, other_et}, &to_id)->size(), 0);
    ASSERT_EQ(vertex_to->OutEdges(View::NEW, {}, &from_id_with_different_label)->size(), 0);
    ASSERT_EQ(vertex_to->OutEdges(View::NEW, {}, &non_existing_id)->size(), 0);
    ASSERT_EQ(vertex_to->OutEdges(View::NEW, {et, other_et}, &from_id_with_different_label)->size(), 0);

    acc.Abort();
  }

  // Check whether the edge exists
  {
    auto acc = store.Access(GetNextHlc());
    auto vertex_from = acc.FindVertex(from_id.primary_key, View::NEW);
    auto vertex_to = acc.FindVertex(to_id.primary_key, View::NEW);
    ASSERT_TRUE(vertex_from);
    ASSERT_TRUE(vertex_to);

    // Check edges without filters
    ASSERT_EQ(vertex_from->InEdges(View::OLD)->size(), 0);
    ASSERT_EQ(*vertex_from->InDegree(View::OLD), 0);
    ASSERT_EQ(vertex_from->InEdges(View::NEW)->size(), 0);
    ASSERT_EQ(*vertex_from->InDegree(View::NEW), 0);
    ASSERT_EQ(vertex_from->OutEdges(View::OLD)->size(), 0);
    ASSERT_EQ(*vertex_from->OutDegree(View::OLD), 0);
    ASSERT_EQ(vertex_from->OutEdges(View::NEW)->size(), 0);
    ASSERT_EQ(*vertex_from->OutDegree(View::NEW), 0);
    ASSERT_EQ(vertex_to->InEdges(View::OLD)->size(), 0);
    ASSERT_EQ(*vertex_to->InDegree(View::OLD), 0);
    ASSERT_EQ(vertex_to->InEdges(View::NEW)->size(), 0);
    ASSERT_EQ(*vertex_to->InDegree(View::NEW), 0);
    ASSERT_EQ(vertex_to->OutEdges(View::OLD)->size(), 0);
    ASSERT_EQ(*vertex_to->OutDegree(View::OLD), 0);
    ASSERT_EQ(vertex_to->OutEdges(View::NEW)->size(), 0);
    ASSERT_EQ(*vertex_to->OutDegree(View::NEW), 0);

    acc.Commit(GetNextHlc());
  }

  // Create edge
  {
    auto acc = store.Access(GetNextHlc());
    auto vertex_from = acc.FindVertex(from_id.primary_key, View::NEW);
    auto vertex_to = acc.FindVertex(to_id.primary_key, View::NEW);
    ASSERT_TRUE(vertex_from);
    ASSERT_TRUE(vertex_to);

    const auto edge_id = Gid::FromUint(1U);

    auto res = acc.CreateEdge(from_id, to_id, et, edge_id);
    ASSERT_TRUE(res.HasValue());
    auto edge = res.GetValue();
    ASSERT_EQ(edge.EdgeType(), et);
    ASSERT_EQ(edge.Gid(), edge_id);
    ASSERT_EQ(edge.FromVertex(), from_id);
    ASSERT_EQ(edge.ToVertex(), to_id);

    // Check edges without filters
    ASSERT_EQ(vertex_from->InEdges(View::OLD)->size(), 0);
    ASSERT_EQ(*vertex_from->InDegree(View::OLD), 0);
    ASSERT_EQ(vertex_from->InEdges(View::NEW)->size(), 0);
    ASSERT_EQ(*vertex_from->InDegree(View::NEW), 0);
    ASSERT_EQ(vertex_from->OutEdges(View::OLD)->size(), 0);
    ASSERT_EQ(*vertex_from->OutDegree(View::OLD), 0);
    {
      auto ret = vertex_from->OutEdges(View::NEW);
      ASSERT_TRUE(ret.HasValue());
      auto edges = ret.GetValue();
      ASSERT_EQ(edges.size(), 1);
      ASSERT_EQ(*vertex_from->OutDegree(View::NEW), 1);
      auto e = edges[0];
      ASSERT_EQ(e.EdgeType(), et);
      ASSERT_EQ(e.Gid(), edge_id);
      ASSERT_EQ(e.FromVertex(), from_id);
      ASSERT_EQ(e.ToVertex(), to_id);
    }
    ASSERT_EQ(vertex_to->InEdges(View::OLD)->size(), 0);
    ASSERT_EQ(*vertex_to->InDegree(View::OLD), 0);
    {
      auto ret = vertex_to->InEdges(View::NEW);
      ASSERT_TRUE(ret.HasValue());
      auto edges = ret.GetValue();
      ASSERT_EQ(edges.size(), 1);
      ASSERT_EQ(*vertex_to->InDegree(View::NEW), 1);
      auto e = edges[0];
      ASSERT_EQ(e.EdgeType(), et);
      ASSERT_EQ(e.Gid(), edge_id);
      ASSERT_EQ(e.FromVertex(), from_id);
      ASSERT_EQ(e.ToVertex(), to_id);
    }
    ASSERT_EQ(vertex_to->OutEdges(View::OLD)->size(), 0);
    ASSERT_EQ(*vertex_to->OutDegree(View::OLD), 0);
    ASSERT_EQ(vertex_to->OutEdges(View::NEW)->size(), 0);
    ASSERT_EQ(*vertex_to->OutDegree(View::NEW), 0);
    ASSERT_EQ(vertex_to->InEdges(View::OLD)->size(), 0);
    ASSERT_EQ(*vertex_to->InDegree(View::OLD), 0);

    // Check edges with filters
    ASSERT_EQ(vertex_from->OutEdges(View::NEW, {other_et})->size(), 0);
    ASSERT_EQ(vertex_from->OutEdges(View::NEW, {et, other_et})->size(), 1);
    ASSERT_EQ(vertex_from->OutEdges(View::NEW, {}, &from_id)->size(), 0);
    ASSERT_EQ(vertex_from->OutEdges(View::NEW, {}, &to_id)->size(), 1);
    ASSERT_EQ(vertex_from->OutEdges(View::NEW, {other_et}, &to_id)->size(), 0);
    ASSERT_EQ(vertex_from->OutEdges(View::NEW, {et, other_et}, &to_id)->size(), 1);
    ASSERT_EQ(vertex_from->OutEdges(View::NEW, {et, other_et}, &from_id)->size(), 0);
    ASSERT_EQ(vertex_from->OutEdges(View::NEW, {}, &to_id_with_different_label)->size(), 0);
    ASSERT_EQ(vertex_from->OutEdges(View::NEW, {}, &non_existing_id)->size(), 0);
    ASSERT_EQ(vertex_from->OutEdges(View::NEW, {et, other_et}, &to_id_with_different_label)->size(), 0);
    ASSERT_EQ(vertex_to->InEdges(View::NEW, {other_et})->size(), 0);
    ASSERT_EQ(vertex_to->InEdges(View::NEW, {et, other_et})->size(), 1);
    ASSERT_EQ(vertex_to->InEdges(View::NEW, {}, &from_id)->size(), 1);
    ASSERT_EQ(vertex_to->InEdges(View::NEW, {}, &to_id)->size(), 0);
    ASSERT_EQ(vertex_to->InEdges(View::NEW, {other_et}, &from_id)->size(), 0);
    ASSERT_EQ(vertex_to->InEdges(View::NEW, {et, other_et}, &from_id)->size(), 1);
    ASSERT_EQ(vertex_to->InEdges(View::NEW, {et, other_et}, &to_id)->size(), 0);
    ASSERT_EQ(vertex_to->OutEdges(View::NEW, {}, &from_id_with_different_label)->size(), 0);
    ASSERT_EQ(vertex_to->OutEdges(View::NEW, {}, &non_existing_id)->size(), 0);
    ASSERT_EQ(vertex_to->OutEdges(View::NEW, {et, other_et}, &from_id_with_different_label)->size(), 0);

    acc.Commit(GetNextHlc());
  }

  // Check whether the edge exists
  {
    auto acc = store.Access(GetNextHlc());
    auto vertex_from = acc.FindVertex(from_id.primary_key, View::NEW);
    auto vertex_to = acc.FindVertex(to_id.primary_key, View::NEW);
    ASSERT_TRUE(vertex_from);
    ASSERT_TRUE(vertex_to);

    const auto edge_id = Gid::FromUint(1U);

    // Check edges without filters
    ASSERT_EQ(vertex_from->InEdges(View::OLD)->size(), 0);
    ASSERT_EQ(*vertex_from->InDegree(View::OLD), 0);
    ASSERT_EQ(vertex_from->InEdges(View::NEW)->size(), 0);
    ASSERT_EQ(*vertex_from->InDegree(View::NEW), 0);
    {
      auto ret = vertex_from->OutEdges(View::OLD);
      ASSERT_TRUE(ret.HasValue());
      auto edges = ret.GetValue();
      ASSERT_EQ(edges.size(), 1);
      ASSERT_EQ(*vertex_from->OutDegree(View::OLD), 1);
      auto e = edges[0];
      ASSERT_EQ(e.EdgeType(), et);
      ASSERT_EQ(e.Gid(), edge_id);
      ASSERT_EQ(e.FromVertex(), from_id);
      ASSERT_EQ(e.ToVertex(), to_id);
    }
    {
      auto ret = vertex_from->OutEdges(View::NEW);
      ASSERT_TRUE(ret.HasValue());
      auto edges = ret.GetValue();
      ASSERT_EQ(edges.size(), 1);
      ASSERT_EQ(*vertex_from->OutDegree(View::NEW), 1);
      auto e = edges[0];
      ASSERT_EQ(e.EdgeType(), et);
      ASSERT_EQ(e.Gid(), edge_id);
      ASSERT_EQ(e.FromVertex(), from_id);
      ASSERT_EQ(e.ToVertex(), to_id);
    }
    {
      auto ret = vertex_to->InEdges(View::OLD);
      ASSERT_TRUE(ret.HasValue());
      auto edges = ret.GetValue();
      ASSERT_EQ(edges.size(), 1);
      ASSERT_EQ(*vertex_to->InDegree(View::OLD), 1);
      auto e = edges[0];
      ASSERT_EQ(e.EdgeType(), et);
      ASSERT_EQ(e.Gid(), edge_id);
      ASSERT_EQ(e.FromVertex(), from_id);
      ASSERT_EQ(e.ToVertex(), to_id);
    }
    {
      auto ret = vertex_to->InEdges(View::NEW);
      ASSERT_TRUE(ret.HasValue());
      auto edges = ret.GetValue();
      ASSERT_EQ(edges.size(), 1);
      ASSERT_EQ(*vertex_to->InDegree(View::NEW), 1);
      auto e = edges[0];
      ASSERT_EQ(e.EdgeType(), et);
      ASSERT_EQ(e.Gid(), edge_id);
      ASSERT_EQ(e.FromVertex(), from_id);
      ASSERT_EQ(e.ToVertex(), to_id);
    }
    ASSERT_EQ(vertex_to->OutEdges(View::OLD)->size(), 0);
    ASSERT_EQ(*vertex_to->OutDegree(View::OLD), 0);
    ASSERT_EQ(vertex_to->OutEdges(View::NEW)->size(), 0);
    ASSERT_EQ(*vertex_to->OutDegree(View::NEW), 0);

    ASSERT_EQ(vertex_from->OutEdges(View::NEW, {other_et})->size(), 0);
    ASSERT_EQ(vertex_from->OutEdges(View::NEW, {et, other_et})->size(), 1);
    ASSERT_EQ(vertex_from->OutEdges(View::NEW, {}, &from_id)->size(), 0);
    ASSERT_EQ(vertex_from->OutEdges(View::NEW, {}, &to_id)->size(), 1);
    ASSERT_EQ(vertex_from->OutEdges(View::NEW, {other_et}, &to_id)->size(), 0);
    ASSERT_EQ(vertex_from->OutEdges(View::NEW, {et, other_et}, &to_id)->size(), 1);
    ASSERT_EQ(vertex_from->OutEdges(View::NEW, {et, other_et}, &from_id)->size(), 0);
    ASSERT_EQ(vertex_from->OutEdges(View::NEW, {}, &to_id_with_different_label)->size(), 0);
    ASSERT_EQ(vertex_from->OutEdges(View::NEW, {}, &non_existing_id)->size(), 0);
    ASSERT_EQ(vertex_from->OutEdges(View::NEW, {et, other_et}, &to_id_with_different_label)->size(), 0);
    ASSERT_EQ(vertex_to->InEdges(View::NEW, {other_et})->size(), 0);
    ASSERT_EQ(vertex_to->InEdges(View::NEW, {et, other_et})->size(), 1);
    ASSERT_EQ(vertex_to->InEdges(View::NEW, {}, &from_id)->size(), 1);
    ASSERT_EQ(vertex_to->InEdges(View::NEW, {}, &to_id)->size(), 0);
    ASSERT_EQ(vertex_to->InEdges(View::NEW, {other_et}, &from_id)->size(), 0);
    ASSERT_EQ(vertex_to->InEdges(View::NEW, {et, other_et}, &from_id)->size(), 1);
    ASSERT_EQ(vertex_to->InEdges(View::NEW, {et, other_et}, &to_id)->size(), 0);
    ASSERT_EQ(vertex_to->OutEdges(View::NEW, {}, &from_id_with_different_label)->size(), 0);
    ASSERT_EQ(vertex_to->OutEdges(View::NEW, {}, &non_existing_id)->size(), 0);
    ASSERT_EQ(vertex_to->OutEdges(View::NEW, {et, other_et}, &from_id_with_different_label)->size(), 0);

    acc.Commit(GetNextHlc());
  }
}

// // NOLINTNEXTLINE(hicpp-special-member-functions)
// TEST_P(StorageEdgeTest, EdgeCreateFromSameAbort) {
//   memgraph::storage::Storage store({.items = {.properties_on_edges = GetParam()}});
//   memgraph::storage::Gid gid_vertex = memgraph::storage::Gid::FromUint(std::numeric_limits<uint64_t>::max());

//   // Create vertex
//   {
//     auto acc = store.Access(GetNextHlc());
//     auto vertex = acc.CreateVertex();
//     gid_vertex = vertex.Gid();
//     acc.Commit(GetNextHlc());
//   }

//   // Create edge, but abort the transaction
//   {
//     auto acc = store.Access(GetNextHlc());
//     auto vertex = acc.FindVertex(gid_vertex, View::NEW);
//     ASSERT_TRUE(vertex);

//     auto et = acc.NameToEdgeType("et5");

//     auto res = acc.CreateEdge(&*vertex, &*vertex, et);
//     ASSERT_TRUE(res.HasValue());
//     auto edge = res.GetValue();
//     ASSERT_EQ(edge.EdgeType(), et);
//     ASSERT_EQ(edge.FromVertex(), *vertex);
//     ASSERT_EQ(edge.ToVertex(), *vertex);

//     // Check edges without filters
//     ASSERT_EQ(vertex->InEdges(View::OLD)->size(), 0);
//     ASSERT_EQ(*vertex->InDegree(View::OLD), 0);
//     {
//       auto ret = vertex->InEdges(View::NEW);
//       ASSERT_TRUE(ret.HasValue());
//       auto edges = ret.GetValue();
//       ASSERT_EQ(edges.size(), 1);
//       ASSERT_EQ(*vertex->InDegree(View::NEW), 1);
//       auto e = edges[0];
//       ASSERT_EQ(e.EdgeType(), et);
//       ASSERT_EQ(e.FromVertex(), *vertex);
//       ASSERT_EQ(e.ToVertex(), *vertex);
//     }
//     ASSERT_EQ(vertex->OutEdges(View::OLD)->size(), 0);
//     ASSERT_EQ(*vertex->OutDegree(View::OLD), 0);
//     {
//       auto ret = vertex->OutEdges(View::NEW);
//       ASSERT_TRUE(ret.HasValue());
//       auto edges = ret.GetValue();
//       ASSERT_EQ(edges.size(), 1);
//       ASSERT_EQ(*vertex->OutDegree(View::NEW), 1);
//       auto e = edges[0];
//       ASSERT_EQ(e.EdgeType(), et);
//       ASSERT_EQ(e.FromVertex(), *vertex);
//       ASSERT_EQ(e.ToVertex(), *vertex);
//     }

//     auto other_et = acc.NameToEdgeType("other");

//     // Check edges with filters
//     ASSERT_EQ(vertex->OutEdges(View::NEW, {other_et})->size(), 0);
//     ASSERT_EQ(vertex->OutEdges(View::NEW, {et, other_et})->size(), 1);
//     ASSERT_EQ(vertex->OutEdges(View::NEW, {}, &*vertex)->size(), 1);
//     ASSERT_EQ(vertex->OutEdges(View::NEW, {other_et}, &*vertex)->size(), 0);
//     ASSERT_EQ(vertex->InEdges(View::NEW, {other_et})->size(), 0);
//     ASSERT_EQ(vertex->InEdges(View::NEW, {et, other_et})->size(), 1);
//     ASSERT_EQ(vertex->InEdges(View::NEW, {}, &*vertex)->size(), 1);
//     ASSERT_EQ(vertex->InEdges(View::NEW, {other_et}, &*vertex)->size(), 0);

//     acc.Abort();
//   }

//   // Check whether the edge exists
//   {
//     auto acc = store.Access(GetNextHlc());
//     auto vertex = acc.FindVertex(gid_vertex, View::NEW);
//     ASSERT_TRUE(vertex);

//     // Check edges without filters
//     ASSERT_EQ(vertex->InEdges(View::OLD)->size(), 0);
//     ASSERT_EQ(*vertex->InDegree(View::OLD), 0);
//     ASSERT_EQ(vertex->InEdges(View::NEW)->size(), 0);
//     ASSERT_EQ(*vertex->InDegree(View::NEW), 0);
//     ASSERT_EQ(vertex->OutEdges(View::OLD)->size(), 0);
//     ASSERT_EQ(*vertex->OutDegree(View::OLD), 0);
//     ASSERT_EQ(vertex->OutEdges(View::NEW)->size(), 0);
//     ASSERT_EQ(*vertex->OutDegree(View::NEW), 0);

//     acc.Commit(GetNextHlc());
//   }

//   // Create edge
//   {
//     auto acc = store.Access(GetNextHlc());
//     auto vertex = acc.FindVertex(gid_vertex, View::NEW);
//     ASSERT_TRUE(vertex);

//     auto et = acc.NameToEdgeType("et5");

//     auto res = acc.CreateEdge(&*vertex, &*vertex, et);
//     ASSERT_TRUE(res.HasValue());
//     auto edge = res.GetValue();
//     ASSERT_EQ(edge.EdgeType(), et);
//     ASSERT_EQ(edge.FromVertex(), *vertex);
//     ASSERT_EQ(edge.ToVertex(), *vertex);

//     // Check edges without filters
//     ASSERT_EQ(vertex->InEdges(View::OLD)->size(), 0);
//     ASSERT_EQ(*vertex->InDegree(View::OLD), 0);
//     {
//       auto ret = vertex->InEdges(View::NEW);
//       ASSERT_TRUE(ret.HasValue());
//       auto edges = ret.GetValue();
//       ASSERT_EQ(edges.size(), 1);
//       ASSERT_EQ(*vertex->InDegree(View::NEW), 1);
//       auto e = edges[0];
//       ASSERT_EQ(e.EdgeType(), et);
//       ASSERT_EQ(e.FromVertex(), *vertex);
//       ASSERT_EQ(e.ToVertex(), *vertex);
//     }
//     ASSERT_EQ(vertex->OutEdges(View::OLD)->size(), 0);
//     ASSERT_EQ(*vertex->OutDegree(View::OLD), 0);
//     {
//       auto ret = vertex->OutEdges(View::NEW);
//       ASSERT_TRUE(ret.HasValue());
//       auto edges = ret.GetValue();
//       ASSERT_EQ(edges.size(), 1);
//       ASSERT_EQ(*vertex->OutDegree(View::NEW), 1);
//       auto e = edges[0];
//       ASSERT_EQ(e.EdgeType(), et);
//       ASSERT_EQ(e.FromVertex(), *vertex);
//       ASSERT_EQ(e.ToVertex(), *vertex);
//     }

//     auto other_et = acc.NameToEdgeType("other");

//     // Check edges with filters
//     ASSERT_EQ(vertex->OutEdges(View::NEW, {other_et})->size(), 0);
//     ASSERT_EQ(vertex->OutEdges(View::NEW, {et, other_et})->size(), 1);
//     ASSERT_EQ(vertex->OutEdges(View::NEW, {}, &*vertex)->size(), 1);
//     ASSERT_EQ(vertex->OutEdges(View::NEW, {other_et}, &*vertex)->size(), 0);
//     ASSERT_EQ(vertex->InEdges(View::NEW, {other_et})->size(), 0);
//     ASSERT_EQ(vertex->InEdges(View::NEW, {et, other_et})->size(), 1);
//     ASSERT_EQ(vertex->InEdges(View::NEW, {}, &*vertex)->size(), 1);
//     ASSERT_EQ(vertex->InEdges(View::NEW, {other_et}, &*vertex)->size(), 0);

//     acc.Commit(GetNextHlc());
//   }

//   // Check whether the edge exists
//   {
//     auto acc = store.Access(GetNextHlc());
//     auto vertex = acc.FindVertex(gid_vertex, View::NEW);
//     ASSERT_TRUE(vertex);

//     auto et = acc.NameToEdgeType("et5");

//     // Check edges without filters
//     {
//       auto ret = vertex->InEdges(View::OLD);
//       ASSERT_TRUE(ret.HasValue());
//       auto edges = ret.GetValue();
//       ASSERT_EQ(edges.size(), 1);
//       ASSERT_EQ(*vertex->InDegree(View::OLD), 1);
//       auto e = edges[0];
//       ASSERT_EQ(e.EdgeType(), et);
//       ASSERT_EQ(e.FromVertex(), *vertex);
//       ASSERT_EQ(e.ToVertex(), *vertex);
//     }
//     {
//       auto ret = vertex->InEdges(View::NEW);
//       ASSERT_TRUE(ret.HasValue());
//       auto edges = ret.GetValue();
//       ASSERT_EQ(edges.size(), 1);
//       ASSERT_EQ(*vertex->InDegree(View::NEW), 1);
//       auto e = edges[0];
//       ASSERT_EQ(e.EdgeType(), et);
//       ASSERT_EQ(e.FromVertex(), *vertex);
//       ASSERT_EQ(e.ToVertex(), *vertex);
//     }
//     {
//       auto ret = vertex->OutEdges(View::OLD);
//       ASSERT_TRUE(ret.HasValue());
//       auto edges = ret.GetValue();
//       ASSERT_EQ(edges.size(), 1);
//       ASSERT_EQ(*vertex->OutDegree(View::OLD), 1);
//       auto e = edges[0];
//       ASSERT_EQ(e.EdgeType(), et);
//       ASSERT_EQ(e.FromVertex(), *vertex);
//       ASSERT_EQ(e.ToVertex(), *vertex);
//     }
//     {
//       auto ret = vertex->OutEdges(View::NEW);
//       ASSERT_TRUE(ret.HasValue());
//       auto edges = ret.GetValue();
//       ASSERT_EQ(edges.size(), 1);
//       ASSERT_EQ(*vertex->OutDegree(View::NEW), 1);
//       auto e = edges[0];
//       ASSERT_EQ(e.EdgeType(), et);
//       ASSERT_EQ(e.FromVertex(), *vertex);
//       ASSERT_EQ(e.ToVertex(), *vertex);
//     }

//     auto other_et = acc.NameToEdgeType("other");

//     // Check edges with filters
//     ASSERT_EQ(vertex->InEdges(View::OLD, {other_et})->size(), 0);
//     ASSERT_EQ(vertex->InEdges(View::NEW, {other_et})->size(), 0);
//     ASSERT_EQ(vertex->InEdges(View::OLD, {et, other_et})->size(), 1);
//     ASSERT_EQ(vertex->InEdges(View::NEW, {et, other_et})->size(), 1);
//     ASSERT_EQ(vertex->InEdges(View::OLD, {}, &*vertex)->size(), 1);
//     ASSERT_EQ(vertex->InEdges(View::NEW, {}, &*vertex)->size(), 1);
//     ASSERT_EQ(vertex->InEdges(View::OLD, {other_et}, &*vertex)->size(), 0);
//     ASSERT_EQ(vertex->InEdges(View::NEW, {other_et}, &*vertex)->size(), 0);
//     ASSERT_EQ(vertex->OutEdges(View::OLD, {other_et})->size(), 0);
//     ASSERT_EQ(vertex->OutEdges(View::NEW, {other_et})->size(), 0);
//     ASSERT_EQ(vertex->OutEdges(View::OLD, {et, other_et})->size(), 1);
//     ASSERT_EQ(vertex->OutEdges(View::NEW, {et, other_et})->size(), 1);
//     ASSERT_EQ(vertex->OutEdges(View::OLD, {}, &*vertex)->size(), 1);
//     ASSERT_EQ(vertex->OutEdges(View::NEW, {}, &*vertex)->size(), 1);
//     ASSERT_EQ(vertex->OutEdges(View::OLD, {other_et}, &*vertex)->size(), 0);
//     ASSERT_EQ(vertex->OutEdges(View::NEW, {other_et}, &*vertex)->size(), 0);

//     acc.Commit(GetNextHlc());
//   }
// }

// NOLINTNEXTLINE(hicpp-special-member-functions)
TEST_P(StorageEdgeTest, EdgeDeleteFromSmallerCommit) {
  // Create vertex
  const PropertyValue from_key{0};
  const PropertyValue to_key{max_primary_key_value};
  const PropertyValue non_existing_key{2};
  auto acc = store.Access(GetNextHlc());
  const auto from_id = std::invoke(
      [this, &from_key, &acc]() mutable -> VertexId { return CreateVertex(acc, from_key)->Id(View::NEW).GetValue(); });
  const VertexId to_id{primary_label, {to_key}};
  const auto et = NameToEdgeTypeId("et5");
  const auto edge_id = Gid::FromUint(1U);
  const auto other_et = NameToEdgeTypeId("other");
  const VertexId to_id_with_different_label{NameToLabelId("different_label"), to_id.primary_key};
  const VertexId non_existing_id{primary_label, {non_existing_key}};

  acc.Commit(GetNextHlc());

  // Create edge
  {
    auto acc = store.Access(GetNextHlc());
    auto vertex_from = acc.FindVertex(from_id.primary_key, View::NEW);
    ASSERT_TRUE(vertex_from);
    ASSERT_FALSE(acc.FindVertex(to_id.primary_key, View::NEW).has_value());

    const auto et = NameToEdgeTypeId("et5");
    const auto edge_id = Gid::FromUint(1U);

    auto res = acc.CreateEdge(from_id, to_id, et, edge_id);
    ASSERT_TRUE(res.HasValue());
    auto edge = res.GetValue();
    ASSERT_EQ(edge.EdgeType(), et);
    ASSERT_EQ(edge.Gid(), edge_id);
    ASSERT_EQ(edge.FromVertex(), from_id);
    ASSERT_EQ(edge.ToVertex(), to_id);

    // Check edges without filters
    ASSERT_EQ(vertex_from->InEdges(View::OLD)->size(), 0);
    ASSERT_EQ(*vertex_from->InDegree(View::OLD), 0);
    ASSERT_EQ(vertex_from->InEdges(View::NEW)->size(), 0);
    ASSERT_EQ(*vertex_from->InDegree(View::NEW), 0);
    ASSERT_EQ(vertex_from->OutEdges(View::OLD)->size(), 0);
    ASSERT_EQ(*vertex_from->OutDegree(View::OLD), 0);
    {
      auto ret = vertex_from->OutEdges(View::NEW);
      ASSERT_TRUE(ret.HasValue());
      auto edges = ret.GetValue();
      ASSERT_EQ(edges.size(), 1);
      ASSERT_EQ(*vertex_from->OutDegree(View::NEW), 1);
      auto e = edges[0];
      ASSERT_EQ(e.EdgeType(), et);
      ASSERT_EQ(e.Gid(), edge_id);
      ASSERT_EQ(e.FromVertex(), from_id);
      ASSERT_EQ(e.ToVertex(), to_id);
    }

    // Check edges with filters
    ASSERT_EQ(vertex_from->OutEdges(View::NEW, {other_et})->size(), 0);
    ASSERT_EQ(vertex_from->OutEdges(View::NEW, {et, other_et})->size(), 1);
    ASSERT_EQ(vertex_from->OutEdges(View::NEW, {}, &to_id)->size(), 1);
    ASSERT_EQ(vertex_from->OutEdges(View::NEW, {}, &from_id)->size(), 0);
    ASSERT_EQ(vertex_from->OutEdges(View::NEW, {other_et}, &to_id)->size(), 0);
    ASSERT_EQ(vertex_from->OutEdges(View::NEW, {et, other_et}, &to_id)->size(), 1);
    ASSERT_EQ(vertex_from->OutEdges(View::NEW, {et, other_et}, &from_id)->size(), 0);
    ASSERT_EQ(vertex_from->OutEdges(View::NEW, {}, &to_id_with_different_label)->size(), 0);
    ASSERT_EQ(vertex_from->OutEdges(View::NEW, {}, &non_existing_id)->size(), 0);
    ASSERT_EQ(vertex_from->OutEdges(View::NEW, {et, other_et}, &to_id_with_different_label)->size(), 0);

    acc.Commit(GetNextHlc());
  }

  // Check whether the edge exists
  {
    auto acc = store.Access(GetNextHlc());
    auto vertex_from = acc.FindVertex(from_id.primary_key, View::NEW);
    ASSERT_TRUE(vertex_from);

    // Check edges without filters
    ASSERT_EQ(vertex_from->InEdges(View::OLD)->size(), 0);
    ASSERT_EQ(*vertex_from->InDegree(View::OLD), 0);
    ASSERT_EQ(vertex_from->InEdges(View::NEW)->size(), 0);
    ASSERT_EQ(*vertex_from->InDegree(View::NEW), 0);
    {
      auto ret = vertex_from->OutEdges(View::OLD);
      ASSERT_TRUE(ret.HasValue());
      auto edges = ret.GetValue();
      ASSERT_EQ(edges.size(), 1);
      ASSERT_EQ(*vertex_from->OutDegree(View::OLD), 1);
      auto e = edges[0];
      ASSERT_EQ(e.EdgeType(), et);
      ASSERT_EQ(e.Gid(), edge_id);
      ASSERT_EQ(e.FromVertex(), from_id);
      ASSERT_EQ(e.ToVertex(), to_id);
    }
    {
      auto ret = vertex_from->OutEdges(View::NEW);
      ASSERT_TRUE(ret.HasValue());
      auto edges = ret.GetValue();
      ASSERT_EQ(edges.size(), 1);
      ASSERT_EQ(*vertex_from->OutDegree(View::NEW), 1);
      auto e = edges[0];
      ASSERT_EQ(e.EdgeType(), et);
      ASSERT_EQ(e.Gid(), edge_id);
      ASSERT_EQ(e.FromVertex(), from_id);
      ASSERT_EQ(e.ToVertex(), to_id);
    }

    // Check edges with filters

    ASSERT_EQ(vertex_from->OutEdges(View::NEW, {other_et})->size(), 0);
    ASSERT_EQ(vertex_from->OutEdges(View::NEW, {et, other_et})->size(), 1);
    ASSERT_EQ(vertex_from->OutEdges(View::NEW, {}, &to_id)->size(), 1);
    ASSERT_EQ(vertex_from->OutEdges(View::NEW, {}, &from_id)->size(), 0);
    ASSERT_EQ(vertex_from->OutEdges(View::NEW, {other_et}, &to_id)->size(), 0);
    ASSERT_EQ(vertex_from->OutEdges(View::NEW, {et, other_et}, &to_id)->size(), 1);
    ASSERT_EQ(vertex_from->OutEdges(View::NEW, {et, other_et}, &from_id)->size(), 0);
    ASSERT_EQ(vertex_from->OutEdges(View::NEW, {}, &to_id_with_different_label)->size(), 0);
    ASSERT_EQ(vertex_from->OutEdges(View::NEW, {}, &non_existing_id)->size(), 0);
    ASSERT_EQ(vertex_from->OutEdges(View::NEW, {et, other_et}, &to_id_with_different_label)->size(), 0);

    acc.Commit(GetNextHlc());
  }

  // Delete edge
  {
    auto acc = store.Access(GetNextHlc());
    auto vertex_from = acc.FindVertex(from_id.primary_key, View::NEW);
    ASSERT_TRUE(vertex_from);

    const auto edge = vertex_from->OutEdges(View::NEW).GetValue()[0];

    const auto res = acc.DeleteEdge(edge.FromVertex(), edge.ToVertex(), edge.Gid());
    ASSERT_TRUE(res.HasValue());
    ASSERT_TRUE(res.GetValue());

    // Check edges without filters
    ASSERT_EQ(vertex_from->InEdges(View::OLD)->size(), 0);
    ASSERT_EQ(*vertex_from->InDegree(View::OLD), 0);
    ASSERT_EQ(vertex_from->InEdges(View::NEW)->size(), 0);
    ASSERT_EQ(*vertex_from->InDegree(View::NEW), 0);
    {
      auto ret = vertex_from->OutEdges(View::OLD);
      ASSERT_TRUE(ret.HasValue());
      auto edges = ret.GetValue();
      ASSERT_EQ(edges.size(), 1);
      ASSERT_EQ(*vertex_from->OutDegree(View::OLD), 1);
      auto e = edges[0];
      ASSERT_EQ(e.EdgeType(), et);
      ASSERT_EQ(e.Gid(), edge_id);
      ASSERT_EQ(e.FromVertex(), from_id);
      ASSERT_EQ(e.ToVertex(), to_id);
    }
    ASSERT_EQ(vertex_from->OutEdges(View::NEW)->size(), 0);
    ASSERT_EQ(*vertex_from->OutDegree(View::NEW), 0);

    // Check edges with filters
    ASSERT_EQ(vertex_from->OutEdges(View::OLD, {other_et})->size(), 0);
    ASSERT_EQ(vertex_from->OutEdges(View::OLD, {et, other_et})->size(), 1);
    ASSERT_EQ(vertex_from->OutEdges(View::OLD, {}, &to_id)->size(), 1);
    ASSERT_EQ(vertex_from->OutEdges(View::OLD, {}, &from_id)->size(), 0);
    ASSERT_EQ(vertex_from->OutEdges(View::OLD, {other_et}, &to_id)->size(), 0);
    ASSERT_EQ(vertex_from->OutEdges(View::OLD, {et, other_et}, &to_id)->size(), 1);
    ASSERT_EQ(vertex_from->OutEdges(View::OLD, {et, other_et}, &from_id)->size(), 0);
    ASSERT_EQ(vertex_from->OutEdges(View::OLD, {}, &to_id_with_different_label)->size(), 0);
    ASSERT_EQ(vertex_from->OutEdges(View::OLD, {}, &non_existing_id)->size(), 0);
    ASSERT_EQ(vertex_from->OutEdges(View::OLD, {et, other_et}, &to_id_with_different_label)->size(), 0);

    acc.Commit(GetNextHlc());
  }

  // Check whether the edge exists
  {
    auto acc = store.Access(GetNextHlc());
    auto vertex_from = acc.FindVertex(from_id.primary_key, View::NEW);
    ASSERT_TRUE(vertex_from);

    // Check edges without filters
    ASSERT_EQ(vertex_from->InEdges(View::OLD)->size(), 0);
    ASSERT_EQ(*vertex_from->InDegree(View::OLD), 0);
    ASSERT_EQ(vertex_from->InEdges(View::NEW)->size(), 0);
    ASSERT_EQ(*vertex_from->InDegree(View::NEW), 0);
    ASSERT_EQ(vertex_from->OutEdges(View::OLD)->size(), 0);
    ASSERT_EQ(*vertex_from->OutDegree(View::OLD), 0);
    ASSERT_EQ(vertex_from->OutEdges(View::NEW)->size(), 0);
    ASSERT_EQ(*vertex_from->OutDegree(View::NEW), 0);

    acc.Commit(GetNextHlc());
  }
}

// // NOLINTNEXTLINE(hicpp-special-member-functions)
// TEST_P(StorageEdgeTest, EdgeDeleteFromLargerCommit) {
//   memgraph::storage::Storage store({.items = {.properties_on_edges = GetParam()}});
//   memgraph::storage::Gid gid_from = memgraph::storage::Gid::FromUint(std::numeric_limits<uint64_t>::max());
//   memgraph::storage::Gid gid_to = memgraph::storage::Gid::FromUint(std::numeric_limits<uint64_t>::max());

//   // Create vertices
//   {
//     auto acc = store.Access(GetNextHlc());
//     auto vertex_to = acc.CreateVertex();
//     auto vertex_from = acc.CreateVertex();
//     gid_from = vertex_from.Gid();
//     gid_to = vertex_to.Gid();
//     acc.Commit(GetNextHlc());
//   }

//   // Create edge
//   {
//     auto acc = store.Access(GetNextHlc());
//     auto vertex_from = acc.FindVertex(gid_from, View::NEW);
//     auto vertex_to = acc.FindVertex(gid_to, View::NEW);
//     ASSERT_TRUE(vertex_from);
//     ASSERT_TRUE(vertex_to);

//     auto et = acc.NameToEdgeType("et5");

//     auto res = acc.CreateEdge(&from_id, &to_id, et);
//     ASSERT_TRUE(res.HasValue());
//     auto edge = res.GetValue();
//     ASSERT_EQ(edge.EdgeType(), et);
//     ASSERT_EQ(edge.FromVertex(), *vertex_from);
//     ASSERT_EQ(edge.ToVertex(), *vertex_to);

//     // Check edges without filters
//     ASSERT_EQ(vertex_from->InEdges(View::OLD)->size(), 0);
//     ASSERT_EQ(*vertex_from->InDegree(View::OLD), 0);
//     ASSERT_EQ(vertex_from->InEdges(View::NEW)->size(), 0);
//     ASSERT_EQ(*vertex_from->InDegree(View::NEW), 0);
//     ASSERT_EQ(vertex_from->OutEdges(View::OLD)->size(), 0);
//     ASSERT_EQ(*vertex_from->OutDegree(View::OLD), 0);
//     {
//       auto ret = vertex_from->OutEdges(View::NEW);
//       ASSERT_TRUE(ret.HasValue());
//       auto edges = ret.GetValue();
//       ASSERT_EQ(edges.size(), 1);
//       ASSERT_EQ(*vertex_from->OutDegree(View::NEW), 1);
//       auto e = edges[0];
//       ASSERT_EQ(e.EdgeType(), et);
//       ASSERT_EQ(e.FromVertex(), *vertex_from);
//       ASSERT_EQ(e.ToVertex(), *vertex_to);
//     }
//     ASSERT_EQ(vertex_to->InEdges(View::OLD)->size(), 0);
//     ASSERT_EQ(*vertex_to->InDegree(View::OLD), 0);
//     {
//       auto ret = vertex_to->InEdges(View::NEW);
//       ASSERT_TRUE(ret.HasValue());
//       auto edges = ret.GetValue();
//       ASSERT_EQ(edges.size(), 1);
//       ASSERT_EQ(*vertex_to->InDegree(View::NEW), 1);
//       auto e = edges[0];
//       ASSERT_EQ(e.EdgeType(), et);
//       ASSERT_EQ(e.FromVertex(), *vertex_from);
//       ASSERT_EQ(e.ToVertex(), *vertex_to);
//     }
//     ASSERT_EQ(vertex_to->OutEdges(View::OLD)->size(), 0);
//     ASSERT_EQ(*vertex_to->OutDegree(View::OLD), 0);
//     ASSERT_EQ(vertex_to->OutEdges(View::NEW)->size(), 0);
//     ASSERT_EQ(*vertex_to->OutDegree(View::NEW), 0);

//     auto other_et = acc.NameToEdgeType("other");

//     // Check edges with filters
//     ASSERT_EQ(vertex_from->OutEdges(View::NEW, {other_et})->size(), 0);
//     ASSERT_EQ(vertex_from->OutEdges(View::NEW, {et, other_et})->size(), 1);
//     ASSERT_EQ(vertex_from->OutEdges(View::NEW, {}, &to_id)->size(), 1);
//     ASSERT_EQ(vertex_from->OutEdges(View::NEW, {}, &from_id)->size(), 0);
//     ASSERT_EQ(vertex_to->InEdges(View::NEW, {other_et})->size(), 0);
//     ASSERT_EQ(vertex_to->InEdges(View::NEW, {et, other_et})->size(), 1);
//     ASSERT_EQ(vertex_to->InEdges(View::NEW, {}, &from_id)->size(), 1);
//     ASSERT_EQ(vertex_to->InEdges(View::NEW, {}, &to_id)->size(), 0);

//     acc.Commit(GetNextHlc());
//   }

//   // Check whether the edge exists
//   {
//     auto acc = store.Access(GetNextHlc());
//     auto vertex_from = acc.FindVertex(gid_from, View::NEW);
//     auto vertex_to = acc.FindVertex(gid_to, View::NEW);
//     ASSERT_TRUE(vertex_from);
//     ASSERT_TRUE(vertex_to);

//     auto et = acc.NameToEdgeType("et5");

//     // Check edges without filters
//     ASSERT_EQ(vertex_from->InEdges(View::OLD)->size(), 0);
//     ASSERT_EQ(*vertex_from->InDegree(View::OLD), 0);
//     ASSERT_EQ(vertex_from->InEdges(View::NEW)->size(), 0);
//     ASSERT_EQ(*vertex_from->InDegree(View::NEW), 0);
//     {
//       auto ret = vertex_from->OutEdges(View::OLD);
//       ASSERT_TRUE(ret.HasValue());
//       auto edges = ret.GetValue();
//       ASSERT_EQ(edges.size(), 1);
//       ASSERT_EQ(*vertex_from->OutDegree(View::OLD), 1);
//       auto e = edges[0];
//       ASSERT_EQ(e.EdgeType(), et);
//       ASSERT_EQ(e.FromVertex(), *vertex_from);
//       ASSERT_EQ(e.ToVertex(), *vertex_to);
//     }
//     {
//       auto ret = vertex_from->OutEdges(View::NEW);
//       ASSERT_TRUE(ret.HasValue());
//       auto edges = ret.GetValue();
//       ASSERT_EQ(edges.size(), 1);
//       ASSERT_EQ(*vertex_from->OutDegree(View::NEW), 1);
//       auto e = edges[0];
//       ASSERT_EQ(e.EdgeType(), et);
//       ASSERT_EQ(e.FromVertex(), *vertex_from);
//       ASSERT_EQ(e.ToVertex(), *vertex_to);
//     }
//     {
//       auto ret = vertex_to->InEdges(View::OLD);
//       ASSERT_TRUE(ret.HasValue());
//       auto edges = ret.GetValue();
//       ASSERT_EQ(edges.size(), 1);
//       ASSERT_EQ(*vertex_to->InDegree(View::OLD), 1);
//       auto e = edges[0];
//       ASSERT_EQ(e.EdgeType(), et);
//       ASSERT_EQ(e.FromVertex(), *vertex_from);
//       ASSERT_EQ(e.ToVertex(), *vertex_to);
//     }
//     {
//       auto ret = vertex_to->InEdges(View::NEW);
//       ASSERT_TRUE(ret.HasValue());
//       auto edges = ret.GetValue();
//       ASSERT_EQ(edges.size(), 1);
//       ASSERT_EQ(*vertex_to->InDegree(View::NEW), 1);
//       auto e = edges[0];
//       ASSERT_EQ(e.EdgeType(), et);
//       ASSERT_EQ(e.FromVertex(), *vertex_from);
//       ASSERT_EQ(e.ToVertex(), *vertex_to);
//     }
//     ASSERT_EQ(vertex_to->OutEdges(View::OLD)->size(), 0);
//     ASSERT_EQ(*vertex_to->OutDegree(View::OLD), 0);
//     ASSERT_EQ(vertex_to->OutEdges(View::NEW)->size(), 0);
//     ASSERT_EQ(*vertex_to->OutDegree(View::NEW), 0);

//     auto other_et = acc.NameToEdgeType("other");

//     // Check edges with filters
//     ASSERT_EQ(vertex_from->OutEdges(View::OLD, {other_et})->size(), 0);
//     ASSERT_EQ(vertex_from->OutEdges(View::NEW, {other_et})->size(), 0);
//     ASSERT_EQ(vertex_from->OutEdges(View::OLD, {et, other_et})->size(), 1);
//     ASSERT_EQ(vertex_from->OutEdges(View::NEW, {et, other_et})->size(), 1);
//     ASSERT_EQ(vertex_from->OutEdges(View::OLD, {}, &to_id)->size(), 1);
//     ASSERT_EQ(vertex_from->OutEdges(View::NEW, {}, &to_id)->size(), 1);
//     ASSERT_EQ(vertex_from->OutEdges(View::OLD, {}, &from_id)->size(), 0);
//     ASSERT_EQ(vertex_from->OutEdges(View::NEW, {}, &from_id)->size(), 0);
//     ASSERT_EQ(vertex_to->InEdges(View::OLD, {other_et})->size(), 0);
//     ASSERT_EQ(vertex_to->InEdges(View::NEW, {other_et})->size(), 0);
//     ASSERT_EQ(vertex_to->InEdges(View::OLD, {et, other_et})->size(), 1);
//     ASSERT_EQ(vertex_to->InEdges(View::NEW, {et, other_et})->size(), 1);
//     ASSERT_EQ(vertex_to->InEdges(View::OLD, {}, &from_id)->size(), 1);
//     ASSERT_EQ(vertex_to->InEdges(View::NEW, {}, &from_id)->size(), 1);
//     ASSERT_EQ(vertex_to->InEdges(View::OLD, {}, &to_id)->size(), 0);
//     ASSERT_EQ(vertex_to->InEdges(View::NEW, {}, &to_id)->size(), 0);

//     acc.Commit(GetNextHlc());
//   }

//   // Delete edge
//   {
//     auto acc = store.Access(GetNextHlc());
//     auto vertex_from = acc.FindVertex(gid_from, View::NEW);
//     auto vertex_to = acc.FindVertex(gid_to, View::NEW);
//     ASSERT_TRUE(vertex_from);
//     ASSERT_TRUE(vertex_to);

//     auto et = acc.NameToEdgeType("et5");

//     auto edge = vertex_from->OutEdges(View::NEW).GetValue()[0];

//     auto res = acc.DeleteEdge(&edge);
//     ASSERT_TRUE(res.HasValue());
//     ASSERT_TRUE(res.GetValue());

//     // Check edges without filters
//     ASSERT_EQ(vertex_from->InEdges(View::OLD)->size(), 0);
//     ASSERT_EQ(*vertex_from->InDegree(View::OLD), 0);
//     ASSERT_EQ(vertex_from->InEdges(View::NEW)->size(), 0);
//     ASSERT_EQ(*vertex_from->InDegree(View::NEW), 0);
//     {
//       auto ret = vertex_from->OutEdges(View::OLD);
//       ASSERT_TRUE(ret.HasValue());
//       auto edges = ret.GetValue();
//       ASSERT_EQ(edges.size(), 1);
//       ASSERT_EQ(*vertex_from->OutDegree(View::OLD), 1);
//       auto e = edges[0];
//       ASSERT_EQ(e.EdgeType(), et);
//       ASSERT_EQ(e.FromVertex(), *vertex_from);
//       ASSERT_EQ(e.ToVertex(), *vertex_to);
//     }
//     ASSERT_EQ(vertex_from->OutEdges(View::NEW)->size(), 0);
//     ASSERT_EQ(*vertex_from->OutDegree(View::NEW), 0);
//     {
//       auto ret = vertex_to->InEdges(View::OLD);
//       ASSERT_TRUE(ret.HasValue());
//       auto edges = ret.GetValue();
//       ASSERT_EQ(edges.size(), 1);
//       ASSERT_EQ(*vertex_to->InDegree(View::OLD), 1);
//       auto e = edges[0];
//       ASSERT_EQ(e.EdgeType(), et);
//       ASSERT_EQ(e.FromVertex(), *vertex_from);
//       ASSERT_EQ(e.ToVertex(), *vertex_to);
//     }
//     ASSERT_EQ(vertex_to->InEdges(View::NEW)->size(), 0);
//     ASSERT_EQ(*vertex_to->InDegree(View::NEW), 0);
//     ASSERT_EQ(vertex_to->OutEdges(View::OLD)->size(), 0);
//     ASSERT_EQ(*vertex_to->OutDegree(View::OLD), 0);
//     ASSERT_EQ(vertex_to->OutEdges(View::NEW)->size(), 0);
//     ASSERT_EQ(*vertex_to->OutDegree(View::NEW), 0);

//     auto other_et = acc.NameToEdgeType("other");

//     // Check edges with filters
//     ASSERT_EQ(vertex_from->OutEdges(View::OLD, {other_et})->size(), 0);
//     ASSERT_EQ(vertex_from->OutEdges(View::OLD, {et, other_et})->size(), 1);
//     ASSERT_EQ(vertex_from->OutEdges(View::OLD, {}, &to_id)->size(), 1);
//     ASSERT_EQ(vertex_from->OutEdges(View::OLD, {}, &from_id)->size(), 0);
//     ASSERT_EQ(vertex_to->InEdges(View::OLD, {other_et})->size(), 0);
//     ASSERT_EQ(vertex_to->InEdges(View::OLD, {et, other_et})->size(), 1);
//     ASSERT_EQ(vertex_to->InEdges(View::OLD, {}, &from_id)->size(), 1);
//     ASSERT_EQ(vertex_to->InEdges(View::OLD, {}, &to_id)->size(), 0);

//     acc.Commit(GetNextHlc());
//   }

//   // Check whether the edge exists
//   {
//     auto acc = store.Access(GetNextHlc());
//     auto vertex_from = acc.FindVertex(gid_from, View::NEW);
//     auto vertex_to = acc.FindVertex(gid_to, View::NEW);
//     ASSERT_TRUE(vertex_from);
//     ASSERT_TRUE(vertex_to);

//     // Check edges without filters
//     ASSERT_EQ(vertex_from->InEdges(View::OLD)->size(), 0);
//     ASSERT_EQ(*vertex_from->InDegree(View::OLD), 0);
//     ASSERT_EQ(vertex_from->InEdges(View::NEW)->size(), 0);
//     ASSERT_EQ(*vertex_from->InDegree(View::NEW), 0);
//     ASSERT_EQ(vertex_from->OutEdges(View::OLD)->size(), 0);
//     ASSERT_EQ(*vertex_from->OutDegree(View::OLD), 0);
//     ASSERT_EQ(vertex_from->OutEdges(View::NEW)->size(), 0);
//     ASSERT_EQ(*vertex_from->OutDegree(View::NEW), 0);
//     ASSERT_EQ(vertex_to->InEdges(View::OLD)->size(), 0);
//     ASSERT_EQ(*vertex_to->InDegree(View::OLD), 0);
//     ASSERT_EQ(vertex_to->InEdges(View::NEW)->size(), 0);
//     ASSERT_EQ(*vertex_to->InDegree(View::NEW), 0);
//     ASSERT_EQ(vertex_to->OutEdges(View::OLD)->size(), 0);
//     ASSERT_EQ(*vertex_to->OutDegree(View::OLD), 0);
//     ASSERT_EQ(vertex_to->OutEdges(View::NEW)->size(), 0);
//     ASSERT_EQ(*vertex_to->OutDegree(View::NEW), 0);

//     acc.Commit(GetNextHlc());
//   }
// }

// // NOLINTNEXTLINE(hicpp-special-member-functions)
// TEST_P(StorageEdgeTest, EdgeDeleteFromSameCommit) {
//   memgraph::storage::Storage store({.items = {.properties_on_edges = GetParam()}});
//   memgraph::storage::Gid gid_vertex = memgraph::storage::Gid::FromUint(std::numeric_limits<uint64_t>::max());

//   // Create vertex
//   {
//     auto acc = store.Access(GetNextHlc());
//     auto vertex = acc.CreateVertex();
//     gid_vertex = vertex.Gid();
//     acc.Commit(GetNextHlc());
//   }

//   // Create edge
//   {
//     auto acc = store.Access(GetNextHlc());
//     auto vertex = acc.FindVertex(gid_vertex, View::NEW);
//     ASSERT_TRUE(vertex);

//     auto et = acc.NameToEdgeType("et5");

//     auto res = acc.CreateEdge(&*vertex, &*vertex, et);
//     ASSERT_TRUE(res.HasValue());
//     auto edge = res.GetValue();
//     ASSERT_EQ(edge.EdgeType(), et);
//     ASSERT_EQ(edge.FromVertex(), *vertex);
//     ASSERT_EQ(edge.ToVertex(), *vertex);

//     // Check edges without filters
//     ASSERT_EQ(vertex->InEdges(View::OLD)->size(), 0);
//     ASSERT_EQ(*vertex->InDegree(View::OLD), 0);
//     {
//       auto ret = vertex->InEdges(View::NEW);
//       ASSERT_TRUE(ret.HasValue());
//       auto edges = ret.GetValue();
//       ASSERT_EQ(edges.size(), 1);
//       ASSERT_EQ(*vertex->InDegree(View::NEW), 1);
//       auto e = edges[0];
//       ASSERT_EQ(e.EdgeType(), et);
//       ASSERT_EQ(e.FromVertex(), *vertex);
//       ASSERT_EQ(e.ToVertex(), *vertex);
//     }
//     ASSERT_EQ(vertex->OutEdges(View::OLD)->size(), 0);
//     ASSERT_EQ(*vertex->OutDegree(View::OLD), 0);
//     {
//       auto ret = vertex->OutEdges(View::NEW);
//       ASSERT_TRUE(ret.HasValue());
//       auto edges = ret.GetValue();
//       ASSERT_EQ(edges.size(), 1);
//       ASSERT_EQ(*vertex->OutDegree(View::NEW), 1);
//       auto e = edges[0];
//       ASSERT_EQ(e.EdgeType(), et);
//       ASSERT_EQ(e.FromVertex(), *vertex);
//       ASSERT_EQ(e.ToVertex(), *vertex);
//     }

//     auto other_et = acc.NameToEdgeType("other");

//     // Check edges with filters
//     ASSERT_EQ(vertex->OutEdges(View::NEW, {other_et})->size(), 0);
//     ASSERT_EQ(vertex->OutEdges(View::NEW, {et, other_et})->size(), 1);
//     ASSERT_EQ(vertex->OutEdges(View::NEW, {}, &*vertex)->size(), 1);
//     ASSERT_EQ(vertex->OutEdges(View::NEW, {other_et}, &*vertex)->size(), 0);
//     ASSERT_EQ(vertex->InEdges(View::NEW, {other_et})->size(), 0);
//     ASSERT_EQ(vertex->InEdges(View::NEW, {et, other_et})->size(), 1);
//     ASSERT_EQ(vertex->InEdges(View::NEW, {}, &*vertex)->size(), 1);
//     ASSERT_EQ(vertex->InEdges(View::NEW, {other_et}, &*vertex)->size(), 0);

//     acc.Commit(GetNextHlc());
//   }

//   // Check whether the edge exists
//   {
//     auto acc = store.Access(GetNextHlc());
//     auto vertex = acc.FindVertex(gid_vertex, View::NEW);
//     ASSERT_TRUE(vertex);

//     auto et = acc.NameToEdgeType("et5");

//     // Check edges without filters
//     {
//       auto ret = vertex->InEdges(View::OLD);
//       ASSERT_TRUE(ret.HasValue());
//       auto edges = ret.GetValue();
//       ASSERT_EQ(edges.size(), 1);
//       ASSERT_EQ(*vertex->InDegree(View::OLD), 1);
//       auto e = edges[0];
//       ASSERT_EQ(e.EdgeType(), et);
//       ASSERT_EQ(e.FromVertex(), *vertex);
//       ASSERT_EQ(e.ToVertex(), *vertex);
//     }
//     {
//       auto ret = vertex->InEdges(View::NEW);
//       ASSERT_TRUE(ret.HasValue());
//       auto edges = ret.GetValue();
//       ASSERT_EQ(edges.size(), 1);
//       ASSERT_EQ(*vertex->InDegree(View::NEW), 1);
//       auto e = edges[0];
//       ASSERT_EQ(e.EdgeType(), et);
//       ASSERT_EQ(e.FromVertex(), *vertex);
//       ASSERT_EQ(e.ToVertex(), *vertex);
//     }
//     {
//       auto ret = vertex->OutEdges(View::OLD);
//       ASSERT_TRUE(ret.HasValue());
//       auto edges = ret.GetValue();
//       ASSERT_EQ(edges.size(), 1);
//       ASSERT_EQ(*vertex->OutDegree(View::OLD), 1);
//       auto e = edges[0];
//       ASSERT_EQ(e.EdgeType(), et);
//       ASSERT_EQ(e.FromVertex(), *vertex);
//       ASSERT_EQ(e.ToVertex(), *vertex);
//     }
//     {
//       auto ret = vertex->OutEdges(View::NEW);
//       ASSERT_TRUE(ret.HasValue());
//       auto edges = ret.GetValue();
//       ASSERT_EQ(edges.size(), 1);
//       ASSERT_EQ(*vertex->OutDegree(View::NEW), 1);
//       auto e = edges[0];
//       ASSERT_EQ(e.EdgeType(), et);
//       ASSERT_EQ(e.FromVertex(), *vertex);
//       ASSERT_EQ(e.ToVertex(), *vertex);
//     }

//     auto other_et = acc.NameToEdgeType("other");

//     // Check edges with filters
//     ASSERT_EQ(vertex->InEdges(View::OLD, {other_et})->size(), 0);
//     ASSERT_EQ(vertex->InEdges(View::NEW, {other_et})->size(), 0);
//     ASSERT_EQ(vertex->InEdges(View::OLD, {et, other_et})->size(), 1);
//     ASSERT_EQ(vertex->InEdges(View::NEW, {et, other_et})->size(), 1);
//     ASSERT_EQ(vertex->InEdges(View::OLD, {}, &*vertex)->size(), 1);
//     ASSERT_EQ(vertex->InEdges(View::NEW, {}, &*vertex)->size(), 1);
//     ASSERT_EQ(vertex->InEdges(View::OLD, {other_et}, &*vertex)->size(), 0);
//     ASSERT_EQ(vertex->InEdges(View::NEW, {other_et}, &*vertex)->size(), 0);
//     ASSERT_EQ(vertex->OutEdges(View::OLD, {other_et})->size(), 0);
//     ASSERT_EQ(vertex->OutEdges(View::NEW, {other_et})->size(), 0);
//     ASSERT_EQ(vertex->OutEdges(View::OLD, {et, other_et})->size(), 1);
//     ASSERT_EQ(vertex->OutEdges(View::NEW, {et, other_et})->size(), 1);
//     ASSERT_EQ(vertex->OutEdges(View::OLD, {}, &*vertex)->size(), 1);
//     ASSERT_EQ(vertex->OutEdges(View::NEW, {}, &*vertex)->size(), 1);
//     ASSERT_EQ(vertex->OutEdges(View::OLD, {other_et}, &*vertex)->size(), 0);
//     ASSERT_EQ(vertex->OutEdges(View::NEW, {other_et}, &*vertex)->size(), 0);

//     acc.Commit(GetNextHlc());
//   }

//   // Delete edge
//   {
//     auto acc = store.Access(GetNextHlc());
//     auto vertex = acc.FindVertex(gid_vertex, View::NEW);
//     ASSERT_TRUE(vertex);

//     auto et = acc.NameToEdgeType("et5");

//     auto edge = vertex->OutEdges(View::NEW).GetValue()[0];

//     auto res = acc.DeleteEdge(&edge);
//     ASSERT_TRUE(res.HasValue());
//     ASSERT_TRUE(res.GetValue());

//     // Check edges without filters
//     {
//       auto ret = vertex->InEdges(View::OLD);
//       ASSERT_TRUE(ret.HasValue());
//       auto edges = ret.GetValue();
//       ASSERT_EQ(edges.size(), 1);
//       ASSERT_EQ(*vertex->InDegree(View::OLD), 1);
//       auto e = edges[0];
//       ASSERT_EQ(e.EdgeType(), et);
//       ASSERT_EQ(e.FromVertex(), *vertex);
//       ASSERT_EQ(e.ToVertex(), *vertex);
//     }
//     ASSERT_EQ(vertex->InEdges(View::NEW)->size(), 0);
//     ASSERT_EQ(*vertex->InDegree(View::NEW), 0);
//     {
//       auto ret = vertex->OutEdges(View::OLD);
//       ASSERT_TRUE(ret.HasValue());
//       auto edges = ret.GetValue();
//       ASSERT_EQ(edges.size(), 1);
//       ASSERT_EQ(*vertex->OutDegree(View::OLD), 1);
//       auto e = edges[0];
//       ASSERT_EQ(e.EdgeType(), et);
//       ASSERT_EQ(e.FromVertex(), *vertex);
//       ASSERT_EQ(e.ToVertex(), *vertex);
//     }
//     ASSERT_EQ(vertex->OutEdges(View::NEW)->size(), 0);
//     ASSERT_EQ(*vertex->OutDegree(View::NEW), 0);

//     auto other_et = acc.NameToEdgeType("other");

//     // Check edges with filters
//     ASSERT_EQ(vertex->InEdges(View::OLD, {other_et})->size(), 0);
//     ASSERT_EQ(vertex->InEdges(View::OLD, {et, other_et})->size(), 1);
//     ASSERT_EQ(vertex->InEdges(View::OLD, {}, &*vertex)->size(), 1);
//     ASSERT_EQ(vertex->InEdges(View::OLD, {other_et}, &*vertex)->size(), 0);
//     ASSERT_EQ(vertex->OutEdges(View::OLD, {other_et})->size(), 0);
//     ASSERT_EQ(vertex->OutEdges(View::OLD, {et, other_et})->size(), 1);
//     ASSERT_EQ(vertex->OutEdges(View::OLD, {}, &*vertex)->size(), 1);
//     ASSERT_EQ(vertex->OutEdges(View::OLD, {other_et}, &*vertex)->size(), 0);

//     acc.Commit(GetNextHlc());
//   }

//   // Check whether the edge exists
//   {
//     auto acc = store.Access(GetNextHlc());
//     auto vertex = acc.FindVertex(gid_vertex, View::NEW);
//     ASSERT_TRUE(vertex);

//     // Check edges without filters
//     ASSERT_EQ(vertex->InEdges(View::OLD)->size(), 0);
//     ASSERT_EQ(*vertex->InDegree(View::OLD), 0);
//     ASSERT_EQ(vertex->InEdges(View::NEW)->size(), 0);
//     ASSERT_EQ(*vertex->InDegree(View::NEW), 0);
//     ASSERT_EQ(vertex->OutEdges(View::OLD)->size(), 0);
//     ASSERT_EQ(*vertex->OutDegree(View::OLD), 0);
//     ASSERT_EQ(vertex->OutEdges(View::NEW)->size(), 0);
//     ASSERT_EQ(*vertex->OutDegree(View::NEW), 0);

//     acc.Commit(GetNextHlc());
//   }
// }

// // NOLINTNEXTLINE(hicpp-special-member-functions)
// TEST_P(StorageEdgeTest, EdgeDeleteFromSmallerAbort) {
//   memgraph::storage::Storage store({.items = {.properties_on_edges = GetParam()}});
//   memgraph::storage::Gid gid_from = memgraph::storage::Gid::FromUint(std::numeric_limits<uint64_t>::max());
//   memgraph::storage::Gid gid_to = memgraph::storage::Gid::FromUint(std::numeric_limits<uint64_t>::max());

//   // Create vertices
//   {
//     auto acc = store.Access(GetNextHlc());
//     auto vertex_from = acc.CreateVertex();
//     auto vertex_to = acc.CreateVertex();
//     gid_from = vertex_from.Gid();
//     gid_to = vertex_to.Gid();
//     acc.Commit(GetNextHlc());
//   }

//   // Create edge
//   {
//     auto acc = store.Access(GetNextHlc());
//     auto vertex_from = acc.FindVertex(gid_from, View::NEW);
//     auto vertex_to = acc.FindVertex(gid_to, View::NEW);
//     ASSERT_TRUE(vertex_from);
//     ASSERT_TRUE(vertex_to);

//     auto et = acc.NameToEdgeType("et5");

//     auto res = acc.CreateEdge(&from_id, &to_id, et);
//     ASSERT_TRUE(res.HasValue());
//     auto edge = res.GetValue();
//     ASSERT_EQ(edge.EdgeType(), et);
//     ASSERT_EQ(edge.FromVertex(), *vertex_from);
//     ASSERT_EQ(edge.ToVertex(), *vertex_to);

//     // Check edges without filters
//     ASSERT_EQ(vertex_from->InEdges(View::OLD)->size(), 0);
//     ASSERT_EQ(*vertex_from->InDegree(View::OLD), 0);
//     ASSERT_EQ(vertex_from->InEdges(View::NEW)->size(), 0);
//     ASSERT_EQ(*vertex_from->InDegree(View::NEW), 0);
//     ASSERT_EQ(vertex_from->OutEdges(View::OLD)->size(), 0);
//     ASSERT_EQ(*vertex_from->OutDegree(View::OLD), 0);
//     {
//       auto ret = vertex_from->OutEdges(View::NEW);
//       ASSERT_TRUE(ret.HasValue());
//       auto edges = ret.GetValue();
//       ASSERT_EQ(edges.size(), 1);
//       ASSERT_EQ(*vertex_from->OutDegree(View::NEW), 1);
//       auto e = edges[0];
//       ASSERT_EQ(e.EdgeType(), et);
//       ASSERT_EQ(e.FromVertex(), *vertex_from);
//       ASSERT_EQ(e.ToVertex(), *vertex_to);
//     }
//     ASSERT_EQ(vertex_to->InEdges(View::OLD)->size(), 0);
//     ASSERT_EQ(*vertex_to->InDegree(View::OLD), 0);
//     {
//       auto ret = vertex_to->InEdges(View::NEW);
//       ASSERT_TRUE(ret.HasValue());
//       auto edges = ret.GetValue();
//       ASSERT_EQ(edges.size(), 1);
//       ASSERT_EQ(*vertex_to->InDegree(View::NEW), 1);
//       auto e = edges[0];
//       ASSERT_EQ(e.EdgeType(), et);
//       ASSERT_EQ(e.FromVertex(), *vertex_from);
//       ASSERT_EQ(e.ToVertex(), *vertex_to);
//     }
//     ASSERT_EQ(vertex_to->OutEdges(View::OLD)->size(), 0);
//     ASSERT_EQ(*vertex_to->OutDegree(View::OLD), 0);
//     ASSERT_EQ(vertex_to->OutEdges(View::NEW)->size(), 0);
//     ASSERT_EQ(*vertex_to->OutDegree(View::NEW), 0);

//     auto other_et = acc.NameToEdgeType("other");

//     // Check edges with filters
//     ASSERT_EQ(vertex_from->OutEdges(View::NEW, {other_et})->size(), 0);
//     ASSERT_EQ(vertex_from->OutEdges(View::NEW, {et, other_et})->size(), 1);
//     ASSERT_EQ(vertex_from->OutEdges(View::NEW, {}, &to_id)->size(), 1);
//     ASSERT_EQ(vertex_from->OutEdges(View::NEW, {}, &from_id)->size(), 0);
//     ASSERT_EQ(vertex_to->InEdges(View::NEW, {other_et})->size(), 0);
//     ASSERT_EQ(vertex_to->InEdges(View::NEW, {et, other_et})->size(), 1);
//     ASSERT_EQ(vertex_to->InEdges(View::NEW, {}, &from_id)->size(), 1);
//     ASSERT_EQ(vertex_to->InEdges(View::NEW, {}, &to_id)->size(), 0);

//     acc.Commit(GetNextHlc());
//   }

//   // Check whether the edge exists
//   {
//     auto acc = store.Access(GetNextHlc());
//     auto vertex_from = acc.FindVertex(gid_from, View::NEW);
//     auto vertex_to = acc.FindVertex(gid_to, View::NEW);
//     ASSERT_TRUE(vertex_from);
//     ASSERT_TRUE(vertex_to);

//     auto et = acc.NameToEdgeType("et5");

//     // Check edges without filters
//     ASSERT_EQ(vertex_from->InEdges(View::OLD)->size(), 0);
//     ASSERT_EQ(*vertex_from->InDegree(View::OLD), 0);
//     ASSERT_EQ(vertex_from->InEdges(View::NEW)->size(), 0);
//     ASSERT_EQ(*vertex_from->InDegree(View::NEW), 0);
//     {
//       auto ret = vertex_from->OutEdges(View::OLD);
//       ASSERT_TRUE(ret.HasValue());
//       auto edges = ret.GetValue();
//       ASSERT_EQ(edges.size(), 1);
//       ASSERT_EQ(*vertex_from->OutDegree(View::OLD), 1);
//       auto e = edges[0];
//       ASSERT_EQ(e.EdgeType(), et);
//       ASSERT_EQ(e.FromVertex(), *vertex_from);
//       ASSERT_EQ(e.ToVertex(), *vertex_to);
//     }
//     {
//       auto ret = vertex_from->OutEdges(View::NEW);
//       ASSERT_TRUE(ret.HasValue());
//       auto edges = ret.GetValue();
//       ASSERT_EQ(edges.size(), 1);
//       ASSERT_EQ(*vertex_from->OutDegree(View::NEW), 1);
//       auto e = edges[0];
//       ASSERT_EQ(e.EdgeType(), et);
//       ASSERT_EQ(e.FromVertex(), *vertex_from);
//       ASSERT_EQ(e.ToVertex(), *vertex_to);
//     }
//     {
//       auto ret = vertex_to->InEdges(View::OLD);
//       ASSERT_TRUE(ret.HasValue());
//       auto edges = ret.GetValue();
//       ASSERT_EQ(edges.size(), 1);
//       ASSERT_EQ(*vertex_to->InDegree(View::OLD), 1);
//       auto e = edges[0];
//       ASSERT_EQ(e.EdgeType(), et);
//       ASSERT_EQ(e.FromVertex(), *vertex_from);
//       ASSERT_EQ(e.ToVertex(), *vertex_to);
//     }
//     {
//       auto ret = vertex_to->InEdges(View::NEW);
//       ASSERT_TRUE(ret.HasValue());
//       auto edges = ret.GetValue();
//       ASSERT_EQ(edges.size(), 1);
//       ASSERT_EQ(*vertex_to->InDegree(View::NEW), 1);
//       auto e = edges[0];
//       ASSERT_EQ(e.EdgeType(), et);
//       ASSERT_EQ(e.FromVertex(), *vertex_from);
//       ASSERT_EQ(e.ToVertex(), *vertex_to);
//     }
//     ASSERT_EQ(vertex_to->OutEdges(View::OLD)->size(), 0);
//     ASSERT_EQ(*vertex_to->OutDegree(View::OLD), 0);
//     ASSERT_EQ(vertex_to->OutEdges(View::NEW)->size(), 0);
//     ASSERT_EQ(*vertex_to->OutDegree(View::NEW), 0);

//     auto other_et = acc.NameToEdgeType("other");

//     // Check edges with filters
//     ASSERT_EQ(vertex_from->OutEdges(View::OLD, {other_et})->size(), 0);
//     ASSERT_EQ(vertex_from->OutEdges(View::NEW, {other_et})->size(), 0);
//     ASSERT_EQ(vertex_from->OutEdges(View::OLD, {et, other_et})->size(), 1);
//     ASSERT_EQ(vertex_from->OutEdges(View::NEW, {et, other_et})->size(), 1);
//     ASSERT_EQ(vertex_from->OutEdges(View::OLD, {}, &to_id)->size(), 1);
//     ASSERT_EQ(vertex_from->OutEdges(View::NEW, {}, &to_id)->size(), 1);
//     ASSERT_EQ(vertex_from->OutEdges(View::OLD, {}, &from_id)->size(), 0);
//     ASSERT_EQ(vertex_from->OutEdges(View::NEW, {}, &from_id)->size(), 0);
//     ASSERT_EQ(vertex_to->InEdges(View::OLD, {other_et})->size(), 0);
//     ASSERT_EQ(vertex_to->InEdges(View::NEW, {other_et})->size(), 0);
//     ASSERT_EQ(vertex_to->InEdges(View::OLD, {et, other_et})->size(), 1);
//     ASSERT_EQ(vertex_to->InEdges(View::NEW, {et, other_et})->size(), 1);
//     ASSERT_EQ(vertex_to->InEdges(View::OLD, {}, &from_id)->size(), 1);
//     ASSERT_EQ(vertex_to->InEdges(View::NEW, {}, &from_id)->size(), 1);
//     ASSERT_EQ(vertex_to->InEdges(View::OLD, {}, &to_id)->size(), 0);
//     ASSERT_EQ(vertex_to->InEdges(View::NEW, {}, &to_id)->size(), 0);

//     acc.Commit(GetNextHlc());
//   }

//   // Delete the edge, but abort the transaction
//   {
//     auto acc = store.Access(GetNextHlc());
//     auto vertex_from = acc.FindVertex(gid_from, View::NEW);
//     auto vertex_to = acc.FindVertex(gid_to, View::NEW);
//     ASSERT_TRUE(vertex_from);
//     ASSERT_TRUE(vertex_to);

//     auto et = acc.NameToEdgeType("et5");

//     auto edge = vertex_from->OutEdges(View::NEW).GetValue()[0];

//     auto res = acc.DeleteEdge(&edge);
//     ASSERT_TRUE(res.HasValue());
//     ASSERT_TRUE(res.GetValue());

//     // Check edges without filters
//     ASSERT_EQ(vertex_from->InEdges(View::OLD)->size(), 0);
//     ASSERT_EQ(*vertex_from->InDegree(View::OLD), 0);
//     ASSERT_EQ(vertex_from->InEdges(View::NEW)->size(), 0);
//     ASSERT_EQ(*vertex_from->InDegree(View::NEW), 0);
//     {
//       auto ret = vertex_from->OutEdges(View::OLD);
//       ASSERT_TRUE(ret.HasValue());
//       auto edges = ret.GetValue();
//       ASSERT_EQ(edges.size(), 1);
//       ASSERT_EQ(*vertex_from->OutDegree(View::OLD), 1);
//       auto e = edges[0];
//       ASSERT_EQ(e.EdgeType(), et);
//       ASSERT_EQ(e.FromVertex(), *vertex_from);
//       ASSERT_EQ(e.ToVertex(), *vertex_to);
//     }
//     ASSERT_EQ(vertex_from->OutEdges(View::NEW)->size(), 0);
//     ASSERT_EQ(*vertex_from->OutDegree(View::NEW), 0);
//     {
//       auto ret = vertex_to->InEdges(View::OLD);
//       ASSERT_TRUE(ret.HasValue());
//       auto edges = ret.GetValue();
//       ASSERT_EQ(edges.size(), 1);
//       ASSERT_EQ(*vertex_to->InDegree(View::OLD), 1);
//       auto e = edges[0];
//       ASSERT_EQ(e.EdgeType(), et);
//       ASSERT_EQ(e.FromVertex(), *vertex_from);
//       ASSERT_EQ(e.ToVertex(), *vertex_to);
//     }
//     ASSERT_EQ(vertex_to->InEdges(View::NEW)->size(), 0);
//     ASSERT_EQ(*vertex_to->InDegree(View::NEW), 0);
//     ASSERT_EQ(vertex_to->OutEdges(View::OLD)->size(), 0);
//     ASSERT_EQ(*vertex_to->OutDegree(View::OLD), 0);
//     ASSERT_EQ(vertex_to->OutEdges(View::NEW)->size(), 0);
//     ASSERT_EQ(*vertex_to->OutDegree(View::NEW), 0);

//     auto other_et = acc.NameToEdgeType("other");

//     // Check edges with filters
//     ASSERT_EQ(vertex_from->OutEdges(View::OLD, {other_et})->size(), 0);
//     ASSERT_EQ(vertex_from->OutEdges(View::OLD, {et, other_et})->size(), 1);
//     ASSERT_EQ(vertex_from->OutEdges(View::OLD, {}, &to_id)->size(), 1);
//     ASSERT_EQ(vertex_from->OutEdges(View::OLD, {}, &from_id)->size(), 0);
//     ASSERT_EQ(vertex_to->InEdges(View::OLD, {other_et})->size(), 0);
//     ASSERT_EQ(vertex_to->InEdges(View::OLD, {et, other_et})->size(), 1);
//     ASSERT_EQ(vertex_to->InEdges(View::OLD, {}, &from_id)->size(), 1);
//     ASSERT_EQ(vertex_to->InEdges(View::OLD, {}, &to_id)->size(), 0);

//     acc.Abort();
//   }

//   // Check whether the edge exists
//   {
//     auto acc = store.Access(GetNextHlc());
//     auto vertex_from = acc.FindVertex(gid_from, View::NEW);
//     auto vertex_to = acc.FindVertex(gid_to, View::NEW);
//     ASSERT_TRUE(vertex_from);
//     ASSERT_TRUE(vertex_to);

//     auto et = acc.NameToEdgeType("et5");

//     // Check edges without filters
//     ASSERT_EQ(vertex_from->InEdges(View::OLD)->size(), 0);
//     ASSERT_EQ(*vertex_from->InDegree(View::OLD), 0);
//     ASSERT_EQ(vertex_from->InEdges(View::NEW)->size(), 0);
//     ASSERT_EQ(*vertex_from->InDegree(View::NEW), 0);
//     {
//       auto ret = vertex_from->OutEdges(View::OLD);
//       ASSERT_TRUE(ret.HasValue());
//       auto edges = ret.GetValue();
//       ASSERT_EQ(edges.size(), 1);
//       ASSERT_EQ(*vertex_from->OutDegree(View::OLD), 1);
//       auto e = edges[0];
//       ASSERT_EQ(e.EdgeType(), et);
//       ASSERT_EQ(e.FromVertex(), *vertex_from);
//       ASSERT_EQ(e.ToVertex(), *vertex_to);
//     }
//     {
//       auto ret = vertex_from->OutEdges(View::NEW);
//       ASSERT_TRUE(ret.HasValue());
//       auto edges = ret.GetValue();
//       ASSERT_EQ(edges.size(), 1);
//       ASSERT_EQ(*vertex_from->OutDegree(View::NEW), 1);
//       auto e = edges[0];
//       ASSERT_EQ(e.EdgeType(), et);
//       ASSERT_EQ(e.FromVertex(), *vertex_from);
//       ASSERT_EQ(e.ToVertex(), *vertex_to);
//     }
//     {
//       auto ret = vertex_to->InEdges(View::OLD);
//       ASSERT_TRUE(ret.HasValue());
//       auto edges = ret.GetValue();
//       ASSERT_EQ(edges.size(), 1);
//       ASSERT_EQ(*vertex_to->InDegree(View::OLD), 1);
//       auto e = edges[0];
//       ASSERT_EQ(e.EdgeType(), et);
//       ASSERT_EQ(e.FromVertex(), *vertex_from);
//       ASSERT_EQ(e.ToVertex(), *vertex_to);
//     }
//     {
//       auto ret = vertex_to->InEdges(View::NEW);
//       ASSERT_TRUE(ret.HasValue());
//       auto edges = ret.GetValue();
//       ASSERT_EQ(edges.size(), 1);
//       ASSERT_EQ(*vertex_to->InDegree(View::NEW), 1);
//       auto e = edges[0];
//       ASSERT_EQ(e.EdgeType(), et);
//       ASSERT_EQ(e.FromVertex(), *vertex_from);
//       ASSERT_EQ(e.ToVertex(), *vertex_to);
//     }
//     ASSERT_EQ(vertex_to->OutEdges(View::OLD)->size(), 0);
//     ASSERT_EQ(*vertex_to->OutDegree(View::OLD), 0);
//     ASSERT_EQ(vertex_to->OutEdges(View::NEW)->size(), 0);
//     ASSERT_EQ(*vertex_to->OutDegree(View::NEW), 0);

//     auto other_et = acc.NameToEdgeType("other");

//     // Check edges with filters
//     ASSERT_EQ(vertex_from->OutEdges(View::OLD, {other_et})->size(), 0);
//     ASSERT_EQ(vertex_from->OutEdges(View::NEW, {other_et})->size(), 0);
//     ASSERT_EQ(vertex_from->OutEdges(View::OLD, {et, other_et})->size(), 1);
//     ASSERT_EQ(vertex_from->OutEdges(View::NEW, {et, other_et})->size(), 1);
//     ASSERT_EQ(vertex_from->OutEdges(View::OLD, {}, &to_id)->size(), 1);
//     ASSERT_EQ(vertex_from->OutEdges(View::NEW, {}, &to_id)->size(), 1);
//     ASSERT_EQ(vertex_from->OutEdges(View::OLD, {}, &from_id)->size(), 0);
//     ASSERT_EQ(vertex_from->OutEdges(View::NEW, {}, &from_id)->size(), 0);
//     ASSERT_EQ(vertex_to->InEdges(View::OLD, {other_et})->size(), 0);
//     ASSERT_EQ(vertex_to->InEdges(View::NEW, {other_et})->size(), 0);
//     ASSERT_EQ(vertex_to->InEdges(View::OLD, {et, other_et})->size(), 1);
//     ASSERT_EQ(vertex_to->InEdges(View::NEW, {et, other_et})->size(), 1);
//     ASSERT_EQ(vertex_to->InEdges(View::OLD, {}, &from_id)->size(), 1);
//     ASSERT_EQ(vertex_to->InEdges(View::NEW, {}, &from_id)->size(), 1);
//     ASSERT_EQ(vertex_to->InEdges(View::OLD, {}, &to_id)->size(), 0);
//     ASSERT_EQ(vertex_to->InEdges(View::NEW, {}, &to_id)->size(), 0);

//     acc.Commit(GetNextHlc());
//   }

//   // Delete the edge
//   {
//     auto acc = store.Access(GetNextHlc());
//     auto vertex_from = acc.FindVertex(gid_from, View::NEW);
//     auto vertex_to = acc.FindVertex(gid_to, View::NEW);
//     ASSERT_TRUE(vertex_from);
//     ASSERT_TRUE(vertex_to);

//     auto et = acc.NameToEdgeType("et5");

//     auto edge = vertex_from->OutEdges(View::NEW).GetValue()[0];

//     auto res = acc.DeleteEdge(&edge);
//     ASSERT_TRUE(res.HasValue());
//     ASSERT_TRUE(res.GetValue());

//     // Check edges without filters
//     ASSERT_EQ(vertex_from->InEdges(View::OLD)->size(), 0);
//     ASSERT_EQ(*vertex_from->InDegree(View::OLD), 0);
//     ASSERT_EQ(vertex_from->InEdges(View::NEW)->size(), 0);
//     ASSERT_EQ(*vertex_from->InDegree(View::NEW), 0);
//     {
//       auto ret = vertex_from->OutEdges(View::OLD);
//       ASSERT_TRUE(ret.HasValue());
//       auto edges = ret.GetValue();
//       ASSERT_EQ(edges.size(), 1);
//       ASSERT_EQ(*vertex_from->OutDegree(View::OLD), 1);
//       auto e = edges[0];
//       ASSERT_EQ(e.EdgeType(), et);
//       ASSERT_EQ(e.FromVertex(), *vertex_from);
//       ASSERT_EQ(e.ToVertex(), *vertex_to);
//     }
//     ASSERT_EQ(vertex_from->OutEdges(View::NEW)->size(), 0);
//     ASSERT_EQ(*vertex_from->OutDegree(View::NEW), 0);
//     {
//       auto ret = vertex_to->InEdges(View::OLD);
//       ASSERT_TRUE(ret.HasValue());
//       auto edges = ret.GetValue();
//       ASSERT_EQ(edges.size(), 1);
//       ASSERT_EQ(*vertex_to->InDegree(View::OLD), 1);
//       auto e = edges[0];
//       ASSERT_EQ(e.EdgeType(), et);
//       ASSERT_EQ(e.FromVertex(), *vertex_from);
//       ASSERT_EQ(e.ToVertex(), *vertex_to);
//     }
//     ASSERT_EQ(vertex_to->InEdges(View::NEW)->size(), 0);
//     ASSERT_EQ(*vertex_to->InDegree(View::NEW), 0);
//     ASSERT_EQ(vertex_to->OutEdges(View::OLD)->size(), 0);
//     ASSERT_EQ(*vertex_to->OutDegree(View::OLD), 0);
//     ASSERT_EQ(vertex_to->OutEdges(View::NEW)->size(), 0);
//     ASSERT_EQ(*vertex_to->OutDegree(View::NEW), 0);

//     auto other_et = acc.NameToEdgeType("other");

//     // Check edges with filters
//     ASSERT_EQ(vertex_from->OutEdges(View::OLD, {other_et})->size(), 0);
//     ASSERT_EQ(vertex_from->OutEdges(View::OLD, {et, other_et})->size(), 1);
//     ASSERT_EQ(vertex_from->OutEdges(View::OLD, {}, &to_id)->size(), 1);
//     ASSERT_EQ(vertex_from->OutEdges(View::OLD, {}, &from_id)->size(), 0);
//     ASSERT_EQ(vertex_to->InEdges(View::OLD, {other_et})->size(), 0);
//     ASSERT_EQ(vertex_to->InEdges(View::OLD, {et, other_et})->size(), 1);
//     ASSERT_EQ(vertex_to->InEdges(View::OLD, {}, &from_id)->size(), 1);
//     ASSERT_EQ(vertex_to->InEdges(View::OLD, {}, &to_id)->size(), 0);

//     acc.Commit(GetNextHlc());
//   }

//   // Check whether the edge exists
//   {
//     auto acc = store.Access(GetNextHlc());
//     auto vertex_from = acc.FindVertex(gid_from, View::NEW);
//     auto vertex_to = acc.FindVertex(gid_to, View::NEW);
//     ASSERT_TRUE(vertex_from);
//     ASSERT_TRUE(vertex_to);

//     // Check edges without filters
//     ASSERT_EQ(vertex_from->InEdges(View::OLD)->size(), 0);
//     ASSERT_EQ(*vertex_from->InDegree(View::OLD), 0);
//     ASSERT_EQ(vertex_from->InEdges(View::NEW)->size(), 0);
//     ASSERT_EQ(*vertex_from->InDegree(View::NEW), 0);
//     ASSERT_EQ(vertex_from->OutEdges(View::OLD)->size(), 0);
//     ASSERT_EQ(*vertex_from->OutDegree(View::OLD), 0);
//     ASSERT_EQ(vertex_from->OutEdges(View::NEW)->size(), 0);
//     ASSERT_EQ(*vertex_from->OutDegree(View::NEW), 0);
//     ASSERT_EQ(vertex_to->InEdges(View::OLD)->size(), 0);
//     ASSERT_EQ(*vertex_to->InDegree(View::OLD), 0);
//     ASSERT_EQ(vertex_to->InEdges(View::NEW)->size(), 0);
//     ASSERT_EQ(*vertex_to->InDegree(View::NEW), 0);
//     ASSERT_EQ(vertex_to->OutEdges(View::OLD)->size(), 0);
//     ASSERT_EQ(*vertex_to->OutDegree(View::OLD), 0);
//     ASSERT_EQ(vertex_to->OutEdges(View::NEW)->size(), 0);
//     ASSERT_EQ(*vertex_to->OutDegree(View::NEW), 0);

//     acc.Commit(GetNextHlc());
//   }
// }

// NOLINTNEXTLINE(hicpp-special-member-functions)
TEST_P(StorageEdgeTest, EdgeDeleteFromLargerAbort) {
  // Create vertex
  const PropertyValue from_key{max_primary_key_value};
  const PropertyValue to_key{0};
  const PropertyValue non_existing_key{2};
  auto acc = store.Access(GetNextHlc());
  const auto to_id = std::invoke(
      [this, &to_key, &acc]() mutable -> VertexId { return CreateVertex(acc, to_key)->Id(View::NEW).GetValue(); });
  const VertexId from_id{primary_label, {from_key}};
  const auto et = NameToEdgeTypeId("et5");
  const auto edge_id = Gid::FromUint(1U);
  const auto other_et = NameToEdgeTypeId("other");
  const VertexId from_id_with_different_label{NameToLabelId("different_label"), from_id.primary_key};
  const VertexId non_existing_id{primary_label, {non_existing_key}};

  acc.Commit(GetNextHlc());
  // Create edge
  {
    auto acc = store.Access(GetNextHlc());
    auto vertex_to = acc.FindVertex(to_id.primary_key, View::NEW);
    ASSERT_TRUE(vertex_to);

    auto res = acc.CreateEdge(from_id, to_id, et, edge_id);
    ASSERT_TRUE(res.HasValue());
    auto edge = res.GetValue();
    ASSERT_EQ(edge.EdgeType(), et);
    ASSERT_EQ(edge.Gid(), edge_id);
    ASSERT_EQ(edge.FromVertex(), from_id);
    ASSERT_EQ(edge.ToVertex(), to_id);

    // Check edges without filters
    ASSERT_EQ(vertex_to->InEdges(View::OLD)->size(), 0);
    ASSERT_EQ(*vertex_to->InDegree(View::OLD), 0);
    {
      auto ret = vertex_to->InEdges(View::NEW);
      ASSERT_TRUE(ret.HasValue());
      auto edges = ret.GetValue();
      ASSERT_EQ(edges.size(), 1);
      ASSERT_EQ(*vertex_to->InDegree(View::NEW), 1);
      auto e = edges[0];
      ASSERT_EQ(e.EdgeType(), et);
      ASSERT_EQ(e.Gid(), edge_id);
      ASSERT_EQ(e.FromVertex(), from_id);
      ASSERT_EQ(e.ToVertex(), to_id);
    }
    ASSERT_EQ(vertex_to->OutEdges(View::OLD)->size(), 0);
    ASSERT_EQ(*vertex_to->OutDegree(View::OLD), 0);
    ASSERT_EQ(vertex_to->OutEdges(View::NEW)->size(), 0);
    ASSERT_EQ(*vertex_to->OutDegree(View::NEW), 0);

    // Check edges with filters
    ASSERT_EQ(vertex_to->InEdges(View::NEW, {other_et})->size(), 0);
    ASSERT_EQ(vertex_to->InEdges(View::NEW, {et, other_et})->size(), 1);
    ASSERT_EQ(vertex_to->InEdges(View::NEW, {}, &from_id)->size(), 1);
    ASSERT_EQ(vertex_to->InEdges(View::NEW, {}, &to_id)->size(), 0);
    ASSERT_EQ(vertex_to->InEdges(View::NEW, {other_et}, &from_id)->size(), 0);
    ASSERT_EQ(vertex_to->InEdges(View::NEW, {et, other_et}, &from_id)->size(), 1);
    ASSERT_EQ(vertex_to->InEdges(View::NEW, {et, other_et}, &to_id)->size(), 0);
    ASSERT_EQ(vertex_to->OutEdges(View::NEW, {}, &from_id_with_different_label)->size(), 0);
    ASSERT_EQ(vertex_to->OutEdges(View::NEW, {}, &non_existing_id)->size(), 0);
    ASSERT_EQ(vertex_to->OutEdges(View::NEW, {et, other_et}, &from_id_with_different_label)->size(), 0);

    acc.Commit(GetNextHlc());
  }

  // Check whether the edge exists
  {
    auto acc = store.Access(GetNextHlc());
    auto vertex_to = acc.FindVertex(to_id.primary_key, View::NEW);

    // Check edges without filters
    {
      auto ret = vertex_to->InEdges(View::OLD);
      ASSERT_TRUE(ret.HasValue());
      auto edges = ret.GetValue();
      ASSERT_EQ(edges.size(), 1);
      ASSERT_EQ(*vertex_to->InDegree(View::OLD), 1);
      auto e = edges[0];
      ASSERT_EQ(e.EdgeType(), et);
      ASSERT_EQ(e.Gid(), edge_id);
      ASSERT_EQ(e.FromVertex(), from_id);
      ASSERT_EQ(e.ToVertex(), to_id);
    }
    {
      auto ret = vertex_to->InEdges(View::NEW);
      ASSERT_TRUE(ret.HasValue());
      auto edges = ret.GetValue();
      ASSERT_EQ(edges.size(), 1);
      ASSERT_EQ(*vertex_to->InDegree(View::NEW), 1);
      auto e = edges[0];
      ASSERT_EQ(e.EdgeType(), et);
      ASSERT_EQ(e.Gid(), edge_id);
      ASSERT_EQ(e.FromVertex(), from_id);
      ASSERT_EQ(e.ToVertex(), to_id);
    }
    ASSERT_EQ(vertex_to->OutEdges(View::OLD)->size(), 0);
    ASSERT_EQ(*vertex_to->OutDegree(View::OLD), 0);
    ASSERT_EQ(vertex_to->OutEdges(View::NEW)->size(), 0);
    ASSERT_EQ(*vertex_to->OutDegree(View::NEW), 0);

    // Check edges with filters
    ASSERT_EQ(vertex_to->InEdges(View::OLD, {other_et})->size(), 0);
    ASSERT_EQ(vertex_to->InEdges(View::NEW, {other_et})->size(), 0);
    ASSERT_EQ(vertex_to->InEdges(View::OLD, {et, other_et})->size(), 1);
    ASSERT_EQ(vertex_to->InEdges(View::NEW, {et, other_et})->size(), 1);
    ASSERT_EQ(vertex_to->InEdges(View::OLD, {}, &from_id)->size(), 1);
    ASSERT_EQ(vertex_to->InEdges(View::NEW, {}, &from_id)->size(), 1);
    ASSERT_EQ(vertex_to->InEdges(View::OLD, {}, &to_id)->size(), 0);
    ASSERT_EQ(vertex_to->InEdges(View::NEW, {}, &to_id)->size(), 0);
    ASSERT_EQ(vertex_to->InEdges(View::OLD, {other_et}, &from_id)->size(), 0);
    ASSERT_EQ(vertex_to->InEdges(View::NEW, {other_et}, &from_id)->size(), 0);
    ASSERT_EQ(vertex_to->InEdges(View::OLD, {et, other_et}, &from_id)->size(), 1);
    ASSERT_EQ(vertex_to->InEdges(View::NEW, {et, other_et}, &from_id)->size(), 1);
    ASSERT_EQ(vertex_to->InEdges(View::OLD, {et, other_et}, &to_id)->size(), 0);
    ASSERT_EQ(vertex_to->InEdges(View::NEW, {et, other_et}, &to_id)->size(), 0);
    ASSERT_EQ(vertex_to->InEdges(View::OLD, {}, &from_id_with_different_label)->size(), 0);
    ASSERT_EQ(vertex_to->InEdges(View::NEW, {}, &from_id_with_different_label)->size(), 0);
    ASSERT_EQ(vertex_to->InEdges(View::OLD, {}, &non_existing_id)->size(), 0);
    ASSERT_EQ(vertex_to->InEdges(View::NEW, {}, &non_existing_id)->size(), 0);
    ASSERT_EQ(vertex_to->InEdges(View::OLD, {et, other_et}, &from_id_with_different_label)->size(), 0);
    ASSERT_EQ(vertex_to->InEdges(View::NEW, {et, other_et}, &from_id_with_different_label)->size(), 0);

    acc.Commit(GetNextHlc());
  }

  // Delete the edge, but abort the transaction
  {
    auto acc = store.Access(GetNextHlc());
    auto vertex_to = acc.FindVertex(to_id.primary_key, View::NEW);
    ASSERT_TRUE(vertex_to);

    const auto edge = vertex_to->InEdges(View::NEW).GetValue()[0];

    auto res = acc.DeleteEdge(edge.FromVertex(), edge.ToVertex(), edge.Gid());
    ASSERT_TRUE(res.HasValue());
    ASSERT_TRUE(res.GetValue());

    // Check edges without filters

    {
      auto ret = vertex_to->InEdges(View::OLD);
      ASSERT_TRUE(ret.HasValue());
      auto edges = ret.GetValue();
      ASSERT_EQ(edges.size(), 1);
      ASSERT_EQ(*vertex_to->InDegree(View::OLD), 1);
      auto e = edges[0];
      ASSERT_EQ(e.EdgeType(), et);
      ASSERT_EQ(e.Gid(), edge_id);
      ASSERT_EQ(e.FromVertex(), from_id);
      ASSERT_EQ(e.ToVertex(), to_id);
    }
    ASSERT_EQ(vertex_to->InEdges(View::NEW)->size(), 0);
    ASSERT_EQ(*vertex_to->InDegree(View::NEW), 0);
    ASSERT_EQ(vertex_to->OutEdges(View::OLD)->size(), 0);
    ASSERT_EQ(*vertex_to->OutDegree(View::OLD), 0);
    ASSERT_EQ(vertex_to->OutEdges(View::NEW)->size(), 0);
    ASSERT_EQ(*vertex_to->OutDegree(View::NEW), 0);

    // Check edges with filters
    ASSERT_EQ(vertex_to->InEdges(View::OLD, {other_et})->size(), 0);
    ASSERT_EQ(vertex_to->InEdges(View::OLD, {et, other_et})->size(), 1);
    ASSERT_EQ(vertex_to->InEdges(View::OLD, {}, &from_id)->size(), 1);
    ASSERT_EQ(vertex_to->InEdges(View::OLD, {}, &to_id)->size(), 0);
    ASSERT_EQ(vertex_to->InEdges(View::NEW, {other_et})->size(), 0);
    ASSERT_EQ(vertex_to->InEdges(View::NEW, {et, other_et})->size(), 0);
    ASSERT_EQ(vertex_to->InEdges(View::NEW, {}, &from_id)->size(), 0);
    ASSERT_EQ(vertex_to->InEdges(View::NEW, {}, &to_id)->size(), 0);

    acc.Abort();
  }

  // Check whether the edge exists
  {
    auto acc = store.Access(GetNextHlc());
    auto vertex_to = acc.FindVertex(to_id.primary_key, View::NEW);
    ASSERT_TRUE(vertex_to);

    // Check edges without filters
    {
      auto ret = vertex_to->InEdges(View::OLD);
      ASSERT_TRUE(ret.HasValue());
      auto edges = ret.GetValue();
      ASSERT_EQ(edges.size(), 1);
      ASSERT_EQ(*vertex_to->InDegree(View::OLD), 1);
      auto e = edges[0];
      ASSERT_EQ(e.EdgeType(), et);
      ASSERT_EQ(e.Gid(), edge_id);
      ASSERT_EQ(e.FromVertex(), from_id);
      ASSERT_EQ(e.ToVertex(), to_id);
    }
    {
      auto ret = vertex_to->InEdges(View::NEW);
      ASSERT_TRUE(ret.HasValue());
      auto edges = ret.GetValue();
      ASSERT_EQ(edges.size(), 1);
      ASSERT_EQ(*vertex_to->InDegree(View::NEW), 1);
      auto e = edges[0];
      ASSERT_EQ(e.EdgeType(), et);
      ASSERT_EQ(e.Gid(), edge_id);
      ASSERT_EQ(e.FromVertex(), from_id);
      ASSERT_EQ(e.ToVertex(), to_id);
    }
    ASSERT_EQ(vertex_to->OutEdges(View::OLD)->size(), 0);
    ASSERT_EQ(*vertex_to->OutDegree(View::OLD), 0);
    ASSERT_EQ(vertex_to->OutEdges(View::NEW)->size(), 0);
    ASSERT_EQ(*vertex_to->OutDegree(View::NEW), 0);

    // Check edges with filters
    ASSERT_EQ(vertex_to->InEdges(View::OLD, {other_et})->size(), 0);
    ASSERT_EQ(vertex_to->InEdges(View::NEW, {other_et})->size(), 0);
    ASSERT_EQ(vertex_to->InEdges(View::OLD, {et, other_et})->size(), 1);
    ASSERT_EQ(vertex_to->InEdges(View::NEW, {et, other_et})->size(), 1);
    ASSERT_EQ(vertex_to->InEdges(View::OLD, {}, &from_id)->size(), 1);
    ASSERT_EQ(vertex_to->InEdges(View::NEW, {}, &from_id)->size(), 1);
    ASSERT_EQ(vertex_to->InEdges(View::OLD, {}, &to_id)->size(), 0);
    ASSERT_EQ(vertex_to->InEdges(View::NEW, {}, &to_id)->size(), 0);
    ASSERT_EQ(vertex_to->InEdges(View::OLD, {other_et}, &from_id)->size(), 0);
    ASSERT_EQ(vertex_to->InEdges(View::NEW, {other_et}, &from_id)->size(), 0);
    ASSERT_EQ(vertex_to->InEdges(View::OLD, {et, other_et}, &from_id)->size(), 1);
    ASSERT_EQ(vertex_to->InEdges(View::NEW, {et, other_et}, &from_id)->size(), 1);
    ASSERT_EQ(vertex_to->InEdges(View::OLD, {et, other_et}, &to_id)->size(), 0);
    ASSERT_EQ(vertex_to->InEdges(View::NEW, {et, other_et}, &to_id)->size(), 0);
    ASSERT_EQ(vertex_to->InEdges(View::OLD, {}, &from_id_with_different_label)->size(), 0);
    ASSERT_EQ(vertex_to->InEdges(View::NEW, {}, &from_id_with_different_label)->size(), 0);
    ASSERT_EQ(vertex_to->InEdges(View::OLD, {}, &non_existing_id)->size(), 0);
    ASSERT_EQ(vertex_to->InEdges(View::NEW, {}, &non_existing_id)->size(), 0);
    ASSERT_EQ(vertex_to->InEdges(View::OLD, {et, other_et}, &from_id_with_different_label)->size(), 0);
    ASSERT_EQ(vertex_to->InEdges(View::NEW, {et, other_et}, &from_id_with_different_label)->size(), 0);

    acc.Commit(GetNextHlc());
  }

  // Delete the edge
  {
    auto acc = store.Access(GetNextHlc());
    auto vertex_to = acc.FindVertex(to_id.primary_key, View::NEW);
    ASSERT_TRUE(vertex_to);

    const auto edge = vertex_to->InEdges(View::NEW).GetValue()[0];

    auto res = acc.DeleteEdge(edge.FromVertex(), edge.ToVertex(), edge.Gid());
    ASSERT_TRUE(res.HasValue());
    ASSERT_TRUE(res.GetValue());

    // Check edges without filters
    {
      auto ret = vertex_to->InEdges(View::OLD);
      ASSERT_TRUE(ret.HasValue());
      auto edges = ret.GetValue();
      ASSERT_EQ(edges.size(), 1);
      ASSERT_EQ(*vertex_to->InDegree(View::OLD), 1);
      auto e = edges[0];
      ASSERT_EQ(e.EdgeType(), et);
      ASSERT_EQ(e.FromVertex(), from_id);
      ASSERT_EQ(e.ToVertex(), to_id);
    }
    ASSERT_EQ(vertex_to->InEdges(View::NEW)->size(), 0);
    ASSERT_EQ(*vertex_to->InDegree(View::NEW), 0);
    ASSERT_EQ(vertex_to->OutEdges(View::OLD)->size(), 0);
    ASSERT_EQ(*vertex_to->OutDegree(View::OLD), 0);
    ASSERT_EQ(vertex_to->OutEdges(View::NEW)->size(), 0);
    ASSERT_EQ(*vertex_to->OutDegree(View::NEW), 0);

    // Check edges with filters
    ASSERT_EQ(vertex_to->InEdges(View::OLD, {other_et})->size(), 0);
    ASSERT_EQ(vertex_to->InEdges(View::NEW, {other_et})->size(), 0);
    ASSERT_EQ(vertex_to->InEdges(View::OLD, {et, other_et})->size(), 1);
    ASSERT_EQ(vertex_to->InEdges(View::NEW, {et, other_et})->size(), 0);
    ASSERT_EQ(vertex_to->InEdges(View::OLD, {}, &from_id)->size(), 1);
    ASSERT_EQ(vertex_to->InEdges(View::NEW, {}, &from_id)->size(), 0);
    ASSERT_EQ(vertex_to->InEdges(View::OLD, {}, &to_id)->size(), 0);
    ASSERT_EQ(vertex_to->InEdges(View::NEW, {}, &to_id)->size(), 0);
    ASSERT_EQ(vertex_to->InEdges(View::OLD, {other_et}, &from_id)->size(), 0);
    ASSERT_EQ(vertex_to->InEdges(View::NEW, {other_et}, &from_id)->size(), 0);
    ASSERT_EQ(vertex_to->InEdges(View::OLD, {et, other_et}, &from_id)->size(), 1);
    ASSERT_EQ(vertex_to->InEdges(View::NEW, {et, other_et}, &from_id)->size(), 0);
    ASSERT_EQ(vertex_to->InEdges(View::OLD, {et, other_et}, &to_id)->size(), 0);
    ASSERT_EQ(vertex_to->InEdges(View::NEW, {et, other_et}, &to_id)->size(), 0);
    ASSERT_EQ(vertex_to->InEdges(View::OLD, {}, &from_id_with_different_label)->size(), 0);
    ASSERT_EQ(vertex_to->InEdges(View::NEW, {}, &from_id_with_different_label)->size(), 0);
    ASSERT_EQ(vertex_to->InEdges(View::OLD, {}, &non_existing_id)->size(), 0);
    ASSERT_EQ(vertex_to->InEdges(View::NEW, {}, &non_existing_id)->size(), 0);
    ASSERT_EQ(vertex_to->InEdges(View::OLD, {et, other_et}, &from_id_with_different_label)->size(), 0);
    ASSERT_EQ(vertex_to->InEdges(View::NEW, {et, other_et}, &from_id_with_different_label)->size(), 0);

    acc.Commit(GetNextHlc());
  }

  // Check whether the edge exists
  {
    auto acc = store.Access(GetNextHlc());
    auto vertex_to = acc.FindVertex(to_id.primary_key, View::NEW);
    ASSERT_TRUE(vertex_to);

    // Check edges without filters
    ASSERT_EQ(vertex_to->InEdges(View::OLD)->size(), 0);
    ASSERT_EQ(*vertex_to->InDegree(View::OLD), 0);
    ASSERT_EQ(vertex_to->InEdges(View::NEW)->size(), 0);
    ASSERT_EQ(*vertex_to->InDegree(View::NEW), 0);
    ASSERT_EQ(vertex_to->OutEdges(View::OLD)->size(), 0);
    ASSERT_EQ(*vertex_to->OutDegree(View::OLD), 0);
    ASSERT_EQ(vertex_to->OutEdges(View::NEW)->size(), 0);
    ASSERT_EQ(*vertex_to->OutDegree(View::NEW), 0);

    acc.Commit(GetNextHlc());
  }
}

// // NOLINTNEXTLINE(hicpp-special-member-functions)
// TEST_P(StorageEdgeTest, EdgeDeleteFromSameAbort) {
//   memgraph::storage::Storage store({.items = {.properties_on_edges = GetParam()}});
//   memgraph::storage::Gid gid_vertex = memgraph::storage::Gid::FromUint(std::numeric_limits<uint64_t>::max());

//   // Create vertex
//   {
//     auto acc = store.Access(GetNextHlc());
//     auto vertex = acc.CreateVertex();
//     gid_vertex = vertex.Gid();
//     acc.Commit(GetNextHlc());
//   }

//   // Create edge
//   {
//     auto acc = store.Access(GetNextHlc());
//     auto vertex = acc.FindVertex(gid_vertex, View::NEW);
//     ASSERT_TRUE(vertex);

//     auto et = acc.NameToEdgeType("et5");

//     auto res = acc.CreateEdge(&*vertex, &*vertex, et);
//     ASSERT_TRUE(res.HasValue());
//     auto edge = res.GetValue();
//     ASSERT_EQ(edge.EdgeType(), et);
//     ASSERT_EQ(edge.FromVertex(), *vertex);
//     ASSERT_EQ(edge.ToVertex(), *vertex);

//     // Check edges without filters
//     ASSERT_EQ(vertex->InEdges(View::OLD)->size(), 0);
//     ASSERT_EQ(*vertex->InDegree(View::OLD), 0);
//     {
//       auto ret = vertex->InEdges(View::NEW);
//       ASSERT_TRUE(ret.HasValue());
//       auto edges = ret.GetValue();
//       ASSERT_EQ(edges.size(), 1);
//       ASSERT_EQ(*vertex->InDegree(View::NEW), 1);
//       auto e = edges[0];
//       ASSERT_EQ(e.EdgeType(), et);
//       ASSERT_EQ(e.FromVertex(), *vertex);
//       ASSERT_EQ(e.ToVertex(), *vertex);
//     }
//     ASSERT_EQ(vertex->OutEdges(View::OLD)->size(), 0);
//     ASSERT_EQ(*vertex->OutDegree(View::OLD), 0);
//     {
//       auto ret = vertex->OutEdges(View::NEW);
//       ASSERT_TRUE(ret.HasValue());
//       auto edges = ret.GetValue();
//       ASSERT_EQ(edges.size(), 1);
//       ASSERT_EQ(*vertex->OutDegree(View::NEW), 1);
//       auto e = edges[0];
//       ASSERT_EQ(e.EdgeType(), et);
//       ASSERT_EQ(e.FromVertex(), *vertex);
//       ASSERT_EQ(e.ToVertex(), *vertex);
//     }

//     auto other_et = acc.NameToEdgeType("other");

//     // Check edges with filters
//     ASSERT_EQ(vertex->OutEdges(View::NEW, {other_et})->size(), 0);
//     ASSERT_EQ(vertex->OutEdges(View::NEW, {et, other_et})->size(), 1);
//     ASSERT_EQ(vertex->OutEdges(View::NEW, {}, &*vertex)->size(), 1);
//     ASSERT_EQ(vertex->OutEdges(View::NEW, {other_et}, &*vertex)->size(), 0);
//     ASSERT_EQ(vertex->InEdges(View::NEW, {other_et})->size(), 0);
//     ASSERT_EQ(vertex->InEdges(View::NEW, {et, other_et})->size(), 1);
//     ASSERT_EQ(vertex->InEdges(View::NEW, {}, &*vertex)->size(), 1);
//     ASSERT_EQ(vertex->InEdges(View::NEW, {other_et}, &*vertex)->size(), 0);

//     acc.Commit(GetNextHlc());
//   }

//   // Check whether the edge exists
//   {
//     auto acc = store.Access(GetNextHlc());
//     auto vertex = acc.FindVertex(gid_vertex, View::NEW);
//     ASSERT_TRUE(vertex);

//     auto et = acc.NameToEdgeType("et5");

//     // Check edges without filters
//     {
//       auto ret = vertex->InEdges(View::OLD);
//       ASSERT_TRUE(ret.HasValue());
//       auto edges = ret.GetValue();
//       ASSERT_EQ(edges.size(), 1);
//       ASSERT_EQ(*vertex->InDegree(View::OLD), 1);
//       auto e = edges[0];
//       ASSERT_EQ(e.EdgeType(), et);
//       ASSERT_EQ(e.FromVertex(), *vertex);
//       ASSERT_EQ(e.ToVertex(), *vertex);
//     }
//     {
//       auto ret = vertex->InEdges(View::NEW);
//       ASSERT_TRUE(ret.HasValue());
//       auto edges = ret.GetValue();
//       ASSERT_EQ(edges.size(), 1);
//       ASSERT_EQ(*vertex->InDegree(View::NEW), 1);
//       auto e = edges[0];
//       ASSERT_EQ(e.EdgeType(), et);
//       ASSERT_EQ(e.FromVertex(), *vertex);
//       ASSERT_EQ(e.ToVertex(), *vertex);
//     }
//     {
//       auto ret = vertex->OutEdges(View::OLD);
//       ASSERT_TRUE(ret.HasValue());
//       auto edges = ret.GetValue();
//       ASSERT_EQ(edges.size(), 1);
//       ASSERT_EQ(*vertex->OutDegree(View::OLD), 1);
//       auto e = edges[0];
//       ASSERT_EQ(e.EdgeType(), et);
//       ASSERT_EQ(e.FromVertex(), *vertex);
//       ASSERT_EQ(e.ToVertex(), *vertex);
//     }
//     {
//       auto ret = vertex->OutEdges(View::NEW);
//       ASSERT_TRUE(ret.HasValue());
//       auto edges = ret.GetValue();
//       ASSERT_EQ(edges.size(), 1);
//       ASSERT_EQ(*vertex->OutDegree(View::NEW), 1);
//       auto e = edges[0];
//       ASSERT_EQ(e.EdgeType(), et);
//       ASSERT_EQ(e.FromVertex(), *vertex);
//       ASSERT_EQ(e.ToVertex(), *vertex);
//     }

//     auto other_et = acc.NameToEdgeType("other");

//     // Check edges with filters
//     ASSERT_EQ(vertex->InEdges(View::OLD, {other_et})->size(), 0);
//     ASSERT_EQ(vertex->InEdges(View::NEW, {other_et})->size(), 0);
//     ASSERT_EQ(vertex->InEdges(View::OLD, {et, other_et})->size(), 1);
//     ASSERT_EQ(vertex->InEdges(View::NEW, {et, other_et})->size(), 1);
//     ASSERT_EQ(vertex->InEdges(View::OLD, {}, &*vertex)->size(), 1);
//     ASSERT_EQ(vertex->InEdges(View::NEW, {}, &*vertex)->size(), 1);
//     ASSERT_EQ(vertex->InEdges(View::OLD, {other_et}, &*vertex)->size(), 0);
//     ASSERT_EQ(vertex->InEdges(View::NEW, {other_et}, &*vertex)->size(), 0);
//     ASSERT_EQ(vertex->OutEdges(View::OLD, {other_et})->size(), 0);
//     ASSERT_EQ(vertex->OutEdges(View::NEW, {other_et})->size(), 0);
//     ASSERT_EQ(vertex->OutEdges(View::OLD, {et, other_et})->size(), 1);
//     ASSERT_EQ(vertex->OutEdges(View::NEW, {et, other_et})->size(), 1);
//     ASSERT_EQ(vertex->OutEdges(View::OLD, {}, &*vertex)->size(), 1);
//     ASSERT_EQ(vertex->OutEdges(View::NEW, {}, &*vertex)->size(), 1);
//     ASSERT_EQ(vertex->OutEdges(View::OLD, {other_et}, &*vertex)->size(), 0);
//     ASSERT_EQ(vertex->OutEdges(View::NEW, {other_et}, &*vertex)->size(), 0);

//     acc.Commit(GetNextHlc());
//   }

//   // Delete the edge, but abort the transaction
//   {
//     auto acc = store.Access(GetNextHlc());
//     auto vertex = acc.FindVertex(gid_vertex, View::NEW);
//     ASSERT_TRUE(vertex);

//     auto et = acc.NameToEdgeType("et5");

//     auto edge = vertex->OutEdges(View::NEW).GetValue()[0];

//     auto res = acc.DeleteEdge(&edge);
//     ASSERT_TRUE(res.HasValue());
//     ASSERT_TRUE(res.GetValue());

//     // Check edges without filters
//     {
//       auto ret = vertex->InEdges(View::OLD);
//       ASSERT_TRUE(ret.HasValue());
//       auto edges = ret.GetValue();
//       ASSERT_EQ(edges.size(), 1);
//       ASSERT_EQ(*vertex->InDegree(View::OLD), 1);
//       auto e = edges[0];
//       ASSERT_EQ(e.EdgeType(), et);
//       ASSERT_EQ(e.FromVertex(), *vertex);
//       ASSERT_EQ(e.ToVertex(), *vertex);
//     }
//     ASSERT_EQ(vertex->InEdges(View::NEW)->size(), 0);
//     ASSERT_EQ(*vertex->InDegree(View::NEW), 0);
//     {
//       auto ret = vertex->OutEdges(View::OLD);
//       ASSERT_TRUE(ret.HasValue());
//       auto edges = ret.GetValue();
//       ASSERT_EQ(edges.size(), 1);
//       ASSERT_EQ(*vertex->OutDegree(View::OLD), 1);
//       auto e = edges[0];
//       ASSERT_EQ(e.EdgeType(), et);
//       ASSERT_EQ(e.FromVertex(), *vertex);
//       ASSERT_EQ(e.ToVertex(), *vertex);
//     }
//     ASSERT_EQ(vertex->OutEdges(View::NEW)->size(), 0);
//     ASSERT_EQ(*vertex->OutDegree(View::NEW), 0);

//     auto other_et = acc.NameToEdgeType("other");

//     // Check edges with filters
//     ASSERT_EQ(vertex->InEdges(View::OLD, {other_et})->size(), 0);
//     ASSERT_EQ(vertex->InEdges(View::OLD, {et, other_et})->size(), 1);
//     ASSERT_EQ(vertex->InEdges(View::OLD, {}, &*vertex)->size(), 1);
//     ASSERT_EQ(vertex->InEdges(View::OLD, {other_et}, &*vertex)->size(), 0);
//     ASSERT_EQ(vertex->OutEdges(View::OLD, {other_et})->size(), 0);
//     ASSERT_EQ(vertex->OutEdges(View::OLD, {et, other_et})->size(), 1);
//     ASSERT_EQ(vertex->OutEdges(View::OLD, {}, &*vertex)->size(), 1);
//     ASSERT_EQ(vertex->OutEdges(View::OLD, {other_et}, &*vertex)->size(), 0);

//     acc.Abort();
//   }

//   // Check whether the edge exists
//   {
//     auto acc = store.Access(GetNextHlc());
//     auto vertex = acc.FindVertex(gid_vertex, View::NEW);
//     ASSERT_TRUE(vertex);

//     auto et = acc.NameToEdgeType("et5");

//     // Check edges without filters
//     {
//       auto ret = vertex->InEdges(View::OLD);
//       ASSERT_TRUE(ret.HasValue());
//       auto edges = ret.GetValue();
//       ASSERT_EQ(edges.size(), 1);
//       ASSERT_EQ(*vertex->InDegree(View::OLD), 1);
//       auto e = edges[0];
//       ASSERT_EQ(e.EdgeType(), et);
//       ASSERT_EQ(e.FromVertex(), *vertex);
//       ASSERT_EQ(e.ToVertex(), *vertex);
//     }
//     {
//       auto ret = vertex->InEdges(View::NEW);
//       ASSERT_TRUE(ret.HasValue());
//       auto edges = ret.GetValue();
//       ASSERT_EQ(edges.size(), 1);
//       ASSERT_EQ(*vertex->InDegree(View::NEW), 1);
//       auto e = edges[0];
//       ASSERT_EQ(e.EdgeType(), et);
//       ASSERT_EQ(e.FromVertex(), *vertex);
//       ASSERT_EQ(e.ToVertex(), *vertex);
//     }
//     {
//       auto ret = vertex->OutEdges(View::OLD);
//       ASSERT_TRUE(ret.HasValue());
//       auto edges = ret.GetValue();
//       ASSERT_EQ(edges.size(), 1);
//       ASSERT_EQ(*vertex->OutDegree(View::OLD), 1);
//       auto e = edges[0];
//       ASSERT_EQ(e.EdgeType(), et);
//       ASSERT_EQ(e.FromVertex(), *vertex);
//       ASSERT_EQ(e.ToVertex(), *vertex);
//     }
//     {
//       auto ret = vertex->OutEdges(View::NEW);
//       ASSERT_TRUE(ret.HasValue());
//       auto edges = ret.GetValue();
//       ASSERT_EQ(edges.size(), 1);
//       ASSERT_EQ(*vertex->OutDegree(View::NEW), 1);
//       auto e = edges[0];
//       ASSERT_EQ(e.EdgeType(), et);
//       ASSERT_EQ(e.FromVertex(), *vertex);
//       ASSERT_EQ(e.ToVertex(), *vertex);
//     }

//     auto other_et = acc.NameToEdgeType("other");

//     // Check edges with filters
//     ASSERT_EQ(vertex->InEdges(View::OLD, {other_et})->size(), 0);
//     ASSERT_EQ(vertex->InEdges(View::NEW, {other_et})->size(), 0);
//     ASSERT_EQ(vertex->InEdges(View::OLD, {et, other_et})->size(), 1);
//     ASSERT_EQ(vertex->InEdges(View::NEW, {et, other_et})->size(), 1);
//     ASSERT_EQ(vertex->InEdges(View::OLD, {}, &*vertex)->size(), 1);
//     ASSERT_EQ(vertex->InEdges(View::NEW, {}, &*vertex)->size(), 1);
//     ASSERT_EQ(vertex->InEdges(View::OLD, {other_et}, &*vertex)->size(), 0);
//     ASSERT_EQ(vertex->InEdges(View::NEW, {other_et}, &*vertex)->size(), 0);
//     ASSERT_EQ(vertex->OutEdges(View::OLD, {other_et})->size(), 0);
//     ASSERT_EQ(vertex->OutEdges(View::NEW, {other_et})->size(), 0);
//     ASSERT_EQ(vertex->OutEdges(View::OLD, {et, other_et})->size(), 1);
//     ASSERT_EQ(vertex->OutEdges(View::NEW, {et, other_et})->size(), 1);
//     ASSERT_EQ(vertex->OutEdges(View::OLD, {}, &*vertex)->size(), 1);
//     ASSERT_EQ(vertex->OutEdges(View::NEW, {}, &*vertex)->size(), 1);
//     ASSERT_EQ(vertex->OutEdges(View::OLD, {other_et}, &*vertex)->size(), 0);
//     ASSERT_EQ(vertex->OutEdges(View::NEW, {other_et}, &*vertex)->size(), 0);

//     acc.Commit(GetNextHlc());
//   }

//   // Delete the edge
//   {
//     auto acc = store.Access(GetNextHlc());
//     auto vertex = acc.FindVertex(gid_vertex, View::NEW);
//     ASSERT_TRUE(vertex);

//     auto et = acc.NameToEdgeType("et5");

//     auto edge = vertex->OutEdges(View::NEW).GetValue()[0];

//     auto res = acc.DeleteEdge(&edge);
//     ASSERT_TRUE(res.HasValue());
//     ASSERT_TRUE(res.GetValue());

//     // Check edges without filters
//     {
//       auto ret = vertex->InEdges(View::OLD);
//       ASSERT_TRUE(ret.HasValue());
//       auto edges = ret.GetValue();
//       ASSERT_EQ(edges.size(), 1);
//       ASSERT_EQ(*vertex->InDegree(View::OLD), 1);
//       auto e = edges[0];
//       ASSERT_EQ(e.EdgeType(), et);
//       ASSERT_EQ(e.FromVertex(), *vertex);
//       ASSERT_EQ(e.ToVertex(), *vertex);
//     }
//     ASSERT_EQ(vertex->InEdges(View::NEW)->size(), 0);
//     ASSERT_EQ(*vertex->InDegree(View::NEW), 0);
//     {
//       auto ret = vertex->OutEdges(View::OLD);
//       ASSERT_TRUE(ret.HasValue());
//       auto edges = ret.GetValue();
//       ASSERT_EQ(edges.size(), 1);
//       ASSERT_EQ(*vertex->OutDegree(View::OLD), 1);
//       auto e = edges[0];
//       ASSERT_EQ(e.EdgeType(), et);
//       ASSERT_EQ(e.FromVertex(), *vertex);
//       ASSERT_EQ(e.ToVertex(), *vertex);
//     }
//     ASSERT_EQ(vertex->OutEdges(View::NEW)->size(), 0);
//     ASSERT_EQ(*vertex->OutDegree(View::NEW), 0);

//     auto other_et = acc.NameToEdgeType("other");

//     // Check edges with filters
//     ASSERT_EQ(vertex->InEdges(View::OLD, {other_et})->size(), 0);
//     ASSERT_EQ(vertex->InEdges(View::OLD, {et, other_et})->size(), 1);
//     ASSERT_EQ(vertex->InEdges(View::OLD, {}, &*vertex)->size(), 1);
//     ASSERT_EQ(vertex->InEdges(View::OLD, {other_et}, &*vertex)->size(), 0);
//     ASSERT_EQ(vertex->OutEdges(View::OLD, {other_et})->size(), 0);
//     ASSERT_EQ(vertex->OutEdges(View::OLD, {et, other_et})->size(), 1);
//     ASSERT_EQ(vertex->OutEdges(View::OLD, {}, &*vertex)->size(), 1);
//     ASSERT_EQ(vertex->OutEdges(View::OLD, {other_et}, &*vertex)->size(), 0);

//     acc.Commit(GetNextHlc());
//   }

//   // Check whether the edge exists
//   {
//     auto acc = store.Access(GetNextHlc());
//     auto vertex = acc.FindVertex(gid_vertex, View::NEW);
//     ASSERT_TRUE(vertex);

//     // Check edges without filters
//     ASSERT_EQ(vertex->InEdges(View::OLD)->size(), 0);
//     ASSERT_EQ(*vertex->InDegree(View::OLD), 0);
//     ASSERT_EQ(vertex->InEdges(View::NEW)->size(), 0);
//     ASSERT_EQ(*vertex->InDegree(View::NEW), 0);
//     ASSERT_EQ(vertex->OutEdges(View::OLD)->size(), 0);
//     ASSERT_EQ(*vertex->OutDegree(View::OLD), 0);
//     ASSERT_EQ(vertex->OutEdges(View::NEW)->size(), 0);
//     ASSERT_EQ(*vertex->OutDegree(View::NEW), 0);

//     acc.Commit(GetNextHlc());
//   }
// }

// NOLINTNEXTLINE(hicpp-special-member-functions)
TEST_P(StorageEdgeTest, VertexDetachDeleteSingleCommit) {
  // Create vertices
  const PropertyValue from_key{0};
  const PropertyValue to_key{1};
  const PropertyValue non_existing_key{2};
  const auto et = NameToEdgeTypeId("et5");
  const auto edge_id = Gid::FromUint(0U);
  const VertexId from_id{primary_label, {from_key}};
  const VertexId to_id{primary_label, {to_key}};
  const VertexId non_existing_id{primary_label, {non_existing_key}};

  // Create dataset
  {
    auto acc = store.Access(GetNextHlc());
    auto vertex_from = CreateVertex(acc, from_key).GetValue();
    auto vertex_to = CreateVertex(acc, to_key).GetValue();

    auto res = acc.CreateEdge(from_id, to_id, et, edge_id);
    ASSERT_TRUE(res.HasValue());
    auto edge = res.GetValue();
    ASSERT_EQ(edge.EdgeType(), et);
    ASSERT_EQ(edge.Gid(), edge_id);
    ASSERT_EQ(edge.FromVertex(), from_id);
    ASSERT_EQ(edge.ToVertex(), to_id);

    // Check edges
    ASSERT_EQ(vertex_from.InEdges(View::NEW)->size(), 0);
    ASSERT_EQ(*vertex_from.InDegree(View::NEW), 0);
    {
      auto ret = vertex_from.OutEdges(View::NEW);
      ASSERT_TRUE(ret.HasValue());
      auto edges = ret.GetValue();
      ASSERT_EQ(edges.size(), 1);
      ASSERT_EQ(*vertex_from.OutDegree(View::NEW), 1);
      auto e = edges[0];
      ASSERT_EQ(e.EdgeType(), et);
      ASSERT_EQ(e.Gid(), edge_id);
      ASSERT_EQ(e.FromVertex(), from_id);
      ASSERT_EQ(e.ToVertex(), to_id);
    }
    {
      auto ret = vertex_to.InEdges(View::NEW);
      ASSERT_TRUE(ret.HasValue());
      auto edges = ret.GetValue();
      ASSERT_EQ(edges.size(), 1);
      ASSERT_EQ(*vertex_to.InDegree(View::NEW), 1);
      auto e = edges[0];
      ASSERT_EQ(e.Gid(), edge_id);
      ASSERT_EQ(e.FromVertex(), from_id);
      ASSERT_EQ(e.ToVertex(), to_id);
    }
    ASSERT_EQ(vertex_to.OutEdges(View::NEW)->size(), 0);
    ASSERT_EQ(*vertex_to.OutDegree(View::NEW), 0);

    acc.Commit(GetNextHlc());
  }

  // Detach delete vertex
  {
    auto acc = store.Access(GetNextHlc());
    auto vertex_from = acc.FindVertex(from_id.primary_key, View::NEW);
    auto vertex_to = acc.FindVertex(to_id.primary_key, View::NEW);
    ASSERT_TRUE(vertex_from);
    ASSERT_TRUE(vertex_to);

    // Delete must fail
    {
      auto ret = acc.DeleteVertex(&vertex_from.value());
      ASSERT_TRUE(ret.HasError());
      ASSERT_EQ(ret.GetError(), Error::VERTEX_HAS_EDGES);
    }

    // Detach delete vertex
    {
      auto ret = acc.DetachDeleteVertex(&vertex_from.value());
      ASSERT_TRUE(ret.HasValue());
      ASSERT_TRUE(*ret);
    }

    // Check edges
    ASSERT_EQ(vertex_from->InEdges(View::OLD)->size(), 0);
    ASSERT_EQ(*vertex_from->InDegree(View::OLD), 0);
    ASSERT_EQ(vertex_from->InEdges(View::NEW).GetError(), Error::DELETED_OBJECT);
    ASSERT_EQ(vertex_from->InDegree(View::NEW).GetError(), Error::DELETED_OBJECT);
    {
      auto ret = vertex_from->OutEdges(View::OLD);
      ASSERT_TRUE(ret.HasValue());
      auto edges = ret.GetValue();
      ASSERT_EQ(edges.size(), 1);
      ASSERT_EQ(*vertex_from->OutDegree(View::OLD), 1);
      auto e = edges[0];
      ASSERT_EQ(e.EdgeType(), et);
      ASSERT_EQ(e.Gid(), edge_id);
      ASSERT_EQ(e.FromVertex(), from_id);
      ASSERT_EQ(e.ToVertex(), to_id);
    }
    ASSERT_EQ(vertex_from->OutEdges(View::NEW).GetError(), Error::DELETED_OBJECT);
    ASSERT_EQ(vertex_from->OutDegree(View::NEW).GetError(), Error::DELETED_OBJECT);
    {
      auto ret = vertex_to->InEdges(View::OLD);
      ASSERT_TRUE(ret.HasValue());
      auto edges = ret.GetValue();
      ASSERT_EQ(edges.size(), 1);
      ASSERT_EQ(*vertex_to->InDegree(View::OLD), 1);
      auto e = edges[0];
      ASSERT_EQ(e.EdgeType(), et);
      ASSERT_EQ(e.Gid(), edge_id);
      ASSERT_EQ(e.FromVertex(), from_id);
      ASSERT_EQ(e.ToVertex(), to_id);
    }
    ASSERT_EQ(vertex_to->InEdges(View::NEW)->size(), 0);
    ASSERT_EQ(*vertex_to->InDegree(View::NEW), 0);
    ASSERT_EQ(vertex_to->OutEdges(View::OLD)->size(), 0);
    ASSERT_EQ(*vertex_to->OutDegree(View::OLD), 0);
    ASSERT_EQ(vertex_to->OutEdges(View::NEW)->size(), 0);
    ASSERT_EQ(*vertex_to->OutDegree(View::NEW), 0);

    acc.Commit(GetNextHlc());
  }

  // Check dataset
  {
    auto acc = store.Access(GetNextHlc());
    auto vertex_from = acc.FindVertex(from_id.primary_key, View::NEW);
    auto vertex_to = acc.FindVertex(to_id.primary_key, View::NEW);
    ASSERT_FALSE(vertex_from);
    ASSERT_TRUE(vertex_to);

    // Check edges
    ASSERT_EQ(vertex_to->InEdges(View::OLD)->size(), 0);
    ASSERT_EQ(*vertex_to->InDegree(View::OLD), 0);
    ASSERT_EQ(vertex_to->InEdges(View::NEW)->size(), 0);
    ASSERT_EQ(*vertex_to->InDegree(View::NEW), 0);
    ASSERT_EQ(vertex_to->OutEdges(View::OLD)->size(), 0);
    ASSERT_EQ(*vertex_to->OutDegree(View::OLD), 0);
    ASSERT_EQ(vertex_to->OutEdges(View::NEW)->size(), 0);
    ASSERT_EQ(*vertex_to->OutDegree(View::NEW), 0);
  }
}

// // NOLINTNEXTLINE(hicpp-special-member-functions)
// TEST_P(StorageEdgeTest, VertexDetachDeleteMultipleCommit) {
//   memgraph::storage::Storage store({.items = {.properties_on_edges = GetParam()}});
//   memgraph::storage::Gid gid_vertex1 = memgraph::storage::Gid::FromUint(std::numeric_limits<uint64_t>::max());
//   memgraph::storage::Gid gid_vertex2 = memgraph::storage::Gid::FromUint(std::numeric_limits<uint64_t>::max());

//   // Create dataset
//   {
//     auto acc = store.Access(GetNextHlc());
//     auto vertex1 = acc.CreateVertex();
//     auto vertex2 = acc.CreateVertex();

//     gid_vertex1 = vertex1.Gid();
//     gid_vertex2 = vertex2.Gid();

//     auto et1 = acc.NameToEdgeType("et1");
//     auto et2 = acc.NameToEdgeType("et2");
//     auto et3 = acc.NameToEdgeType("et3");
//     auto et4 = acc.NameToEdgeType("et4");

//     auto res1 = acc.CreateEdge(&vertex1, &vertex2, et1);
//     ASSERT_TRUE(res1.HasValue());
//     auto edge1 = res1.GetValue();
//     ASSERT_EQ(edge1.EdgeType(), et1);
//     ASSERT_EQ(edge1.FromVertex(), vertex1);
//     ASSERT_EQ(edge1.ToVertex(), vertex2);

//     auto res2 = acc.CreateEdge(&vertex2, &vertex1, et2);
//     ASSERT_TRUE(res2.HasValue());
//     auto edge2 = res2.GetValue();
//     ASSERT_EQ(edge2.EdgeType(), et2);
//     ASSERT_EQ(edge2.FromVertex(), vertex2);
//     ASSERT_EQ(edge2.ToVertex(), vertex1);

//     auto res3 = acc.CreateEdge(&vertex1, &vertex1, et3);
//     ASSERT_TRUE(res3.HasValue());
//     auto edge3 = res3.GetValue();
//     ASSERT_EQ(edge3.EdgeType(), et3);
//     ASSERT_EQ(edge3.FromVertex(), vertex1);
//     ASSERT_EQ(edge3.ToVertex(), vertex1);

//     auto res4 = acc.CreateEdge(&vertex2, &vertex2, et4);
//     ASSERT_TRUE(res4.HasValue());
//     auto edge4 = res4.GetValue();
//     ASSERT_EQ(edge4.EdgeType(), et4);
//     ASSERT_EQ(edge4.FromVertex(), vertex2);
//     ASSERT_EQ(edge4.ToVertex(), vertex2);

//     // Check edges
//     {
//       auto ret = vertex1.InEdges(View::NEW);
//       ASSERT_TRUE(ret.HasValue());
//       auto edges = ret.GetValue();
//       std::sort(edges.begin(), edges.end(), [](const auto &a, const auto &b) { return a.EdgeType() < b.EdgeType();
//       }); ASSERT_EQ(edges.size(), 2); ASSERT_EQ(*vertex1.InDegree(View::NEW), 2);
//       {
//         auto e = edges[0];
//         ASSERT_EQ(e.EdgeType(), et2);
//         ASSERT_EQ(e.FromVertex(), vertex2);
//         ASSERT_EQ(e.ToVertex(), vertex1);
//       }
//       {
//         auto e = edges[1];
//         ASSERT_EQ(e.EdgeType(), et3);
//         ASSERT_EQ(e.FromVertex(), vertex1);
//         ASSERT_EQ(e.ToVertex(), vertex1);
//       }
//     }
//     {
//       auto ret = vertex1.OutEdges(View::NEW);
//       ASSERT_TRUE(ret.HasValue());
//       auto edges = ret.GetValue();
//       std::sort(edges.begin(), edges.end(), [](const auto &a, const auto &b) { return a.EdgeType() < b.EdgeType();
//       }); ASSERT_EQ(edges.size(), 2); ASSERT_EQ(*vertex1.OutDegree(View::NEW), 2);
//       {
//         auto e = edges[0];
//         ASSERT_EQ(e.EdgeType(), et1);
//         ASSERT_EQ(e.FromVertex(), vertex1);
//         ASSERT_EQ(e.ToVertex(), vertex2);
//       }
//       {
//         auto e = edges[1];
//         ASSERT_EQ(e.EdgeType(), et3);
//         ASSERT_EQ(e.FromVertex(), vertex1);
//         ASSERT_EQ(e.ToVertex(), vertex1);
//       }
//     }
//     {
//       auto ret = vertex2.InEdges(View::NEW);
//       ASSERT_TRUE(ret.HasValue());
//       auto edges = ret.GetValue();
//       std::sort(edges.begin(), edges.end(), [](const auto &a, const auto &b) { return a.EdgeType() < b.EdgeType();
//       }); ASSERT_EQ(edges.size(), 2); ASSERT_EQ(*vertex2.InDegree(View::NEW), 2);
//       {
//         auto e = edges[0];
//         ASSERT_EQ(e.EdgeType(), et1);
//         ASSERT_EQ(e.FromVertex(), vertex1);
//         ASSERT_EQ(e.ToVertex(), vertex2);
//       }
//       {
//         auto e = edges[1];
//         ASSERT_EQ(e.EdgeType(), et4);
//         ASSERT_EQ(e.FromVertex(), vertex2);
//         ASSERT_EQ(e.ToVertex(), vertex2);
//       }
//     }
//     {
//       auto ret = vertex2.OutEdges(View::NEW);
//       ASSERT_TRUE(ret.HasValue());
//       auto edges = ret.GetValue();
//       std::sort(edges.begin(), edges.end(), [](const auto &a, const auto &b) { return a.EdgeType() < b.EdgeType();
//       }); ASSERT_EQ(edges.size(), 2); ASSERT_EQ(*vertex2.OutDegree(View::NEW), 2);
//       {
//         auto e = edges[0];
//         ASSERT_EQ(e.EdgeType(), et2);
//         ASSERT_EQ(e.FromVertex(), vertex2);
//         ASSERT_EQ(e.ToVertex(), vertex1);
//       }
//       {
//         auto e = edges[1];
//         ASSERT_EQ(e.EdgeType(), et4);
//         ASSERT_EQ(e.FromVertex(), vertex2);
//         ASSERT_EQ(e.ToVertex(), vertex2);
//       }
//     }

//     acc.Commit(GetNextHlc());
//   }

//   // Detach delete vertex
//   {
//     auto acc = store.Access(GetNextHlc());
//     auto vertex1 = acc.FindVertex(gid_vertex1, View::NEW);
//     auto vertex2 = acc.FindVertex(gid_vertex2, View::NEW);
//     ASSERT_TRUE(vertex1);
//     ASSERT_TRUE(vertex2);

//     auto et1 = acc.NameToEdgeType("et1");
//     auto et2 = acc.NameToEdgeType("et2");
//     auto et3 = acc.NameToEdgeType("et3");
//     auto et4 = acc.NameToEdgeType("et4");

//     // Delete must fail
//     {
//       auto ret = acc.DeleteVertex(&*vertex1);
//       ASSERT_TRUE(ret.HasError());
//       ASSERT_EQ(ret.GetError(), memgraph::storage::Error::VERTEX_HAS_EDGES);
//     }

//     // Detach delete vertex
//     {
//       auto ret = acc.DetachDeleteVertex(&*vertex1);
//       ASSERT_TRUE(ret.HasValue());
//       ASSERT_TRUE(*ret);
//     }

//     // Check edges
//     {
//       auto ret = vertex1->InEdges(View::OLD);
//       ASSERT_TRUE(ret.HasValue());
//       auto edges = ret.GetValue();
//       std::sort(edges.begin(), edges.end(), [](const auto &a, const auto &b) { return a.EdgeType() < b.EdgeType();
//       }); ASSERT_EQ(edges.size(), 2); ASSERT_EQ(*vertex1->InDegree(View::OLD), 2);
//       {
//         auto e = edges[0];
//         ASSERT_EQ(e.EdgeType(), et2);
//         ASSERT_EQ(e.FromVertex(), *vertex2);
//         ASSERT_EQ(e.ToVertex(), *vertex1);
//       }
//       {
//         auto e = edges[1];
//         ASSERT_EQ(e.EdgeType(), et3);
//         ASSERT_EQ(e.FromVertex(), *vertex1);
//         ASSERT_EQ(e.ToVertex(), *vertex1);
//       }
//     }
//     ASSERT_EQ(vertex1->InEdges(View::NEW).GetError(), memgraph::storage::Error::DELETED_OBJECT);
//     ASSERT_EQ(vertex1->InDegree(View::NEW).GetError(), memgraph::storage::Error::DELETED_OBJECT);
//     {
//       auto ret = vertex1->OutEdges(View::OLD);
//       ASSERT_TRUE(ret.HasValue());
//       auto edges = ret.GetValue();
//       std::sort(edges.begin(), edges.end(), [](const auto &a, const auto &b) { return a.EdgeType() < b.EdgeType();
//       }); ASSERT_EQ(edges.size(), 2); ASSERT_EQ(*vertex1->OutDegree(View::OLD), 2);
//       {
//         auto e = edges[0];
//         ASSERT_EQ(e.EdgeType(), et1);
//         ASSERT_EQ(e.FromVertex(), *vertex1);
//         ASSERT_EQ(e.ToVertex(), *vertex2);
//       }
//       {
//         auto e = edges[1];
//         ASSERT_EQ(e.EdgeType(), et3);
//         ASSERT_EQ(e.FromVertex(), *vertex1);
//         ASSERT_EQ(e.ToVertex(), *vertex1);
//       }
//     }
//     ASSERT_EQ(vertex1->OutEdges(View::NEW).GetError(), memgraph::storage::Error::DELETED_OBJECT);
//     ASSERT_EQ(vertex1->OutDegree(View::NEW).GetError(), memgraph::storage::Error::DELETED_OBJECT);
//     {
//       auto ret = vertex2->InEdges(View::OLD);
//       ASSERT_TRUE(ret.HasValue());
//       auto edges = ret.GetValue();
//       std::sort(edges.begin(), edges.end(), [](const auto &a, const auto &b) { return a.EdgeType() < b.EdgeType();
//       }); ASSERT_EQ(edges.size(), 2); ASSERT_EQ(*vertex2->InDegree(View::OLD), 2);
//       {
//         auto e = edges[0];
//         ASSERT_EQ(e.EdgeType(), et1);
//         ASSERT_EQ(e.FromVertex(), *vertex1);
//         ASSERT_EQ(e.ToVertex(), *vertex2);
//       }
//       {
//         auto e = edges[1];
//         ASSERT_EQ(e.EdgeType(), et4);
//         ASSERT_EQ(e.FromVertex(), *vertex2);
//         ASSERT_EQ(e.ToVertex(), *vertex2);
//       }
//     }
//     {
//       auto ret = vertex2->InEdges(View::NEW);
//       ASSERT_TRUE(ret.HasValue());
//       auto edges = ret.GetValue();
//       ASSERT_EQ(edges.size(), 1);
//       ASSERT_EQ(*vertex2->InDegree(View::NEW), 1);
//       auto e = edges[0];
//       ASSERT_EQ(e.EdgeType(), et4);
//       ASSERT_EQ(e.FromVertex(), *vertex2);
//       ASSERT_EQ(e.ToVertex(), *vertex2);
//     }
//     {
//       auto ret = vertex2->OutEdges(View::OLD);
//       ASSERT_TRUE(ret.HasValue());
//       auto edges = ret.GetValue();
//       std::sort(edges.begin(), edges.end(), [](const auto &a, const auto &b) { return a.EdgeType() < b.EdgeType();
//       }); ASSERT_EQ(edges.size(), 2); ASSERT_EQ(*vertex2->OutDegree(View::OLD), 2);
//       {
//         auto e = edges[0];
//         ASSERT_EQ(e.EdgeType(), et2);
//         ASSERT_EQ(e.FromVertex(), *vertex2);
//         ASSERT_EQ(e.ToVertex(), *vertex1);
//       }
//       {
//         auto e = edges[1];
//         ASSERT_EQ(e.EdgeType(), et4);
//         ASSERT_EQ(e.FromVertex(), *vertex2);
//         ASSERT_EQ(e.ToVertex(), *vertex2);
//       }
//     }
//     {
//       auto ret = vertex2->OutEdges(View::NEW);
//       ASSERT_TRUE(ret.HasValue());
//       auto edges = ret.GetValue();
//       ASSERT_EQ(edges.size(), 1);
//       ASSERT_EQ(*vertex2->OutDegree(View::NEW), 1);
//       auto e = edges[0];
//       ASSERT_EQ(e.EdgeType(), et4);
//       ASSERT_EQ(e.FromVertex(), *vertex2);
//       ASSERT_EQ(e.ToVertex(), *vertex2);
//     }

//     acc.Commit(GetNextHlc());
//   }

//   // Check dataset
//   {
//     auto acc = store.Access(GetNextHlc());
//     auto vertex1 = acc.FindVertex(gid_vertex1, View::NEW);
//     auto vertex2 = acc.FindVertex(gid_vertex2, View::NEW);
//     ASSERT_FALSE(vertex1);
//     ASSERT_TRUE(vertex2);

//     auto et4 = acc.NameToEdgeType("et4");

//     // Check edges
//     {
//       auto ret = vertex2->InEdges(View::OLD);
//       ASSERT_TRUE(ret.HasValue());
//       auto edges = ret.GetValue();
//       ASSERT_EQ(edges.size(), 1);
//       ASSERT_EQ(*vertex2->InDegree(View::OLD), 1);
//       auto e = edges[0];
//       ASSERT_EQ(e.EdgeType(), et4);
//       ASSERT_EQ(e.FromVertex(), *vertex2);
//       ASSERT_EQ(e.ToVertex(), *vertex2);
//     }
//     {
//       auto ret = vertex2->InEdges(View::NEW);
//       ASSERT_TRUE(ret.HasValue());
//       auto edges = ret.GetValue();
//       ASSERT_EQ(edges.size(), 1);
//       ASSERT_EQ(*vertex2->InDegree(View::NEW), 1);
//       auto e = edges[0];
//       ASSERT_EQ(e.EdgeType(), et4);
//       ASSERT_EQ(e.FromVertex(), *vertex2);
//       ASSERT_EQ(e.ToVertex(), *vertex2);
//     }
//     {
//       auto ret = vertex2->OutEdges(View::OLD);
//       ASSERT_TRUE(ret.HasValue());
//       auto edges = ret.GetValue();
//       ASSERT_EQ(edges.size(), 1);
//       ASSERT_EQ(*vertex2->OutDegree(View::OLD), 1);
//       auto e = edges[0];
//       ASSERT_EQ(e.EdgeType(), et4);
//       ASSERT_EQ(e.FromVertex(), *vertex2);
//       ASSERT_EQ(e.ToVertex(), *vertex2);
//     }
//     {
//       auto ret = vertex2->OutEdges(View::NEW);
//       ASSERT_TRUE(ret.HasValue());
//       auto edges = ret.GetValue();
//       ASSERT_EQ(edges.size(), 1);
//       ASSERT_EQ(*vertex2->OutDegree(View::NEW), 1);
//       auto e = edges[0];
//       ASSERT_EQ(e.EdgeType(), et4);
//       ASSERT_EQ(e.FromVertex(), *vertex2);
//       ASSERT_EQ(e.ToVertex(), *vertex2);
//     }
//   }
// }

// // NOLINTNEXTLINE(hicpp-special-member-functions)
// TEST_P(StorageEdgeTest, VertexDetachDeleteSingleAbort) {
//   memgraph::storage::Storage store({.items = {.properties_on_edges = GetParam()}});
//   memgraph::storage::Gid gid_from = memgraph::storage::Gid::FromUint(std::numeric_limits<uint64_t>::max());
//   memgraph::storage::Gid gid_to = memgraph::storage::Gid::FromUint(std::numeric_limits<uint64_t>::max());

//   // Create dataset
//   {
//     auto acc = store.Access(GetNextHlc());
//     auto vertex_from = acc.CreateVertex();
//     auto vertex_to = acc.CreateVertex();

//     auto et = acc.NameToEdgeType("et5");

//     auto res = acc.CreateEdge(&vertex_from, &vertex_to, et);
//     ASSERT_TRUE(res.HasValue());
//     auto edge = res.GetValue();
//     ASSERT_EQ(edge.EdgeType(), et);
//     ASSERT_EQ(edge.FromVertex(), vertex_from);
//     ASSERT_EQ(edge.ToVertex(), vertex_to);

//     gid_from = vertex_from.Gid();
//     gid_to = vertex_to.Gid();

//     // Check edges
//     ASSERT_EQ(vertex_from.InEdges(View::NEW)->size(), 0);
//     ASSERT_EQ(*vertex_from.InDegree(View::NEW), 0);
//     {
//       auto ret = vertex_from.OutEdges(View::NEW);
//       ASSERT_TRUE(ret.HasValue());
//       auto edges = ret.GetValue();
//       ASSERT_EQ(edges.size(), 1);
//       ASSERT_EQ(*vertex_from.OutDegree(View::NEW), 1);
//       auto e = edges[0];
//       ASSERT_EQ(e.EdgeType(), et);
//       ASSERT_EQ(e.FromVertex(), vertex_from);
//       ASSERT_EQ(e.ToVertex(), vertex_to);
//     }
//     {
//       auto ret = vertex_to.InEdges(View::NEW);
//       ASSERT_TRUE(ret.HasValue());
//       auto edges = ret.GetValue();
//       ASSERT_EQ(edges.size(), 1);
//       ASSERT_EQ(*vertex_to.InDegree(View::NEW), 1);
//       auto e = edges[0];
//       ASSERT_EQ(e.EdgeType(), et);
//       ASSERT_EQ(e.FromVertex(), vertex_from);
//       ASSERT_EQ(e.ToVertex(), vertex_to);
//     }
//     ASSERT_EQ(vertex_to.OutEdges(View::NEW)->size(), 0);
//     ASSERT_EQ(*vertex_to.OutDegree(View::NEW), 0);

//     acc.Commit(GetNextHlc());
//   }

//   // Detach delete vertex, but abort the transaction
//   {
//     auto acc = store.Access(GetNextHlc());
//     auto vertex_from = acc.FindVertex(gid_from, View::NEW);
//     auto vertex_to = acc.FindVertex(gid_to, View::NEW);
//     ASSERT_TRUE(vertex_from);
//     ASSERT_TRUE(vertex_to);

//     auto et = acc.NameToEdgeType("et5");

//     // Delete must fail
//     {
//       auto ret = acc.DeleteVertex(&from_id);
//       ASSERT_TRUE(ret.HasError());
//       ASSERT_EQ(ret.GetError(), memgraph::storage::Error::VERTEX_HAS_EDGES);
//     }

//     // Detach delete vertex
//     {
//       auto ret = acc.DetachDeleteVertex(&from_id);
//       ASSERT_TRUE(ret.HasValue());
//       ASSERT_TRUE(*ret);
//     }

//     // Check edges
//     ASSERT_EQ(vertex_from->InEdges(View::OLD)->size(), 0);
//     ASSERT_EQ(*vertex_from->InDegree(View::OLD), 0);
//     ASSERT_EQ(vertex_from->InEdges(View::NEW).GetError(), memgraph::storage::Error::DELETED_OBJECT);
//     ASSERT_EQ(vertex_from->InDegree(View::NEW).GetError(), memgraph::storage::Error::DELETED_OBJECT);
//     {
//       auto ret = vertex_from->OutEdges(View::OLD);
//       ASSERT_TRUE(ret.HasValue());
//       auto edges = ret.GetValue();
//       ASSERT_EQ(edges.size(), 1);
//       ASSERT_EQ(*vertex_from->OutDegree(View::OLD), 1);
//       auto e = edges[0];
//       ASSERT_EQ(e.EdgeType(), et);
//       ASSERT_EQ(e.FromVertex(), *vertex_from);
//       ASSERT_EQ(e.ToVertex(), *vertex_to);
//     }
//     ASSERT_EQ(vertex_from->OutEdges(View::NEW).GetError(), memgraph::storage::Error::DELETED_OBJECT);
//     ASSERT_EQ(vertex_from->OutDegree(View::NEW).GetError(), memgraph::storage::Error::DELETED_OBJECT);
//     {
//       auto ret = vertex_to->InEdges(View::OLD);
//       ASSERT_TRUE(ret.HasValue());
//       auto edges = ret.GetValue();
//       ASSERT_EQ(edges.size(), 1);
//       ASSERT_EQ(*vertex_to->InDegree(View::OLD), 1);
//       auto e = edges[0];
//       ASSERT_EQ(e.EdgeType(), et);
//       ASSERT_EQ(e.FromVertex(), *vertex_from);
//       ASSERT_EQ(e.ToVertex(), *vertex_to);
//     }
//     ASSERT_EQ(vertex_to->InEdges(View::NEW)->size(), 0);
//     ASSERT_EQ(*vertex_to->InDegree(View::NEW), 0);
//     ASSERT_EQ(vertex_to->OutEdges(View::OLD)->size(), 0);
//     ASSERT_EQ(*vertex_to->OutDegree(View::OLD), 0);
//     ASSERT_EQ(vertex_to->OutEdges(View::NEW)->size(), 0);
//     ASSERT_EQ(*vertex_to->OutDegree(View::NEW), 0);

//     acc.Abort();
//   }

//   // Check dataset
//   {
//     auto acc = store.Access(GetNextHlc());
//     auto vertex_from = acc.FindVertex(gid_from, View::NEW);
//     auto vertex_to = acc.FindVertex(gid_to, View::NEW);
//     ASSERT_TRUE(vertex_from);
//     ASSERT_TRUE(vertex_to);

//     auto et = acc.NameToEdgeType("et5");

//     // Check edges
//     ASSERT_EQ(vertex_from->InEdges(View::NEW)->size(), 0);
//     ASSERT_EQ(*vertex_from->InDegree(View::NEW), 0);
//     {
//       auto ret = vertex_from->OutEdges(View::NEW);
//       ASSERT_TRUE(ret.HasValue());
//       auto edges = ret.GetValue();
//       ASSERT_EQ(edges.size(), 1);
//       ASSERT_EQ(*vertex_from->OutDegree(View::NEW), 1);
//       auto e = edges[0];
//       ASSERT_EQ(e.EdgeType(), et);
//       ASSERT_EQ(e.FromVertex(), *vertex_from);
//       ASSERT_EQ(e.ToVertex(), *vertex_to);
//     }
//     {
//       auto ret = vertex_to->InEdges(View::NEW);
//       ASSERT_TRUE(ret.HasValue());
//       auto edges = ret.GetValue();
//       ASSERT_EQ(edges.size(), 1);
//       ASSERT_EQ(*vertex_to->InDegree(View::NEW), 1);
//       auto e = edges[0];
//       ASSERT_EQ(e.EdgeType(), et);
//       ASSERT_EQ(e.FromVertex(), *vertex_from);
//       ASSERT_EQ(e.ToVertex(), *vertex_to);
//     }
//     ASSERT_EQ(vertex_to->OutEdges(View::NEW)->size(), 0);
//     ASSERT_EQ(*vertex_to->OutDegree(View::NEW), 0);

//     acc.Commit(GetNextHlc());
//   }

//   // Detach delete vertex
//   {
//     auto acc = store.Access(GetNextHlc());
//     auto vertex_from = acc.FindVertex(gid_from, View::NEW);
//     auto vertex_to = acc.FindVertex(gid_to, View::NEW);
//     ASSERT_TRUE(vertex_from);
//     ASSERT_TRUE(vertex_to);

//     auto et = acc.NameToEdgeType("et5");

//     // Delete must fail
//     {
//       auto ret = acc.DeleteVertex(&from_id);
//       ASSERT_TRUE(ret.HasError());
//       ASSERT_EQ(ret.GetError(), memgraph::storage::Error::VERTEX_HAS_EDGES);
//     }

//     // Detach delete vertex
//     {
//       auto ret = acc.DetachDeleteVertex(&from_id);
//       ASSERT_TRUE(ret.HasValue());
//       ASSERT_TRUE(*ret);
//     }

//     // Check edges
//     ASSERT_EQ(vertex_from->InEdges(View::OLD)->size(), 0);
//     ASSERT_EQ(*vertex_from->InDegree(View::OLD), 0);
//     ASSERT_EQ(vertex_from->InEdges(View::NEW).GetError(), memgraph::storage::Error::DELETED_OBJECT);
//     ASSERT_EQ(vertex_from->InDegree(View::NEW).GetError(), memgraph::storage::Error::DELETED_OBJECT);
//     {
//       auto ret = vertex_from->OutEdges(View::OLD);
//       ASSERT_TRUE(ret.HasValue());
//       auto edges = ret.GetValue();
//       ASSERT_EQ(edges.size(), 1);
//       ASSERT_EQ(*vertex_from->OutDegree(View::OLD), 1);
//       auto e = edges[0];
//       ASSERT_EQ(e.EdgeType(), et);
//       ASSERT_EQ(e.FromVertex(), *vertex_from);
//       ASSERT_EQ(e.ToVertex(), *vertex_to);
//     }
//     ASSERT_EQ(vertex_from->OutEdges(View::NEW).GetError(), memgraph::storage::Error::DELETED_OBJECT);
//     ASSERT_EQ(vertex_from->OutDegree(View::NEW).GetError(), memgraph::storage::Error::DELETED_OBJECT);
//     {
//       auto ret = vertex_to->InEdges(View::OLD);
//       ASSERT_TRUE(ret.HasValue());
//       auto edges = ret.GetValue();
//       ASSERT_EQ(edges.size(), 1);
//       ASSERT_EQ(*vertex_to->InDegree(View::OLD), 1);
//       auto e = edges[0];
//       ASSERT_EQ(e.EdgeType(), et);
//       ASSERT_EQ(e.FromVertex(), *vertex_from);
//       ASSERT_EQ(e.ToVertex(), *vertex_to);
//     }
//     ASSERT_EQ(vertex_to->InEdges(View::NEW)->size(), 0);
//     ASSERT_EQ(*vertex_to->InDegree(View::NEW), 0);
//     ASSERT_EQ(vertex_to->OutEdges(View::OLD)->size(), 0);
//     ASSERT_EQ(*vertex_to->OutDegree(View::OLD), 0);
//     ASSERT_EQ(vertex_to->OutEdges(View::NEW)->size(), 0);
//     ASSERT_EQ(*vertex_to->OutDegree(View::NEW), 0);

//     acc.Commit(GetNextHlc());
//   }

//   // Check dataset
//   {
//     auto acc = store.Access(GetNextHlc());
//     auto vertex_from = acc.FindVertex(gid_from, View::NEW);
//     auto vertex_to = acc.FindVertex(gid_to, View::NEW);
//     ASSERT_FALSE(vertex_from);
//     ASSERT_TRUE(vertex_to);

//     // Check edges
//     ASSERT_EQ(vertex_to->InEdges(View::OLD)->size(), 0);
//     ASSERT_EQ(*vertex_to->InDegree(View::OLD), 0);
//     ASSERT_EQ(vertex_to->InEdges(View::NEW)->size(), 0);
//     ASSERT_EQ(*vertex_to->InDegree(View::NEW), 0);
//     ASSERT_EQ(vertex_to->OutEdges(View::OLD)->size(), 0);
//     ASSERT_EQ(*vertex_to->OutDegree(View::OLD), 0);
//     ASSERT_EQ(vertex_to->OutEdges(View::NEW)->size(), 0);
//     ASSERT_EQ(*vertex_to->OutDegree(View::NEW), 0);
//   }
// }

// // NOLINTNEXTLINE(hicpp-special-member-functions)
// TEST_P(StorageEdgeTest, VertexDetachDeleteMultipleAbort) {
//   memgraph::storage::Storage store({.items = {.properties_on_edges = GetParam()}});
//   memgraph::storage::Gid gid_vertex1 = memgraph::storage::Gid::FromUint(std::numeric_limits<uint64_t>::max());
//   memgraph::storage::Gid gid_vertex2 = memgraph::storage::Gid::FromUint(std::numeric_limits<uint64_t>::max());

//   // Create dataset
//   {
//     auto acc = store.Access(GetNextHlc());
//     auto vertex1 = acc.CreateVertex();
//     auto vertex2 = acc.CreateVertex();

//     gid_vertex1 = vertex1.Gid();
//     gid_vertex2 = vertex2.Gid();

//     auto et1 = acc.NameToEdgeType("et1");
//     auto et2 = acc.NameToEdgeType("et2");
//     auto et3 = acc.NameToEdgeType("et3");
//     auto et4 = acc.NameToEdgeType("et4");

//     auto res1 = acc.CreateEdge(&vertex1, &vertex2, et1);
//     ASSERT_TRUE(res1.HasValue());
//     auto edge1 = res1.GetValue();
//     ASSERT_EQ(edge1.EdgeType(), et1);
//     ASSERT_EQ(edge1.FromVertex(), vertex1);
//     ASSERT_EQ(edge1.ToVertex(), vertex2);

//     auto res2 = acc.CreateEdge(&vertex2, &vertex1, et2);
//     ASSERT_TRUE(res2.HasValue());
//     auto edge2 = res2.GetValue();
//     ASSERT_EQ(edge2.EdgeType(), et2);
//     ASSERT_EQ(edge2.FromVertex(), vertex2);
//     ASSERT_EQ(edge2.ToVertex(), vertex1);

//     auto res3 = acc.CreateEdge(&vertex1, &vertex1, et3);
//     ASSERT_TRUE(res3.HasValue());
//     auto edge3 = res3.GetValue();
//     ASSERT_EQ(edge3.EdgeType(), et3);
//     ASSERT_EQ(edge3.FromVertex(), vertex1);
//     ASSERT_EQ(edge3.ToVertex(), vertex1);

//     auto res4 = acc.CreateEdge(&vertex2, &vertex2, et4);
//     ASSERT_TRUE(res4.HasValue());
//     auto edge4 = res4.GetValue();
//     ASSERT_EQ(edge4.EdgeType(), et4);
//     ASSERT_EQ(edge4.FromVertex(), vertex2);
//     ASSERT_EQ(edge4.ToVertex(), vertex2);

//     // Check edges
//     {
//       auto ret = vertex1.InEdges(View::NEW);
//       ASSERT_TRUE(ret.HasValue());
//       auto edges = ret.GetValue();
//       std::sort(edges.begin(), edges.end(), [](const auto &a, const auto &b) { return a.EdgeType() < b.EdgeType();
//       }); ASSERT_EQ(edges.size(), 2); ASSERT_EQ(*vertex1.InDegree(View::NEW), 2);
//       {
//         auto e = edges[0];
//         ASSERT_EQ(e.EdgeType(), et2);
//         ASSERT_EQ(e.FromVertex(), vertex2);
//         ASSERT_EQ(e.ToVertex(), vertex1);
//       }
//       {
//         auto e = edges[1];
//         ASSERT_EQ(e.EdgeType(), et3);
//         ASSERT_EQ(e.FromVertex(), vertex1);
//         ASSERT_EQ(e.ToVertex(), vertex1);
//       }
//     }
//     {
//       auto ret = vertex1.OutEdges(View::NEW);
//       ASSERT_TRUE(ret.HasValue());
//       auto edges = ret.GetValue();
//       std::sort(edges.begin(), edges.end(), [](const auto &a, const auto &b) { return a.EdgeType() < b.EdgeType();
//       }); ASSERT_EQ(edges.size(), 2); ASSERT_EQ(*vertex1.OutDegree(View::NEW), 2);
//       {
//         auto e = edges[0];
//         ASSERT_EQ(e.EdgeType(), et1);
//         ASSERT_EQ(e.FromVertex(), vertex1);
//         ASSERT_EQ(e.ToVertex(), vertex2);
//       }
//       {
//         auto e = edges[1];
//         ASSERT_EQ(e.EdgeType(), et3);
//         ASSERT_EQ(e.FromVertex(), vertex1);
//         ASSERT_EQ(e.ToVertex(), vertex1);
//       }
//     }
//     {
//       auto ret = vertex2.InEdges(View::NEW);
//       ASSERT_TRUE(ret.HasValue());
//       auto edges = ret.GetValue();
//       std::sort(edges.begin(), edges.end(), [](const auto &a, const auto &b) { return a.EdgeType() < b.EdgeType();
//       }); ASSERT_EQ(edges.size(), 2); ASSERT_EQ(*vertex2.InDegree(View::NEW), 2);
//       {
//         auto e = edges[0];
//         ASSERT_EQ(e.EdgeType(), et1);
//         ASSERT_EQ(e.FromVertex(), vertex1);
//         ASSERT_EQ(e.ToVertex(), vertex2);
//       }
//       {
//         auto e = edges[1];
//         ASSERT_EQ(e.EdgeType(), et4);
//         ASSERT_EQ(e.FromVertex(), vertex2);
//         ASSERT_EQ(e.ToVertex(), vertex2);
//       }
//     }
//     {
//       auto ret = vertex2.OutEdges(View::NEW);
//       ASSERT_TRUE(ret.HasValue());
//       auto edges = ret.GetValue();
//       std::sort(edges.begin(), edges.end(), [](const auto &a, const auto &b) { return a.EdgeType() < b.EdgeType();
//       }); ASSERT_EQ(edges.size(), 2); ASSERT_EQ(*vertex2.OutDegree(View::NEW), 2);
//       {
//         auto e = edges[0];
//         ASSERT_EQ(e.EdgeType(), et2);
//         ASSERT_EQ(e.FromVertex(), vertex2);
//         ASSERT_EQ(e.ToVertex(), vertex1);
//       }
//       {
//         auto e = edges[1];
//         ASSERT_EQ(e.EdgeType(), et4);
//         ASSERT_EQ(e.FromVertex(), vertex2);
//         ASSERT_EQ(e.ToVertex(), vertex2);
//       }
//     }

//     acc.Commit(GetNextHlc());
//   }

//   // Detach delete vertex, but abort the transaction
//   {
//     auto acc = store.Access(GetNextHlc());
//     auto vertex1 = acc.FindVertex(gid_vertex1, View::NEW);
//     auto vertex2 = acc.FindVertex(gid_vertex2, View::NEW);
//     ASSERT_TRUE(vertex1);
//     ASSERT_TRUE(vertex2);

//     auto et1 = acc.NameToEdgeType("et1");
//     auto et2 = acc.NameToEdgeType("et2");
//     auto et3 = acc.NameToEdgeType("et3");
//     auto et4 = acc.NameToEdgeType("et4");

//     // Delete must fail
//     {
//       auto ret = acc.DeleteVertex(&*vertex1);
//       ASSERT_TRUE(ret.HasError());
//       ASSERT_EQ(ret.GetError(), memgraph::storage::Error::VERTEX_HAS_EDGES);
//     }

//     // Detach delete vertex
//     {
//       auto ret = acc.DetachDeleteVertex(&*vertex1);
//       ASSERT_TRUE(ret.HasValue());
//       ASSERT_TRUE(*ret);
//     }

//     // Check edges
//     {
//       auto ret = vertex1->InEdges(View::OLD);
//       ASSERT_TRUE(ret.HasValue());
//       auto edges = ret.GetValue();
//       std::sort(edges.begin(), edges.end(), [](const auto &a, const auto &b) { return a.EdgeType() < b.EdgeType();
//       }); ASSERT_EQ(edges.size(), 2); ASSERT_EQ(*vertex1->InDegree(View::OLD), 2);
//       {
//         auto e = edges[0];
//         ASSERT_EQ(e.EdgeType(), et2);
//         ASSERT_EQ(e.FromVertex(), *vertex2);
//         ASSERT_EQ(e.ToVertex(), *vertex1);
//       }
//       {
//         auto e = edges[1];
//         ASSERT_EQ(e.EdgeType(), et3);
//         ASSERT_EQ(e.FromVertex(), *vertex1);
//         ASSERT_EQ(e.ToVertex(), *vertex1);
//       }
//     }
//     ASSERT_EQ(vertex1->InEdges(View::NEW).GetError(), memgraph::storage::Error::DELETED_OBJECT);
//     ASSERT_EQ(vertex1->InDegree(View::NEW).GetError(), memgraph::storage::Error::DELETED_OBJECT);
//     {
//       auto ret = vertex1->OutEdges(View::OLD);
//       ASSERT_TRUE(ret.HasValue());
//       auto edges = ret.GetValue();
//       std::sort(edges.begin(), edges.end(), [](const auto &a, const auto &b) { return a.EdgeType() < b.EdgeType();
//       }); ASSERT_EQ(edges.size(), 2); ASSERT_EQ(*vertex1->OutDegree(View::OLD), 2);
//       {
//         auto e = edges[0];
//         ASSERT_EQ(e.EdgeType(), et1);
//         ASSERT_EQ(e.FromVertex(), *vertex1);
//         ASSERT_EQ(e.ToVertex(), *vertex2);
//       }
//       {
//         auto e = edges[1];
//         ASSERT_EQ(e.EdgeType(), et3);
//         ASSERT_EQ(e.FromVertex(), *vertex1);
//         ASSERT_EQ(e.ToVertex(), *vertex1);
//       }
//     }
//     ASSERT_EQ(vertex1->OutEdges(View::NEW).GetError(), memgraph::storage::Error::DELETED_OBJECT);
//     ASSERT_EQ(vertex1->OutDegree(View::NEW).GetError(), memgraph::storage::Error::DELETED_OBJECT);
//     {
//       auto ret = vertex2->InEdges(View::OLD);
//       ASSERT_TRUE(ret.HasValue());
//       auto edges = ret.GetValue();
//       std::sort(edges.begin(), edges.end(), [](const auto &a, const auto &b) { return a.EdgeType() < b.EdgeType();
//       }); ASSERT_EQ(edges.size(), 2); ASSERT_EQ(*vertex2->InDegree(View::OLD), 2);
//       {
//         auto e = edges[0];
//         ASSERT_EQ(e.EdgeType(), et1);
//         ASSERT_EQ(e.FromVertex(), *vertex1);
//         ASSERT_EQ(e.ToVertex(), *vertex2);
//       }
//       {
//         auto e = edges[1];
//         ASSERT_EQ(e.EdgeType(), et4);
//         ASSERT_EQ(e.FromVertex(), *vertex2);
//         ASSERT_EQ(e.ToVertex(), *vertex2);
//       }
//     }
//     {
//       auto ret = vertex2->InEdges(View::NEW);
//       ASSERT_TRUE(ret.HasValue());
//       auto edges = ret.GetValue();
//       ASSERT_EQ(edges.size(), 1);
//       ASSERT_EQ(*vertex2->InDegree(View::NEW), 1);
//       auto e = edges[0];
//       ASSERT_EQ(e.EdgeType(), et4);
//       ASSERT_EQ(e.FromVertex(), *vertex2);
//       ASSERT_EQ(e.ToVertex(), *vertex2);
//     }
//     {
//       auto ret = vertex2->OutEdges(View::OLD);
//       ASSERT_TRUE(ret.HasValue());
//       auto edges = ret.GetValue();
//       std::sort(edges.begin(), edges.end(), [](const auto &a, const auto &b) { return a.EdgeType() < b.EdgeType();
//       }); ASSERT_EQ(edges.size(), 2); ASSERT_EQ(*vertex2->OutDegree(View::OLD), 2);
//       {
//         auto e = edges[0];
//         ASSERT_EQ(e.EdgeType(), et2);
//         ASSERT_EQ(e.FromVertex(), *vertex2);
//         ASSERT_EQ(e.ToVertex(), *vertex1);
//       }
//       {
//         auto e = edges[1];
//         ASSERT_EQ(e.EdgeType(), et4);
//         ASSERT_EQ(e.FromVertex(), *vertex2);
//         ASSERT_EQ(e.ToVertex(), *vertex2);
//       }
//     }
//     {
//       auto ret = vertex2->OutEdges(View::NEW);
//       ASSERT_TRUE(ret.HasValue());
//       auto edges = ret.GetValue();
//       ASSERT_EQ(edges.size(), 1);
//       ASSERT_EQ(*vertex2->OutDegree(View::NEW), 1);
//       auto e = edges[0];
//       ASSERT_EQ(e.EdgeType(), et4);
//       ASSERT_EQ(e.FromVertex(), *vertex2);
//       ASSERT_EQ(e.ToVertex(), *vertex2);
//     }

//     acc.Abort();
//   }

//   // Check dataset
//   {
//     auto acc = store.Access(GetNextHlc());
//     auto vertex1 = acc.FindVertex(gid_vertex1, View::NEW);
//     auto vertex2 = acc.FindVertex(gid_vertex2, View::NEW);
//     ASSERT_TRUE(vertex1);
//     ASSERT_TRUE(vertex2);

//     auto et1 = acc.NameToEdgeType("et1");
//     auto et2 = acc.NameToEdgeType("et2");
//     auto et3 = acc.NameToEdgeType("et3");
//     auto et4 = acc.NameToEdgeType("et4");

//     // Check edges
//     {
//       auto ret = vertex1->InEdges(View::OLD);
//       ASSERT_TRUE(ret.HasValue());
//       auto edges = ret.GetValue();
//       std::sort(edges.begin(), edges.end(), [](const auto &a, const auto &b) { return a.EdgeType() < b.EdgeType();
//       }); ASSERT_EQ(edges.size(), 2); ASSERT_EQ(*vertex1->InDegree(View::OLD), 2);
//       {
//         auto e = edges[0];
//         ASSERT_EQ(e.EdgeType(), et2);
//         ASSERT_EQ(e.FromVertex(), *vertex2);
//         ASSERT_EQ(e.ToVertex(), *vertex1);
//       }
//       {
//         auto e = edges[1];
//         ASSERT_EQ(e.EdgeType(), et3);
//         ASSERT_EQ(e.FromVertex(), *vertex1);
//         ASSERT_EQ(e.ToVertex(), *vertex1);
//       }
//     }
//     {
//       auto ret = vertex1->InEdges(View::NEW);
//       ASSERT_TRUE(ret.HasValue());
//       auto edges = ret.GetValue();
//       std::sort(edges.begin(), edges.end(), [](const auto &a, const auto &b) { return a.EdgeType() < b.EdgeType();
//       }); ASSERT_EQ(edges.size(), 2); ASSERT_EQ(*vertex1->InDegree(View::NEW), 2);
//       {
//         auto e = edges[0];
//         ASSERT_EQ(e.EdgeType(), et2);
//         ASSERT_EQ(e.FromVertex(), *vertex2);
//         ASSERT_EQ(e.ToVertex(), *vertex1);
//       }
//       {
//         auto e = edges[1];
//         ASSERT_EQ(e.EdgeType(), et3);
//         ASSERT_EQ(e.FromVertex(), *vertex1);
//         ASSERT_EQ(e.ToVertex(), *vertex1);
//       }
//     }
//     {
//       auto ret = vertex1->OutEdges(View::OLD);
//       ASSERT_TRUE(ret.HasValue());
//       auto edges = ret.GetValue();
//       std::sort(edges.begin(), edges.end(), [](const auto &a, const auto &b) { return a.EdgeType() < b.EdgeType();
//       }); ASSERT_EQ(edges.size(), 2); ASSERT_EQ(*vertex1->OutDegree(View::OLD), 2);
//       {
//         auto e = edges[0];
//         ASSERT_EQ(e.EdgeType(), et1);
//         ASSERT_EQ(e.FromVertex(), *vertex1);
//         ASSERT_EQ(e.ToVertex(), *vertex2);
//       }
//       {
//         auto e = edges[1];
//         ASSERT_EQ(e.EdgeType(), et3);
//         ASSERT_EQ(e.FromVertex(), *vertex1);
//         ASSERT_EQ(e.ToVertex(), *vertex1);
//       }
//     }
//     {
//       auto ret = vertex1->OutEdges(View::NEW);
//       ASSERT_TRUE(ret.HasValue());
//       auto edges = ret.GetValue();
//       std::sort(edges.begin(), edges.end(), [](const auto &a, const auto &b) { return a.EdgeType() < b.EdgeType();
//       }); ASSERT_EQ(edges.size(), 2); ASSERT_EQ(*vertex1->OutDegree(View::NEW), 2);
//       {
//         auto e = edges[0];
//         ASSERT_EQ(e.EdgeType(), et1);
//         ASSERT_EQ(e.FromVertex(), *vertex1);
//         ASSERT_EQ(e.ToVertex(), *vertex2);
//       }
//       {
//         auto e = edges[1];
//         ASSERT_EQ(e.EdgeType(), et3);
//         ASSERT_EQ(e.FromVertex(), *vertex1);
//         ASSERT_EQ(e.ToVertex(), *vertex1);
//       }
//     }
//     {
//       auto ret = vertex2->InEdges(View::OLD);
//       ASSERT_TRUE(ret.HasValue());
//       auto edges = ret.GetValue();
//       std::sort(edges.begin(), edges.end(), [](const auto &a, const auto &b) { return a.EdgeType() < b.EdgeType();
//       }); ASSERT_EQ(edges.size(), 2); ASSERT_EQ(*vertex2->InDegree(View::OLD), 2);
//       {
//         auto e = edges[0];
//         ASSERT_EQ(e.EdgeType(), et1);
//         ASSERT_EQ(e.FromVertex(), *vertex1);
//         ASSERT_EQ(e.ToVertex(), *vertex2);
//       }
//       {
//         auto e = edges[1];
//         ASSERT_EQ(e.EdgeType(), et4);
//         ASSERT_EQ(e.FromVertex(), *vertex2);
//         ASSERT_EQ(e.ToVertex(), *vertex2);
//       }
//     }
//     {
//       auto ret = vertex2->InEdges(View::NEW);
//       ASSERT_TRUE(ret.HasValue());
//       auto edges = ret.GetValue();
//       std::sort(edges.begin(), edges.end(), [](const auto &a, const auto &b) { return a.EdgeType() < b.EdgeType();
//       }); ASSERT_EQ(edges.size(), 2); ASSERT_EQ(*vertex2->InDegree(View::NEW), 2);
//       {
//         auto e = edges[0];
//         ASSERT_EQ(e.EdgeType(), et1);
//         ASSERT_EQ(e.FromVertex(), *vertex1);
//         ASSERT_EQ(e.ToVertex(), *vertex2);
//       }
//       {
//         auto e = edges[1];
//         ASSERT_EQ(e.EdgeType(), et4);
//         ASSERT_EQ(e.FromVertex(), *vertex2);
//         ASSERT_EQ(e.ToVertex(), *vertex2);
//       }
//     }
//     {
//       auto ret = vertex2->OutEdges(View::OLD);
//       ASSERT_TRUE(ret.HasValue());
//       auto edges = ret.GetValue();
//       std::sort(edges.begin(), edges.end(), [](const auto &a, const auto &b) { return a.EdgeType() < b.EdgeType();
//       }); ASSERT_EQ(edges.size(), 2); ASSERT_EQ(*vertex2->OutDegree(View::OLD), 2);
//       {
//         auto e = edges[0];
//         ASSERT_EQ(e.EdgeType(), et2);
//         ASSERT_EQ(e.FromVertex(), *vertex2);
//         ASSERT_EQ(e.ToVertex(), *vertex1);
//       }
//       {
//         auto e = edges[1];
//         ASSERT_EQ(e.EdgeType(), et4);
//         ASSERT_EQ(e.FromVertex(), *vertex2);
//         ASSERT_EQ(e.ToVertex(), *vertex2);
//       }
//     }
//     {
//       auto ret = vertex2->OutEdges(View::NEW);
//       ASSERT_TRUE(ret.HasValue());
//       auto edges = ret.GetValue();
//       std::sort(edges.begin(), edges.end(), [](const auto &a, const auto &b) { return a.EdgeType() < b.EdgeType();
//       }); ASSERT_EQ(edges.size(), 2); ASSERT_EQ(*vertex2->OutDegree(View::NEW), 2);
//       {
//         auto e = edges[0];
//         ASSERT_EQ(e.EdgeType(), et2);
//         ASSERT_EQ(e.FromVertex(), *vertex2);
//         ASSERT_EQ(e.ToVertex(), *vertex1);
//       }
//       {
//         auto e = edges[1];
//         ASSERT_EQ(e.EdgeType(), et4);
//         ASSERT_EQ(e.FromVertex(), *vertex2);
//         ASSERT_EQ(e.ToVertex(), *vertex2);
//       }
//     }

//     acc.Commit(GetNextHlc());
//   }

//   // Detach delete vertex
//   {
//     auto acc = store.Access(GetNextHlc());
//     auto vertex1 = acc.FindVertex(gid_vertex1, View::NEW);
//     auto vertex2 = acc.FindVertex(gid_vertex2, View::NEW);
//     ASSERT_TRUE(vertex1);
//     ASSERT_TRUE(vertex2);

//     auto et1 = acc.NameToEdgeType("et1");
//     auto et2 = acc.NameToEdgeType("et2");
//     auto et3 = acc.NameToEdgeType("et3");
//     auto et4 = acc.NameToEdgeType("et4");

//     // Delete must fail
//     {
//       auto ret = acc.DeleteVertex(&*vertex1);
//       ASSERT_TRUE(ret.HasError());
//       ASSERT_EQ(ret.GetError(), memgraph::storage::Error::VERTEX_HAS_EDGES);
//     }

//     // Detach delete vertex
//     {
//       auto ret = acc.DetachDeleteVertex(&*vertex1);
//       ASSERT_TRUE(ret.HasValue());
//       ASSERT_TRUE(*ret);
//     }

//     // Check edges
//     {
//       auto ret = vertex1->InEdges(View::OLD);
//       ASSERT_TRUE(ret.HasValue());
//       auto edges = ret.GetValue();
//       std::sort(edges.begin(), edges.end(), [](const auto &a, const auto &b) { return a.EdgeType() < b.EdgeType();
//       }); ASSERT_EQ(edges.size(), 2); ASSERT_EQ(*vertex1->InDegree(View::OLD), 2);
//       {
//         auto e = edges[0];
//         ASSERT_EQ(e.EdgeType(), et2);
//         ASSERT_EQ(e.FromVertex(), *vertex2);
//         ASSERT_EQ(e.ToVertex(), *vertex1);
//       }
//       {
//         auto e = edges[1];
//         ASSERT_EQ(e.EdgeType(), et3);
//         ASSERT_EQ(e.FromVertex(), *vertex1);
//         ASSERT_EQ(e.ToVertex(), *vertex1);
//       }
//     }
//     ASSERT_EQ(vertex1->InEdges(View::NEW).GetError(), memgraph::storage::Error::DELETED_OBJECT);
//     ASSERT_EQ(vertex1->InDegree(View::NEW).GetError(), memgraph::storage::Error::DELETED_OBJECT);
//     {
//       auto ret = vertex1->OutEdges(View::OLD);
//       ASSERT_TRUE(ret.HasValue());
//       auto edges = ret.GetValue();
//       std::sort(edges.begin(), edges.end(), [](const auto &a, const auto &b) { return a.EdgeType() < b.EdgeType();
//       }); ASSERT_EQ(edges.size(), 2); ASSERT_EQ(*vertex1->OutDegree(View::OLD), 2);
//       {
//         auto e = edges[0];
//         ASSERT_EQ(e.EdgeType(), et1);
//         ASSERT_EQ(e.FromVertex(), *vertex1);
//         ASSERT_EQ(e.ToVertex(), *vertex2);
//       }
//       {
//         auto e = edges[1];
//         ASSERT_EQ(e.EdgeType(), et3);
//         ASSERT_EQ(e.FromVertex(), *vertex1);
//         ASSERT_EQ(e.ToVertex(), *vertex1);
//       }
//     }
//     ASSERT_EQ(vertex1->OutEdges(View::NEW).GetError(), memgraph::storage::Error::DELETED_OBJECT);
//     ASSERT_EQ(vertex1->OutDegree(View::NEW).GetError(), memgraph::storage::Error::DELETED_OBJECT);
//     {
//       auto ret = vertex2->InEdges(View::OLD);
//       ASSERT_TRUE(ret.HasValue());
//       auto edges = ret.GetValue();
//       std::sort(edges.begin(), edges.end(), [](const auto &a, const auto &b) { return a.EdgeType() < b.EdgeType();
//       }); ASSERT_EQ(edges.size(), 2); ASSERT_EQ(*vertex2->InDegree(View::OLD), 2);
//       {
//         auto e = edges[0];
//         ASSERT_EQ(e.EdgeType(), et1);
//         ASSERT_EQ(e.FromVertex(), *vertex1);
//         ASSERT_EQ(e.ToVertex(), *vertex2);
//       }
//       {
//         auto e = edges[1];
//         ASSERT_EQ(e.EdgeType(), et4);
//         ASSERT_EQ(e.FromVertex(), *vertex2);
//         ASSERT_EQ(e.ToVertex(), *vertex2);
//       }
//     }
//     {
//       auto ret = vertex2->InEdges(View::NEW);
//       ASSERT_TRUE(ret.HasValue());
//       auto edges = ret.GetValue();
//       ASSERT_EQ(edges.size(), 1);
//       ASSERT_EQ(*vertex2->InDegree(View::NEW), 1);
//       auto e = edges[0];
//       ASSERT_EQ(e.EdgeType(), et4);
//       ASSERT_EQ(e.FromVertex(), *vertex2);
//       ASSERT_EQ(e.ToVertex(), *vertex2);
//     }
//     {
//       auto ret = vertex2->OutEdges(View::OLD);
//       ASSERT_TRUE(ret.HasValue());
//       auto edges = ret.GetValue();
//       std::sort(edges.begin(), edges.end(), [](const auto &a, const auto &b) { return a.EdgeType() < b.EdgeType();
//       }); ASSERT_EQ(edges.size(), 2); ASSERT_EQ(*vertex2->OutDegree(View::OLD), 2);
//       {
//         auto e = edges[0];
//         ASSERT_EQ(e.EdgeType(), et2);
//         ASSERT_EQ(e.FromVertex(), *vertex2);
//         ASSERT_EQ(e.ToVertex(), *vertex1);
//       }
//       {
//         auto e = edges[1];
//         ASSERT_EQ(e.EdgeType(), et4);
//         ASSERT_EQ(e.FromVertex(), *vertex2);
//         ASSERT_EQ(e.ToVertex(), *vertex2);
//       }
//     }
//     {
//       auto ret = vertex2->OutEdges(View::NEW);
//       ASSERT_TRUE(ret.HasValue());
//       auto edges = ret.GetValue();
//       ASSERT_EQ(edges.size(), 1);
//       ASSERT_EQ(*vertex2->OutDegree(View::NEW), 1);
//       auto e = edges[0];
//       ASSERT_EQ(e.EdgeType(), et4);
//       ASSERT_EQ(e.FromVertex(), *vertex2);
//       ASSERT_EQ(e.ToVertex(), *vertex2);
//     }

//     acc.Commit(GetNextHlc());
//   }

//   // Check dataset
//   {
//     auto acc = store.Access(GetNextHlc());
//     auto vertex1 = acc.FindVertex(gid_vertex1, View::NEW);
//     auto vertex2 = acc.FindVertex(gid_vertex2, View::NEW);
//     ASSERT_FALSE(vertex1);
//     ASSERT_TRUE(vertex2);

//     auto et4 = acc.NameToEdgeType("et4");

//     // Check edges
//     {
//       auto ret = vertex2->InEdges(View::OLD);
//       ASSERT_TRUE(ret.HasValue());
//       auto edges = ret.GetValue();
//       ASSERT_EQ(edges.size(), 1);
//       ASSERT_EQ(*vertex2->InDegree(View::OLD), 1);
//       auto e = edges[0];
//       ASSERT_EQ(e.EdgeType(), et4);
//       ASSERT_EQ(e.FromVertex(), *vertex2);
//       ASSERT_EQ(e.ToVertex(), *vertex2);
//     }
//     {
//       auto ret = vertex2->InEdges(View::NEW);
//       ASSERT_TRUE(ret.HasValue());
//       auto edges = ret.GetValue();
//       ASSERT_EQ(edges.size(), 1);
//       ASSERT_EQ(*vertex2->InDegree(View::NEW), 1);
//       auto e = edges[0];
//       ASSERT_EQ(e.EdgeType(), et4);
//       ASSERT_EQ(e.FromVertex(), *vertex2);
//       ASSERT_EQ(e.ToVertex(), *vertex2);
//     }
//     {
//       auto ret = vertex2->OutEdges(View::OLD);
//       ASSERT_TRUE(ret.HasValue());
//       auto edges = ret.GetValue();
//       ASSERT_EQ(edges.size(), 1);
//       ASSERT_EQ(*vertex2->OutDegree(View::OLD), 1);
//       auto e = edges[0];
//       ASSERT_EQ(e.EdgeType(), et4);
//       ASSERT_EQ(e.FromVertex(), *vertex2);
//       ASSERT_EQ(e.ToVertex(), *vertex2);
//     }
//     {
//       auto ret = vertex2->OutEdges(View::NEW);
//       ASSERT_TRUE(ret.HasValue());
//       auto edges = ret.GetValue();
//       ASSERT_EQ(edges.size(), 1);
//       ASSERT_EQ(*vertex2->OutDegree(View::NEW), 1);
//       auto e = edges[0];
//       ASSERT_EQ(e.EdgeType(), et4);
//       ASSERT_EQ(e.FromVertex(), *vertex2);
//       ASSERT_EQ(e.ToVertex(), *vertex2);
//     }
//   }
// }

// // NOLINTNEXTLINE(hicpp-special-member-functions)
// TEST(StorageWithProperties, EdgePropertyCommit) {
//   memgraph::storage::Storage store({.items = {.properties_on_edges = true}});
//   memgraph::storage::Gid gid = memgraph::storage::Gid::FromUint(std::numeric_limits<uint64_t>::max());
//   {
//     auto acc = store.Access(GetNextHlc());
//     auto vertex = acc.CreateVertex();
//     gid = vertex.Gid();
//     auto et = acc.NameToEdgeType("et5");
//     auto edge = acc.CreateEdge(&vertex, &vertex, et).GetValue();
//     ASSERT_EQ(edge.EdgeType(), et);
//     ASSERT_EQ(edge.FromVertex(), vertex);
//     ASSERT_EQ(edge.ToVertex(), vertex);

//     auto property = acc.NameToProperty("property5");

//     ASSERT_TRUE(edge.GetProperty(property, View::NEW)->IsNull());
//     ASSERT_EQ(edge.Properties(View::NEW)->size(), 0);

//     {
//       auto old_value = edge.SetProperty(property, memgraph::storage::PropertyValue("temporary"));
//       ASSERT_TRUE(old_value.HasValue());
//       ASSERT_TRUE(old_value->IsNull());
//     }

//     ASSERT_EQ(edge.GetProperty(property, View::NEW)->ValueString(), "temporary");
//     {
//       auto properties = edge.Properties(View::NEW).GetValue();
//       ASSERT_EQ(properties.size(), 1);
//       ASSERT_EQ(properties[property].ValueString(), "temporary");
//     }

//     {
//       auto old_value = edge.SetProperty(property, memgraph::storage::PropertyValue("nandare"));
//       ASSERT_TRUE(old_value.HasValue());
//       ASSERT_FALSE(old_value->IsNull());
//     }

//     ASSERT_EQ(edge.GetProperty(property, View::NEW)->ValueString(), "nandare");
//     {
//       auto properties = edge.Properties(View::NEW).GetValue();
//       ASSERT_EQ(properties.size(), 1);
//       ASSERT_EQ(properties[property].ValueString(), "nandare");
//     }

//     acc.Commit(GetNextHlc());
//   }
//   {
//     auto acc = store.Access(GetNextHlc());
//     auto vertex = acc.FindVertex(gid, View::OLD);
//     ASSERT_TRUE(vertex);
//     auto edge = vertex->OutEdges(View::NEW).GetValue()[0];

//     auto property = acc.NameToProperty("property5");

//     ASSERT_EQ(edge.GetProperty(property, View::OLD)->ValueString(), "nandare");
//     {
//       auto properties = edge.Properties(View::OLD).GetValue();
//       ASSERT_EQ(properties.size(), 1);
//       ASSERT_EQ(properties[property].ValueString(), "nandare");
//     }

//     ASSERT_EQ(edge.GetProperty(property, View::NEW)->ValueString(), "nandare");
//     {
//       auto properties = edge.Properties(View::NEW).GetValue();
//       ASSERT_EQ(properties.size(), 1);
//       ASSERT_EQ(properties[property].ValueString(), "nandare");
//     }

//     auto other_property = acc.NameToProperty("other");

//     ASSERT_TRUE(edge.GetProperty(other_property, View::OLD)->IsNull());
//     ASSERT_TRUE(edge.GetProperty(other_property, View::NEW)->IsNull());

//     acc.Abort();
//   }
//   {
//     auto acc = store.Access(GetNextHlc());
//     auto vertex = acc.FindVertex(gid, View::OLD);
//     ASSERT_TRUE(vertex);
//     auto edge = vertex->OutEdges(View::NEW).GetValue()[0];

//     auto property = acc.NameToProperty("property5");

//     {
//       auto old_value = edge.SetProperty(property, memgraph::storage::PropertyValue());
//       ASSERT_TRUE(old_value.HasValue());
//       ASSERT_FALSE(old_value->IsNull());
//     }

//     ASSERT_EQ(edge.GetProperty(property, View::OLD)->ValueString(), "nandare");
//     {
//       auto properties = edge.Properties(View::OLD).GetValue();
//       ASSERT_EQ(properties.size(), 1);
//       ASSERT_EQ(properties[property].ValueString(), "nandare");
//     }

//     ASSERT_TRUE(edge.GetProperty(property, View::NEW)->IsNull());
//     ASSERT_EQ(edge.Properties(View::NEW)->size(), 0);

//     {
//       auto old_value = edge.SetProperty(property, memgraph::storage::PropertyValue());
//       ASSERT_TRUE(old_value.HasValue());
//       ASSERT_TRUE(old_value->IsNull());
//     }

//     acc.Commit(GetNextHlc());
//   }
//   {
//     auto acc = store.Access(GetNextHlc());
//     auto vertex = acc.FindVertex(gid, View::OLD);
//     ASSERT_TRUE(vertex);
//     auto edge = vertex->OutEdges(View::NEW).GetValue()[0];

//     auto property = acc.NameToProperty("property5");

//     ASSERT_TRUE(edge.GetProperty(property, View::OLD)->IsNull());
//     ASSERT_TRUE(edge.GetProperty(property, View::NEW)->IsNull());
//     ASSERT_EQ(edge.Properties(View::OLD)->size(), 0);
//     ASSERT_EQ(edge.Properties(View::NEW)->size(), 0);

//     auto other_property = acc.NameToProperty("other");

//     ASSERT_TRUE(edge.GetProperty(other_property, View::OLD)->IsNull());
//     ASSERT_TRUE(edge.GetProperty(other_property, View::NEW)->IsNull());

//     acc.Abort();
//   }
// }

// // NOLINTNEXTLINE(hicpp-special-member-functions)
// TEST(StorageWithProperties, EdgePropertyAbort) {
//   memgraph::storage::Storage store({.items = {.properties_on_edges = true}});
//   memgraph::storage::Gid gid = memgraph::storage::Gid::FromUint(std::numeric_limits<uint64_t>::max());

//   // Create the vertex.
//   {
//     auto acc = store.Access(GetNextHlc());
//     auto vertex = acc.CreateVertex();
//     gid = vertex.Gid();
//     auto et = acc.NameToEdgeType("et5");
//     auto edge = acc.CreateEdge(&vertex, &vertex, et).GetValue();
//     ASSERT_EQ(edge.EdgeType(), et);
//     ASSERT_EQ(edge.FromVertex(), vertex);
//     ASSERT_EQ(edge.ToVertex(), vertex);
//     acc.Commit(GetNextHlc());
//   }

//   // Set property 5 to "nandare", but abort the transaction.
//   {
//     auto acc = store.Access(GetNextHlc());
//     auto vertex = acc.FindVertex(gid, View::OLD);
//     ASSERT_TRUE(vertex);
//     auto edge = vertex->OutEdges(View::NEW).GetValue()[0];

//     auto property = acc.NameToProperty("property5");

//     ASSERT_TRUE(edge.GetProperty(property, View::NEW)->IsNull());
//     ASSERT_EQ(edge.Properties(View::NEW)->size(), 0);

//     {
//       auto old_value = edge.SetProperty(property, memgraph::storage::PropertyValue("temporary"));
//       ASSERT_TRUE(old_value.HasValue());
//       ASSERT_TRUE(old_value->IsNull());
//     }

//     ASSERT_EQ(edge.GetProperty(property, View::NEW)->ValueString(), "temporary");
//     {
//       auto properties = edge.Properties(View::NEW).GetValue();
//       ASSERT_EQ(properties.size(), 1);
//       ASSERT_EQ(properties[property].ValueString(), "temporary");
//     }

//     {
//       auto old_value = edge.SetProperty(property, memgraph::storage::PropertyValue("nandare"));
//       ASSERT_TRUE(old_value.HasValue());
//       ASSERT_FALSE(old_value->IsNull());
//     }

//     ASSERT_EQ(edge.GetProperty(property, View::NEW)->ValueString(), "nandare");
//     {
//       auto properties = edge.Properties(View::NEW).GetValue();
//       ASSERT_EQ(properties.size(), 1);
//       ASSERT_EQ(properties[property].ValueString(), "nandare");
//     }

//     acc.Abort();
//   }

//   // Check that property 5 is null.
//   {
//     auto acc = store.Access(GetNextHlc());
//     auto vertex = acc.FindVertex(gid, View::OLD);
//     ASSERT_TRUE(vertex);
//     auto edge = vertex->OutEdges(View::NEW).GetValue()[0];

//     auto property = acc.NameToProperty("property5");

//     ASSERT_TRUE(edge.GetProperty(property, View::OLD)->IsNull());
//     ASSERT_TRUE(edge.GetProperty(property, View::NEW)->IsNull());
//     ASSERT_EQ(edge.Properties(View::OLD)->size(), 0);
//     ASSERT_EQ(edge.Properties(View::NEW)->size(), 0);

//     auto other_property = acc.NameToProperty("other");

//     ASSERT_TRUE(edge.GetProperty(other_property, View::OLD)->IsNull());
//     ASSERT_TRUE(edge.GetProperty(other_property, View::NEW)->IsNull());

//     acc.Abort();
//   }

//   // Set property 5 to "nandare".
//   {
//     auto acc = store.Access(GetNextHlc());
//     auto vertex = acc.FindVertex(gid, View::OLD);
//     ASSERT_TRUE(vertex);
//     auto edge = vertex->OutEdges(View::NEW).GetValue()[0];

//     auto property = acc.NameToProperty("property5");

//     ASSERT_TRUE(edge.GetProperty(property, View::NEW)->IsNull());
//     ASSERT_EQ(edge.Properties(View::NEW)->size(), 0);

//     {
//       auto old_value = edge.SetProperty(property, memgraph::storage::PropertyValue("temporary"));
//       ASSERT_TRUE(old_value.HasValue());
//       ASSERT_TRUE(old_value->IsNull());
//     }

//     ASSERT_EQ(edge.GetProperty(property, View::NEW)->ValueString(), "temporary");
//     {
//       auto properties = edge.Properties(View::NEW).GetValue();
//       ASSERT_EQ(properties.size(), 1);
//       ASSERT_EQ(properties[property].ValueString(), "temporary");
//     }

//     {
//       auto old_value = edge.SetProperty(property, memgraph::storage::PropertyValue("nandare"));
//       ASSERT_TRUE(old_value.HasValue());
//       ASSERT_FALSE(old_value->IsNull());
//     }

//     ASSERT_EQ(edge.GetProperty(property, View::NEW)->ValueString(), "nandare");
//     {
//       auto properties = edge.Properties(View::NEW).GetValue();
//       ASSERT_EQ(properties.size(), 1);
//       ASSERT_EQ(properties[property].ValueString(), "nandare");
//     }

//     acc.Commit(GetNextHlc());
//   }

//   // Check that property 5 is "nandare".
//   {
//     auto acc = store.Access(GetNextHlc());
//     auto vertex = acc.FindVertex(gid, View::OLD);
//     ASSERT_TRUE(vertex);
//     auto edge = vertex->OutEdges(View::NEW).GetValue()[0];

//     auto property = acc.NameToProperty("property5");

//     ASSERT_EQ(edge.GetProperty(property, View::OLD)->ValueString(), "nandare");
//     {
//       auto properties = edge.Properties(View::OLD).GetValue();
//       ASSERT_EQ(properties.size(), 1);
//       ASSERT_EQ(properties[property].ValueString(), "nandare");
//     }

//     ASSERT_EQ(edge.GetProperty(property, View::NEW)->ValueString(), "nandare");
//     {
//       auto properties = edge.Properties(View::NEW).GetValue();
//       ASSERT_EQ(properties.size(), 1);
//       ASSERT_EQ(properties[property].ValueString(), "nandare");
//     }

//     auto other_property = acc.NameToProperty("other");

//     ASSERT_TRUE(edge.GetProperty(other_property, View::OLD)->IsNull());
//     ASSERT_TRUE(edge.GetProperty(other_property, View::NEW)->IsNull());

//     acc.Abort();
//   }

//   // Set property 5 to null, but abort the transaction.
//   {
//     auto acc = store.Access(GetNextHlc());
//     auto vertex = acc.FindVertex(gid, View::OLD);
//     ASSERT_TRUE(vertex);
//     auto edge = vertex->OutEdges(View::NEW).GetValue()[0];

//     auto property = acc.NameToProperty("property5");

//     ASSERT_EQ(edge.GetProperty(property, View::OLD)->ValueString(), "nandare");
//     {
//       auto properties = edge.Properties(View::OLD).GetValue();
//       ASSERT_EQ(properties.size(), 1);
//       ASSERT_EQ(properties[property].ValueString(), "nandare");
//     }

//     ASSERT_EQ(edge.GetProperty(property, View::NEW)->ValueString(), "nandare");
//     {
//       auto properties = edge.Properties(View::NEW).GetValue();
//       ASSERT_EQ(properties.size(), 1);
//       ASSERT_EQ(properties[property].ValueString(), "nandare");
//     }

//     {
//       auto old_value = edge.SetProperty(property, memgraph::storage::PropertyValue());
//       ASSERT_TRUE(old_value.HasValue());
//       ASSERT_FALSE(old_value->IsNull());
//     }

//     ASSERT_EQ(edge.GetProperty(property, View::OLD)->ValueString(), "nandare");
//     {
//       auto properties = edge.Properties(View::OLD).GetValue();
//       ASSERT_EQ(properties.size(), 1);
//       ASSERT_EQ(properties[property].ValueString(), "nandare");
//     }

//     ASSERT_TRUE(edge.GetProperty(property, View::NEW)->IsNull());
//     ASSERT_EQ(edge.Properties(View::NEW)->size(), 0);

//     acc.Abort();
//   }

//   // Check that property 5 is "nandare".
//   {
//     auto acc = store.Access(GetNextHlc());
//     auto vertex = acc.FindVertex(gid, View::OLD);
//     ASSERT_TRUE(vertex);
//     auto edge = vertex->OutEdges(View::NEW).GetValue()[0];

//     auto property = acc.NameToProperty("property5");

//     ASSERT_EQ(edge.GetProperty(property, View::OLD)->ValueString(), "nandare");
//     {
//       auto properties = edge.Properties(View::OLD).GetValue();
//       ASSERT_EQ(properties.size(), 1);
//       ASSERT_EQ(properties[property].ValueString(), "nandare");
//     }

//     ASSERT_EQ(edge.GetProperty(property, View::NEW)->ValueString(), "nandare");
//     {
//       auto properties = edge.Properties(View::NEW).GetValue();
//       ASSERT_EQ(properties.size(), 1);
//       ASSERT_EQ(properties[property].ValueString(), "nandare");
//     }

//     auto other_property = acc.NameToProperty("other");

//     ASSERT_TRUE(edge.GetProperty(other_property, View::OLD)->IsNull());
//     ASSERT_TRUE(edge.GetProperty(other_property, View::NEW)->IsNull());

//     acc.Abort();
//   }

//   // Set property 5 to null.
//   {
//     auto acc = store.Access(GetNextHlc());
//     auto vertex = acc.FindVertex(gid, View::OLD);
//     ASSERT_TRUE(vertex);
//     auto edge = vertex->OutEdges(View::NEW).GetValue()[0];

//     auto property = acc.NameToProperty("property5");

//     ASSERT_EQ(edge.GetProperty(property, View::OLD)->ValueString(), "nandare");
//     {
//       auto properties = edge.Properties(View::OLD).GetValue();
//       ASSERT_EQ(properties.size(), 1);
//       ASSERT_EQ(properties[property].ValueString(), "nandare");
//     }

//     ASSERT_EQ(edge.GetProperty(property, View::NEW)->ValueString(), "nandare");
//     {
//       auto properties = edge.Properties(View::NEW).GetValue();
//       ASSERT_EQ(properties.size(), 1);
//       ASSERT_EQ(properties[property].ValueString(), "nandare");
//     }

//     {
//       auto old_value = edge.SetProperty(property, memgraph::storage::PropertyValue());
//       ASSERT_TRUE(old_value.HasValue());
//       ASSERT_FALSE(old_value->IsNull());
//     }

//     ASSERT_EQ(edge.GetProperty(property, View::OLD)->ValueString(), "nandare");
//     {
//       auto properties = edge.Properties(View::OLD).GetValue();
//       ASSERT_EQ(properties.size(), 1);
//       ASSERT_EQ(properties[property].ValueString(), "nandare");
//     }

//     ASSERT_TRUE(edge.GetProperty(property, View::NEW)->IsNull());
//     ASSERT_EQ(edge.Properties(View::NEW)->size(), 0);

//     acc.Commit(GetNextHlc());
//   }

//   // Check that property 5 is null.
//   {
//     auto acc = store.Access(GetNextHlc());
//     auto vertex = acc.FindVertex(gid, View::OLD);
//     ASSERT_TRUE(vertex);
//     auto edge = vertex->OutEdges(View::NEW).GetValue()[0];

//     auto property = acc.NameToProperty("property5");

//     ASSERT_TRUE(edge.GetProperty(property, View::OLD)->IsNull());
//     ASSERT_TRUE(edge.GetProperty(property, View::NEW)->IsNull());
//     ASSERT_EQ(edge.Properties(View::OLD)->size(), 0);
//     ASSERT_EQ(edge.Properties(View::NEW)->size(), 0);

//     auto other_property = acc.NameToProperty("other");

//     ASSERT_TRUE(edge.GetProperty(other_property, View::OLD)->IsNull());
//     ASSERT_TRUE(edge.GetProperty(other_property, View::NEW)->IsNull());

//     acc.Abort();
//   }
// }

// // NOLINTNEXTLINE(hicpp-special-member-functions)
// TEST(StorageWithProperties, EdgePropertySerializationError) {
//   memgraph::storage::Storage store({.items = {.properties_on_edges = true}});
//   memgraph::storage::Gid gid = memgraph::storage::Gid::FromUint(std::numeric_limits<uint64_t>::max());
//   {
//     auto acc = store.Access(GetNextHlc());
//     auto vertex = acc.CreateVertex();
//     gid = vertex.Gid();
//     auto et = acc.NameToEdgeType("et5");
//     auto edge = acc.CreateEdge(&vertex, &vertex, et).GetValue();
//     ASSERT_EQ(edge.EdgeType(), et);
//     ASSERT_EQ(edge.FromVertex(), vertex);
//     ASSERT_EQ(edge.ToVertex(), vertex);
//     acc.Commit(GetNextHlc());
//   }

//   auto acc1 = store.Access(GetNextHlc());
//   auto acc2 = store.Access(GetNextHlc());

//   // Set property 1 to 123 in accessor 1.
//   {
//     auto vertex = acc1.FindVertex(gid, View::OLD);
//     ASSERT_TRUE(vertex);
//     auto edge = vertex->OutEdges(View::NEW).GetValue()[0];

//     auto property1 = acc1.NameToProperty("property1");
//     auto property2 = acc1.NameToProperty("property2");

//     ASSERT_TRUE(edge.GetProperty(property1, View::OLD)->IsNull());
//     ASSERT_TRUE(edge.GetProperty(property1, View::NEW)->IsNull());
//     ASSERT_TRUE(edge.GetProperty(property2, View::OLD)->IsNull());
//     ASSERT_TRUE(edge.GetProperty(property2, View::NEW)->IsNull());
//     ASSERT_EQ(edge.Properties(View::OLD)->size(), 0);
//     ASSERT_EQ(edge.Properties(View::NEW)->size(), 0);

//     {
//       auto old_value = edge.SetProperty(property1, memgraph::storage::PropertyValue(123));
//       ASSERT_TRUE(old_value.HasValue());
//       ASSERT_TRUE(old_value->IsNull());
//     }

//     ASSERT_TRUE(edge.GetProperty(property1, View::OLD)->IsNull());
//     ASSERT_EQ(edge.GetProperty(property1, View::NEW)->ValueInt(), 123);
//     ASSERT_TRUE(edge.GetProperty(property2, View::OLD)->IsNull());
//     ASSERT_TRUE(edge.GetProperty(property2, View::NEW)->IsNull());
//     ASSERT_EQ(edge.Properties(View::OLD)->size(), 0);
//     {
//       auto properties = edge.Properties(View::NEW).GetValue();
//       ASSERT_EQ(properties.size(), 1);
//       ASSERT_EQ(properties[property1].ValueInt(), 123);
//     }
//   }

//   // Set property 2 to "nandare" in accessor 2.
//   {
//     auto vertex = acc2.FindVertex(gid, View::OLD);
//     ASSERT_TRUE(vertex);
//     auto edge = vertex->OutEdges(View::NEW).GetValue()[0];

//     auto property1 = acc2.NameToProperty("property1");
//     auto property2 = acc2.NameToProperty("property2");

//     ASSERT_TRUE(edge.GetProperty(property1, View::OLD)->IsNull());
//     ASSERT_TRUE(edge.GetProperty(property1, View::NEW)->IsNull());
//     ASSERT_TRUE(edge.GetProperty(property2, View::OLD)->IsNull());
//     ASSERT_TRUE(edge.GetProperty(property2, View::NEW)->IsNull());
//     ASSERT_EQ(edge.Properties(View::OLD)->size(), 0);
//     ASSERT_EQ(edge.Properties(View::NEW)->size(), 0);

//     {
//       auto res = edge.SetProperty(property2, memgraph::storage::PropertyValue("nandare"));
//       ASSERT_TRUE(res.HasError());
//       ASSERT_EQ(res.GetError(), memgraph::storage::Error::SERIALIZATION_ERROR);
//     }
//   }

//   // Finalize both accessors.
//   ASSERT_FALSE(acc1.Commit(GetNextHlc());
//   acc2.Abort();

//   // Check which properties exist.
//   {
//     auto acc = store.Access(GetNextHlc());
//     auto vertex = acc.FindVertex(gid, View::OLD);
//     ASSERT_TRUE(vertex);
//     auto edge = vertex->OutEdges(View::NEW).GetValue()[0];

//     auto property1 = acc.NameToProperty("property1");
//     auto property2 = acc.NameToProperty("property2");

//     ASSERT_EQ(edge.GetProperty(property1, View::OLD)->ValueInt(), 123);
//     ASSERT_TRUE(edge.GetProperty(property2, View::OLD)->IsNull());
//     {
//       auto properties = edge.Properties(View::OLD).GetValue();
//       ASSERT_EQ(properties.size(), 1);
//       ASSERT_EQ(properties[property1].ValueInt(), 123);
//     }

//     ASSERT_EQ(edge.GetProperty(property1, View::NEW)->ValueInt(), 123);
//     ASSERT_TRUE(edge.GetProperty(property2, View::NEW)->IsNull());
//     {
//       auto properties = edge.Properties(View::NEW).GetValue();
//       ASSERT_EQ(properties.size(), 1);
//       ASSERT_EQ(properties[property1].ValueInt(), 123);
//     }

//     acc.Abort();
//   }
// }

// TEST(StorageWithProperties, EdgePropertyClear) {
//   memgraph::storage::Storage store({.items = {.properties_on_edges = true}});
//   memgraph::storage::Gid gid;
//   auto property1 = store.NameToProperty("property1");
//   auto property2 = store.NameToProperty("property2");
//   {
//     auto acc = store.Access(GetNextHlc());
//     auto vertex = acc.CreateVertex();
//     gid = vertex.Gid();
//     auto et = acc.NameToEdgeType("et5");
//     auto edge = acc.CreateEdge(&vertex, &vertex, et).GetValue();
//     ASSERT_EQ(edge.EdgeType(), et);
//     ASSERT_EQ(edge.FromVertex(), vertex);
//     ASSERT_EQ(edge.ToVertex(), vertex);

//     auto old_value = edge.SetProperty(property1, memgraph::storage::PropertyValue("value"));
//     ASSERT_TRUE(old_value.HasValue());
//     ASSERT_TRUE(old_value->IsNull());

//     acc.Commit(GetNextHlc());
//   }
//   {
//     auto acc = store.Access(GetNextHlc());
//     auto vertex = acc.FindVertex(gid, View::OLD);
//     ASSERT_TRUE(vertex);
//     auto edge = vertex->OutEdges(View::NEW).GetValue()[0];

//     ASSERT_EQ(edge.GetProperty(property1, View::OLD)->ValueString(), "value");
//     ASSERT_TRUE(edge.GetProperty(property2, View::OLD)->IsNull());
//     ASSERT_THAT(edge.Properties(View::OLD).GetValue(),
//                 UnorderedElementsAre(std::pair(property1, memgraph::storage::PropertyValue("value"))));

//     {
//       auto old_values = edge.ClearProperties();
//       ASSERT_TRUE(old_values.HasValue());
//       ASSERT_FALSE(old_values->empty());
//     }

//     ASSERT_TRUE(edge.GetProperty(property1, View::NEW)->IsNull());
//     ASSERT_TRUE(edge.GetProperty(property2, View::NEW)->IsNull());
//     ASSERT_EQ(edge.Properties(View::NEW).GetValue().size(), 0);

//     {
//       auto old_values = edge.ClearProperties();
//       ASSERT_TRUE(old_values.HasValue());
//       ASSERT_TRUE(old_values->empty());
//     }

//     ASSERT_TRUE(edge.GetProperty(property1, View::NEW)->IsNull());
//     ASSERT_TRUE(edge.GetProperty(property2, View::NEW)->IsNull());
//     ASSERT_EQ(edge.Properties(View::NEW).GetValue().size(), 0);

//     acc.Abort();
//   }
//   {
//     auto acc = store.Access(GetNextHlc());
//     auto vertex = acc.FindVertex(gid, View::OLD);
//     ASSERT_TRUE(vertex);
//     auto edge = vertex->OutEdges(View::NEW).GetValue()[0];

//     auto old_value = edge.SetProperty(property2, memgraph::storage::PropertyValue(42));
//     ASSERT_TRUE(old_value.HasValue());
//     ASSERT_TRUE(old_value->IsNull());

//     acc.Commit(GetNextHlc());
//   }
//   {
//     auto acc = store.Access(GetNextHlc());
//     auto vertex = acc.FindVertex(gid, View::OLD);
//     ASSERT_TRUE(vertex);
//     auto edge = vertex->OutEdges(View::NEW).GetValue()[0];

//     ASSERT_EQ(edge.GetProperty(property1, View::OLD)->ValueString(), "value");
//     ASSERT_EQ(edge.GetProperty(property2, View::OLD)->ValueInt(), 42);
//     ASSERT_THAT(edge.Properties(View::OLD).GetValue(),
//                 UnorderedElementsAre(std::pair(property1, memgraph::storage::PropertyValue("value")),
//                                      std::pair(property2, memgraph::storage::PropertyValue(42))));

//     {
//       auto old_values = edge.ClearProperties();
//       ASSERT_TRUE(old_values.HasValue());
//       ASSERT_FALSE(old_values->empty());
//     }

//     ASSERT_TRUE(edge.GetProperty(property1, View::NEW)->IsNull());
//     ASSERT_TRUE(edge.GetProperty(property2, View::NEW)->IsNull());
//     ASSERT_EQ(edge.Properties(View::NEW).GetValue().size(), 0);

//     {
//       auto old_values = edge.ClearProperties();
//       ASSERT_TRUE(old_values.HasValue());
//       ASSERT_TRUE(old_values->empty());
//     }

//     ASSERT_TRUE(edge.GetProperty(property1, View::NEW)->IsNull());
//     ASSERT_TRUE(edge.GetProperty(property2, View::NEW)->IsNull());
//     ASSERT_EQ(edge.Properties(View::NEW).GetValue().size(), 0);

//     acc.Commit(GetNextHlc());
//   }
//   {
//     auto acc = store.Access(GetNextHlc());
//     auto vertex = acc.FindVertex(gid, View::OLD);
//     ASSERT_TRUE(vertex);
//     auto edge = vertex->OutEdges(View::NEW).GetValue()[0];

//     ASSERT_TRUE(edge.GetProperty(property1, View::NEW)->IsNull());
//     ASSERT_TRUE(edge.GetProperty(property2, View::NEW)->IsNull());
//     ASSERT_EQ(edge.Properties(View::NEW).GetValue().size(), 0);

//     acc.Abort();
//   }
// }

// // NOLINTNEXTLINE(hicpp-special-member-functions)
// TEST(StorageWithoutProperties, EdgePropertyAbort) {
//   memgraph::storage::Storage store({.items = {.properties_on_edges = false}});
//   memgraph::storage::Gid gid = memgraph::storage::Gid::FromUint(std::numeric_limits<uint64_t>::max());
//   {
//     auto acc = store.Access(GetNextHlc());
//     auto vertex = acc.CreateVertex();
//     gid = vertex.Gid();
//     auto et = acc.NameToEdgeType("et5");
//     auto edge = acc.CreateEdge(&vertex, &vertex, et).GetValue();
//     ASSERT_EQ(edge.EdgeType(), et);
//     ASSERT_EQ(edge.FromVertex(), vertex);
//     ASSERT_EQ(edge.ToVertex(), vertex);
//     acc.Commit(GetNextHlc());
//   }
//   {
//     auto acc = store.Access(GetNextHlc());
//     auto vertex = acc.FindVertex(gid, View::OLD);
//     ASSERT_TRUE(vertex);
//     auto edge = vertex->OutEdges(View::NEW).GetValue()[0];

//     auto property = acc.NameToProperty("property5");

//     ASSERT_TRUE(edge.GetProperty(property, View::NEW)->IsNull());
//     ASSERT_EQ(edge.Properties(View::NEW)->size(), 0);

//     {
//       auto res = edge.SetProperty(property, memgraph::storage::PropertyValue("temporary"));
//       ASSERT_TRUE(res.HasError());
//       ASSERT_EQ(res.GetError(), memgraph::storage::Error::PROPERTIES_DISABLED);
//     }

//     ASSERT_TRUE(edge.GetProperty(property, View::NEW)->IsNull());
//     ASSERT_EQ(edge.Properties(View::NEW)->size(), 0);

//     {
//       auto res = edge.SetProperty(property, memgraph::storage::PropertyValue("nandare"));
//       ASSERT_TRUE(res.HasError());
//       ASSERT_EQ(res.GetError(), memgraph::storage::Error::PROPERTIES_DISABLED);
//     }

//     ASSERT_TRUE(edge.GetProperty(property, View::NEW)->IsNull());
//     ASSERT_EQ(edge.Properties(View::NEW)->size(), 0);

//     acc.Abort();
//   }
//   {
//     auto acc = store.Access(GetNextHlc());
//     auto vertex = acc.FindVertex(gid, View::OLD);
//     ASSERT_TRUE(vertex);
//     auto edge = vertex->OutEdges(View::NEW).GetValue()[0];

//     auto property = acc.NameToProperty("property5");

//     ASSERT_TRUE(edge.GetProperty(property, View::OLD)->IsNull());
//     ASSERT_EQ(edge.Properties(View::OLD)->size(), 0);

//     ASSERT_TRUE(edge.GetProperty(property, View::NEW)->IsNull());
//     ASSERT_EQ(edge.Properties(View::NEW)->size(), 0);

//     auto other_property = acc.NameToProperty("other");

//     ASSERT_TRUE(edge.GetProperty(other_property, View::OLD)->IsNull());
//     ASSERT_TRUE(edge.GetProperty(other_property, View::NEW)->IsNull());

//     acc.Abort();
//   }
// }

// TEST(StorageWithoutProperties, EdgePropertyClear) {
//   memgraph::storage::Storage store({.items = {.properties_on_edges = false}});
//   memgraph::storage::Gid gid;
//   {
//     auto acc = store.Access(GetNextHlc());
//     auto vertex = acc.CreateVertex();
//     gid = vertex.Gid();
//     auto et = acc.NameToEdgeType("et5");
//     auto edge = acc.CreateEdge(&vertex, &vertex, et).GetValue();
//     ASSERT_EQ(edge.EdgeType(), et);
//     ASSERT_EQ(edge.FromVertex(), vertex);
//     ASSERT_EQ(edge.ToVertex(), vertex);
//     acc.Commit(GetNextHlc());
//   }
//   {
//     auto acc = store.Access(GetNextHlc());
//     auto vertex = acc.FindVertex(gid, View::OLD);
//     ASSERT_TRUE(vertex);
//     auto edge = vertex->OutEdges(View::NEW).GetValue()[0];

//     ASSERT_EQ(edge.ClearProperties().GetError(), memgraph::storage::Error::PROPERTIES_DISABLED);

//     acc.Abort();
//   }
// }

// TEST(StorageWithProperties, EdgeNonexistentPropertyAPI) {
//   memgraph::storage::Storage store({.items = {.properties_on_edges = true}});

//   auto property = store.NameToProperty("property");

//   auto acc = store.Access(GetNextHlc());
//   auto vertex = acc.CreateVertex();
//   auto edge = acc.CreateEdge(&vertex, &vertex, acc.NameToEdgeType("edge"));
//   ASSERT_TRUE(edge.HasValue());

//   // Check state before (OLD view).
//   ASSERT_EQ(edge->Properties(View::OLD).GetError(), memgraph::storage::Error::NONEXISTENT_OBJECT);
//   ASSERT_EQ(edge->GetProperty(property, View::OLD).GetError(), memgraph::storage::Error::NONEXISTENT_OBJECT);

//   // Check state before (NEW view).
//   ASSERT_EQ(edge->Properties(View::NEW)->size(), 0);
//   ASSERT_EQ(*edge->GetProperty(property, View::NEW), memgraph::storage::PropertyValue());

//   // Modify edge.
//   ASSERT_TRUE(edge->SetProperty(property, memgraph::storage::PropertyValue("value"))->IsNull());

//   // Check state after (OLD view).
//   ASSERT_EQ(edge->Properties(View::OLD).GetError(), memgraph::storage::Error::NONEXISTENT_OBJECT);
//   ASSERT_EQ(edge->GetProperty(property, View::OLD).GetError(), memgraph::storage::Error::NONEXISTENT_OBJECT);

//   // Check state after (NEW view).
//   ASSERT_EQ(edge->Properties(View::NEW)->size(), 1);
//   ASSERT_EQ(*edge->GetProperty(property, View::NEW), memgraph::storage::PropertyValue("value"));

//   acc.Commit(GetNextHlc());
// }
}  // namespace memgraph::storage::v3::tests<|MERGE_RESOLUTION|>--- conflicted
+++ resolved
@@ -44,16 +44,12 @@
     return acc.CreateVertexAndValidate(primary_label, {}, {{primary_property, key}});
   }
 
-<<<<<<< HEAD
   coordinator::Hlc GetNextHlc() {
     ++last_hlc.logical_id;
     last_hlc.coordinator_wall_clock += std::chrono::seconds(10);
     return last_hlc;
   }
 
-  NameIdMapper id_mapper;
-=======
->>>>>>> 58420600
   static constexpr int64_t min_primary_key_value{0};
   static constexpr int64_t max_primary_key_value{10000};
   const LabelId primary_label{LabelId::FromUint(1)};
@@ -61,12 +57,8 @@
               {PropertyValue{min_primary_key_value}},
               std::vector{PropertyValue{max_primary_key_value}},
               Config{.items = {.properties_on_edges = GetParam()}}};
-<<<<<<< HEAD
-  const PropertyId primary_property{NameToPropertyId("property")};
+  const PropertyId primary_property{PropertyId::FromUint(2)};
   coordinator::Hlc last_hlc{0, io::Time{}};
-=======
-  const PropertyId primary_property{PropertyId::FromUint(2)};
->>>>>>> 58420600
 };
 
 INSTANTIATE_TEST_CASE_P(EdgesWithProperties, StorageEdgeTest, ::testing::Values(true));
