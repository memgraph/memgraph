// Copyright 2022 Memgraph Ltd.
//
// Use of this software is governed by the Business Source License
// included in the file licenses/BSL.txt; by using this file, you agree to be bound by the terms of the Business Source
// License, and you may not use this file except in compliance with the Business Source License.
//
// As of the Change Date specified in that file, in accordance with
// the Business Source License, use of this software will be governed
// by the Apache License, Version 2.0, included in the file
// licenses/APL.txt.

#include <gmock/gmock.h>
#include <gtest/gtest.h>
#include <filesystem>

#include <fmt/format.h>
#include "glue/auth_checker.hpp"
#include "query/auth_checker.hpp"
#include "query/config.hpp"
#include "query/db_accessor.hpp"
#include "query/frontend/ast/ast.hpp"
#include "query/interpreter.hpp"
#include "query/trigger.hpp"
#include "query/typed_value.hpp"
#include "storage/v2/id_types.hpp"
#include "utils/exceptions.hpp"
#include "utils/memory.hpp"

namespace {
const std::unordered_set<memgraph::query::TriggerEventType> kAllEventTypes{
    memgraph::query::TriggerEventType::ANY,           memgraph::query::TriggerEventType::VERTEX_CREATE,
    memgraph::query::TriggerEventType::EDGE_CREATE,   memgraph::query::TriggerEventType::CREATE,
    memgraph::query::TriggerEventType::VERTEX_DELETE, memgraph::query::TriggerEventType::EDGE_DELETE,
    memgraph::query::TriggerEventType::DELETE,        memgraph::query::TriggerEventType::VERTEX_UPDATE,
    memgraph::query::TriggerEventType::EDGE_UPDATE,   memgraph::query::TriggerEventType::UPDATE,
};

class MockAuthChecker : public memgraph::query::AuthChecker {
 public:
  MOCK_CONST_METHOD2(IsUserAuthorized, bool(const std::optional<std::string> &username,
                                            const std::vector<memgraph::query::AuthQuery::Privilege> &privileges));
<<<<<<< HEAD
#ifdef MG_ENTERPRISE
  MOCK_CONST_METHOD1(GetFineGrainedAuthChecker,
                     std::unique_ptr<memgraph::query::FineGrainedAuthChecker>(const std::string &username));
#endif
=======
  MOCK_CONST_METHOD2(GetFineGrainedAuthChecker,
                     std::unique_ptr<memgraph::query::FineGrainedAuthChecker>(
                         const std::string &username, const memgraph::query::DbAccessor *db_accessor));
>>>>>>> aa027459
};
}  // namespace

class TriggerContextTest : public ::testing::Test {
 public:
  void SetUp() override { db.emplace(); }

  void TearDown() override {
    accessors.clear();
    db.reset();
  }

  memgraph::storage::Storage::Accessor &StartTransaction() {
    accessors.push_back(db->Access());
    return accessors.back();
  }

 protected:
  std::optional<memgraph::storage::Storage> db;
  std::list<memgraph::storage::Storage::Accessor> accessors;
};

namespace {
void CheckTypedValueSize(const memgraph::query::TriggerContext &trigger_context,
                         const memgraph::query::TriggerIdentifierTag tag, const size_t expected_size,
                         memgraph::query::DbAccessor &dba) {
  auto typed_values = trigger_context.GetTypedValue(tag, &dba);
  ASSERT_TRUE(typed_values.IsList());
  ASSERT_EQ(expected_size, typed_values.ValueList().size());
};

void CheckLabelList(const memgraph::query::TriggerContext &trigger_context,
                    const memgraph::query::TriggerIdentifierTag tag, const size_t expected,
                    memgraph::query::DbAccessor &dba) {
  auto typed_values = trigger_context.GetTypedValue(tag, &dba);
  ASSERT_TRUE(typed_values.IsList());
  const auto &label_maps = typed_values.ValueList();
  size_t value_count = 0;
  for (const auto &label_map : label_maps) {
    ASSERT_TRUE(label_map.IsMap());
    const auto &typed_values_map = label_map.ValueMap();
    ASSERT_EQ(typed_values_map.size(), 2);
    const auto label_it = typed_values_map.find("label");
    ASSERT_NE(label_it, typed_values_map.end());
    ASSERT_TRUE(label_it->second.IsString());
    const auto vertices_it = typed_values_map.find("vertices");
    ASSERT_NE(vertices_it, typed_values_map.end());
    ASSERT_TRUE(vertices_it->second.IsList());
    value_count += vertices_it->second.ValueList().size();
  }
  ASSERT_EQ(value_count, expected);
};
}  // namespace

// Ensure that TriggerContext returns only valid objects.
// Returned TypedValue should always contain only objects
// that exist (unless its explicitly created for the deleted object)
TEST_F(TriggerContextTest, ValidObjectsTest) {
  memgraph::query::TriggerContext trigger_context;
  memgraph::query::TriggerContextCollector trigger_context_collector{kAllEventTypes};

  size_t vertex_count = 0;
  size_t edge_count = 0;
  {
    memgraph::query::DbAccessor dba{&StartTransaction()};

    auto create_vertex = [&] {
      auto created_vertex = dba.InsertVertex();
      trigger_context_collector.RegisterCreatedObject(created_vertex);
      ++vertex_count;
      return created_vertex;
    };

    // Create vertices and add them to the trigger context as created
    std::vector<memgraph::query::VertexAccessor> vertices;
    for (size_t i = 0; i < 4; ++i) {
      vertices.push_back(create_vertex());
    }

    auto create_edge = [&](auto &from, auto &to) {
      auto maybe_edge = dba.InsertEdge(&from, &to, dba.NameToEdgeType("EDGE"));
      ASSERT_FALSE(maybe_edge.HasError());
      trigger_context_collector.RegisterCreatedObject(*maybe_edge);
      ++edge_count;
    };

    // Create edges and add them to the trigger context as created
    create_edge(vertices[0], vertices[1]);
    create_edge(vertices[1], vertices[2]);
    create_edge(vertices[2], vertices[3]);

    dba.AdvanceCommand();
    trigger_context = std::move(trigger_context_collector).TransformToTriggerContext();
    trigger_context_collector = memgraph::query::TriggerContextCollector{kAllEventTypes};

    // Should have all the created objects
    CheckTypedValueSize(trigger_context, memgraph::query::TriggerIdentifierTag::CREATED_VERTICES, vertex_count, dba);
    CheckTypedValueSize(trigger_context, memgraph::query::TriggerIdentifierTag::CREATED_EDGES, edge_count, dba);
    CheckTypedValueSize(trigger_context, memgraph::query::TriggerIdentifierTag::CREATED_OBJECTS,
                        vertex_count + edge_count, dba);

    // we delete one of the vertices and edges in the same transaction
    ASSERT_TRUE(dba.DetachRemoveVertex(&vertices[0]).HasValue());
    --vertex_count;
    --edge_count;

    dba.AdvanceCommand();

    // Should have one less created object for vertex and edge
    CheckTypedValueSize(trigger_context, memgraph::query::TriggerIdentifierTag::CREATED_VERTICES, vertex_count, dba);
    CheckTypedValueSize(trigger_context, memgraph::query::TriggerIdentifierTag::CREATED_EDGES, edge_count, dba);
    CheckTypedValueSize(trigger_context, memgraph::query::TriggerIdentifierTag::CREATED_OBJECTS,
                        vertex_count + edge_count, dba);

    ASSERT_FALSE(dba.Commit().HasError());
  }

  {
    memgraph::query::DbAccessor dba{&StartTransaction()};
    trigger_context.AdaptForAccessor(&dba);

    // Should have one less created object for vertex and edge
    CheckTypedValueSize(trigger_context, memgraph::query::TriggerIdentifierTag::CREATED_VERTICES, vertex_count, dba);
    CheckTypedValueSize(trigger_context, memgraph::query::TriggerIdentifierTag::CREATED_EDGES, edge_count, dba);
    CheckTypedValueSize(trigger_context, memgraph::query::TriggerIdentifierTag::CREATED_OBJECTS,
                        vertex_count + edge_count, dba);
  }

  size_t deleted_vertex_count = 0;
  size_t deleted_edge_count = 0;
  {
    memgraph::query::DbAccessor dba{&StartTransaction()};

    // register each type of change for each object
    {
      auto vertices = dba.Vertices(memgraph::storage::View::OLD);
      for (auto vertex : vertices) {
        trigger_context_collector.RegisterSetObjectProperty(vertex, dba.NameToProperty("PROPERTY1"),
                                                            memgraph::query::TypedValue("Value"),
                                                            memgraph::query::TypedValue("ValueNew"));
        trigger_context_collector.RegisterRemovedObjectProperty(vertex, dba.NameToProperty("PROPERTY2"),
                                                                memgraph::query::TypedValue("Value"));
        trigger_context_collector.RegisterSetVertexLabel(vertex, dba.NameToLabel("LABEL1"));
        trigger_context_collector.RegisterRemovedVertexLabel(vertex, dba.NameToLabel("LABEL2"));

        auto out_edges = vertex.OutEdges(memgraph::storage::View::OLD);
        ASSERT_TRUE(out_edges.HasValue());

        for (auto edge : *out_edges) {
          trigger_context_collector.RegisterSetObjectProperty(edge, dba.NameToProperty("PROPERTY1"),
                                                              memgraph::query::TypedValue("Value"),
                                                              memgraph::query::TypedValue("ValueNew"));
          trigger_context_collector.RegisterRemovedObjectProperty(edge, dba.NameToProperty("PROPERTY2"),
                                                                  memgraph::query::TypedValue("Value"));
        }
      }
    }

    // Delete the first vertex with its edge and register the deleted object
    {
      auto vertices = dba.Vertices(memgraph::storage::View::OLD);
      for (auto vertex : vertices) {
        const auto maybe_values = dba.DetachRemoveVertex(&vertex);
        ASSERT_TRUE(maybe_values.HasValue());
        ASSERT_TRUE(maybe_values.GetValue());
        const auto &[deleted_vertex, deleted_edges] = *maybe_values.GetValue();

        trigger_context_collector.RegisterDeletedObject(deleted_vertex);
        ++deleted_vertex_count;
        --vertex_count;
        for (const auto &edge : deleted_edges) {
          trigger_context_collector.RegisterDeletedObject(edge);
          ++deleted_edge_count;
          --edge_count;
        }

        break;
      }
    }

    dba.AdvanceCommand();
    ASSERT_FALSE(dba.Commit().HasError());

    trigger_context = std::move(trigger_context_collector).TransformToTriggerContext();
    trigger_context_collector = memgraph::query::TriggerContextCollector{kAllEventTypes};

    CheckTypedValueSize(trigger_context, memgraph::query::TriggerIdentifierTag::SET_VERTEX_PROPERTIES, vertex_count,
                        dba);
    CheckTypedValueSize(trigger_context, memgraph::query::TriggerIdentifierTag::SET_EDGE_PROPERTIES, edge_count, dba);

    CheckTypedValueSize(trigger_context, memgraph::query::TriggerIdentifierTag::REMOVED_VERTEX_PROPERTIES, vertex_count,
                        dba);
    CheckTypedValueSize(trigger_context, memgraph::query::TriggerIdentifierTag::REMOVED_EDGE_PROPERTIES, edge_count,
                        dba);

    CheckLabelList(trigger_context, memgraph::query::TriggerIdentifierTag::SET_VERTEX_LABELS, vertex_count, dba);
    CheckLabelList(trigger_context, memgraph::query::TriggerIdentifierTag::REMOVED_VERTEX_LABELS, vertex_count, dba);

    CheckTypedValueSize(trigger_context, memgraph::query::TriggerIdentifierTag::UPDATED_VERTICES, 4 * vertex_count,
                        dba);
    CheckTypedValueSize(trigger_context, memgraph::query::TriggerIdentifierTag::UPDATED_EDGES, 2 * edge_count, dba);
    CheckTypedValueSize(trigger_context, memgraph::query::TriggerIdentifierTag::UPDATED_OBJECTS,
                        4 * vertex_count + 2 * edge_count, dba);

    CheckTypedValueSize(trigger_context, memgraph::query::TriggerIdentifierTag::DELETED_VERTICES, deleted_vertex_count,
                        dba);
    CheckTypedValueSize(trigger_context, memgraph::query::TriggerIdentifierTag::DELETED_EDGES, deleted_edge_count, dba);
    CheckTypedValueSize(trigger_context, memgraph::query::TriggerIdentifierTag::DELETED_OBJECTS,
                        deleted_vertex_count + deleted_edge_count, dba);
  }

  // delete a single vertex with its edges, it should reduce number of typed values returned by the trigger context
  // for each update event.
  // TypedValue of the deleted objects stay the same as they're bound to the transaction which deleted them.
  {
    memgraph::query::DbAccessor dba{&StartTransaction()};
    trigger_context.AdaptForAccessor(&dba);

    auto vertices = dba.Vertices(memgraph::storage::View::OLD);
    for (auto vertex : vertices) {
      ASSERT_TRUE(dba.DetachRemoveVertex(&vertex).HasValue());
      break;
    }
    --vertex_count;
    --edge_count;

    ASSERT_FALSE(dba.Commit().HasError());
  }

  {
    memgraph::query::DbAccessor dba{&StartTransaction()};
    trigger_context.AdaptForAccessor(&dba);

    CheckTypedValueSize(trigger_context, memgraph::query::TriggerIdentifierTag::SET_VERTEX_PROPERTIES, vertex_count,
                        dba);
    CheckTypedValueSize(trigger_context, memgraph::query::TriggerIdentifierTag::SET_EDGE_PROPERTIES, edge_count, dba);

    CheckTypedValueSize(trigger_context, memgraph::query::TriggerIdentifierTag::REMOVED_VERTEX_PROPERTIES, vertex_count,
                        dba);
    CheckTypedValueSize(trigger_context, memgraph::query::TriggerIdentifierTag::REMOVED_EDGE_PROPERTIES, edge_count,
                        dba);

    CheckLabelList(trigger_context, memgraph::query::TriggerIdentifierTag::SET_VERTEX_LABELS, vertex_count, dba);
    CheckLabelList(trigger_context, memgraph::query::TriggerIdentifierTag::REMOVED_VERTEX_LABELS, vertex_count, dba);

    CheckTypedValueSize(trigger_context, memgraph::query::TriggerIdentifierTag::UPDATED_VERTICES, 4 * vertex_count,
                        dba);
    CheckTypedValueSize(trigger_context, memgraph::query::TriggerIdentifierTag::UPDATED_EDGES, 2 * edge_count, dba);
    CheckTypedValueSize(trigger_context, memgraph::query::TriggerIdentifierTag::UPDATED_OBJECTS,
                        4 * vertex_count + 2 * edge_count, dba);

    CheckTypedValueSize(trigger_context, memgraph::query::TriggerIdentifierTag::DELETED_VERTICES, deleted_vertex_count,
                        dba);
    CheckTypedValueSize(trigger_context, memgraph::query::TriggerIdentifierTag::DELETED_EDGES, deleted_edge_count, dba);
    CheckTypedValueSize(trigger_context, memgraph::query::TriggerIdentifierTag::DELETED_OBJECTS,
                        deleted_vertex_count + deleted_edge_count, dba);
  }
}

// If the trigger context registered a created object, each future event on the same object will be ignored.
// Binding the trigger context to transaction will mean that creating and updating an object in the same transaction
// will return only the CREATE event.
TEST_F(TriggerContextTest, ReturnCreateOnlyEvent) {
  memgraph::query::TriggerContextCollector trigger_context_collector{kAllEventTypes};

  memgraph::query::DbAccessor dba{&StartTransaction()};

  auto create_vertex = [&] {
    auto vertex = dba.InsertVertex();
    trigger_context_collector.RegisterCreatedObject(vertex);
    trigger_context_collector.RegisterSetObjectProperty(vertex, dba.NameToProperty("PROPERTY1"),
                                                        memgraph::query::TypedValue("Value"),
                                                        memgraph::query::TypedValue("ValueNew"));
    trigger_context_collector.RegisterRemovedObjectProperty(vertex, dba.NameToProperty("PROPERTY2"),
                                                            memgraph::query::TypedValue("Value"));
    trigger_context_collector.RegisterSetVertexLabel(vertex, dba.NameToLabel("LABEL1"));
    trigger_context_collector.RegisterRemovedVertexLabel(vertex, dba.NameToLabel("LABEL2"));
    return vertex;
  };

  auto v1 = create_vertex();
  auto v2 = create_vertex();
  auto maybe_edge = dba.InsertEdge(&v1, &v2, dba.NameToEdgeType("EDGE"));
  ASSERT_FALSE(maybe_edge.HasError());
  trigger_context_collector.RegisterCreatedObject(*maybe_edge);
  trigger_context_collector.RegisterSetObjectProperty(*maybe_edge, dba.NameToProperty("PROPERTY1"),
                                                      memgraph::query::TypedValue("Value"),
                                                      memgraph::query::TypedValue("ValueNew"));
  trigger_context_collector.RegisterRemovedObjectProperty(*maybe_edge, dba.NameToProperty("PROPERTY2"),
                                                          memgraph::query::TypedValue("Value"));

  dba.AdvanceCommand();

  const auto trigger_context = std::move(trigger_context_collector).TransformToTriggerContext();

  CheckTypedValueSize(trigger_context, memgraph::query::TriggerIdentifierTag::CREATED_VERTICES, 2, dba);
  CheckTypedValueSize(trigger_context, memgraph::query::TriggerIdentifierTag::CREATED_EDGES, 1, dba);
  CheckTypedValueSize(trigger_context, memgraph::query::TriggerIdentifierTag::CREATED_OBJECTS, 3, dba);

  CheckTypedValueSize(trigger_context, memgraph::query::TriggerIdentifierTag::SET_VERTEX_PROPERTIES, 0, dba);
  CheckTypedValueSize(trigger_context, memgraph::query::TriggerIdentifierTag::SET_EDGE_PROPERTIES, 0, dba);

  CheckTypedValueSize(trigger_context, memgraph::query::TriggerIdentifierTag::REMOVED_VERTEX_PROPERTIES, 0, dba);
  CheckTypedValueSize(trigger_context, memgraph::query::TriggerIdentifierTag::REMOVED_EDGE_PROPERTIES, 0, dba);

  CheckLabelList(trigger_context, memgraph::query::TriggerIdentifierTag::SET_VERTEX_LABELS, 0, dba);
  CheckLabelList(trigger_context, memgraph::query::TriggerIdentifierTag::REMOVED_VERTEX_LABELS, 0, dba);

  CheckTypedValueSize(trigger_context, memgraph::query::TriggerIdentifierTag::UPDATED_VERTICES, 0, dba);
  CheckTypedValueSize(trigger_context, memgraph::query::TriggerIdentifierTag::UPDATED_EDGES, 0, dba);
  CheckTypedValueSize(trigger_context, memgraph::query::TriggerIdentifierTag::UPDATED_OBJECTS, 0, dba);
}

namespace {
void EXPECT_PROP_TRUE(const memgraph::query::TypedValue &a) {
  EXPECT_TRUE(a.type() == memgraph::query::TypedValue::Type::Bool && a.ValueBool());
}

void EXPECT_PROP_EQ(const memgraph::query::TypedValue &a, const memgraph::query::TypedValue &b) {
  EXPECT_PROP_TRUE(a == b);
}
}  // namespace

// During a transaction, same property for the same object can change multiple times. TriggerContext should ensure
// that only the change on the global value is returned (value before the transaction + latest value after the
// transaction) everything inbetween should be ignored.
TEST_F(TriggerContextTest, GlobalPropertyChange) {
  memgraph::query::DbAccessor dba{&StartTransaction()};
  const std::unordered_set<memgraph::query::TriggerEventType> event_types{
      memgraph::query::TriggerEventType::VERTEX_UPDATE};

  auto v = dba.InsertVertex();
  dba.AdvanceCommand();

  {
    SPDLOG_DEBUG("SET -> SET");
    memgraph::query::TriggerContextCollector trigger_context_collector{event_types};
    trigger_context_collector.RegisterSetObjectProperty(v, dba.NameToProperty("PROPERTY"),
                                                        memgraph::query::TypedValue("Value"),
                                                        memgraph::query::TypedValue("ValueNew"));
    trigger_context_collector.RegisterSetObjectProperty(v, dba.NameToProperty("PROPERTY"),
                                                        memgraph::query::TypedValue("ValueNew"),
                                                        memgraph::query::TypedValue("ValueNewer"));
    const auto trigger_context = std::move(trigger_context_collector).TransformToTriggerContext();
    auto updated_vertices =
        trigger_context.GetTypedValue(memgraph::query::TriggerIdentifierTag::UPDATED_VERTICES, &dba);
    ASSERT_TRUE(updated_vertices.IsList());
    auto &updated_vertices_list = updated_vertices.ValueList();
    ASSERT_EQ(updated_vertices_list.size(), 1);
    auto &update = updated_vertices_list[0];
    ASSERT_TRUE(update.IsMap());
    EXPECT_PROP_EQ(update, memgraph::query::TypedValue{std::map<std::string, memgraph::query::TypedValue>{
                               {"event_type", memgraph::query::TypedValue{"set_vertex_property"}},
                               {"vertex", memgraph::query::TypedValue{v}},
                               {"key", memgraph::query::TypedValue{"PROPERTY"}},
                               {"old", memgraph::query::TypedValue{"Value"}},
                               {"new", memgraph::query::TypedValue{"ValueNewer"}}}});
  }

  {
    SPDLOG_DEBUG("SET -> REMOVE");
    memgraph::query::TriggerContextCollector trigger_context_collector{event_types};
    trigger_context_collector.RegisterSetObjectProperty(v, dba.NameToProperty("PROPERTY"),
                                                        memgraph::query::TypedValue("Value"),
                                                        memgraph::query::TypedValue("ValueNew"));
    trigger_context_collector.RegisterRemovedObjectProperty(v, dba.NameToProperty("PROPERTY"),
                                                            memgraph::query::TypedValue("ValueNew"));
    const auto trigger_context = std::move(trigger_context_collector).TransformToTriggerContext();
    auto updated_vertices =
        trigger_context.GetTypedValue(memgraph::query::TriggerIdentifierTag::UPDATED_VERTICES, &dba);
    ASSERT_TRUE(updated_vertices.IsList());
    auto &updated_vertices_list = updated_vertices.ValueList();
    ASSERT_EQ(updated_vertices_list.size(), 1);
    auto &update = updated_vertices_list[0];
    ASSERT_TRUE(update.IsMap());
    EXPECT_PROP_EQ(update, memgraph::query::TypedValue{std::map<std::string, memgraph::query::TypedValue>{
                               {"event_type", memgraph::query::TypedValue{"removed_vertex_property"}},
                               {"vertex", memgraph::query::TypedValue{v}},
                               {"key", memgraph::query::TypedValue{"PROPERTY"}},
                               {"old", memgraph::query::TypedValue{"Value"}}}});
  }

  {
    SPDLOG_DEBUG("REMOVE -> SET");
    memgraph::query::TriggerContextCollector trigger_context_collector{event_types};
    trigger_context_collector.RegisterRemovedObjectProperty(v, dba.NameToProperty("PROPERTY"),
                                                            memgraph::query::TypedValue("Value"));
    trigger_context_collector.RegisterSetObjectProperty(
        v, dba.NameToProperty("PROPERTY"), memgraph::query::TypedValue(), memgraph::query::TypedValue("ValueNew"));
    const auto trigger_context = std::move(trigger_context_collector).TransformToTriggerContext();
    auto updated_vertices =
        trigger_context.GetTypedValue(memgraph::query::TriggerIdentifierTag::UPDATED_VERTICES, &dba);
    ASSERT_TRUE(updated_vertices.IsList());
    auto &updated_vertices_list = updated_vertices.ValueList();
    ASSERT_EQ(updated_vertices_list.size(), 1);
    auto &update = updated_vertices_list[0];
    ASSERT_TRUE(update.IsMap());
    EXPECT_PROP_EQ(update, memgraph::query::TypedValue{std::map<std::string, memgraph::query::TypedValue>{
                               {"event_type", memgraph::query::TypedValue{"set_vertex_property"}},
                               {"vertex", memgraph::query::TypedValue{v}},
                               {"key", memgraph::query::TypedValue{"PROPERTY"}},
                               {"old", memgraph::query::TypedValue{"Value"}},
                               {"new", memgraph::query::TypedValue{"ValueNew"}}}});
  }

  {
    SPDLOG_DEBUG("REMOVE -> REMOVE");
    memgraph::query::TriggerContextCollector trigger_context_collector{event_types};
    trigger_context_collector.RegisterRemovedObjectProperty(v, dba.NameToProperty("PROPERTY"),
                                                            memgraph::query::TypedValue("Value"));
    trigger_context_collector.RegisterRemovedObjectProperty(v, dba.NameToProperty("PROPERTY"),
                                                            memgraph::query::TypedValue());
    const auto trigger_context = std::move(trigger_context_collector).TransformToTriggerContext();
    auto updated_vertices =
        trigger_context.GetTypedValue(memgraph::query::TriggerIdentifierTag::UPDATED_VERTICES, &dba);
    ASSERT_TRUE(updated_vertices.IsList());
    auto &updated_vertices_list = updated_vertices.ValueList();
    ASSERT_EQ(updated_vertices_list.size(), 1);
    auto &update = updated_vertices_list[0];
    ASSERT_TRUE(update.IsMap());
    EXPECT_PROP_EQ(update, memgraph::query::TypedValue{std::map<std::string, memgraph::query::TypedValue>{
                               {"event_type", memgraph::query::TypedValue{"removed_vertex_property"}},
                               {"vertex", memgraph::query::TypedValue{v}},
                               {"key", memgraph::query::TypedValue{"PROPERTY"}},
                               {"old", memgraph::query::TypedValue{"Value"}}}});
  }

  {
    SPDLOG_DEBUG("SET -> SET (no change on transaction level)");
    memgraph::query::TriggerContextCollector trigger_context_collector{event_types};
    trigger_context_collector.RegisterSetObjectProperty(v, dba.NameToProperty("PROPERTY"),
                                                        memgraph::query::TypedValue("Value"),
                                                        memgraph::query::TypedValue("ValueNew"));
    trigger_context_collector.RegisterSetObjectProperty(v, dba.NameToProperty("PROPERTY"),
                                                        memgraph::query::TypedValue("ValueNew"),
                                                        memgraph::query::TypedValue("Value"));
    const auto trigger_context = std::move(trigger_context_collector).TransformToTriggerContext();
    auto updated_vertices =
        trigger_context.GetTypedValue(memgraph::query::TriggerIdentifierTag::UPDATED_VERTICES, &dba);
    ASSERT_TRUE(updated_vertices.IsList());
    auto &updated_vertices_list = updated_vertices.ValueList();
    ASSERT_EQ(updated_vertices_list.size(), 0);
  }

  {
    SPDLOG_DEBUG("SET -> REMOVE (no change on transaction level)");
    memgraph::query::TriggerContextCollector trigger_context_collector{event_types};
    trigger_context_collector.RegisterSetObjectProperty(
        v, dba.NameToProperty("PROPERTY"), memgraph::query::TypedValue(), memgraph::query::TypedValue("ValueNew"));
    trigger_context_collector.RegisterRemovedObjectProperty(v, dba.NameToProperty("PROPERTY"),
                                                            memgraph::query::TypedValue("ValueNew"));
    const auto trigger_context = std::move(trigger_context_collector).TransformToTriggerContext();
    auto updated_vertices =
        trigger_context.GetTypedValue(memgraph::query::TriggerIdentifierTag::UPDATED_VERTICES, &dba);
    ASSERT_TRUE(updated_vertices.IsList());
    auto &updated_vertices_list = updated_vertices.ValueList();
    ASSERT_EQ(updated_vertices_list.size(), 0);
  }

  {
    SPDLOG_DEBUG("REMOVE -> SET (no change on transaction level)");
    memgraph::query::TriggerContextCollector trigger_context_collector{event_types};
    trigger_context_collector.RegisterRemovedObjectProperty(v, dba.NameToProperty("PROPERTY"),
                                                            memgraph::query::TypedValue("Value"));
    trigger_context_collector.RegisterSetObjectProperty(
        v, dba.NameToProperty("PROPERTY"), memgraph::query::TypedValue(), memgraph::query::TypedValue("Value"));
    const auto trigger_context = std::move(trigger_context_collector).TransformToTriggerContext();
    auto updated_vertices =
        trigger_context.GetTypedValue(memgraph::query::TriggerIdentifierTag::UPDATED_VERTICES, &dba);
    ASSERT_TRUE(updated_vertices.IsList());
    auto &updated_vertices_list = updated_vertices.ValueList();
    ASSERT_EQ(updated_vertices_list.size(), 0);
  }

  {
    SPDLOG_DEBUG("REMOVE -> REMOVE (no change on transaction level)");
    memgraph::query::TriggerContextCollector trigger_context_collector{event_types};
    trigger_context_collector.RegisterRemovedObjectProperty(v, dba.NameToProperty("PROPERTY"),
                                                            memgraph::query::TypedValue());
    trigger_context_collector.RegisterRemovedObjectProperty(v, dba.NameToProperty("PROPERTY"),
                                                            memgraph::query::TypedValue());
    const auto trigger_context = std::move(trigger_context_collector).TransformToTriggerContext();
    auto updated_vertices =
        trigger_context.GetTypedValue(memgraph::query::TriggerIdentifierTag::UPDATED_VERTICES, &dba);
    ASSERT_TRUE(updated_vertices.IsList());
    auto &updated_vertices_list = updated_vertices.ValueList();
    ASSERT_EQ(updated_vertices_list.size(), 0);
  }

  {
    SPDLOG_DEBUG("SET -> REMOVE -> SET -> REMOVE -> SET");
    memgraph::query::TriggerContextCollector trigger_context_collector{event_types};
    trigger_context_collector.RegisterSetObjectProperty(v, dba.NameToProperty("PROPERTY"),
                                                        memgraph::query::TypedValue("Value0"),
                                                        memgraph::query::TypedValue("Value1"));
    trigger_context_collector.RegisterRemovedObjectProperty(v, dba.NameToProperty("PROPERTY"),
                                                            memgraph::query::TypedValue("Value1"));
    trigger_context_collector.RegisterSetObjectProperty(
        v, dba.NameToProperty("PROPERTY"), memgraph::query::TypedValue(), memgraph::query::TypedValue("Value2"));
    trigger_context_collector.RegisterRemovedObjectProperty(v, dba.NameToProperty("PROPERTY"),
                                                            memgraph::query::TypedValue("Value2"));
    trigger_context_collector.RegisterSetObjectProperty(
        v, dba.NameToProperty("PROPERTY"), memgraph::query::TypedValue(), memgraph::query::TypedValue("Value3"));
    const auto trigger_context = std::move(trigger_context_collector).TransformToTriggerContext();
    auto updated_vertices =
        trigger_context.GetTypedValue(memgraph::query::TriggerIdentifierTag::UPDATED_VERTICES, &dba);
    ASSERT_TRUE(updated_vertices.IsList());
    auto &updated_vertices_list = updated_vertices.ValueList();
    ASSERT_EQ(updated_vertices_list.size(), 1);
    auto &update = updated_vertices_list[0];
    ASSERT_TRUE(update.IsMap());
    EXPECT_PROP_EQ(update, memgraph::query::TypedValue{std::map<std::string, memgraph::query::TypedValue>{
                               {"event_type", memgraph::query::TypedValue{"set_vertex_property"}},
                               {"vertex", memgraph::query::TypedValue{v}},
                               {"key", memgraph::query::TypedValue{"PROPERTY"}},
                               {"old", memgraph::query::TypedValue{"Value0"}},
                               {"new", memgraph::query::TypedValue{"Value3"}}}});
  }
}

// Same as above, but for label changes
TEST_F(TriggerContextTest, GlobalLabelChange) {
  memgraph::query::DbAccessor dba{&StartTransaction()};
  const std::unordered_set<memgraph::query::TriggerEventType> event_types{
      memgraph::query::TriggerEventType::VERTEX_UPDATE};

  auto v = dba.InsertVertex();
  dba.AdvanceCommand();

  const auto label_id = dba.NameToLabel("LABEL");
  // You cannot add the same label multiple times and you cannot remove non existing labels
  // so REMOVE -> REMOVE and SET -> SET doesn't make sense
  {
    SPDLOG_DEBUG("SET -> REMOVE");
    memgraph::query::TriggerContextCollector trigger_context_collector{event_types};
    trigger_context_collector.RegisterSetVertexLabel(v, label_id);
    trigger_context_collector.RegisterRemovedVertexLabel(v, label_id);
    const auto trigger_context = std::move(trigger_context_collector).TransformToTriggerContext();
    auto updated_vertices =
        trigger_context.GetTypedValue(memgraph::query::TriggerIdentifierTag::UPDATED_VERTICES, &dba);
    ASSERT_TRUE(updated_vertices.IsList());
    auto &updated_vertices_list = updated_vertices.ValueList();
    ASSERT_EQ(updated_vertices_list.size(), 0);
  }

  {
    SPDLOG_DEBUG("REMOVE -> SET");
    memgraph::query::TriggerContextCollector trigger_context_collector{event_types};
    trigger_context_collector.RegisterRemovedVertexLabel(v, label_id);
    trigger_context_collector.RegisterSetVertexLabel(v, label_id);
    const auto trigger_context = std::move(trigger_context_collector).TransformToTriggerContext();
    auto updated_vertices =
        trigger_context.GetTypedValue(memgraph::query::TriggerIdentifierTag::UPDATED_VERTICES, &dba);
    ASSERT_TRUE(updated_vertices.IsList());
    auto &updated_vertices_list = updated_vertices.ValueList();
    ASSERT_EQ(updated_vertices_list.size(), 0);
  }

  {
    SPDLOG_DEBUG("SET -> REMOVE -> SET -> REMOVE -> SET");
    memgraph::query::TriggerContextCollector trigger_context_collector{event_types};
    trigger_context_collector.RegisterSetVertexLabel(v, label_id);
    trigger_context_collector.RegisterRemovedVertexLabel(v, label_id);
    trigger_context_collector.RegisterSetVertexLabel(v, label_id);
    trigger_context_collector.RegisterRemovedVertexLabel(v, label_id);
    trigger_context_collector.RegisterSetVertexLabel(v, label_id);
    const auto trigger_context = std::move(trigger_context_collector).TransformToTriggerContext();
    auto updated_vertices =
        trigger_context.GetTypedValue(memgraph::query::TriggerIdentifierTag::UPDATED_VERTICES, &dba);
    ASSERT_TRUE(updated_vertices.IsList());
    auto &updated_vertices_list = updated_vertices.ValueList();
    ASSERT_EQ(updated_vertices_list.size(), 1);
    auto &update = updated_vertices_list[0];
    ASSERT_TRUE(update.IsMap());
    EXPECT_PROP_EQ(update, memgraph::query::TypedValue{std::map<std::string, memgraph::query::TypedValue>{
                               {"event_type", memgraph::query::TypedValue{"set_vertex_label"}},
                               {"vertex", memgraph::query::TypedValue{v}},
                               {"label", memgraph::query::TypedValue{"LABEL"}}}});
  }

  {
    SPDLOG_DEBUG("REMOVE -> SET -> REMOVE -> SET -> REMOVE");
    memgraph::query::TriggerContextCollector trigger_context_collector{event_types};
    trigger_context_collector.RegisterRemovedVertexLabel(v, label_id);
    trigger_context_collector.RegisterSetVertexLabel(v, label_id);
    trigger_context_collector.RegisterRemovedVertexLabel(v, label_id);
    trigger_context_collector.RegisterSetVertexLabel(v, label_id);
    trigger_context_collector.RegisterRemovedVertexLabel(v, label_id);
    const auto trigger_context = std::move(trigger_context_collector).TransformToTriggerContext();
    auto updated_vertices =
        trigger_context.GetTypedValue(memgraph::query::TriggerIdentifierTag::UPDATED_VERTICES, &dba);
    ASSERT_TRUE(updated_vertices.IsList());
    auto &updated_vertices_list = updated_vertices.ValueList();
    ASSERT_EQ(updated_vertices_list.size(), 1);
    auto &update = updated_vertices_list[0];
    ASSERT_TRUE(update.IsMap());
    EXPECT_PROP_EQ(update, memgraph::query::TypedValue{std::map<std::string, memgraph::query::TypedValue>{
                               {"event_type", memgraph::query::TypedValue{"removed_vertex_label"}},
                               {"vertex", memgraph::query::TypedValue{v}},
                               {"label", memgraph::query::TypedValue{"LABEL"}}}});
  }
}

namespace {
struct ShouldRegisterExpectation {
  bool creation{false};
  bool deletion{false};
  bool update{false};
};

template <typename TAccessor>
void CheckRegisterInfo(const memgraph::query::TriggerContextCollector &collector,
                       const ShouldRegisterExpectation &expectation) {
  EXPECT_EQ(expectation.creation, collector.ShouldRegisterCreatedObject<TAccessor>());
  EXPECT_EQ(expectation.deletion, collector.ShouldRegisterDeletedObject<TAccessor>());
  EXPECT_EQ(expectation.update, collector.ShouldRegisterObjectPropertyChange<TAccessor>());
}

size_t BoolToSize(const bool value) { return value ? 1 : 0; }

void CheckFilters(const std::unordered_set<memgraph::query::TriggerEventType> &event_types,
                  const ShouldRegisterExpectation &vertex_expectation,
                  const ShouldRegisterExpectation &edge_expectation, memgraph::storage::Storage::Accessor *accessor) {
  memgraph::query::TriggerContextCollector collector{event_types};
  {
    SCOPED_TRACE("Checking vertex");
    CheckRegisterInfo<memgraph::query::VertexAccessor>(collector, vertex_expectation);
  }
  {
    SCOPED_TRACE("Checking edge");
    CheckRegisterInfo<memgraph::query::EdgeAccessor>(collector, edge_expectation);
  }
  EXPECT_EQ(collector.ShouldRegisterVertexLabelChange(), vertex_expectation.update);

  memgraph::query::DbAccessor dba{accessor};

  auto vertex_to_delete = dba.InsertVertex();
  auto vertex_to_modify = dba.InsertVertex();

  auto from_vertex = dba.InsertVertex();
  auto to_vertex = dba.InsertVertex();
  auto maybe_edge_to_delete = dba.InsertEdge(&from_vertex, &to_vertex, dba.NameToEdgeType("EDGE"));
  auto maybe_edge_to_modify = dba.InsertEdge(&from_vertex, &to_vertex, dba.NameToEdgeType("EDGE"));
  auto &edge_to_delete = maybe_edge_to_delete.GetValue();
  auto &edge_to_modify = maybe_edge_to_modify.GetValue();

  dba.AdvanceCommand();

  const auto created_vertex = dba.InsertVertex();
  const auto maybe_created_edge = dba.InsertEdge(&from_vertex, &to_vertex, dba.NameToEdgeType("EDGE"));
  const auto created_edge = maybe_created_edge.GetValue();
  collector.RegisterCreatedObject(created_vertex);
  collector.RegisterCreatedObject(created_edge);
  collector.RegisterDeletedObject(dba.RemoveEdge(&edge_to_delete).GetValue().value());
  collector.RegisterDeletedObject(dba.RemoveVertex(&vertex_to_delete).GetValue().value());
  collector.RegisterSetObjectProperty(vertex_to_modify, dba.NameToProperty("UPDATE"), memgraph::query::TypedValue{1},
                                      memgraph::query::TypedValue{2});
  collector.RegisterRemovedObjectProperty(vertex_to_modify, dba.NameToProperty("REMOVE"),
                                          memgraph::query::TypedValue{1});
  collector.RegisterSetObjectProperty(edge_to_modify, dba.NameToProperty("UPDATE"), memgraph::query::TypedValue{1},
                                      memgraph::query::TypedValue{2});
  collector.RegisterRemovedObjectProperty(edge_to_modify, dba.NameToProperty("REMOVE"), memgraph::query::TypedValue{1});
  collector.RegisterSetVertexLabel(vertex_to_modify, dba.NameToLabel("SET"));
  collector.RegisterRemovedVertexLabel(vertex_to_modify, dba.NameToLabel("REMOVE"));
  dba.AdvanceCommand();

  const auto trigger_context = std::move(collector).TransformToTriggerContext();
  const auto created_vertices = BoolToSize(vertex_expectation.creation);
  {
    SCOPED_TRACE("CREATED_VERTICES");
    CheckTypedValueSize(trigger_context, memgraph::query::TriggerIdentifierTag::CREATED_VERTICES, created_vertices,
                        dba);
  }
  const auto created_edges = BoolToSize(edge_expectation.creation);
  {
    SCOPED_TRACE("CREATED_EDGES");
    CheckTypedValueSize(trigger_context, memgraph::query::TriggerIdentifierTag::CREATED_EDGES, created_edges, dba);
  }
  {
    SCOPED_TRACE("CREATED_OBJECTS");
    CheckTypedValueSize(trigger_context, memgraph::query::TriggerIdentifierTag::CREATED_OBJECTS,
                        created_vertices + created_edges, dba);
  }
  const auto deleted_vertices = BoolToSize(vertex_expectation.deletion);
  {
    SCOPED_TRACE("DELETED_VERTICES");
    CheckTypedValueSize(trigger_context, memgraph::query::TriggerIdentifierTag::DELETED_VERTICES, deleted_vertices,
                        dba);
  }
  const auto deleted_edges = BoolToSize(edge_expectation.deletion);
  {
    SCOPED_TRACE("DELETED_EDGES");
    CheckTypedValueSize(trigger_context, memgraph::query::TriggerIdentifierTag::DELETED_EDGES, deleted_edges, dba);
  }
  {
    SCOPED_TRACE("DELETED_OBJECTS");
    CheckTypedValueSize(trigger_context, memgraph::query::TriggerIdentifierTag::DELETED_OBJECTS,
                        deleted_vertices + deleted_edges, dba);
  }
  {
    SCOPED_TRACE("SET_VERTEX_PROPERTIES");
    CheckTypedValueSize(trigger_context, memgraph::query::TriggerIdentifierTag::SET_VERTEX_PROPERTIES,
                        BoolToSize(vertex_expectation.update), dba);
  }
  {
    SCOPED_TRACE("SET_EDGE_PROPERTIES");
    CheckTypedValueSize(trigger_context, memgraph::query::TriggerIdentifierTag::SET_EDGE_PROPERTIES,
                        BoolToSize(edge_expectation.update), dba);
  }
  {
    SCOPED_TRACE("REMOVED_VERTEX_PROPERTIES");
    CheckTypedValueSize(trigger_context, memgraph::query::TriggerIdentifierTag::REMOVED_VERTEX_PROPERTIES,
                        BoolToSize(vertex_expectation.update), dba);
  }
  {
    SCOPED_TRACE("REMOVED_EDGE_PROPERTIES");
    CheckTypedValueSize(trigger_context, memgraph::query::TriggerIdentifierTag::REMOVED_EDGE_PROPERTIES,
                        BoolToSize(edge_expectation.update), dba);
  }
  const auto set_and_removed_vertex_props_and_labels = BoolToSize(vertex_expectation.update) * 4;
  {
    SCOPED_TRACE("UPDATED_VERTICES");
    CheckTypedValueSize(trigger_context, memgraph::query::TriggerIdentifierTag::UPDATED_VERTICES,
                        set_and_removed_vertex_props_and_labels, dba);
  }
  const auto set_and_removed_edge_props = BoolToSize(edge_expectation.update) * 2;
  {
    SCOPED_TRACE("UPDATED_EDGES");
    CheckTypedValueSize(trigger_context, memgraph::query::TriggerIdentifierTag::UPDATED_EDGES,
                        set_and_removed_edge_props, dba);
  }
  // sum of the previous
  {
    SCOPED_TRACE("UPDATED_OBJECTS");
    CheckTypedValueSize(trigger_context, memgraph::query::TriggerIdentifierTag::UPDATED_OBJECTS,
                        set_and_removed_vertex_props_and_labels + set_and_removed_edge_props, dba);
  }
  {
    SCOPED_TRACE("SET_VERTEX_LABELS");
    CheckTypedValueSize(trigger_context, memgraph::query::TriggerIdentifierTag::SET_VERTEX_LABELS,
                        BoolToSize(vertex_expectation.update), dba);
  }
  {
    SCOPED_TRACE("REMOVED_VERTEX_LABELS");
    CheckTypedValueSize(trigger_context, memgraph::query::TriggerIdentifierTag::REMOVED_VERTEX_LABELS,
                        BoolToSize(vertex_expectation.update), dba);
  }

  dba.Abort();
}
}  // namespace

TEST_F(TriggerContextTest, Filtering) {
  using TET = memgraph::query::TriggerEventType;
  // Check all event type individually
  {
    SCOPED_TRACE("TET::ANY");
    CheckFilters({TET::ANY}, ShouldRegisterExpectation{true, true, true}, ShouldRegisterExpectation{true, true, true},
                 &StartTransaction());
  }
  {
    SCOPED_TRACE("TET::VERTEX_CREATE");
    CheckFilters({TET::VERTEX_CREATE}, ShouldRegisterExpectation{true, false, false},
                 ShouldRegisterExpectation{false, false, false}, &StartTransaction());
  }
  {
    SCOPED_TRACE("TET::EDGE_CREATE");
    CheckFilters({TET::EDGE_CREATE}, ShouldRegisterExpectation{false, false, false},
                 ShouldRegisterExpectation{true, false, false}, &StartTransaction());
  }
  {
    SCOPED_TRACE("TET::CREATE");
    CheckFilters({TET::CREATE}, ShouldRegisterExpectation{true, false, false},
                 ShouldRegisterExpectation{true, false, false}, &StartTransaction());
  }
  {
    SCOPED_TRACE("TET::VERTEX_DELETE");
    CheckFilters({TET::VERTEX_DELETE}, ShouldRegisterExpectation{true, true, false},
                 ShouldRegisterExpectation{false, false, false}, &StartTransaction());
  }
  {
    SCOPED_TRACE("TET::EDGE_DELETE");
    CheckFilters({TET::EDGE_DELETE}, ShouldRegisterExpectation{false, false, false},
                 ShouldRegisterExpectation{true, true, false}, &StartTransaction());
  }
  {
    SCOPED_TRACE("TET::DELETE");
    CheckFilters({TET::DELETE}, ShouldRegisterExpectation{true, true, false},
                 ShouldRegisterExpectation{true, true, false}, &StartTransaction());
  }
  {
    SCOPED_TRACE("TET::VERTEX_UPDATE");
    CheckFilters({TET::VERTEX_UPDATE}, ShouldRegisterExpectation{true, false, true},
                 ShouldRegisterExpectation{false, false, false}, &StartTransaction());
  }
  {
    SCOPED_TRACE("TET::EDGE_UPDATE");
    CheckFilters({TET::EDGE_UPDATE}, ShouldRegisterExpectation{false, false, false},
                 ShouldRegisterExpectation{true, false, true}, &StartTransaction());
  }
  {
    SCOPED_TRACE("TET::UPDATE");
    CheckFilters({TET::UPDATE}, ShouldRegisterExpectation{true, false, true},
                 ShouldRegisterExpectation{true, false, true}, &StartTransaction());
  }
  // Some combined versions
  {
    SCOPED_TRACE("TET::VERTEX_UPDATE, TET::EDGE_UPDATE");
    CheckFilters({TET::VERTEX_UPDATE, TET::EDGE_UPDATE}, ShouldRegisterExpectation{true, false, true},
                 ShouldRegisterExpectation{true, false, true}, &StartTransaction());
  }
  {
    SCOPED_TRACE("TET::VERTEX_UPDATE, TET::EDGE_UPDATE, TET::DELETE");
    CheckFilters({TET::VERTEX_UPDATE, TET::EDGE_UPDATE, TET::DELETE}, ShouldRegisterExpectation{true, true, true},
                 ShouldRegisterExpectation{true, true, true}, &StartTransaction());
  }
  {
    SCOPED_TRACE("TET::UPDATE, TET::VERTEX_DELETE, TET::EDGE_DELETE");
    CheckFilters({TET::UPDATE, TET::VERTEX_DELETE, TET::EDGE_DELETE}, ShouldRegisterExpectation{true, true, true},
                 ShouldRegisterExpectation{true, true, true}, &StartTransaction());
  }
  {
    SCOPED_TRACE("TET::VERTEX_CREATE, TET::VERTEX_UPDATE");
    CheckFilters({TET::VERTEX_CREATE, TET::VERTEX_UPDATE}, ShouldRegisterExpectation{true, false, true},
                 ShouldRegisterExpectation{false, false, false}, &StartTransaction());
  }
  {
    SCOPED_TRACE("TET::EDGE_CREATE, TET::EDGE_UPDATE");
    CheckFilters({TET::EDGE_CREATE, TET::EDGE_UPDATE}, ShouldRegisterExpectation{false, false, false},
                 ShouldRegisterExpectation{true, false, true}, &StartTransaction());
  }
}

class TriggerStoreTest : public ::testing::Test {
 protected:
  const std::filesystem::path testing_directory{std::filesystem::temp_directory_path() / "MG_test_unit_query_trigger"};

  void SetUp() override {
    Clear();

    storage_accessor.emplace(storage.Access());
    dba.emplace(&*storage_accessor);
  }

  void TearDown() override {
    Clear();

    dba.reset();
    storage_accessor.reset();
  }

  std::optional<memgraph::query::DbAccessor> dba;

  memgraph::utils::SkipList<memgraph::query::QueryCacheEntry> ast_cache;
  memgraph::query::AllowEverythingAuthChecker auth_checker;

 private:
  void Clear() {
    if (!std::filesystem::exists(testing_directory)) return;
    std::filesystem::remove_all(testing_directory);
  }

  memgraph::storage::Storage storage;
  std::optional<memgraph::storage::Storage::Accessor> storage_accessor;
};

TEST_F(TriggerStoreTest, Restore) {
  std::optional<memgraph::query::TriggerStore> store;

  const auto reset_store = [&] {
    store.emplace(testing_directory);
    store->RestoreTriggers(&ast_cache, &*dba, memgraph::query::InterpreterConfig::Query{}, &auth_checker);
  };

  reset_store();

  const auto check_empty = [&] {
    ASSERT_EQ(store->GetTriggerInfo().size(), 0);
    ASSERT_EQ(store->BeforeCommitTriggers().size(), 0);
    ASSERT_EQ(store->AfterCommitTriggers().size(), 0);
  };

  check_empty();

  const auto *trigger_name_before = "trigger";
  const auto *trigger_name_after = "trigger_after";
  const auto *trigger_statement = "RETURN $parameter";
  const auto event_type = memgraph::query::TriggerEventType::VERTEX_CREATE;
  const std::string owner{"owner"};
  store->AddTrigger(
      trigger_name_before, trigger_statement,
      std::map<std::string, memgraph::storage::PropertyValue>{{"parameter", memgraph::storage::PropertyValue{1}}},
      event_type, memgraph::query::TriggerPhase::BEFORE_COMMIT, &ast_cache, &*dba,
      memgraph::query::InterpreterConfig::Query{}, std::nullopt, &auth_checker);
  store->AddTrigger(
      trigger_name_after, trigger_statement,
      std::map<std::string, memgraph::storage::PropertyValue>{{"parameter", memgraph::storage::PropertyValue{"value"}}},
      event_type, memgraph::query::TriggerPhase::AFTER_COMMIT, &ast_cache, &*dba,
      memgraph::query::InterpreterConfig::Query{}, {owner}, &auth_checker);

  const auto check_triggers = [&] {
    ASSERT_EQ(store->GetTriggerInfo().size(), 2);

    const auto verify_trigger = [&](const auto &trigger, const auto &name, const std::string *owner) {
      ASSERT_EQ(trigger.Name(), name);
      ASSERT_EQ(trigger.OriginalStatement(), trigger_statement);
      ASSERT_EQ(trigger.EventType(), event_type);
      if (owner != nullptr) {
        ASSERT_EQ(*trigger.Owner(), *owner);
      } else {
        ASSERT_FALSE(trigger.Owner().has_value());
      }
    };

    const auto before_commit_triggers = store->BeforeCommitTriggers().access();
    ASSERT_EQ(before_commit_triggers.size(), 1);
    for (const auto &trigger : before_commit_triggers) {
      verify_trigger(trigger, trigger_name_before, nullptr);
    }

    const auto after_commit_triggers = store->AfterCommitTriggers().access();
    ASSERT_EQ(after_commit_triggers.size(), 1);
    for (const auto &trigger : after_commit_triggers) {
      verify_trigger(trigger, trigger_name_after, &owner);
    }
  };

  check_triggers();

  // recreate trigger store, this should reload everything from the disk
  reset_store();
  check_triggers();

  ASSERT_NO_THROW(store->DropTrigger(trigger_name_after));
  ASSERT_NO_THROW(store->DropTrigger(trigger_name_before));

  check_empty();

  reset_store();

  check_empty();
}

TEST_F(TriggerStoreTest, AddTrigger) {
  memgraph::query::TriggerStore store{testing_directory};

  // Invalid query in statements
  ASSERT_THROW(store.AddTrigger("trigger", "RETUR 1", {}, memgraph::query::TriggerEventType::VERTEX_CREATE,
                                memgraph::query::TriggerPhase::BEFORE_COMMIT, &ast_cache, &*dba,
                                memgraph::query::InterpreterConfig::Query{}, std::nullopt, &auth_checker),
               memgraph::utils::BasicException);
  ASSERT_THROW(store.AddTrigger("trigger", "RETURN createdEdges", {}, memgraph::query::TriggerEventType::VERTEX_CREATE,
                                memgraph::query::TriggerPhase::BEFORE_COMMIT, &ast_cache, &*dba,
                                memgraph::query::InterpreterConfig::Query{}, std::nullopt, &auth_checker),
               memgraph::utils::BasicException);

  ASSERT_THROW(store.AddTrigger("trigger", "RETURN $parameter", {}, memgraph::query::TriggerEventType::VERTEX_CREATE,
                                memgraph::query::TriggerPhase::BEFORE_COMMIT, &ast_cache, &*dba,
                                memgraph::query::InterpreterConfig::Query{}, std::nullopt, &auth_checker),
               memgraph::utils::BasicException);

  ASSERT_NO_THROW(store.AddTrigger(
      "trigger", "RETURN $parameter",
      std::map<std::string, memgraph::storage::PropertyValue>{{"parameter", memgraph::storage::PropertyValue{1}}},
      memgraph::query::TriggerEventType::VERTEX_CREATE, memgraph::query::TriggerPhase::BEFORE_COMMIT, &ast_cache, &*dba,
      memgraph::query::InterpreterConfig::Query{}, std::nullopt, &auth_checker));

  // Inserting with the same name
  ASSERT_THROW(store.AddTrigger("trigger", "RETURN 1", {}, memgraph::query::TriggerEventType::VERTEX_CREATE,
                                memgraph::query::TriggerPhase::BEFORE_COMMIT, &ast_cache, &*dba,
                                memgraph::query::InterpreterConfig::Query{}, std::nullopt, &auth_checker),
               memgraph::utils::BasicException);
  ASSERT_THROW(store.AddTrigger("trigger", "RETURN 1", {}, memgraph::query::TriggerEventType::VERTEX_CREATE,
                                memgraph::query::TriggerPhase::AFTER_COMMIT, &ast_cache, &*dba,
                                memgraph::query::InterpreterConfig::Query{}, std::nullopt, &auth_checker),
               memgraph::utils::BasicException);

  ASSERT_EQ(store.GetTriggerInfo().size(), 1);
  ASSERT_EQ(store.BeforeCommitTriggers().size(), 1);
  ASSERT_EQ(store.AfterCommitTriggers().size(), 0);
}

TEST_F(TriggerStoreTest, DropTrigger) {
  memgraph::query::TriggerStore store{testing_directory};

  ASSERT_THROW(store.DropTrigger("Unknown"), memgraph::utils::BasicException);

  const auto *trigger_name = "trigger";
  store.AddTrigger(trigger_name, "RETURN 1", {}, memgraph::query::TriggerEventType::VERTEX_CREATE,
                   memgraph::query::TriggerPhase::BEFORE_COMMIT, &ast_cache, &*dba,
                   memgraph::query::InterpreterConfig::Query{}, std::nullopt, &auth_checker);

  ASSERT_THROW(store.DropTrigger("Unknown"), memgraph::utils::BasicException);
  ASSERT_NO_THROW(store.DropTrigger(trigger_name));
  ASSERT_EQ(store.GetTriggerInfo().size(), 0);
}

TEST_F(TriggerStoreTest, TriggerInfo) {
  memgraph::query::TriggerStore store{testing_directory};

  std::vector<memgraph::query::TriggerStore::TriggerInfo> expected_info;
  store.AddTrigger("trigger", "RETURN 1", {}, memgraph::query::TriggerEventType::VERTEX_CREATE,
                   memgraph::query::TriggerPhase::BEFORE_COMMIT, &ast_cache, &*dba,
                   memgraph::query::InterpreterConfig::Query{}, std::nullopt, &auth_checker);
  expected_info.push_back({"trigger", "RETURN 1", memgraph::query::TriggerEventType::VERTEX_CREATE,
                           memgraph::query::TriggerPhase::BEFORE_COMMIT});

  const auto check_trigger_info = [&] {
    const auto trigger_info = store.GetTriggerInfo();
    ASSERT_EQ(expected_info.size(), trigger_info.size());
    // ensure all of the expected trigger infos can be found in the retrieved infos
    ASSERT_TRUE(std::all_of(expected_info.begin(), expected_info.end(), [&](const auto &info) {
      return std::find_if(trigger_info.begin(), trigger_info.end(), [&](const auto &other) {
               return info.name == other.name && info.statement == other.statement &&
                      info.event_type == other.event_type && info.phase == other.phase && !info.owner.has_value();
             }) != trigger_info.end();
    }));
  };

  check_trigger_info();

  store.AddTrigger("edge_update_trigger", "RETURN 1", {}, memgraph::query::TriggerEventType::EDGE_UPDATE,
                   memgraph::query::TriggerPhase::AFTER_COMMIT, &ast_cache, &*dba,
                   memgraph::query::InterpreterConfig::Query{}, std::nullopt, &auth_checker);
  expected_info.push_back({"edge_update_trigger", "RETURN 1", memgraph::query::TriggerEventType::EDGE_UPDATE,
                           memgraph::query::TriggerPhase::AFTER_COMMIT});

  check_trigger_info();

  store.DropTrigger("edge_update_trigger");
  const auto erase_from_expected = [&](const std::string_view name) {
    const auto erase_count = std::erase_if(expected_info, [name](const auto &info) { return info.name == name; });
    ASSERT_EQ(erase_count, 1);
  };
  erase_from_expected("edge_update_trigger");

  check_trigger_info();

  store.DropTrigger("trigger");
  erase_from_expected("trigger");

  check_trigger_info();
}

TEST_F(TriggerStoreTest, AnyTriggerAllKeywords) {
  memgraph::query::TriggerStore store{testing_directory};

  using namespace std::literals;

  const auto created_vertices = "createdVertices"sv;
  const auto created_edges = "createdEdges"sv;
  const auto created_objects = "createdObjects"sv;
  const auto deleted_vertices = "deletedVertices"sv;
  const auto deleted_edges = "deletedEdges"sv;
  const auto deleted_objects = "deletedObjects"sv;
  const auto set_vertex_properties = "setVertexProperties"sv;
  const auto set_edge_properties = "setEdgeProperties"sv;
  const auto removed_vertex_properties = "removedVertexProperties"sv;
  const auto removed_edge_properties = "removedEdgeProperties"sv;
  const auto set_vertex_labels = "setVertexLabels"sv;
  const auto removed_vertex_labels = "removedVertexLabels"sv;
  const auto updated_vertices = "updatedVertices"sv;
  const auto updated_edges = "updatedEdges"sv;
  const auto updates_objects = "updatedObjects"sv;

  std::array event_types_to_test = {
      std::make_pair(memgraph::query::TriggerEventType::CREATE,
                     std::vector{created_vertices, created_edges, created_objects}),
      std::make_pair(memgraph::query::TriggerEventType::VERTEX_CREATE, std::vector{created_vertices}),
      std::make_pair(memgraph::query::TriggerEventType::EDGE_CREATE, std::vector{created_edges}),
      std::make_pair(memgraph::query::TriggerEventType::UPDATE,
                     std::vector{
                         set_vertex_properties,
                         set_edge_properties,
                         removed_vertex_properties,
                         removed_edge_properties,
                         set_vertex_labels,
                         removed_vertex_labels,
                         updated_vertices,
                         updated_edges,
                         updates_objects,
                     }),
      std::make_pair(memgraph::query::TriggerEventType::VERTEX_UPDATE,
                     std::vector{
                         set_vertex_properties,
                         removed_vertex_properties,
                         set_vertex_labels,
                         removed_vertex_labels,
                         updated_vertices,
                     }),
      std::make_pair(memgraph::query::TriggerEventType::EDGE_UPDATE,
                     std::vector{
                         set_edge_properties,
                         removed_edge_properties,
                         updated_edges,
                     }),
      std::make_pair(memgraph::query::TriggerEventType::DELETE,
                     std::vector{
                         deleted_vertices,
                         deleted_edges,
                         deleted_objects,
                     }),
      std::make_pair(memgraph::query::TriggerEventType::VERTEX_DELETE,
                     std::vector{
                         deleted_vertices,
                     }),
      std::make_pair(memgraph::query::TriggerEventType::EDGE_DELETE,
                     std::vector{
                         deleted_edges,
                     }),
      std::make_pair(memgraph::query::TriggerEventType::ANY,
                     std::vector{
                         created_vertices,
                         created_edges,
                         created_objects,
                         deleted_vertices,
                         deleted_edges,
                         deleted_objects,
                         set_vertex_properties,
                         set_edge_properties,
                         removed_vertex_properties,
                         removed_edge_properties,
                         set_vertex_labels,
                         removed_vertex_labels,
                         updated_vertices,
                         updated_edges,
                         updates_objects,
                     }),
  };

  const auto trigger_name = "trigger"s;
  for (const auto &[event_type, keywords] : event_types_to_test) {
    SCOPED_TRACE(memgraph::query::TriggerEventTypeToString(event_type));
    for (const auto keyword : keywords) {
      SCOPED_TRACE(keyword);
      EXPECT_NO_THROW(store.AddTrigger(trigger_name, fmt::format("RETURN {}", keyword), {}, event_type,
                                       memgraph::query::TriggerPhase::BEFORE_COMMIT, &ast_cache, &*dba,
                                       memgraph::query::InterpreterConfig::Query{}, std::nullopt, &auth_checker));
      store.DropTrigger(trigger_name);
    }
  }
}

TEST_F(TriggerStoreTest, AuthCheckerUsage) {
  using Privilege = memgraph::query::AuthQuery::Privilege;
  using ::testing::_;
  using ::testing::ElementsAre;
  using ::testing::Return;
  std::optional<memgraph::query::TriggerStore> store{testing_directory};
  const std::optional<std::string> owner{"testing_owner"};
  MockAuthChecker mock_checker;

  ::testing::InSequence s;

  EXPECT_CALL(mock_checker, IsUserAuthorized(std::optional<std::string>{}, ElementsAre(Privilege::CREATE)))
      .Times(1)
      .WillOnce(Return(true));
  EXPECT_CALL(mock_checker, IsUserAuthorized(owner, ElementsAre(Privilege::CREATE))).Times(1).WillOnce(Return(true));

  ASSERT_NO_THROW(store->AddTrigger("successfull_trigger_1", "CREATE (n:VERTEX) RETURN n", {},
                                    memgraph::query::TriggerEventType::EDGE_UPDATE,
                                    memgraph::query::TriggerPhase::AFTER_COMMIT, &ast_cache, &*dba,
                                    memgraph::query::InterpreterConfig::Query{}, std::nullopt, &mock_checker));

  ASSERT_NO_THROW(store->AddTrigger("successfull_trigger_2", "CREATE (n:VERTEX) RETURN n", {},
                                    memgraph::query::TriggerEventType::EDGE_UPDATE,
                                    memgraph::query::TriggerPhase::AFTER_COMMIT, &ast_cache, &*dba,
                                    memgraph::query::InterpreterConfig::Query{}, owner, &mock_checker));

  EXPECT_CALL(mock_checker, IsUserAuthorized(std::optional<std::string>{}, ElementsAre(Privilege::MATCH)))
      .Times(1)
      .WillOnce(Return(false));

  ASSERT_THROW(
      store->AddTrigger("unprivileged_trigger", "MATCH (n:VERTEX) RETURN n", {},
                        memgraph::query::TriggerEventType::EDGE_UPDATE, memgraph::query::TriggerPhase::AFTER_COMMIT,
                        &ast_cache, &*dba, memgraph::query::InterpreterConfig::Query{}, std::nullopt, &mock_checker);
      , memgraph::utils::BasicException);

  store.emplace(testing_directory);
  EXPECT_CALL(mock_checker, IsUserAuthorized(std::optional<std::string>{}, ElementsAre(Privilege::CREATE)))
      .Times(1)
      .WillOnce(Return(false));
  EXPECT_CALL(mock_checker, IsUserAuthorized(owner, ElementsAre(Privilege::CREATE))).Times(1).WillOnce(Return(true));

  ASSERT_NO_THROW(
      store->RestoreTriggers(&ast_cache, &*dba, memgraph::query::InterpreterConfig::Query{}, &mock_checker));

  const auto triggers = store->GetTriggerInfo();
  ASSERT_EQ(triggers.size(), 1);
  ASSERT_EQ(triggers.front().owner, owner);
}<|MERGE_RESOLUTION|>--- conflicted
+++ resolved
@@ -39,16 +39,12 @@
  public:
   MOCK_CONST_METHOD2(IsUserAuthorized, bool(const std::optional<std::string> &username,
                                             const std::vector<memgraph::query::AuthQuery::Privilege> &privileges));
-<<<<<<< HEAD
+
 #ifdef MG_ENTERPRISE
-  MOCK_CONST_METHOD1(GetFineGrainedAuthChecker,
-                     std::unique_ptr<memgraph::query::FineGrainedAuthChecker>(const std::string &username));
-#endif
-=======
   MOCK_CONST_METHOD2(GetFineGrainedAuthChecker,
                      std::unique_ptr<memgraph::query::FineGrainedAuthChecker>(
                          const std::string &username, const memgraph::query::DbAccessor *db_accessor));
->>>>>>> aa027459
+#endif
 };
 }  // namespace
 
