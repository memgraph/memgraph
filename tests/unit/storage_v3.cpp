// Copyright 2022 Memgraph Ltd.
//
// Use of this software is governed by the Business Source License
// included in the file licenses/BSL.txt; by using this file, you agree to be bound by the terms of the Business Source
// License, and you may not use this file except in compliance with the Business Source License.
//
// As of the Change Date specified in that file, in accordance with
// the Business Source License, use of this software will be governed
// by the Apache License, Version 2.0, included in the file
// licenses/APL.txt.

#include <chrono>
#include <limits>
#include <variant>

#include <gmock/gmock.h>
#include <gtest/gtest-death-test.h>
#include <gtest/gtest.h>

#include "coordinator/hybrid_logical_clock.hpp"
#include "io/time.hpp"
#include "storage/v3/delta.hpp"
#include "storage/v3/id_types.hpp"
#include "storage/v3/key_store.hpp"
#include "storage/v3/name_id_mapper.hpp"
#include "storage/v3/property_value.hpp"
#include "storage/v3/result.hpp"
#include "storage/v3/schema_validator.hpp"
#include "storage/v3/shard.hpp"
#include "storage/v3/vertex_accessor.hpp"
#include "storage_v3_test_utils.hpp"
#include "utils/exceptions.hpp"

using testing::UnorderedElementsAre;

namespace memgraph::storage::v3::tests {

class StorageV3 : public ::testing::TestWithParam<bool> {
 protected:
  void SetUp() override {
    store.StoreMapping({{1, "label"}, {2, "property"}});
    ASSERT_TRUE(
        store.CreateSchema(primary_label, {storage::v3::SchemaProperty{primary_property, common::SchemaType::INT}}));
  }

  void TearDown() override { CleanupHlc(last_hlc); }

  VertexAccessor CreateVertexAndValidate(Shard::Accessor &acc, LabelId primary_label,
                                         const std::vector<LabelId> &labels,
                                         const std::vector<std::pair<PropertyId, PropertyValue>> &properties) {
    auto vtx = acc.CreateVertexAndValidate(primary_label, labels, properties);
    EXPECT_TRUE(vtx.HasValue());
    return *vtx;
  }

  LabelId NameToLabelId(std::string_view label_name) { return store.NameToLabel(label_name); }

  PropertyId NameToPropertyId(std::string_view property_name) { return store.NameToProperty(property_name); }

  EdgeTypeId NameToEdgeTypeId(std::string_view edge_type_name) { return store.NameToEdgeType(edge_type_name); }

<<<<<<< HEAD
  coordinator::Hlc GetNextHlc() {
    ++last_hlc.logical_id;
    last_hlc.coordinator_wall_clock += wall_clock_increment;
    return last_hlc;
  }

  void CleanupHlc(const coordinator::Hlc hlc) {
    if (with_gc) {
      store.CollectGarbage(hlc.coordinator_wall_clock + reclamation_interval + one_time_unit);
    }
  }

  const bool with_gc = GetParam();
  static constexpr std::chrono::seconds wall_clock_increment{10};
  static constexpr std::chrono::seconds reclamation_interval{wall_clock_increment / 2};
  static constexpr io::Duration one_time_unit{1};
  NameIdMapper id_mapper;
  const std::vector<PropertyValue> pk{PropertyValue{0}};
  const LabelId primary_label{NameToLabelId("label")};
  Shard store{primary_label, pk, std::nullopt, Config{.gc = {.reclamation_interval = reclamation_interval}}};
  const PropertyId primary_property{NameToPropertyId("property")};
  coordinator::Hlc last_hlc{0, io::Time{}};
=======
  const std::vector<PropertyValue> pk{PropertyValue{0}};
  const LabelId primary_label{LabelId::FromUint(1)};
  Shard store{primary_label, pk, std::nullopt};
  const PropertyId primary_property{PropertyId::FromUint(2)};
>>>>>>> 58420600
};
INSTANTIATE_TEST_CASE_P(WithGc, StorageV3, ::testing::Values(true));
INSTANTIATE_TEST_CASE_P(WithoutGc, StorageV3, ::testing::Values(false));

// NOLINTNEXTLINE(hicpp-special-member-functions)
TEST_P(StorageV3, Commit) {
  const auto test_vertex_exists = [this](const coordinator::Hlc hlc) {
    auto acc = store.Access(hlc);
    ASSERT_TRUE(acc.FindVertex(pk, View::OLD).has_value());
    EXPECT_EQ(CountVertices(acc, View::OLD), 1U);
    ASSERT_TRUE(acc.FindVertex(pk, View::NEW).has_value());
    EXPECT_EQ(CountVertices(acc, View::NEW), 1U);
  };
  const auto test_vertex_not_exists = [this](const coordinator::Hlc hlc) {
    auto acc = store.Access(GetNextHlc());
    ASSERT_FALSE(acc.FindVertex(pk, View::OLD).has_value());
    EXPECT_EQ(CountVertices(acc, View::OLD), 0U);
    ASSERT_FALSE(acc.FindVertex(pk, View::NEW).has_value());
    EXPECT_EQ(CountVertices(acc, View::NEW), 0U);
  };

  const auto create_start_hlc = GetNextHlc();
  {
    auto acc = store.Access(create_start_hlc);
    CreateVertexAndValidate(acc, primary_label, {}, {{primary_property, PropertyValue{0}}});
    ASSERT_FALSE(acc.FindVertex(pk, View::OLD).has_value());
    EXPECT_EQ(CountVertices(acc, View::OLD), 0U);
    ASSERT_TRUE(acc.FindVertex(pk, View::NEW).has_value());
    EXPECT_EQ(CountVertices(acc, View::NEW), 1U);
    acc.Commit(GetNextHlc());
  }
  const auto after_create_hlc = GetNextHlc();

  ASSERT_NO_FATAL_FAILURE(test_vertex_exists(GetNextHlc()));
  CleanupHlc(create_start_hlc);
  ASSERT_NO_FATAL_FAILURE(test_vertex_exists(GetNextHlc()));

  const auto delete_start_hlc = GetNextHlc();
  {
    auto acc = store.Access(delete_start_hlc);
    auto vertex = acc.FindVertex(pk, View::NEW);
    ASSERT_TRUE(vertex);

    auto res = acc.DeleteVertex(&*vertex);
    ASSERT_FALSE(res.HasError());
    EXPECT_EQ(CountVertices(acc, View::OLD), 1U);
    EXPECT_EQ(CountVertices(acc, View::NEW), 0U);

    acc.AdvanceCommand();
    EXPECT_EQ(CountVertices(acc, View::OLD), 0U);
    EXPECT_EQ(CountVertices(acc, View::NEW), 0U);

    acc.Commit(GetNextHlc());
  }

  ASSERT_NO_FATAL_FAILURE(test_vertex_not_exists(GetNextHlc()));
  // The delta about deleting the vertex is still there, it
  ASSERT_NO_FATAL_FAILURE(test_vertex_exists(after_create_hlc));
  CleanupHlc(delete_start_hlc);

  ASSERT_NO_FATAL_FAILURE(test_vertex_not_exists(GetNextHlc()));

  if (with_gc) {
    ASSERT_NO_FATAL_FAILURE(test_vertex_not_exists(create_start_hlc));
  } else {
    ASSERT_NO_FATAL_FAILURE(test_vertex_exists(after_create_hlc));
  }
}

// NOLINTNEXTLINE(hicpp-special-member-functions)
TEST_P(StorageV3, Abort) {
  {
    auto acc = store.Access(GetNextHlc());
    CreateVertexAndValidate(acc, primary_label, {}, {{primary_property, PropertyValue{0}}});
    ASSERT_FALSE(acc.FindVertex(pk, View::OLD).has_value());
    EXPECT_EQ(CountVertices(acc, View::OLD), 0U);
    ASSERT_TRUE(acc.FindVertex(pk, View::NEW).has_value());
    EXPECT_EQ(CountVertices(acc, View::NEW), 1U);
    acc.Abort();
  }
  {
    auto acc = store.Access(GetNextHlc());
    ASSERT_FALSE(acc.FindVertex(pk, View::OLD).has_value());
    EXPECT_EQ(CountVertices(acc, View::OLD), 0U);
    ASSERT_FALSE(acc.FindVertex(pk, View::NEW).has_value());
    EXPECT_EQ(CountVertices(acc, View::NEW), 0U);
    acc.Abort();
  }
}

// NOLINTNEXTLINE(hicpp-special-member-functions)
TEST_P(StorageV3, AbortByGc) {
  if (!with_gc) {
    return;
  }
  {
    const auto hlc = GetNextHlc();
    auto acc = store.Access(hlc);
    CreateVertexAndValidate(acc, primary_label, {}, {{primary_property, PropertyValue{0}}});
    ASSERT_FALSE(acc.FindVertex(pk, View::OLD).has_value());
    EXPECT_EQ(CountVertices(acc, View::OLD), 0U);
    ASSERT_TRUE(acc.FindVertex(pk, View::NEW).has_value());
    EXPECT_EQ(CountVertices(acc, View::NEW), 1U);
    CleanupHlc(hlc);
  }
  {
    auto acc = store.Access(GetNextHlc());
    ASSERT_FALSE(acc.FindVertex(pk, View::OLD).has_value());
    EXPECT_EQ(CountVertices(acc, View::OLD), 0U);
    ASSERT_FALSE(acc.FindVertex(pk, View::NEW).has_value());
    EXPECT_EQ(CountVertices(acc, View::NEW), 0U);
    acc.Abort();
  }
}

// NOLINTNEXTLINE(hicpp-special-member-functions)
TEST_P(StorageV3, AdvanceCommandCommit) {
  std::vector<PropertyValue> pk1{PropertyValue{0}};
  std::vector<PropertyValue> pk2{PropertyValue(2)};

  {
    auto acc = store.Access(GetNextHlc());

    CreateVertexAndValidate(acc, primary_label, {}, {{primary_property, PropertyValue{0}}});
    ASSERT_FALSE(acc.FindVertex(pk1, View::OLD).has_value());
    EXPECT_EQ(CountVertices(acc, View::OLD), 0U);
    ASSERT_TRUE(acc.FindVertex(pk1, View::NEW).has_value());
    EXPECT_EQ(CountVertices(acc, View::NEW), 1U);

    acc.AdvanceCommand();

    CreateVertexAndValidate(acc, primary_label, {}, {{primary_property, PropertyValue(2)}});
    ASSERT_FALSE(acc.FindVertex(pk2, View::OLD).has_value());
    EXPECT_EQ(CountVertices(acc, View::OLD), 1U);
    ASSERT_TRUE(acc.FindVertex(pk2, View::NEW).has_value());
    EXPECT_EQ(CountVertices(acc, View::NEW), 2U);

    ASSERT_TRUE(acc.FindVertex(pk1, View::OLD).has_value());
    ASSERT_TRUE(acc.FindVertex(pk1, View::NEW).has_value());

    acc.Commit(GetNextHlc());
  }
  CleanupHlc(last_hlc);
  {
    auto acc = store.Access(GetNextHlc());
    ASSERT_TRUE(acc.FindVertex(pk1, View::OLD).has_value());
    ASSERT_TRUE(acc.FindVertex(pk1, View::NEW).has_value());
    ASSERT_TRUE(acc.FindVertex(pk2, View::OLD).has_value());
    ASSERT_TRUE(acc.FindVertex(pk2, View::NEW).has_value());
    EXPECT_EQ(CountVertices(acc, View::OLD), 2U);
    EXPECT_EQ(CountVertices(acc, View::NEW), 2U);
    acc.Abort();
  }
}

// NOLINTNEXTLINE(hicpp-special-member-functions)
TEST_P(StorageV3, AdvanceCommandAbort) {
  std::vector<PropertyValue> pk1{PropertyValue{0}};
  std::vector<PropertyValue> pk2{PropertyValue(2)};
  {
    auto acc = store.Access(GetNextHlc());

    CreateVertexAndValidate(acc, primary_label, {}, {{primary_property, PropertyValue{0}}});
    ASSERT_FALSE(acc.FindVertex(pk1, View::OLD).has_value());
    EXPECT_EQ(CountVertices(acc, View::OLD), 0U);
    ASSERT_TRUE(acc.FindVertex(pk1, View::NEW).has_value());
    EXPECT_EQ(CountVertices(acc, View::NEW), 1U);

    acc.AdvanceCommand();

    CreateVertexAndValidate(acc, primary_label, {}, {{primary_property, PropertyValue(2)}});
    ASSERT_FALSE(acc.FindVertex(pk2, View::OLD).has_value());
    EXPECT_EQ(CountVertices(acc, View::OLD), 1U);
    ASSERT_TRUE(acc.FindVertex(pk2, View::NEW).has_value());
    EXPECT_EQ(CountVertices(acc, View::NEW), 2U);

    ASSERT_TRUE(acc.FindVertex(pk1, View::OLD).has_value());
    ASSERT_TRUE(acc.FindVertex(pk1, View::NEW).has_value());

    acc.Abort();
  }
  const auto check_vertex_not_exists = [this, &pk1, &pk2]() {
    auto acc = store.Access(GetNextHlc());
    ASSERT_FALSE(acc.FindVertex(pk1, View::OLD).has_value());
    ASSERT_FALSE(acc.FindVertex(pk1, View::NEW).has_value());
    ASSERT_FALSE(acc.FindVertex(pk2, View::OLD).has_value());
    ASSERT_FALSE(acc.FindVertex(pk2, View::NEW).has_value());
    EXPECT_EQ(CountVertices(acc, View::OLD), 0U);
    EXPECT_EQ(CountVertices(acc, View::NEW), 0U);
    acc.Abort();
  };
  ASSERT_NO_FATAL_FAILURE(check_vertex_not_exists());
  CleanupHlc(last_hlc);
  ASSERT_NO_FATAL_FAILURE(check_vertex_not_exists());
}

// NOLINTNEXTLINE(hicpp-special-member-functions)
TEST_P(StorageV3, SnapshotIsolation) {
  const auto start_hlc1 = GetNextHlc();
  auto acc1 = store.Access(start_hlc1);
  auto acc2 = store.Access(GetNextHlc());

  CreateVertexAndValidate(acc1, primary_label, {}, {{primary_property, PropertyValue{0}}});

  ASSERT_FALSE(acc2.FindVertex(pk, View::OLD).has_value());
  EXPECT_EQ(CountVertices(acc1, View::OLD), 0U);
  EXPECT_EQ(CountVertices(acc2, View::OLD), 0U);
  ASSERT_FALSE(acc2.FindVertex(pk, View::NEW).has_value());
  EXPECT_EQ(CountVertices(acc1, View::NEW), 1U);
  EXPECT_EQ(CountVertices(acc2, View::NEW), 0U);

  acc1.Commit(GetNextHlc());

  ASSERT_FALSE(acc2.FindVertex(pk, View::OLD).has_value());
  EXPECT_EQ(CountVertices(acc2, View::OLD), 0U);
  ASSERT_FALSE(acc2.FindVertex(pk, View::NEW).has_value());
  EXPECT_EQ(CountVertices(acc2, View::NEW), 0U);

  acc2.Abort();

  auto acc3 = store.Access(GetNextHlc());
  ASSERT_TRUE(acc3.FindVertex(pk, View::OLD).has_value());
  EXPECT_EQ(CountVertices(acc3, View::OLD), 1U);
  CleanupHlc(start_hlc1);
  ASSERT_TRUE(acc3.FindVertex(pk, View::NEW).has_value());
  EXPECT_EQ(CountVertices(acc3, View::NEW), 1U);
  acc3.Abort();
}

// NOLINTNEXTLINE(hicpp-special-member-functions)
TEST_P(StorageV3, AccessorMove) {
  {
    auto acc = store.Access(GetNextHlc());
    CreateVertexAndValidate(acc, primary_label, {}, {{primary_property, PropertyValue{0}}});

    ASSERT_FALSE(acc.FindVertex(pk, View::OLD).has_value());
    EXPECT_EQ(CountVertices(acc, View::OLD), 0U);
    ASSERT_TRUE(acc.FindVertex(pk, View::NEW).has_value());
    EXPECT_EQ(CountVertices(acc, View::NEW), 1U);

    Shard::Accessor moved(std::move(acc));

    ASSERT_FALSE(moved.FindVertex(pk, View::OLD).has_value());
    EXPECT_EQ(CountVertices(moved, View::OLD), 0U);
    ASSERT_TRUE(moved.FindVertex(pk, View::NEW).has_value());
    EXPECT_EQ(CountVertices(moved, View::NEW), 1U);

    moved.Commit(GetNextHlc());
  }
  {
    auto acc = store.Access(GetNextHlc());
    ASSERT_TRUE(acc.FindVertex(pk, View::OLD).has_value());
    EXPECT_EQ(CountVertices(acc, View::OLD), 1U);
    ASSERT_TRUE(acc.FindVertex(pk, View::NEW).has_value());
    EXPECT_EQ(CountVertices(acc, View::NEW), 1U);
    acc.Abort();
  }
}

// NOLINTNEXTLINE(hicpp-special-member-functions)
TEST_P(StorageV3, VertexDeleteCommit) {
  auto acc1 = store.Access(GetNextHlc());  // read transaction
  auto acc2 = store.Access(GetNextHlc());  // write transaction

  // Create the vertex in transaction 2
  {
    CreateVertexAndValidate(acc2, primary_label, {}, {{primary_property, PropertyValue{0}}});
    ASSERT_FALSE(acc2.FindVertex(pk, View::OLD).has_value());
    EXPECT_EQ(CountVertices(acc2, View::OLD), 0U);
    ASSERT_TRUE(acc2.FindVertex(pk, View::NEW).has_value());
    EXPECT_EQ(CountVertices(acc2, View::NEW), 1U);
    acc2.Commit(GetNextHlc());
  }

  auto acc3 = store.Access(GetNextHlc());  // read transaction
  auto acc4 = store.Access(GetNextHlc());  // write transaction

  // Check whether the vertex exists in transaction 1
  ASSERT_FALSE(acc1.FindVertex(pk, View::OLD).has_value());
  EXPECT_EQ(CountVertices(acc1, View::OLD), 0U);
  ASSERT_FALSE(acc1.FindVertex(pk, View::NEW).has_value());
  EXPECT_EQ(CountVertices(acc1, View::NEW), 0U);

  // Check whether the vertex exists in transaction 3
  ASSERT_TRUE(acc3.FindVertex(pk, View::OLD).has_value());
  EXPECT_EQ(CountVertices(acc3, View::OLD), 1U);
  ASSERT_TRUE(acc3.FindVertex(pk, View::NEW).has_value());
  EXPECT_EQ(CountVertices(acc3, View::NEW), 1U);

  // Delete the vertex in transaction 4
  {
    auto vertex = acc4.FindVertex(pk, View::NEW);
    ASSERT_TRUE(vertex);
    EXPECT_EQ(CountVertices(acc4, View::OLD), 1U);
    EXPECT_EQ(CountVertices(acc4, View::NEW), 1U);

    auto res = acc4.DeleteVertex(&*vertex);
    ASSERT_TRUE(res.HasValue());
    EXPECT_EQ(CountVertices(acc4, View::OLD), 1U);
    EXPECT_EQ(CountVertices(acc4, View::NEW), 0U);

    acc4.AdvanceCommand();
    EXPECT_EQ(CountVertices(acc4, View::OLD), 0U);
    EXPECT_EQ(CountVertices(acc4, View::NEW), 0U);

    acc4.Commit(GetNextHlc());
  }

  auto acc5 = store.Access(GetNextHlc());  // read transaction

  // Check whether the vertex exists in transaction 1
  ASSERT_FALSE(acc1.FindVertex(pk, View::OLD).has_value());
  EXPECT_EQ(CountVertices(acc1, View::OLD), 0U);
  ASSERT_FALSE(acc1.FindVertex(pk, View::NEW).has_value());
  EXPECT_EQ(CountVertices(acc1, View::NEW), 0U);

  // Check whether the vertex exists in transaction 3
  ASSERT_TRUE(acc3.FindVertex(pk, View::OLD).has_value());
  EXPECT_EQ(CountVertices(acc3, View::OLD), 1U);
  ASSERT_TRUE(acc3.FindVertex(pk, View::NEW).has_value());
  EXPECT_EQ(CountVertices(acc3, View::NEW), 1U);

  // Check whether the vertex exists in transaction 5
  ASSERT_FALSE(acc5.FindVertex(pk, View::OLD).has_value());
  EXPECT_EQ(CountVertices(acc5, View::OLD), 0U);
  ASSERT_FALSE(acc5.FindVertex(pk, View::NEW).has_value());
  EXPECT_EQ(CountVertices(acc5, View::NEW), 0U);
}

// NOLINTNEXTLINE(hicpp-special-member-functions)
TEST_P(StorageV3, VertexDeleteAbort) {
  auto acc1 = store.Access(GetNextHlc());  // read transaction
  auto acc2 = store.Access(GetNextHlc());  // write transaction

  // Create the vertex in transaction 2
  {
    CreateVertexAndValidate(acc2, primary_label, {}, {{primary_property, PropertyValue{0}}});
    ASSERT_FALSE(acc2.FindVertex(pk, View::OLD).has_value());
    EXPECT_EQ(CountVertices(acc2, View::OLD), 0U);
    ASSERT_TRUE(acc2.FindVertex(pk, View::NEW).has_value());
    EXPECT_EQ(CountVertices(acc2, View::NEW), 1U);
    acc2.Commit(GetNextHlc());
  }

  auto acc3 = store.Access(GetNextHlc());  // read transaction
  auto acc4 = store.Access(GetNextHlc());  // write transaction (aborted)

  // Check whether the vertex exists in transaction 1
  ASSERT_FALSE(acc1.FindVertex(pk, View::OLD).has_value());
  EXPECT_EQ(CountVertices(acc1, View::OLD), 0U);
  ASSERT_FALSE(acc1.FindVertex(pk, View::NEW).has_value());
  EXPECT_EQ(CountVertices(acc1, View::NEW), 0U);

  // Check whether the vertex exists in transaction 3
  ASSERT_TRUE(acc3.FindVertex(pk, View::OLD).has_value());
  EXPECT_EQ(CountVertices(acc3, View::OLD), 1U);
  ASSERT_TRUE(acc3.FindVertex(pk, View::NEW).has_value());
  EXPECT_EQ(CountVertices(acc3, View::NEW), 1U);

  // Delete the vertex in transaction 4, but abort the transaction
  {
    auto vertex = acc4.FindVertex(pk, View::NEW);
    ASSERT_TRUE(vertex);
    EXPECT_EQ(CountVertices(acc4, View::OLD), 1U);
    EXPECT_EQ(CountVertices(acc4, View::NEW), 1U);

    auto res = acc4.DeleteVertex(&*vertex);
    ASSERT_TRUE(res.HasValue());
    EXPECT_EQ(CountVertices(acc4, View::OLD), 1U);
    EXPECT_EQ(CountVertices(acc4, View::NEW), 0U);

    acc4.AdvanceCommand();
    EXPECT_EQ(CountVertices(acc4, View::OLD), 0U);
    EXPECT_EQ(CountVertices(acc4, View::NEW), 0U);

    acc4.Abort();
  }

  auto acc5 = store.Access(GetNextHlc());  // read transaction
  auto acc6 = store.Access(GetNextHlc());  // write transaction

  // Check whether the vertex exists in transaction 1
  ASSERT_FALSE(acc1.FindVertex(pk, View::OLD).has_value());
  EXPECT_EQ(CountVertices(acc1, View::OLD), 0U);
  ASSERT_FALSE(acc1.FindVertex(pk, View::NEW).has_value());
  EXPECT_EQ(CountVertices(acc1, View::NEW), 0U);

  // Check whether the vertex exists in transaction 3
  ASSERT_TRUE(acc3.FindVertex(pk, View::OLD).has_value());
  EXPECT_EQ(CountVertices(acc3, View::OLD), 1U);
  ASSERT_TRUE(acc3.FindVertex(pk, View::NEW).has_value());
  EXPECT_EQ(CountVertices(acc3, View::NEW), 1U);

  // Check whether the vertex exists in transaction 5
  ASSERT_TRUE(acc5.FindVertex(pk, View::OLD).has_value());
  EXPECT_EQ(CountVertices(acc5, View::OLD), 1U);
  ASSERT_TRUE(acc5.FindVertex(pk, View::NEW).has_value());
  EXPECT_EQ(CountVertices(acc5, View::NEW), 1U);

  // Delete the vertex in transaction 6
  {
    auto vertex = acc6.FindVertex(pk, View::NEW);
    ASSERT_TRUE(vertex);
    EXPECT_EQ(CountVertices(acc6, View::OLD), 1U);
    EXPECT_EQ(CountVertices(acc6, View::NEW), 1U);

    auto res = acc6.DeleteVertex(&*vertex);
    ASSERT_TRUE(res.HasValue());
    EXPECT_EQ(CountVertices(acc6, View::OLD), 1U);
    EXPECT_EQ(CountVertices(acc6, View::NEW), 0U);

    acc6.AdvanceCommand();
    EXPECT_EQ(CountVertices(acc6, View::OLD), 0U);
    EXPECT_EQ(CountVertices(acc6, View::NEW), 0U);

    acc6.Commit(GetNextHlc());
  }

  auto acc7 = store.Access(GetNextHlc());  // read transaction

  // Check whether the vertex exists in transaction 1
  ASSERT_FALSE(acc1.FindVertex(pk, View::OLD).has_value());
  EXPECT_EQ(CountVertices(acc1, View::OLD), 0U);
  ASSERT_FALSE(acc1.FindVertex(pk, View::NEW).has_value());
  EXPECT_EQ(CountVertices(acc1, View::NEW), 0U);

  // Check whether the vertex exists in transaction 3
  ASSERT_TRUE(acc3.FindVertex(pk, View::OLD).has_value());
  EXPECT_EQ(CountVertices(acc3, View::OLD), 1U);
  ASSERT_TRUE(acc3.FindVertex(pk, View::NEW).has_value());
  EXPECT_EQ(CountVertices(acc3, View::NEW), 1U);

  // Check whether the vertex exists in transaction 5
  ASSERT_TRUE(acc5.FindVertex(pk, View::OLD).has_value());
  EXPECT_EQ(CountVertices(acc5, View::OLD), 1U);
  ASSERT_TRUE(acc5.FindVertex(pk, View::NEW).has_value());
  EXPECT_EQ(CountVertices(acc5, View::NEW), 1U);

  // Check whether the vertex exists in transaction 7
  ASSERT_FALSE(acc7.FindVertex(pk, View::OLD).has_value());
  EXPECT_EQ(CountVertices(acc7, View::OLD), 0U);
  ASSERT_FALSE(acc7.FindVertex(pk, View::NEW).has_value());
  EXPECT_EQ(CountVertices(acc7, View::NEW), 0U);

  // Commit all accessors
  acc1.Commit(GetNextHlc());
  acc3.Commit(GetNextHlc());
  acc5.Commit(GetNextHlc());
  acc7.Commit(GetNextHlc());
}

// NOLINTNEXTLINE(hicpp-special-member-functions)
TEST_P(StorageV3, VertexDeleteSerializationError) {
  // Create vertex
  {
    auto acc = store.Access(GetNextHlc());
    CreateVertexAndValidate(acc, primary_label, {}, {{primary_property, PropertyValue{0}}});
    acc.Commit(GetNextHlc());
  }

  auto acc1 = store.Access(GetNextHlc());
  auto acc2 = store.Access(GetNextHlc());

  // Delete vertex in accessor 1
  {
    auto vertex = acc1.FindVertex(pk, View::OLD);
    ASSERT_TRUE(vertex);
    EXPECT_EQ(CountVertices(acc1, View::OLD), 1U);
    EXPECT_EQ(CountVertices(acc1, View::NEW), 1U);

    {
      auto res = acc1.DeleteVertex(&*vertex);
      ASSERT_TRUE(res.HasValue());
      ASSERT_TRUE(res.GetValue());
      EXPECT_EQ(CountVertices(acc1, View::OLD), 1U);
      EXPECT_EQ(CountVertices(acc1, View::NEW), 0U);
    }

    {
      auto res = acc1.DeleteVertex(&*vertex);
      ASSERT_TRUE(res.HasValue());
      ASSERT_FALSE(res.GetValue());
      EXPECT_EQ(CountVertices(acc1, View::OLD), 1U);
      EXPECT_EQ(CountVertices(acc1, View::NEW), 0U);
    }

    acc1.AdvanceCommand();
    EXPECT_EQ(CountVertices(acc1, View::OLD), 0U);
    EXPECT_EQ(CountVertices(acc1, View::NEW), 0U);
  }

  // Delete vertex in accessor 2
  {
    auto vertex = acc2.FindVertex(pk, View::OLD);
    ASSERT_TRUE(vertex);
    EXPECT_EQ(CountVertices(acc2, View::OLD), 1U);
    EXPECT_EQ(CountVertices(acc2, View::NEW), 1U);
    auto res = acc2.DeleteVertex(&*vertex);
    ASSERT_TRUE(res.HasError());
    ASSERT_EQ(res.GetError(), Error::SERIALIZATION_ERROR);
    EXPECT_EQ(CountVertices(acc2, View::OLD), 1U);
    EXPECT_EQ(CountVertices(acc2, View::NEW), 1U);
    acc2.AdvanceCommand();
    EXPECT_EQ(CountVertices(acc2, View::OLD), 1U);
    EXPECT_EQ(CountVertices(acc2, View::NEW), 1U);
  }

  // Finalize both accessors
  acc1.Commit(GetNextHlc());
  acc2.Abort();
  CleanupHlc(last_hlc);

  // Check whether the vertex exists
  {
    auto acc = store.Access(GetNextHlc());
    auto vertex = acc.FindVertex(pk, View::OLD);
    ASSERT_FALSE(vertex);
    EXPECT_EQ(CountVertices(acc, View::OLD), 0U);
    EXPECT_EQ(CountVertices(acc, View::NEW), 0U);
    acc.Commit(GetNextHlc());
  }
}

// NOLINTNEXTLINE(hicpp-special-member-functions)
TEST_P(StorageV3, VertexDeleteSpecialCases) {
  std::vector<PropertyValue> pk1{PropertyValue{0}};
  std::vector<PropertyValue> pk2{PropertyValue(2)};

  // Create vertex and delete it in the same transaction, but abort the
  // transaction
  {
    auto acc = store.Access(GetNextHlc());
    auto vertex = CreateVertexAndValidate(acc, primary_label, {}, {{primary_property, PropertyValue{0}}});
    ASSERT_FALSE(acc.FindVertex(pk1, View::OLD).has_value());
    EXPECT_EQ(CountVertices(acc, View::OLD), 0U);
    ASSERT_TRUE(acc.FindVertex(pk1, View::NEW).has_value());
    EXPECT_EQ(CountVertices(acc, View::NEW), 1U);
    auto res = acc.DeleteVertex(&vertex);
    ASSERT_TRUE(res.HasValue());
    ASSERT_TRUE(res.GetValue());
    EXPECT_EQ(CountVertices(acc, View::OLD), 0U);
    EXPECT_EQ(CountVertices(acc, View::NEW), 0U);
    acc.AdvanceCommand();
    EXPECT_EQ(CountVertices(acc, View::OLD), 0U);
    EXPECT_EQ(CountVertices(acc, View::NEW), 0U);
    acc.Abort();
  }

  // Create vertex and delete it in the same transaction
  {
    auto acc = store.Access(GetNextHlc());
    auto vertex = CreateVertexAndValidate(acc, primary_label, {}, {{primary_property, PropertyValue(2)}});
    ASSERT_FALSE(acc.FindVertex(pk2, View::OLD).has_value());
    EXPECT_EQ(CountVertices(acc, View::OLD), 0U);
    ASSERT_TRUE(acc.FindVertex(pk2, View::NEW).has_value());
    EXPECT_EQ(CountVertices(acc, View::NEW), 1U);
    auto res = acc.DeleteVertex(&vertex);
    ASSERT_TRUE(res.HasValue());
    ASSERT_TRUE(res.GetValue());
    EXPECT_EQ(CountVertices(acc, View::OLD), 0U);
    EXPECT_EQ(CountVertices(acc, View::NEW), 0U);
    acc.AdvanceCommand();
    EXPECT_EQ(CountVertices(acc, View::OLD), 0U);
    EXPECT_EQ(CountVertices(acc, View::NEW), 0U);
    acc.Commit(GetNextHlc());
  }

  // Check whether the vertices exist
  {
    auto acc = store.Access(GetNextHlc());
    ASSERT_FALSE(acc.FindVertex(pk1, View::OLD).has_value());
    ASSERT_FALSE(acc.FindVertex(pk1, View::NEW).has_value());
    ASSERT_FALSE(acc.FindVertex(pk2, View::OLD).has_value());
    ASSERT_FALSE(acc.FindVertex(pk2, View::NEW).has_value());
    EXPECT_EQ(CountVertices(acc, View::OLD), 0U);
    EXPECT_EQ(CountVertices(acc, View::NEW), 0U);
    acc.Abort();
  }
}

template <typename TError, typename TResultHolder>
void AssertErrorInVariant(TResultHolder &holder, TError error_type) {
  ASSERT_TRUE(holder.HasError());
  const auto error = holder.GetError();
  ASSERT_TRUE(std::holds_alternative<TError>(error));
  ASSERT_EQ(std::get<TError>(error), error_type);
}

// NOLINTNEXTLINE(hicpp-special-member-functions)
TEST_P(StorageV3, VertexDeleteLabel) {
  // Create the vertex
  {
    auto acc = store.Access(GetNextHlc());
    CreateVertexAndValidate(acc, primary_label, {}, {{primary_property, PropertyValue{0}}});
    ASSERT_FALSE(acc.FindVertex(pk, View::OLD).has_value());
    ASSERT_TRUE(acc.FindVertex(pk, View::NEW).has_value());
    acc.Commit(GetNextHlc());
  }

  // Add label, delete the vertex and check the label API (same command)
  {
    auto acc = store.Access(GetNextHlc());
    auto vertex = acc.FindVertex(pk, View::NEW);
    ASSERT_TRUE(vertex);

    auto label5 = NameToLabelId("label5");

    // Check whether label 5 exists
    ASSERT_FALSE(vertex->HasLabel(label5, View::OLD).GetValue());
    ASSERT_FALSE(vertex->HasLabel(label5, View::NEW).GetValue());
    ASSERT_EQ(vertex->Labels(View::OLD)->size(), 0);
    ASSERT_EQ(vertex->Labels(View::NEW)->size(), 0);

    // Add label 5
    ASSERT_TRUE(vertex->AddLabelAndValidate(label5).GetValue());

    // Check whether label 5 exists
    ASSERT_FALSE(vertex->HasLabel(label5, View::OLD).GetValue());
    ASSERT_TRUE(vertex->HasLabel(label5, View::NEW).GetValue());
    ASSERT_EQ(vertex->Labels(View::OLD)->size(), 0);
    {
      auto labels = vertex->Labels(View::NEW).GetValue();
      ASSERT_EQ(labels.size(), 1);
      ASSERT_EQ(labels[0], label5);
    }

    // Delete the vertex
    ASSERT_TRUE(acc.DeleteVertex(&*vertex).GetValue());

    // Check whether label 5 exists
    ASSERT_FALSE(vertex->HasLabel(label5, View::OLD).GetValue());
    ASSERT_EQ(vertex->HasLabel(label5, View::NEW).GetError(), Error::DELETED_OBJECT);
    ASSERT_EQ(vertex->Labels(View::OLD)->size(), 0);
    ASSERT_EQ(vertex->Labels(View::NEW).GetError(), Error::DELETED_OBJECT);

    // Try to add the label
    {
      auto ret = vertex->AddLabelAndValidate(label5);
      AssertErrorInVariant(ret, Error::DELETED_OBJECT);
    }

    // Try to remove the label
    {
      auto ret = vertex->RemoveLabelAndValidate(label5);
      AssertErrorInVariant(ret, Error::DELETED_OBJECT);
    }

    acc.Abort();
  }

  // Add label, delete the vertex and check the label API (different command)
  {
    auto acc = store.Access(GetNextHlc());
    auto vertex = acc.FindVertex(pk, View::NEW);
    ASSERT_TRUE(vertex);

    auto label5 = NameToLabelId("label5");

    // Check whether label 5 exists
    ASSERT_FALSE(vertex->HasLabel(label5, View::OLD).GetValue());
    ASSERT_FALSE(vertex->HasLabel(label5, View::NEW).GetValue());
    ASSERT_EQ(vertex->Labels(View::OLD)->size(), 0);
    ASSERT_EQ(vertex->Labels(View::NEW)->size(), 0);

    // Add label 5
    ASSERT_TRUE(vertex->AddLabelAndValidate(label5).GetValue());

    // Check whether label 5 exists
    ASSERT_FALSE(vertex->HasLabel(label5, View::OLD).GetValue());
    ASSERT_TRUE(vertex->HasLabel(label5, View::NEW).GetValue());
    ASSERT_EQ(vertex->Labels(View::OLD)->size(), 0);
    {
      auto labels = vertex->Labels(View::NEW).GetValue();
      ASSERT_EQ(labels.size(), 1);
      ASSERT_EQ(labels[0], label5);
    }

    // Advance command
    acc.AdvanceCommand();

    // Check whether label 5 exists
    ASSERT_TRUE(vertex->HasLabel(label5, View::OLD).GetValue());
    ASSERT_TRUE(vertex->HasLabel(label5, View::NEW).GetValue());
    {
      auto labels = vertex->Labels(View::OLD).GetValue();
      ASSERT_EQ(labels.size(), 1);
      ASSERT_EQ(labels[0], label5);
    }
    {
      auto labels = vertex->Labels(View::NEW).GetValue();
      ASSERT_EQ(labels.size(), 1);
      ASSERT_EQ(labels[0], label5);
    }

    // Delete the vertex
    ASSERT_TRUE(acc.DeleteVertex(&*vertex).GetValue());

    // Check whether label 5 exists
    ASSERT_TRUE(vertex->HasLabel(label5, View::OLD).GetValue());
    ASSERT_EQ(vertex->HasLabel(label5, View::NEW).GetError(), Error::DELETED_OBJECT);
    {
      auto labels = vertex->Labels(View::OLD).GetValue();
      ASSERT_EQ(labels.size(), 1);
      ASSERT_EQ(labels[0], label5);
    }
    ASSERT_EQ(vertex->Labels(View::NEW).GetError(), Error::DELETED_OBJECT);

    // Advance command
    acc.AdvanceCommand();

    // Check whether label 5 exists
    ASSERT_EQ(vertex->HasLabel(label5, View::OLD).GetError(), Error::DELETED_OBJECT);
    ASSERT_EQ(vertex->HasLabel(label5, View::NEW).GetError(), Error::DELETED_OBJECT);
    ASSERT_EQ(vertex->Labels(View::OLD).GetError(), Error::DELETED_OBJECT);
    ASSERT_EQ(vertex->Labels(View::NEW).GetError(), Error::DELETED_OBJECT);

    // Try to add the label
    {
      auto ret = vertex->AddLabelAndValidate(label5);
      AssertErrorInVariant(ret, Error::DELETED_OBJECT);
    }

    // Try to remove the label
    {
      auto ret = vertex->RemoveLabelAndValidate(label5);
      AssertErrorInVariant(ret, Error::DELETED_OBJECT);
    }

    acc.Abort();
  }
}

// NOLINTNEXTLINE(hicpp - special - member - functions)
TEST_P(StorageV3, VertexDeleteProperty) {
  // Create the vertex
  {
    auto acc = store.Access(GetNextHlc());
    CreateVertexAndValidate(acc, primary_label, {}, {{primary_property, PropertyValue{0}}});
    ASSERT_FALSE(acc.FindVertex(pk, View::OLD).has_value());
    ASSERT_TRUE(acc.FindVertex(pk, View::NEW).has_value());
    acc.Commit(GetNextHlc());
  }

  // Set property, delete the vertex and check the property API (same command)
  {
    auto acc = store.Access(GetNextHlc());
    auto vertex = acc.FindVertex(pk, View::NEW);
    ASSERT_TRUE(vertex);

    auto property5 = NameToPropertyId("property5");

    // Check whether property 5 exists
    ASSERT_TRUE(vertex->GetProperty(property5, View::OLD)->IsNull());
    ASSERT_TRUE(vertex->GetProperty(property5, View::NEW)->IsNull());
    ASSERT_EQ(vertex->Properties(View::OLD)->size(), 0);
    ASSERT_EQ(vertex->Properties(View::NEW)->size(), 0);

    // Set property 5 to "nandare"
    ASSERT_TRUE(vertex->SetPropertyAndValidate(property5, PropertyValue("nandare"))->IsNull());

    // Check whether property 5 exists
    ASSERT_TRUE(vertex->GetProperty(property5, View::OLD)->IsNull());
    ASSERT_EQ(vertex->GetProperty(property5, View::NEW)->ValueString(), "nandare");
    ASSERT_EQ(vertex->Properties(View::OLD)->size(), 0);
    {
      auto properties = vertex->Properties(View::NEW).GetValue();
      ASSERT_EQ(properties.size(), 1);
      ASSERT_EQ(properties[property5].ValueString(), "nandare");
    }

    // Delete the vertex
    ASSERT_TRUE(acc.DeleteVertex(&*vertex).GetValue());

    // Check whether label 5 exists
    ASSERT_TRUE(vertex->GetProperty(property5, View::OLD)->IsNull());
    ASSERT_EQ(vertex->GetProperty(property5, View::NEW).GetError(), Error::DELETED_OBJECT);
    ASSERT_EQ(vertex->Properties(View::OLD)->size(), 0);
    ASSERT_EQ(vertex->Properties(View::NEW).GetError(), Error::DELETED_OBJECT);

    // Try to set the property5
    {
      auto ret = vertex->SetPropertyAndValidate(property5, PropertyValue("haihai"));
      AssertErrorInVariant(ret, Error::DELETED_OBJECT);
    }

    acc.Abort();
  }

  // Set property, delete the vertex and check the property API (different
  // command)
  {
    auto acc = store.Access(GetNextHlc());
    auto vertex = acc.FindVertex(pk, View::NEW);
    ASSERT_TRUE(vertex);

    auto property5 = NameToPropertyId("property5");

    // Check whether property 5 exists
    ASSERT_TRUE(vertex->GetProperty(property5, View::OLD)->IsNull());
    ASSERT_TRUE(vertex->GetProperty(property5, View::NEW)->IsNull());
    ASSERT_EQ(vertex->Properties(View::OLD)->size(), 0);
    ASSERT_EQ(vertex->Properties(View::NEW)->size(), 0);

    // Set property 5 to "nandare"
    ASSERT_TRUE(vertex->SetPropertyAndValidate(property5, PropertyValue("nandare"))->IsNull());

    // Check whether property 5 exists
    ASSERT_TRUE(vertex->GetProperty(property5, View::OLD)->IsNull());
    ASSERT_EQ(vertex->GetProperty(property5, View::NEW)->ValueString(), "nandare");
    ASSERT_EQ(vertex->Properties(View::OLD)->size(), 0);
    {
      auto properties = vertex->Properties(View::NEW).GetValue();
      ASSERT_EQ(properties.size(), 1);
      ASSERT_EQ(properties[property5].ValueString(), "nandare");
    }

    // Advance command
    acc.AdvanceCommand();

    // Check whether property 5 exists
    ASSERT_EQ(vertex->GetProperty(property5, View::OLD)->ValueString(), "nandare");
    ASSERT_EQ(vertex->GetProperty(property5, View::NEW)->ValueString(), "nandare");
    {
      auto properties = vertex->Properties(View::OLD).GetValue();
      ASSERT_EQ(properties.size(), 1);
      ASSERT_EQ(properties[property5].ValueString(), "nandare");
    }
    {
      auto properties = vertex->Properties(View::NEW).GetValue();
      ASSERT_EQ(properties.size(), 1);
      ASSERT_EQ(properties[property5].ValueString(), "nandare");
    }

    // Delete the vertex
    ASSERT_TRUE(acc.DeleteVertex(&*vertex).GetValue());

    // Check whether property 5 exists
    ASSERT_EQ(vertex->GetProperty(property5, View::OLD)->ValueString(), "nandare");
    ASSERT_EQ(vertex->GetProperty(property5, View::NEW).GetError(), Error::DELETED_OBJECT);
    {
      auto properties = vertex->Properties(View::OLD).GetValue();
      ASSERT_EQ(properties.size(), 1);
      ASSERT_EQ(properties[property5].ValueString(), "nandare");
    }
    ASSERT_EQ(vertex->Properties(View::NEW).GetError(), Error::DELETED_OBJECT);

    // Advance command
    acc.AdvanceCommand();

    // Check whether property 5 exists
    ASSERT_EQ(vertex->GetProperty(property5, View::OLD).GetError(), Error::DELETED_OBJECT);
    ASSERT_EQ(vertex->GetProperty(property5, View::NEW).GetError(), Error::DELETED_OBJECT);
    ASSERT_EQ(vertex->Properties(View::OLD).GetError(), Error::DELETED_OBJECT);
    ASSERT_EQ(vertex->Properties(View::NEW).GetError(), Error::DELETED_OBJECT);

    // Try to set the property
    {
      auto ret = vertex->SetPropertyAndValidate(property5, PropertyValue("haihai"));
      AssertErrorInVariant(ret, Error::DELETED_OBJECT);
    }

    acc.Abort();
  }
}

// NOLINTNEXTLINE(hicpp-special-member-functions)
<<<<<<< HEAD
TEST_P(StorageV3, VertexLabelCommit) {
=======
TEST_F(StorageV3, VertexLabelCommit) {
  store.StoreMapping({{1, "label"}, {2, "property"}, {3, "label5"}, {4, "other"}});
>>>>>>> 58420600
  {
    auto acc = store.Access(GetNextHlc());
    auto vertex = CreateVertexAndValidate(acc, primary_label, {}, {{primary_property, PropertyValue{0}}});

    auto label = NameToLabelId("label5");

    ASSERT_FALSE(vertex.HasLabel(label, View::NEW).GetValue());
    ASSERT_EQ(vertex.Labels(View::NEW)->size(), 0);

    {
      auto res = vertex.AddLabelAndValidate(label);
      ASSERT_TRUE(res.HasValue());
      ASSERT_TRUE(res.GetValue());
    }

    ASSERT_TRUE(vertex.HasLabel(label, View::NEW).GetValue());
    {
      auto labels = vertex.Labels(View::NEW).GetValue();
      ASSERT_EQ(labels.size(), 1);
      ASSERT_EQ(labels[0], label);
    }

    {
      auto res = vertex.AddLabelAndValidate(label);
      ASSERT_TRUE(res.HasValue());
      ASSERT_FALSE(res.GetValue());
    }

    acc.Commit(GetNextHlc());
  }
  {
    auto acc = store.Access(GetNextHlc());
    auto vertex = acc.FindVertex(pk, View::OLD);
    ASSERT_TRUE(vertex);

    auto label = NameToLabelId("label5");

    ASSERT_TRUE(vertex->HasLabel(label, View::OLD).GetValue());
    {
      auto labels = vertex->Labels(View::OLD).GetValue();
      ASSERT_EQ(labels.size(), 1);
      ASSERT_EQ(labels[0], label);
    }

    ASSERT_TRUE(vertex->HasLabel(label, View::NEW).GetValue());
    {
      auto labels = vertex->Labels(View::NEW).GetValue();
      ASSERT_EQ(labels.size(), 1);
      ASSERT_EQ(labels[0], label);
    }

    auto other_label = NameToLabelId("other");

    ASSERT_FALSE(vertex->HasLabel(other_label, View::OLD).GetValue());
    ASSERT_FALSE(vertex->HasLabel(other_label, View::NEW).GetValue());

    acc.Abort();
  }
  {
    auto acc = store.Access(GetNextHlc());
    auto vertex = acc.FindVertex(pk, View::OLD);
    ASSERT_TRUE(vertex);

    auto label = NameToLabelId("label5");

    {
      auto res = vertex->RemoveLabelAndValidate(label);
      ASSERT_TRUE(res.HasValue());
      ASSERT_TRUE(res.GetValue());
    }

    ASSERT_TRUE(vertex->HasLabel(label, View::OLD).GetValue());
    {
      auto labels = vertex->Labels(View::OLD).GetValue();
      ASSERT_EQ(labels.size(), 1);
      ASSERT_EQ(labels[0], label);
    }

    ASSERT_FALSE(vertex->HasLabel(label, View::NEW).GetValue());
    ASSERT_EQ(vertex->Labels(View::NEW)->size(), 0);

    {
      auto res = vertex->RemoveLabelAndValidate(label);
      ASSERT_TRUE(res.HasValue());
      ASSERT_FALSE(res.GetValue());
    }

    acc.Commit(GetNextHlc());
  }
  {
    auto acc = store.Access(GetNextHlc());
    auto vertex = acc.FindVertex(pk, View::OLD);
    ASSERT_TRUE(vertex);

    auto label = NameToLabelId("label5");

    ASSERT_FALSE(vertex->HasLabel(label, View::OLD).GetValue());
    ASSERT_FALSE(vertex->HasLabel(label, View::NEW).GetValue());
    ASSERT_EQ(vertex->Labels(View::OLD)->size(), 0);
    ASSERT_EQ(vertex->Labels(View::NEW)->size(), 0);

    auto other_label = NameToLabelId("other");

    ASSERT_FALSE(vertex->HasLabel(other_label, View::OLD).GetValue());
    ASSERT_FALSE(vertex->HasLabel(other_label, View::NEW).GetValue());

    acc.Abort();
  }
}

// NOLINTNEXTLINE(hicpp-special-member-functions)
<<<<<<< HEAD
TEST_P(StorageV3, VertexLabelAbort) {
=======
TEST_F(StorageV3, VertexLabelAbort) {
  store.StoreMapping({{1, "label"}, {2, "property"}, {3, "label5"}, {4, "other"}});
>>>>>>> 58420600
  // Create the vertex.
  {
    auto acc = store.Access(GetNextHlc());
    CreateVertexAndValidate(acc, primary_label, {}, {{primary_property, PropertyValue{0}}});
    acc.Commit(GetNextHlc());
  }

  // Add label 5, but abort the transaction.
  {
    auto acc = store.Access(GetNextHlc());
    auto vertex = acc.FindVertex(pk, View::OLD);
    ASSERT_TRUE(vertex);

    auto label = NameToLabelId("label5");

    ASSERT_FALSE(vertex->HasLabel(label, View::NEW).GetValue());
    ASSERT_EQ(vertex->Labels(View::NEW)->size(), 0);

    {
      auto res = vertex->AddLabelAndValidate(label);
      ASSERT_TRUE(res.HasValue());
      ASSERT_TRUE(res.GetValue());
    }

    ASSERT_TRUE(vertex->HasLabel(label, View::NEW).GetValue());
    {
      auto labels = vertex->Labels(View::NEW).GetValue();
      ASSERT_EQ(labels.size(), 1);
      ASSERT_EQ(labels[0], label);
    }

    {
      auto res = vertex->AddLabelAndValidate(label);
      ASSERT_TRUE(res.HasValue());
      ASSERT_FALSE(res.GetValue());
    }

    acc.Abort();
  }

  // Check that label 5 doesn't exist.
  {
    auto acc = store.Access(GetNextHlc());
    auto vertex = acc.FindVertex(pk, View::OLD);
    ASSERT_TRUE(vertex);

    auto label = NameToLabelId("label5");

    ASSERT_FALSE(vertex->HasLabel(label, View::OLD).GetValue());
    ASSERT_FALSE(vertex->HasLabel(label, View::NEW).GetValue());
    ASSERT_EQ(vertex->Labels(View::OLD)->size(), 0);
    ASSERT_EQ(vertex->Labels(View::NEW)->size(), 0);

    auto other_label = NameToLabelId("other");

    ASSERT_FALSE(vertex->HasLabel(other_label, View::OLD).GetValue());
    ASSERT_FALSE(vertex->HasLabel(other_label, View::NEW).GetValue());

    acc.Abort();
  }

  // Add label 5.
  {
    auto acc = store.Access(GetNextHlc());
    auto vertex = acc.FindVertex(pk, View::OLD);
    ASSERT_TRUE(vertex);

    auto label = NameToLabelId("label5");

    ASSERT_FALSE(vertex->HasLabel(label, View::NEW).GetValue());
    ASSERT_EQ(vertex->Labels(View::NEW)->size(), 0);

    {
      auto res = vertex->AddLabelAndValidate(label);
      ASSERT_TRUE(res.HasValue());
      ASSERT_TRUE(res.GetValue());
    }

    ASSERT_TRUE(vertex->HasLabel(label, View::NEW).GetValue());
    {
      auto labels = vertex->Labels(View::NEW).GetValue();
      ASSERT_EQ(labels.size(), 1);
      ASSERT_EQ(labels[0], label);
    }

    {
      auto res = vertex->AddLabelAndValidate(label);
      ASSERT_TRUE(res.HasValue());
      ASSERT_FALSE(res.GetValue());
    }

    acc.Commit(GetNextHlc());
  }

  // Check that label 5 exists.
  {
    auto acc = store.Access(GetNextHlc());
    auto vertex = acc.FindVertex(pk, View::OLD);
    ASSERT_TRUE(vertex);

    auto label = NameToLabelId("label5");

    ASSERT_TRUE(vertex->HasLabel(label, View::OLD).GetValue());
    {
      auto labels = vertex->Labels(View::OLD).GetValue();
      ASSERT_EQ(labels.size(), 1);
      ASSERT_EQ(labels[0], label);
    }

    ASSERT_TRUE(vertex->HasLabel(label, View::NEW).GetValue());
    {
      auto labels = vertex->Labels(View::NEW).GetValue();
      ASSERT_EQ(labels.size(), 1);
      ASSERT_EQ(labels[0], label);
    }

    auto other_label = NameToLabelId("other");

    ASSERT_FALSE(vertex->HasLabel(other_label, View::OLD).GetValue());
    ASSERT_FALSE(vertex->HasLabel(other_label, View::NEW).GetValue());

    acc.Abort();
  }

  // Remove label 5, but abort the transaction.
  {
    auto acc = store.Access(GetNextHlc());
    auto vertex = acc.FindVertex(pk, View::OLD);
    ASSERT_TRUE(vertex);

    auto label = NameToLabelId("label5");

    {
      auto res = vertex->RemoveLabelAndValidate(label);
      ASSERT_TRUE(res.HasValue());
      ASSERT_TRUE(res.GetValue());
    }

    ASSERT_TRUE(vertex->HasLabel(label, View::OLD).GetValue());
    {
      auto labels = vertex->Labels(View::OLD).GetValue();
      ASSERT_EQ(labels.size(), 1);
      ASSERT_EQ(labels[0], label);
    }

    ASSERT_FALSE(vertex->HasLabel(label, View::NEW).GetValue());
    ASSERT_EQ(vertex->Labels(View::NEW)->size(), 0);

    {
      auto res = vertex->RemoveLabelAndValidate(label);
      ASSERT_TRUE(res.HasValue());
      ASSERT_FALSE(res.GetValue());
    }

    acc.Abort();
  }

  // Check that label 5 exists.
  {
    auto acc = store.Access(GetNextHlc());
    auto vertex = acc.FindVertex(pk, View::OLD);
    ASSERT_TRUE(vertex);

    auto label = NameToLabelId("label5");

    ASSERT_TRUE(vertex->HasLabel(label, View::OLD).GetValue());
    {
      auto labels = vertex->Labels(View::OLD).GetValue();
      ASSERT_EQ(labels.size(), 1);
      ASSERT_EQ(labels[0], label);
    }

    ASSERT_TRUE(vertex->HasLabel(label, View::NEW).GetValue());
    {
      auto labels = vertex->Labels(View::NEW).GetValue();
      ASSERT_EQ(labels.size(), 1);
      ASSERT_EQ(labels[0], label);
    }

    auto other_label = NameToLabelId("other");

    ASSERT_FALSE(vertex->HasLabel(other_label, View::OLD).GetValue());
    ASSERT_FALSE(vertex->HasLabel(other_label, View::NEW).GetValue());

    acc.Abort();
  }

  // Remove label 5.
  {
    auto acc = store.Access(GetNextHlc());
    auto vertex = acc.FindVertex(pk, View::OLD);
    ASSERT_TRUE(vertex);

    auto label = NameToLabelId("label5");

    {
      auto res = vertex->RemoveLabelAndValidate(label);
      ASSERT_TRUE(res.HasValue());
      ASSERT_TRUE(res.GetValue());
    }

    ASSERT_TRUE(vertex->HasLabel(label, View::OLD).GetValue());
    {
      auto labels = vertex->Labels(View::OLD).GetValue();
      ASSERT_EQ(labels.size(), 1);
      ASSERT_EQ(labels[0], label);
    }

    ASSERT_FALSE(vertex->HasLabel(label, View::NEW).GetValue());
    ASSERT_EQ(vertex->Labels(View::NEW)->size(), 0);

    {
      auto res = vertex->RemoveLabelAndValidate(label);
      ASSERT_TRUE(res.HasValue());
      ASSERT_FALSE(res.GetValue());
    }

    acc.Commit(GetNextHlc());
  }

  // Check that label 5 doesn't exist.
  {
    auto acc = store.Access(GetNextHlc());
    auto vertex = acc.FindVertex(pk, View::OLD);
    ASSERT_TRUE(vertex);

    auto label = NameToLabelId("label5");

    ASSERT_FALSE(vertex->HasLabel(label, View::OLD).GetValue());
    ASSERT_FALSE(vertex->HasLabel(label, View::NEW).GetValue());
    ASSERT_EQ(vertex->Labels(View::OLD)->size(), 0);
    ASSERT_EQ(vertex->Labels(View::NEW)->size(), 0);

    auto other_label = NameToLabelId("other");

    ASSERT_FALSE(vertex->HasLabel(other_label, View::OLD).GetValue());
    ASSERT_FALSE(vertex->HasLabel(other_label, View::NEW).GetValue());

    acc.Abort();
  }
}

// NOLINTNEXTLINE(hicpp-special-member-functions)
<<<<<<< HEAD
TEST_P(StorageV3, VertexLabelSerializationError) {
=======
TEST_F(StorageV3, VertexLabelSerializationError) {
  store.StoreMapping({{1, "label"}, {2, "property"}, {3, "label1"}, {4, "label2"}});
>>>>>>> 58420600
  {
    auto acc = store.Access(GetNextHlc());
    CreateVertexAndValidate(acc, primary_label, {}, {{primary_property, PropertyValue{0}}});
    acc.Commit(GetNextHlc());
  }

  auto acc1 = store.Access(GetNextHlc());
  auto acc2 = store.Access(GetNextHlc());

  // Add label 1 in accessor 1.
  {
    auto vertex = acc1.FindVertex(pk, View::OLD);
    ASSERT_TRUE(vertex);

    auto label1 = NameToLabelId("label1");
    auto label2 = NameToLabelId("label2");

    ASSERT_FALSE(vertex->HasLabel(label1, View::OLD).GetValue());
    ASSERT_FALSE(vertex->HasLabel(label1, View::NEW).GetValue());
    ASSERT_FALSE(vertex->HasLabel(label2, View::OLD).GetValue());
    ASSERT_FALSE(vertex->HasLabel(label2, View::NEW).GetValue());
    ASSERT_EQ(vertex->Labels(View::OLD)->size(), 0);
    ASSERT_EQ(vertex->Labels(View::NEW)->size(), 0);

    {
      auto res = vertex->AddLabelAndValidate(label1);
      ASSERT_TRUE(res.HasValue());
      ASSERT_TRUE(res.GetValue());
    }

    ASSERT_FALSE(vertex->HasLabel(label1, View::OLD).GetValue());
    ASSERT_TRUE(vertex->HasLabel(label1, View::NEW).GetValue());
    ASSERT_FALSE(vertex->HasLabel(label2, View::OLD).GetValue());
    ASSERT_FALSE(vertex->HasLabel(label2, View::NEW).GetValue());
    ASSERT_EQ(vertex->Labels(View::OLD)->size(), 0);
    {
      auto labels = vertex->Labels(View::NEW).GetValue();
      ASSERT_EQ(labels.size(), 1);
      ASSERT_EQ(labels[0], label1);
    }

    {
      auto res = vertex->AddLabelAndValidate(label1);
      ASSERT_TRUE(res.HasValue());
      ASSERT_FALSE(res.GetValue());
    }
  }

  // Add label 2 in accessor 2.
  {
    auto vertex = acc2.FindVertex(pk, View::OLD);
    ASSERT_TRUE(vertex);

    auto label1 = NameToLabelId("label1");
    auto label2 = NameToLabelId("label2");

    ASSERT_FALSE(vertex->HasLabel(label1, View::OLD).GetValue());
    ASSERT_FALSE(vertex->HasLabel(label1, View::NEW).GetValue());
    ASSERT_FALSE(vertex->HasLabel(label2, View::OLD).GetValue());
    ASSERT_FALSE(vertex->HasLabel(label2, View::NEW).GetValue());
    ASSERT_EQ(vertex->Labels(View::OLD)->size(), 0);
    ASSERT_EQ(vertex->Labels(View::NEW)->size(), 0);

    {
      auto res = vertex->AddLabelAndValidate(label1);
      AssertErrorInVariant(res, Error::SERIALIZATION_ERROR);
    }
  }

  // Finalize both accessors.
  acc1.Commit(GetNextHlc());
  acc2.Abort();

  // Check which labels exist.
  {
    auto acc = store.Access(GetNextHlc());
    auto vertex = acc.FindVertex(pk, View::OLD);
    ASSERT_TRUE(vertex);

    auto label1 = NameToLabelId("label1");
    auto label2 = NameToLabelId("label2");

    ASSERT_TRUE(vertex->HasLabel(label1, View::OLD).GetValue());
    ASSERT_FALSE(vertex->HasLabel(label2, View::OLD).GetValue());
    {
      auto labels = vertex->Labels(View::OLD).GetValue();
      ASSERT_EQ(labels.size(), 1);
      ASSERT_EQ(labels[0], label1);
    }

    ASSERT_TRUE(vertex->HasLabel(label1, View::NEW).GetValue());
    ASSERT_FALSE(vertex->HasLabel(label2, View::NEW).GetValue());
    {
      auto labels = vertex->Labels(View::NEW).GetValue();
      ASSERT_EQ(labels.size(), 1);
      ASSERT_EQ(labels[0], label1);
    }

    acc.Abort();
  }
}

// NOLINTNEXTLINE(hicpp-special-member-functions)
<<<<<<< HEAD
TEST_P(StorageV3, VertexPropertyCommit) {
=======
TEST_F(StorageV3, VertexPropertyCommit) {
  store.StoreMapping({{1, "label"}, {2, "property"}, {3, "property5"}, {4, "other"}});
>>>>>>> 58420600
  {
    auto acc = store.Access(GetNextHlc());
    auto vertex = CreateVertexAndValidate(acc, primary_label, {}, {{primary_property, PropertyValue{0}}});

    auto property = NameToPropertyId("property5");

    ASSERT_TRUE(vertex.GetProperty(property, View::NEW)->IsNull());
    ASSERT_EQ(vertex.Properties(View::NEW)->size(), 0);

    {
      auto old_value = vertex.SetPropertyAndValidate(property, PropertyValue("temporary"));
      ASSERT_TRUE(old_value.HasValue());
      ASSERT_TRUE(old_value->IsNull());
    }

    ASSERT_EQ(vertex.GetProperty(property, View::NEW)->ValueString(), "temporary");
    {
      auto properties = vertex.Properties(View::NEW).GetValue();
      ASSERT_EQ(properties.size(), 1);
      ASSERT_EQ(properties[property].ValueString(), "temporary");
    }

    {
      auto old_value = vertex.SetPropertyAndValidate(property, PropertyValue("nandare"));
      ASSERT_TRUE(old_value.HasValue());
      ASSERT_FALSE(old_value->IsNull());
    }

    ASSERT_EQ(vertex.GetProperty(property, View::NEW)->ValueString(), "nandare");
    {
      auto properties = vertex.Properties(View::NEW).GetValue();
      ASSERT_EQ(properties.size(), 1);
      ASSERT_EQ(properties[property].ValueString(), "nandare");
    }

    acc.Commit(GetNextHlc());
  }
  {
    auto acc = store.Access(GetNextHlc());
    auto vertex = acc.FindVertex(pk, View::OLD);
    ASSERT_TRUE(vertex);

    auto property = NameToPropertyId("property5");

    ASSERT_EQ(vertex->GetProperty(property, View::OLD)->ValueString(), "nandare");
    {
      auto properties = vertex->Properties(View::OLD).GetValue();
      ASSERT_EQ(properties.size(), 1);
      ASSERT_EQ(properties[property].ValueString(), "nandare");
    }

    ASSERT_EQ(vertex->GetProperty(property, View::NEW)->ValueString(), "nandare");
    {
      auto properties = vertex->Properties(View::NEW).GetValue();
      ASSERT_EQ(properties.size(), 1);
      ASSERT_EQ(properties[property].ValueString(), "nandare");
    }

    auto other_property = NameToPropertyId("other");

    ASSERT_TRUE(vertex->GetProperty(other_property, View::OLD)->IsNull());
    ASSERT_TRUE(vertex->GetProperty(other_property, View::NEW)->IsNull());

    acc.Abort();
  }
  {
    auto acc = store.Access(GetNextHlc());
    auto vertex = acc.FindVertex(pk, View::OLD);
    ASSERT_TRUE(vertex);

    auto property = NameToPropertyId("property5");

    {
      auto old_value = vertex->SetPropertyAndValidate(property, PropertyValue());
      ASSERT_TRUE(old_value.HasValue());
      ASSERT_FALSE(old_value->IsNull());
    }

    ASSERT_EQ(vertex->GetProperty(property, View::OLD)->ValueString(), "nandare");
    {
      auto properties = vertex->Properties(View::OLD).GetValue();
      ASSERT_EQ(properties.size(), 1);
      ASSERT_EQ(properties[property].ValueString(), "nandare");
    }

    ASSERT_TRUE(vertex->GetProperty(property, View::NEW)->IsNull());
    ASSERT_EQ(vertex->Properties(View::NEW)->size(), 0);

    {
      auto old_value = vertex->SetPropertyAndValidate(property, PropertyValue());
      ASSERT_TRUE(old_value.HasValue());
      ASSERT_TRUE(old_value->IsNull());
    }

    acc.Commit(GetNextHlc());
  }
  {
    auto acc = store.Access(GetNextHlc());
    auto vertex = acc.FindVertex(pk, View::OLD);
    ASSERT_TRUE(vertex);

    auto property = NameToPropertyId("property5");

    ASSERT_TRUE(vertex->GetProperty(property, View::OLD)->IsNull());
    ASSERT_TRUE(vertex->GetProperty(property, View::NEW)->IsNull());
    ASSERT_EQ(vertex->Properties(View::OLD)->size(), 0);
    ASSERT_EQ(vertex->Properties(View::NEW)->size(), 0);

    auto other_property = NameToPropertyId("other");

    ASSERT_TRUE(vertex->GetProperty(other_property, View::OLD)->IsNull());
    ASSERT_TRUE(vertex->GetProperty(other_property, View::NEW)->IsNull());

    acc.Abort();
  }
}

// NOLINTNEXTLINE(hicpp-special-member-functions)
<<<<<<< HEAD
TEST_P(StorageV3, VertexPropertyAbort) {
=======
TEST_F(StorageV3, VertexPropertyAbort) {
  store.StoreMapping({{1, "label"}, {2, "property"}, {3, "property5"}, {4, "other"}});
>>>>>>> 58420600
  // Create the vertex.
  {
    auto acc = store.Access(GetNextHlc());
    CreateVertexAndValidate(acc, primary_label, {}, {{primary_property, PropertyValue{0}}});
    acc.Commit(GetNextHlc());
  }

  // Set property 5 to "nandare", but abort the transaction.
  {
    auto acc = store.Access(GetNextHlc());
    auto vertex = acc.FindVertex(pk, View::OLD);
    ASSERT_TRUE(vertex);

    auto property = NameToPropertyId("property5");

    ASSERT_TRUE(vertex->GetProperty(property, View::NEW)->IsNull());
    ASSERT_EQ(vertex->Properties(View::NEW)->size(), 0);

    {
      auto old_value = vertex->SetPropertyAndValidate(property, PropertyValue("temporary"));
      ASSERT_TRUE(old_value.HasValue());
      ASSERT_TRUE(old_value->IsNull());
    }

    ASSERT_EQ(vertex->GetProperty(property, View::NEW)->ValueString(), "temporary");
    {
      auto properties = vertex->Properties(View::NEW).GetValue();
      ASSERT_EQ(properties.size(), 1);
      ASSERT_EQ(properties[property].ValueString(), "temporary");
    }

    {
      auto old_value = vertex->SetPropertyAndValidate(property, PropertyValue("nandare"));
      ASSERT_TRUE(old_value.HasValue());
      ASSERT_FALSE(old_value->IsNull());
    }

    ASSERT_EQ(vertex->GetProperty(property, View::NEW)->ValueString(), "nandare");
    {
      auto properties = vertex->Properties(View::NEW).GetValue();
      ASSERT_EQ(properties.size(), 1);
      ASSERT_EQ(properties[property].ValueString(), "nandare");
    }

    acc.Abort();
  }

  // Check that property 5 is null.
  {
    auto acc = store.Access(GetNextHlc());
    auto vertex = acc.FindVertex(pk, View::OLD);
    ASSERT_TRUE(vertex);

    auto property = NameToPropertyId("property5");

    ASSERT_TRUE(vertex->GetProperty(property, View::OLD)->IsNull());
    ASSERT_TRUE(vertex->GetProperty(property, View::NEW)->IsNull());
    ASSERT_EQ(vertex->Properties(View::OLD)->size(), 0);
    ASSERT_EQ(vertex->Properties(View::NEW)->size(), 0);

    auto other_property = NameToPropertyId("other");

    ASSERT_TRUE(vertex->GetProperty(other_property, View::OLD)->IsNull());
    ASSERT_TRUE(vertex->GetProperty(other_property, View::NEW)->IsNull());

    acc.Abort();
  }

  // Set property 5 to "nandare".
  {
    auto acc = store.Access(GetNextHlc());
    auto vertex = acc.FindVertex(pk, View::OLD);
    ASSERT_TRUE(vertex);

    auto property = NameToPropertyId("property5");

    ASSERT_TRUE(vertex->GetProperty(property, View::NEW)->IsNull());
    ASSERT_EQ(vertex->Properties(View::NEW)->size(), 0);

    {
      auto old_value = vertex->SetPropertyAndValidate(property, PropertyValue("temporary"));
      ASSERT_TRUE(old_value.HasValue());
      ASSERT_TRUE(old_value->IsNull());
    }

    ASSERT_EQ(vertex->GetProperty(property, View::NEW)->ValueString(), "temporary");
    {
      auto properties = vertex->Properties(View::NEW).GetValue();
      ASSERT_EQ(properties.size(), 1);
      ASSERT_EQ(properties[property].ValueString(), "temporary");
    }

    {
      auto old_value = vertex->SetPropertyAndValidate(property, PropertyValue("nandare"));
      ASSERT_TRUE(old_value.HasValue());
      ASSERT_FALSE(old_value->IsNull());
    }

    ASSERT_EQ(vertex->GetProperty(property, View::NEW)->ValueString(), "nandare");
    {
      auto properties = vertex->Properties(View::NEW).GetValue();
      ASSERT_EQ(properties.size(), 1);
      ASSERT_EQ(properties[property].ValueString(), "nandare");
    }

    acc.Commit(GetNextHlc());
  }

  // Check that property 5 is "nandare".
  {
    auto acc = store.Access(GetNextHlc());
    auto vertex = acc.FindVertex(pk, View::OLD);
    ASSERT_TRUE(vertex);

    auto property = NameToPropertyId("property5");

    ASSERT_EQ(vertex->GetProperty(property, View::OLD)->ValueString(), "nandare");
    {
      auto properties = vertex->Properties(View::OLD).GetValue();
      ASSERT_EQ(properties.size(), 1);
      ASSERT_EQ(properties[property].ValueString(), "nandare");
    }

    ASSERT_EQ(vertex->GetProperty(property, View::NEW)->ValueString(), "nandare");
    {
      auto properties = vertex->Properties(View::NEW).GetValue();
      ASSERT_EQ(properties.size(), 1);
      ASSERT_EQ(properties[property].ValueString(), "nandare");
    }

    auto other_property = NameToPropertyId("other");

    ASSERT_TRUE(vertex->GetProperty(other_property, View::OLD)->IsNull());
    ASSERT_TRUE(vertex->GetProperty(other_property, View::NEW)->IsNull());

    acc.Abort();
  }

  // Set property 5 to null, but abort the transaction.
  {
    auto acc = store.Access(GetNextHlc());
    auto vertex = acc.FindVertex(pk, View::OLD);
    ASSERT_TRUE(vertex);

    auto property = NameToPropertyId("property5");

    ASSERT_EQ(vertex->GetProperty(property, View::OLD)->ValueString(), "nandare");
    {
      auto properties = vertex->Properties(View::OLD).GetValue();
      ASSERT_EQ(properties.size(), 1);
      ASSERT_EQ(properties[property].ValueString(), "nandare");
    }

    ASSERT_EQ(vertex->GetProperty(property, View::NEW)->ValueString(), "nandare");
    {
      auto properties = vertex->Properties(View::NEW).GetValue();
      ASSERT_EQ(properties.size(), 1);
      ASSERT_EQ(properties[property].ValueString(), "nandare");
    }

    {
      auto old_value = vertex->SetPropertyAndValidate(property, PropertyValue());
      ASSERT_TRUE(old_value.HasValue());
      ASSERT_FALSE(old_value->IsNull());
    }

    ASSERT_EQ(vertex->GetProperty(property, View::OLD)->ValueString(), "nandare");
    {
      auto properties = vertex->Properties(View::OLD).GetValue();
      ASSERT_EQ(properties.size(), 1);
      ASSERT_EQ(properties[property].ValueString(), "nandare");
    }

    ASSERT_TRUE(vertex->GetProperty(property, View::NEW)->IsNull());
    ASSERT_EQ(vertex->Properties(View::NEW)->size(), 0);

    acc.Abort();
  }

  // Check that property 5 is "nandare".
  {
    auto acc = store.Access(GetNextHlc());
    auto vertex = acc.FindVertex(pk, View::OLD);
    ASSERT_TRUE(vertex);

    auto property = NameToPropertyId("property5");

    ASSERT_EQ(vertex->GetProperty(property, View::OLD)->ValueString(), "nandare");
    {
      auto properties = vertex->Properties(View::OLD).GetValue();
      ASSERT_EQ(properties.size(), 1);
      ASSERT_EQ(properties[property].ValueString(), "nandare");
    }

    ASSERT_EQ(vertex->GetProperty(property, View::NEW)->ValueString(), "nandare");
    {
      auto properties = vertex->Properties(View::NEW).GetValue();
      ASSERT_EQ(properties.size(), 1);
      ASSERT_EQ(properties[property].ValueString(), "nandare");
    }

    auto other_property = NameToPropertyId("other");

    ASSERT_TRUE(vertex->GetProperty(other_property, View::OLD)->IsNull());
    ASSERT_TRUE(vertex->GetProperty(other_property, View::NEW)->IsNull());

    acc.Abort();
  }

  // Set property 5 to null.
  {
    auto acc = store.Access(GetNextHlc());
    auto vertex = acc.FindVertex(pk, View::OLD);
    ASSERT_TRUE(vertex);

    auto property = NameToPropertyId("property5");

    ASSERT_EQ(vertex->GetProperty(property, View::OLD)->ValueString(), "nandare");
    {
      auto properties = vertex->Properties(View::OLD).GetValue();
      ASSERT_EQ(properties.size(), 1);
      ASSERT_EQ(properties[property].ValueString(), "nandare");
    }

    ASSERT_EQ(vertex->GetProperty(property, View::NEW)->ValueString(), "nandare");
    {
      auto properties = vertex->Properties(View::NEW).GetValue();
      ASSERT_EQ(properties.size(), 1);
      ASSERT_EQ(properties[property].ValueString(), "nandare");
    }

    {
      auto old_value = vertex->SetPropertyAndValidate(property, PropertyValue());
      ASSERT_TRUE(old_value.HasValue());
      ASSERT_FALSE(old_value->IsNull());
    }

    ASSERT_EQ(vertex->GetProperty(property, View::OLD)->ValueString(), "nandare");
    {
      auto properties = vertex->Properties(View::OLD).GetValue();
      ASSERT_EQ(properties.size(), 1);
      ASSERT_EQ(properties[property].ValueString(), "nandare");
    }

    ASSERT_TRUE(vertex->GetProperty(property, View::NEW)->IsNull());
    ASSERT_EQ(vertex->Properties(View::NEW)->size(), 0);

    acc.Commit(GetNextHlc());
  }

  // Check that property 5 is null.
  {
    auto acc = store.Access(GetNextHlc());
    auto vertex = acc.FindVertex(pk, View::OLD);
    ASSERT_TRUE(vertex);

    auto property = NameToPropertyId("property5");

    ASSERT_TRUE(vertex->GetProperty(property, View::OLD)->IsNull());
    ASSERT_TRUE(vertex->GetProperty(property, View::NEW)->IsNull());
    ASSERT_EQ(vertex->Properties(View::OLD)->size(), 0);
    ASSERT_EQ(vertex->Properties(View::NEW)->size(), 0);

    auto other_property = NameToPropertyId("other");

    ASSERT_TRUE(vertex->GetProperty(other_property, View::OLD)->IsNull());
    ASSERT_TRUE(vertex->GetProperty(other_property, View::NEW)->IsNull());

    acc.Abort();
  }
}

// NOLINTNEXTLINE(hicpp-special-member-functions)
<<<<<<< HEAD
TEST_P(StorageV3, VertexPropertySerializationError) {
=======
TEST_F(StorageV3, VertexPropertySerializationError) {
  store.StoreMapping({{1, "label"}, {2, "property"}, {3, "property1"}, {4, "property2"}});
>>>>>>> 58420600
  {
    auto acc = store.Access(GetNextHlc());
    CreateVertexAndValidate(acc, primary_label, {}, {{primary_property, PropertyValue{0}}});
    acc.Commit(GetNextHlc());
  }

  auto acc1 = store.Access(GetNextHlc());
  auto acc2 = store.Access(GetNextHlc());

  // Set property 1 to 123 in accessor 1.
  {
    auto vertex = acc1.FindVertex(pk, View::OLD);
    ASSERT_TRUE(vertex);

    auto property1 = NameToPropertyId("property1");
    auto property2 = NameToPropertyId("property2");

    ASSERT_TRUE(vertex->GetProperty(property1, View::OLD)->IsNull());
    ASSERT_TRUE(vertex->GetProperty(property1, View::NEW)->IsNull());
    ASSERT_TRUE(vertex->GetProperty(property2, View::OLD)->IsNull());
    ASSERT_TRUE(vertex->GetProperty(property2, View::NEW)->IsNull());
    ASSERT_EQ(vertex->Properties(View::OLD)->size(), 0);
    ASSERT_EQ(vertex->Properties(View::NEW)->size(), 0);

    {
      auto old_value = vertex->SetPropertyAndValidate(property1, PropertyValue(123));
      ASSERT_TRUE(old_value.HasValue());
      ASSERT_TRUE(old_value->IsNull());
    }

    ASSERT_TRUE(vertex->GetProperty(property1, View::OLD)->IsNull());
    ASSERT_EQ(vertex->GetProperty(property1, View::NEW)->ValueInt(), 123);
    ASSERT_TRUE(vertex->GetProperty(property2, View::OLD)->IsNull());
    ASSERT_TRUE(vertex->GetProperty(property2, View::NEW)->IsNull());
    ASSERT_EQ(vertex->Properties(View::OLD)->size(), 0);
    {
      auto properties = vertex->Properties(View::NEW).GetValue();
      ASSERT_EQ(properties.size(), 1);
      ASSERT_EQ(properties[property1].ValueInt(), 123);
    }
  }

  // Set property 2 to "nandare" in accessor 2.
  {
    auto vertex = acc2.FindVertex(pk, View::OLD);
    ASSERT_TRUE(vertex);

    auto property1 = NameToPropertyId("property1");
    auto property2 = NameToPropertyId("property2");

    ASSERT_TRUE(vertex->GetProperty(property1, View::OLD)->IsNull());
    ASSERT_TRUE(vertex->GetProperty(property1, View::NEW)->IsNull());
    ASSERT_TRUE(vertex->GetProperty(property2, View::OLD)->IsNull());
    ASSERT_TRUE(vertex->GetProperty(property2, View::NEW)->IsNull());
    ASSERT_EQ(vertex->Properties(View::OLD)->size(), 0);
    ASSERT_EQ(vertex->Properties(View::NEW)->size(), 0);

    {
      auto res = vertex->SetPropertyAndValidate(property2, PropertyValue("nandare"));
      AssertErrorInVariant(res, Error::SERIALIZATION_ERROR);
    }
  }

  // Finalize both accessors.
  acc1.Commit(GetNextHlc());
  acc2.Abort();

  // Check which properties exist.
  {
    auto acc = store.Access(GetNextHlc());
    auto vertex = acc.FindVertex(pk, View::OLD);
    ASSERT_TRUE(vertex);

    auto property1 = NameToPropertyId("property1");
    auto property2 = NameToPropertyId("property2");

    ASSERT_EQ(vertex->GetProperty(property1, View::OLD)->ValueInt(), 123);
    ASSERT_TRUE(vertex->GetProperty(property2, View::OLD)->IsNull());
    {
      auto properties = vertex->Properties(View::OLD).GetValue();
      ASSERT_EQ(properties.size(), 1);
      ASSERT_EQ(properties[property1].ValueInt(), 123);
    }

    ASSERT_EQ(vertex->GetProperty(property1, View::NEW)->ValueInt(), 123);
    ASSERT_TRUE(vertex->GetProperty(property2, View::NEW)->IsNull());
    {
      auto properties = vertex->Properties(View::NEW).GetValue();
      ASSERT_EQ(properties.size(), 1);
      ASSERT_EQ(properties[property1].ValueInt(), 123);
    }

    acc.Abort();
  }
}

// NOLINTNEXTLINE(hicpp-special-member-functions)
<<<<<<< HEAD
TEST_P(StorageV3, VertexLabelPropertyMixed) {
  auto acc = store.Access(GetNextHlc());
=======
TEST_F(StorageV3, VertexLabelPropertyMixed) {
  store.StoreMapping({{1, "label"}, {2, "property"}, {3, "label5"}, {4, "property5"}});
  auto acc = store.Access();
>>>>>>> 58420600
  auto vertex = CreateVertexAndValidate(acc, primary_label, {}, {{primary_property, PropertyValue{0}}});

  auto label = NameToLabelId("label5");
  auto property = NameToPropertyId("property5");

  // Check whether label 5 and property 5 exist
  ASSERT_FALSE(vertex.HasLabel(label, View::NEW).GetValue());
  ASSERT_EQ(vertex.Labels(View::NEW)->size(), 0);
  ASSERT_TRUE(vertex.GetProperty(property, View::NEW)->IsNull());
  ASSERT_EQ(vertex.Properties(View::NEW)->size(), 0);

  // Add label 5
  ASSERT_TRUE(vertex.AddLabelAndValidate(label).GetValue());

  // Check whether label 5 and property 5 exist
  ASSERT_TRUE(vertex.HasLabel(label, View::NEW).GetValue());
  {
    auto labels = vertex.Labels(View::NEW).GetValue();
    ASSERT_EQ(labels.size(), 1);
    ASSERT_EQ(labels[0], label);
  }
  ASSERT_TRUE(vertex.GetProperty(property, View::NEW)->IsNull());
  ASSERT_EQ(vertex.Properties(View::NEW)->size(), 0);

  // Advance command
  acc.AdvanceCommand();

  // Check whether label 5 and property 5 exist
  ASSERT_TRUE(vertex.HasLabel(label, View::OLD).GetValue());
  ASSERT_TRUE(vertex.HasLabel(label, View::NEW).GetValue());
  {
    auto labels = vertex.Labels(View::OLD).GetValue();
    ASSERT_EQ(labels.size(), 1);
    ASSERT_EQ(labels[0], label);
  }
  {
    auto labels = vertex.Labels(View::NEW).GetValue();
    ASSERT_EQ(labels.size(), 1);
    ASSERT_EQ(labels[0], label);
  }
  ASSERT_TRUE(vertex.GetProperty(property, View::OLD)->IsNull());
  ASSERT_TRUE(vertex.GetProperty(property, View::NEW)->IsNull());
  ASSERT_EQ(vertex.Properties(View::OLD)->size(), 0);
  ASSERT_EQ(vertex.Properties(View::NEW)->size(), 0);

  // Set property 5 to "nandare"
  ASSERT_TRUE(vertex.SetPropertyAndValidate(property, PropertyValue("nandare"))->IsNull());

  // Check whether label 5 and property 5 exist
  ASSERT_TRUE(vertex.HasLabel(label, View::OLD).GetValue());
  ASSERT_TRUE(vertex.HasLabel(label, View::NEW).GetValue());
  {
    auto labels = vertex.Labels(View::OLD).GetValue();
    ASSERT_EQ(labels.size(), 1);
    ASSERT_EQ(labels[0], label);
  }
  {
    auto labels = vertex.Labels(View::NEW).GetValue();
    ASSERT_EQ(labels.size(), 1);
    ASSERT_EQ(labels[0], label);
  }
  ASSERT_TRUE(vertex.GetProperty(property, View::OLD)->IsNull());
  ASSERT_EQ(vertex.GetProperty(property, View::NEW)->ValueString(), "nandare");
  ASSERT_EQ(vertex.Properties(View::OLD)->size(), 0);
  {
    auto properties = vertex.Properties(View::NEW).GetValue();
    ASSERT_EQ(properties.size(), 1);
    ASSERT_EQ(properties[property].ValueString(), "nandare");
  }

  // Advance command
  acc.AdvanceCommand();

  // Check whether label 5 and property 5 exist
  ASSERT_TRUE(vertex.HasLabel(label, View::OLD).GetValue());
  ASSERT_TRUE(vertex.HasLabel(label, View::NEW).GetValue());
  {
    auto labels = vertex.Labels(View::OLD).GetValue();
    ASSERT_EQ(labels.size(), 1);
    ASSERT_EQ(labels[0], label);
  }
  {
    auto labels = vertex.Labels(View::NEW).GetValue();
    ASSERT_EQ(labels.size(), 1);
    ASSERT_EQ(labels[0], label);
  }
  ASSERT_EQ(vertex.GetProperty(property, View::OLD)->ValueString(), "nandare");
  ASSERT_EQ(vertex.GetProperty(property, View::NEW)->ValueString(), "nandare");
  {
    auto properties = vertex.Properties(View::OLD).GetValue();
    ASSERT_EQ(properties.size(), 1);
    ASSERT_EQ(properties[property].ValueString(), "nandare");
  }
  {
    auto properties = vertex.Properties(View::NEW).GetValue();
    ASSERT_EQ(properties.size(), 1);
    ASSERT_EQ(properties[property].ValueString(), "nandare");
  }

  // Set property 5 to "haihai"
  ASSERT_FALSE(vertex.SetPropertyAndValidate(property, PropertyValue("haihai"))->IsNull());

  // Check whether label 5 and property 5 exist
  ASSERT_TRUE(vertex.HasLabel(label, View::OLD).GetValue());
  ASSERT_TRUE(vertex.HasLabel(label, View::NEW).GetValue());
  {
    auto labels = vertex.Labels(View::OLD).GetValue();
    ASSERT_EQ(labels.size(), 1);
    ASSERT_EQ(labels[0], label);
  }
  {
    auto labels = vertex.Labels(View::NEW).GetValue();
    ASSERT_EQ(labels.size(), 1);
    ASSERT_EQ(labels[0], label);
  }
  ASSERT_EQ(vertex.GetProperty(property, View::OLD)->ValueString(), "nandare");
  ASSERT_EQ(vertex.GetProperty(property, View::NEW)->ValueString(), "haihai");
  {
    auto properties = vertex.Properties(View::OLD).GetValue();
    ASSERT_EQ(properties.size(), 1);
    ASSERT_EQ(properties[property].ValueString(), "nandare");
  }
  {
    auto properties = vertex.Properties(View::NEW).GetValue();
    ASSERT_EQ(properties.size(), 1);
    ASSERT_EQ(properties[property].ValueString(), "haihai");
  }

  // Advance command
  acc.AdvanceCommand();

  // Check whether label 5 and property 5 exist
  ASSERT_TRUE(vertex.HasLabel(label, View::OLD).GetValue());
  ASSERT_TRUE(vertex.HasLabel(label, View::NEW).GetValue());
  {
    auto labels = vertex.Labels(View::OLD).GetValue();
    ASSERT_EQ(labels.size(), 1);
    ASSERT_EQ(labels[0], label);
  }
  {
    auto labels = vertex.Labels(View::NEW).GetValue();
    ASSERT_EQ(labels.size(), 1);
    ASSERT_EQ(labels[0], label);
  }
  ASSERT_EQ(vertex.GetProperty(property, View::OLD)->ValueString(), "haihai");
  ASSERT_EQ(vertex.GetProperty(property, View::NEW)->ValueString(), "haihai");
  {
    auto properties = vertex.Properties(View::OLD).GetValue();
    ASSERT_EQ(properties.size(), 1);
    ASSERT_EQ(properties[property].ValueString(), "haihai");
  }
  {
    auto properties = vertex.Properties(View::NEW).GetValue();
    ASSERT_EQ(properties.size(), 1);
    ASSERT_EQ(properties[property].ValueString(), "haihai");
  }

  // Remove label 5
  ASSERT_TRUE(vertex.RemoveLabelAndValidate(label).GetValue());

  // Check whether label 5 and property 5 exist
  ASSERT_TRUE(vertex.HasLabel(label, View::OLD).GetValue());
  ASSERT_FALSE(vertex.HasLabel(label, View::NEW).GetValue());
  {
    auto labels = vertex.Labels(View::OLD).GetValue();
    ASSERT_EQ(labels.size(), 1);
    ASSERT_EQ(labels[0], label);
  }
  ASSERT_EQ(vertex.Labels(View::NEW)->size(), 0);
  ASSERT_EQ(vertex.GetProperty(property, View::OLD)->ValueString(), "haihai");
  ASSERT_EQ(vertex.GetProperty(property, View::NEW)->ValueString(), "haihai");
  {
    auto properties = vertex.Properties(View::OLD).GetValue();
    ASSERT_EQ(properties.size(), 1);
    ASSERT_EQ(properties[property].ValueString(), "haihai");
  }
  {
    auto properties = vertex.Properties(View::NEW).GetValue();
    ASSERT_EQ(properties.size(), 1);
    ASSERT_EQ(properties[property].ValueString(), "haihai");
  }

  // Advance command
  acc.AdvanceCommand();

  // Check whether label 5 and property 5 exist
  ASSERT_FALSE(vertex.HasLabel(label, View::OLD).GetValue());
  ASSERT_FALSE(vertex.HasLabel(label, View::NEW).GetValue());
  ASSERT_EQ(vertex.Labels(View::OLD)->size(), 0);
  ASSERT_EQ(vertex.Labels(View::NEW)->size(), 0);
  ASSERT_EQ(vertex.GetProperty(property, View::OLD)->ValueString(), "haihai");
  ASSERT_EQ(vertex.GetProperty(property, View::NEW)->ValueString(), "haihai");
  {
    auto properties = vertex.Properties(View::OLD).GetValue();
    ASSERT_EQ(properties.size(), 1);
    ASSERT_EQ(properties[property].ValueString(), "haihai");
  }
  {
    auto properties = vertex.Properties(View::NEW).GetValue();
    ASSERT_EQ(properties.size(), 1);
    ASSERT_EQ(properties[property].ValueString(), "haihai");
  }

  // Set property 5 to null
  ASSERT_FALSE(vertex.SetPropertyAndValidate(property, PropertyValue())->IsNull());

  // Check whether label 5 and property 5 exist
  ASSERT_FALSE(vertex.HasLabel(label, View::OLD).GetValue());
  ASSERT_FALSE(vertex.HasLabel(label, View::NEW).GetValue());
  ASSERT_EQ(vertex.Labels(View::OLD)->size(), 0);
  ASSERT_EQ(vertex.Labels(View::NEW)->size(), 0);
  ASSERT_EQ(vertex.GetProperty(property, View::OLD)->ValueString(), "haihai");
  ASSERT_TRUE(vertex.GetProperty(property, View::NEW)->IsNull());
  {
    auto properties = vertex.Properties(View::OLD).GetValue();
    ASSERT_EQ(properties.size(), 1);
    ASSERT_EQ(properties[property].ValueString(), "haihai");
  }
  ASSERT_EQ(vertex.Properties(View::NEW)->size(), 0);

  // Advance command
  acc.AdvanceCommand();

  // Check whether label 5 and property 5 exist
  ASSERT_FALSE(vertex.HasLabel(label, View::OLD).GetValue());
  ASSERT_FALSE(vertex.HasLabel(label, View::NEW).GetValue());
  ASSERT_EQ(vertex.Labels(View::OLD)->size(), 0);
  ASSERT_EQ(vertex.Labels(View::NEW)->size(), 0);
  ASSERT_TRUE(vertex.GetProperty(property, View::NEW)->IsNull());
  ASSERT_TRUE(vertex.GetProperty(property, View::NEW)->IsNull());
  ASSERT_EQ(vertex.Properties(View::OLD)->size(), 0);
  ASSERT_EQ(vertex.Properties(View::NEW)->size(), 0);

  acc.Commit(GetNextHlc());
}

<<<<<<< HEAD
TEST_P(StorageV3, VertexPropertyClear) {
=======
TEST_F(StorageV3, VertexPropertyClear) {
  store.StoreMapping({{1, "label"}, {2, "property"}, {3, "property1"}, {4, "property2"}});
>>>>>>> 58420600
  auto property1 = NameToPropertyId("property1");
  auto property2 = NameToPropertyId("property2");
  {
    auto acc = store.Access(GetNextHlc());
    auto vertex = CreateVertexAndValidate(acc, primary_label, {}, {{primary_property, PropertyValue{0}}});

    auto old_value = vertex.SetPropertyAndValidate(property1, PropertyValue("value"));
    ASSERT_TRUE(old_value.HasValue());
    ASSERT_TRUE(old_value->IsNull());

    acc.Commit(GetNextHlc());
  }
  {
    auto acc = store.Access(GetNextHlc());
    auto vertex = acc.FindVertex(pk, View::OLD);
    ASSERT_TRUE(vertex);

    ASSERT_EQ(vertex->GetProperty(property1, View::OLD)->ValueString(), "value");
    ASSERT_TRUE(vertex->GetProperty(property2, View::OLD)->IsNull());
    ASSERT_THAT(vertex->Properties(View::OLD).GetValue(),
                UnorderedElementsAre(std::pair(property1, PropertyValue("value"))));

    {
      auto old_values = vertex->ClearProperties();
      ASSERT_TRUE(old_values.HasValue());
      ASSERT_FALSE(old_values->empty());
    }

    ASSERT_TRUE(vertex->GetProperty(property1, View::NEW)->IsNull());
    ASSERT_TRUE(vertex->GetProperty(property2, View::NEW)->IsNull());
    ASSERT_EQ(vertex->Properties(View::NEW).GetValue().size(), 0);

    {
      auto old_values = vertex->ClearProperties();
      ASSERT_TRUE(old_values.HasValue());
      ASSERT_TRUE(old_values->empty());
    }

    ASSERT_TRUE(vertex->GetProperty(property1, View::NEW)->IsNull());
    ASSERT_TRUE(vertex->GetProperty(property2, View::NEW)->IsNull());
    ASSERT_EQ(vertex->Properties(View::NEW).GetValue().size(), 0);

    acc.Abort();
  }
  {
    auto acc = store.Access(GetNextHlc());
    auto vertex = acc.FindVertex(pk, View::OLD);
    ASSERT_TRUE(vertex);

    auto old_value = vertex->SetPropertyAndValidate(property2, PropertyValue(42));
    ASSERT_TRUE(old_value.HasValue());
    ASSERT_TRUE(old_value->IsNull());

    acc.Commit(GetNextHlc());
  }
  {
    auto acc = store.Access(GetNextHlc());
    auto vertex = acc.FindVertex(pk, View::OLD);
    ASSERT_TRUE(vertex);

    ASSERT_EQ(vertex->GetProperty(property1, View::OLD)->ValueString(), "value");
    ASSERT_EQ(vertex->GetProperty(property2, View::OLD)->ValueInt(), 42);
    ASSERT_THAT(
        vertex->Properties(View::OLD).GetValue(),
        UnorderedElementsAre(std::pair(property1, PropertyValue("value")), std::pair(property2, PropertyValue(42))));

    {
      auto old_values = vertex->ClearProperties();
      ASSERT_TRUE(old_values.HasValue());
      ASSERT_FALSE(old_values->empty());
    }

    ASSERT_TRUE(vertex->GetProperty(property1, View::NEW)->IsNull());
    ASSERT_TRUE(vertex->GetProperty(property2, View::NEW)->IsNull());
    ASSERT_EQ(vertex->Properties(View::NEW).GetValue().size(), 0);

    {
      auto old_values = vertex->ClearProperties();
      ASSERT_TRUE(old_values.HasValue());
      ASSERT_TRUE(old_values->empty());
    }

    ASSERT_TRUE(vertex->GetProperty(property1, View::NEW)->IsNull());
    ASSERT_TRUE(vertex->GetProperty(property2, View::NEW)->IsNull());
    ASSERT_EQ(vertex->Properties(View::NEW).GetValue().size(), 0);

    acc.Commit(GetNextHlc());
  }
  {
    auto acc = store.Access(GetNextHlc());
    auto vertex = acc.FindVertex(pk, View::OLD);
    ASSERT_TRUE(vertex);

    ASSERT_TRUE(vertex->GetProperty(property1, View::NEW)->IsNull());
    ASSERT_TRUE(vertex->GetProperty(property2, View::NEW)->IsNull());
    ASSERT_EQ(vertex->Properties(View::NEW).GetValue().size(), 0);

    acc.Abort();
  }
}

<<<<<<< HEAD
TEST_P(StorageV3, VertexNonexistentLabelPropertyEdgeAPI) {
=======
TEST_F(StorageV3, VertexNonexistentLabelPropertyEdgeAPI) {
  store.StoreMapping({{1, "label"}, {2, "property"}, {3, "label1"}, {4, "property1"}, {5, "edge"}});

>>>>>>> 58420600
  auto label1 = NameToLabelId("label1");
  auto property1 = NameToPropertyId("property1");

  auto acc = store.Access(GetNextHlc());
  auto vertex = CreateVertexAndValidate(acc, primary_label, {}, {{primary_property, PropertyValue{0}}});

  // Check state before (OLD view).
  ASSERT_EQ(vertex.Labels(View::OLD).GetError(), Error::NONEXISTENT_OBJECT);
  ASSERT_EQ(vertex.HasLabel(label1, View::OLD).GetError(), Error::NONEXISTENT_OBJECT);
  ASSERT_EQ(vertex.Properties(View::OLD).GetError(), Error::NONEXISTENT_OBJECT);
  ASSERT_EQ(vertex.GetProperty(property1, View::OLD).GetError(), Error::NONEXISTENT_OBJECT);
  ASSERT_EQ(vertex.InEdges(View::OLD).GetError(), Error::NONEXISTENT_OBJECT);
  ASSERT_EQ(vertex.OutEdges(View::OLD).GetError(), Error::NONEXISTENT_OBJECT);
  ASSERT_EQ(vertex.InDegree(View::OLD).GetError(), Error::NONEXISTENT_OBJECT);
  ASSERT_EQ(vertex.OutDegree(View::OLD).GetError(), Error::NONEXISTENT_OBJECT);

  // Check state before (NEW view).
  ASSERT_EQ(vertex.Labels(View::NEW)->size(), 0);
  ASSERT_EQ(*vertex.HasLabel(label1, View::NEW), false);
  ASSERT_EQ(vertex.Properties(View::NEW)->size(), 0);
  ASSERT_EQ(*vertex.GetProperty(property1, View::NEW), PropertyValue());
  ASSERT_EQ(vertex.InEdges(View::NEW)->size(), 0);
  ASSERT_EQ(vertex.OutEdges(View::NEW)->size(), 0);
  ASSERT_EQ(*vertex.InDegree(View::NEW), 0);
  ASSERT_EQ(*vertex.OutDegree(View::NEW), 0);

  // Modify vertex.
  ASSERT_TRUE(vertex.AddLabelAndValidate(label1).HasValue());
  ASSERT_TRUE(vertex.SetPropertyAndValidate(property1, PropertyValue("value")).HasValue());
  ASSERT_TRUE(acc.CreateEdge(vertex.Id(View::NEW).GetValue(), vertex.Id(View::NEW).GetValue(), NameToEdgeTypeId("edge"),
                             Gid::FromUint(1))
                  .HasValue());

  // Check state after (OLD view).
  ASSERT_EQ(vertex.Labels(View::OLD).GetError(), Error::NONEXISTENT_OBJECT);
  ASSERT_EQ(vertex.HasLabel(label1, View::OLD).GetError(), Error::NONEXISTENT_OBJECT);
  ASSERT_EQ(vertex.Properties(View::OLD).GetError(), Error::NONEXISTENT_OBJECT);
  ASSERT_EQ(vertex.GetProperty(property1, View::OLD).GetError(), Error::NONEXISTENT_OBJECT);
  ASSERT_EQ(vertex.InEdges(View::OLD).GetError(), Error::NONEXISTENT_OBJECT);
  ASSERT_EQ(vertex.OutEdges(View::OLD).GetError(), Error::NONEXISTENT_OBJECT);
  ASSERT_EQ(vertex.InDegree(View::OLD).GetError(), Error::NONEXISTENT_OBJECT);
  ASSERT_EQ(vertex.OutDegree(View::OLD).GetError(), Error::NONEXISTENT_OBJECT);

  // Check state after (NEW view).
  ASSERT_EQ(vertex.Labels(View::NEW)->size(), 1);
  ASSERT_EQ(*vertex.HasLabel(label1, View::NEW), true);
  ASSERT_EQ(vertex.Properties(View::NEW)->size(), 1);
  ASSERT_EQ(*vertex.GetProperty(property1, View::NEW), PropertyValue("value"));
  ASSERT_EQ(vertex.InEdges(View::NEW)->size(), 1);
  ASSERT_EQ(vertex.OutEdges(View::NEW)->size(), 1);
  ASSERT_EQ(*vertex.InDegree(View::NEW), 1);
  ASSERT_EQ(*vertex.OutDegree(View::NEW), 1);

  acc.Commit(GetNextHlc());
}

TEST_P(StorageV3, VertexVisibilitySingleTransaction) {
  auto acc1 = store.Access(GetNextHlc());
  auto acc2 = store.Access(GetNextHlc());

  auto vertex = CreateVertexAndValidate(acc1, primary_label, {}, {{primary_property, PropertyValue{0}}});

  EXPECT_FALSE(acc1.FindVertex(pk, View::OLD));
  EXPECT_TRUE(acc1.FindVertex(pk, View::NEW));
  EXPECT_FALSE(acc2.FindVertex(pk, View::OLD));
  EXPECT_FALSE(acc2.FindVertex(pk, View::NEW));

  ASSERT_TRUE(vertex.AddLabelAndValidate(NameToLabelId("label1")).HasValue());

  EXPECT_FALSE(acc1.FindVertex(pk, View::OLD));
  EXPECT_TRUE(acc1.FindVertex(pk, View::NEW));
  EXPECT_FALSE(acc2.FindVertex(pk, View::OLD));
  EXPECT_FALSE(acc2.FindVertex(pk, View::NEW));

  ASSERT_TRUE(vertex.SetPropertyAndValidate(NameToPropertyId("meaning"), PropertyValue(42)).HasValue());

  auto acc3 = store.Access(GetNextHlc());

  EXPECT_FALSE(acc1.FindVertex(pk, View::OLD));
  EXPECT_TRUE(acc1.FindVertex(pk, View::NEW));
  EXPECT_FALSE(acc2.FindVertex(pk, View::OLD));
  EXPECT_FALSE(acc2.FindVertex(pk, View::NEW));
  EXPECT_FALSE(acc3.FindVertex(pk, View::OLD));
  EXPECT_FALSE(acc3.FindVertex(pk, View::NEW));

  ASSERT_TRUE(acc1.DeleteVertex(&vertex).HasValue());

  EXPECT_FALSE(acc1.FindVertex(pk, View::OLD));
  EXPECT_FALSE(acc1.FindVertex(pk, View::NEW));
  EXPECT_FALSE(acc2.FindVertex(pk, View::OLD));
  EXPECT_FALSE(acc2.FindVertex(pk, View::NEW));
  EXPECT_FALSE(acc3.FindVertex(pk, View::OLD));
  EXPECT_FALSE(acc3.FindVertex(pk, View::NEW));

  acc1.AdvanceCommand();
  acc3.AdvanceCommand();

  EXPECT_FALSE(acc1.FindVertex(pk, View::OLD));
  EXPECT_FALSE(acc1.FindVertex(pk, View::NEW));
  EXPECT_FALSE(acc2.FindVertex(pk, View::OLD));
  EXPECT_FALSE(acc2.FindVertex(pk, View::NEW));
  EXPECT_FALSE(acc3.FindVertex(pk, View::OLD));
  EXPECT_FALSE(acc3.FindVertex(pk, View::NEW));

  acc1.Abort();
  acc2.Abort();
  acc3.Abort();
}

TEST_P(StorageV3, VertexVisibilityMultipleTransactions) {
  {
    auto acc1 = store.Access(GetNextHlc());
    auto acc2 = store.Access(GetNextHlc());

    CreateVertexAndValidate(acc1, primary_label, {}, {{primary_property, PropertyValue{0}}});

    EXPECT_FALSE(acc1.FindVertex(pk, View::OLD));
    EXPECT_TRUE(acc1.FindVertex(pk, View::NEW));
    EXPECT_FALSE(acc2.FindVertex(pk, View::OLD));
    EXPECT_FALSE(acc2.FindVertex(pk, View::NEW));

    acc2.AdvanceCommand();

    EXPECT_FALSE(acc1.FindVertex(pk, View::OLD));
    EXPECT_TRUE(acc1.FindVertex(pk, View::NEW));
    EXPECT_FALSE(acc2.FindVertex(pk, View::OLD));
    EXPECT_FALSE(acc2.FindVertex(pk, View::NEW));

    acc1.AdvanceCommand();

    EXPECT_TRUE(acc1.FindVertex(pk, View::OLD));
    EXPECT_TRUE(acc1.FindVertex(pk, View::NEW));
    EXPECT_FALSE(acc2.FindVertex(pk, View::OLD));
    EXPECT_FALSE(acc2.FindVertex(pk, View::NEW));

    acc1.Commit(GetNextHlc());
    acc2.Commit(GetNextHlc());
  }

  {
    auto acc1 = store.Access(GetNextHlc());
    auto acc2 = store.Access(GetNextHlc());

    auto vertex = acc1.FindVertex(pk, View::OLD);
    ASSERT_TRUE(vertex);

    EXPECT_TRUE(acc1.FindVertex(pk, View::OLD));
    EXPECT_TRUE(acc1.FindVertex(pk, View::NEW));
    EXPECT_TRUE(acc2.FindVertex(pk, View::OLD));
    EXPECT_TRUE(acc2.FindVertex(pk, View::NEW));

    ASSERT_TRUE(vertex->AddLabelAndValidate(NameToLabelId("label1")).HasValue());

    EXPECT_TRUE(acc1.FindVertex(pk, View::OLD));
    EXPECT_TRUE(acc1.FindVertex(pk, View::NEW));
    EXPECT_TRUE(acc2.FindVertex(pk, View::OLD));
    EXPECT_TRUE(acc2.FindVertex(pk, View::NEW));

    acc1.AdvanceCommand();

    EXPECT_TRUE(acc1.FindVertex(pk, View::OLD));
    EXPECT_TRUE(acc1.FindVertex(pk, View::NEW));
    EXPECT_TRUE(acc2.FindVertex(pk, View::OLD));
    EXPECT_TRUE(acc2.FindVertex(pk, View::NEW));

    acc2.AdvanceCommand();

    EXPECT_TRUE(acc1.FindVertex(pk, View::OLD));
    EXPECT_TRUE(acc1.FindVertex(pk, View::NEW));
    EXPECT_TRUE(acc2.FindVertex(pk, View::OLD));
    EXPECT_TRUE(acc2.FindVertex(pk, View::NEW));

    ASSERT_TRUE(vertex->SetPropertyAndValidate(NameToPropertyId("meaning"), PropertyValue(42)).HasValue());

    auto acc3 = store.Access(GetNextHlc());

    EXPECT_TRUE(acc1.FindVertex(pk, View::OLD));
    EXPECT_TRUE(acc1.FindVertex(pk, View::NEW));
    EXPECT_TRUE(acc2.FindVertex(pk, View::OLD));
    EXPECT_TRUE(acc2.FindVertex(pk, View::NEW));
    EXPECT_TRUE(acc3.FindVertex(pk, View::OLD));
    EXPECT_TRUE(acc3.FindVertex(pk, View::NEW));

    acc1.AdvanceCommand();

    EXPECT_TRUE(acc1.FindVertex(pk, View::OLD));
    EXPECT_TRUE(acc1.FindVertex(pk, View::NEW));
    EXPECT_TRUE(acc2.FindVertex(pk, View::OLD));
    EXPECT_TRUE(acc2.FindVertex(pk, View::NEW));
    EXPECT_TRUE(acc3.FindVertex(pk, View::OLD));
    EXPECT_TRUE(acc3.FindVertex(pk, View::NEW));

    acc2.AdvanceCommand();

    EXPECT_TRUE(acc1.FindVertex(pk, View::OLD));
    EXPECT_TRUE(acc1.FindVertex(pk, View::NEW));
    EXPECT_TRUE(acc2.FindVertex(pk, View::OLD));
    EXPECT_TRUE(acc2.FindVertex(pk, View::NEW));
    EXPECT_TRUE(acc3.FindVertex(pk, View::OLD));
    EXPECT_TRUE(acc3.FindVertex(pk, View::NEW));

    acc3.AdvanceCommand();

    EXPECT_TRUE(acc1.FindVertex(pk, View::OLD));
    EXPECT_TRUE(acc1.FindVertex(pk, View::NEW));
    EXPECT_TRUE(acc2.FindVertex(pk, View::OLD));
    EXPECT_TRUE(acc2.FindVertex(pk, View::NEW));
    EXPECT_TRUE(acc3.FindVertex(pk, View::OLD));
    EXPECT_TRUE(acc3.FindVertex(pk, View::NEW));

    acc1.Commit(GetNextHlc());
    acc2.Commit(GetNextHlc());
    acc3.Commit(GetNextHlc());
    CleanupHlc(last_hlc);
  }

  {
    auto acc1 = store.Access(GetNextHlc());
    auto acc2 = store.Access(GetNextHlc());

    auto vertex = acc1.FindVertex(pk, View::OLD);
    ASSERT_TRUE(vertex);

    ASSERT_TRUE(acc1.DeleteVertex(&*vertex).HasValue());

    auto acc3 = store.Access(GetNextHlc());

    EXPECT_TRUE(acc1.FindVertex(pk, View::OLD));
    EXPECT_FALSE(acc1.FindVertex(pk, View::NEW));
    EXPECT_TRUE(acc2.FindVertex(pk, View::OLD));
    EXPECT_TRUE(acc2.FindVertex(pk, View::NEW));
    EXPECT_TRUE(acc3.FindVertex(pk, View::OLD));
    EXPECT_TRUE(acc3.FindVertex(pk, View::NEW));

    acc2.AdvanceCommand();

    EXPECT_TRUE(acc1.FindVertex(pk, View::OLD));
    EXPECT_FALSE(acc1.FindVertex(pk, View::NEW));
    EXPECT_TRUE(acc2.FindVertex(pk, View::OLD));
    EXPECT_TRUE(acc2.FindVertex(pk, View::NEW));
    EXPECT_TRUE(acc3.FindVertex(pk, View::OLD));
    EXPECT_TRUE(acc3.FindVertex(pk, View::NEW));

    acc1.AdvanceCommand();

    EXPECT_FALSE(acc1.FindVertex(pk, View::OLD));
    EXPECT_FALSE(acc1.FindVertex(pk, View::NEW));
    EXPECT_TRUE(acc2.FindVertex(pk, View::OLD));
    EXPECT_TRUE(acc2.FindVertex(pk, View::NEW));
    EXPECT_TRUE(acc3.FindVertex(pk, View::OLD));
    EXPECT_TRUE(acc3.FindVertex(pk, View::NEW));

    acc3.AdvanceCommand();

    EXPECT_FALSE(acc1.FindVertex(pk, View::OLD));
    EXPECT_FALSE(acc1.FindVertex(pk, View::NEW));
    EXPECT_TRUE(acc2.FindVertex(pk, View::OLD));
    EXPECT_TRUE(acc2.FindVertex(pk, View::NEW));
    EXPECT_TRUE(acc3.FindVertex(pk, View::OLD));
    EXPECT_TRUE(acc3.FindVertex(pk, View::NEW));

    acc1.Abort();
    acc2.Abort();
    acc3.Abort();
    CleanupHlc(last_hlc);
  }

  {
    auto acc = store.Access(GetNextHlc());

    EXPECT_TRUE(acc.FindVertex(pk, View::OLD));
    EXPECT_TRUE(acc.FindVertex(pk, View::NEW));

    acc.AdvanceCommand();

    EXPECT_TRUE(acc.FindVertex(pk, View::OLD));
    EXPECT_TRUE(acc.FindVertex(pk, View::NEW));

    acc.Abort();
  }

  {
    auto acc1 = store.Access(GetNextHlc());
    auto acc2 = store.Access(GetNextHlc());

    auto vertex = acc1.FindVertex(pk, View::OLD);
    ASSERT_TRUE(vertex);

    ASSERT_TRUE(acc1.DeleteVertex(&*vertex).HasValue());

    auto acc3 = store.Access(GetNextHlc());

    EXPECT_TRUE(acc1.FindVertex(pk, View::OLD));
    EXPECT_FALSE(acc1.FindVertex(pk, View::NEW));
    EXPECT_TRUE(acc2.FindVertex(pk, View::OLD));
    EXPECT_TRUE(acc2.FindVertex(pk, View::NEW));
    EXPECT_TRUE(acc3.FindVertex(pk, View::OLD));
    EXPECT_TRUE(acc3.FindVertex(pk, View::NEW));

    acc2.AdvanceCommand();

    EXPECT_TRUE(acc1.FindVertex(pk, View::OLD));
    EXPECT_FALSE(acc1.FindVertex(pk, View::NEW));
    EXPECT_TRUE(acc2.FindVertex(pk, View::OLD));
    EXPECT_TRUE(acc2.FindVertex(pk, View::NEW));
    EXPECT_TRUE(acc3.FindVertex(pk, View::OLD));
    EXPECT_TRUE(acc3.FindVertex(pk, View::NEW));

    acc1.AdvanceCommand();

    EXPECT_FALSE(acc1.FindVertex(pk, View::OLD));
    EXPECT_FALSE(acc1.FindVertex(pk, View::NEW));
    EXPECT_TRUE(acc2.FindVertex(pk, View::OLD));
    EXPECT_TRUE(acc2.FindVertex(pk, View::NEW));
    EXPECT_TRUE(acc3.FindVertex(pk, View::OLD));
    EXPECT_TRUE(acc3.FindVertex(pk, View::NEW));

    acc3.AdvanceCommand();

    EXPECT_FALSE(acc1.FindVertex(pk, View::OLD));
    EXPECT_FALSE(acc1.FindVertex(pk, View::NEW));
    EXPECT_TRUE(acc2.FindVertex(pk, View::OLD));
    EXPECT_TRUE(acc2.FindVertex(pk, View::NEW));
    EXPECT_TRUE(acc3.FindVertex(pk, View::OLD));
    EXPECT_TRUE(acc3.FindVertex(pk, View::NEW));

    acc1.Commit(GetNextHlc());
    acc2.Commit(GetNextHlc());
    acc3.Commit(GetNextHlc());
  }

  {
    auto acc = store.Access(GetNextHlc());

    EXPECT_FALSE(acc.FindVertex(pk, View::OLD));
    EXPECT_FALSE(acc.FindVertex(pk, View::NEW));

    acc.AdvanceCommand();

    EXPECT_FALSE(acc.FindVertex(pk, View::OLD));
    EXPECT_FALSE(acc.FindVertex(pk, View::NEW));

    acc.Abort();
  }
}

// NOLINTNEXTLINE(hicpp-special-member-functions)
TEST_P(StorageV3, DeletedVertexAccessor) {
  const auto property1 = NameToPropertyId("property1");
  const PropertyValue property_value{"property_value"};

  // Create the vertex
  {
    auto acc = store.Access(GetNextHlc());
    auto vertex = CreateVertexAndValidate(acc, primary_label, {}, {{primary_property, PropertyValue{0}}});
    ASSERT_FALSE(vertex.SetPropertyAndValidate(property1, property_value).HasError());
    acc.Commit(GetNextHlc());
  }

  auto acc = store.Access(GetNextHlc());
  auto vertex = acc.FindVertex(pk, View::OLD);
  ASSERT_TRUE(vertex);
  auto maybe_deleted_vertex = acc.DeleteVertex(&*vertex);
  ASSERT_FALSE(maybe_deleted_vertex.HasError());

  auto deleted_vertex = maybe_deleted_vertex.GetValue();
  ASSERT_TRUE(deleted_vertex);
  // you cannot modify deleted vertex
  ASSERT_TRUE(deleted_vertex->ClearProperties().HasError());

  // you can call read only methods
  const auto maybe_property = deleted_vertex->GetProperty(property1, View::OLD);
  ASSERT_FALSE(maybe_property.HasError());
  ASSERT_EQ(property_value, *maybe_property);
  acc.Commit(GetNextHlc());

  {
    // you can call read only methods and get valid results even after the
    // transaction which deleted the vertex committed, but only if the transaction
    // accessor is still alive
    const auto maybe_property = deleted_vertex->GetProperty(property1, View::OLD);
    ASSERT_FALSE(maybe_property.HasError());
    ASSERT_EQ(property_value, *maybe_property);
  }
}

TEST_P(StorageV3, TestCreateVertexAndValidate) {
  {
    auto acc = store.Access(GetNextHlc());
    const auto label1 = NameToLabelId("label1");
    const auto prop1 = NameToPropertyId("prop1");
    auto vertex = acc.CreateVertexAndValidate(primary_label, {label1},
                                              {{primary_property, PropertyValue(0)}, {prop1, PropertyValue(111)}});
    ASSERT_TRUE(vertex.HasValue());
    ASSERT_TRUE(vertex->PrimaryLabel(View::NEW).HasValue());
    EXPECT_EQ(vertex->PrimaryLabel(View::NEW).GetValue(), primary_label);
    ASSERT_TRUE(vertex->PrimaryKey(View::NEW).HasValue());
    EXPECT_EQ(vertex->PrimaryKey(View::NEW).GetValue(), PrimaryKey{{PropertyValue(0)}});
    ASSERT_TRUE(vertex->Properties(View::NEW).HasValue());
    EXPECT_EQ(vertex->Properties(View::NEW).GetValue(),
              (std::map<PropertyId, PropertyValue>{{prop1, PropertyValue(111)}}));
  }
  {
    auto acc = store.Access(GetNextHlc());
    const auto label1 = NameToLabelId("label1");
    const auto prop1 = NameToPropertyId("prop1");
    EXPECT_THROW(
        {
          auto vertex = acc.CreateVertexAndValidate(
              label1, {}, {{primary_property, PropertyValue(0)}, {prop1, PropertyValue(111)}});
        },
        utils::BasicException);
  }
  {
    ASSERT_DEATH(
        {
          Shard store(primary_label, pk, std::nullopt);
          ASSERT_TRUE(store.CreateSchema(primary_label,
                                         {storage::v3::SchemaProperty{primary_property, common::SchemaType::INT}}));
          auto acc = store.Access(GetNextHlc());
          auto vertex1 = acc.CreateVertexAndValidate(primary_label, {}, {{primary_property, PropertyValue(0)}});
          auto vertex2 = acc.CreateVertexAndValidate(primary_label, {}, {{primary_property, PropertyValue(0)}});
        },
        "");
  }
  {
    auto acc = store.Access(GetNextHlc());
    auto vertex = acc.CreateVertexAndValidate(primary_label, {primary_label}, {{primary_property, PropertyValue(0)}});
    ASSERT_TRUE(vertex.HasError());
    ASSERT_TRUE(std::holds_alternative<SchemaViolation>(vertex.GetError()));
    EXPECT_EQ(std::get<SchemaViolation>(vertex.GetError()),
              SchemaViolation(SchemaViolation::ValidationStatus::VERTEX_SECONDARY_LABEL_IS_PRIMARY, primary_label));
  }
  {
    auto acc = store.Access(GetNextHlc());
    auto vertex = acc.CreateVertexAndValidate(primary_label, {primary_label}, {{primary_property, PropertyValue(0)}});
    ASSERT_TRUE(vertex.HasError());
    ASSERT_TRUE(std::holds_alternative<SchemaViolation>(vertex.GetError()));
    EXPECT_EQ(std::get<SchemaViolation>(vertex.GetError()),
              SchemaViolation(SchemaViolation::ValidationStatus::VERTEX_SECONDARY_LABEL_IS_PRIMARY, primary_label));
  }
  {
    auto acc = store.Access(GetNextHlc());
    auto vertex = acc.CreateVertexAndValidate(primary_label, {}, {});
    ASSERT_TRUE(vertex.HasError());
    ASSERT_TRUE(std::holds_alternative<SchemaViolation>(vertex.GetError()));
    EXPECT_EQ(std::get<SchemaViolation>(vertex.GetError()),
              SchemaViolation(SchemaViolation::ValidationStatus::VERTEX_HAS_NO_PRIMARY_PROPERTY, primary_label,
                              {primary_property, common::SchemaType::INT}));
  }
  {
    auto acc = store.Access(GetNextHlc());
    auto vertex = acc.CreateVertexAndValidate(primary_label, {}, {{primary_property, PropertyValue("test")}});
    ASSERT_TRUE(vertex.HasError());
    ASSERT_TRUE(std::holds_alternative<SchemaViolation>(vertex.GetError()));
    EXPECT_EQ(std::get<SchemaViolation>(vertex.GetError()),
              SchemaViolation(SchemaViolation::ValidationStatus::VERTEX_PROPERTY_WRONG_TYPE, primary_label,
                              {primary_property, common::SchemaType::INT}, PropertyValue("test")));
  }
}
}  // namespace memgraph::storage::v3::tests<|MERGE_RESOLUTION|>--- conflicted
+++ resolved
@@ -59,7 +59,6 @@
 
   EdgeTypeId NameToEdgeTypeId(std::string_view edge_type_name) { return store.NameToEdgeType(edge_type_name); }
 
-<<<<<<< HEAD
   coordinator::Hlc GetNextHlc() {
     ++last_hlc.logical_id;
     last_hlc.coordinator_wall_clock += wall_clock_increment;
@@ -76,18 +75,11 @@
   static constexpr std::chrono::seconds wall_clock_increment{10};
   static constexpr std::chrono::seconds reclamation_interval{wall_clock_increment / 2};
   static constexpr io::Duration one_time_unit{1};
-  NameIdMapper id_mapper;
-  const std::vector<PropertyValue> pk{PropertyValue{0}};
-  const LabelId primary_label{NameToLabelId("label")};
-  Shard store{primary_label, pk, std::nullopt, Config{.gc = {.reclamation_interval = reclamation_interval}}};
-  const PropertyId primary_property{NameToPropertyId("property")};
-  coordinator::Hlc last_hlc{0, io::Time{}};
-=======
   const std::vector<PropertyValue> pk{PropertyValue{0}};
   const LabelId primary_label{LabelId::FromUint(1)};
-  Shard store{primary_label, pk, std::nullopt};
   const PropertyId primary_property{PropertyId::FromUint(2)};
->>>>>>> 58420600
+  Shard store{primary_label, pk, std::nullopt, Config{.gc = {.reclamation_interval = reclamation_interval}}};
+  coordinator::Hlc last_hlc{0, io::Time{}};
 };
 INSTANTIATE_TEST_CASE_P(WithGc, StorageV3, ::testing::Values(true));
 INSTANTIATE_TEST_CASE_P(WithoutGc, StorageV3, ::testing::Values(false));
@@ -954,12 +946,8 @@
 }
 
 // NOLINTNEXTLINE(hicpp-special-member-functions)
-<<<<<<< HEAD
 TEST_P(StorageV3, VertexLabelCommit) {
-=======
-TEST_F(StorageV3, VertexLabelCommit) {
   store.StoreMapping({{1, "label"}, {2, "property"}, {3, "label5"}, {4, "other"}});
->>>>>>> 58420600
   {
     auto acc = store.Access(GetNextHlc());
     auto vertex = CreateVertexAndValidate(acc, primary_label, {}, {{primary_property, PropertyValue{0}}});
@@ -1071,12 +1059,8 @@
 }
 
 // NOLINTNEXTLINE(hicpp-special-member-functions)
-<<<<<<< HEAD
 TEST_P(StorageV3, VertexLabelAbort) {
-=======
-TEST_F(StorageV3, VertexLabelAbort) {
   store.StoreMapping({{1, "label"}, {2, "property"}, {3, "label5"}, {4, "other"}});
->>>>>>> 58420600
   // Create the vertex.
   {
     auto acc = store.Access(GetNextHlc());
@@ -1320,12 +1304,8 @@
 }
 
 // NOLINTNEXTLINE(hicpp-special-member-functions)
-<<<<<<< HEAD
 TEST_P(StorageV3, VertexLabelSerializationError) {
-=======
-TEST_F(StorageV3, VertexLabelSerializationError) {
   store.StoreMapping({{1, "label"}, {2, "property"}, {3, "label1"}, {4, "label2"}});
->>>>>>> 58420600
   {
     auto acc = store.Access(GetNextHlc());
     CreateVertexAndValidate(acc, primary_label, {}, {{primary_property, PropertyValue{0}}});
@@ -1429,12 +1409,8 @@
 }
 
 // NOLINTNEXTLINE(hicpp-special-member-functions)
-<<<<<<< HEAD
 TEST_P(StorageV3, VertexPropertyCommit) {
-=======
-TEST_F(StorageV3, VertexPropertyCommit) {
   store.StoreMapping({{1, "label"}, {2, "property"}, {3, "property5"}, {4, "other"}});
->>>>>>> 58420600
   {
     auto acc = store.Access(GetNextHlc());
     auto vertex = CreateVertexAndValidate(acc, primary_label, {}, {{primary_property, PropertyValue{0}}});
@@ -1553,12 +1529,8 @@
 }
 
 // NOLINTNEXTLINE(hicpp-special-member-functions)
-<<<<<<< HEAD
 TEST_P(StorageV3, VertexPropertyAbort) {
-=======
-TEST_F(StorageV3, VertexPropertyAbort) {
   store.StoreMapping({{1, "label"}, {2, "property"}, {3, "property5"}, {4, "other"}});
->>>>>>> 58420600
   // Create the vertex.
   {
     auto acc = store.Access(GetNextHlc());
@@ -1832,12 +1804,8 @@
 }
 
 // NOLINTNEXTLINE(hicpp-special-member-functions)
-<<<<<<< HEAD
 TEST_P(StorageV3, VertexPropertySerializationError) {
-=======
-TEST_F(StorageV3, VertexPropertySerializationError) {
   store.StoreMapping({{1, "label"}, {2, "property"}, {3, "property1"}, {4, "property2"}});
->>>>>>> 58420600
   {
     auto acc = store.Access(GetNextHlc());
     CreateVertexAndValidate(acc, primary_label, {}, {{primary_property, PropertyValue{0}}});
@@ -1935,14 +1903,9 @@
 }
 
 // NOLINTNEXTLINE(hicpp-special-member-functions)
-<<<<<<< HEAD
 TEST_P(StorageV3, VertexLabelPropertyMixed) {
+  store.StoreMapping({{1, "label"}, {2, "property"}, {3, "label5"}, {4, "property5"}});
   auto acc = store.Access(GetNextHlc());
-=======
-TEST_F(StorageV3, VertexLabelPropertyMixed) {
-  store.StoreMapping({{1, "label"}, {2, "property"}, {3, "label5"}, {4, "property5"}});
-  auto acc = store.Access();
->>>>>>> 58420600
   auto vertex = CreateVertexAndValidate(acc, primary_label, {}, {{primary_property, PropertyValue{0}}});
 
   auto label = NameToLabelId("label5");
@@ -2179,12 +2142,8 @@
   acc.Commit(GetNextHlc());
 }
 
-<<<<<<< HEAD
 TEST_P(StorageV3, VertexPropertyClear) {
-=======
-TEST_F(StorageV3, VertexPropertyClear) {
   store.StoreMapping({{1, "label"}, {2, "property"}, {3, "property1"}, {4, "property2"}});
->>>>>>> 58420600
   auto property1 = NameToPropertyId("property1");
   auto property2 = NameToPropertyId("property2");
   {
@@ -2286,13 +2245,9 @@
   }
 }
 
-<<<<<<< HEAD
 TEST_P(StorageV3, VertexNonexistentLabelPropertyEdgeAPI) {
-=======
-TEST_F(StorageV3, VertexNonexistentLabelPropertyEdgeAPI) {
   store.StoreMapping({{1, "label"}, {2, "property"}, {3, "label1"}, {4, "property1"}, {5, "edge"}});
 
->>>>>>> 58420600
   auto label1 = NameToLabelId("label1");
   auto property1 = NameToPropertyId("property1");
 
