// Copyright 2022 Memgraph Ltd.
//
// Use of this software is governed by the Business Source License
// included in the file licenses/BSL.txt; by using this file, you agree to be bound by the terms of the Business Source
// License, and you may not use this file except in compliance with the Business Source License.
//
// As of the Change Date specified in that file, in accordance with
// the Business Source License, use of this software will be governed
// by the Apache License, Version 2.0, included in the file
// licenses/APL.txt.

<<<<<<< HEAD
// #include <chrono>
// #include <limits>
// #include <variant>

// #include <gmock/gmock.h>
// #include <gtest/gtest-death-test.h>
// #include <gtest/gtest.h>

// #include "coordinator/hybrid_logical_clock.hpp"
// #include "io/time.hpp"
// #include "storage/v3/delta.hpp"
// #include "storage/v3/id_types.hpp"
// #include "storage/v3/key_store.hpp"
// #include "storage/v3/name_id_mapper.hpp"
// #include "storage/v3/property_value.hpp"
// #include "storage/v3/result.hpp"
// #include "storage/v3/schema_validator.hpp"
// #include "storage/v3/shard.hpp"
// #include "storage/v3/vertex_accessor.hpp"
// #include "storage_v3_test_utils.hpp"
// #include "utils/exceptions.hpp"

// using testing::UnorderedElementsAre;

// namespace memgraph::storage::v3::tests {

// class StorageV3 : public ::testing::TestWithParam<bool> {
//  protected:
//   void SetUp() override {
//     store.StoreMapping({{1, "label"}, {2, "property"}});
//     ASSERT_TRUE(
//         store.CreateSchema(primary_label, {storage::v3::SchemaProperty{primary_property, common::SchemaType::INT}}));
//   }

//   void TearDown() override { CleanupHlc(last_hlc); }

//   VertexAccessor CreateVertexAndValidate(Shard::Accessor &acc, LabelId primary_label,
//                                          const std::vector<LabelId> &labels,
//                                          const std::vector<std::pair<PropertyId, PropertyValue>> &properties) {
//     auto vtx = acc.CreateVertexAndValidate(primary_label, labels, properties);
//     EXPECT_TRUE(vtx.HasValue());
//     return *vtx;
//   }

//   LabelId NameToLabelId(std::string_view label_name) { return store.NameToLabel(label_name); }

//   PropertyId NameToPropertyId(std::string_view property_name) { return store.NameToProperty(property_name); }

//   EdgeTypeId NameToEdgeTypeId(std::string_view edge_type_name) { return store.NameToEdgeType(edge_type_name); }

//   coordinator::Hlc GetNextHlc() {
//     ++last_hlc.logical_id;
//     last_hlc.coordinator_wall_clock += wall_clock_increment;
//     return last_hlc;
//   }

//   void CleanupHlc(const coordinator::Hlc hlc) {
//     if (with_gc) {
//       store.CollectGarbage(hlc.coordinator_wall_clock + reclamation_interval + one_time_unit);
//     }
//   }

//   const bool with_gc = GetParam();
//   static constexpr std::chrono::seconds wall_clock_increment{10};
//   static constexpr std::chrono::seconds reclamation_interval{wall_clock_increment / 2};
//   static constexpr io::Duration one_time_unit{1};
//   const std::vector<PropertyValue> pk{PropertyValue{0}};
//   const LabelId primary_label{LabelId::FromUint(1)};
//   const PropertyId primary_property{PropertyId::FromUint(2)};
//   Shard store{primary_label, pk, std::nullopt, Config{.gc = {.reclamation_interval = reclamation_interval}}};
//   coordinator::Hlc last_hlc{0, io::Time{}};
// };
// INSTANTIATE_TEST_CASE_P(WithGc, StorageV3, ::testing::Values(true));
// INSTANTIATE_TEST_CASE_P(WithoutGc, StorageV3, ::testing::Values(false));

// // NOLINTNEXTLINE(hicpp-special-member-functions)
// TEST_P(StorageV3, Commit) {
//   const auto test_vertex_exists = [this](const coordinator::Hlc hlc) {
//     auto acc = store.Access(hlc);
//     ASSERT_TRUE(acc.FindVertex(pk, View::OLD).has_value());
//     EXPECT_EQ(CountVertices(acc, View::OLD), 1U);
//     ASSERT_TRUE(acc.FindVertex(pk, View::NEW).has_value());
//     EXPECT_EQ(CountVertices(acc, View::NEW), 1U);
//   };
//   const auto test_vertex_not_exists = [this](const coordinator::Hlc hlc) {
//     auto acc = store.Access(GetNextHlc());
//     ASSERT_FALSE(acc.FindVertex(pk, View::OLD).has_value());
//     EXPECT_EQ(CountVertices(acc, View::OLD), 0U);
//     ASSERT_FALSE(acc.FindVertex(pk, View::NEW).has_value());
//     EXPECT_EQ(CountVertices(acc, View::NEW), 0U);
//   };

//   const auto create_start_hlc = GetNextHlc();
//   {
//     auto acc = store.Access(create_start_hlc);
//     CreateVertexAndValidate(acc, primary_label, {}, {{primary_property, PropertyValue{0}}});
//     ASSERT_FALSE(acc.FindVertex(pk, View::OLD).has_value());
//     EXPECT_EQ(CountVertices(acc, View::OLD), 0U);
//     ASSERT_TRUE(acc.FindVertex(pk, View::NEW).has_value());
//     EXPECT_EQ(CountVertices(acc, View::NEW), 1U);
//     acc.Commit(GetNextHlc());
//   }
//   const auto after_create_hlc = GetNextHlc();

//   ASSERT_NO_FATAL_FAILURE(test_vertex_exists(GetNextHlc()));
//   CleanupHlc(create_start_hlc);
//   ASSERT_NO_FATAL_FAILURE(test_vertex_exists(GetNextHlc()));

//   const auto delete_start_hlc = GetNextHlc();
//   {
//     auto acc = store.Access(delete_start_hlc);
//     auto vertex = acc.FindVertex(pk, View::NEW);
//     ASSERT_TRUE(vertex);

//     auto res = acc.DeleteVertex(&*vertex);
//     ASSERT_FALSE(res.HasError());
//     EXPECT_EQ(CountVertices(acc, View::OLD), 1U);
//     EXPECT_EQ(CountVertices(acc, View::NEW), 0U);

//     acc.AdvanceCommand();
//     EXPECT_EQ(CountVertices(acc, View::OLD), 0U);
//     EXPECT_EQ(CountVertices(acc, View::NEW), 0U);

//     acc.Commit(GetNextHlc());
//   }

//   ASSERT_NO_FATAL_FAILURE(test_vertex_not_exists(GetNextHlc()));
//   // The delta about deleting the vertex is still there, it
//   ASSERT_NO_FATAL_FAILURE(test_vertex_exists(after_create_hlc));
//   CleanupHlc(delete_start_hlc);

//   ASSERT_NO_FATAL_FAILURE(test_vertex_not_exists(GetNextHlc()));

//   if (with_gc) {
//     ASSERT_NO_FATAL_FAILURE(test_vertex_not_exists(create_start_hlc));
//   } else {
//     ASSERT_NO_FATAL_FAILURE(test_vertex_exists(after_create_hlc));
//   }
// }

// // NOLINTNEXTLINE(hicpp-special-member-functions)
// TEST_P(StorageV3, Abort) {
//   {
//     auto acc = store.Access(GetNextHlc());
//     CreateVertexAndValidate(acc, primary_label, {}, {{primary_property, PropertyValue{0}}});
//     ASSERT_FALSE(acc.FindVertex(pk, View::OLD).has_value());
//     EXPECT_EQ(CountVertices(acc, View::OLD), 0U);
//     ASSERT_TRUE(acc.FindVertex(pk, View::NEW).has_value());
//     EXPECT_EQ(CountVertices(acc, View::NEW), 1U);
//     acc.Abort();
//   }
//   {
//     auto acc = store.Access(GetNextHlc());
//     ASSERT_FALSE(acc.FindVertex(pk, View::OLD).has_value());
//     EXPECT_EQ(CountVertices(acc, View::OLD), 0U);
//     ASSERT_FALSE(acc.FindVertex(pk, View::NEW).has_value());
//     EXPECT_EQ(CountVertices(acc, View::NEW), 0U);
//     acc.Abort();
//   }
// }

// // NOLINTNEXTLINE(hicpp-special-member-functions)
// TEST_P(StorageV3, AbortByGc) {
//   if (!with_gc) {
//     return;
//   }
//   {
//     const auto hlc = GetNextHlc();
//     auto acc = store.Access(hlc);
//     CreateVertexAndValidate(acc, primary_label, {}, {{primary_property, PropertyValue{0}}});
//     ASSERT_FALSE(acc.FindVertex(pk, View::OLD).has_value());
//     EXPECT_EQ(CountVertices(acc, View::OLD), 0U);
//     ASSERT_TRUE(acc.FindVertex(pk, View::NEW).has_value());
//     EXPECT_EQ(CountVertices(acc, View::NEW), 1U);
//     CleanupHlc(hlc);
//   }
//   {
//     auto acc = store.Access(GetNextHlc());
//     ASSERT_FALSE(acc.FindVertex(pk, View::OLD).has_value());
//     EXPECT_EQ(CountVertices(acc, View::OLD), 0U);
//     ASSERT_FALSE(acc.FindVertex(pk, View::NEW).has_value());
//     EXPECT_EQ(CountVertices(acc, View::NEW), 0U);
//     acc.Abort();
//   }
// }

// // NOLINTNEXTLINE(hicpp-special-member-functions)
// TEST_P(StorageV3, AdvanceCommandCommit) {
//   std::vector<PropertyValue> pk1{PropertyValue{0}};
//   std::vector<PropertyValue> pk2{PropertyValue(2)};

//   {
//     auto acc = store.Access(GetNextHlc());

//     CreateVertexAndValidate(acc, primary_label, {}, {{primary_property, PropertyValue{0}}});
//     ASSERT_FALSE(acc.FindVertex(pk1, View::OLD).has_value());
//     EXPECT_EQ(CountVertices(acc, View::OLD), 0U);
//     ASSERT_TRUE(acc.FindVertex(pk1, View::NEW).has_value());
//     EXPECT_EQ(CountVertices(acc, View::NEW), 1U);

//     acc.AdvanceCommand();

//     CreateVertexAndValidate(acc, primary_label, {}, {{primary_property, PropertyValue(2)}});
//     ASSERT_FALSE(acc.FindVertex(pk2, View::OLD).has_value());
//     EXPECT_EQ(CountVertices(acc, View::OLD), 1U);
//     ASSERT_TRUE(acc.FindVertex(pk2, View::NEW).has_value());
//     EXPECT_EQ(CountVertices(acc, View::NEW), 2U);

//     ASSERT_TRUE(acc.FindVertex(pk1, View::OLD).has_value());
//     ASSERT_TRUE(acc.FindVertex(pk1, View::NEW).has_value());

//     acc.Commit(GetNextHlc());
//   }
//   CleanupHlc(last_hlc);
//   {
//     auto acc = store.Access(GetNextHlc());
//     ASSERT_TRUE(acc.FindVertex(pk1, View::OLD).has_value());
//     ASSERT_TRUE(acc.FindVertex(pk1, View::NEW).has_value());
//     ASSERT_TRUE(acc.FindVertex(pk2, View::OLD).has_value());
//     ASSERT_TRUE(acc.FindVertex(pk2, View::NEW).has_value());
//     EXPECT_EQ(CountVertices(acc, View::OLD), 2U);
//     EXPECT_EQ(CountVertices(acc, View::NEW), 2U);
//     acc.Abort();
//   }
// }

// // NOLINTNEXTLINE(hicpp-special-member-functions)
// TEST_P(StorageV3, AdvanceCommandAbort) {
//   std::vector<PropertyValue> pk1{PropertyValue{0}};
//   std::vector<PropertyValue> pk2{PropertyValue(2)};
//   {
//     auto acc = store.Access(GetNextHlc());

//     CreateVertexAndValidate(acc, primary_label, {}, {{primary_property, PropertyValue{0}}});
//     ASSERT_FALSE(acc.FindVertex(pk1, View::OLD).has_value());
//     EXPECT_EQ(CountVertices(acc, View::OLD), 0U);
//     ASSERT_TRUE(acc.FindVertex(pk1, View::NEW).has_value());
//     EXPECT_EQ(CountVertices(acc, View::NEW), 1U);

//     acc.AdvanceCommand();

//     CreateVertexAndValidate(acc, primary_label, {}, {{primary_property, PropertyValue(2)}});
//     ASSERT_FALSE(acc.FindVertex(pk2, View::OLD).has_value());
//     EXPECT_EQ(CountVertices(acc, View::OLD), 1U);
//     ASSERT_TRUE(acc.FindVertex(pk2, View::NEW).has_value());
//     EXPECT_EQ(CountVertices(acc, View::NEW), 2U);

//     ASSERT_TRUE(acc.FindVertex(pk1, View::OLD).has_value());
//     ASSERT_TRUE(acc.FindVertex(pk1, View::NEW).has_value());

//     acc.Abort();
//   }
//   const auto check_vertex_not_exists = [this, &pk1, &pk2]() {
//     auto acc = store.Access(GetNextHlc());
//     ASSERT_FALSE(acc.FindVertex(pk1, View::OLD).has_value());
//     ASSERT_FALSE(acc.FindVertex(pk1, View::NEW).has_value());
//     ASSERT_FALSE(acc.FindVertex(pk2, View::OLD).has_value());
//     ASSERT_FALSE(acc.FindVertex(pk2, View::NEW).has_value());
//     EXPECT_EQ(CountVertices(acc, View::OLD), 0U);
//     EXPECT_EQ(CountVertices(acc, View::NEW), 0U);
//     acc.Abort();
//   };
//   ASSERT_NO_FATAL_FAILURE(check_vertex_not_exists());
//   CleanupHlc(last_hlc);
//   ASSERT_NO_FATAL_FAILURE(check_vertex_not_exists());
// }

// // NOLINTNEXTLINE(hicpp-special-member-functions)
// TEST_P(StorageV3, SnapshotIsolation) {
//   const auto start_hlc1 = GetNextHlc();
//   auto acc1 = store.Access(start_hlc1);
//   auto acc2 = store.Access(GetNextHlc());

//   CreateVertexAndValidate(acc1, primary_label, {}, {{primary_property, PropertyValue{0}}});

//   ASSERT_FALSE(acc2.FindVertex(pk, View::OLD).has_value());
//   EXPECT_EQ(CountVertices(acc1, View::OLD), 0U);
//   EXPECT_EQ(CountVertices(acc2, View::OLD), 0U);
//   ASSERT_FALSE(acc2.FindVertex(pk, View::NEW).has_value());
//   EXPECT_EQ(CountVertices(acc1, View::NEW), 1U);
//   EXPECT_EQ(CountVertices(acc2, View::NEW), 0U);

//   acc1.Commit(GetNextHlc());

//   ASSERT_FALSE(acc2.FindVertex(pk, View::OLD).has_value());
//   EXPECT_EQ(CountVertices(acc2, View::OLD), 0U);
//   ASSERT_FALSE(acc2.FindVertex(pk, View::NEW).has_value());
//   EXPECT_EQ(CountVertices(acc2, View::NEW), 0U);

//   acc2.Abort();

//   auto acc3 = store.Access(GetNextHlc());
//   ASSERT_TRUE(acc3.FindVertex(pk, View::OLD).has_value());
//   EXPECT_EQ(CountVertices(acc3, View::OLD), 1U);
//   CleanupHlc(start_hlc1);
//   ASSERT_TRUE(acc3.FindVertex(pk, View::NEW).has_value());
//   EXPECT_EQ(CountVertices(acc3, View::NEW), 1U);
//   acc3.Abort();
// }

// // NOLINTNEXTLINE(hicpp-special-member-functions)
// TEST_P(StorageV3, AccessorMove) {
//   {
//     auto acc = store.Access(GetNextHlc());
//     CreateVertexAndValidate(acc, primary_label, {}, {{primary_property, PropertyValue{0}}});

//     ASSERT_FALSE(acc.FindVertex(pk, View::OLD).has_value());
//     EXPECT_EQ(CountVertices(acc, View::OLD), 0U);
//     ASSERT_TRUE(acc.FindVertex(pk, View::NEW).has_value());
//     EXPECT_EQ(CountVertices(acc, View::NEW), 1U);

//     Shard::Accessor moved(std::move(acc));

//     ASSERT_FALSE(moved.FindVertex(pk, View::OLD).has_value());
//     EXPECT_EQ(CountVertices(moved, View::OLD), 0U);
//     ASSERT_TRUE(moved.FindVertex(pk, View::NEW).has_value());
//     EXPECT_EQ(CountVertices(moved, View::NEW), 1U);

//     moved.Commit(GetNextHlc());
//   }
//   {
//     auto acc = store.Access(GetNextHlc());
//     ASSERT_TRUE(acc.FindVertex(pk, View::OLD).has_value());
//     EXPECT_EQ(CountVertices(acc, View::OLD), 1U);
//     ASSERT_TRUE(acc.FindVertex(pk, View::NEW).has_value());
//     EXPECT_EQ(CountVertices(acc, View::NEW), 1U);
//     acc.Abort();
//   }
// }

// // NOLINTNEXTLINE(hicpp-special-member-functions)
// TEST_P(StorageV3, VertexDeleteCommit) {
//   auto acc1 = store.Access(GetNextHlc());  // read transaction
//   auto acc2 = store.Access(GetNextHlc());  // write transaction

//   // Create the vertex in transaction 2
//   {
//     CreateVertexAndValidate(acc2, primary_label, {}, {{primary_property, PropertyValue{0}}});
//     ASSERT_FALSE(acc2.FindVertex(pk, View::OLD).has_value());
//     EXPECT_EQ(CountVertices(acc2, View::OLD), 0U);
//     ASSERT_TRUE(acc2.FindVertex(pk, View::NEW).has_value());
//     EXPECT_EQ(CountVertices(acc2, View::NEW), 1U);
//     acc2.Commit(GetNextHlc());
//   }

//   auto acc3 = store.Access(GetNextHlc());  // read transaction
//   auto acc4 = store.Access(GetNextHlc());  // write transaction

//   // Check whether the vertex exists in transaction 1
//   ASSERT_FALSE(acc1.FindVertex(pk, View::OLD).has_value());
//   EXPECT_EQ(CountVertices(acc1, View::OLD), 0U);
//   ASSERT_FALSE(acc1.FindVertex(pk, View::NEW).has_value());
//   EXPECT_EQ(CountVertices(acc1, View::NEW), 0U);

//   // Check whether the vertex exists in transaction 3
//   ASSERT_TRUE(acc3.FindVertex(pk, View::OLD).has_value());
//   EXPECT_EQ(CountVertices(acc3, View::OLD), 1U);
//   ASSERT_TRUE(acc3.FindVertex(pk, View::NEW).has_value());
//   EXPECT_EQ(CountVertices(acc3, View::NEW), 1U);

//   // Delete the vertex in transaction 4
//   {
//     auto vertex = acc4.FindVertex(pk, View::NEW);
//     ASSERT_TRUE(vertex);
//     EXPECT_EQ(CountVertices(acc4, View::OLD), 1U);
//     EXPECT_EQ(CountVertices(acc4, View::NEW), 1U);

//     auto res = acc4.DeleteVertex(&*vertex);
//     ASSERT_TRUE(res.HasValue());
//     EXPECT_EQ(CountVertices(acc4, View::OLD), 1U);
//     EXPECT_EQ(CountVertices(acc4, View::NEW), 0U);

//     acc4.AdvanceCommand();
//     EXPECT_EQ(CountVertices(acc4, View::OLD), 0U);
//     EXPECT_EQ(CountVertices(acc4, View::NEW), 0U);

//     acc4.Commit(GetNextHlc());
//   }

//   auto acc5 = store.Access(GetNextHlc());  // read transaction

//   // Check whether the vertex exists in transaction 1
//   ASSERT_FALSE(acc1.FindVertex(pk, View::OLD).has_value());
//   EXPECT_EQ(CountVertices(acc1, View::OLD), 0U);
//   ASSERT_FALSE(acc1.FindVertex(pk, View::NEW).has_value());
//   EXPECT_EQ(CountVertices(acc1, View::NEW), 0U);

//   // Check whether the vertex exists in transaction 3
//   ASSERT_TRUE(acc3.FindVertex(pk, View::OLD).has_value());
//   EXPECT_EQ(CountVertices(acc3, View::OLD), 1U);
//   ASSERT_TRUE(acc3.FindVertex(pk, View::NEW).has_value());
//   EXPECT_EQ(CountVertices(acc3, View::NEW), 1U);

//   // Check whether the vertex exists in transaction 5
//   ASSERT_FALSE(acc5.FindVertex(pk, View::OLD).has_value());
//   EXPECT_EQ(CountVertices(acc5, View::OLD), 0U);
//   ASSERT_FALSE(acc5.FindVertex(pk, View::NEW).has_value());
//   EXPECT_EQ(CountVertices(acc5, View::NEW), 0U);
// }

// // NOLINTNEXTLINE(hicpp-special-member-functions)
// TEST_P(StorageV3, VertexDeleteAbort) {
//   auto acc1 = store.Access(GetNextHlc());  // read transaction
//   auto acc2 = store.Access(GetNextHlc());  // write transaction

//   // Create the vertex in transaction 2
//   {
//     CreateVertexAndValidate(acc2, primary_label, {}, {{primary_property, PropertyValue{0}}});
//     ASSERT_FALSE(acc2.FindVertex(pk, View::OLD).has_value());
//     EXPECT_EQ(CountVertices(acc2, View::OLD), 0U);
//     ASSERT_TRUE(acc2.FindVertex(pk, View::NEW).has_value());
//     EXPECT_EQ(CountVertices(acc2, View::NEW), 1U);
//     acc2.Commit(GetNextHlc());
//   }

//   auto acc3 = store.Access(GetNextHlc());  // read transaction
//   auto acc4 = store.Access(GetNextHlc());  // write transaction (aborted)

//   // Check whether the vertex exists in transaction 1
//   ASSERT_FALSE(acc1.FindVertex(pk, View::OLD).has_value());
//   EXPECT_EQ(CountVertices(acc1, View::OLD), 0U);
//   ASSERT_FALSE(acc1.FindVertex(pk, View::NEW).has_value());
//   EXPECT_EQ(CountVertices(acc1, View::NEW), 0U);

//   // Check whether the vertex exists in transaction 3
//   ASSERT_TRUE(acc3.FindVertex(pk, View::OLD).has_value());
//   EXPECT_EQ(CountVertices(acc3, View::OLD), 1U);
//   ASSERT_TRUE(acc3.FindVertex(pk, View::NEW).has_value());
//   EXPECT_EQ(CountVertices(acc3, View::NEW), 1U);

//   // Delete the vertex in transaction 4, but abort the transaction
//   {
//     auto vertex = acc4.FindVertex(pk, View::NEW);
//     ASSERT_TRUE(vertex);
//     EXPECT_EQ(CountVertices(acc4, View::OLD), 1U);
//     EXPECT_EQ(CountVertices(acc4, View::NEW), 1U);

//     auto res = acc4.DeleteVertex(&*vertex);
//     ASSERT_TRUE(res.HasValue());
//     EXPECT_EQ(CountVertices(acc4, View::OLD), 1U);
//     EXPECT_EQ(CountVertices(acc4, View::NEW), 0U);

//     acc4.AdvanceCommand();
//     EXPECT_EQ(CountVertices(acc4, View::OLD), 0U);
//     EXPECT_EQ(CountVertices(acc4, View::NEW), 0U);

//     acc4.Abort();
//   }

//   auto acc5 = store.Access(GetNextHlc());  // read transaction
//   auto acc6 = store.Access(GetNextHlc());  // write transaction

//   // Check whether the vertex exists in transaction 1
//   ASSERT_FALSE(acc1.FindVertex(pk, View::OLD).has_value());
//   EXPECT_EQ(CountVertices(acc1, View::OLD), 0U);
//   ASSERT_FALSE(acc1.FindVertex(pk, View::NEW).has_value());
//   EXPECT_EQ(CountVertices(acc1, View::NEW), 0U);

//   // Check whether the vertex exists in transaction 3
//   ASSERT_TRUE(acc3.FindVertex(pk, View::OLD).has_value());
//   EXPECT_EQ(CountVertices(acc3, View::OLD), 1U);
//   ASSERT_TRUE(acc3.FindVertex(pk, View::NEW).has_value());
//   EXPECT_EQ(CountVertices(acc3, View::NEW), 1U);

//   // Check whether the vertex exists in transaction 5
//   ASSERT_TRUE(acc5.FindVertex(pk, View::OLD).has_value());
//   EXPECT_EQ(CountVertices(acc5, View::OLD), 1U);
//   ASSERT_TRUE(acc5.FindVertex(pk, View::NEW).has_value());
//   EXPECT_EQ(CountVertices(acc5, View::NEW), 1U);

//   // Delete the vertex in transaction 6
//   {
//     auto vertex = acc6.FindVertex(pk, View::NEW);
//     ASSERT_TRUE(vertex);
//     EXPECT_EQ(CountVertices(acc6, View::OLD), 1U);
//     EXPECT_EQ(CountVertices(acc6, View::NEW), 1U);

//     auto res = acc6.DeleteVertex(&*vertex);
//     ASSERT_TRUE(res.HasValue());
//     EXPECT_EQ(CountVertices(acc6, View::OLD), 1U);
//     EXPECT_EQ(CountVertices(acc6, View::NEW), 0U);

//     acc6.AdvanceCommand();
//     EXPECT_EQ(CountVertices(acc6, View::OLD), 0U);
//     EXPECT_EQ(CountVertices(acc6, View::NEW), 0U);

//     acc6.Commit(GetNextHlc());
//   }

//   auto acc7 = store.Access(GetNextHlc());  // read transaction

//   // Check whether the vertex exists in transaction 1
//   ASSERT_FALSE(acc1.FindVertex(pk, View::OLD).has_value());
//   EXPECT_EQ(CountVertices(acc1, View::OLD), 0U);
//   ASSERT_FALSE(acc1.FindVertex(pk, View::NEW).has_value());
//   EXPECT_EQ(CountVertices(acc1, View::NEW), 0U);

//   // Check whether the vertex exists in transaction 3
//   ASSERT_TRUE(acc3.FindVertex(pk, View::OLD).has_value());
//   EXPECT_EQ(CountVertices(acc3, View::OLD), 1U);
//   ASSERT_TRUE(acc3.FindVertex(pk, View::NEW).has_value());
//   EXPECT_EQ(CountVertices(acc3, View::NEW), 1U);

//   // Check whether the vertex exists in transaction 5
//   ASSERT_TRUE(acc5.FindVertex(pk, View::OLD).has_value());
//   EXPECT_EQ(CountVertices(acc5, View::OLD), 1U);
//   ASSERT_TRUE(acc5.FindVertex(pk, View::NEW).has_value());
//   EXPECT_EQ(CountVertices(acc5, View::NEW), 1U);

//   // Check whether the vertex exists in transaction 7
//   ASSERT_FALSE(acc7.FindVertex(pk, View::OLD).has_value());
//   EXPECT_EQ(CountVertices(acc7, View::OLD), 0U);
//   ASSERT_FALSE(acc7.FindVertex(pk, View::NEW).has_value());
//   EXPECT_EQ(CountVertices(acc7, View::NEW), 0U);

//   // Commit all accessors
//   acc1.Commit(GetNextHlc());
//   acc3.Commit(GetNextHlc());
//   acc5.Commit(GetNextHlc());
//   acc7.Commit(GetNextHlc());
// }

// // NOLINTNEXTLINE(hicpp-special-member-functions)
// TEST_P(StorageV3, VertexDeleteSerializationError) {
//   // Create vertex
//   {
//     auto acc = store.Access(GetNextHlc());
//     CreateVertexAndValidate(acc, primary_label, {}, {{primary_property, PropertyValue{0}}});
//     acc.Commit(GetNextHlc());
//   }

//   auto acc1 = store.Access(GetNextHlc());
//   auto acc2 = store.Access(GetNextHlc());

//   // Delete vertex in accessor 1
//   {
//     auto vertex = acc1.FindVertex(pk, View::OLD);
//     ASSERT_TRUE(vertex);
//     EXPECT_EQ(CountVertices(acc1, View::OLD), 1U);
//     EXPECT_EQ(CountVertices(acc1, View::NEW), 1U);

//     {
//       auto res = acc1.DeleteVertex(&*vertex);
//       ASSERT_TRUE(res.HasValue());
//       ASSERT_TRUE(res.GetValue());
//       EXPECT_EQ(CountVertices(acc1, View::OLD), 1U);
//       EXPECT_EQ(CountVertices(acc1, View::NEW), 0U);
//     }

//     {
//       auto res = acc1.DeleteVertex(&*vertex);
//       ASSERT_TRUE(res.HasValue());
//       ASSERT_FALSE(res.GetValue());
//       EXPECT_EQ(CountVertices(acc1, View::OLD), 1U);
//       EXPECT_EQ(CountVertices(acc1, View::NEW), 0U);
//     }

//     acc1.AdvanceCommand();
//     EXPECT_EQ(CountVertices(acc1, View::OLD), 0U);
//     EXPECT_EQ(CountVertices(acc1, View::NEW), 0U);
//   }

//   // Delete vertex in accessor 2
//   {
//     auto vertex = acc2.FindVertex(pk, View::OLD);
//     ASSERT_TRUE(vertex);
//     EXPECT_EQ(CountVertices(acc2, View::OLD), 1U);
//     EXPECT_EQ(CountVertices(acc2, View::NEW), 1U);
//     auto res = acc2.DeleteVertex(&*vertex);
//     ASSERT_TRUE(res.HasError());
//     ASSERT_EQ(res.GetError(), Error::SERIALIZATION_ERROR);
//     EXPECT_EQ(CountVertices(acc2, View::OLD), 1U);
//     EXPECT_EQ(CountVertices(acc2, View::NEW), 1U);
//     acc2.AdvanceCommand();
//     EXPECT_EQ(CountVertices(acc2, View::OLD), 1U);
//     EXPECT_EQ(CountVertices(acc2, View::NEW), 1U);
//   }

//   // Finalize both accessors
//   acc1.Commit(GetNextHlc());
//   acc2.Abort();
//   CleanupHlc(last_hlc);

//   // Check whether the vertex exists
//   {
//     auto acc = store.Access(GetNextHlc());
//     auto vertex = acc.FindVertex(pk, View::OLD);
//     ASSERT_FALSE(vertex);
//     EXPECT_EQ(CountVertices(acc, View::OLD), 0U);
//     EXPECT_EQ(CountVertices(acc, View::NEW), 0U);
//     acc.Commit(GetNextHlc());
//   }
// }

// // NOLINTNEXTLINE(hicpp-special-member-functions)
// TEST_P(StorageV3, VertexDeleteSpecialCases) {
//   std::vector<PropertyValue> pk1{PropertyValue{0}};
//   std::vector<PropertyValue> pk2{PropertyValue(2)};

//   // Create vertex and delete it in the same transaction, but abort the
//   // transaction
//   {
//     auto acc = store.Access(GetNextHlc());
//     auto vertex = CreateVertexAndValidate(acc, primary_label, {}, {{primary_property, PropertyValue{0}}});
//     ASSERT_FALSE(acc.FindVertex(pk1, View::OLD).has_value());
//     EXPECT_EQ(CountVertices(acc, View::OLD), 0U);
//     ASSERT_TRUE(acc.FindVertex(pk1, View::NEW).has_value());
//     EXPECT_EQ(CountVertices(acc, View::NEW), 1U);
//     auto res = acc.DeleteVertex(&vertex);
//     ASSERT_TRUE(res.HasValue());
//     ASSERT_TRUE(res.GetValue());
//     EXPECT_EQ(CountVertices(acc, View::OLD), 0U);
//     EXPECT_EQ(CountVertices(acc, View::NEW), 0U);
//     acc.AdvanceCommand();
//     EXPECT_EQ(CountVertices(acc, View::OLD), 0U);
//     EXPECT_EQ(CountVertices(acc, View::NEW), 0U);
//     acc.Abort();
//   }

//   // Create vertex and delete it in the same transaction
//   {
//     auto acc = store.Access(GetNextHlc());
//     auto vertex = CreateVertexAndValidate(acc, primary_label, {}, {{primary_property, PropertyValue(2)}});
//     ASSERT_FALSE(acc.FindVertex(pk2, View::OLD).has_value());
//     EXPECT_EQ(CountVertices(acc, View::OLD), 0U);
//     ASSERT_TRUE(acc.FindVertex(pk2, View::NEW).has_value());
//     EXPECT_EQ(CountVertices(acc, View::NEW), 1U);
//     auto res = acc.DeleteVertex(&vertex);
//     ASSERT_TRUE(res.HasValue());
//     ASSERT_TRUE(res.GetValue());
//     EXPECT_EQ(CountVertices(acc, View::OLD), 0U);
//     EXPECT_EQ(CountVertices(acc, View::NEW), 0U);
//     acc.AdvanceCommand();
//     EXPECT_EQ(CountVertices(acc, View::OLD), 0U);
//     EXPECT_EQ(CountVertices(acc, View::NEW), 0U);
//     acc.Commit(GetNextHlc());
//   }

//   // Check whether the vertices exist
//   {
//     auto acc = store.Access(GetNextHlc());
//     ASSERT_FALSE(acc.FindVertex(pk1, View::OLD).has_value());
//     ASSERT_FALSE(acc.FindVertex(pk1, View::NEW).has_value());
//     ASSERT_FALSE(acc.FindVertex(pk2, View::OLD).has_value());
//     ASSERT_FALSE(acc.FindVertex(pk2, View::NEW).has_value());
//     EXPECT_EQ(CountVertices(acc, View::OLD), 0U);
//     EXPECT_EQ(CountVertices(acc, View::NEW), 0U);
//     acc.Abort();
//   }
// }

// template <typename TError, typename TResultHolder>
// void AssertErrorInVariant(TResultHolder &holder, TError error_type) {
//   ASSERT_TRUE(holder.HasError());
//   const auto error = holder.GetError();
//   ASSERT_TRUE(std::holds_alternative<TError>(error));
//   ASSERT_EQ(std::get<TError>(error), error_type);
// }

// // NOLINTNEXTLINE(hicpp-special-member-functions)
// TEST_P(StorageV3, VertexDeleteLabel) {
//   // Create the vertex
//   {
//     auto acc = store.Access(GetNextHlc());
//     CreateVertexAndValidate(acc, primary_label, {}, {{primary_property, PropertyValue{0}}});
//     ASSERT_FALSE(acc.FindVertex(pk, View::OLD).has_value());
//     ASSERT_TRUE(acc.FindVertex(pk, View::NEW).has_value());
//     acc.Commit(GetNextHlc());
//   }

//   // Add label, delete the vertex and check the label API (same command)
//   {
//     auto acc = store.Access(GetNextHlc());
//     auto vertex = acc.FindVertex(pk, View::NEW);
//     ASSERT_TRUE(vertex);

//     auto label5 = NameToLabelId("label5");

//     // Check whether label 5 exists
//     ASSERT_FALSE(vertex->HasLabel(label5, View::OLD).GetValue());
//     ASSERT_FALSE(vertex->HasLabel(label5, View::NEW).GetValue());
//     ASSERT_EQ(vertex->Labels(View::OLD)->size(), 0);
//     ASSERT_EQ(vertex->Labels(View::NEW)->size(), 0);

//     // Add label 5
//     ASSERT_TRUE(vertex->AddLabelAndValidate(label5).GetValue());

//     // Check whether label 5 exists
//     ASSERT_FALSE(vertex->HasLabel(label5, View::OLD).GetValue());
//     ASSERT_TRUE(vertex->HasLabel(label5, View::NEW).GetValue());
//     ASSERT_EQ(vertex->Labels(View::OLD)->size(), 0);
//     {
//       auto labels = vertex->Labels(View::NEW).GetValue();
//       ASSERT_EQ(labels.size(), 1);
//       ASSERT_EQ(labels[0], label5);
//     }

//     // Delete the vertex
//     ASSERT_TRUE(acc.DeleteVertex(&*vertex).GetValue());

//     // Check whether label 5 exists
//     ASSERT_FALSE(vertex->HasLabel(label5, View::OLD).GetValue());
//     ASSERT_EQ(vertex->HasLabel(label5, View::NEW).GetError(), Error::DELETED_OBJECT);
//     ASSERT_EQ(vertex->Labels(View::OLD)->size(), 0);
//     ASSERT_EQ(vertex->Labels(View::NEW).GetError(), Error::DELETED_OBJECT);

//     // Try to add the label
//     {
//       auto ret = vertex->AddLabelAndValidate(label5);
//       AssertErrorInVariant(ret, Error::DELETED_OBJECT);
//     }

//     // Try to remove the label
//     {
//       auto ret = vertex->RemoveLabelAndValidate(label5);
//       AssertErrorInVariant(ret, Error::DELETED_OBJECT);
//     }

//     acc.Abort();
//   }

//   // Add label, delete the vertex and check the label API (different command)
//   {
//     auto acc = store.Access(GetNextHlc());
//     auto vertex = acc.FindVertex(pk, View::NEW);
//     ASSERT_TRUE(vertex);

//     auto label5 = NameToLabelId("label5");

//     // Check whether label 5 exists
//     ASSERT_FALSE(vertex->HasLabel(label5, View::OLD).GetValue());
//     ASSERT_FALSE(vertex->HasLabel(label5, View::NEW).GetValue());
//     ASSERT_EQ(vertex->Labels(View::OLD)->size(), 0);
//     ASSERT_EQ(vertex->Labels(View::NEW)->size(), 0);

//     // Add label 5
//     ASSERT_TRUE(vertex->AddLabelAndValidate(label5).GetValue());

//     // Check whether label 5 exists
//     ASSERT_FALSE(vertex->HasLabel(label5, View::OLD).GetValue());
//     ASSERT_TRUE(vertex->HasLabel(label5, View::NEW).GetValue());
//     ASSERT_EQ(vertex->Labels(View::OLD)->size(), 0);
//     {
//       auto labels = vertex->Labels(View::NEW).GetValue();
//       ASSERT_EQ(labels.size(), 1);
//       ASSERT_EQ(labels[0], label5);
//     }

//     // Advance command
//     acc.AdvanceCommand();

//     // Check whether label 5 exists
//     ASSERT_TRUE(vertex->HasLabel(label5, View::OLD).GetValue());
//     ASSERT_TRUE(vertex->HasLabel(label5, View::NEW).GetValue());
//     {
//       auto labels = vertex->Labels(View::OLD).GetValue();
//       ASSERT_EQ(labels.size(), 1);
//       ASSERT_EQ(labels[0], label5);
//     }
//     {
//       auto labels = vertex->Labels(View::NEW).GetValue();
//       ASSERT_EQ(labels.size(), 1);
//       ASSERT_EQ(labels[0], label5);
//     }

//     // Delete the vertex
//     ASSERT_TRUE(acc.DeleteVertex(&*vertex).GetValue());

//     // Check whether label 5 exists
//     ASSERT_TRUE(vertex->HasLabel(label5, View::OLD).GetValue());
//     ASSERT_EQ(vertex->HasLabel(label5, View::NEW).GetError(), Error::DELETED_OBJECT);
//     {
//       auto labels = vertex->Labels(View::OLD).GetValue();
//       ASSERT_EQ(labels.size(), 1);
//       ASSERT_EQ(labels[0], label5);
//     }
//     ASSERT_EQ(vertex->Labels(View::NEW).GetError(), Error::DELETED_OBJECT);

//     // Advance command
//     acc.AdvanceCommand();

//     // Check whether label 5 exists
//     ASSERT_EQ(vertex->HasLabel(label5, View::OLD).GetError(), Error::DELETED_OBJECT);
//     ASSERT_EQ(vertex->HasLabel(label5, View::NEW).GetError(), Error::DELETED_OBJECT);
//     ASSERT_EQ(vertex->Labels(View::OLD).GetError(), Error::DELETED_OBJECT);
//     ASSERT_EQ(vertex->Labels(View::NEW).GetError(), Error::DELETED_OBJECT);

//     // Try to add the label
//     {
//       auto ret = vertex->AddLabelAndValidate(label5);
//       AssertErrorInVariant(ret, Error::DELETED_OBJECT);
//     }

//     // Try to remove the label
//     {
//       auto ret = vertex->RemoveLabelAndValidate(label5);
//       AssertErrorInVariant(ret, Error::DELETED_OBJECT);
//     }

//     acc.Abort();
//   }
// }

// // NOLINTNEXTLINE(hicpp - special - member - functions)
// TEST_P(StorageV3, VertexDeleteProperty) {
//   // Create the vertex
//   {
//     auto acc = store.Access(GetNextHlc());
//     CreateVertexAndValidate(acc, primary_label, {}, {{primary_property, PropertyValue{0}}});
//     ASSERT_FALSE(acc.FindVertex(pk, View::OLD).has_value());
//     ASSERT_TRUE(acc.FindVertex(pk, View::NEW).has_value());
//     acc.Commit(GetNextHlc());
//   }

//   // Set property, delete the vertex and check the property API (same command)
//   {
//     auto acc = store.Access(GetNextHlc());
//     auto vertex = acc.FindVertex(pk, View::NEW);
//     ASSERT_TRUE(vertex);

//     auto property5 = NameToPropertyId("property5");

//     // Check whether property 5 exists
//     ASSERT_TRUE(vertex->GetProperty(property5, View::OLD)->IsNull());
//     ASSERT_TRUE(vertex->GetProperty(property5, View::NEW)->IsNull());
//     ASSERT_EQ(vertex->Properties(View::OLD)->size(), 0);
//     ASSERT_EQ(vertex->Properties(View::NEW)->size(), 0);

//     // Set property 5 to "nandare"
//     ASSERT_TRUE(vertex->SetPropertyAndValidate(property5, PropertyValue("nandare"))->IsNull());

//     // Check whether property 5 exists
//     ASSERT_TRUE(vertex->GetProperty(property5, View::OLD)->IsNull());
//     ASSERT_EQ(vertex->GetProperty(property5, View::NEW)->ValueString(), "nandare");
//     ASSERT_EQ(vertex->Properties(View::OLD)->size(), 0);
//     {
//       auto properties = vertex->Properties(View::NEW).GetValue();
//       ASSERT_EQ(properties.size(), 1);
//       ASSERT_EQ(properties[property5].ValueString(), "nandare");
//     }

//     // Delete the vertex
//     ASSERT_TRUE(acc.DeleteVertex(&*vertex).GetValue());

//     // Check whether label 5 exists
//     ASSERT_TRUE(vertex->GetProperty(property5, View::OLD)->IsNull());
//     ASSERT_EQ(vertex->GetProperty(property5, View::NEW).GetError(), Error::DELETED_OBJECT);
//     ASSERT_EQ(vertex->Properties(View::OLD)->size(), 0);
//     ASSERT_EQ(vertex->Properties(View::NEW).GetError(), Error::DELETED_OBJECT);

//     // Try to set the property5
//     {
//       auto ret = vertex->SetPropertyAndValidate(property5, PropertyValue("haihai"));
//       AssertErrorInVariant(ret, Error::DELETED_OBJECT);
//     }

//     acc.Abort();
//   }

//   // Set property, delete the vertex and check the property API (different
//   // command)
//   {
//     auto acc = store.Access(GetNextHlc());
//     auto vertex = acc.FindVertex(pk, View::NEW);
//     ASSERT_TRUE(vertex);

//     auto property5 = NameToPropertyId("property5");

//     // Check whether property 5 exists
//     ASSERT_TRUE(vertex->GetProperty(property5, View::OLD)->IsNull());
//     ASSERT_TRUE(vertex->GetProperty(property5, View::NEW)->IsNull());
//     ASSERT_EQ(vertex->Properties(View::OLD)->size(), 0);
//     ASSERT_EQ(vertex->Properties(View::NEW)->size(), 0);

//     // Set property 5 to "nandare"
//     ASSERT_TRUE(vertex->SetPropertyAndValidate(property5, PropertyValue("nandare"))->IsNull());

//     // Check whether property 5 exists
//     ASSERT_TRUE(vertex->GetProperty(property5, View::OLD)->IsNull());
//     ASSERT_EQ(vertex->GetProperty(property5, View::NEW)->ValueString(), "nandare");
//     ASSERT_EQ(vertex->Properties(View::OLD)->size(), 0);
//     {
//       auto properties = vertex->Properties(View::NEW).GetValue();
//       ASSERT_EQ(properties.size(), 1);
//       ASSERT_EQ(properties[property5].ValueString(), "nandare");
//     }

//     // Advance command
//     acc.AdvanceCommand();

//     // Check whether property 5 exists
//     ASSERT_EQ(vertex->GetProperty(property5, View::OLD)->ValueString(), "nandare");
//     ASSERT_EQ(vertex->GetProperty(property5, View::NEW)->ValueString(), "nandare");
//     {
//       auto properties = vertex->Properties(View::OLD).GetValue();
//       ASSERT_EQ(properties.size(), 1);
//       ASSERT_EQ(properties[property5].ValueString(), "nandare");
//     }
//     {
//       auto properties = vertex->Properties(View::NEW).GetValue();
//       ASSERT_EQ(properties.size(), 1);
//       ASSERT_EQ(properties[property5].ValueString(), "nandare");
//     }

//     // Delete the vertex
//     ASSERT_TRUE(acc.DeleteVertex(&*vertex).GetValue());

//     // Check whether property 5 exists
//     ASSERT_EQ(vertex->GetProperty(property5, View::OLD)->ValueString(), "nandare");
//     ASSERT_EQ(vertex->GetProperty(property5, View::NEW).GetError(), Error::DELETED_OBJECT);
//     {
//       auto properties = vertex->Properties(View::OLD).GetValue();
//       ASSERT_EQ(properties.size(), 1);
//       ASSERT_EQ(properties[property5].ValueString(), "nandare");
//     }
//     ASSERT_EQ(vertex->Properties(View::NEW).GetError(), Error::DELETED_OBJECT);

//     // Advance command
//     acc.AdvanceCommand();

//     // Check whether property 5 exists
//     ASSERT_EQ(vertex->GetProperty(property5, View::OLD).GetError(), Error::DELETED_OBJECT);
//     ASSERT_EQ(vertex->GetProperty(property5, View::NEW).GetError(), Error::DELETED_OBJECT);
//     ASSERT_EQ(vertex->Properties(View::OLD).GetError(), Error::DELETED_OBJECT);
//     ASSERT_EQ(vertex->Properties(View::NEW).GetError(), Error::DELETED_OBJECT);

//     // Try to set the property
//     {
//       auto ret = vertex->SetPropertyAndValidate(property5, PropertyValue("haihai"));
//       AssertErrorInVariant(ret, Error::DELETED_OBJECT);
//     }

//     acc.Abort();
//   }
// }

// // NOLINTNEXTLINE(hicpp-special-member-functions)
// TEST_P(StorageV3, VertexLabelCommit) {
//   store.StoreMapping({{1, "label"}, {2, "property"}, {3, "label5"}, {4, "other"}});
//   {
//     auto acc = store.Access(GetNextHlc());
//     auto vertex = CreateVertexAndValidate(acc, primary_label, {}, {{primary_property, PropertyValue{0}}});

//     auto label = NameToLabelId("label5");

//     ASSERT_FALSE(vertex.HasLabel(label, View::NEW).GetValue());
//     ASSERT_EQ(vertex.Labels(View::NEW)->size(), 0);

//     {
//       auto res = vertex.AddLabelAndValidate(label);
//       ASSERT_TRUE(res.HasValue());
//       ASSERT_TRUE(res.GetValue());
//     }

//     ASSERT_TRUE(vertex.HasLabel(label, View::NEW).GetValue());
//     {
//       auto labels = vertex.Labels(View::NEW).GetValue();
//       ASSERT_EQ(labels.size(), 1);
//       ASSERT_EQ(labels[0], label);
//     }

//     {
//       auto res = vertex.AddLabelAndValidate(label);
//       ASSERT_TRUE(res.HasValue());
//       ASSERT_FALSE(res.GetValue());
//     }

//     acc.Commit(GetNextHlc());
//   }
//   {
//     auto acc = store.Access(GetNextHlc());
//     auto vertex = acc.FindVertex(pk, View::OLD);
//     ASSERT_TRUE(vertex);

//     auto label = NameToLabelId("label5");

//     ASSERT_TRUE(vertex->HasLabel(label, View::OLD).GetValue());
//     {
//       auto labels = vertex->Labels(View::OLD).GetValue();
//       ASSERT_EQ(labels.size(), 1);
//       ASSERT_EQ(labels[0], label);
//     }

//     ASSERT_TRUE(vertex->HasLabel(label, View::NEW).GetValue());
//     {
//       auto labels = vertex->Labels(View::NEW).GetValue();
//       ASSERT_EQ(labels.size(), 1);
//       ASSERT_EQ(labels[0], label);
//     }

//     auto other_label = NameToLabelId("other");

//     ASSERT_FALSE(vertex->HasLabel(other_label, View::OLD).GetValue());
//     ASSERT_FALSE(vertex->HasLabel(other_label, View::NEW).GetValue());

//     acc.Abort();
//   }
//   {
//     auto acc = store.Access(GetNextHlc());
//     auto vertex = acc.FindVertex(pk, View::OLD);
//     ASSERT_TRUE(vertex);

//     auto label = NameToLabelId("label5");

//     {
//       auto res = vertex->RemoveLabelAndValidate(label);
//       ASSERT_TRUE(res.HasValue());
//       ASSERT_TRUE(res.GetValue());
//     }

//     ASSERT_TRUE(vertex->HasLabel(label, View::OLD).GetValue());
//     {
//       auto labels = vertex->Labels(View::OLD).GetValue();
//       ASSERT_EQ(labels.size(), 1);
//       ASSERT_EQ(labels[0], label);
//     }

//     ASSERT_FALSE(vertex->HasLabel(label, View::NEW).GetValue());
//     ASSERT_EQ(vertex->Labels(View::NEW)->size(), 0);

//     {
//       auto res = vertex->RemoveLabelAndValidate(label);
//       ASSERT_TRUE(res.HasValue());
//       ASSERT_FALSE(res.GetValue());
//     }

//     acc.Commit(GetNextHlc());
//   }
//   {
//     auto acc = store.Access(GetNextHlc());
//     auto vertex = acc.FindVertex(pk, View::OLD);
//     ASSERT_TRUE(vertex);

//     auto label = NameToLabelId("label5");

//     ASSERT_FALSE(vertex->HasLabel(label, View::OLD).GetValue());
//     ASSERT_FALSE(vertex->HasLabel(label, View::NEW).GetValue());
//     ASSERT_EQ(vertex->Labels(View::OLD)->size(), 0);
//     ASSERT_EQ(vertex->Labels(View::NEW)->size(), 0);

//     auto other_label = NameToLabelId("other");

//     ASSERT_FALSE(vertex->HasLabel(other_label, View::OLD).GetValue());
//     ASSERT_FALSE(vertex->HasLabel(other_label, View::NEW).GetValue());

//     acc.Abort();
//   }
// }

// // NOLINTNEXTLINE(hicpp-special-member-functions)
// TEST_P(StorageV3, VertexLabelAbort) {
//   store.StoreMapping({{1, "label"}, {2, "property"}, {3, "label5"}, {4, "other"}});
//   // Create the vertex.
//   {
//     auto acc = store.Access(GetNextHlc());
//     CreateVertexAndValidate(acc, primary_label, {}, {{primary_property, PropertyValue{0}}});
//     acc.Commit(GetNextHlc());
//   }

//   // Add label 5, but abort the transaction.
//   {
//     auto acc = store.Access(GetNextHlc());
//     auto vertex = acc.FindVertex(pk, View::OLD);
//     ASSERT_TRUE(vertex);

//     auto label = NameToLabelId("label5");

//     ASSERT_FALSE(vertex->HasLabel(label, View::NEW).GetValue());
//     ASSERT_EQ(vertex->Labels(View::NEW)->size(), 0);

//     {
//       auto res = vertex->AddLabelAndValidate(label);
//       ASSERT_TRUE(res.HasValue());
//       ASSERT_TRUE(res.GetValue());
//     }

//     ASSERT_TRUE(vertex->HasLabel(label, View::NEW).GetValue());
//     {
//       auto labels = vertex->Labels(View::NEW).GetValue();
//       ASSERT_EQ(labels.size(), 1);
//       ASSERT_EQ(labels[0], label);
//     }

//     {
//       auto res = vertex->AddLabelAndValidate(label);
//       ASSERT_TRUE(res.HasValue());
//       ASSERT_FALSE(res.GetValue());
//     }

//     acc.Abort();
//   }

//   // Check that label 5 doesn't exist.
//   {
//     auto acc = store.Access(GetNextHlc());
//     auto vertex = acc.FindVertex(pk, View::OLD);
//     ASSERT_TRUE(vertex);

//     auto label = NameToLabelId("label5");

//     ASSERT_FALSE(vertex->HasLabel(label, View::OLD).GetValue());
//     ASSERT_FALSE(vertex->HasLabel(label, View::NEW).GetValue());
//     ASSERT_EQ(vertex->Labels(View::OLD)->size(), 0);
//     ASSERT_EQ(vertex->Labels(View::NEW)->size(), 0);

//     auto other_label = NameToLabelId("other");

//     ASSERT_FALSE(vertex->HasLabel(other_label, View::OLD).GetValue());
//     ASSERT_FALSE(vertex->HasLabel(other_label, View::NEW).GetValue());

//     acc.Abort();
//   }

//   // Add label 5.
//   {
//     auto acc = store.Access(GetNextHlc());
//     auto vertex = acc.FindVertex(pk, View::OLD);
//     ASSERT_TRUE(vertex);

//     auto label = NameToLabelId("label5");

//     ASSERT_FALSE(vertex->HasLabel(label, View::NEW).GetValue());
//     ASSERT_EQ(vertex->Labels(View::NEW)->size(), 0);

//     {
//       auto res = vertex->AddLabelAndValidate(label);
//       ASSERT_TRUE(res.HasValue());
//       ASSERT_TRUE(res.GetValue());
//     }

//     ASSERT_TRUE(vertex->HasLabel(label, View::NEW).GetValue());
//     {
//       auto labels = vertex->Labels(View::NEW).GetValue();
//       ASSERT_EQ(labels.size(), 1);
//       ASSERT_EQ(labels[0], label);
//     }

//     {
//       auto res = vertex->AddLabelAndValidate(label);
//       ASSERT_TRUE(res.HasValue());
//       ASSERT_FALSE(res.GetValue());
//     }

//     acc.Commit(GetNextHlc());
//   }

//   // Check that label 5 exists.
//   {
//     auto acc = store.Access(GetNextHlc());
//     auto vertex = acc.FindVertex(pk, View::OLD);
//     ASSERT_TRUE(vertex);

//     auto label = NameToLabelId("label5");

//     ASSERT_TRUE(vertex->HasLabel(label, View::OLD).GetValue());
//     {
//       auto labels = vertex->Labels(View::OLD).GetValue();
//       ASSERT_EQ(labels.size(), 1);
//       ASSERT_EQ(labels[0], label);
//     }

//     ASSERT_TRUE(vertex->HasLabel(label, View::NEW).GetValue());
//     {
//       auto labels = vertex->Labels(View::NEW).GetValue();
//       ASSERT_EQ(labels.size(), 1);
//       ASSERT_EQ(labels[0], label);
//     }

//     auto other_label = NameToLabelId("other");

//     ASSERT_FALSE(vertex->HasLabel(other_label, View::OLD).GetValue());
//     ASSERT_FALSE(vertex->HasLabel(other_label, View::NEW).GetValue());

//     acc.Abort();
//   }

//   // Remove label 5, but abort the transaction.
//   {
//     auto acc = store.Access(GetNextHlc());
//     auto vertex = acc.FindVertex(pk, View::OLD);
//     ASSERT_TRUE(vertex);

//     auto label = NameToLabelId("label5");

//     {
//       auto res = vertex->RemoveLabelAndValidate(label);
//       ASSERT_TRUE(res.HasValue());
//       ASSERT_TRUE(res.GetValue());
//     }

//     ASSERT_TRUE(vertex->HasLabel(label, View::OLD).GetValue());
//     {
//       auto labels = vertex->Labels(View::OLD).GetValue();
//       ASSERT_EQ(labels.size(), 1);
//       ASSERT_EQ(labels[0], label);
//     }

//     ASSERT_FALSE(vertex->HasLabel(label, View::NEW).GetValue());
//     ASSERT_EQ(vertex->Labels(View::NEW)->size(), 0);

//     {
//       auto res = vertex->RemoveLabelAndValidate(label);
//       ASSERT_TRUE(res.HasValue());
//       ASSERT_FALSE(res.GetValue());
//     }

//     acc.Abort();
//   }

//   // Check that label 5 exists.
//   {
//     auto acc = store.Access(GetNextHlc());
//     auto vertex = acc.FindVertex(pk, View::OLD);
//     ASSERT_TRUE(vertex);

//     auto label = NameToLabelId("label5");

//     ASSERT_TRUE(vertex->HasLabel(label, View::OLD).GetValue());
//     {
//       auto labels = vertex->Labels(View::OLD).GetValue();
//       ASSERT_EQ(labels.size(), 1);
//       ASSERT_EQ(labels[0], label);
//     }

//     ASSERT_TRUE(vertex->HasLabel(label, View::NEW).GetValue());
//     {
//       auto labels = vertex->Labels(View::NEW).GetValue();
//       ASSERT_EQ(labels.size(), 1);
//       ASSERT_EQ(labels[0], label);
//     }

//     auto other_label = NameToLabelId("other");

//     ASSERT_FALSE(vertex->HasLabel(other_label, View::OLD).GetValue());
//     ASSERT_FALSE(vertex->HasLabel(other_label, View::NEW).GetValue());

//     acc.Abort();
//   }

//   // Remove label 5.
//   {
//     auto acc = store.Access(GetNextHlc());
//     auto vertex = acc.FindVertex(pk, View::OLD);
//     ASSERT_TRUE(vertex);

//     auto label = NameToLabelId("label5");

//     {
//       auto res = vertex->RemoveLabelAndValidate(label);
//       ASSERT_TRUE(res.HasValue());
//       ASSERT_TRUE(res.GetValue());
//     }

//     ASSERT_TRUE(vertex->HasLabel(label, View::OLD).GetValue());
//     {
//       auto labels = vertex->Labels(View::OLD).GetValue();
//       ASSERT_EQ(labels.size(), 1);
//       ASSERT_EQ(labels[0], label);
//     }

//     ASSERT_FALSE(vertex->HasLabel(label, View::NEW).GetValue());
//     ASSERT_EQ(vertex->Labels(View::NEW)->size(), 0);

//     {
//       auto res = vertex->RemoveLabelAndValidate(label);
//       ASSERT_TRUE(res.HasValue());
//       ASSERT_FALSE(res.GetValue());
//     }

//     acc.Commit(GetNextHlc());
//   }

//   // Check that label 5 doesn't exist.
//   {
//     auto acc = store.Access(GetNextHlc());
//     auto vertex = acc.FindVertex(pk, View::OLD);
//     ASSERT_TRUE(vertex);

//     auto label = NameToLabelId("label5");

//     ASSERT_FALSE(vertex->HasLabel(label, View::OLD).GetValue());
//     ASSERT_FALSE(vertex->HasLabel(label, View::NEW).GetValue());
//     ASSERT_EQ(vertex->Labels(View::OLD)->size(), 0);
//     ASSERT_EQ(vertex->Labels(View::NEW)->size(), 0);

//     auto other_label = NameToLabelId("other");

//     ASSERT_FALSE(vertex->HasLabel(other_label, View::OLD).GetValue());
//     ASSERT_FALSE(vertex->HasLabel(other_label, View::NEW).GetValue());

//     acc.Abort();
//   }
// }

// // NOLINTNEXTLINE(hicpp-special-member-functions)
// TEST_P(StorageV3, VertexLabelSerializationError) {
//   store.StoreMapping({{1, "label"}, {2, "property"}, {3, "label1"}, {4, "label2"}});
//   {
//     auto acc = store.Access(GetNextHlc());
//     CreateVertexAndValidate(acc, primary_label, {}, {{primary_property, PropertyValue{0}}});
//     acc.Commit(GetNextHlc());
//   }

//   auto acc1 = store.Access(GetNextHlc());
//   auto acc2 = store.Access(GetNextHlc());

//   // Add label 1 in accessor 1.
//   {
//     auto vertex = acc1.FindVertex(pk, View::OLD);
//     ASSERT_TRUE(vertex);

//     auto label1 = NameToLabelId("label1");
//     auto label2 = NameToLabelId("label2");

//     ASSERT_FALSE(vertex->HasLabel(label1, View::OLD).GetValue());
//     ASSERT_FALSE(vertex->HasLabel(label1, View::NEW).GetValue());
//     ASSERT_FALSE(vertex->HasLabel(label2, View::OLD).GetValue());
//     ASSERT_FALSE(vertex->HasLabel(label2, View::NEW).GetValue());
//     ASSERT_EQ(vertex->Labels(View::OLD)->size(), 0);
//     ASSERT_EQ(vertex->Labels(View::NEW)->size(), 0);

//     {
//       auto res = vertex->AddLabelAndValidate(label1);
//       ASSERT_TRUE(res.HasValue());
//       ASSERT_TRUE(res.GetValue());
//     }

//     ASSERT_FALSE(vertex->HasLabel(label1, View::OLD).GetValue());
//     ASSERT_TRUE(vertex->HasLabel(label1, View::NEW).GetValue());
//     ASSERT_FALSE(vertex->HasLabel(label2, View::OLD).GetValue());
//     ASSERT_FALSE(vertex->HasLabel(label2, View::NEW).GetValue());
//     ASSERT_EQ(vertex->Labels(View::OLD)->size(), 0);
//     {
//       auto labels = vertex->Labels(View::NEW).GetValue();
//       ASSERT_EQ(labels.size(), 1);
//       ASSERT_EQ(labels[0], label1);
//     }

//     {
//       auto res = vertex->AddLabelAndValidate(label1);
//       ASSERT_TRUE(res.HasValue());
//       ASSERT_FALSE(res.GetValue());
//     }
//   }

//   // Add label 2 in accessor 2.
//   {
//     auto vertex = acc2.FindVertex(pk, View::OLD);
//     ASSERT_TRUE(vertex);

//     auto label1 = NameToLabelId("label1");
//     auto label2 = NameToLabelId("label2");

//     ASSERT_FALSE(vertex->HasLabel(label1, View::OLD).GetValue());
//     ASSERT_FALSE(vertex->HasLabel(label1, View::NEW).GetValue());
//     ASSERT_FALSE(vertex->HasLabel(label2, View::OLD).GetValue());
//     ASSERT_FALSE(vertex->HasLabel(label2, View::NEW).GetValue());
//     ASSERT_EQ(vertex->Labels(View::OLD)->size(), 0);
//     ASSERT_EQ(vertex->Labels(View::NEW)->size(), 0);

//     {
//       auto res = vertex->AddLabelAndValidate(label1);
//       AssertErrorInVariant(res, Error::SERIALIZATION_ERROR);
//     }
//   }

//   // Finalize both accessors.
//   acc1.Commit(GetNextHlc());
//   acc2.Abort();

//   // Check which labels exist.
//   {
//     auto acc = store.Access(GetNextHlc());
//     auto vertex = acc.FindVertex(pk, View::OLD);
//     ASSERT_TRUE(vertex);

//     auto label1 = NameToLabelId("label1");
//     auto label2 = NameToLabelId("label2");

//     ASSERT_TRUE(vertex->HasLabel(label1, View::OLD).GetValue());
//     ASSERT_FALSE(vertex->HasLabel(label2, View::OLD).GetValue());
//     {
//       auto labels = vertex->Labels(View::OLD).GetValue();
//       ASSERT_EQ(labels.size(), 1);
//       ASSERT_EQ(labels[0], label1);
//     }

//     ASSERT_TRUE(vertex->HasLabel(label1, View::NEW).GetValue());
//     ASSERT_FALSE(vertex->HasLabel(label2, View::NEW).GetValue());
//     {
//       auto labels = vertex->Labels(View::NEW).GetValue();
//       ASSERT_EQ(labels.size(), 1);
//       ASSERT_EQ(labels[0], label1);
//     }

//     acc.Abort();
//   }
// }

// // NOLINTNEXTLINE(hicpp-special-member-functions)
// TEST_P(StorageV3, VertexPropertyCommit) {
//   store.StoreMapping({{1, "label"}, {2, "property"}, {3, "property5"}, {4, "other"}});
//   {
//     auto acc = store.Access(GetNextHlc());
//     auto vertex = CreateVertexAndValidate(acc, primary_label, {}, {{primary_property, PropertyValue{0}}});

//     auto property = NameToPropertyId("property5");

//     ASSERT_TRUE(vertex.GetProperty(property, View::NEW)->IsNull());
//     ASSERT_EQ(vertex.Properties(View::NEW)->size(), 0);

//     {
//       auto old_value = vertex.SetPropertyAndValidate(property, PropertyValue("temporary"));
//       ASSERT_TRUE(old_value.HasValue());
//       ASSERT_TRUE(old_value->IsNull());
//     }

//     ASSERT_EQ(vertex.GetProperty(property, View::NEW)->ValueString(), "temporary");
//     {
//       auto properties = vertex.Properties(View::NEW).GetValue();
//       ASSERT_EQ(properties.size(), 1);
//       ASSERT_EQ(properties[property].ValueString(), "temporary");
//     }

//     {
//       auto old_value = vertex.SetPropertyAndValidate(property, PropertyValue("nandare"));
//       ASSERT_TRUE(old_value.HasValue());
//       ASSERT_FALSE(old_value->IsNull());
//     }

//     ASSERT_EQ(vertex.GetProperty(property, View::NEW)->ValueString(), "nandare");
//     {
//       auto properties = vertex.Properties(View::NEW).GetValue();
//       ASSERT_EQ(properties.size(), 1);
//       ASSERT_EQ(properties[property].ValueString(), "nandare");
//     }

//     acc.Commit(GetNextHlc());
//   }
//   {
//     auto acc = store.Access(GetNextHlc());
//     auto vertex = acc.FindVertex(pk, View::OLD);
//     ASSERT_TRUE(vertex);

//     auto property = NameToPropertyId("property5");

//     ASSERT_EQ(vertex->GetProperty(property, View::OLD)->ValueString(), "nandare");
//     {
//       auto properties = vertex->Properties(View::OLD).GetValue();
//       ASSERT_EQ(properties.size(), 1);
//       ASSERT_EQ(properties[property].ValueString(), "nandare");
//     }

//     ASSERT_EQ(vertex->GetProperty(property, View::NEW)->ValueString(), "nandare");
//     {
//       auto properties = vertex->Properties(View::NEW).GetValue();
//       ASSERT_EQ(properties.size(), 1);
//       ASSERT_EQ(properties[property].ValueString(), "nandare");
//     }

//     auto other_property = NameToPropertyId("other");

//     ASSERT_TRUE(vertex->GetProperty(other_property, View::OLD)->IsNull());
//     ASSERT_TRUE(vertex->GetProperty(other_property, View::NEW)->IsNull());

//     acc.Abort();
//   }
//   {
//     auto acc = store.Access(GetNextHlc());
//     auto vertex = acc.FindVertex(pk, View::OLD);
//     ASSERT_TRUE(vertex);

//     auto property = NameToPropertyId("property5");

//     {
//       auto old_value = vertex->SetPropertyAndValidate(property, PropertyValue());
//       ASSERT_TRUE(old_value.HasValue());
//       ASSERT_FALSE(old_value->IsNull());
//     }

//     ASSERT_EQ(vertex->GetProperty(property, View::OLD)->ValueString(), "nandare");
//     {
//       auto properties = vertex->Properties(View::OLD).GetValue();
//       ASSERT_EQ(properties.size(), 1);
//       ASSERT_EQ(properties[property].ValueString(), "nandare");
//     }

//     ASSERT_TRUE(vertex->GetProperty(property, View::NEW)->IsNull());
//     ASSERT_EQ(vertex->Properties(View::NEW)->size(), 0);

//     {
//       auto old_value = vertex->SetPropertyAndValidate(property, PropertyValue());
//       ASSERT_TRUE(old_value.HasValue());
//       ASSERT_TRUE(old_value->IsNull());
//     }

//     acc.Commit(GetNextHlc());
//   }
//   {
//     auto acc = store.Access(GetNextHlc());
//     auto vertex = acc.FindVertex(pk, View::OLD);
//     ASSERT_TRUE(vertex);

//     auto property = NameToPropertyId("property5");

//     ASSERT_TRUE(vertex->GetProperty(property, View::OLD)->IsNull());
//     ASSERT_TRUE(vertex->GetProperty(property, View::NEW)->IsNull());
//     ASSERT_EQ(vertex->Properties(View::OLD)->size(), 0);
//     ASSERT_EQ(vertex->Properties(View::NEW)->size(), 0);

//     auto other_property = NameToPropertyId("other");

//     ASSERT_TRUE(vertex->GetProperty(other_property, View::OLD)->IsNull());
//     ASSERT_TRUE(vertex->GetProperty(other_property, View::NEW)->IsNull());

//     acc.Abort();
//   }
// }

// // NOLINTNEXTLINE(hicpp-special-member-functions)
// TEST_P(StorageV3, VertexPropertyAbort) {
//   store.StoreMapping({{1, "label"}, {2, "property"}, {3, "property5"}, {4, "other"}});
//   // Create the vertex.
//   {
//     auto acc = store.Access(GetNextHlc());
//     CreateVertexAndValidate(acc, primary_label, {}, {{primary_property, PropertyValue{0}}});
//     acc.Commit(GetNextHlc());
//   }

//   // Set property 5 to "nandare", but abort the transaction.
//   {
//     auto acc = store.Access(GetNextHlc());
//     auto vertex = acc.FindVertex(pk, View::OLD);
//     ASSERT_TRUE(vertex);

//     auto property = NameToPropertyId("property5");

//     ASSERT_TRUE(vertex->GetProperty(property, View::NEW)->IsNull());
//     ASSERT_EQ(vertex->Properties(View::NEW)->size(), 0);

//     {
//       auto old_value = vertex->SetPropertyAndValidate(property, PropertyValue("temporary"));
//       ASSERT_TRUE(old_value.HasValue());
//       ASSERT_TRUE(old_value->IsNull());
//     }

//     ASSERT_EQ(vertex->GetProperty(property, View::NEW)->ValueString(), "temporary");
//     {
//       auto properties = vertex->Properties(View::NEW).GetValue();
//       ASSERT_EQ(properties.size(), 1);
//       ASSERT_EQ(properties[property].ValueString(), "temporary");
//     }

//     {
//       auto old_value = vertex->SetPropertyAndValidate(property, PropertyValue("nandare"));
//       ASSERT_TRUE(old_value.HasValue());
//       ASSERT_FALSE(old_value->IsNull());
//     }

//     ASSERT_EQ(vertex->GetProperty(property, View::NEW)->ValueString(), "nandare");
//     {
//       auto properties = vertex->Properties(View::NEW).GetValue();
//       ASSERT_EQ(properties.size(), 1);
//       ASSERT_EQ(properties[property].ValueString(), "nandare");
//     }

//     acc.Abort();
//   }

//   // Check that property 5 is null.
//   {
//     auto acc = store.Access(GetNextHlc());
//     auto vertex = acc.FindVertex(pk, View::OLD);
//     ASSERT_TRUE(vertex);

//     auto property = NameToPropertyId("property5");

//     ASSERT_TRUE(vertex->GetProperty(property, View::OLD)->IsNull());
//     ASSERT_TRUE(vertex->GetProperty(property, View::NEW)->IsNull());
//     ASSERT_EQ(vertex->Properties(View::OLD)->size(), 0);
//     ASSERT_EQ(vertex->Properties(View::NEW)->size(), 0);

//     auto other_property = NameToPropertyId("other");

//     ASSERT_TRUE(vertex->GetProperty(other_property, View::OLD)->IsNull());
//     ASSERT_TRUE(vertex->GetProperty(other_property, View::NEW)->IsNull());

//     acc.Abort();
//   }

//   // Set property 5 to "nandare".
//   {
//     auto acc = store.Access(GetNextHlc());
//     auto vertex = acc.FindVertex(pk, View::OLD);
//     ASSERT_TRUE(vertex);

//     auto property = NameToPropertyId("property5");

//     ASSERT_TRUE(vertex->GetProperty(property, View::NEW)->IsNull());
//     ASSERT_EQ(vertex->Properties(View::NEW)->size(), 0);

//     {
//       auto old_value = vertex->SetPropertyAndValidate(property, PropertyValue("temporary"));
//       ASSERT_TRUE(old_value.HasValue());
//       ASSERT_TRUE(old_value->IsNull());
//     }

//     ASSERT_EQ(vertex->GetProperty(property, View::NEW)->ValueString(), "temporary");
//     {
//       auto properties = vertex->Properties(View::NEW).GetValue();
//       ASSERT_EQ(properties.size(), 1);
//       ASSERT_EQ(properties[property].ValueString(), "temporary");
//     }

//     {
//       auto old_value = vertex->SetPropertyAndValidate(property, PropertyValue("nandare"));
//       ASSERT_TRUE(old_value.HasValue());
//       ASSERT_FALSE(old_value->IsNull());
//     }

//     ASSERT_EQ(vertex->GetProperty(property, View::NEW)->ValueString(), "nandare");
//     {
//       auto properties = vertex->Properties(View::NEW).GetValue();
//       ASSERT_EQ(properties.size(), 1);
//       ASSERT_EQ(properties[property].ValueString(), "nandare");
//     }

//     acc.Commit(GetNextHlc());
//   }

//   // Check that property 5 is "nandare".
//   {
//     auto acc = store.Access(GetNextHlc());
//     auto vertex = acc.FindVertex(pk, View::OLD);
//     ASSERT_TRUE(vertex);

//     auto property = NameToPropertyId("property5");

//     ASSERT_EQ(vertex->GetProperty(property, View::OLD)->ValueString(), "nandare");
//     {
//       auto properties = vertex->Properties(View::OLD).GetValue();
//       ASSERT_EQ(properties.size(), 1);
//       ASSERT_EQ(properties[property].ValueString(), "nandare");
//     }

//     ASSERT_EQ(vertex->GetProperty(property, View::NEW)->ValueString(), "nandare");
//     {
//       auto properties = vertex->Properties(View::NEW).GetValue();
//       ASSERT_EQ(properties.size(), 1);
//       ASSERT_EQ(properties[property].ValueString(), "nandare");
//     }

//     auto other_property = NameToPropertyId("other");

//     ASSERT_TRUE(vertex->GetProperty(other_property, View::OLD)->IsNull());
//     ASSERT_TRUE(vertex->GetProperty(other_property, View::NEW)->IsNull());

//     acc.Abort();
//   }

//   // Set property 5 to null, but abort the transaction.
//   {
//     auto acc = store.Access(GetNextHlc());
//     auto vertex = acc.FindVertex(pk, View::OLD);
//     ASSERT_TRUE(vertex);

//     auto property = NameToPropertyId("property5");

//     ASSERT_EQ(vertex->GetProperty(property, View::OLD)->ValueString(), "nandare");
//     {
//       auto properties = vertex->Properties(View::OLD).GetValue();
//       ASSERT_EQ(properties.size(), 1);
//       ASSERT_EQ(properties[property].ValueString(), "nandare");
//     }

//     ASSERT_EQ(vertex->GetProperty(property, View::NEW)->ValueString(), "nandare");
//     {
//       auto properties = vertex->Properties(View::NEW).GetValue();
//       ASSERT_EQ(properties.size(), 1);
//       ASSERT_EQ(properties[property].ValueString(), "nandare");
//     }

//     {
//       auto old_value = vertex->SetPropertyAndValidate(property, PropertyValue());
//       ASSERT_TRUE(old_value.HasValue());
//       ASSERT_FALSE(old_value->IsNull());
//     }

//     ASSERT_EQ(vertex->GetProperty(property, View::OLD)->ValueString(), "nandare");
//     {
//       auto properties = vertex->Properties(View::OLD).GetValue();
//       ASSERT_EQ(properties.size(), 1);
//       ASSERT_EQ(properties[property].ValueString(), "nandare");
//     }

//     ASSERT_TRUE(vertex->GetProperty(property, View::NEW)->IsNull());
//     ASSERT_EQ(vertex->Properties(View::NEW)->size(), 0);

//     acc.Abort();
//   }

//   // Check that property 5 is "nandare".
//   {
//     auto acc = store.Access(GetNextHlc());
//     auto vertex = acc.FindVertex(pk, View::OLD);
//     ASSERT_TRUE(vertex);

//     auto property = NameToPropertyId("property5");

//     ASSERT_EQ(vertex->GetProperty(property, View::OLD)->ValueString(), "nandare");
//     {
//       auto properties = vertex->Properties(View::OLD).GetValue();
//       ASSERT_EQ(properties.size(), 1);
//       ASSERT_EQ(properties[property].ValueString(), "nandare");
//     }

//     ASSERT_EQ(vertex->GetProperty(property, View::NEW)->ValueString(), "nandare");
//     {
//       auto properties = vertex->Properties(View::NEW).GetValue();
//       ASSERT_EQ(properties.size(), 1);
//       ASSERT_EQ(properties[property].ValueString(), "nandare");
//     }

//     auto other_property = NameToPropertyId("other");

//     ASSERT_TRUE(vertex->GetProperty(other_property, View::OLD)->IsNull());
//     ASSERT_TRUE(vertex->GetProperty(other_property, View::NEW)->IsNull());

//     acc.Abort();
//   }

//   // Set property 5 to null.
//   {
//     auto acc = store.Access(GetNextHlc());
//     auto vertex = acc.FindVertex(pk, View::OLD);
//     ASSERT_TRUE(vertex);

//     auto property = NameToPropertyId("property5");

//     ASSERT_EQ(vertex->GetProperty(property, View::OLD)->ValueString(), "nandare");
//     {
//       auto properties = vertex->Properties(View::OLD).GetValue();
//       ASSERT_EQ(properties.size(), 1);
//       ASSERT_EQ(properties[property].ValueString(), "nandare");
//     }

//     ASSERT_EQ(vertex->GetProperty(property, View::NEW)->ValueString(), "nandare");
//     {
//       auto properties = vertex->Properties(View::NEW).GetValue();
//       ASSERT_EQ(properties.size(), 1);
//       ASSERT_EQ(properties[property].ValueString(), "nandare");
//     }

//     {
//       auto old_value = vertex->SetPropertyAndValidate(property, PropertyValue());
//       ASSERT_TRUE(old_value.HasValue());
//       ASSERT_FALSE(old_value->IsNull());
//     }

//     ASSERT_EQ(vertex->GetProperty(property, View::OLD)->ValueString(), "nandare");
//     {
//       auto properties = vertex->Properties(View::OLD).GetValue();
//       ASSERT_EQ(properties.size(), 1);
//       ASSERT_EQ(properties[property].ValueString(), "nandare");
//     }

//     ASSERT_TRUE(vertex->GetProperty(property, View::NEW)->IsNull());
//     ASSERT_EQ(vertex->Properties(View::NEW)->size(), 0);

//     acc.Commit(GetNextHlc());
//   }

//   // Check that property 5 is null.
//   {
//     auto acc = store.Access(GetNextHlc());
//     auto vertex = acc.FindVertex(pk, View::OLD);
//     ASSERT_TRUE(vertex);

//     auto property = NameToPropertyId("property5");

//     ASSERT_TRUE(vertex->GetProperty(property, View::OLD)->IsNull());
//     ASSERT_TRUE(vertex->GetProperty(property, View::NEW)->IsNull());
//     ASSERT_EQ(vertex->Properties(View::OLD)->size(), 0);
//     ASSERT_EQ(vertex->Properties(View::NEW)->size(), 0);

//     auto other_property = NameToPropertyId("other");

//     ASSERT_TRUE(vertex->GetProperty(other_property, View::OLD)->IsNull());
//     ASSERT_TRUE(vertex->GetProperty(other_property, View::NEW)->IsNull());

//     acc.Abort();
//   }
// }

// // NOLINTNEXTLINE(hicpp-special-member-functions)
// TEST_P(StorageV3, VertexPropertySerializationError) {
//   store.StoreMapping({{1, "label"}, {2, "property"}, {3, "property1"}, {4, "property2"}});
//   {
//     auto acc = store.Access(GetNextHlc());
//     CreateVertexAndValidate(acc, primary_label, {}, {{primary_property, PropertyValue{0}}});
//     acc.Commit(GetNextHlc());
//   }

//   auto acc1 = store.Access(GetNextHlc());
//   auto acc2 = store.Access(GetNextHlc());

//   // Set property 1 to 123 in accessor 1.
//   {
//     auto vertex = acc1.FindVertex(pk, View::OLD);
//     ASSERT_TRUE(vertex);

//     auto property1 = NameToPropertyId("property1");
//     auto property2 = NameToPropertyId("property2");

//     ASSERT_TRUE(vertex->GetProperty(property1, View::OLD)->IsNull());
//     ASSERT_TRUE(vertex->GetProperty(property1, View::NEW)->IsNull());
//     ASSERT_TRUE(vertex->GetProperty(property2, View::OLD)->IsNull());
//     ASSERT_TRUE(vertex->GetProperty(property2, View::NEW)->IsNull());
//     ASSERT_EQ(vertex->Properties(View::OLD)->size(), 0);
//     ASSERT_EQ(vertex->Properties(View::NEW)->size(), 0);

//     {
//       auto old_value = vertex->SetPropertyAndValidate(property1, PropertyValue(123));
//       ASSERT_TRUE(old_value.HasValue());
//       ASSERT_TRUE(old_value->IsNull());
//     }

//     ASSERT_TRUE(vertex->GetProperty(property1, View::OLD)->IsNull());
//     ASSERT_EQ(vertex->GetProperty(property1, View::NEW)->ValueInt(), 123);
//     ASSERT_TRUE(vertex->GetProperty(property2, View::OLD)->IsNull());
//     ASSERT_TRUE(vertex->GetProperty(property2, View::NEW)->IsNull());
//     ASSERT_EQ(vertex->Properties(View::OLD)->size(), 0);
//     {
//       auto properties = vertex->Properties(View::NEW).GetValue();
//       ASSERT_EQ(properties.size(), 1);
//       ASSERT_EQ(properties[property1].ValueInt(), 123);
//     }
//   }

//   // Set property 2 to "nandare" in accessor 2.
//   {
//     auto vertex = acc2.FindVertex(pk, View::OLD);
//     ASSERT_TRUE(vertex);

//     auto property1 = NameToPropertyId("property1");
//     auto property2 = NameToPropertyId("property2");

//     ASSERT_TRUE(vertex->GetProperty(property1, View::OLD)->IsNull());
//     ASSERT_TRUE(vertex->GetProperty(property1, View::NEW)->IsNull());
//     ASSERT_TRUE(vertex->GetProperty(property2, View::OLD)->IsNull());
//     ASSERT_TRUE(vertex->GetProperty(property2, View::NEW)->IsNull());
//     ASSERT_EQ(vertex->Properties(View::OLD)->size(), 0);
//     ASSERT_EQ(vertex->Properties(View::NEW)->size(), 0);

//     {
//       auto res = vertex->SetPropertyAndValidate(property2, PropertyValue("nandare"));
//       AssertErrorInVariant(res, Error::SERIALIZATION_ERROR);
//     }
//   }

//   // Finalize both accessors.
//   acc1.Commit(GetNextHlc());
//   acc2.Abort();

//   // Check which properties exist.
//   {
//     auto acc = store.Access(GetNextHlc());
//     auto vertex = acc.FindVertex(pk, View::OLD);
//     ASSERT_TRUE(vertex);

//     auto property1 = NameToPropertyId("property1");
//     auto property2 = NameToPropertyId("property2");

//     ASSERT_EQ(vertex->GetProperty(property1, View::OLD)->ValueInt(), 123);
//     ASSERT_TRUE(vertex->GetProperty(property2, View::OLD)->IsNull());
//     {
//       auto properties = vertex->Properties(View::OLD).GetValue();
//       ASSERT_EQ(properties.size(), 1);
//       ASSERT_EQ(properties[property1].ValueInt(), 123);
//     }

//     ASSERT_EQ(vertex->GetProperty(property1, View::NEW)->ValueInt(), 123);
//     ASSERT_TRUE(vertex->GetProperty(property2, View::NEW)->IsNull());
//     {
//       auto properties = vertex->Properties(View::NEW).GetValue();
//       ASSERT_EQ(properties.size(), 1);
//       ASSERT_EQ(properties[property1].ValueInt(), 123);
//     }

//     acc.Abort();
//   }
// }

// // NOLINTNEXTLINE(hicpp-special-member-functions)
// TEST_P(StorageV3, VertexLabelPropertyMixed) {
//   store.StoreMapping({{1, "label"}, {2, "property"}, {3, "label5"}, {4, "property5"}});
//   auto acc = store.Access(GetNextHlc());
//   auto vertex = CreateVertexAndValidate(acc, primary_label, {}, {{primary_property, PropertyValue{0}}});

//   auto label = NameToLabelId("label5");
//   auto property = NameToPropertyId("property5");

//   // Check whether label 5 and property 5 exist
//   ASSERT_FALSE(vertex.HasLabel(label, View::NEW).GetValue());
//   ASSERT_EQ(vertex.Labels(View::NEW)->size(), 0);
//   ASSERT_TRUE(vertex.GetProperty(property, View::NEW)->IsNull());
//   ASSERT_EQ(vertex.Properties(View::NEW)->size(), 0);

//   // Add label 5
//   ASSERT_TRUE(vertex.AddLabelAndValidate(label).GetValue());

//   // Check whether label 5 and property 5 exist
//   ASSERT_TRUE(vertex.HasLabel(label, View::NEW).GetValue());
//   {
//     auto labels = vertex.Labels(View::NEW).GetValue();
//     ASSERT_EQ(labels.size(), 1);
//     ASSERT_EQ(labels[0], label);
//   }
//   ASSERT_TRUE(vertex.GetProperty(property, View::NEW)->IsNull());
//   ASSERT_EQ(vertex.Properties(View::NEW)->size(), 0);

//   // Advance command
//   acc.AdvanceCommand();

//   // Check whether label 5 and property 5 exist
//   ASSERT_TRUE(vertex.HasLabel(label, View::OLD).GetValue());
//   ASSERT_TRUE(vertex.HasLabel(label, View::NEW).GetValue());
//   {
//     auto labels = vertex.Labels(View::OLD).GetValue();
//     ASSERT_EQ(labels.size(), 1);
//     ASSERT_EQ(labels[0], label);
//   }
//   {
//     auto labels = vertex.Labels(View::NEW).GetValue();
//     ASSERT_EQ(labels.size(), 1);
//     ASSERT_EQ(labels[0], label);
//   }
//   ASSERT_TRUE(vertex.GetProperty(property, View::OLD)->IsNull());
//   ASSERT_TRUE(vertex.GetProperty(property, View::NEW)->IsNull());
//   ASSERT_EQ(vertex.Properties(View::OLD)->size(), 0);
//   ASSERT_EQ(vertex.Properties(View::NEW)->size(), 0);

//   // Set property 5 to "nandare"
//   ASSERT_TRUE(vertex.SetPropertyAndValidate(property, PropertyValue("nandare"))->IsNull());

//   // Check whether label 5 and property 5 exist
//   ASSERT_TRUE(vertex.HasLabel(label, View::OLD).GetValue());
//   ASSERT_TRUE(vertex.HasLabel(label, View::NEW).GetValue());
//   {
//     auto labels = vertex.Labels(View::OLD).GetValue();
//     ASSERT_EQ(labels.size(), 1);
//     ASSERT_EQ(labels[0], label);
//   }
//   {
//     auto labels = vertex.Labels(View::NEW).GetValue();
//     ASSERT_EQ(labels.size(), 1);
//     ASSERT_EQ(labels[0], label);
//   }
//   ASSERT_TRUE(vertex.GetProperty(property, View::OLD)->IsNull());
//   ASSERT_EQ(vertex.GetProperty(property, View::NEW)->ValueString(), "nandare");
//   ASSERT_EQ(vertex.Properties(View::OLD)->size(), 0);
//   {
//     auto properties = vertex.Properties(View::NEW).GetValue();
//     ASSERT_EQ(properties.size(), 1);
//     ASSERT_EQ(properties[property].ValueString(), "nandare");
//   }

//   // Advance command
//   acc.AdvanceCommand();

//   // Check whether label 5 and property 5 exist
//   ASSERT_TRUE(vertex.HasLabel(label, View::OLD).GetValue());
//   ASSERT_TRUE(vertex.HasLabel(label, View::NEW).GetValue());
//   {
//     auto labels = vertex.Labels(View::OLD).GetValue();
//     ASSERT_EQ(labels.size(), 1);
//     ASSERT_EQ(labels[0], label);
//   }
//   {
//     auto labels = vertex.Labels(View::NEW).GetValue();
//     ASSERT_EQ(labels.size(), 1);
//     ASSERT_EQ(labels[0], label);
//   }
//   ASSERT_EQ(vertex.GetProperty(property, View::OLD)->ValueString(), "nandare");
//   ASSERT_EQ(vertex.GetProperty(property, View::NEW)->ValueString(), "nandare");
//   {
//     auto properties = vertex.Properties(View::OLD).GetValue();
//     ASSERT_EQ(properties.size(), 1);
//     ASSERT_EQ(properties[property].ValueString(), "nandare");
//   }
//   {
//     auto properties = vertex.Properties(View::NEW).GetValue();
//     ASSERT_EQ(properties.size(), 1);
//     ASSERT_EQ(properties[property].ValueString(), "nandare");
//   }

//   // Set property 5 to "haihai"
//   ASSERT_FALSE(vertex.SetPropertyAndValidate(property, PropertyValue("haihai"))->IsNull());

//   // Check whether label 5 and property 5 exist
//   ASSERT_TRUE(vertex.HasLabel(label, View::OLD).GetValue());
//   ASSERT_TRUE(vertex.HasLabel(label, View::NEW).GetValue());
//   {
//     auto labels = vertex.Labels(View::OLD).GetValue();
//     ASSERT_EQ(labels.size(), 1);
//     ASSERT_EQ(labels[0], label);
//   }
//   {
//     auto labels = vertex.Labels(View::NEW).GetValue();
//     ASSERT_EQ(labels.size(), 1);
//     ASSERT_EQ(labels[0], label);
//   }
//   ASSERT_EQ(vertex.GetProperty(property, View::OLD)->ValueString(), "nandare");
//   ASSERT_EQ(vertex.GetProperty(property, View::NEW)->ValueString(), "haihai");
//   {
//     auto properties = vertex.Properties(View::OLD).GetValue();
//     ASSERT_EQ(properties.size(), 1);
//     ASSERT_EQ(properties[property].ValueString(), "nandare");
//   }
//   {
//     auto properties = vertex.Properties(View::NEW).GetValue();
//     ASSERT_EQ(properties.size(), 1);
//     ASSERT_EQ(properties[property].ValueString(), "haihai");
//   }

//   // Advance command
//   acc.AdvanceCommand();

//   // Check whether label 5 and property 5 exist
//   ASSERT_TRUE(vertex.HasLabel(label, View::OLD).GetValue());
//   ASSERT_TRUE(vertex.HasLabel(label, View::NEW).GetValue());
//   {
//     auto labels = vertex.Labels(View::OLD).GetValue();
//     ASSERT_EQ(labels.size(), 1);
//     ASSERT_EQ(labels[0], label);
//   }
//   {
//     auto labels = vertex.Labels(View::NEW).GetValue();
//     ASSERT_EQ(labels.size(), 1);
//     ASSERT_EQ(labels[0], label);
//   }
//   ASSERT_EQ(vertex.GetProperty(property, View::OLD)->ValueString(), "haihai");
//   ASSERT_EQ(vertex.GetProperty(property, View::NEW)->ValueString(), "haihai");
//   {
//     auto properties = vertex.Properties(View::OLD).GetValue();
//     ASSERT_EQ(properties.size(), 1);
//     ASSERT_EQ(properties[property].ValueString(), "haihai");
//   }
//   {
//     auto properties = vertex.Properties(View::NEW).GetValue();
//     ASSERT_EQ(properties.size(), 1);
//     ASSERT_EQ(properties[property].ValueString(), "haihai");
//   }

//   // Remove label 5
//   ASSERT_TRUE(vertex.RemoveLabelAndValidate(label).GetValue());

//   // Check whether label 5 and property 5 exist
//   ASSERT_TRUE(vertex.HasLabel(label, View::OLD).GetValue());
//   ASSERT_FALSE(vertex.HasLabel(label, View::NEW).GetValue());
//   {
//     auto labels = vertex.Labels(View::OLD).GetValue();
//     ASSERT_EQ(labels.size(), 1);
//     ASSERT_EQ(labels[0], label);
//   }
//   ASSERT_EQ(vertex.Labels(View::NEW)->size(), 0);
//   ASSERT_EQ(vertex.GetProperty(property, View::OLD)->ValueString(), "haihai");
//   ASSERT_EQ(vertex.GetProperty(property, View::NEW)->ValueString(), "haihai");
//   {
//     auto properties = vertex.Properties(View::OLD).GetValue();
//     ASSERT_EQ(properties.size(), 1);
//     ASSERT_EQ(properties[property].ValueString(), "haihai");
//   }
//   {
//     auto properties = vertex.Properties(View::NEW).GetValue();
//     ASSERT_EQ(properties.size(), 1);
//     ASSERT_EQ(properties[property].ValueString(), "haihai");
//   }

//   // Advance command
//   acc.AdvanceCommand();

//   // Check whether label 5 and property 5 exist
//   ASSERT_FALSE(vertex.HasLabel(label, View::OLD).GetValue());
//   ASSERT_FALSE(vertex.HasLabel(label, View::NEW).GetValue());
//   ASSERT_EQ(vertex.Labels(View::OLD)->size(), 0);
//   ASSERT_EQ(vertex.Labels(View::NEW)->size(), 0);
//   ASSERT_EQ(vertex.GetProperty(property, View::OLD)->ValueString(), "haihai");
//   ASSERT_EQ(vertex.GetProperty(property, View::NEW)->ValueString(), "haihai");
//   {
//     auto properties = vertex.Properties(View::OLD).GetValue();
//     ASSERT_EQ(properties.size(), 1);
//     ASSERT_EQ(properties[property].ValueString(), "haihai");
//   }
//   {
//     auto properties = vertex.Properties(View::NEW).GetValue();
//     ASSERT_EQ(properties.size(), 1);
//     ASSERT_EQ(properties[property].ValueString(), "haihai");
//   }

//   // Set property 5 to null
//   ASSERT_FALSE(vertex.SetPropertyAndValidate(property, PropertyValue())->IsNull());

//   // Check whether label 5 and property 5 exist
//   ASSERT_FALSE(vertex.HasLabel(label, View::OLD).GetValue());
//   ASSERT_FALSE(vertex.HasLabel(label, View::NEW).GetValue());
//   ASSERT_EQ(vertex.Labels(View::OLD)->size(), 0);
//   ASSERT_EQ(vertex.Labels(View::NEW)->size(), 0);
//   ASSERT_EQ(vertex.GetProperty(property, View::OLD)->ValueString(), "haihai");
//   ASSERT_TRUE(vertex.GetProperty(property, View::NEW)->IsNull());
//   {
//     auto properties = vertex.Properties(View::OLD).GetValue();
//     ASSERT_EQ(properties.size(), 1);
//     ASSERT_EQ(properties[property].ValueString(), "haihai");
//   }
//   ASSERT_EQ(vertex.Properties(View::NEW)->size(), 0);

//   // Advance command
//   acc.AdvanceCommand();

//   // Check whether label 5 and property 5 exist
//   ASSERT_FALSE(vertex.HasLabel(label, View::OLD).GetValue());
//   ASSERT_FALSE(vertex.HasLabel(label, View::NEW).GetValue());
//   ASSERT_EQ(vertex.Labels(View::OLD)->size(), 0);
//   ASSERT_EQ(vertex.Labels(View::NEW)->size(), 0);
//   ASSERT_TRUE(vertex.GetProperty(property, View::NEW)->IsNull());
//   ASSERT_TRUE(vertex.GetProperty(property, View::NEW)->IsNull());
//   ASSERT_EQ(vertex.Properties(View::OLD)->size(), 0);
//   ASSERT_EQ(vertex.Properties(View::NEW)->size(), 0);

//   acc.Commit(GetNextHlc());
// }

// TEST_P(StorageV3, VertexPropertyClear) {
//   store.StoreMapping({{1, "label"}, {2, "property"}, {3, "property1"}, {4, "property2"}});
//   auto property1 = NameToPropertyId("property1");
//   auto property2 = NameToPropertyId("property2");
//   {
//     auto acc = store.Access(GetNextHlc());
//     auto vertex = CreateVertexAndValidate(acc, primary_label, {}, {{primary_property, PropertyValue{0}}});

//     auto old_value = vertex.SetPropertyAndValidate(property1, PropertyValue("value"));
//     ASSERT_TRUE(old_value.HasValue());
//     ASSERT_TRUE(old_value->IsNull());

//     acc.Commit(GetNextHlc());
//   }
//   {
//     auto acc = store.Access(GetNextHlc());
//     auto vertex = acc.FindVertex(pk, View::OLD);
//     ASSERT_TRUE(vertex);

//     ASSERT_EQ(vertex->GetProperty(property1, View::OLD)->ValueString(), "value");
//     ASSERT_TRUE(vertex->GetProperty(property2, View::OLD)->IsNull());
//     ASSERT_THAT(vertex->Properties(View::OLD).GetValue(),
//                 UnorderedElementsAre(std::pair(property1, PropertyValue("value"))));

//     {
//       auto old_values = vertex->ClearProperties();
//       ASSERT_TRUE(old_values.HasValue());
//       ASSERT_FALSE(old_values->empty());
//     }

//     ASSERT_TRUE(vertex->GetProperty(property1, View::NEW)->IsNull());
//     ASSERT_TRUE(vertex->GetProperty(property2, View::NEW)->IsNull());
//     ASSERT_EQ(vertex->Properties(View::NEW).GetValue().size(), 0);

//     {
//       auto old_values = vertex->ClearProperties();
//       ASSERT_TRUE(old_values.HasValue());
//       ASSERT_TRUE(old_values->empty());
//     }

//     ASSERT_TRUE(vertex->GetProperty(property1, View::NEW)->IsNull());
//     ASSERT_TRUE(vertex->GetProperty(property2, View::NEW)->IsNull());
//     ASSERT_EQ(vertex->Properties(View::NEW).GetValue().size(), 0);

//     acc.Abort();
//   }
//   {
//     auto acc = store.Access(GetNextHlc());
//     auto vertex = acc.FindVertex(pk, View::OLD);
//     ASSERT_TRUE(vertex);

//     auto old_value = vertex->SetPropertyAndValidate(property2, PropertyValue(42));
//     ASSERT_TRUE(old_value.HasValue());
//     ASSERT_TRUE(old_value->IsNull());

//     acc.Commit(GetNextHlc());
//   }
//   {
//     auto acc = store.Access(GetNextHlc());
//     auto vertex = acc.FindVertex(pk, View::OLD);
//     ASSERT_TRUE(vertex);

//     ASSERT_EQ(vertex->GetProperty(property1, View::OLD)->ValueString(), "value");
//     ASSERT_EQ(vertex->GetProperty(property2, View::OLD)->ValueInt(), 42);
//     ASSERT_THAT(
//         vertex->Properties(View::OLD).GetValue(),
//         UnorderedElementsAre(std::pair(property1, PropertyValue("value")), std::pair(property2, PropertyValue(42))));

//     {
//       auto old_values = vertex->ClearProperties();
//       ASSERT_TRUE(old_values.HasValue());
//       ASSERT_FALSE(old_values->empty());
//     }

//     ASSERT_TRUE(vertex->GetProperty(property1, View::NEW)->IsNull());
//     ASSERT_TRUE(vertex->GetProperty(property2, View::NEW)->IsNull());
//     ASSERT_EQ(vertex->Properties(View::NEW).GetValue().size(), 0);

//     {
//       auto old_values = vertex->ClearProperties();
//       ASSERT_TRUE(old_values.HasValue());
//       ASSERT_TRUE(old_values->empty());
//     }

//     ASSERT_TRUE(vertex->GetProperty(property1, View::NEW)->IsNull());
//     ASSERT_TRUE(vertex->GetProperty(property2, View::NEW)->IsNull());
//     ASSERT_EQ(vertex->Properties(View::NEW).GetValue().size(), 0);

//     acc.Commit(GetNextHlc());
//   }
//   {
//     auto acc = store.Access(GetNextHlc());
//     auto vertex = acc.FindVertex(pk, View::OLD);
//     ASSERT_TRUE(vertex);

//     ASSERT_TRUE(vertex->GetProperty(property1, View::NEW)->IsNull());
//     ASSERT_TRUE(vertex->GetProperty(property2, View::NEW)->IsNull());
//     ASSERT_EQ(vertex->Properties(View::NEW).GetValue().size(), 0);

//     acc.Abort();
//   }
// }

// TEST_P(StorageV3, VertexNonexistentLabelPropertyEdgeAPI) {
//   store.StoreMapping({{1, "label"}, {2, "property"}, {3, "label1"}, {4, "property1"}, {5, "edge"}});

//   auto label1 = NameToLabelId("label1");
//   auto property1 = NameToPropertyId("property1");

//   auto acc = store.Access(GetNextHlc());
//   auto vertex = CreateVertexAndValidate(acc, primary_label, {}, {{primary_property, PropertyValue{0}}});

//   // Check state before (OLD view).
//   ASSERT_EQ(vertex.Labels(View::OLD).GetError(), Error::NONEXISTENT_OBJECT);
//   ASSERT_EQ(vertex.HasLabel(label1, View::OLD).GetError(), Error::NONEXISTENT_OBJECT);
//   ASSERT_EQ(vertex.Properties(View::OLD).GetError(), Error::NONEXISTENT_OBJECT);
//   ASSERT_EQ(vertex.GetProperty(property1, View::OLD).GetError(), Error::NONEXISTENT_OBJECT);
//   ASSERT_EQ(vertex.InEdges(View::OLD).GetError(), Error::NONEXISTENT_OBJECT);
//   ASSERT_EQ(vertex.OutEdges(View::OLD).GetError(), Error::NONEXISTENT_OBJECT);
//   ASSERT_EQ(vertex.InDegree(View::OLD).GetError(), Error::NONEXISTENT_OBJECT);
//   ASSERT_EQ(vertex.OutDegree(View::OLD).GetError(), Error::NONEXISTENT_OBJECT);

//   // Check state before (NEW view).
//   ASSERT_EQ(vertex.Labels(View::NEW)->size(), 0);
//   ASSERT_EQ(*vertex.HasLabel(label1, View::NEW), false);
//   ASSERT_EQ(vertex.Properties(View::NEW)->size(), 0);
//   ASSERT_EQ(*vertex.GetProperty(property1, View::NEW), PropertyValue());
//   ASSERT_EQ(vertex.InEdges(View::NEW)->size(), 0);
//   ASSERT_EQ(vertex.OutEdges(View::NEW)->size(), 0);
//   ASSERT_EQ(*vertex.InDegree(View::NEW), 0);
//   ASSERT_EQ(*vertex.OutDegree(View::NEW), 0);

//   // Modify vertex.
//   ASSERT_TRUE(vertex.AddLabelAndValidate(label1).HasValue());
//   ASSERT_TRUE(vertex.SetPropertyAndValidate(property1, PropertyValue("value")).HasValue());
//   ASSERT_TRUE(acc.CreateEdge(vertex.Id(View::NEW).GetValue(), vertex.Id(View::NEW).GetValue(),
//   NameToEdgeTypeId("edge"),
//                              Gid::FromUint(1))
//                   .HasValue());

//   // Check state after (OLD view).
//   ASSERT_EQ(vertex.Labels(View::OLD).GetError(), Error::NONEXISTENT_OBJECT);
//   ASSERT_EQ(vertex.HasLabel(label1, View::OLD).GetError(), Error::NONEXISTENT_OBJECT);
//   ASSERT_EQ(vertex.Properties(View::OLD).GetError(), Error::NONEXISTENT_OBJECT);
//   ASSERT_EQ(vertex.GetProperty(property1, View::OLD).GetError(), Error::NONEXISTENT_OBJECT);
//   ASSERT_EQ(vertex.InEdges(View::OLD).GetError(), Error::NONEXISTENT_OBJECT);
//   ASSERT_EQ(vertex.OutEdges(View::OLD).GetError(), Error::NONEXISTENT_OBJECT);
//   ASSERT_EQ(vertex.InDegree(View::OLD).GetError(), Error::NONEXISTENT_OBJECT);
//   ASSERT_EQ(vertex.OutDegree(View::OLD).GetError(), Error::NONEXISTENT_OBJECT);

//   // Check state after (NEW view).
//   ASSERT_EQ(vertex.Labels(View::NEW)->size(), 1);
//   ASSERT_EQ(*vertex.HasLabel(label1, View::NEW), true);
//   ASSERT_EQ(vertex.Properties(View::NEW)->size(), 1);
//   ASSERT_EQ(*vertex.GetProperty(property1, View::NEW), PropertyValue("value"));
//   ASSERT_EQ(vertex.InEdges(View::NEW)->size(), 1);
//   ASSERT_EQ(vertex.OutEdges(View::NEW)->size(), 1);
//   ASSERT_EQ(*vertex.InDegree(View::NEW), 1);
//   ASSERT_EQ(*vertex.OutDegree(View::NEW), 1);

//   acc.Commit(GetNextHlc());
// }

// TEST_P(StorageV3, VertexVisibilitySingleTransaction) {
//   auto acc1 = store.Access(GetNextHlc());
//   auto acc2 = store.Access(GetNextHlc());

//   auto vertex = CreateVertexAndValidate(acc1, primary_label, {}, {{primary_property, PropertyValue{0}}});

//   EXPECT_FALSE(acc1.FindVertex(pk, View::OLD));
//   EXPECT_TRUE(acc1.FindVertex(pk, View::NEW));
//   EXPECT_FALSE(acc2.FindVertex(pk, View::OLD));
//   EXPECT_FALSE(acc2.FindVertex(pk, View::NEW));

//   ASSERT_TRUE(vertex.AddLabelAndValidate(NameToLabelId("label1")).HasValue());

//   EXPECT_FALSE(acc1.FindVertex(pk, View::OLD));
//   EXPECT_TRUE(acc1.FindVertex(pk, View::NEW));
//   EXPECT_FALSE(acc2.FindVertex(pk, View::OLD));
//   EXPECT_FALSE(acc2.FindVertex(pk, View::NEW));

//   ASSERT_TRUE(vertex.SetPropertyAndValidate(NameToPropertyId("meaning"), PropertyValue(42)).HasValue());

//   auto acc3 = store.Access(GetNextHlc());

//   EXPECT_FALSE(acc1.FindVertex(pk, View::OLD));
//   EXPECT_TRUE(acc1.FindVertex(pk, View::NEW));
//   EXPECT_FALSE(acc2.FindVertex(pk, View::OLD));
//   EXPECT_FALSE(acc2.FindVertex(pk, View::NEW));
//   EXPECT_FALSE(acc3.FindVertex(pk, View::OLD));
//   EXPECT_FALSE(acc3.FindVertex(pk, View::NEW));

//   ASSERT_TRUE(acc1.DeleteVertex(&vertex).HasValue());

//   EXPECT_FALSE(acc1.FindVertex(pk, View::OLD));
//   EXPECT_FALSE(acc1.FindVertex(pk, View::NEW));
//   EXPECT_FALSE(acc2.FindVertex(pk, View::OLD));
//   EXPECT_FALSE(acc2.FindVertex(pk, View::NEW));
//   EXPECT_FALSE(acc3.FindVertex(pk, View::OLD));
//   EXPECT_FALSE(acc3.FindVertex(pk, View::NEW));

//   acc1.AdvanceCommand();
//   acc3.AdvanceCommand();

//   EXPECT_FALSE(acc1.FindVertex(pk, View::OLD));
//   EXPECT_FALSE(acc1.FindVertex(pk, View::NEW));
//   EXPECT_FALSE(acc2.FindVertex(pk, View::OLD));
//   EXPECT_FALSE(acc2.FindVertex(pk, View::NEW));
//   EXPECT_FALSE(acc3.FindVertex(pk, View::OLD));
//   EXPECT_FALSE(acc3.FindVertex(pk, View::NEW));

//   acc1.Abort();
//   acc2.Abort();
//   acc3.Abort();
// }

// TEST_P(StorageV3, VertexVisibilityMultipleTransactions) {
//   {
//     auto acc1 = store.Access(GetNextHlc());
//     auto acc2 = store.Access(GetNextHlc());

//     CreateVertexAndValidate(acc1, primary_label, {}, {{primary_property, PropertyValue{0}}});

//     EXPECT_FALSE(acc1.FindVertex(pk, View::OLD));
//     EXPECT_TRUE(acc1.FindVertex(pk, View::NEW));
//     EXPECT_FALSE(acc2.FindVertex(pk, View::OLD));
//     EXPECT_FALSE(acc2.FindVertex(pk, View::NEW));

//     acc2.AdvanceCommand();

//     EXPECT_FALSE(acc1.FindVertex(pk, View::OLD));
//     EXPECT_TRUE(acc1.FindVertex(pk, View::NEW));
//     EXPECT_FALSE(acc2.FindVertex(pk, View::OLD));
//     EXPECT_FALSE(acc2.FindVertex(pk, View::NEW));

//     acc1.AdvanceCommand();

//     EXPECT_TRUE(acc1.FindVertex(pk, View::OLD));
//     EXPECT_TRUE(acc1.FindVertex(pk, View::NEW));
//     EXPECT_FALSE(acc2.FindVertex(pk, View::OLD));
//     EXPECT_FALSE(acc2.FindVertex(pk, View::NEW));

//     acc1.Commit(GetNextHlc());
//     acc2.Commit(GetNextHlc());
//   }

//   {
//     auto acc1 = store.Access(GetNextHlc());
//     auto acc2 = store.Access(GetNextHlc());
=======
#include <chrono>
#include <limits>
#include <variant>

#include <gmock/gmock.h>
#include <gtest/gtest-death-test.h>
#include <gtest/gtest.h>

#include "coordinator/hybrid_logical_clock.hpp"
#include "io/time.hpp"
#include "storage/v3/delta.hpp"
#include "storage/v3/id_types.hpp"
#include "storage/v3/key_store.hpp"
#include "storage/v3/name_id_mapper.hpp"
#include "storage/v3/property_value.hpp"
#include "storage/v3/result.hpp"
#include "storage/v3/schema_validator.hpp"
#include "storage/v3/shard.hpp"
#include "storage/v3/vertex_accessor.hpp"
#include "storage_v3_test_utils.hpp"
#include "utils/exceptions.hpp"

using testing::UnorderedElementsAre;

namespace memgraph::storage::v3::tests {

class StorageV3 : public ::testing::TestWithParam<bool> {
 protected:
  void SetUp() override { store.StoreMapping({{1, "label"}, {2, "property"}}); }

  void TearDown() override { CleanupHlc(last_hlc); }

  VertexAccessor CreateVertexAndValidate(Shard::Accessor &acc, LabelId primary_label,
                                         const std::vector<LabelId> &labels,
                                         const std::vector<std::pair<PropertyId, PropertyValue>> &properties) {
    auto vtx = acc.CreateVertexAndValidate(primary_label, labels, properties);
    EXPECT_TRUE(vtx.HasValue());
    return *vtx;
  }

  LabelId NameToLabelId(std::string_view label_name) { return store.NameToLabel(label_name); }

  PropertyId NameToPropertyId(std::string_view property_name) { return store.NameToProperty(property_name); }

  EdgeTypeId NameToEdgeTypeId(std::string_view edge_type_name) { return store.NameToEdgeType(edge_type_name); }

  coordinator::Hlc GetNextHlc() {
    ++last_hlc.logical_id;
    last_hlc.coordinator_wall_clock += wall_clock_increment;
    return last_hlc;
  }

  void CleanupHlc(const coordinator::Hlc hlc) {
    if (with_gc) {
      store.CollectGarbage(hlc.coordinator_wall_clock + reclamation_interval + one_time_unit);
    }
  }

  const bool with_gc = GetParam();
  static constexpr std::chrono::seconds wall_clock_increment{10};
  static constexpr std::chrono::seconds reclamation_interval{wall_clock_increment / 2};
  static constexpr io::Duration one_time_unit{1};
  const std::vector<PropertyValue> min_pk{PropertyValue{0}};
  const std::vector<PropertyValue> pk{PropertyValue{0}};
  const LabelId primary_label{LabelId::FromUint(1)};
  const PropertyId primary_property{PropertyId::FromUint(2)};
  std::vector<storage::v3::SchemaProperty> schema_property_vector = {
      storage::v3::SchemaProperty{primary_property, common::SchemaType::INT}};
  Shard store{primary_label, min_pk, std::nullopt /*max_primary_key*/, schema_property_vector,
              Config{.gc = {.reclamation_interval = reclamation_interval}}};
  coordinator::Hlc last_hlc{0, io::Time{}};
};
INSTANTIATE_TEST_CASE_P(WithGc, StorageV3, ::testing::Values(true));
INSTANTIATE_TEST_CASE_P(WithoutGc, StorageV3, ::testing::Values(false));

// NOLINTNEXTLINE(hicpp-special-member-functions)
TEST_P(StorageV3, Commit) {
  const auto test_vertex_exists = [this](const coordinator::Hlc hlc) {
    auto acc = store.Access(hlc);
    ASSERT_TRUE(acc.FindVertex(pk, View::OLD).has_value());
    EXPECT_EQ(CountVertices(acc, View::OLD), 1U);
    ASSERT_TRUE(acc.FindVertex(pk, View::NEW).has_value());
    EXPECT_EQ(CountVertices(acc, View::NEW), 1U);
  };
  const auto test_vertex_not_exists = [this](const coordinator::Hlc hlc) {
    auto acc = store.Access(GetNextHlc());
    ASSERT_FALSE(acc.FindVertex(pk, View::OLD).has_value());
    EXPECT_EQ(CountVertices(acc, View::OLD), 0U);
    ASSERT_FALSE(acc.FindVertex(pk, View::NEW).has_value());
    EXPECT_EQ(CountVertices(acc, View::NEW), 0U);
  };

  const auto create_start_hlc = GetNextHlc();
  {
    auto acc = store.Access(create_start_hlc);
    CreateVertexAndValidate(acc, primary_label, {}, {{primary_property, PropertyValue{0}}});
    ASSERT_FALSE(acc.FindVertex(pk, View::OLD).has_value());
    EXPECT_EQ(CountVertices(acc, View::OLD), 0U);
    ASSERT_TRUE(acc.FindVertex(pk, View::NEW).has_value());
    EXPECT_EQ(CountVertices(acc, View::NEW), 1U);
    acc.Commit(GetNextHlc());
  }
  const auto after_create_hlc = GetNextHlc();

  ASSERT_NO_FATAL_FAILURE(test_vertex_exists(GetNextHlc()));
  CleanupHlc(create_start_hlc);
  ASSERT_NO_FATAL_FAILURE(test_vertex_exists(GetNextHlc()));

  const auto delete_start_hlc = GetNextHlc();
  {
    auto acc = store.Access(delete_start_hlc);
    auto vertex = acc.FindVertex(pk, View::NEW);
    ASSERT_TRUE(vertex);

    auto res = acc.DeleteVertex(&*vertex);
    ASSERT_FALSE(res.HasError());
    EXPECT_EQ(CountVertices(acc, View::OLD), 1U);
    EXPECT_EQ(CountVertices(acc, View::NEW), 0U);

    acc.AdvanceCommand();
    EXPECT_EQ(CountVertices(acc, View::OLD), 0U);
    EXPECT_EQ(CountVertices(acc, View::NEW), 0U);

    acc.Commit(GetNextHlc());
  }

  ASSERT_NO_FATAL_FAILURE(test_vertex_not_exists(GetNextHlc()));
  // The delta about deleting the vertex is still there, it
  ASSERT_NO_FATAL_FAILURE(test_vertex_exists(after_create_hlc));
  CleanupHlc(delete_start_hlc);

  ASSERT_NO_FATAL_FAILURE(test_vertex_not_exists(GetNextHlc()));

  if (with_gc) {
    ASSERT_NO_FATAL_FAILURE(test_vertex_not_exists(create_start_hlc));
  } else {
    ASSERT_NO_FATAL_FAILURE(test_vertex_exists(after_create_hlc));
  }
}

// NOLINTNEXTLINE(hicpp-special-member-functions)
TEST_P(StorageV3, Abort) {
  {
    auto acc = store.Access(GetNextHlc());
    CreateVertexAndValidate(acc, primary_label, {}, {{primary_property, PropertyValue{0}}});
    ASSERT_FALSE(acc.FindVertex(pk, View::OLD).has_value());
    EXPECT_EQ(CountVertices(acc, View::OLD), 0U);
    ASSERT_TRUE(acc.FindVertex(pk, View::NEW).has_value());
    EXPECT_EQ(CountVertices(acc, View::NEW), 1U);
    acc.Abort();
  }
  {
    auto acc = store.Access(GetNextHlc());
    ASSERT_FALSE(acc.FindVertex(pk, View::OLD).has_value());
    EXPECT_EQ(CountVertices(acc, View::OLD), 0U);
    ASSERT_FALSE(acc.FindVertex(pk, View::NEW).has_value());
    EXPECT_EQ(CountVertices(acc, View::NEW), 0U);
    acc.Abort();
  }
}

// NOLINTNEXTLINE(hicpp-special-member-functions)
TEST_P(StorageV3, AbortByGc) {
  if (!with_gc) {
    return;
  }
  {
    const auto hlc = GetNextHlc();
    auto acc = store.Access(hlc);
    CreateVertexAndValidate(acc, primary_label, {}, {{primary_property, PropertyValue{0}}});
    ASSERT_FALSE(acc.FindVertex(pk, View::OLD).has_value());
    EXPECT_EQ(CountVertices(acc, View::OLD), 0U);
    ASSERT_TRUE(acc.FindVertex(pk, View::NEW).has_value());
    EXPECT_EQ(CountVertices(acc, View::NEW), 1U);
    CleanupHlc(hlc);
  }
  {
    auto acc = store.Access(GetNextHlc());
    ASSERT_FALSE(acc.FindVertex(pk, View::OLD).has_value());
    EXPECT_EQ(CountVertices(acc, View::OLD), 0U);
    ASSERT_FALSE(acc.FindVertex(pk, View::NEW).has_value());
    EXPECT_EQ(CountVertices(acc, View::NEW), 0U);
    acc.Abort();
  }
}

// NOLINTNEXTLINE(hicpp-special-member-functions)
TEST_P(StorageV3, AdvanceCommandCommit) {
  std::vector<PropertyValue> pk1{PropertyValue{0}};
  std::vector<PropertyValue> pk2{PropertyValue(2)};

  {
    auto acc = store.Access(GetNextHlc());

    CreateVertexAndValidate(acc, primary_label, {}, {{primary_property, PropertyValue{0}}});
    ASSERT_FALSE(acc.FindVertex(pk1, View::OLD).has_value());
    EXPECT_EQ(CountVertices(acc, View::OLD), 0U);
    ASSERT_TRUE(acc.FindVertex(pk1, View::NEW).has_value());
    EXPECT_EQ(CountVertices(acc, View::NEW), 1U);

    acc.AdvanceCommand();

    CreateVertexAndValidate(acc, primary_label, {}, {{primary_property, PropertyValue(2)}});
    ASSERT_FALSE(acc.FindVertex(pk2, View::OLD).has_value());
    EXPECT_EQ(CountVertices(acc, View::OLD), 1U);
    ASSERT_TRUE(acc.FindVertex(pk2, View::NEW).has_value());
    EXPECT_EQ(CountVertices(acc, View::NEW), 2U);

    ASSERT_TRUE(acc.FindVertex(pk1, View::OLD).has_value());
    ASSERT_TRUE(acc.FindVertex(pk1, View::NEW).has_value());

    acc.Commit(GetNextHlc());
  }
  CleanupHlc(last_hlc);
  {
    auto acc = store.Access(GetNextHlc());
    ASSERT_TRUE(acc.FindVertex(pk1, View::OLD).has_value());
    ASSERT_TRUE(acc.FindVertex(pk1, View::NEW).has_value());
    ASSERT_TRUE(acc.FindVertex(pk2, View::OLD).has_value());
    ASSERT_TRUE(acc.FindVertex(pk2, View::NEW).has_value());
    EXPECT_EQ(CountVertices(acc, View::OLD), 2U);
    EXPECT_EQ(CountVertices(acc, View::NEW), 2U);
    acc.Abort();
  }
}

// NOLINTNEXTLINE(hicpp-special-member-functions)
TEST_P(StorageV3, AdvanceCommandAbort) {
  std::vector<PropertyValue> pk1{PropertyValue{0}};
  std::vector<PropertyValue> pk2{PropertyValue(2)};
  {
    auto acc = store.Access(GetNextHlc());

    CreateVertexAndValidate(acc, primary_label, {}, {{primary_property, PropertyValue{0}}});
    ASSERT_FALSE(acc.FindVertex(pk1, View::OLD).has_value());
    EXPECT_EQ(CountVertices(acc, View::OLD), 0U);
    ASSERT_TRUE(acc.FindVertex(pk1, View::NEW).has_value());
    EXPECT_EQ(CountVertices(acc, View::NEW), 1U);

    acc.AdvanceCommand();

    CreateVertexAndValidate(acc, primary_label, {}, {{primary_property, PropertyValue(2)}});
    ASSERT_FALSE(acc.FindVertex(pk2, View::OLD).has_value());
    EXPECT_EQ(CountVertices(acc, View::OLD), 1U);
    ASSERT_TRUE(acc.FindVertex(pk2, View::NEW).has_value());
    EXPECT_EQ(CountVertices(acc, View::NEW), 2U);

    ASSERT_TRUE(acc.FindVertex(pk1, View::OLD).has_value());
    ASSERT_TRUE(acc.FindVertex(pk1, View::NEW).has_value());

    acc.Abort();
  }
  const auto check_vertex_not_exists = [this, &pk1, &pk2]() {
    auto acc = store.Access(GetNextHlc());
    ASSERT_FALSE(acc.FindVertex(pk1, View::OLD).has_value());
    ASSERT_FALSE(acc.FindVertex(pk1, View::NEW).has_value());
    ASSERT_FALSE(acc.FindVertex(pk2, View::OLD).has_value());
    ASSERT_FALSE(acc.FindVertex(pk2, View::NEW).has_value());
    EXPECT_EQ(CountVertices(acc, View::OLD), 0U);
    EXPECT_EQ(CountVertices(acc, View::NEW), 0U);
    acc.Abort();
  };
  ASSERT_NO_FATAL_FAILURE(check_vertex_not_exists());
  CleanupHlc(last_hlc);
  ASSERT_NO_FATAL_FAILURE(check_vertex_not_exists());
}

// NOLINTNEXTLINE(hicpp-special-member-functions)
TEST_P(StorageV3, SnapshotIsolation) {
  const auto start_hlc1 = GetNextHlc();
  auto acc1 = store.Access(start_hlc1);
  auto acc2 = store.Access(GetNextHlc());

  CreateVertexAndValidate(acc1, primary_label, {}, {{primary_property, PropertyValue{0}}});

  ASSERT_FALSE(acc2.FindVertex(pk, View::OLD).has_value());
  EXPECT_EQ(CountVertices(acc1, View::OLD), 0U);
  EXPECT_EQ(CountVertices(acc2, View::OLD), 0U);
  ASSERT_FALSE(acc2.FindVertex(pk, View::NEW).has_value());
  EXPECT_EQ(CountVertices(acc1, View::NEW), 1U);
  EXPECT_EQ(CountVertices(acc2, View::NEW), 0U);

  acc1.Commit(GetNextHlc());

  ASSERT_FALSE(acc2.FindVertex(pk, View::OLD).has_value());
  EXPECT_EQ(CountVertices(acc2, View::OLD), 0U);
  ASSERT_FALSE(acc2.FindVertex(pk, View::NEW).has_value());
  EXPECT_EQ(CountVertices(acc2, View::NEW), 0U);

  acc2.Abort();

  auto acc3 = store.Access(GetNextHlc());
  ASSERT_TRUE(acc3.FindVertex(pk, View::OLD).has_value());
  EXPECT_EQ(CountVertices(acc3, View::OLD), 1U);
  CleanupHlc(start_hlc1);
  ASSERT_TRUE(acc3.FindVertex(pk, View::NEW).has_value());
  EXPECT_EQ(CountVertices(acc3, View::NEW), 1U);
  acc3.Abort();
}

// NOLINTNEXTLINE(hicpp-special-member-functions)
TEST_P(StorageV3, AccessorMove) {
  {
    auto acc = store.Access(GetNextHlc());
    CreateVertexAndValidate(acc, primary_label, {}, {{primary_property, PropertyValue{0}}});

    ASSERT_FALSE(acc.FindVertex(pk, View::OLD).has_value());
    EXPECT_EQ(CountVertices(acc, View::OLD), 0U);
    ASSERT_TRUE(acc.FindVertex(pk, View::NEW).has_value());
    EXPECT_EQ(CountVertices(acc, View::NEW), 1U);

    Shard::Accessor moved(std::move(acc));

    ASSERT_FALSE(moved.FindVertex(pk, View::OLD).has_value());
    EXPECT_EQ(CountVertices(moved, View::OLD), 0U);
    ASSERT_TRUE(moved.FindVertex(pk, View::NEW).has_value());
    EXPECT_EQ(CountVertices(moved, View::NEW), 1U);

    moved.Commit(GetNextHlc());
  }
  {
    auto acc = store.Access(GetNextHlc());
    ASSERT_TRUE(acc.FindVertex(pk, View::OLD).has_value());
    EXPECT_EQ(CountVertices(acc, View::OLD), 1U);
    ASSERT_TRUE(acc.FindVertex(pk, View::NEW).has_value());
    EXPECT_EQ(CountVertices(acc, View::NEW), 1U);
    acc.Abort();
  }
}

// NOLINTNEXTLINE(hicpp-special-member-functions)
TEST_P(StorageV3, VertexDeleteCommit) {
  auto acc1 = store.Access(GetNextHlc());  // read transaction
  auto acc2 = store.Access(GetNextHlc());  // write transaction

  // Create the vertex in transaction 2
  {
    CreateVertexAndValidate(acc2, primary_label, {}, {{primary_property, PropertyValue{0}}});
    ASSERT_FALSE(acc2.FindVertex(pk, View::OLD).has_value());
    EXPECT_EQ(CountVertices(acc2, View::OLD), 0U);
    ASSERT_TRUE(acc2.FindVertex(pk, View::NEW).has_value());
    EXPECT_EQ(CountVertices(acc2, View::NEW), 1U);
    acc2.Commit(GetNextHlc());
  }

  auto acc3 = store.Access(GetNextHlc());  // read transaction
  auto acc4 = store.Access(GetNextHlc());  // write transaction

  // Check whether the vertex exists in transaction 1
  ASSERT_FALSE(acc1.FindVertex(pk, View::OLD).has_value());
  EXPECT_EQ(CountVertices(acc1, View::OLD), 0U);
  ASSERT_FALSE(acc1.FindVertex(pk, View::NEW).has_value());
  EXPECT_EQ(CountVertices(acc1, View::NEW), 0U);

  // Check whether the vertex exists in transaction 3
  ASSERT_TRUE(acc3.FindVertex(pk, View::OLD).has_value());
  EXPECT_EQ(CountVertices(acc3, View::OLD), 1U);
  ASSERT_TRUE(acc3.FindVertex(pk, View::NEW).has_value());
  EXPECT_EQ(CountVertices(acc3, View::NEW), 1U);

  // Delete the vertex in transaction 4
  {
    auto vertex = acc4.FindVertex(pk, View::NEW);
    ASSERT_TRUE(vertex);
    EXPECT_EQ(CountVertices(acc4, View::OLD), 1U);
    EXPECT_EQ(CountVertices(acc4, View::NEW), 1U);

    auto res = acc4.DeleteVertex(&*vertex);
    ASSERT_TRUE(res.HasValue());
    EXPECT_EQ(CountVertices(acc4, View::OLD), 1U);
    EXPECT_EQ(CountVertices(acc4, View::NEW), 0U);

    acc4.AdvanceCommand();
    EXPECT_EQ(CountVertices(acc4, View::OLD), 0U);
    EXPECT_EQ(CountVertices(acc4, View::NEW), 0U);

    acc4.Commit(GetNextHlc());
  }

  auto acc5 = store.Access(GetNextHlc());  // read transaction

  // Check whether the vertex exists in transaction 1
  ASSERT_FALSE(acc1.FindVertex(pk, View::OLD).has_value());
  EXPECT_EQ(CountVertices(acc1, View::OLD), 0U);
  ASSERT_FALSE(acc1.FindVertex(pk, View::NEW).has_value());
  EXPECT_EQ(CountVertices(acc1, View::NEW), 0U);

  // Check whether the vertex exists in transaction 3
  ASSERT_TRUE(acc3.FindVertex(pk, View::OLD).has_value());
  EXPECT_EQ(CountVertices(acc3, View::OLD), 1U);
  ASSERT_TRUE(acc3.FindVertex(pk, View::NEW).has_value());
  EXPECT_EQ(CountVertices(acc3, View::NEW), 1U);

  // Check whether the vertex exists in transaction 5
  ASSERT_FALSE(acc5.FindVertex(pk, View::OLD).has_value());
  EXPECT_EQ(CountVertices(acc5, View::OLD), 0U);
  ASSERT_FALSE(acc5.FindVertex(pk, View::NEW).has_value());
  EXPECT_EQ(CountVertices(acc5, View::NEW), 0U);
}

// NOLINTNEXTLINE(hicpp-special-member-functions)
TEST_P(StorageV3, VertexDeleteAbort) {
  auto acc1 = store.Access(GetNextHlc());  // read transaction
  auto acc2 = store.Access(GetNextHlc());  // write transaction

  // Create the vertex in transaction 2
  {
    CreateVertexAndValidate(acc2, primary_label, {}, {{primary_property, PropertyValue{0}}});
    ASSERT_FALSE(acc2.FindVertex(pk, View::OLD).has_value());
    EXPECT_EQ(CountVertices(acc2, View::OLD), 0U);
    ASSERT_TRUE(acc2.FindVertex(pk, View::NEW).has_value());
    EXPECT_EQ(CountVertices(acc2, View::NEW), 1U);
    acc2.Commit(GetNextHlc());
  }

  auto acc3 = store.Access(GetNextHlc());  // read transaction
  auto acc4 = store.Access(GetNextHlc());  // write transaction (aborted)

  // Check whether the vertex exists in transaction 1
  ASSERT_FALSE(acc1.FindVertex(pk, View::OLD).has_value());
  EXPECT_EQ(CountVertices(acc1, View::OLD), 0U);
  ASSERT_FALSE(acc1.FindVertex(pk, View::NEW).has_value());
  EXPECT_EQ(CountVertices(acc1, View::NEW), 0U);

  // Check whether the vertex exists in transaction 3
  ASSERT_TRUE(acc3.FindVertex(pk, View::OLD).has_value());
  EXPECT_EQ(CountVertices(acc3, View::OLD), 1U);
  ASSERT_TRUE(acc3.FindVertex(pk, View::NEW).has_value());
  EXPECT_EQ(CountVertices(acc3, View::NEW), 1U);

  // Delete the vertex in transaction 4, but abort the transaction
  {
    auto vertex = acc4.FindVertex(pk, View::NEW);
    ASSERT_TRUE(vertex);
    EXPECT_EQ(CountVertices(acc4, View::OLD), 1U);
    EXPECT_EQ(CountVertices(acc4, View::NEW), 1U);

    auto res = acc4.DeleteVertex(&*vertex);
    ASSERT_TRUE(res.HasValue());
    EXPECT_EQ(CountVertices(acc4, View::OLD), 1U);
    EXPECT_EQ(CountVertices(acc4, View::NEW), 0U);

    acc4.AdvanceCommand();
    EXPECT_EQ(CountVertices(acc4, View::OLD), 0U);
    EXPECT_EQ(CountVertices(acc4, View::NEW), 0U);

    acc4.Abort();
  }

  auto acc5 = store.Access(GetNextHlc());  // read transaction
  auto acc6 = store.Access(GetNextHlc());  // write transaction

  // Check whether the vertex exists in transaction 1
  ASSERT_FALSE(acc1.FindVertex(pk, View::OLD).has_value());
  EXPECT_EQ(CountVertices(acc1, View::OLD), 0U);
  ASSERT_FALSE(acc1.FindVertex(pk, View::NEW).has_value());
  EXPECT_EQ(CountVertices(acc1, View::NEW), 0U);

  // Check whether the vertex exists in transaction 3
  ASSERT_TRUE(acc3.FindVertex(pk, View::OLD).has_value());
  EXPECT_EQ(CountVertices(acc3, View::OLD), 1U);
  ASSERT_TRUE(acc3.FindVertex(pk, View::NEW).has_value());
  EXPECT_EQ(CountVertices(acc3, View::NEW), 1U);

  // Check whether the vertex exists in transaction 5
  ASSERT_TRUE(acc5.FindVertex(pk, View::OLD).has_value());
  EXPECT_EQ(CountVertices(acc5, View::OLD), 1U);
  ASSERT_TRUE(acc5.FindVertex(pk, View::NEW).has_value());
  EXPECT_EQ(CountVertices(acc5, View::NEW), 1U);

  // Delete the vertex in transaction 6
  {
    auto vertex = acc6.FindVertex(pk, View::NEW);
    ASSERT_TRUE(vertex);
    EXPECT_EQ(CountVertices(acc6, View::OLD), 1U);
    EXPECT_EQ(CountVertices(acc6, View::NEW), 1U);

    auto res = acc6.DeleteVertex(&*vertex);
    ASSERT_TRUE(res.HasValue());
    EXPECT_EQ(CountVertices(acc6, View::OLD), 1U);
    EXPECT_EQ(CountVertices(acc6, View::NEW), 0U);

    acc6.AdvanceCommand();
    EXPECT_EQ(CountVertices(acc6, View::OLD), 0U);
    EXPECT_EQ(CountVertices(acc6, View::NEW), 0U);

    acc6.Commit(GetNextHlc());
  }

  auto acc7 = store.Access(GetNextHlc());  // read transaction

  // Check whether the vertex exists in transaction 1
  ASSERT_FALSE(acc1.FindVertex(pk, View::OLD).has_value());
  EXPECT_EQ(CountVertices(acc1, View::OLD), 0U);
  ASSERT_FALSE(acc1.FindVertex(pk, View::NEW).has_value());
  EXPECT_EQ(CountVertices(acc1, View::NEW), 0U);

  // Check whether the vertex exists in transaction 3
  ASSERT_TRUE(acc3.FindVertex(pk, View::OLD).has_value());
  EXPECT_EQ(CountVertices(acc3, View::OLD), 1U);
  ASSERT_TRUE(acc3.FindVertex(pk, View::NEW).has_value());
  EXPECT_EQ(CountVertices(acc3, View::NEW), 1U);

  // Check whether the vertex exists in transaction 5
  ASSERT_TRUE(acc5.FindVertex(pk, View::OLD).has_value());
  EXPECT_EQ(CountVertices(acc5, View::OLD), 1U);
  ASSERT_TRUE(acc5.FindVertex(pk, View::NEW).has_value());
  EXPECT_EQ(CountVertices(acc5, View::NEW), 1U);

  // Check whether the vertex exists in transaction 7
  ASSERT_FALSE(acc7.FindVertex(pk, View::OLD).has_value());
  EXPECT_EQ(CountVertices(acc7, View::OLD), 0U);
  ASSERT_FALSE(acc7.FindVertex(pk, View::NEW).has_value());
  EXPECT_EQ(CountVertices(acc7, View::NEW), 0U);

  // Commit all accessors
  acc1.Commit(GetNextHlc());
  acc3.Commit(GetNextHlc());
  acc5.Commit(GetNextHlc());
  acc7.Commit(GetNextHlc());
}

// NOLINTNEXTLINE(hicpp-special-member-functions)
TEST_P(StorageV3, VertexDeleteSerializationError) {
  // Create vertex
  {
    auto acc = store.Access(GetNextHlc());
    CreateVertexAndValidate(acc, primary_label, {}, {{primary_property, PropertyValue{0}}});
    acc.Commit(GetNextHlc());
  }

  auto acc1 = store.Access(GetNextHlc());
  auto acc2 = store.Access(GetNextHlc());

  // Delete vertex in accessor 1
  {
    auto vertex = acc1.FindVertex(pk, View::OLD);
    ASSERT_TRUE(vertex);
    EXPECT_EQ(CountVertices(acc1, View::OLD), 1U);
    EXPECT_EQ(CountVertices(acc1, View::NEW), 1U);

    {
      auto res = acc1.DeleteVertex(&*vertex);
      ASSERT_TRUE(res.HasValue());
      ASSERT_TRUE(res.GetValue());
      EXPECT_EQ(CountVertices(acc1, View::OLD), 1U);
      EXPECT_EQ(CountVertices(acc1, View::NEW), 0U);
    }

    {
      auto res = acc1.DeleteVertex(&*vertex);
      ASSERT_TRUE(res.HasValue());
      ASSERT_FALSE(res.GetValue());
      EXPECT_EQ(CountVertices(acc1, View::OLD), 1U);
      EXPECT_EQ(CountVertices(acc1, View::NEW), 0U);
    }

    acc1.AdvanceCommand();
    EXPECT_EQ(CountVertices(acc1, View::OLD), 0U);
    EXPECT_EQ(CountVertices(acc1, View::NEW), 0U);
  }

  // Delete vertex in accessor 2
  {
    auto vertex = acc2.FindVertex(pk, View::OLD);
    ASSERT_TRUE(vertex);
    EXPECT_EQ(CountVertices(acc2, View::OLD), 1U);
    EXPECT_EQ(CountVertices(acc2, View::NEW), 1U);
    auto res = acc2.DeleteVertex(&*vertex);
    ASSERT_TRUE(res.HasError());
    ASSERT_EQ(res.GetError(), Error::SERIALIZATION_ERROR);
    EXPECT_EQ(CountVertices(acc2, View::OLD), 1U);
    EXPECT_EQ(CountVertices(acc2, View::NEW), 1U);
    acc2.AdvanceCommand();
    EXPECT_EQ(CountVertices(acc2, View::OLD), 1U);
    EXPECT_EQ(CountVertices(acc2, View::NEW), 1U);
  }

  // Finalize both accessors
  acc1.Commit(GetNextHlc());
  acc2.Abort();
  CleanupHlc(last_hlc);

  // Check whether the vertex exists
  {
    auto acc = store.Access(GetNextHlc());
    auto vertex = acc.FindVertex(pk, View::OLD);
    ASSERT_FALSE(vertex);
    EXPECT_EQ(CountVertices(acc, View::OLD), 0U);
    EXPECT_EQ(CountVertices(acc, View::NEW), 0U);
    acc.Commit(GetNextHlc());
  }
}

// NOLINTNEXTLINE(hicpp-special-member-functions)
TEST_P(StorageV3, VertexDeleteSpecialCases) {
  std::vector<PropertyValue> pk1{PropertyValue{0}};
  std::vector<PropertyValue> pk2{PropertyValue(2)};

  // Create vertex and delete it in the same transaction, but abort the
  // transaction
  {
    auto acc = store.Access(GetNextHlc());
    auto vertex = CreateVertexAndValidate(acc, primary_label, {}, {{primary_property, PropertyValue{0}}});
    ASSERT_FALSE(acc.FindVertex(pk1, View::OLD).has_value());
    EXPECT_EQ(CountVertices(acc, View::OLD), 0U);
    ASSERT_TRUE(acc.FindVertex(pk1, View::NEW).has_value());
    EXPECT_EQ(CountVertices(acc, View::NEW), 1U);
    auto res = acc.DeleteVertex(&vertex);
    ASSERT_TRUE(res.HasValue());
    ASSERT_TRUE(res.GetValue());
    EXPECT_EQ(CountVertices(acc, View::OLD), 0U);
    EXPECT_EQ(CountVertices(acc, View::NEW), 0U);
    acc.AdvanceCommand();
    EXPECT_EQ(CountVertices(acc, View::OLD), 0U);
    EXPECT_EQ(CountVertices(acc, View::NEW), 0U);
    acc.Abort();
  }

  // Create vertex and delete it in the same transaction
  {
    auto acc = store.Access(GetNextHlc());
    auto vertex = CreateVertexAndValidate(acc, primary_label, {}, {{primary_property, PropertyValue(2)}});
    ASSERT_FALSE(acc.FindVertex(pk2, View::OLD).has_value());
    EXPECT_EQ(CountVertices(acc, View::OLD), 0U);
    ASSERT_TRUE(acc.FindVertex(pk2, View::NEW).has_value());
    EXPECT_EQ(CountVertices(acc, View::NEW), 1U);
    auto res = acc.DeleteVertex(&vertex);
    ASSERT_TRUE(res.HasValue());
    ASSERT_TRUE(res.GetValue());
    EXPECT_EQ(CountVertices(acc, View::OLD), 0U);
    EXPECT_EQ(CountVertices(acc, View::NEW), 0U);
    acc.AdvanceCommand();
    EXPECT_EQ(CountVertices(acc, View::OLD), 0U);
    EXPECT_EQ(CountVertices(acc, View::NEW), 0U);
    acc.Commit(GetNextHlc());
  }

  // Check whether the vertices exist
  {
    auto acc = store.Access(GetNextHlc());
    ASSERT_FALSE(acc.FindVertex(pk1, View::OLD).has_value());
    ASSERT_FALSE(acc.FindVertex(pk1, View::NEW).has_value());
    ASSERT_FALSE(acc.FindVertex(pk2, View::OLD).has_value());
    ASSERT_FALSE(acc.FindVertex(pk2, View::NEW).has_value());
    EXPECT_EQ(CountVertices(acc, View::OLD), 0U);
    EXPECT_EQ(CountVertices(acc, View::NEW), 0U);
    acc.Abort();
  }
}

template <typename TError, typename TResultHolder>
void AssertErrorInVariant(TResultHolder &holder, TError error_type) {
  ASSERT_TRUE(holder.HasError());
  const auto error = holder.GetError();
  ASSERT_TRUE(std::holds_alternative<TError>(error));
  ASSERT_EQ(std::get<TError>(error), error_type);
}

// NOLINTNEXTLINE(hicpp-special-member-functions)
TEST_P(StorageV3, VertexDeleteLabel) {
  // Create the vertex
  {
    auto acc = store.Access(GetNextHlc());
    CreateVertexAndValidate(acc, primary_label, {}, {{primary_property, PropertyValue{0}}});
    ASSERT_FALSE(acc.FindVertex(pk, View::OLD).has_value());
    ASSERT_TRUE(acc.FindVertex(pk, View::NEW).has_value());
    acc.Commit(GetNextHlc());
  }

  // Add label, delete the vertex and check the label API (same command)
  {
    auto acc = store.Access(GetNextHlc());
    auto vertex = acc.FindVertex(pk, View::NEW);
    ASSERT_TRUE(vertex);

    auto label5 = NameToLabelId("label5");

    // Check whether label 5 exists
    ASSERT_FALSE(vertex->HasLabel(label5, View::OLD).GetValue());
    ASSERT_FALSE(vertex->HasLabel(label5, View::NEW).GetValue());
    ASSERT_EQ(vertex->Labels(View::OLD)->size(), 0);
    ASSERT_EQ(vertex->Labels(View::NEW)->size(), 0);

    // Add label 5
    ASSERT_TRUE(vertex->AddLabelAndValidate(label5).GetValue());

    // Check whether label 5 exists
    ASSERT_FALSE(vertex->HasLabel(label5, View::OLD).GetValue());
    ASSERT_TRUE(vertex->HasLabel(label5, View::NEW).GetValue());
    ASSERT_EQ(vertex->Labels(View::OLD)->size(), 0);
    {
      auto labels = vertex->Labels(View::NEW).GetValue();
      ASSERT_EQ(labels.size(), 1);
      ASSERT_EQ(labels[0], label5);
    }

    // Delete the vertex
    ASSERT_TRUE(acc.DeleteVertex(&*vertex).GetValue());

    // Check whether label 5 exists
    ASSERT_FALSE(vertex->HasLabel(label5, View::OLD).GetValue());
    ASSERT_EQ(vertex->HasLabel(label5, View::NEW).GetError(), Error::DELETED_OBJECT);
    ASSERT_EQ(vertex->Labels(View::OLD)->size(), 0);
    ASSERT_EQ(vertex->Labels(View::NEW).GetError(), Error::DELETED_OBJECT);

    // Try to add the label
    {
      auto ret = vertex->AddLabelAndValidate(label5);
      AssertErrorInVariant(ret, Error::DELETED_OBJECT);
    }

    // Try to remove the label
    {
      auto ret = vertex->RemoveLabelAndValidate(label5);
      AssertErrorInVariant(ret, Error::DELETED_OBJECT);
    }

    acc.Abort();
  }

  // Add label, delete the vertex and check the label API (different command)
  {
    auto acc = store.Access(GetNextHlc());
    auto vertex = acc.FindVertex(pk, View::NEW);
    ASSERT_TRUE(vertex);

    auto label5 = NameToLabelId("label5");

    // Check whether label 5 exists
    ASSERT_FALSE(vertex->HasLabel(label5, View::OLD).GetValue());
    ASSERT_FALSE(vertex->HasLabel(label5, View::NEW).GetValue());
    ASSERT_EQ(vertex->Labels(View::OLD)->size(), 0);
    ASSERT_EQ(vertex->Labels(View::NEW)->size(), 0);

    // Add label 5
    ASSERT_TRUE(vertex->AddLabelAndValidate(label5).GetValue());

    // Check whether label 5 exists
    ASSERT_FALSE(vertex->HasLabel(label5, View::OLD).GetValue());
    ASSERT_TRUE(vertex->HasLabel(label5, View::NEW).GetValue());
    ASSERT_EQ(vertex->Labels(View::OLD)->size(), 0);
    {
      auto labels = vertex->Labels(View::NEW).GetValue();
      ASSERT_EQ(labels.size(), 1);
      ASSERT_EQ(labels[0], label5);
    }

    // Advance command
    acc.AdvanceCommand();

    // Check whether label 5 exists
    ASSERT_TRUE(vertex->HasLabel(label5, View::OLD).GetValue());
    ASSERT_TRUE(vertex->HasLabel(label5, View::NEW).GetValue());
    {
      auto labels = vertex->Labels(View::OLD).GetValue();
      ASSERT_EQ(labels.size(), 1);
      ASSERT_EQ(labels[0], label5);
    }
    {
      auto labels = vertex->Labels(View::NEW).GetValue();
      ASSERT_EQ(labels.size(), 1);
      ASSERT_EQ(labels[0], label5);
    }

    // Delete the vertex
    ASSERT_TRUE(acc.DeleteVertex(&*vertex).GetValue());

    // Check whether label 5 exists
    ASSERT_TRUE(vertex->HasLabel(label5, View::OLD).GetValue());
    ASSERT_EQ(vertex->HasLabel(label5, View::NEW).GetError(), Error::DELETED_OBJECT);
    {
      auto labels = vertex->Labels(View::OLD).GetValue();
      ASSERT_EQ(labels.size(), 1);
      ASSERT_EQ(labels[0], label5);
    }
    ASSERT_EQ(vertex->Labels(View::NEW).GetError(), Error::DELETED_OBJECT);

    // Advance command
    acc.AdvanceCommand();

    // Check whether label 5 exists
    ASSERT_EQ(vertex->HasLabel(label5, View::OLD).GetError(), Error::DELETED_OBJECT);
    ASSERT_EQ(vertex->HasLabel(label5, View::NEW).GetError(), Error::DELETED_OBJECT);
    ASSERT_EQ(vertex->Labels(View::OLD).GetError(), Error::DELETED_OBJECT);
    ASSERT_EQ(vertex->Labels(View::NEW).GetError(), Error::DELETED_OBJECT);

    // Try to add the label
    {
      auto ret = vertex->AddLabelAndValidate(label5);
      AssertErrorInVariant(ret, Error::DELETED_OBJECT);
    }

    // Try to remove the label
    {
      auto ret = vertex->RemoveLabelAndValidate(label5);
      AssertErrorInVariant(ret, Error::DELETED_OBJECT);
    }

    acc.Abort();
  }
}

// NOLINTNEXTLINE(hicpp - special - member - functions)
TEST_P(StorageV3, VertexDeleteProperty) {
  // Create the vertex
  {
    auto acc = store.Access(GetNextHlc());
    CreateVertexAndValidate(acc, primary_label, {}, {{primary_property, PropertyValue{0}}});
    ASSERT_FALSE(acc.FindVertex(pk, View::OLD).has_value());
    ASSERT_TRUE(acc.FindVertex(pk, View::NEW).has_value());
    acc.Commit(GetNextHlc());
  }

  // Set property, delete the vertex and check the property API (same command)
  {
    auto acc = store.Access(GetNextHlc());
    auto vertex = acc.FindVertex(pk, View::NEW);
    ASSERT_TRUE(vertex);

    auto property5 = NameToPropertyId("property5");

    // Check whether property 5 exists
    ASSERT_TRUE(vertex->GetProperty(property5, View::OLD)->IsNull());
    ASSERT_TRUE(vertex->GetProperty(property5, View::NEW)->IsNull());
    ASSERT_EQ(vertex->Properties(View::OLD)->size(), 0);
    ASSERT_EQ(vertex->Properties(View::NEW)->size(), 0);

    // Set property 5 to "nandare"
    ASSERT_TRUE(vertex->SetPropertyAndValidate(property5, PropertyValue("nandare"))->IsNull());

    // Check whether property 5 exists
    ASSERT_TRUE(vertex->GetProperty(property5, View::OLD)->IsNull());
    ASSERT_EQ(vertex->GetProperty(property5, View::NEW)->ValueString(), "nandare");
    ASSERT_EQ(vertex->Properties(View::OLD)->size(), 0);
    {
      auto properties = vertex->Properties(View::NEW).GetValue();
      ASSERT_EQ(properties.size(), 1);
      ASSERT_EQ(properties[property5].ValueString(), "nandare");
    }

    // Delete the vertex
    ASSERT_TRUE(acc.DeleteVertex(&*vertex).GetValue());

    // Check whether label 5 exists
    ASSERT_TRUE(vertex->GetProperty(property5, View::OLD)->IsNull());
    ASSERT_EQ(vertex->GetProperty(property5, View::NEW).GetError(), Error::DELETED_OBJECT);
    ASSERT_EQ(vertex->Properties(View::OLD)->size(), 0);
    ASSERT_EQ(vertex->Properties(View::NEW).GetError(), Error::DELETED_OBJECT);

    // Try to set the property5
    {
      auto ret = vertex->SetPropertyAndValidate(property5, PropertyValue("haihai"));
      AssertErrorInVariant(ret, Error::DELETED_OBJECT);
    }

    acc.Abort();
  }

  // Set property, delete the vertex and check the property API (different
  // command)
  {
    auto acc = store.Access(GetNextHlc());
    auto vertex = acc.FindVertex(pk, View::NEW);
    ASSERT_TRUE(vertex);

    auto property5 = NameToPropertyId("property5");

    // Check whether property 5 exists
    ASSERT_TRUE(vertex->GetProperty(property5, View::OLD)->IsNull());
    ASSERT_TRUE(vertex->GetProperty(property5, View::NEW)->IsNull());
    ASSERT_EQ(vertex->Properties(View::OLD)->size(), 0);
    ASSERT_EQ(vertex->Properties(View::NEW)->size(), 0);

    // Set property 5 to "nandare"
    ASSERT_TRUE(vertex->SetPropertyAndValidate(property5, PropertyValue("nandare"))->IsNull());

    // Check whether property 5 exists
    ASSERT_TRUE(vertex->GetProperty(property5, View::OLD)->IsNull());
    ASSERT_EQ(vertex->GetProperty(property5, View::NEW)->ValueString(), "nandare");
    ASSERT_EQ(vertex->Properties(View::OLD)->size(), 0);
    {
      auto properties = vertex->Properties(View::NEW).GetValue();
      ASSERT_EQ(properties.size(), 1);
      ASSERT_EQ(properties[property5].ValueString(), "nandare");
    }

    // Advance command
    acc.AdvanceCommand();

    // Check whether property 5 exists
    ASSERT_EQ(vertex->GetProperty(property5, View::OLD)->ValueString(), "nandare");
    ASSERT_EQ(vertex->GetProperty(property5, View::NEW)->ValueString(), "nandare");
    {
      auto properties = vertex->Properties(View::OLD).GetValue();
      ASSERT_EQ(properties.size(), 1);
      ASSERT_EQ(properties[property5].ValueString(), "nandare");
    }
    {
      auto properties = vertex->Properties(View::NEW).GetValue();
      ASSERT_EQ(properties.size(), 1);
      ASSERT_EQ(properties[property5].ValueString(), "nandare");
    }

    // Delete the vertex
    ASSERT_TRUE(acc.DeleteVertex(&*vertex).GetValue());

    // Check whether property 5 exists
    ASSERT_EQ(vertex->GetProperty(property5, View::OLD)->ValueString(), "nandare");
    ASSERT_EQ(vertex->GetProperty(property5, View::NEW).GetError(), Error::DELETED_OBJECT);
    {
      auto properties = vertex->Properties(View::OLD).GetValue();
      ASSERT_EQ(properties.size(), 1);
      ASSERT_EQ(properties[property5].ValueString(), "nandare");
    }
    ASSERT_EQ(vertex->Properties(View::NEW).GetError(), Error::DELETED_OBJECT);

    // Advance command
    acc.AdvanceCommand();

    // Check whether property 5 exists
    ASSERT_EQ(vertex->GetProperty(property5, View::OLD).GetError(), Error::DELETED_OBJECT);
    ASSERT_EQ(vertex->GetProperty(property5, View::NEW).GetError(), Error::DELETED_OBJECT);
    ASSERT_EQ(vertex->Properties(View::OLD).GetError(), Error::DELETED_OBJECT);
    ASSERT_EQ(vertex->Properties(View::NEW).GetError(), Error::DELETED_OBJECT);

    // Try to set the property
    {
      auto ret = vertex->SetPropertyAndValidate(property5, PropertyValue("haihai"));
      AssertErrorInVariant(ret, Error::DELETED_OBJECT);
    }

    acc.Abort();
  }
}

// NOLINTNEXTLINE(hicpp-special-member-functions)
TEST_P(StorageV3, VertexLabelCommit) {
  store.StoreMapping({{1, "label"}, {2, "property"}, {3, "label5"}, {4, "other"}});
  {
    auto acc = store.Access(GetNextHlc());
    auto vertex = CreateVertexAndValidate(acc, primary_label, {}, {{primary_property, PropertyValue{0}}});

    auto label = NameToLabelId("label5");

    ASSERT_FALSE(vertex.HasLabel(label, View::NEW).GetValue());
    ASSERT_EQ(vertex.Labels(View::NEW)->size(), 0);

    {
      auto res = vertex.AddLabelAndValidate(label);
      ASSERT_TRUE(res.HasValue());
      ASSERT_TRUE(res.GetValue());
    }

    ASSERT_TRUE(vertex.HasLabel(label, View::NEW).GetValue());
    {
      auto labels = vertex.Labels(View::NEW).GetValue();
      ASSERT_EQ(labels.size(), 1);
      ASSERT_EQ(labels[0], label);
    }

    {
      auto res = vertex.AddLabelAndValidate(label);
      ASSERT_TRUE(res.HasValue());
      ASSERT_FALSE(res.GetValue());
    }

    acc.Commit(GetNextHlc());
  }
  {
    auto acc = store.Access(GetNextHlc());
    auto vertex = acc.FindVertex(pk, View::OLD);
    ASSERT_TRUE(vertex);

    auto label = NameToLabelId("label5");

    ASSERT_TRUE(vertex->HasLabel(label, View::OLD).GetValue());
    {
      auto labels = vertex->Labels(View::OLD).GetValue();
      ASSERT_EQ(labels.size(), 1);
      ASSERT_EQ(labels[0], label);
    }

    ASSERT_TRUE(vertex->HasLabel(label, View::NEW).GetValue());
    {
      auto labels = vertex->Labels(View::NEW).GetValue();
      ASSERT_EQ(labels.size(), 1);
      ASSERT_EQ(labels[0], label);
    }

    auto other_label = NameToLabelId("other");

    ASSERT_FALSE(vertex->HasLabel(other_label, View::OLD).GetValue());
    ASSERT_FALSE(vertex->HasLabel(other_label, View::NEW).GetValue());

    acc.Abort();
  }
  {
    auto acc = store.Access(GetNextHlc());
    auto vertex = acc.FindVertex(pk, View::OLD);
    ASSERT_TRUE(vertex);

    auto label = NameToLabelId("label5");

    {
      auto res = vertex->RemoveLabelAndValidate(label);
      ASSERT_TRUE(res.HasValue());
      ASSERT_TRUE(res.GetValue());
    }

    ASSERT_TRUE(vertex->HasLabel(label, View::OLD).GetValue());
    {
      auto labels = vertex->Labels(View::OLD).GetValue();
      ASSERT_EQ(labels.size(), 1);
      ASSERT_EQ(labels[0], label);
    }

    ASSERT_FALSE(vertex->HasLabel(label, View::NEW).GetValue());
    ASSERT_EQ(vertex->Labels(View::NEW)->size(), 0);

    {
      auto res = vertex->RemoveLabelAndValidate(label);
      ASSERT_TRUE(res.HasValue());
      ASSERT_FALSE(res.GetValue());
    }

    acc.Commit(GetNextHlc());
  }
  {
    auto acc = store.Access(GetNextHlc());
    auto vertex = acc.FindVertex(pk, View::OLD);
    ASSERT_TRUE(vertex);

    auto label = NameToLabelId("label5");

    ASSERT_FALSE(vertex->HasLabel(label, View::OLD).GetValue());
    ASSERT_FALSE(vertex->HasLabel(label, View::NEW).GetValue());
    ASSERT_EQ(vertex->Labels(View::OLD)->size(), 0);
    ASSERT_EQ(vertex->Labels(View::NEW)->size(), 0);

    auto other_label = NameToLabelId("other");

    ASSERT_FALSE(vertex->HasLabel(other_label, View::OLD).GetValue());
    ASSERT_FALSE(vertex->HasLabel(other_label, View::NEW).GetValue());

    acc.Abort();
  }
}

// NOLINTNEXTLINE(hicpp-special-member-functions)
TEST_P(StorageV3, VertexLabelAbort) {
  store.StoreMapping({{1, "label"}, {2, "property"}, {3, "label5"}, {4, "other"}});
  // Create the vertex.
  {
    auto acc = store.Access(GetNextHlc());
    CreateVertexAndValidate(acc, primary_label, {}, {{primary_property, PropertyValue{0}}});
    acc.Commit(GetNextHlc());
  }

  // Add label 5, but abort the transaction.
  {
    auto acc = store.Access(GetNextHlc());
    auto vertex = acc.FindVertex(pk, View::OLD);
    ASSERT_TRUE(vertex);

    auto label = NameToLabelId("label5");

    ASSERT_FALSE(vertex->HasLabel(label, View::NEW).GetValue());
    ASSERT_EQ(vertex->Labels(View::NEW)->size(), 0);

    {
      auto res = vertex->AddLabelAndValidate(label);
      ASSERT_TRUE(res.HasValue());
      ASSERT_TRUE(res.GetValue());
    }

    ASSERT_TRUE(vertex->HasLabel(label, View::NEW).GetValue());
    {
      auto labels = vertex->Labels(View::NEW).GetValue();
      ASSERT_EQ(labels.size(), 1);
      ASSERT_EQ(labels[0], label);
    }

    {
      auto res = vertex->AddLabelAndValidate(label);
      ASSERT_TRUE(res.HasValue());
      ASSERT_FALSE(res.GetValue());
    }

    acc.Abort();
  }

  // Check that label 5 doesn't exist.
  {
    auto acc = store.Access(GetNextHlc());
    auto vertex = acc.FindVertex(pk, View::OLD);
    ASSERT_TRUE(vertex);

    auto label = NameToLabelId("label5");

    ASSERT_FALSE(vertex->HasLabel(label, View::OLD).GetValue());
    ASSERT_FALSE(vertex->HasLabel(label, View::NEW).GetValue());
    ASSERT_EQ(vertex->Labels(View::OLD)->size(), 0);
    ASSERT_EQ(vertex->Labels(View::NEW)->size(), 0);

    auto other_label = NameToLabelId("other");

    ASSERT_FALSE(vertex->HasLabel(other_label, View::OLD).GetValue());
    ASSERT_FALSE(vertex->HasLabel(other_label, View::NEW).GetValue());

    acc.Abort();
  }

  // Add label 5.
  {
    auto acc = store.Access(GetNextHlc());
    auto vertex = acc.FindVertex(pk, View::OLD);
    ASSERT_TRUE(vertex);

    auto label = NameToLabelId("label5");

    ASSERT_FALSE(vertex->HasLabel(label, View::NEW).GetValue());
    ASSERT_EQ(vertex->Labels(View::NEW)->size(), 0);

    {
      auto res = vertex->AddLabelAndValidate(label);
      ASSERT_TRUE(res.HasValue());
      ASSERT_TRUE(res.GetValue());
    }

    ASSERT_TRUE(vertex->HasLabel(label, View::NEW).GetValue());
    {
      auto labels = vertex->Labels(View::NEW).GetValue();
      ASSERT_EQ(labels.size(), 1);
      ASSERT_EQ(labels[0], label);
    }

    {
      auto res = vertex->AddLabelAndValidate(label);
      ASSERT_TRUE(res.HasValue());
      ASSERT_FALSE(res.GetValue());
    }

    acc.Commit(GetNextHlc());
  }

  // Check that label 5 exists.
  {
    auto acc = store.Access(GetNextHlc());
    auto vertex = acc.FindVertex(pk, View::OLD);
    ASSERT_TRUE(vertex);

    auto label = NameToLabelId("label5");

    ASSERT_TRUE(vertex->HasLabel(label, View::OLD).GetValue());
    {
      auto labels = vertex->Labels(View::OLD).GetValue();
      ASSERT_EQ(labels.size(), 1);
      ASSERT_EQ(labels[0], label);
    }

    ASSERT_TRUE(vertex->HasLabel(label, View::NEW).GetValue());
    {
      auto labels = vertex->Labels(View::NEW).GetValue();
      ASSERT_EQ(labels.size(), 1);
      ASSERT_EQ(labels[0], label);
    }

    auto other_label = NameToLabelId("other");

    ASSERT_FALSE(vertex->HasLabel(other_label, View::OLD).GetValue());
    ASSERT_FALSE(vertex->HasLabel(other_label, View::NEW).GetValue());

    acc.Abort();
  }

  // Remove label 5, but abort the transaction.
  {
    auto acc = store.Access(GetNextHlc());
    auto vertex = acc.FindVertex(pk, View::OLD);
    ASSERT_TRUE(vertex);

    auto label = NameToLabelId("label5");

    {
      auto res = vertex->RemoveLabelAndValidate(label);
      ASSERT_TRUE(res.HasValue());
      ASSERT_TRUE(res.GetValue());
    }

    ASSERT_TRUE(vertex->HasLabel(label, View::OLD).GetValue());
    {
      auto labels = vertex->Labels(View::OLD).GetValue();
      ASSERT_EQ(labels.size(), 1);
      ASSERT_EQ(labels[0], label);
    }

    ASSERT_FALSE(vertex->HasLabel(label, View::NEW).GetValue());
    ASSERT_EQ(vertex->Labels(View::NEW)->size(), 0);

    {
      auto res = vertex->RemoveLabelAndValidate(label);
      ASSERT_TRUE(res.HasValue());
      ASSERT_FALSE(res.GetValue());
    }

    acc.Abort();
  }

  // Check that label 5 exists.
  {
    auto acc = store.Access(GetNextHlc());
    auto vertex = acc.FindVertex(pk, View::OLD);
    ASSERT_TRUE(vertex);

    auto label = NameToLabelId("label5");

    ASSERT_TRUE(vertex->HasLabel(label, View::OLD).GetValue());
    {
      auto labels = vertex->Labels(View::OLD).GetValue();
      ASSERT_EQ(labels.size(), 1);
      ASSERT_EQ(labels[0], label);
    }

    ASSERT_TRUE(vertex->HasLabel(label, View::NEW).GetValue());
    {
      auto labels = vertex->Labels(View::NEW).GetValue();
      ASSERT_EQ(labels.size(), 1);
      ASSERT_EQ(labels[0], label);
    }

    auto other_label = NameToLabelId("other");

    ASSERT_FALSE(vertex->HasLabel(other_label, View::OLD).GetValue());
    ASSERT_FALSE(vertex->HasLabel(other_label, View::NEW).GetValue());

    acc.Abort();
  }

  // Remove label 5.
  {
    auto acc = store.Access(GetNextHlc());
    auto vertex = acc.FindVertex(pk, View::OLD);
    ASSERT_TRUE(vertex);

    auto label = NameToLabelId("label5");

    {
      auto res = vertex->RemoveLabelAndValidate(label);
      ASSERT_TRUE(res.HasValue());
      ASSERT_TRUE(res.GetValue());
    }

    ASSERT_TRUE(vertex->HasLabel(label, View::OLD).GetValue());
    {
      auto labels = vertex->Labels(View::OLD).GetValue();
      ASSERT_EQ(labels.size(), 1);
      ASSERT_EQ(labels[0], label);
    }

    ASSERT_FALSE(vertex->HasLabel(label, View::NEW).GetValue());
    ASSERT_EQ(vertex->Labels(View::NEW)->size(), 0);

    {
      auto res = vertex->RemoveLabelAndValidate(label);
      ASSERT_TRUE(res.HasValue());
      ASSERT_FALSE(res.GetValue());
    }

    acc.Commit(GetNextHlc());
  }

  // Check that label 5 doesn't exist.
  {
    auto acc = store.Access(GetNextHlc());
    auto vertex = acc.FindVertex(pk, View::OLD);
    ASSERT_TRUE(vertex);

    auto label = NameToLabelId("label5");

    ASSERT_FALSE(vertex->HasLabel(label, View::OLD).GetValue());
    ASSERT_FALSE(vertex->HasLabel(label, View::NEW).GetValue());
    ASSERT_EQ(vertex->Labels(View::OLD)->size(), 0);
    ASSERT_EQ(vertex->Labels(View::NEW)->size(), 0);

    auto other_label = NameToLabelId("other");

    ASSERT_FALSE(vertex->HasLabel(other_label, View::OLD).GetValue());
    ASSERT_FALSE(vertex->HasLabel(other_label, View::NEW).GetValue());

    acc.Abort();
  }
}

// NOLINTNEXTLINE(hicpp-special-member-functions)
TEST_P(StorageV3, VertexLabelSerializationError) {
  store.StoreMapping({{1, "label"}, {2, "property"}, {3, "label1"}, {4, "label2"}});
  {
    auto acc = store.Access(GetNextHlc());
    CreateVertexAndValidate(acc, primary_label, {}, {{primary_property, PropertyValue{0}}});
    acc.Commit(GetNextHlc());
  }

  auto acc1 = store.Access(GetNextHlc());
  auto acc2 = store.Access(GetNextHlc());

  // Add label 1 in accessor 1.
  {
    auto vertex = acc1.FindVertex(pk, View::OLD);
    ASSERT_TRUE(vertex);

    auto label1 = NameToLabelId("label1");
    auto label2 = NameToLabelId("label2");

    ASSERT_FALSE(vertex->HasLabel(label1, View::OLD).GetValue());
    ASSERT_FALSE(vertex->HasLabel(label1, View::NEW).GetValue());
    ASSERT_FALSE(vertex->HasLabel(label2, View::OLD).GetValue());
    ASSERT_FALSE(vertex->HasLabel(label2, View::NEW).GetValue());
    ASSERT_EQ(vertex->Labels(View::OLD)->size(), 0);
    ASSERT_EQ(vertex->Labels(View::NEW)->size(), 0);

    {
      auto res = vertex->AddLabelAndValidate(label1);
      ASSERT_TRUE(res.HasValue());
      ASSERT_TRUE(res.GetValue());
    }

    ASSERT_FALSE(vertex->HasLabel(label1, View::OLD).GetValue());
    ASSERT_TRUE(vertex->HasLabel(label1, View::NEW).GetValue());
    ASSERT_FALSE(vertex->HasLabel(label2, View::OLD).GetValue());
    ASSERT_FALSE(vertex->HasLabel(label2, View::NEW).GetValue());
    ASSERT_EQ(vertex->Labels(View::OLD)->size(), 0);
    {
      auto labels = vertex->Labels(View::NEW).GetValue();
      ASSERT_EQ(labels.size(), 1);
      ASSERT_EQ(labels[0], label1);
    }

    {
      auto res = vertex->AddLabelAndValidate(label1);
      ASSERT_TRUE(res.HasValue());
      ASSERT_FALSE(res.GetValue());
    }
  }

  // Add label 2 in accessor 2.
  {
    auto vertex = acc2.FindVertex(pk, View::OLD);
    ASSERT_TRUE(vertex);

    auto label1 = NameToLabelId("label1");
    auto label2 = NameToLabelId("label2");

    ASSERT_FALSE(vertex->HasLabel(label1, View::OLD).GetValue());
    ASSERT_FALSE(vertex->HasLabel(label1, View::NEW).GetValue());
    ASSERT_FALSE(vertex->HasLabel(label2, View::OLD).GetValue());
    ASSERT_FALSE(vertex->HasLabel(label2, View::NEW).GetValue());
    ASSERT_EQ(vertex->Labels(View::OLD)->size(), 0);
    ASSERT_EQ(vertex->Labels(View::NEW)->size(), 0);

    {
      auto res = vertex->AddLabelAndValidate(label1);
      AssertErrorInVariant(res, Error::SERIALIZATION_ERROR);
    }
  }

  // Finalize both accessors.
  acc1.Commit(GetNextHlc());
  acc2.Abort();

  // Check which labels exist.
  {
    auto acc = store.Access(GetNextHlc());
    auto vertex = acc.FindVertex(pk, View::OLD);
    ASSERT_TRUE(vertex);

    auto label1 = NameToLabelId("label1");
    auto label2 = NameToLabelId("label2");

    ASSERT_TRUE(vertex->HasLabel(label1, View::OLD).GetValue());
    ASSERT_FALSE(vertex->HasLabel(label2, View::OLD).GetValue());
    {
      auto labels = vertex->Labels(View::OLD).GetValue();
      ASSERT_EQ(labels.size(), 1);
      ASSERT_EQ(labels[0], label1);
    }

    ASSERT_TRUE(vertex->HasLabel(label1, View::NEW).GetValue());
    ASSERT_FALSE(vertex->HasLabel(label2, View::NEW).GetValue());
    {
      auto labels = vertex->Labels(View::NEW).GetValue();
      ASSERT_EQ(labels.size(), 1);
      ASSERT_EQ(labels[0], label1);
    }

    acc.Abort();
  }
}

// NOLINTNEXTLINE(hicpp-special-member-functions)
TEST_P(StorageV3, VertexPropertyCommit) {
  store.StoreMapping({{1, "label"}, {2, "property"}, {3, "property5"}, {4, "other"}});
  {
    auto acc = store.Access(GetNextHlc());
    auto vertex = CreateVertexAndValidate(acc, primary_label, {}, {{primary_property, PropertyValue{0}}});

    auto property = NameToPropertyId("property5");

    ASSERT_TRUE(vertex.GetProperty(property, View::NEW)->IsNull());
    ASSERT_EQ(vertex.Properties(View::NEW)->size(), 0);

    {
      auto old_value = vertex.SetPropertyAndValidate(property, PropertyValue("temporary"));
      ASSERT_TRUE(old_value.HasValue());
      ASSERT_TRUE(old_value->IsNull());
    }

    ASSERT_EQ(vertex.GetProperty(property, View::NEW)->ValueString(), "temporary");
    {
      auto properties = vertex.Properties(View::NEW).GetValue();
      ASSERT_EQ(properties.size(), 1);
      ASSERT_EQ(properties[property].ValueString(), "temporary");
    }

    {
      auto old_value = vertex.SetPropertyAndValidate(property, PropertyValue("nandare"));
      ASSERT_TRUE(old_value.HasValue());
      ASSERT_FALSE(old_value->IsNull());
    }

    ASSERT_EQ(vertex.GetProperty(property, View::NEW)->ValueString(), "nandare");
    {
      auto properties = vertex.Properties(View::NEW).GetValue();
      ASSERT_EQ(properties.size(), 1);
      ASSERT_EQ(properties[property].ValueString(), "nandare");
    }

    acc.Commit(GetNextHlc());
  }
  {
    auto acc = store.Access(GetNextHlc());
    auto vertex = acc.FindVertex(pk, View::OLD);
    ASSERT_TRUE(vertex);

    auto property = NameToPropertyId("property5");

    ASSERT_EQ(vertex->GetProperty(property, View::OLD)->ValueString(), "nandare");
    {
      auto properties = vertex->Properties(View::OLD).GetValue();
      ASSERT_EQ(properties.size(), 1);
      ASSERT_EQ(properties[property].ValueString(), "nandare");
    }

    ASSERT_EQ(vertex->GetProperty(property, View::NEW)->ValueString(), "nandare");
    {
      auto properties = vertex->Properties(View::NEW).GetValue();
      ASSERT_EQ(properties.size(), 1);
      ASSERT_EQ(properties[property].ValueString(), "nandare");
    }

    auto other_property = NameToPropertyId("other");

    ASSERT_TRUE(vertex->GetProperty(other_property, View::OLD)->IsNull());
    ASSERT_TRUE(vertex->GetProperty(other_property, View::NEW)->IsNull());

    acc.Abort();
  }
  {
    auto acc = store.Access(GetNextHlc());
    auto vertex = acc.FindVertex(pk, View::OLD);
    ASSERT_TRUE(vertex);

    auto property = NameToPropertyId("property5");

    {
      auto old_value = vertex->SetPropertyAndValidate(property, PropertyValue());
      ASSERT_TRUE(old_value.HasValue());
      ASSERT_FALSE(old_value->IsNull());
    }

    ASSERT_EQ(vertex->GetProperty(property, View::OLD)->ValueString(), "nandare");
    {
      auto properties = vertex->Properties(View::OLD).GetValue();
      ASSERT_EQ(properties.size(), 1);
      ASSERT_EQ(properties[property].ValueString(), "nandare");
    }

    ASSERT_TRUE(vertex->GetProperty(property, View::NEW)->IsNull());
    ASSERT_EQ(vertex->Properties(View::NEW)->size(), 0);

    {
      auto old_value = vertex->SetPropertyAndValidate(property, PropertyValue());
      ASSERT_TRUE(old_value.HasValue());
      ASSERT_TRUE(old_value->IsNull());
    }

    acc.Commit(GetNextHlc());
  }
  {
    auto acc = store.Access(GetNextHlc());
    auto vertex = acc.FindVertex(pk, View::OLD);
    ASSERT_TRUE(vertex);

    auto property = NameToPropertyId("property5");

    ASSERT_TRUE(vertex->GetProperty(property, View::OLD)->IsNull());
    ASSERT_TRUE(vertex->GetProperty(property, View::NEW)->IsNull());
    ASSERT_EQ(vertex->Properties(View::OLD)->size(), 0);
    ASSERT_EQ(vertex->Properties(View::NEW)->size(), 0);

    auto other_property = NameToPropertyId("other");

    ASSERT_TRUE(vertex->GetProperty(other_property, View::OLD)->IsNull());
    ASSERT_TRUE(vertex->GetProperty(other_property, View::NEW)->IsNull());

    acc.Abort();
  }
}

// NOLINTNEXTLINE(hicpp-special-member-functions)
TEST_P(StorageV3, VertexPropertyAbort) {
  store.StoreMapping({{1, "label"}, {2, "property"}, {3, "property5"}, {4, "other"}});
  // Create the vertex.
  {
    auto acc = store.Access(GetNextHlc());
    CreateVertexAndValidate(acc, primary_label, {}, {{primary_property, PropertyValue{0}}});
    acc.Commit(GetNextHlc());
  }

  // Set property 5 to "nandare", but abort the transaction.
  {
    auto acc = store.Access(GetNextHlc());
    auto vertex = acc.FindVertex(pk, View::OLD);
    ASSERT_TRUE(vertex);

    auto property = NameToPropertyId("property5");

    ASSERT_TRUE(vertex->GetProperty(property, View::NEW)->IsNull());
    ASSERT_EQ(vertex->Properties(View::NEW)->size(), 0);

    {
      auto old_value = vertex->SetPropertyAndValidate(property, PropertyValue("temporary"));
      ASSERT_TRUE(old_value.HasValue());
      ASSERT_TRUE(old_value->IsNull());
    }

    ASSERT_EQ(vertex->GetProperty(property, View::NEW)->ValueString(), "temporary");
    {
      auto properties = vertex->Properties(View::NEW).GetValue();
      ASSERT_EQ(properties.size(), 1);
      ASSERT_EQ(properties[property].ValueString(), "temporary");
    }

    {
      auto old_value = vertex->SetPropertyAndValidate(property, PropertyValue("nandare"));
      ASSERT_TRUE(old_value.HasValue());
      ASSERT_FALSE(old_value->IsNull());
    }

    ASSERT_EQ(vertex->GetProperty(property, View::NEW)->ValueString(), "nandare");
    {
      auto properties = vertex->Properties(View::NEW).GetValue();
      ASSERT_EQ(properties.size(), 1);
      ASSERT_EQ(properties[property].ValueString(), "nandare");
    }

    acc.Abort();
  }

  // Check that property 5 is null.
  {
    auto acc = store.Access(GetNextHlc());
    auto vertex = acc.FindVertex(pk, View::OLD);
    ASSERT_TRUE(vertex);

    auto property = NameToPropertyId("property5");

    ASSERT_TRUE(vertex->GetProperty(property, View::OLD)->IsNull());
    ASSERT_TRUE(vertex->GetProperty(property, View::NEW)->IsNull());
    ASSERT_EQ(vertex->Properties(View::OLD)->size(), 0);
    ASSERT_EQ(vertex->Properties(View::NEW)->size(), 0);

    auto other_property = NameToPropertyId("other");

    ASSERT_TRUE(vertex->GetProperty(other_property, View::OLD)->IsNull());
    ASSERT_TRUE(vertex->GetProperty(other_property, View::NEW)->IsNull());

    acc.Abort();
  }

  // Set property 5 to "nandare".
  {
    auto acc = store.Access(GetNextHlc());
    auto vertex = acc.FindVertex(pk, View::OLD);
    ASSERT_TRUE(vertex);

    auto property = NameToPropertyId("property5");

    ASSERT_TRUE(vertex->GetProperty(property, View::NEW)->IsNull());
    ASSERT_EQ(vertex->Properties(View::NEW)->size(), 0);

    {
      auto old_value = vertex->SetPropertyAndValidate(property, PropertyValue("temporary"));
      ASSERT_TRUE(old_value.HasValue());
      ASSERT_TRUE(old_value->IsNull());
    }

    ASSERT_EQ(vertex->GetProperty(property, View::NEW)->ValueString(), "temporary");
    {
      auto properties = vertex->Properties(View::NEW).GetValue();
      ASSERT_EQ(properties.size(), 1);
      ASSERT_EQ(properties[property].ValueString(), "temporary");
    }

    {
      auto old_value = vertex->SetPropertyAndValidate(property, PropertyValue("nandare"));
      ASSERT_TRUE(old_value.HasValue());
      ASSERT_FALSE(old_value->IsNull());
    }

    ASSERT_EQ(vertex->GetProperty(property, View::NEW)->ValueString(), "nandare");
    {
      auto properties = vertex->Properties(View::NEW).GetValue();
      ASSERT_EQ(properties.size(), 1);
      ASSERT_EQ(properties[property].ValueString(), "nandare");
    }

    acc.Commit(GetNextHlc());
  }

  // Check that property 5 is "nandare".
  {
    auto acc = store.Access(GetNextHlc());
    auto vertex = acc.FindVertex(pk, View::OLD);
    ASSERT_TRUE(vertex);

    auto property = NameToPropertyId("property5");

    ASSERT_EQ(vertex->GetProperty(property, View::OLD)->ValueString(), "nandare");
    {
      auto properties = vertex->Properties(View::OLD).GetValue();
      ASSERT_EQ(properties.size(), 1);
      ASSERT_EQ(properties[property].ValueString(), "nandare");
    }

    ASSERT_EQ(vertex->GetProperty(property, View::NEW)->ValueString(), "nandare");
    {
      auto properties = vertex->Properties(View::NEW).GetValue();
      ASSERT_EQ(properties.size(), 1);
      ASSERT_EQ(properties[property].ValueString(), "nandare");
    }

    auto other_property = NameToPropertyId("other");

    ASSERT_TRUE(vertex->GetProperty(other_property, View::OLD)->IsNull());
    ASSERT_TRUE(vertex->GetProperty(other_property, View::NEW)->IsNull());

    acc.Abort();
  }

  // Set property 5 to null, but abort the transaction.
  {
    auto acc = store.Access(GetNextHlc());
    auto vertex = acc.FindVertex(pk, View::OLD);
    ASSERT_TRUE(vertex);

    auto property = NameToPropertyId("property5");

    ASSERT_EQ(vertex->GetProperty(property, View::OLD)->ValueString(), "nandare");
    {
      auto properties = vertex->Properties(View::OLD).GetValue();
      ASSERT_EQ(properties.size(), 1);
      ASSERT_EQ(properties[property].ValueString(), "nandare");
    }

    ASSERT_EQ(vertex->GetProperty(property, View::NEW)->ValueString(), "nandare");
    {
      auto properties = vertex->Properties(View::NEW).GetValue();
      ASSERT_EQ(properties.size(), 1);
      ASSERT_EQ(properties[property].ValueString(), "nandare");
    }

    {
      auto old_value = vertex->SetPropertyAndValidate(property, PropertyValue());
      ASSERT_TRUE(old_value.HasValue());
      ASSERT_FALSE(old_value->IsNull());
    }

    ASSERT_EQ(vertex->GetProperty(property, View::OLD)->ValueString(), "nandare");
    {
      auto properties = vertex->Properties(View::OLD).GetValue();
      ASSERT_EQ(properties.size(), 1);
      ASSERT_EQ(properties[property].ValueString(), "nandare");
    }

    ASSERT_TRUE(vertex->GetProperty(property, View::NEW)->IsNull());
    ASSERT_EQ(vertex->Properties(View::NEW)->size(), 0);

    acc.Abort();
  }

  // Check that property 5 is "nandare".
  {
    auto acc = store.Access(GetNextHlc());
    auto vertex = acc.FindVertex(pk, View::OLD);
    ASSERT_TRUE(vertex);

    auto property = NameToPropertyId("property5");

    ASSERT_EQ(vertex->GetProperty(property, View::OLD)->ValueString(), "nandare");
    {
      auto properties = vertex->Properties(View::OLD).GetValue();
      ASSERT_EQ(properties.size(), 1);
      ASSERT_EQ(properties[property].ValueString(), "nandare");
    }

    ASSERT_EQ(vertex->GetProperty(property, View::NEW)->ValueString(), "nandare");
    {
      auto properties = vertex->Properties(View::NEW).GetValue();
      ASSERT_EQ(properties.size(), 1);
      ASSERT_EQ(properties[property].ValueString(), "nandare");
    }

    auto other_property = NameToPropertyId("other");

    ASSERT_TRUE(vertex->GetProperty(other_property, View::OLD)->IsNull());
    ASSERT_TRUE(vertex->GetProperty(other_property, View::NEW)->IsNull());

    acc.Abort();
  }

  // Set property 5 to null.
  {
    auto acc = store.Access(GetNextHlc());
    auto vertex = acc.FindVertex(pk, View::OLD);
    ASSERT_TRUE(vertex);

    auto property = NameToPropertyId("property5");

    ASSERT_EQ(vertex->GetProperty(property, View::OLD)->ValueString(), "nandare");
    {
      auto properties = vertex->Properties(View::OLD).GetValue();
      ASSERT_EQ(properties.size(), 1);
      ASSERT_EQ(properties[property].ValueString(), "nandare");
    }

    ASSERT_EQ(vertex->GetProperty(property, View::NEW)->ValueString(), "nandare");
    {
      auto properties = vertex->Properties(View::NEW).GetValue();
      ASSERT_EQ(properties.size(), 1);
      ASSERT_EQ(properties[property].ValueString(), "nandare");
    }

    {
      auto old_value = vertex->SetPropertyAndValidate(property, PropertyValue());
      ASSERT_TRUE(old_value.HasValue());
      ASSERT_FALSE(old_value->IsNull());
    }

    ASSERT_EQ(vertex->GetProperty(property, View::OLD)->ValueString(), "nandare");
    {
      auto properties = vertex->Properties(View::OLD).GetValue();
      ASSERT_EQ(properties.size(), 1);
      ASSERT_EQ(properties[property].ValueString(), "nandare");
    }

    ASSERT_TRUE(vertex->GetProperty(property, View::NEW)->IsNull());
    ASSERT_EQ(vertex->Properties(View::NEW)->size(), 0);

    acc.Commit(GetNextHlc());
  }

  // Check that property 5 is null.
  {
    auto acc = store.Access(GetNextHlc());
    auto vertex = acc.FindVertex(pk, View::OLD);
    ASSERT_TRUE(vertex);

    auto property = NameToPropertyId("property5");

    ASSERT_TRUE(vertex->GetProperty(property, View::OLD)->IsNull());
    ASSERT_TRUE(vertex->GetProperty(property, View::NEW)->IsNull());
    ASSERT_EQ(vertex->Properties(View::OLD)->size(), 0);
    ASSERT_EQ(vertex->Properties(View::NEW)->size(), 0);

    auto other_property = NameToPropertyId("other");

    ASSERT_TRUE(vertex->GetProperty(other_property, View::OLD)->IsNull());
    ASSERT_TRUE(vertex->GetProperty(other_property, View::NEW)->IsNull());

    acc.Abort();
  }
}

// NOLINTNEXTLINE(hicpp-special-member-functions)
TEST_P(StorageV3, VertexPropertySerializationError) {
  store.StoreMapping({{1, "label"}, {2, "property"}, {3, "property1"}, {4, "property2"}});
  {
    auto acc = store.Access(GetNextHlc());
    CreateVertexAndValidate(acc, primary_label, {}, {{primary_property, PropertyValue{0}}});
    acc.Commit(GetNextHlc());
  }

  auto acc1 = store.Access(GetNextHlc());
  auto acc2 = store.Access(GetNextHlc());

  // Set property 1 to 123 in accessor 1.
  {
    auto vertex = acc1.FindVertex(pk, View::OLD);
    ASSERT_TRUE(vertex);

    auto property1 = NameToPropertyId("property1");
    auto property2 = NameToPropertyId("property2");

    ASSERT_TRUE(vertex->GetProperty(property1, View::OLD)->IsNull());
    ASSERT_TRUE(vertex->GetProperty(property1, View::NEW)->IsNull());
    ASSERT_TRUE(vertex->GetProperty(property2, View::OLD)->IsNull());
    ASSERT_TRUE(vertex->GetProperty(property2, View::NEW)->IsNull());
    ASSERT_EQ(vertex->Properties(View::OLD)->size(), 0);
    ASSERT_EQ(vertex->Properties(View::NEW)->size(), 0);

    {
      auto old_value = vertex->SetPropertyAndValidate(property1, PropertyValue(123));
      ASSERT_TRUE(old_value.HasValue());
      ASSERT_TRUE(old_value->IsNull());
    }

    ASSERT_TRUE(vertex->GetProperty(property1, View::OLD)->IsNull());
    ASSERT_EQ(vertex->GetProperty(property1, View::NEW)->ValueInt(), 123);
    ASSERT_TRUE(vertex->GetProperty(property2, View::OLD)->IsNull());
    ASSERT_TRUE(vertex->GetProperty(property2, View::NEW)->IsNull());
    ASSERT_EQ(vertex->Properties(View::OLD)->size(), 0);
    {
      auto properties = vertex->Properties(View::NEW).GetValue();
      ASSERT_EQ(properties.size(), 1);
      ASSERT_EQ(properties[property1].ValueInt(), 123);
    }
  }

  // Set property 2 to "nandare" in accessor 2.
  {
    auto vertex = acc2.FindVertex(pk, View::OLD);
    ASSERT_TRUE(vertex);

    auto property1 = NameToPropertyId("property1");
    auto property2 = NameToPropertyId("property2");

    ASSERT_TRUE(vertex->GetProperty(property1, View::OLD)->IsNull());
    ASSERT_TRUE(vertex->GetProperty(property1, View::NEW)->IsNull());
    ASSERT_TRUE(vertex->GetProperty(property2, View::OLD)->IsNull());
    ASSERT_TRUE(vertex->GetProperty(property2, View::NEW)->IsNull());
    ASSERT_EQ(vertex->Properties(View::OLD)->size(), 0);
    ASSERT_EQ(vertex->Properties(View::NEW)->size(), 0);

    {
      auto res = vertex->SetPropertyAndValidate(property2, PropertyValue("nandare"));
      AssertErrorInVariant(res, Error::SERIALIZATION_ERROR);
    }
  }

  // Finalize both accessors.
  acc1.Commit(GetNextHlc());
  acc2.Abort();

  // Check which properties exist.
  {
    auto acc = store.Access(GetNextHlc());
    auto vertex = acc.FindVertex(pk, View::OLD);
    ASSERT_TRUE(vertex);

    auto property1 = NameToPropertyId("property1");
    auto property2 = NameToPropertyId("property2");

    ASSERT_EQ(vertex->GetProperty(property1, View::OLD)->ValueInt(), 123);
    ASSERT_TRUE(vertex->GetProperty(property2, View::OLD)->IsNull());
    {
      auto properties = vertex->Properties(View::OLD).GetValue();
      ASSERT_EQ(properties.size(), 1);
      ASSERT_EQ(properties[property1].ValueInt(), 123);
    }

    ASSERT_EQ(vertex->GetProperty(property1, View::NEW)->ValueInt(), 123);
    ASSERT_TRUE(vertex->GetProperty(property2, View::NEW)->IsNull());
    {
      auto properties = vertex->Properties(View::NEW).GetValue();
      ASSERT_EQ(properties.size(), 1);
      ASSERT_EQ(properties[property1].ValueInt(), 123);
    }

    acc.Abort();
  }
}

// NOLINTNEXTLINE(hicpp-special-member-functions)
TEST_P(StorageV3, VertexLabelPropertyMixed) {
  store.StoreMapping({{1, "label"}, {2, "property"}, {3, "label5"}, {4, "property5"}});
  auto acc = store.Access(GetNextHlc());
  auto vertex = CreateVertexAndValidate(acc, primary_label, {}, {{primary_property, PropertyValue{0}}});

  auto label = NameToLabelId("label5");
  auto property = NameToPropertyId("property5");

  // Check whether label 5 and property 5 exist
  ASSERT_FALSE(vertex.HasLabel(label, View::NEW).GetValue());
  ASSERT_EQ(vertex.Labels(View::NEW)->size(), 0);
  ASSERT_TRUE(vertex.GetProperty(property, View::NEW)->IsNull());
  ASSERT_EQ(vertex.Properties(View::NEW)->size(), 0);

  // Add label 5
  ASSERT_TRUE(vertex.AddLabelAndValidate(label).GetValue());

  // Check whether label 5 and property 5 exist
  ASSERT_TRUE(vertex.HasLabel(label, View::NEW).GetValue());
  {
    auto labels = vertex.Labels(View::NEW).GetValue();
    ASSERT_EQ(labels.size(), 1);
    ASSERT_EQ(labels[0], label);
  }
  ASSERT_TRUE(vertex.GetProperty(property, View::NEW)->IsNull());
  ASSERT_EQ(vertex.Properties(View::NEW)->size(), 0);

  // Advance command
  acc.AdvanceCommand();

  // Check whether label 5 and property 5 exist
  ASSERT_TRUE(vertex.HasLabel(label, View::OLD).GetValue());
  ASSERT_TRUE(vertex.HasLabel(label, View::NEW).GetValue());
  {
    auto labels = vertex.Labels(View::OLD).GetValue();
    ASSERT_EQ(labels.size(), 1);
    ASSERT_EQ(labels[0], label);
  }
  {
    auto labels = vertex.Labels(View::NEW).GetValue();
    ASSERT_EQ(labels.size(), 1);
    ASSERT_EQ(labels[0], label);
  }
  ASSERT_TRUE(vertex.GetProperty(property, View::OLD)->IsNull());
  ASSERT_TRUE(vertex.GetProperty(property, View::NEW)->IsNull());
  ASSERT_EQ(vertex.Properties(View::OLD)->size(), 0);
  ASSERT_EQ(vertex.Properties(View::NEW)->size(), 0);

  // Set property 5 to "nandare"
  ASSERT_TRUE(vertex.SetPropertyAndValidate(property, PropertyValue("nandare"))->IsNull());

  // Check whether label 5 and property 5 exist
  ASSERT_TRUE(vertex.HasLabel(label, View::OLD).GetValue());
  ASSERT_TRUE(vertex.HasLabel(label, View::NEW).GetValue());
  {
    auto labels = vertex.Labels(View::OLD).GetValue();
    ASSERT_EQ(labels.size(), 1);
    ASSERT_EQ(labels[0], label);
  }
  {
    auto labels = vertex.Labels(View::NEW).GetValue();
    ASSERT_EQ(labels.size(), 1);
    ASSERT_EQ(labels[0], label);
  }
  ASSERT_TRUE(vertex.GetProperty(property, View::OLD)->IsNull());
  ASSERT_EQ(vertex.GetProperty(property, View::NEW)->ValueString(), "nandare");
  ASSERT_EQ(vertex.Properties(View::OLD)->size(), 0);
  {
    auto properties = vertex.Properties(View::NEW).GetValue();
    ASSERT_EQ(properties.size(), 1);
    ASSERT_EQ(properties[property].ValueString(), "nandare");
  }

  // Advance command
  acc.AdvanceCommand();

  // Check whether label 5 and property 5 exist
  ASSERT_TRUE(vertex.HasLabel(label, View::OLD).GetValue());
  ASSERT_TRUE(vertex.HasLabel(label, View::NEW).GetValue());
  {
    auto labels = vertex.Labels(View::OLD).GetValue();
    ASSERT_EQ(labels.size(), 1);
    ASSERT_EQ(labels[0], label);
  }
  {
    auto labels = vertex.Labels(View::NEW).GetValue();
    ASSERT_EQ(labels.size(), 1);
    ASSERT_EQ(labels[0], label);
  }
  ASSERT_EQ(vertex.GetProperty(property, View::OLD)->ValueString(), "nandare");
  ASSERT_EQ(vertex.GetProperty(property, View::NEW)->ValueString(), "nandare");
  {
    auto properties = vertex.Properties(View::OLD).GetValue();
    ASSERT_EQ(properties.size(), 1);
    ASSERT_EQ(properties[property].ValueString(), "nandare");
  }
  {
    auto properties = vertex.Properties(View::NEW).GetValue();
    ASSERT_EQ(properties.size(), 1);
    ASSERT_EQ(properties[property].ValueString(), "nandare");
  }

  // Set property 5 to "haihai"
  ASSERT_FALSE(vertex.SetPropertyAndValidate(property, PropertyValue("haihai"))->IsNull());

  // Check whether label 5 and property 5 exist
  ASSERT_TRUE(vertex.HasLabel(label, View::OLD).GetValue());
  ASSERT_TRUE(vertex.HasLabel(label, View::NEW).GetValue());
  {
    auto labels = vertex.Labels(View::OLD).GetValue();
    ASSERT_EQ(labels.size(), 1);
    ASSERT_EQ(labels[0], label);
  }
  {
    auto labels = vertex.Labels(View::NEW).GetValue();
    ASSERT_EQ(labels.size(), 1);
    ASSERT_EQ(labels[0], label);
  }
  ASSERT_EQ(vertex.GetProperty(property, View::OLD)->ValueString(), "nandare");
  ASSERT_EQ(vertex.GetProperty(property, View::NEW)->ValueString(), "haihai");
  {
    auto properties = vertex.Properties(View::OLD).GetValue();
    ASSERT_EQ(properties.size(), 1);
    ASSERT_EQ(properties[property].ValueString(), "nandare");
  }
  {
    auto properties = vertex.Properties(View::NEW).GetValue();
    ASSERT_EQ(properties.size(), 1);
    ASSERT_EQ(properties[property].ValueString(), "haihai");
  }

  // Advance command
  acc.AdvanceCommand();

  // Check whether label 5 and property 5 exist
  ASSERT_TRUE(vertex.HasLabel(label, View::OLD).GetValue());
  ASSERT_TRUE(vertex.HasLabel(label, View::NEW).GetValue());
  {
    auto labels = vertex.Labels(View::OLD).GetValue();
    ASSERT_EQ(labels.size(), 1);
    ASSERT_EQ(labels[0], label);
  }
  {
    auto labels = vertex.Labels(View::NEW).GetValue();
    ASSERT_EQ(labels.size(), 1);
    ASSERT_EQ(labels[0], label);
  }
  ASSERT_EQ(vertex.GetProperty(property, View::OLD)->ValueString(), "haihai");
  ASSERT_EQ(vertex.GetProperty(property, View::NEW)->ValueString(), "haihai");
  {
    auto properties = vertex.Properties(View::OLD).GetValue();
    ASSERT_EQ(properties.size(), 1);
    ASSERT_EQ(properties[property].ValueString(), "haihai");
  }
  {
    auto properties = vertex.Properties(View::NEW).GetValue();
    ASSERT_EQ(properties.size(), 1);
    ASSERT_EQ(properties[property].ValueString(), "haihai");
  }

  // Remove label 5
  ASSERT_TRUE(vertex.RemoveLabelAndValidate(label).GetValue());

  // Check whether label 5 and property 5 exist
  ASSERT_TRUE(vertex.HasLabel(label, View::OLD).GetValue());
  ASSERT_FALSE(vertex.HasLabel(label, View::NEW).GetValue());
  {
    auto labels = vertex.Labels(View::OLD).GetValue();
    ASSERT_EQ(labels.size(), 1);
    ASSERT_EQ(labels[0], label);
  }
  ASSERT_EQ(vertex.Labels(View::NEW)->size(), 0);
  ASSERT_EQ(vertex.GetProperty(property, View::OLD)->ValueString(), "haihai");
  ASSERT_EQ(vertex.GetProperty(property, View::NEW)->ValueString(), "haihai");
  {
    auto properties = vertex.Properties(View::OLD).GetValue();
    ASSERT_EQ(properties.size(), 1);
    ASSERT_EQ(properties[property].ValueString(), "haihai");
  }
  {
    auto properties = vertex.Properties(View::NEW).GetValue();
    ASSERT_EQ(properties.size(), 1);
    ASSERT_EQ(properties[property].ValueString(), "haihai");
  }

  // Advance command
  acc.AdvanceCommand();

  // Check whether label 5 and property 5 exist
  ASSERT_FALSE(vertex.HasLabel(label, View::OLD).GetValue());
  ASSERT_FALSE(vertex.HasLabel(label, View::NEW).GetValue());
  ASSERT_EQ(vertex.Labels(View::OLD)->size(), 0);
  ASSERT_EQ(vertex.Labels(View::NEW)->size(), 0);
  ASSERT_EQ(vertex.GetProperty(property, View::OLD)->ValueString(), "haihai");
  ASSERT_EQ(vertex.GetProperty(property, View::NEW)->ValueString(), "haihai");
  {
    auto properties = vertex.Properties(View::OLD).GetValue();
    ASSERT_EQ(properties.size(), 1);
    ASSERT_EQ(properties[property].ValueString(), "haihai");
  }
  {
    auto properties = vertex.Properties(View::NEW).GetValue();
    ASSERT_EQ(properties.size(), 1);
    ASSERT_EQ(properties[property].ValueString(), "haihai");
  }

  // Set property 5 to null
  ASSERT_FALSE(vertex.SetPropertyAndValidate(property, PropertyValue())->IsNull());

  // Check whether label 5 and property 5 exist
  ASSERT_FALSE(vertex.HasLabel(label, View::OLD).GetValue());
  ASSERT_FALSE(vertex.HasLabel(label, View::NEW).GetValue());
  ASSERT_EQ(vertex.Labels(View::OLD)->size(), 0);
  ASSERT_EQ(vertex.Labels(View::NEW)->size(), 0);
  ASSERT_EQ(vertex.GetProperty(property, View::OLD)->ValueString(), "haihai");
  ASSERT_TRUE(vertex.GetProperty(property, View::NEW)->IsNull());
  {
    auto properties = vertex.Properties(View::OLD).GetValue();
    ASSERT_EQ(properties.size(), 1);
    ASSERT_EQ(properties[property].ValueString(), "haihai");
  }
  ASSERT_EQ(vertex.Properties(View::NEW)->size(), 0);

  // Advance command
  acc.AdvanceCommand();

  // Check whether label 5 and property 5 exist
  ASSERT_FALSE(vertex.HasLabel(label, View::OLD).GetValue());
  ASSERT_FALSE(vertex.HasLabel(label, View::NEW).GetValue());
  ASSERT_EQ(vertex.Labels(View::OLD)->size(), 0);
  ASSERT_EQ(vertex.Labels(View::NEW)->size(), 0);
  ASSERT_TRUE(vertex.GetProperty(property, View::NEW)->IsNull());
  ASSERT_TRUE(vertex.GetProperty(property, View::NEW)->IsNull());
  ASSERT_EQ(vertex.Properties(View::OLD)->size(), 0);
  ASSERT_EQ(vertex.Properties(View::NEW)->size(), 0);

  acc.Commit(GetNextHlc());
}

TEST_P(StorageV3, VertexPropertyClear) {
  store.StoreMapping({{1, "label"}, {2, "property"}, {3, "property1"}, {4, "property2"}});
  auto property1 = NameToPropertyId("property1");
  auto property2 = NameToPropertyId("property2");
  {
    auto acc = store.Access(GetNextHlc());
    auto vertex = CreateVertexAndValidate(acc, primary_label, {}, {{primary_property, PropertyValue{0}}});

    auto old_value = vertex.SetPropertyAndValidate(property1, PropertyValue("value"));
    ASSERT_TRUE(old_value.HasValue());
    ASSERT_TRUE(old_value->IsNull());

    acc.Commit(GetNextHlc());
  }
  {
    auto acc = store.Access(GetNextHlc());
    auto vertex = acc.FindVertex(pk, View::OLD);
    ASSERT_TRUE(vertex);

    ASSERT_EQ(vertex->GetProperty(property1, View::OLD)->ValueString(), "value");
    ASSERT_TRUE(vertex->GetProperty(property2, View::OLD)->IsNull());
    ASSERT_THAT(vertex->Properties(View::OLD).GetValue(),
                UnorderedElementsAre(std::pair(property1, PropertyValue("value"))));

    {
      auto old_values = vertex->ClearProperties();
      ASSERT_TRUE(old_values.HasValue());
      ASSERT_FALSE(old_values->empty());
    }

    ASSERT_TRUE(vertex->GetProperty(property1, View::NEW)->IsNull());
    ASSERT_TRUE(vertex->GetProperty(property2, View::NEW)->IsNull());
    ASSERT_EQ(vertex->Properties(View::NEW).GetValue().size(), 0);

    {
      auto old_values = vertex->ClearProperties();
      ASSERT_TRUE(old_values.HasValue());
      ASSERT_TRUE(old_values->empty());
    }

    ASSERT_TRUE(vertex->GetProperty(property1, View::NEW)->IsNull());
    ASSERT_TRUE(vertex->GetProperty(property2, View::NEW)->IsNull());
    ASSERT_EQ(vertex->Properties(View::NEW).GetValue().size(), 0);

    acc.Abort();
  }
  {
    auto acc = store.Access(GetNextHlc());
    auto vertex = acc.FindVertex(pk, View::OLD);
    ASSERT_TRUE(vertex);

    auto old_value = vertex->SetPropertyAndValidate(property2, PropertyValue(42));
    ASSERT_TRUE(old_value.HasValue());
    ASSERT_TRUE(old_value->IsNull());

    acc.Commit(GetNextHlc());
  }
  {
    auto acc = store.Access(GetNextHlc());
    auto vertex = acc.FindVertex(pk, View::OLD);
    ASSERT_TRUE(vertex);

    ASSERT_EQ(vertex->GetProperty(property1, View::OLD)->ValueString(), "value");
    ASSERT_EQ(vertex->GetProperty(property2, View::OLD)->ValueInt(), 42);
    ASSERT_THAT(
        vertex->Properties(View::OLD).GetValue(),
        UnorderedElementsAre(std::pair(property1, PropertyValue("value")), std::pair(property2, PropertyValue(42))));

    {
      auto old_values = vertex->ClearProperties();
      ASSERT_TRUE(old_values.HasValue());
      ASSERT_FALSE(old_values->empty());
    }

    ASSERT_TRUE(vertex->GetProperty(property1, View::NEW)->IsNull());
    ASSERT_TRUE(vertex->GetProperty(property2, View::NEW)->IsNull());
    ASSERT_EQ(vertex->Properties(View::NEW).GetValue().size(), 0);

    {
      auto old_values = vertex->ClearProperties();
      ASSERT_TRUE(old_values.HasValue());
      ASSERT_TRUE(old_values->empty());
    }

    ASSERT_TRUE(vertex->GetProperty(property1, View::NEW)->IsNull());
    ASSERT_TRUE(vertex->GetProperty(property2, View::NEW)->IsNull());
    ASSERT_EQ(vertex->Properties(View::NEW).GetValue().size(), 0);

    acc.Commit(GetNextHlc());
  }
  {
    auto acc = store.Access(GetNextHlc());
    auto vertex = acc.FindVertex(pk, View::OLD);
    ASSERT_TRUE(vertex);

    ASSERT_TRUE(vertex->GetProperty(property1, View::NEW)->IsNull());
    ASSERT_TRUE(vertex->GetProperty(property2, View::NEW)->IsNull());
    ASSERT_EQ(vertex->Properties(View::NEW).GetValue().size(), 0);

    acc.Abort();
  }
}

TEST_P(StorageV3, VertexNonexistentLabelPropertyEdgeAPI) {
  store.StoreMapping({{1, "label"}, {2, "property"}, {3, "label1"}, {4, "property1"}, {5, "edge"}});

  auto label1 = NameToLabelId("label1");
  auto property1 = NameToPropertyId("property1");

  auto acc = store.Access(GetNextHlc());
  auto vertex = CreateVertexAndValidate(acc, primary_label, {}, {{primary_property, PropertyValue{0}}});

  // Check state before (OLD view).
  ASSERT_EQ(vertex.Labels(View::OLD).GetError(), Error::NONEXISTENT_OBJECT);
  ASSERT_EQ(vertex.HasLabel(label1, View::OLD).GetError(), Error::NONEXISTENT_OBJECT);
  ASSERT_EQ(vertex.Properties(View::OLD).GetError(), Error::NONEXISTENT_OBJECT);
  ASSERT_EQ(vertex.GetProperty(property1, View::OLD).GetError(), Error::NONEXISTENT_OBJECT);
  ASSERT_EQ(vertex.InEdges(View::OLD).GetError(), Error::NONEXISTENT_OBJECT);
  ASSERT_EQ(vertex.OutEdges(View::OLD).GetError(), Error::NONEXISTENT_OBJECT);
  ASSERT_EQ(vertex.InDegree(View::OLD).GetError(), Error::NONEXISTENT_OBJECT);
  ASSERT_EQ(vertex.OutDegree(View::OLD).GetError(), Error::NONEXISTENT_OBJECT);

  // Check state before (NEW view).
  ASSERT_EQ(vertex.Labels(View::NEW)->size(), 0);
  ASSERT_EQ(*vertex.HasLabel(label1, View::NEW), false);
  ASSERT_EQ(vertex.Properties(View::NEW)->size(), 0);
  ASSERT_EQ(*vertex.GetProperty(property1, View::NEW), PropertyValue());
  ASSERT_EQ(vertex.InEdges(View::NEW)->size(), 0);
  ASSERT_EQ(vertex.OutEdges(View::NEW)->size(), 0);
  ASSERT_EQ(*vertex.InDegree(View::NEW), 0);
  ASSERT_EQ(*vertex.OutDegree(View::NEW), 0);

  // Modify vertex.
  ASSERT_TRUE(vertex.AddLabelAndValidate(label1).HasValue());
  ASSERT_TRUE(vertex.SetPropertyAndValidate(property1, PropertyValue("value")).HasValue());
  ASSERT_TRUE(acc.CreateEdge(vertex.Id(View::NEW).GetValue(), vertex.Id(View::NEW).GetValue(), NameToEdgeTypeId("edge"),
                             Gid::FromUint(1))
                  .HasValue());

  // Check state after (OLD view).
  ASSERT_EQ(vertex.Labels(View::OLD).GetError(), Error::NONEXISTENT_OBJECT);
  ASSERT_EQ(vertex.HasLabel(label1, View::OLD).GetError(), Error::NONEXISTENT_OBJECT);
  ASSERT_EQ(vertex.Properties(View::OLD).GetError(), Error::NONEXISTENT_OBJECT);
  ASSERT_EQ(vertex.GetProperty(property1, View::OLD).GetError(), Error::NONEXISTENT_OBJECT);
  ASSERT_EQ(vertex.InEdges(View::OLD).GetError(), Error::NONEXISTENT_OBJECT);
  ASSERT_EQ(vertex.OutEdges(View::OLD).GetError(), Error::NONEXISTENT_OBJECT);
  ASSERT_EQ(vertex.InDegree(View::OLD).GetError(), Error::NONEXISTENT_OBJECT);
  ASSERT_EQ(vertex.OutDegree(View::OLD).GetError(), Error::NONEXISTENT_OBJECT);

  // Check state after (NEW view).
  ASSERT_EQ(vertex.Labels(View::NEW)->size(), 1);
  ASSERT_EQ(*vertex.HasLabel(label1, View::NEW), true);
  ASSERT_EQ(vertex.Properties(View::NEW)->size(), 1);
  ASSERT_EQ(*vertex.GetProperty(property1, View::NEW), PropertyValue("value"));
  ASSERT_EQ(vertex.InEdges(View::NEW)->size(), 1);
  ASSERT_EQ(vertex.OutEdges(View::NEW)->size(), 1);
  ASSERT_EQ(*vertex.InDegree(View::NEW), 1);
  ASSERT_EQ(*vertex.OutDegree(View::NEW), 1);

  acc.Commit(GetNextHlc());
}

TEST_P(StorageV3, VertexVisibilitySingleTransaction) {
  auto acc1 = store.Access(GetNextHlc());
  auto acc2 = store.Access(GetNextHlc());

  auto vertex = CreateVertexAndValidate(acc1, primary_label, {}, {{primary_property, PropertyValue{0}}});

  EXPECT_FALSE(acc1.FindVertex(pk, View::OLD));
  EXPECT_TRUE(acc1.FindVertex(pk, View::NEW));
  EXPECT_FALSE(acc2.FindVertex(pk, View::OLD));
  EXPECT_FALSE(acc2.FindVertex(pk, View::NEW));

  ASSERT_TRUE(vertex.AddLabelAndValidate(NameToLabelId("label1")).HasValue());

  EXPECT_FALSE(acc1.FindVertex(pk, View::OLD));
  EXPECT_TRUE(acc1.FindVertex(pk, View::NEW));
  EXPECT_FALSE(acc2.FindVertex(pk, View::OLD));
  EXPECT_FALSE(acc2.FindVertex(pk, View::NEW));

  ASSERT_TRUE(vertex.SetPropertyAndValidate(NameToPropertyId("meaning"), PropertyValue(42)).HasValue());

  auto acc3 = store.Access(GetNextHlc());

  EXPECT_FALSE(acc1.FindVertex(pk, View::OLD));
  EXPECT_TRUE(acc1.FindVertex(pk, View::NEW));
  EXPECT_FALSE(acc2.FindVertex(pk, View::OLD));
  EXPECT_FALSE(acc2.FindVertex(pk, View::NEW));
  EXPECT_FALSE(acc3.FindVertex(pk, View::OLD));
  EXPECT_FALSE(acc3.FindVertex(pk, View::NEW));

  ASSERT_TRUE(acc1.DeleteVertex(&vertex).HasValue());

  EXPECT_FALSE(acc1.FindVertex(pk, View::OLD));
  EXPECT_FALSE(acc1.FindVertex(pk, View::NEW));
  EXPECT_FALSE(acc2.FindVertex(pk, View::OLD));
  EXPECT_FALSE(acc2.FindVertex(pk, View::NEW));
  EXPECT_FALSE(acc3.FindVertex(pk, View::OLD));
  EXPECT_FALSE(acc3.FindVertex(pk, View::NEW));

  acc1.AdvanceCommand();
  acc3.AdvanceCommand();

  EXPECT_FALSE(acc1.FindVertex(pk, View::OLD));
  EXPECT_FALSE(acc1.FindVertex(pk, View::NEW));
  EXPECT_FALSE(acc2.FindVertex(pk, View::OLD));
  EXPECT_FALSE(acc2.FindVertex(pk, View::NEW));
  EXPECT_FALSE(acc3.FindVertex(pk, View::OLD));
  EXPECT_FALSE(acc3.FindVertex(pk, View::NEW));

  acc1.Abort();
  acc2.Abort();
  acc3.Abort();
}

TEST_P(StorageV3, VertexVisibilityMultipleTransactions) {
  {
    auto acc1 = store.Access(GetNextHlc());
    auto acc2 = store.Access(GetNextHlc());

    CreateVertexAndValidate(acc1, primary_label, {}, {{primary_property, PropertyValue{0}}});

    EXPECT_FALSE(acc1.FindVertex(pk, View::OLD));
    EXPECT_TRUE(acc1.FindVertex(pk, View::NEW));
    EXPECT_FALSE(acc2.FindVertex(pk, View::OLD));
    EXPECT_FALSE(acc2.FindVertex(pk, View::NEW));

    acc2.AdvanceCommand();

    EXPECT_FALSE(acc1.FindVertex(pk, View::OLD));
    EXPECT_TRUE(acc1.FindVertex(pk, View::NEW));
    EXPECT_FALSE(acc2.FindVertex(pk, View::OLD));
    EXPECT_FALSE(acc2.FindVertex(pk, View::NEW));

    acc1.AdvanceCommand();

    EXPECT_TRUE(acc1.FindVertex(pk, View::OLD));
    EXPECT_TRUE(acc1.FindVertex(pk, View::NEW));
    EXPECT_FALSE(acc2.FindVertex(pk, View::OLD));
    EXPECT_FALSE(acc2.FindVertex(pk, View::NEW));

    acc1.Commit(GetNextHlc());
    acc2.Commit(GetNextHlc());
  }

  {
    auto acc1 = store.Access(GetNextHlc());
    auto acc2 = store.Access(GetNextHlc());
>>>>>>> 1c5e42d8

//     auto vertex = acc1.FindVertex(pk, View::OLD);
//     ASSERT_TRUE(vertex);

//     EXPECT_TRUE(acc1.FindVertex(pk, View::OLD));
//     EXPECT_TRUE(acc1.FindVertex(pk, View::NEW));
//     EXPECT_TRUE(acc2.FindVertex(pk, View::OLD));
//     EXPECT_TRUE(acc2.FindVertex(pk, View::NEW));

//     ASSERT_TRUE(vertex->AddLabelAndValidate(NameToLabelId("label1")).HasValue());

//     EXPECT_TRUE(acc1.FindVertex(pk, View::OLD));
//     EXPECT_TRUE(acc1.FindVertex(pk, View::NEW));
//     EXPECT_TRUE(acc2.FindVertex(pk, View::OLD));
//     EXPECT_TRUE(acc2.FindVertex(pk, View::NEW));

//     acc1.AdvanceCommand();

//     EXPECT_TRUE(acc1.FindVertex(pk, View::OLD));
//     EXPECT_TRUE(acc1.FindVertex(pk, View::NEW));
//     EXPECT_TRUE(acc2.FindVertex(pk, View::OLD));
//     EXPECT_TRUE(acc2.FindVertex(pk, View::NEW));

//     acc2.AdvanceCommand();

//     EXPECT_TRUE(acc1.FindVertex(pk, View::OLD));
//     EXPECT_TRUE(acc1.FindVertex(pk, View::NEW));
//     EXPECT_TRUE(acc2.FindVertex(pk, View::OLD));
//     EXPECT_TRUE(acc2.FindVertex(pk, View::NEW));

//     ASSERT_TRUE(vertex->SetPropertyAndValidate(NameToPropertyId("meaning"), PropertyValue(42)).HasValue());

//     auto acc3 = store.Access(GetNextHlc());

//     EXPECT_TRUE(acc1.FindVertex(pk, View::OLD));
//     EXPECT_TRUE(acc1.FindVertex(pk, View::NEW));
//     EXPECT_TRUE(acc2.FindVertex(pk, View::OLD));
//     EXPECT_TRUE(acc2.FindVertex(pk, View::NEW));
//     EXPECT_TRUE(acc3.FindVertex(pk, View::OLD));
//     EXPECT_TRUE(acc3.FindVertex(pk, View::NEW));

//     acc1.AdvanceCommand();

//     EXPECT_TRUE(acc1.FindVertex(pk, View::OLD));
//     EXPECT_TRUE(acc1.FindVertex(pk, View::NEW));
//     EXPECT_TRUE(acc2.FindVertex(pk, View::OLD));
//     EXPECT_TRUE(acc2.FindVertex(pk, View::NEW));
//     EXPECT_TRUE(acc3.FindVertex(pk, View::OLD));
//     EXPECT_TRUE(acc3.FindVertex(pk, View::NEW));

//     acc2.AdvanceCommand();

//     EXPECT_TRUE(acc1.FindVertex(pk, View::OLD));
//     EXPECT_TRUE(acc1.FindVertex(pk, View::NEW));
//     EXPECT_TRUE(acc2.FindVertex(pk, View::OLD));
//     EXPECT_TRUE(acc2.FindVertex(pk, View::NEW));
//     EXPECT_TRUE(acc3.FindVertex(pk, View::OLD));
//     EXPECT_TRUE(acc3.FindVertex(pk, View::NEW));

//     acc3.AdvanceCommand();

//     EXPECT_TRUE(acc1.FindVertex(pk, View::OLD));
//     EXPECT_TRUE(acc1.FindVertex(pk, View::NEW));
//     EXPECT_TRUE(acc2.FindVertex(pk, View::OLD));
//     EXPECT_TRUE(acc2.FindVertex(pk, View::NEW));
//     EXPECT_TRUE(acc3.FindVertex(pk, View::OLD));
//     EXPECT_TRUE(acc3.FindVertex(pk, View::NEW));

//     acc1.Commit(GetNextHlc());
//     acc2.Commit(GetNextHlc());
//     acc3.Commit(GetNextHlc());
//     CleanupHlc(last_hlc);
//   }

//   {
//     auto acc1 = store.Access(GetNextHlc());
//     auto acc2 = store.Access(GetNextHlc());

//     auto vertex = acc1.FindVertex(pk, View::OLD);
//     ASSERT_TRUE(vertex);

//     ASSERT_TRUE(acc1.DeleteVertex(&*vertex).HasValue());

//     auto acc3 = store.Access(GetNextHlc());

//     EXPECT_TRUE(acc1.FindVertex(pk, View::OLD));
//     EXPECT_FALSE(acc1.FindVertex(pk, View::NEW));
//     EXPECT_TRUE(acc2.FindVertex(pk, View::OLD));
//     EXPECT_TRUE(acc2.FindVertex(pk, View::NEW));
//     EXPECT_TRUE(acc3.FindVertex(pk, View::OLD));
//     EXPECT_TRUE(acc3.FindVertex(pk, View::NEW));

//     acc2.AdvanceCommand();

//     EXPECT_TRUE(acc1.FindVertex(pk, View::OLD));
//     EXPECT_FALSE(acc1.FindVertex(pk, View::NEW));
//     EXPECT_TRUE(acc2.FindVertex(pk, View::OLD));
//     EXPECT_TRUE(acc2.FindVertex(pk, View::NEW));
//     EXPECT_TRUE(acc3.FindVertex(pk, View::OLD));
//     EXPECT_TRUE(acc3.FindVertex(pk, View::NEW));

//     acc1.AdvanceCommand();

//     EXPECT_FALSE(acc1.FindVertex(pk, View::OLD));
//     EXPECT_FALSE(acc1.FindVertex(pk, View::NEW));
//     EXPECT_TRUE(acc2.FindVertex(pk, View::OLD));
//     EXPECT_TRUE(acc2.FindVertex(pk, View::NEW));
//     EXPECT_TRUE(acc3.FindVertex(pk, View::OLD));
//     EXPECT_TRUE(acc3.FindVertex(pk, View::NEW));

//     acc3.AdvanceCommand();

<<<<<<< HEAD
//     EXPECT_FALSE(acc1.FindVertex(pk, View::OLD));
//     EXPECT_FALSE(acc1.FindVertex(pk, View::NEW));
//     EXPECT_TRUE(acc2.FindVertex(pk, View::OLD));
//     EXPECT_TRUE(acc2.FindVertex(pk, View::NEW));
//     EXPECT_TRUE(acc3.FindVertex(pk, View::OLD));
//     EXPECT_TRUE(acc3.FindVertex(pk, View::NEW));

//     acc1.Abort();
//     acc2.Abort();
//     acc3.Abort();
//     CleanupHlc(last_hlc);
//   }

//   {
//     auto acc = store.Access(GetNextHlc());

//     EXPECT_TRUE(acc.FindVertex(pk, View::OLD));
//     EXPECT_TRUE(acc.FindVertex(pk, View::NEW));

//     acc.AdvanceCommand();

//     EXPECT_TRUE(acc.FindVertex(pk, View::OLD));
//     EXPECT_TRUE(acc.FindVertex(pk, View::NEW));

//     acc.Abort();
//   }

//   {
//     auto acc1 = store.Access(GetNextHlc());
//     auto acc2 = store.Access(GetNextHlc());

//     auto vertex = acc1.FindVertex(pk, View::OLD);
//     ASSERT_TRUE(vertex);

//     ASSERT_TRUE(acc1.DeleteVertex(&*vertex).HasValue());

//     auto acc3 = store.Access(GetNextHlc());

//     EXPECT_TRUE(acc1.FindVertex(pk, View::OLD));
//     EXPECT_FALSE(acc1.FindVertex(pk, View::NEW));
//     EXPECT_TRUE(acc2.FindVertex(pk, View::OLD));
//     EXPECT_TRUE(acc2.FindVertex(pk, View::NEW));
//     EXPECT_TRUE(acc3.FindVertex(pk, View::OLD));
//     EXPECT_TRUE(acc3.FindVertex(pk, View::NEW));

//     acc2.AdvanceCommand();

//     EXPECT_TRUE(acc1.FindVertex(pk, View::OLD));
//     EXPECT_FALSE(acc1.FindVertex(pk, View::NEW));
//     EXPECT_TRUE(acc2.FindVertex(pk, View::OLD));
//     EXPECT_TRUE(acc2.FindVertex(pk, View::NEW));
//     EXPECT_TRUE(acc3.FindVertex(pk, View::OLD));
//     EXPECT_TRUE(acc3.FindVertex(pk, View::NEW));

//     acc1.AdvanceCommand();

//     EXPECT_FALSE(acc1.FindVertex(pk, View::OLD));
//     EXPECT_FALSE(acc1.FindVertex(pk, View::NEW));
//     EXPECT_TRUE(acc2.FindVertex(pk, View::OLD));
//     EXPECT_TRUE(acc2.FindVertex(pk, View::NEW));
//     EXPECT_TRUE(acc3.FindVertex(pk, View::OLD));
//     EXPECT_TRUE(acc3.FindVertex(pk, View::NEW));

//     acc3.AdvanceCommand();

//     EXPECT_FALSE(acc1.FindVertex(pk, View::OLD));
//     EXPECT_FALSE(acc1.FindVertex(pk, View::NEW));
//     EXPECT_TRUE(acc2.FindVertex(pk, View::OLD));
//     EXPECT_TRUE(acc2.FindVertex(pk, View::NEW));
//     EXPECT_TRUE(acc3.FindVertex(pk, View::OLD));
//     EXPECT_TRUE(acc3.FindVertex(pk, View::NEW));

//     acc1.Commit(GetNextHlc());
//     acc2.Commit(GetNextHlc());
//     acc3.Commit(GetNextHlc());
//   }

//   {
//     auto acc = store.Access(GetNextHlc());

//     EXPECT_FALSE(acc.FindVertex(pk, View::OLD));
//     EXPECT_FALSE(acc.FindVertex(pk, View::NEW));

//     acc.AdvanceCommand();

//     EXPECT_FALSE(acc.FindVertex(pk, View::OLD));
//     EXPECT_FALSE(acc.FindVertex(pk, View::NEW));

//     acc.Abort();
//   }
// }

// // NOLINTNEXTLINE(hicpp-special-member-functions)
// TEST_P(StorageV3, DeletedVertexAccessor) {
//   const auto property1 = NameToPropertyId("property1");
//   const PropertyValue property_value{"property_value"};

//   // Create the vertex
//   {
//     auto acc = store.Access(GetNextHlc());
//     auto vertex = CreateVertexAndValidate(acc, primary_label, {}, {{primary_property, PropertyValue{0}}});
//     ASSERT_FALSE(vertex.SetPropertyAndValidate(property1, property_value).HasError());
//     acc.Commit(GetNextHlc());
//   }

//   auto acc = store.Access(GetNextHlc());
//   auto vertex = acc.FindVertex(pk, View::OLD);
//   ASSERT_TRUE(vertex);
//   auto maybe_deleted_vertex = acc.DeleteVertex(&*vertex);
//   ASSERT_FALSE(maybe_deleted_vertex.HasError());

//   auto deleted_vertex = maybe_deleted_vertex.GetValue();
//   ASSERT_TRUE(deleted_vertex);
//   // you cannot modify deleted vertex
//   ASSERT_TRUE(deleted_vertex->ClearProperties().HasError());

//   // you can call read only methods
//   const auto maybe_property = deleted_vertex->GetProperty(property1, View::OLD);
//   ASSERT_FALSE(maybe_property.HasError());
//   ASSERT_EQ(property_value, *maybe_property);
//   acc.Commit(GetNextHlc());

//   {
//     // you can call read only methods and get valid results even after the
//     // transaction which deleted the vertex committed, but only if the transaction
//     // accessor is still alive
//     const auto maybe_property = deleted_vertex->GetProperty(property1, View::OLD);
//     ASSERT_FALSE(maybe_property.HasError());
//     ASSERT_EQ(property_value, *maybe_property);
//   }
// }

// TEST_P(StorageV3, TestCreateVertexAndValidate) {
//   {
//     auto acc = store.Access(GetNextHlc());
//     const auto label1 = NameToLabelId("label1");
//     const auto prop1 = NameToPropertyId("prop1");
//     auto vertex = acc.CreateVertexAndValidate(primary_label, {label1},
//                                               {{primary_property, PropertyValue(0)}, {prop1, PropertyValue(111)}});
//     ASSERT_TRUE(vertex.HasValue());
//     ASSERT_TRUE(vertex->PrimaryLabel(View::NEW).HasValue());
//     EXPECT_EQ(vertex->PrimaryLabel(View::NEW).GetValue(), primary_label);
//     ASSERT_TRUE(vertex->PrimaryKey(View::NEW).HasValue());
//     EXPECT_EQ(vertex->PrimaryKey(View::NEW).GetValue(), PrimaryKey{{PropertyValue(0)}});
//     ASSERT_TRUE(vertex->Properties(View::NEW).HasValue());
//     EXPECT_EQ(vertex->Properties(View::NEW).GetValue(),
//               (std::map<PropertyId, PropertyValue>{{prop1, PropertyValue(111)}}));
//   }
//   {
//     auto acc = store.Access(GetNextHlc());
//     const auto label1 = NameToLabelId("label1");
//     const auto prop1 = NameToPropertyId("prop1");
//     EXPECT_THROW(
//         {
//           auto vertex = acc.CreateVertexAndValidate(
//               label1, {}, {{primary_property, PropertyValue(0)}, {prop1, PropertyValue(111)}});
//         },
//         utils::BasicException);
//   }
//   {
//     ASSERT_DEATH(
//         {
//           Shard store(primary_label, pk, std::nullopt);
//           ASSERT_TRUE(store.CreateSchema(primary_label,
//                                          {storage::v3::SchemaProperty{primary_property, common::SchemaType::INT}}));
//           auto acc = store.Access(GetNextHlc());
//           auto vertex1 = acc.CreateVertexAndValidate(primary_label, {}, {{primary_property, PropertyValue(0)}});
//           auto vertex2 = acc.CreateVertexAndValidate(primary_label, {}, {{primary_property, PropertyValue(0)}});
//         },
//         "");
//   }
//   {
//     auto acc = store.Access(GetNextHlc());
//     auto vertex = acc.CreateVertexAndValidate(primary_label, {primary_label}, {{primary_property,
//     PropertyValue(0)}}); ASSERT_TRUE(vertex.HasError());
//     ASSERT_TRUE(std::holds_alternative<SchemaViolation>(vertex.GetError()));
//     EXPECT_EQ(std::get<SchemaViolation>(vertex.GetError()),
//               SchemaViolation(SchemaViolation::ValidationStatus::VERTEX_SECONDARY_LABEL_IS_PRIMARY, primary_label));
//   }
//   {
//     auto acc = store.Access(GetNextHlc());
//     auto vertex = acc.CreateVertexAndValidate(primary_label, {primary_label}, {{primary_property,
//     PropertyValue(0)}}); ASSERT_TRUE(vertex.HasError());
//     ASSERT_TRUE(std::holds_alternative<SchemaViolation>(vertex.GetError()));
//     EXPECT_EQ(std::get<SchemaViolation>(vertex.GetError()),
//               SchemaViolation(SchemaViolation::ValidationStatus::VERTEX_SECONDARY_LABEL_IS_PRIMARY, primary_label));
//   }
//   {
//     auto acc = store.Access(GetNextHlc());
//     auto vertex = acc.CreateVertexAndValidate(primary_label, {}, {});
//     ASSERT_TRUE(vertex.HasError());
//     ASSERT_TRUE(std::holds_alternative<SchemaViolation>(vertex.GetError()));
//     EXPECT_EQ(std::get<SchemaViolation>(vertex.GetError()),
//               SchemaViolation(SchemaViolation::ValidationStatus::VERTEX_HAS_NO_PRIMARY_PROPERTY, primary_label,
//                               {primary_property, common::SchemaType::INT}));
//   }
//   {
//     auto acc = store.Access(GetNextHlc());
//     auto vertex = acc.CreateVertexAndValidate(primary_label, {}, {{primary_property, PropertyValue("test")}});
//     ASSERT_TRUE(vertex.HasError());
//     ASSERT_TRUE(std::holds_alternative<SchemaViolation>(vertex.GetError()));
//     EXPECT_EQ(std::get<SchemaViolation>(vertex.GetError()),
//               SchemaViolation(SchemaViolation::ValidationStatus::VERTEX_PROPERTY_WRONG_TYPE, primary_label,
//                               {primary_property, common::SchemaType::INT}, PropertyValue("test")));
//   }
// }
// }  // namespace memgraph::storage::v3::tests
=======
    EXPECT_FALSE(acc1.FindVertex(pk, View::OLD));
    EXPECT_FALSE(acc1.FindVertex(pk, View::NEW));
    EXPECT_TRUE(acc2.FindVertex(pk, View::OLD));
    EXPECT_TRUE(acc2.FindVertex(pk, View::NEW));
    EXPECT_TRUE(acc3.FindVertex(pk, View::OLD));
    EXPECT_TRUE(acc3.FindVertex(pk, View::NEW));

    acc1.Abort();
    acc2.Abort();
    acc3.Abort();
    CleanupHlc(last_hlc);
  }

  {
    auto acc = store.Access(GetNextHlc());

    EXPECT_TRUE(acc.FindVertex(pk, View::OLD));
    EXPECT_TRUE(acc.FindVertex(pk, View::NEW));

    acc.AdvanceCommand();

    EXPECT_TRUE(acc.FindVertex(pk, View::OLD));
    EXPECT_TRUE(acc.FindVertex(pk, View::NEW));

    acc.Abort();
  }

  {
    auto acc1 = store.Access(GetNextHlc());
    auto acc2 = store.Access(GetNextHlc());

    auto vertex = acc1.FindVertex(pk, View::OLD);
    ASSERT_TRUE(vertex);

    ASSERT_TRUE(acc1.DeleteVertex(&*vertex).HasValue());

    auto acc3 = store.Access(GetNextHlc());

    EXPECT_TRUE(acc1.FindVertex(pk, View::OLD));
    EXPECT_FALSE(acc1.FindVertex(pk, View::NEW));
    EXPECT_TRUE(acc2.FindVertex(pk, View::OLD));
    EXPECT_TRUE(acc2.FindVertex(pk, View::NEW));
    EXPECT_TRUE(acc3.FindVertex(pk, View::OLD));
    EXPECT_TRUE(acc3.FindVertex(pk, View::NEW));

    acc2.AdvanceCommand();

    EXPECT_TRUE(acc1.FindVertex(pk, View::OLD));
    EXPECT_FALSE(acc1.FindVertex(pk, View::NEW));
    EXPECT_TRUE(acc2.FindVertex(pk, View::OLD));
    EXPECT_TRUE(acc2.FindVertex(pk, View::NEW));
    EXPECT_TRUE(acc3.FindVertex(pk, View::OLD));
    EXPECT_TRUE(acc3.FindVertex(pk, View::NEW));

    acc1.AdvanceCommand();

    EXPECT_FALSE(acc1.FindVertex(pk, View::OLD));
    EXPECT_FALSE(acc1.FindVertex(pk, View::NEW));
    EXPECT_TRUE(acc2.FindVertex(pk, View::OLD));
    EXPECT_TRUE(acc2.FindVertex(pk, View::NEW));
    EXPECT_TRUE(acc3.FindVertex(pk, View::OLD));
    EXPECT_TRUE(acc3.FindVertex(pk, View::NEW));

    acc3.AdvanceCommand();

    EXPECT_FALSE(acc1.FindVertex(pk, View::OLD));
    EXPECT_FALSE(acc1.FindVertex(pk, View::NEW));
    EXPECT_TRUE(acc2.FindVertex(pk, View::OLD));
    EXPECT_TRUE(acc2.FindVertex(pk, View::NEW));
    EXPECT_TRUE(acc3.FindVertex(pk, View::OLD));
    EXPECT_TRUE(acc3.FindVertex(pk, View::NEW));

    acc1.Commit(GetNextHlc());
    acc2.Commit(GetNextHlc());
    acc3.Commit(GetNextHlc());
  }

  {
    auto acc = store.Access(GetNextHlc());

    EXPECT_FALSE(acc.FindVertex(pk, View::OLD));
    EXPECT_FALSE(acc.FindVertex(pk, View::NEW));

    acc.AdvanceCommand();

    EXPECT_FALSE(acc.FindVertex(pk, View::OLD));
    EXPECT_FALSE(acc.FindVertex(pk, View::NEW));

    acc.Abort();
  }
}

// NOLINTNEXTLINE(hicpp-special-member-functions)
TEST_P(StorageV3, DeletedVertexAccessor) {
  const auto property1 = NameToPropertyId("property1");
  const PropertyValue property_value{"property_value"};

  // Create the vertex
  {
    auto acc = store.Access(GetNextHlc());
    auto vertex = CreateVertexAndValidate(acc, primary_label, {}, {{primary_property, PropertyValue{0}}});
    ASSERT_FALSE(vertex.SetPropertyAndValidate(property1, property_value).HasError());
    acc.Commit(GetNextHlc());
  }

  auto acc = store.Access(GetNextHlc());
  auto vertex = acc.FindVertex(pk, View::OLD);
  ASSERT_TRUE(vertex);
  auto maybe_deleted_vertex = acc.DeleteVertex(&*vertex);
  ASSERT_FALSE(maybe_deleted_vertex.HasError());

  auto deleted_vertex = maybe_deleted_vertex.GetValue();
  ASSERT_TRUE(deleted_vertex);
  // you cannot modify deleted vertex
  ASSERT_TRUE(deleted_vertex->ClearProperties().HasError());

  // you can call read only methods
  const auto maybe_property = deleted_vertex->GetProperty(property1, View::OLD);
  ASSERT_FALSE(maybe_property.HasError());
  ASSERT_EQ(property_value, *maybe_property);
  acc.Commit(GetNextHlc());

  {
    // you can call read only methods and get valid results even after the
    // transaction which deleted the vertex committed, but only if the transaction
    // accessor is still alive
    const auto maybe_property = deleted_vertex->GetProperty(property1, View::OLD);
    ASSERT_FALSE(maybe_property.HasError());
    ASSERT_EQ(property_value, *maybe_property);
  }
}

TEST_P(StorageV3, TestCreateVertexAndValidate) {
  {
    auto acc = store.Access(GetNextHlc());
    const auto label1 = NameToLabelId("label1");
    const auto prop1 = NameToPropertyId("prop1");
    auto vertex = acc.CreateVertexAndValidate(primary_label, {label1},
                                              {{primary_property, PropertyValue(0)}, {prop1, PropertyValue(111)}});
    ASSERT_TRUE(vertex.HasValue());
    ASSERT_TRUE(vertex->PrimaryLabel(View::NEW).HasValue());
    EXPECT_EQ(vertex->PrimaryLabel(View::NEW).GetValue(), primary_label);
    ASSERT_TRUE(vertex->PrimaryKey(View::NEW).HasValue());
    EXPECT_EQ(vertex->PrimaryKey(View::NEW).GetValue(), PrimaryKey{{PropertyValue(0)}});
    ASSERT_TRUE(vertex->Properties(View::NEW).HasValue());
    EXPECT_EQ(vertex->Properties(View::NEW).GetValue(),
              (std::map<PropertyId, PropertyValue>{{prop1, PropertyValue(111)}}));
  }
  {
    auto acc = store.Access(GetNextHlc());
    const auto label1 = NameToLabelId("label1");
    const auto prop1 = NameToPropertyId("prop1");
    EXPECT_THROW(
        {
          auto vertex = acc.CreateVertexAndValidate(
              label1, {}, {{primary_property, PropertyValue(0)}, {prop1, PropertyValue(111)}});
        },
        utils::BasicException);
  }
  {
    ASSERT_DEATH(
        {
          Shard store(primary_label, min_pk, std::nullopt /*max_primary_key*/, schema_property_vector);
          auto acc = store.Access(GetNextHlc());
          auto vertex1 = acc.CreateVertexAndValidate(primary_label, {}, {{primary_property, PropertyValue(0)}});
          auto vertex2 = acc.CreateVertexAndValidate(primary_label, {}, {{primary_property, PropertyValue(0)}});
        },
        "");
  }
  {
    auto acc = store.Access(GetNextHlc());
    auto vertex = acc.CreateVertexAndValidate(primary_label, {primary_label}, {{primary_property, PropertyValue(0)}});
    ASSERT_TRUE(vertex.HasError());
    ASSERT_TRUE(std::holds_alternative<SchemaViolation>(vertex.GetError()));
    EXPECT_EQ(std::get<SchemaViolation>(vertex.GetError()),
              SchemaViolation(SchemaViolation::ValidationStatus::VERTEX_SECONDARY_LABEL_IS_PRIMARY, primary_label));
  }
  {
    auto acc = store.Access(GetNextHlc());
    auto vertex = acc.CreateVertexAndValidate(primary_label, {primary_label}, {{primary_property, PropertyValue(0)}});
    ASSERT_TRUE(vertex.HasError());
    ASSERT_TRUE(std::holds_alternative<SchemaViolation>(vertex.GetError()));
    EXPECT_EQ(std::get<SchemaViolation>(vertex.GetError()),
              SchemaViolation(SchemaViolation::ValidationStatus::VERTEX_SECONDARY_LABEL_IS_PRIMARY, primary_label));
  }
  {
    auto acc = store.Access(GetNextHlc());
    auto vertex = acc.CreateVertexAndValidate(primary_label, {}, {});
    ASSERT_TRUE(vertex.HasError());
    ASSERT_TRUE(std::holds_alternative<SchemaViolation>(vertex.GetError()));
    EXPECT_EQ(std::get<SchemaViolation>(vertex.GetError()),
              SchemaViolation(SchemaViolation::ValidationStatus::VERTEX_HAS_NO_PRIMARY_PROPERTY, primary_label,
                              {primary_property, common::SchemaType::INT}));
  }
  {
    auto acc = store.Access(GetNextHlc());
    auto vertex = acc.CreateVertexAndValidate(primary_label, {}, {{primary_property, PropertyValue("test")}});
    ASSERT_TRUE(vertex.HasError());
    ASSERT_TRUE(std::holds_alternative<SchemaViolation>(vertex.GetError()));
    EXPECT_EQ(std::get<SchemaViolation>(vertex.GetError()),
              SchemaViolation(SchemaViolation::ValidationStatus::VERTEX_PROPERTY_WRONG_TYPE, primary_label,
                              {primary_property, common::SchemaType::INT}, PropertyValue("test")));
  }
}
}  // namespace memgraph::storage::v3::tests
>>>>>>> 1c5e42d8
<|MERGE_RESOLUTION|>--- conflicted
+++ resolved
@@ -9,2390 +9,6 @@
 // by the Apache License, Version 2.0, included in the file
 // licenses/APL.txt.
 
-<<<<<<< HEAD
-// #include <chrono>
-// #include <limits>
-// #include <variant>
-
-// #include <gmock/gmock.h>
-// #include <gtest/gtest-death-test.h>
-// #include <gtest/gtest.h>
-
-// #include "coordinator/hybrid_logical_clock.hpp"
-// #include "io/time.hpp"
-// #include "storage/v3/delta.hpp"
-// #include "storage/v3/id_types.hpp"
-// #include "storage/v3/key_store.hpp"
-// #include "storage/v3/name_id_mapper.hpp"
-// #include "storage/v3/property_value.hpp"
-// #include "storage/v3/result.hpp"
-// #include "storage/v3/schema_validator.hpp"
-// #include "storage/v3/shard.hpp"
-// #include "storage/v3/vertex_accessor.hpp"
-// #include "storage_v3_test_utils.hpp"
-// #include "utils/exceptions.hpp"
-
-// using testing::UnorderedElementsAre;
-
-// namespace memgraph::storage::v3::tests {
-
-// class StorageV3 : public ::testing::TestWithParam<bool> {
-//  protected:
-//   void SetUp() override {
-//     store.StoreMapping({{1, "label"}, {2, "property"}});
-//     ASSERT_TRUE(
-//         store.CreateSchema(primary_label, {storage::v3::SchemaProperty{primary_property, common::SchemaType::INT}}));
-//   }
-
-//   void TearDown() override { CleanupHlc(last_hlc); }
-
-//   VertexAccessor CreateVertexAndValidate(Shard::Accessor &acc, LabelId primary_label,
-//                                          const std::vector<LabelId> &labels,
-//                                          const std::vector<std::pair<PropertyId, PropertyValue>> &properties) {
-//     auto vtx = acc.CreateVertexAndValidate(primary_label, labels, properties);
-//     EXPECT_TRUE(vtx.HasValue());
-//     return *vtx;
-//   }
-
-//   LabelId NameToLabelId(std::string_view label_name) { return store.NameToLabel(label_name); }
-
-//   PropertyId NameToPropertyId(std::string_view property_name) { return store.NameToProperty(property_name); }
-
-//   EdgeTypeId NameToEdgeTypeId(std::string_view edge_type_name) { return store.NameToEdgeType(edge_type_name); }
-
-//   coordinator::Hlc GetNextHlc() {
-//     ++last_hlc.logical_id;
-//     last_hlc.coordinator_wall_clock += wall_clock_increment;
-//     return last_hlc;
-//   }
-
-//   void CleanupHlc(const coordinator::Hlc hlc) {
-//     if (with_gc) {
-//       store.CollectGarbage(hlc.coordinator_wall_clock + reclamation_interval + one_time_unit);
-//     }
-//   }
-
-//   const bool with_gc = GetParam();
-//   static constexpr std::chrono::seconds wall_clock_increment{10};
-//   static constexpr std::chrono::seconds reclamation_interval{wall_clock_increment / 2};
-//   static constexpr io::Duration one_time_unit{1};
-//   const std::vector<PropertyValue> pk{PropertyValue{0}};
-//   const LabelId primary_label{LabelId::FromUint(1)};
-//   const PropertyId primary_property{PropertyId::FromUint(2)};
-//   Shard store{primary_label, pk, std::nullopt, Config{.gc = {.reclamation_interval = reclamation_interval}}};
-//   coordinator::Hlc last_hlc{0, io::Time{}};
-// };
-// INSTANTIATE_TEST_CASE_P(WithGc, StorageV3, ::testing::Values(true));
-// INSTANTIATE_TEST_CASE_P(WithoutGc, StorageV3, ::testing::Values(false));
-
-// // NOLINTNEXTLINE(hicpp-special-member-functions)
-// TEST_P(StorageV3, Commit) {
-//   const auto test_vertex_exists = [this](const coordinator::Hlc hlc) {
-//     auto acc = store.Access(hlc);
-//     ASSERT_TRUE(acc.FindVertex(pk, View::OLD).has_value());
-//     EXPECT_EQ(CountVertices(acc, View::OLD), 1U);
-//     ASSERT_TRUE(acc.FindVertex(pk, View::NEW).has_value());
-//     EXPECT_EQ(CountVertices(acc, View::NEW), 1U);
-//   };
-//   const auto test_vertex_not_exists = [this](const coordinator::Hlc hlc) {
-//     auto acc = store.Access(GetNextHlc());
-//     ASSERT_FALSE(acc.FindVertex(pk, View::OLD).has_value());
-//     EXPECT_EQ(CountVertices(acc, View::OLD), 0U);
-//     ASSERT_FALSE(acc.FindVertex(pk, View::NEW).has_value());
-//     EXPECT_EQ(CountVertices(acc, View::NEW), 0U);
-//   };
-
-//   const auto create_start_hlc = GetNextHlc();
-//   {
-//     auto acc = store.Access(create_start_hlc);
-//     CreateVertexAndValidate(acc, primary_label, {}, {{primary_property, PropertyValue{0}}});
-//     ASSERT_FALSE(acc.FindVertex(pk, View::OLD).has_value());
-//     EXPECT_EQ(CountVertices(acc, View::OLD), 0U);
-//     ASSERT_TRUE(acc.FindVertex(pk, View::NEW).has_value());
-//     EXPECT_EQ(CountVertices(acc, View::NEW), 1U);
-//     acc.Commit(GetNextHlc());
-//   }
-//   const auto after_create_hlc = GetNextHlc();
-
-//   ASSERT_NO_FATAL_FAILURE(test_vertex_exists(GetNextHlc()));
-//   CleanupHlc(create_start_hlc);
-//   ASSERT_NO_FATAL_FAILURE(test_vertex_exists(GetNextHlc()));
-
-//   const auto delete_start_hlc = GetNextHlc();
-//   {
-//     auto acc = store.Access(delete_start_hlc);
-//     auto vertex = acc.FindVertex(pk, View::NEW);
-//     ASSERT_TRUE(vertex);
-
-//     auto res = acc.DeleteVertex(&*vertex);
-//     ASSERT_FALSE(res.HasError());
-//     EXPECT_EQ(CountVertices(acc, View::OLD), 1U);
-//     EXPECT_EQ(CountVertices(acc, View::NEW), 0U);
-
-//     acc.AdvanceCommand();
-//     EXPECT_EQ(CountVertices(acc, View::OLD), 0U);
-//     EXPECT_EQ(CountVertices(acc, View::NEW), 0U);
-
-//     acc.Commit(GetNextHlc());
-//   }
-
-//   ASSERT_NO_FATAL_FAILURE(test_vertex_not_exists(GetNextHlc()));
-//   // The delta about deleting the vertex is still there, it
-//   ASSERT_NO_FATAL_FAILURE(test_vertex_exists(after_create_hlc));
-//   CleanupHlc(delete_start_hlc);
-
-//   ASSERT_NO_FATAL_FAILURE(test_vertex_not_exists(GetNextHlc()));
-
-//   if (with_gc) {
-//     ASSERT_NO_FATAL_FAILURE(test_vertex_not_exists(create_start_hlc));
-//   } else {
-//     ASSERT_NO_FATAL_FAILURE(test_vertex_exists(after_create_hlc));
-//   }
-// }
-
-// // NOLINTNEXTLINE(hicpp-special-member-functions)
-// TEST_P(StorageV3, Abort) {
-//   {
-//     auto acc = store.Access(GetNextHlc());
-//     CreateVertexAndValidate(acc, primary_label, {}, {{primary_property, PropertyValue{0}}});
-//     ASSERT_FALSE(acc.FindVertex(pk, View::OLD).has_value());
-//     EXPECT_EQ(CountVertices(acc, View::OLD), 0U);
-//     ASSERT_TRUE(acc.FindVertex(pk, View::NEW).has_value());
-//     EXPECT_EQ(CountVertices(acc, View::NEW), 1U);
-//     acc.Abort();
-//   }
-//   {
-//     auto acc = store.Access(GetNextHlc());
-//     ASSERT_FALSE(acc.FindVertex(pk, View::OLD).has_value());
-//     EXPECT_EQ(CountVertices(acc, View::OLD), 0U);
-//     ASSERT_FALSE(acc.FindVertex(pk, View::NEW).has_value());
-//     EXPECT_EQ(CountVertices(acc, View::NEW), 0U);
-//     acc.Abort();
-//   }
-// }
-
-// // NOLINTNEXTLINE(hicpp-special-member-functions)
-// TEST_P(StorageV3, AbortByGc) {
-//   if (!with_gc) {
-//     return;
-//   }
-//   {
-//     const auto hlc = GetNextHlc();
-//     auto acc = store.Access(hlc);
-//     CreateVertexAndValidate(acc, primary_label, {}, {{primary_property, PropertyValue{0}}});
-//     ASSERT_FALSE(acc.FindVertex(pk, View::OLD).has_value());
-//     EXPECT_EQ(CountVertices(acc, View::OLD), 0U);
-//     ASSERT_TRUE(acc.FindVertex(pk, View::NEW).has_value());
-//     EXPECT_EQ(CountVertices(acc, View::NEW), 1U);
-//     CleanupHlc(hlc);
-//   }
-//   {
-//     auto acc = store.Access(GetNextHlc());
-//     ASSERT_FALSE(acc.FindVertex(pk, View::OLD).has_value());
-//     EXPECT_EQ(CountVertices(acc, View::OLD), 0U);
-//     ASSERT_FALSE(acc.FindVertex(pk, View::NEW).has_value());
-//     EXPECT_EQ(CountVertices(acc, View::NEW), 0U);
-//     acc.Abort();
-//   }
-// }
-
-// // NOLINTNEXTLINE(hicpp-special-member-functions)
-// TEST_P(StorageV3, AdvanceCommandCommit) {
-//   std::vector<PropertyValue> pk1{PropertyValue{0}};
-//   std::vector<PropertyValue> pk2{PropertyValue(2)};
-
-//   {
-//     auto acc = store.Access(GetNextHlc());
-
-//     CreateVertexAndValidate(acc, primary_label, {}, {{primary_property, PropertyValue{0}}});
-//     ASSERT_FALSE(acc.FindVertex(pk1, View::OLD).has_value());
-//     EXPECT_EQ(CountVertices(acc, View::OLD), 0U);
-//     ASSERT_TRUE(acc.FindVertex(pk1, View::NEW).has_value());
-//     EXPECT_EQ(CountVertices(acc, View::NEW), 1U);
-
-//     acc.AdvanceCommand();
-
-//     CreateVertexAndValidate(acc, primary_label, {}, {{primary_property, PropertyValue(2)}});
-//     ASSERT_FALSE(acc.FindVertex(pk2, View::OLD).has_value());
-//     EXPECT_EQ(CountVertices(acc, View::OLD), 1U);
-//     ASSERT_TRUE(acc.FindVertex(pk2, View::NEW).has_value());
-//     EXPECT_EQ(CountVertices(acc, View::NEW), 2U);
-
-//     ASSERT_TRUE(acc.FindVertex(pk1, View::OLD).has_value());
-//     ASSERT_TRUE(acc.FindVertex(pk1, View::NEW).has_value());
-
-//     acc.Commit(GetNextHlc());
-//   }
-//   CleanupHlc(last_hlc);
-//   {
-//     auto acc = store.Access(GetNextHlc());
-//     ASSERT_TRUE(acc.FindVertex(pk1, View::OLD).has_value());
-//     ASSERT_TRUE(acc.FindVertex(pk1, View::NEW).has_value());
-//     ASSERT_TRUE(acc.FindVertex(pk2, View::OLD).has_value());
-//     ASSERT_TRUE(acc.FindVertex(pk2, View::NEW).has_value());
-//     EXPECT_EQ(CountVertices(acc, View::OLD), 2U);
-//     EXPECT_EQ(CountVertices(acc, View::NEW), 2U);
-//     acc.Abort();
-//   }
-// }
-
-// // NOLINTNEXTLINE(hicpp-special-member-functions)
-// TEST_P(StorageV3, AdvanceCommandAbort) {
-//   std::vector<PropertyValue> pk1{PropertyValue{0}};
-//   std::vector<PropertyValue> pk2{PropertyValue(2)};
-//   {
-//     auto acc = store.Access(GetNextHlc());
-
-//     CreateVertexAndValidate(acc, primary_label, {}, {{primary_property, PropertyValue{0}}});
-//     ASSERT_FALSE(acc.FindVertex(pk1, View::OLD).has_value());
-//     EXPECT_EQ(CountVertices(acc, View::OLD), 0U);
-//     ASSERT_TRUE(acc.FindVertex(pk1, View::NEW).has_value());
-//     EXPECT_EQ(CountVertices(acc, View::NEW), 1U);
-
-//     acc.AdvanceCommand();
-
-//     CreateVertexAndValidate(acc, primary_label, {}, {{primary_property, PropertyValue(2)}});
-//     ASSERT_FALSE(acc.FindVertex(pk2, View::OLD).has_value());
-//     EXPECT_EQ(CountVertices(acc, View::OLD), 1U);
-//     ASSERT_TRUE(acc.FindVertex(pk2, View::NEW).has_value());
-//     EXPECT_EQ(CountVertices(acc, View::NEW), 2U);
-
-//     ASSERT_TRUE(acc.FindVertex(pk1, View::OLD).has_value());
-//     ASSERT_TRUE(acc.FindVertex(pk1, View::NEW).has_value());
-
-//     acc.Abort();
-//   }
-//   const auto check_vertex_not_exists = [this, &pk1, &pk2]() {
-//     auto acc = store.Access(GetNextHlc());
-//     ASSERT_FALSE(acc.FindVertex(pk1, View::OLD).has_value());
-//     ASSERT_FALSE(acc.FindVertex(pk1, View::NEW).has_value());
-//     ASSERT_FALSE(acc.FindVertex(pk2, View::OLD).has_value());
-//     ASSERT_FALSE(acc.FindVertex(pk2, View::NEW).has_value());
-//     EXPECT_EQ(CountVertices(acc, View::OLD), 0U);
-//     EXPECT_EQ(CountVertices(acc, View::NEW), 0U);
-//     acc.Abort();
-//   };
-//   ASSERT_NO_FATAL_FAILURE(check_vertex_not_exists());
-//   CleanupHlc(last_hlc);
-//   ASSERT_NO_FATAL_FAILURE(check_vertex_not_exists());
-// }
-
-// // NOLINTNEXTLINE(hicpp-special-member-functions)
-// TEST_P(StorageV3, SnapshotIsolation) {
-//   const auto start_hlc1 = GetNextHlc();
-//   auto acc1 = store.Access(start_hlc1);
-//   auto acc2 = store.Access(GetNextHlc());
-
-//   CreateVertexAndValidate(acc1, primary_label, {}, {{primary_property, PropertyValue{0}}});
-
-//   ASSERT_FALSE(acc2.FindVertex(pk, View::OLD).has_value());
-//   EXPECT_EQ(CountVertices(acc1, View::OLD), 0U);
-//   EXPECT_EQ(CountVertices(acc2, View::OLD), 0U);
-//   ASSERT_FALSE(acc2.FindVertex(pk, View::NEW).has_value());
-//   EXPECT_EQ(CountVertices(acc1, View::NEW), 1U);
-//   EXPECT_EQ(CountVertices(acc2, View::NEW), 0U);
-
-//   acc1.Commit(GetNextHlc());
-
-//   ASSERT_FALSE(acc2.FindVertex(pk, View::OLD).has_value());
-//   EXPECT_EQ(CountVertices(acc2, View::OLD), 0U);
-//   ASSERT_FALSE(acc2.FindVertex(pk, View::NEW).has_value());
-//   EXPECT_EQ(CountVertices(acc2, View::NEW), 0U);
-
-//   acc2.Abort();
-
-//   auto acc3 = store.Access(GetNextHlc());
-//   ASSERT_TRUE(acc3.FindVertex(pk, View::OLD).has_value());
-//   EXPECT_EQ(CountVertices(acc3, View::OLD), 1U);
-//   CleanupHlc(start_hlc1);
-//   ASSERT_TRUE(acc3.FindVertex(pk, View::NEW).has_value());
-//   EXPECT_EQ(CountVertices(acc3, View::NEW), 1U);
-//   acc3.Abort();
-// }
-
-// // NOLINTNEXTLINE(hicpp-special-member-functions)
-// TEST_P(StorageV3, AccessorMove) {
-//   {
-//     auto acc = store.Access(GetNextHlc());
-//     CreateVertexAndValidate(acc, primary_label, {}, {{primary_property, PropertyValue{0}}});
-
-//     ASSERT_FALSE(acc.FindVertex(pk, View::OLD).has_value());
-//     EXPECT_EQ(CountVertices(acc, View::OLD), 0U);
-//     ASSERT_TRUE(acc.FindVertex(pk, View::NEW).has_value());
-//     EXPECT_EQ(CountVertices(acc, View::NEW), 1U);
-
-//     Shard::Accessor moved(std::move(acc));
-
-//     ASSERT_FALSE(moved.FindVertex(pk, View::OLD).has_value());
-//     EXPECT_EQ(CountVertices(moved, View::OLD), 0U);
-//     ASSERT_TRUE(moved.FindVertex(pk, View::NEW).has_value());
-//     EXPECT_EQ(CountVertices(moved, View::NEW), 1U);
-
-//     moved.Commit(GetNextHlc());
-//   }
-//   {
-//     auto acc = store.Access(GetNextHlc());
-//     ASSERT_TRUE(acc.FindVertex(pk, View::OLD).has_value());
-//     EXPECT_EQ(CountVertices(acc, View::OLD), 1U);
-//     ASSERT_TRUE(acc.FindVertex(pk, View::NEW).has_value());
-//     EXPECT_EQ(CountVertices(acc, View::NEW), 1U);
-//     acc.Abort();
-//   }
-// }
-
-// // NOLINTNEXTLINE(hicpp-special-member-functions)
-// TEST_P(StorageV3, VertexDeleteCommit) {
-//   auto acc1 = store.Access(GetNextHlc());  // read transaction
-//   auto acc2 = store.Access(GetNextHlc());  // write transaction
-
-//   // Create the vertex in transaction 2
-//   {
-//     CreateVertexAndValidate(acc2, primary_label, {}, {{primary_property, PropertyValue{0}}});
-//     ASSERT_FALSE(acc2.FindVertex(pk, View::OLD).has_value());
-//     EXPECT_EQ(CountVertices(acc2, View::OLD), 0U);
-//     ASSERT_TRUE(acc2.FindVertex(pk, View::NEW).has_value());
-//     EXPECT_EQ(CountVertices(acc2, View::NEW), 1U);
-//     acc2.Commit(GetNextHlc());
-//   }
-
-//   auto acc3 = store.Access(GetNextHlc());  // read transaction
-//   auto acc4 = store.Access(GetNextHlc());  // write transaction
-
-//   // Check whether the vertex exists in transaction 1
-//   ASSERT_FALSE(acc1.FindVertex(pk, View::OLD).has_value());
-//   EXPECT_EQ(CountVertices(acc1, View::OLD), 0U);
-//   ASSERT_FALSE(acc1.FindVertex(pk, View::NEW).has_value());
-//   EXPECT_EQ(CountVertices(acc1, View::NEW), 0U);
-
-//   // Check whether the vertex exists in transaction 3
-//   ASSERT_TRUE(acc3.FindVertex(pk, View::OLD).has_value());
-//   EXPECT_EQ(CountVertices(acc3, View::OLD), 1U);
-//   ASSERT_TRUE(acc3.FindVertex(pk, View::NEW).has_value());
-//   EXPECT_EQ(CountVertices(acc3, View::NEW), 1U);
-
-//   // Delete the vertex in transaction 4
-//   {
-//     auto vertex = acc4.FindVertex(pk, View::NEW);
-//     ASSERT_TRUE(vertex);
-//     EXPECT_EQ(CountVertices(acc4, View::OLD), 1U);
-//     EXPECT_EQ(CountVertices(acc4, View::NEW), 1U);
-
-//     auto res = acc4.DeleteVertex(&*vertex);
-//     ASSERT_TRUE(res.HasValue());
-//     EXPECT_EQ(CountVertices(acc4, View::OLD), 1U);
-//     EXPECT_EQ(CountVertices(acc4, View::NEW), 0U);
-
-//     acc4.AdvanceCommand();
-//     EXPECT_EQ(CountVertices(acc4, View::OLD), 0U);
-//     EXPECT_EQ(CountVertices(acc4, View::NEW), 0U);
-
-//     acc4.Commit(GetNextHlc());
-//   }
-
-//   auto acc5 = store.Access(GetNextHlc());  // read transaction
-
-//   // Check whether the vertex exists in transaction 1
-//   ASSERT_FALSE(acc1.FindVertex(pk, View::OLD).has_value());
-//   EXPECT_EQ(CountVertices(acc1, View::OLD), 0U);
-//   ASSERT_FALSE(acc1.FindVertex(pk, View::NEW).has_value());
-//   EXPECT_EQ(CountVertices(acc1, View::NEW), 0U);
-
-//   // Check whether the vertex exists in transaction 3
-//   ASSERT_TRUE(acc3.FindVertex(pk, View::OLD).has_value());
-//   EXPECT_EQ(CountVertices(acc3, View::OLD), 1U);
-//   ASSERT_TRUE(acc3.FindVertex(pk, View::NEW).has_value());
-//   EXPECT_EQ(CountVertices(acc3, View::NEW), 1U);
-
-//   // Check whether the vertex exists in transaction 5
-//   ASSERT_FALSE(acc5.FindVertex(pk, View::OLD).has_value());
-//   EXPECT_EQ(CountVertices(acc5, View::OLD), 0U);
-//   ASSERT_FALSE(acc5.FindVertex(pk, View::NEW).has_value());
-//   EXPECT_EQ(CountVertices(acc5, View::NEW), 0U);
-// }
-
-// // NOLINTNEXTLINE(hicpp-special-member-functions)
-// TEST_P(StorageV3, VertexDeleteAbort) {
-//   auto acc1 = store.Access(GetNextHlc());  // read transaction
-//   auto acc2 = store.Access(GetNextHlc());  // write transaction
-
-//   // Create the vertex in transaction 2
-//   {
-//     CreateVertexAndValidate(acc2, primary_label, {}, {{primary_property, PropertyValue{0}}});
-//     ASSERT_FALSE(acc2.FindVertex(pk, View::OLD).has_value());
-//     EXPECT_EQ(CountVertices(acc2, View::OLD), 0U);
-//     ASSERT_TRUE(acc2.FindVertex(pk, View::NEW).has_value());
-//     EXPECT_EQ(CountVertices(acc2, View::NEW), 1U);
-//     acc2.Commit(GetNextHlc());
-//   }
-
-//   auto acc3 = store.Access(GetNextHlc());  // read transaction
-//   auto acc4 = store.Access(GetNextHlc());  // write transaction (aborted)
-
-//   // Check whether the vertex exists in transaction 1
-//   ASSERT_FALSE(acc1.FindVertex(pk, View::OLD).has_value());
-//   EXPECT_EQ(CountVertices(acc1, View::OLD), 0U);
-//   ASSERT_FALSE(acc1.FindVertex(pk, View::NEW).has_value());
-//   EXPECT_EQ(CountVertices(acc1, View::NEW), 0U);
-
-//   // Check whether the vertex exists in transaction 3
-//   ASSERT_TRUE(acc3.FindVertex(pk, View::OLD).has_value());
-//   EXPECT_EQ(CountVertices(acc3, View::OLD), 1U);
-//   ASSERT_TRUE(acc3.FindVertex(pk, View::NEW).has_value());
-//   EXPECT_EQ(CountVertices(acc3, View::NEW), 1U);
-
-//   // Delete the vertex in transaction 4, but abort the transaction
-//   {
-//     auto vertex = acc4.FindVertex(pk, View::NEW);
-//     ASSERT_TRUE(vertex);
-//     EXPECT_EQ(CountVertices(acc4, View::OLD), 1U);
-//     EXPECT_EQ(CountVertices(acc4, View::NEW), 1U);
-
-//     auto res = acc4.DeleteVertex(&*vertex);
-//     ASSERT_TRUE(res.HasValue());
-//     EXPECT_EQ(CountVertices(acc4, View::OLD), 1U);
-//     EXPECT_EQ(CountVertices(acc4, View::NEW), 0U);
-
-//     acc4.AdvanceCommand();
-//     EXPECT_EQ(CountVertices(acc4, View::OLD), 0U);
-//     EXPECT_EQ(CountVertices(acc4, View::NEW), 0U);
-
-//     acc4.Abort();
-//   }
-
-//   auto acc5 = store.Access(GetNextHlc());  // read transaction
-//   auto acc6 = store.Access(GetNextHlc());  // write transaction
-
-//   // Check whether the vertex exists in transaction 1
-//   ASSERT_FALSE(acc1.FindVertex(pk, View::OLD).has_value());
-//   EXPECT_EQ(CountVertices(acc1, View::OLD), 0U);
-//   ASSERT_FALSE(acc1.FindVertex(pk, View::NEW).has_value());
-//   EXPECT_EQ(CountVertices(acc1, View::NEW), 0U);
-
-//   // Check whether the vertex exists in transaction 3
-//   ASSERT_TRUE(acc3.FindVertex(pk, View::OLD).has_value());
-//   EXPECT_EQ(CountVertices(acc3, View::OLD), 1U);
-//   ASSERT_TRUE(acc3.FindVertex(pk, View::NEW).has_value());
-//   EXPECT_EQ(CountVertices(acc3, View::NEW), 1U);
-
-//   // Check whether the vertex exists in transaction 5
-//   ASSERT_TRUE(acc5.FindVertex(pk, View::OLD).has_value());
-//   EXPECT_EQ(CountVertices(acc5, View::OLD), 1U);
-//   ASSERT_TRUE(acc5.FindVertex(pk, View::NEW).has_value());
-//   EXPECT_EQ(CountVertices(acc5, View::NEW), 1U);
-
-//   // Delete the vertex in transaction 6
-//   {
-//     auto vertex = acc6.FindVertex(pk, View::NEW);
-//     ASSERT_TRUE(vertex);
-//     EXPECT_EQ(CountVertices(acc6, View::OLD), 1U);
-//     EXPECT_EQ(CountVertices(acc6, View::NEW), 1U);
-
-//     auto res = acc6.DeleteVertex(&*vertex);
-//     ASSERT_TRUE(res.HasValue());
-//     EXPECT_EQ(CountVertices(acc6, View::OLD), 1U);
-//     EXPECT_EQ(CountVertices(acc6, View::NEW), 0U);
-
-//     acc6.AdvanceCommand();
-//     EXPECT_EQ(CountVertices(acc6, View::OLD), 0U);
-//     EXPECT_EQ(CountVertices(acc6, View::NEW), 0U);
-
-//     acc6.Commit(GetNextHlc());
-//   }
-
-//   auto acc7 = store.Access(GetNextHlc());  // read transaction
-
-//   // Check whether the vertex exists in transaction 1
-//   ASSERT_FALSE(acc1.FindVertex(pk, View::OLD).has_value());
-//   EXPECT_EQ(CountVertices(acc1, View::OLD), 0U);
-//   ASSERT_FALSE(acc1.FindVertex(pk, View::NEW).has_value());
-//   EXPECT_EQ(CountVertices(acc1, View::NEW), 0U);
-
-//   // Check whether the vertex exists in transaction 3
-//   ASSERT_TRUE(acc3.FindVertex(pk, View::OLD).has_value());
-//   EXPECT_EQ(CountVertices(acc3, View::OLD), 1U);
-//   ASSERT_TRUE(acc3.FindVertex(pk, View::NEW).has_value());
-//   EXPECT_EQ(CountVertices(acc3, View::NEW), 1U);
-
-//   // Check whether the vertex exists in transaction 5
-//   ASSERT_TRUE(acc5.FindVertex(pk, View::OLD).has_value());
-//   EXPECT_EQ(CountVertices(acc5, View::OLD), 1U);
-//   ASSERT_TRUE(acc5.FindVertex(pk, View::NEW).has_value());
-//   EXPECT_EQ(CountVertices(acc5, View::NEW), 1U);
-
-//   // Check whether the vertex exists in transaction 7
-//   ASSERT_FALSE(acc7.FindVertex(pk, View::OLD).has_value());
-//   EXPECT_EQ(CountVertices(acc7, View::OLD), 0U);
-//   ASSERT_FALSE(acc7.FindVertex(pk, View::NEW).has_value());
-//   EXPECT_EQ(CountVertices(acc7, View::NEW), 0U);
-
-//   // Commit all accessors
-//   acc1.Commit(GetNextHlc());
-//   acc3.Commit(GetNextHlc());
-//   acc5.Commit(GetNextHlc());
-//   acc7.Commit(GetNextHlc());
-// }
-
-// // NOLINTNEXTLINE(hicpp-special-member-functions)
-// TEST_P(StorageV3, VertexDeleteSerializationError) {
-//   // Create vertex
-//   {
-//     auto acc = store.Access(GetNextHlc());
-//     CreateVertexAndValidate(acc, primary_label, {}, {{primary_property, PropertyValue{0}}});
-//     acc.Commit(GetNextHlc());
-//   }
-
-//   auto acc1 = store.Access(GetNextHlc());
-//   auto acc2 = store.Access(GetNextHlc());
-
-//   // Delete vertex in accessor 1
-//   {
-//     auto vertex = acc1.FindVertex(pk, View::OLD);
-//     ASSERT_TRUE(vertex);
-//     EXPECT_EQ(CountVertices(acc1, View::OLD), 1U);
-//     EXPECT_EQ(CountVertices(acc1, View::NEW), 1U);
-
-//     {
-//       auto res = acc1.DeleteVertex(&*vertex);
-//       ASSERT_TRUE(res.HasValue());
-//       ASSERT_TRUE(res.GetValue());
-//       EXPECT_EQ(CountVertices(acc1, View::OLD), 1U);
-//       EXPECT_EQ(CountVertices(acc1, View::NEW), 0U);
-//     }
-
-//     {
-//       auto res = acc1.DeleteVertex(&*vertex);
-//       ASSERT_TRUE(res.HasValue());
-//       ASSERT_FALSE(res.GetValue());
-//       EXPECT_EQ(CountVertices(acc1, View::OLD), 1U);
-//       EXPECT_EQ(CountVertices(acc1, View::NEW), 0U);
-//     }
-
-//     acc1.AdvanceCommand();
-//     EXPECT_EQ(CountVertices(acc1, View::OLD), 0U);
-//     EXPECT_EQ(CountVertices(acc1, View::NEW), 0U);
-//   }
-
-//   // Delete vertex in accessor 2
-//   {
-//     auto vertex = acc2.FindVertex(pk, View::OLD);
-//     ASSERT_TRUE(vertex);
-//     EXPECT_EQ(CountVertices(acc2, View::OLD), 1U);
-//     EXPECT_EQ(CountVertices(acc2, View::NEW), 1U);
-//     auto res = acc2.DeleteVertex(&*vertex);
-//     ASSERT_TRUE(res.HasError());
-//     ASSERT_EQ(res.GetError(), Error::SERIALIZATION_ERROR);
-//     EXPECT_EQ(CountVertices(acc2, View::OLD), 1U);
-//     EXPECT_EQ(CountVertices(acc2, View::NEW), 1U);
-//     acc2.AdvanceCommand();
-//     EXPECT_EQ(CountVertices(acc2, View::OLD), 1U);
-//     EXPECT_EQ(CountVertices(acc2, View::NEW), 1U);
-//   }
-
-//   // Finalize both accessors
-//   acc1.Commit(GetNextHlc());
-//   acc2.Abort();
-//   CleanupHlc(last_hlc);
-
-//   // Check whether the vertex exists
-//   {
-//     auto acc = store.Access(GetNextHlc());
-//     auto vertex = acc.FindVertex(pk, View::OLD);
-//     ASSERT_FALSE(vertex);
-//     EXPECT_EQ(CountVertices(acc, View::OLD), 0U);
-//     EXPECT_EQ(CountVertices(acc, View::NEW), 0U);
-//     acc.Commit(GetNextHlc());
-//   }
-// }
-
-// // NOLINTNEXTLINE(hicpp-special-member-functions)
-// TEST_P(StorageV3, VertexDeleteSpecialCases) {
-//   std::vector<PropertyValue> pk1{PropertyValue{0}};
-//   std::vector<PropertyValue> pk2{PropertyValue(2)};
-
-//   // Create vertex and delete it in the same transaction, but abort the
-//   // transaction
-//   {
-//     auto acc = store.Access(GetNextHlc());
-//     auto vertex = CreateVertexAndValidate(acc, primary_label, {}, {{primary_property, PropertyValue{0}}});
-//     ASSERT_FALSE(acc.FindVertex(pk1, View::OLD).has_value());
-//     EXPECT_EQ(CountVertices(acc, View::OLD), 0U);
-//     ASSERT_TRUE(acc.FindVertex(pk1, View::NEW).has_value());
-//     EXPECT_EQ(CountVertices(acc, View::NEW), 1U);
-//     auto res = acc.DeleteVertex(&vertex);
-//     ASSERT_TRUE(res.HasValue());
-//     ASSERT_TRUE(res.GetValue());
-//     EXPECT_EQ(CountVertices(acc, View::OLD), 0U);
-//     EXPECT_EQ(CountVertices(acc, View::NEW), 0U);
-//     acc.AdvanceCommand();
-//     EXPECT_EQ(CountVertices(acc, View::OLD), 0U);
-//     EXPECT_EQ(CountVertices(acc, View::NEW), 0U);
-//     acc.Abort();
-//   }
-
-//   // Create vertex and delete it in the same transaction
-//   {
-//     auto acc = store.Access(GetNextHlc());
-//     auto vertex = CreateVertexAndValidate(acc, primary_label, {}, {{primary_property, PropertyValue(2)}});
-//     ASSERT_FALSE(acc.FindVertex(pk2, View::OLD).has_value());
-//     EXPECT_EQ(CountVertices(acc, View::OLD), 0U);
-//     ASSERT_TRUE(acc.FindVertex(pk2, View::NEW).has_value());
-//     EXPECT_EQ(CountVertices(acc, View::NEW), 1U);
-//     auto res = acc.DeleteVertex(&vertex);
-//     ASSERT_TRUE(res.HasValue());
-//     ASSERT_TRUE(res.GetValue());
-//     EXPECT_EQ(CountVertices(acc, View::OLD), 0U);
-//     EXPECT_EQ(CountVertices(acc, View::NEW), 0U);
-//     acc.AdvanceCommand();
-//     EXPECT_EQ(CountVertices(acc, View::OLD), 0U);
-//     EXPECT_EQ(CountVertices(acc, View::NEW), 0U);
-//     acc.Commit(GetNextHlc());
-//   }
-
-//   // Check whether the vertices exist
-//   {
-//     auto acc = store.Access(GetNextHlc());
-//     ASSERT_FALSE(acc.FindVertex(pk1, View::OLD).has_value());
-//     ASSERT_FALSE(acc.FindVertex(pk1, View::NEW).has_value());
-//     ASSERT_FALSE(acc.FindVertex(pk2, View::OLD).has_value());
-//     ASSERT_FALSE(acc.FindVertex(pk2, View::NEW).has_value());
-//     EXPECT_EQ(CountVertices(acc, View::OLD), 0U);
-//     EXPECT_EQ(CountVertices(acc, View::NEW), 0U);
-//     acc.Abort();
-//   }
-// }
-
-// template <typename TError, typename TResultHolder>
-// void AssertErrorInVariant(TResultHolder &holder, TError error_type) {
-//   ASSERT_TRUE(holder.HasError());
-//   const auto error = holder.GetError();
-//   ASSERT_TRUE(std::holds_alternative<TError>(error));
-//   ASSERT_EQ(std::get<TError>(error), error_type);
-// }
-
-// // NOLINTNEXTLINE(hicpp-special-member-functions)
-// TEST_P(StorageV3, VertexDeleteLabel) {
-//   // Create the vertex
-//   {
-//     auto acc = store.Access(GetNextHlc());
-//     CreateVertexAndValidate(acc, primary_label, {}, {{primary_property, PropertyValue{0}}});
-//     ASSERT_FALSE(acc.FindVertex(pk, View::OLD).has_value());
-//     ASSERT_TRUE(acc.FindVertex(pk, View::NEW).has_value());
-//     acc.Commit(GetNextHlc());
-//   }
-
-//   // Add label, delete the vertex and check the label API (same command)
-//   {
-//     auto acc = store.Access(GetNextHlc());
-//     auto vertex = acc.FindVertex(pk, View::NEW);
-//     ASSERT_TRUE(vertex);
-
-//     auto label5 = NameToLabelId("label5");
-
-//     // Check whether label 5 exists
-//     ASSERT_FALSE(vertex->HasLabel(label5, View::OLD).GetValue());
-//     ASSERT_FALSE(vertex->HasLabel(label5, View::NEW).GetValue());
-//     ASSERT_EQ(vertex->Labels(View::OLD)->size(), 0);
-//     ASSERT_EQ(vertex->Labels(View::NEW)->size(), 0);
-
-//     // Add label 5
-//     ASSERT_TRUE(vertex->AddLabelAndValidate(label5).GetValue());
-
-//     // Check whether label 5 exists
-//     ASSERT_FALSE(vertex->HasLabel(label5, View::OLD).GetValue());
-//     ASSERT_TRUE(vertex->HasLabel(label5, View::NEW).GetValue());
-//     ASSERT_EQ(vertex->Labels(View::OLD)->size(), 0);
-//     {
-//       auto labels = vertex->Labels(View::NEW).GetValue();
-//       ASSERT_EQ(labels.size(), 1);
-//       ASSERT_EQ(labels[0], label5);
-//     }
-
-//     // Delete the vertex
-//     ASSERT_TRUE(acc.DeleteVertex(&*vertex).GetValue());
-
-//     // Check whether label 5 exists
-//     ASSERT_FALSE(vertex->HasLabel(label5, View::OLD).GetValue());
-//     ASSERT_EQ(vertex->HasLabel(label5, View::NEW).GetError(), Error::DELETED_OBJECT);
-//     ASSERT_EQ(vertex->Labels(View::OLD)->size(), 0);
-//     ASSERT_EQ(vertex->Labels(View::NEW).GetError(), Error::DELETED_OBJECT);
-
-//     // Try to add the label
-//     {
-//       auto ret = vertex->AddLabelAndValidate(label5);
-//       AssertErrorInVariant(ret, Error::DELETED_OBJECT);
-//     }
-
-//     // Try to remove the label
-//     {
-//       auto ret = vertex->RemoveLabelAndValidate(label5);
-//       AssertErrorInVariant(ret, Error::DELETED_OBJECT);
-//     }
-
-//     acc.Abort();
-//   }
-
-//   // Add label, delete the vertex and check the label API (different command)
-//   {
-//     auto acc = store.Access(GetNextHlc());
-//     auto vertex = acc.FindVertex(pk, View::NEW);
-//     ASSERT_TRUE(vertex);
-
-//     auto label5 = NameToLabelId("label5");
-
-//     // Check whether label 5 exists
-//     ASSERT_FALSE(vertex->HasLabel(label5, View::OLD).GetValue());
-//     ASSERT_FALSE(vertex->HasLabel(label5, View::NEW).GetValue());
-//     ASSERT_EQ(vertex->Labels(View::OLD)->size(), 0);
-//     ASSERT_EQ(vertex->Labels(View::NEW)->size(), 0);
-
-//     // Add label 5
-//     ASSERT_TRUE(vertex->AddLabelAndValidate(label5).GetValue());
-
-//     // Check whether label 5 exists
-//     ASSERT_FALSE(vertex->HasLabel(label5, View::OLD).GetValue());
-//     ASSERT_TRUE(vertex->HasLabel(label5, View::NEW).GetValue());
-//     ASSERT_EQ(vertex->Labels(View::OLD)->size(), 0);
-//     {
-//       auto labels = vertex->Labels(View::NEW).GetValue();
-//       ASSERT_EQ(labels.size(), 1);
-//       ASSERT_EQ(labels[0], label5);
-//     }
-
-//     // Advance command
-//     acc.AdvanceCommand();
-
-//     // Check whether label 5 exists
-//     ASSERT_TRUE(vertex->HasLabel(label5, View::OLD).GetValue());
-//     ASSERT_TRUE(vertex->HasLabel(label5, View::NEW).GetValue());
-//     {
-//       auto labels = vertex->Labels(View::OLD).GetValue();
-//       ASSERT_EQ(labels.size(), 1);
-//       ASSERT_EQ(labels[0], label5);
-//     }
-//     {
-//       auto labels = vertex->Labels(View::NEW).GetValue();
-//       ASSERT_EQ(labels.size(), 1);
-//       ASSERT_EQ(labels[0], label5);
-//     }
-
-//     // Delete the vertex
-//     ASSERT_TRUE(acc.DeleteVertex(&*vertex).GetValue());
-
-//     // Check whether label 5 exists
-//     ASSERT_TRUE(vertex->HasLabel(label5, View::OLD).GetValue());
-//     ASSERT_EQ(vertex->HasLabel(label5, View::NEW).GetError(), Error::DELETED_OBJECT);
-//     {
-//       auto labels = vertex->Labels(View::OLD).GetValue();
-//       ASSERT_EQ(labels.size(), 1);
-//       ASSERT_EQ(labels[0], label5);
-//     }
-//     ASSERT_EQ(vertex->Labels(View::NEW).GetError(), Error::DELETED_OBJECT);
-
-//     // Advance command
-//     acc.AdvanceCommand();
-
-//     // Check whether label 5 exists
-//     ASSERT_EQ(vertex->HasLabel(label5, View::OLD).GetError(), Error::DELETED_OBJECT);
-//     ASSERT_EQ(vertex->HasLabel(label5, View::NEW).GetError(), Error::DELETED_OBJECT);
-//     ASSERT_EQ(vertex->Labels(View::OLD).GetError(), Error::DELETED_OBJECT);
-//     ASSERT_EQ(vertex->Labels(View::NEW).GetError(), Error::DELETED_OBJECT);
-
-//     // Try to add the label
-//     {
-//       auto ret = vertex->AddLabelAndValidate(label5);
-//       AssertErrorInVariant(ret, Error::DELETED_OBJECT);
-//     }
-
-//     // Try to remove the label
-//     {
-//       auto ret = vertex->RemoveLabelAndValidate(label5);
-//       AssertErrorInVariant(ret, Error::DELETED_OBJECT);
-//     }
-
-//     acc.Abort();
-//   }
-// }
-
-// // NOLINTNEXTLINE(hicpp - special - member - functions)
-// TEST_P(StorageV3, VertexDeleteProperty) {
-//   // Create the vertex
-//   {
-//     auto acc = store.Access(GetNextHlc());
-//     CreateVertexAndValidate(acc, primary_label, {}, {{primary_property, PropertyValue{0}}});
-//     ASSERT_FALSE(acc.FindVertex(pk, View::OLD).has_value());
-//     ASSERT_TRUE(acc.FindVertex(pk, View::NEW).has_value());
-//     acc.Commit(GetNextHlc());
-//   }
-
-//   // Set property, delete the vertex and check the property API (same command)
-//   {
-//     auto acc = store.Access(GetNextHlc());
-//     auto vertex = acc.FindVertex(pk, View::NEW);
-//     ASSERT_TRUE(vertex);
-
-//     auto property5 = NameToPropertyId("property5");
-
-//     // Check whether property 5 exists
-//     ASSERT_TRUE(vertex->GetProperty(property5, View::OLD)->IsNull());
-//     ASSERT_TRUE(vertex->GetProperty(property5, View::NEW)->IsNull());
-//     ASSERT_EQ(vertex->Properties(View::OLD)->size(), 0);
-//     ASSERT_EQ(vertex->Properties(View::NEW)->size(), 0);
-
-//     // Set property 5 to "nandare"
-//     ASSERT_TRUE(vertex->SetPropertyAndValidate(property5, PropertyValue("nandare"))->IsNull());
-
-//     // Check whether property 5 exists
-//     ASSERT_TRUE(vertex->GetProperty(property5, View::OLD)->IsNull());
-//     ASSERT_EQ(vertex->GetProperty(property5, View::NEW)->ValueString(), "nandare");
-//     ASSERT_EQ(vertex->Properties(View::OLD)->size(), 0);
-//     {
-//       auto properties = vertex->Properties(View::NEW).GetValue();
-//       ASSERT_EQ(properties.size(), 1);
-//       ASSERT_EQ(properties[property5].ValueString(), "nandare");
-//     }
-
-//     // Delete the vertex
-//     ASSERT_TRUE(acc.DeleteVertex(&*vertex).GetValue());
-
-//     // Check whether label 5 exists
-//     ASSERT_TRUE(vertex->GetProperty(property5, View::OLD)->IsNull());
-//     ASSERT_EQ(vertex->GetProperty(property5, View::NEW).GetError(), Error::DELETED_OBJECT);
-//     ASSERT_EQ(vertex->Properties(View::OLD)->size(), 0);
-//     ASSERT_EQ(vertex->Properties(View::NEW).GetError(), Error::DELETED_OBJECT);
-
-//     // Try to set the property5
-//     {
-//       auto ret = vertex->SetPropertyAndValidate(property5, PropertyValue("haihai"));
-//       AssertErrorInVariant(ret, Error::DELETED_OBJECT);
-//     }
-
-//     acc.Abort();
-//   }
-
-//   // Set property, delete the vertex and check the property API (different
-//   // command)
-//   {
-//     auto acc = store.Access(GetNextHlc());
-//     auto vertex = acc.FindVertex(pk, View::NEW);
-//     ASSERT_TRUE(vertex);
-
-//     auto property5 = NameToPropertyId("property5");
-
-//     // Check whether property 5 exists
-//     ASSERT_TRUE(vertex->GetProperty(property5, View::OLD)->IsNull());
-//     ASSERT_TRUE(vertex->GetProperty(property5, View::NEW)->IsNull());
-//     ASSERT_EQ(vertex->Properties(View::OLD)->size(), 0);
-//     ASSERT_EQ(vertex->Properties(View::NEW)->size(), 0);
-
-//     // Set property 5 to "nandare"
-//     ASSERT_TRUE(vertex->SetPropertyAndValidate(property5, PropertyValue("nandare"))->IsNull());
-
-//     // Check whether property 5 exists
-//     ASSERT_TRUE(vertex->GetProperty(property5, View::OLD)->IsNull());
-//     ASSERT_EQ(vertex->GetProperty(property5, View::NEW)->ValueString(), "nandare");
-//     ASSERT_EQ(vertex->Properties(View::OLD)->size(), 0);
-//     {
-//       auto properties = vertex->Properties(View::NEW).GetValue();
-//       ASSERT_EQ(properties.size(), 1);
-//       ASSERT_EQ(properties[property5].ValueString(), "nandare");
-//     }
-
-//     // Advance command
-//     acc.AdvanceCommand();
-
-//     // Check whether property 5 exists
-//     ASSERT_EQ(vertex->GetProperty(property5, View::OLD)->ValueString(), "nandare");
-//     ASSERT_EQ(vertex->GetProperty(property5, View::NEW)->ValueString(), "nandare");
-//     {
-//       auto properties = vertex->Properties(View::OLD).GetValue();
-//       ASSERT_EQ(properties.size(), 1);
-//       ASSERT_EQ(properties[property5].ValueString(), "nandare");
-//     }
-//     {
-//       auto properties = vertex->Properties(View::NEW).GetValue();
-//       ASSERT_EQ(properties.size(), 1);
-//       ASSERT_EQ(properties[property5].ValueString(), "nandare");
-//     }
-
-//     // Delete the vertex
-//     ASSERT_TRUE(acc.DeleteVertex(&*vertex).GetValue());
-
-//     // Check whether property 5 exists
-//     ASSERT_EQ(vertex->GetProperty(property5, View::OLD)->ValueString(), "nandare");
-//     ASSERT_EQ(vertex->GetProperty(property5, View::NEW).GetError(), Error::DELETED_OBJECT);
-//     {
-//       auto properties = vertex->Properties(View::OLD).GetValue();
-//       ASSERT_EQ(properties.size(), 1);
-//       ASSERT_EQ(properties[property5].ValueString(), "nandare");
-//     }
-//     ASSERT_EQ(vertex->Properties(View::NEW).GetError(), Error::DELETED_OBJECT);
-
-//     // Advance command
-//     acc.AdvanceCommand();
-
-//     // Check whether property 5 exists
-//     ASSERT_EQ(vertex->GetProperty(property5, View::OLD).GetError(), Error::DELETED_OBJECT);
-//     ASSERT_EQ(vertex->GetProperty(property5, View::NEW).GetError(), Error::DELETED_OBJECT);
-//     ASSERT_EQ(vertex->Properties(View::OLD).GetError(), Error::DELETED_OBJECT);
-//     ASSERT_EQ(vertex->Properties(View::NEW).GetError(), Error::DELETED_OBJECT);
-
-//     // Try to set the property
-//     {
-//       auto ret = vertex->SetPropertyAndValidate(property5, PropertyValue("haihai"));
-//       AssertErrorInVariant(ret, Error::DELETED_OBJECT);
-//     }
-
-//     acc.Abort();
-//   }
-// }
-
-// // NOLINTNEXTLINE(hicpp-special-member-functions)
-// TEST_P(StorageV3, VertexLabelCommit) {
-//   store.StoreMapping({{1, "label"}, {2, "property"}, {3, "label5"}, {4, "other"}});
-//   {
-//     auto acc = store.Access(GetNextHlc());
-//     auto vertex = CreateVertexAndValidate(acc, primary_label, {}, {{primary_property, PropertyValue{0}}});
-
-//     auto label = NameToLabelId("label5");
-
-//     ASSERT_FALSE(vertex.HasLabel(label, View::NEW).GetValue());
-//     ASSERT_EQ(vertex.Labels(View::NEW)->size(), 0);
-
-//     {
-//       auto res = vertex.AddLabelAndValidate(label);
-//       ASSERT_TRUE(res.HasValue());
-//       ASSERT_TRUE(res.GetValue());
-//     }
-
-//     ASSERT_TRUE(vertex.HasLabel(label, View::NEW).GetValue());
-//     {
-//       auto labels = vertex.Labels(View::NEW).GetValue();
-//       ASSERT_EQ(labels.size(), 1);
-//       ASSERT_EQ(labels[0], label);
-//     }
-
-//     {
-//       auto res = vertex.AddLabelAndValidate(label);
-//       ASSERT_TRUE(res.HasValue());
-//       ASSERT_FALSE(res.GetValue());
-//     }
-
-//     acc.Commit(GetNextHlc());
-//   }
-//   {
-//     auto acc = store.Access(GetNextHlc());
-//     auto vertex = acc.FindVertex(pk, View::OLD);
-//     ASSERT_TRUE(vertex);
-
-//     auto label = NameToLabelId("label5");
-
-//     ASSERT_TRUE(vertex->HasLabel(label, View::OLD).GetValue());
-//     {
-//       auto labels = vertex->Labels(View::OLD).GetValue();
-//       ASSERT_EQ(labels.size(), 1);
-//       ASSERT_EQ(labels[0], label);
-//     }
-
-//     ASSERT_TRUE(vertex->HasLabel(label, View::NEW).GetValue());
-//     {
-//       auto labels = vertex->Labels(View::NEW).GetValue();
-//       ASSERT_EQ(labels.size(), 1);
-//       ASSERT_EQ(labels[0], label);
-//     }
-
-//     auto other_label = NameToLabelId("other");
-
-//     ASSERT_FALSE(vertex->HasLabel(other_label, View::OLD).GetValue());
-//     ASSERT_FALSE(vertex->HasLabel(other_label, View::NEW).GetValue());
-
-//     acc.Abort();
-//   }
-//   {
-//     auto acc = store.Access(GetNextHlc());
-//     auto vertex = acc.FindVertex(pk, View::OLD);
-//     ASSERT_TRUE(vertex);
-
-//     auto label = NameToLabelId("label5");
-
-//     {
-//       auto res = vertex->RemoveLabelAndValidate(label);
-//       ASSERT_TRUE(res.HasValue());
-//       ASSERT_TRUE(res.GetValue());
-//     }
-
-//     ASSERT_TRUE(vertex->HasLabel(label, View::OLD).GetValue());
-//     {
-//       auto labels = vertex->Labels(View::OLD).GetValue();
-//       ASSERT_EQ(labels.size(), 1);
-//       ASSERT_EQ(labels[0], label);
-//     }
-
-//     ASSERT_FALSE(vertex->HasLabel(label, View::NEW).GetValue());
-//     ASSERT_EQ(vertex->Labels(View::NEW)->size(), 0);
-
-//     {
-//       auto res = vertex->RemoveLabelAndValidate(label);
-//       ASSERT_TRUE(res.HasValue());
-//       ASSERT_FALSE(res.GetValue());
-//     }
-
-//     acc.Commit(GetNextHlc());
-//   }
-//   {
-//     auto acc = store.Access(GetNextHlc());
-//     auto vertex = acc.FindVertex(pk, View::OLD);
-//     ASSERT_TRUE(vertex);
-
-//     auto label = NameToLabelId("label5");
-
-//     ASSERT_FALSE(vertex->HasLabel(label, View::OLD).GetValue());
-//     ASSERT_FALSE(vertex->HasLabel(label, View::NEW).GetValue());
-//     ASSERT_EQ(vertex->Labels(View::OLD)->size(), 0);
-//     ASSERT_EQ(vertex->Labels(View::NEW)->size(), 0);
-
-//     auto other_label = NameToLabelId("other");
-
-//     ASSERT_FALSE(vertex->HasLabel(other_label, View::OLD).GetValue());
-//     ASSERT_FALSE(vertex->HasLabel(other_label, View::NEW).GetValue());
-
-//     acc.Abort();
-//   }
-// }
-
-// // NOLINTNEXTLINE(hicpp-special-member-functions)
-// TEST_P(StorageV3, VertexLabelAbort) {
-//   store.StoreMapping({{1, "label"}, {2, "property"}, {3, "label5"}, {4, "other"}});
-//   // Create the vertex.
-//   {
-//     auto acc = store.Access(GetNextHlc());
-//     CreateVertexAndValidate(acc, primary_label, {}, {{primary_property, PropertyValue{0}}});
-//     acc.Commit(GetNextHlc());
-//   }
-
-//   // Add label 5, but abort the transaction.
-//   {
-//     auto acc = store.Access(GetNextHlc());
-//     auto vertex = acc.FindVertex(pk, View::OLD);
-//     ASSERT_TRUE(vertex);
-
-//     auto label = NameToLabelId("label5");
-
-//     ASSERT_FALSE(vertex->HasLabel(label, View::NEW).GetValue());
-//     ASSERT_EQ(vertex->Labels(View::NEW)->size(), 0);
-
-//     {
-//       auto res = vertex->AddLabelAndValidate(label);
-//       ASSERT_TRUE(res.HasValue());
-//       ASSERT_TRUE(res.GetValue());
-//     }
-
-//     ASSERT_TRUE(vertex->HasLabel(label, View::NEW).GetValue());
-//     {
-//       auto labels = vertex->Labels(View::NEW).GetValue();
-//       ASSERT_EQ(labels.size(), 1);
-//       ASSERT_EQ(labels[0], label);
-//     }
-
-//     {
-//       auto res = vertex->AddLabelAndValidate(label);
-//       ASSERT_TRUE(res.HasValue());
-//       ASSERT_FALSE(res.GetValue());
-//     }
-
-//     acc.Abort();
-//   }
-
-//   // Check that label 5 doesn't exist.
-//   {
-//     auto acc = store.Access(GetNextHlc());
-//     auto vertex = acc.FindVertex(pk, View::OLD);
-//     ASSERT_TRUE(vertex);
-
-//     auto label = NameToLabelId("label5");
-
-//     ASSERT_FALSE(vertex->HasLabel(label, View::OLD).GetValue());
-//     ASSERT_FALSE(vertex->HasLabel(label, View::NEW).GetValue());
-//     ASSERT_EQ(vertex->Labels(View::OLD)->size(), 0);
-//     ASSERT_EQ(vertex->Labels(View::NEW)->size(), 0);
-
-//     auto other_label = NameToLabelId("other");
-
-//     ASSERT_FALSE(vertex->HasLabel(other_label, View::OLD).GetValue());
-//     ASSERT_FALSE(vertex->HasLabel(other_label, View::NEW).GetValue());
-
-//     acc.Abort();
-//   }
-
-//   // Add label 5.
-//   {
-//     auto acc = store.Access(GetNextHlc());
-//     auto vertex = acc.FindVertex(pk, View::OLD);
-//     ASSERT_TRUE(vertex);
-
-//     auto label = NameToLabelId("label5");
-
-//     ASSERT_FALSE(vertex->HasLabel(label, View::NEW).GetValue());
-//     ASSERT_EQ(vertex->Labels(View::NEW)->size(), 0);
-
-//     {
-//       auto res = vertex->AddLabelAndValidate(label);
-//       ASSERT_TRUE(res.HasValue());
-//       ASSERT_TRUE(res.GetValue());
-//     }
-
-//     ASSERT_TRUE(vertex->HasLabel(label, View::NEW).GetValue());
-//     {
-//       auto labels = vertex->Labels(View::NEW).GetValue();
-//       ASSERT_EQ(labels.size(), 1);
-//       ASSERT_EQ(labels[0], label);
-//     }
-
-//     {
-//       auto res = vertex->AddLabelAndValidate(label);
-//       ASSERT_TRUE(res.HasValue());
-//       ASSERT_FALSE(res.GetValue());
-//     }
-
-//     acc.Commit(GetNextHlc());
-//   }
-
-//   // Check that label 5 exists.
-//   {
-//     auto acc = store.Access(GetNextHlc());
-//     auto vertex = acc.FindVertex(pk, View::OLD);
-//     ASSERT_TRUE(vertex);
-
-//     auto label = NameToLabelId("label5");
-
-//     ASSERT_TRUE(vertex->HasLabel(label, View::OLD).GetValue());
-//     {
-//       auto labels = vertex->Labels(View::OLD).GetValue();
-//       ASSERT_EQ(labels.size(), 1);
-//       ASSERT_EQ(labels[0], label);
-//     }
-
-//     ASSERT_TRUE(vertex->HasLabel(label, View::NEW).GetValue());
-//     {
-//       auto labels = vertex->Labels(View::NEW).GetValue();
-//       ASSERT_EQ(labels.size(), 1);
-//       ASSERT_EQ(labels[0], label);
-//     }
-
-//     auto other_label = NameToLabelId("other");
-
-//     ASSERT_FALSE(vertex->HasLabel(other_label, View::OLD).GetValue());
-//     ASSERT_FALSE(vertex->HasLabel(other_label, View::NEW).GetValue());
-
-//     acc.Abort();
-//   }
-
-//   // Remove label 5, but abort the transaction.
-//   {
-//     auto acc = store.Access(GetNextHlc());
-//     auto vertex = acc.FindVertex(pk, View::OLD);
-//     ASSERT_TRUE(vertex);
-
-//     auto label = NameToLabelId("label5");
-
-//     {
-//       auto res = vertex->RemoveLabelAndValidate(label);
-//       ASSERT_TRUE(res.HasValue());
-//       ASSERT_TRUE(res.GetValue());
-//     }
-
-//     ASSERT_TRUE(vertex->HasLabel(label, View::OLD).GetValue());
-//     {
-//       auto labels = vertex->Labels(View::OLD).GetValue();
-//       ASSERT_EQ(labels.size(), 1);
-//       ASSERT_EQ(labels[0], label);
-//     }
-
-//     ASSERT_FALSE(vertex->HasLabel(label, View::NEW).GetValue());
-//     ASSERT_EQ(vertex->Labels(View::NEW)->size(), 0);
-
-//     {
-//       auto res = vertex->RemoveLabelAndValidate(label);
-//       ASSERT_TRUE(res.HasValue());
-//       ASSERT_FALSE(res.GetValue());
-//     }
-
-//     acc.Abort();
-//   }
-
-//   // Check that label 5 exists.
-//   {
-//     auto acc = store.Access(GetNextHlc());
-//     auto vertex = acc.FindVertex(pk, View::OLD);
-//     ASSERT_TRUE(vertex);
-
-//     auto label = NameToLabelId("label5");
-
-//     ASSERT_TRUE(vertex->HasLabel(label, View::OLD).GetValue());
-//     {
-//       auto labels = vertex->Labels(View::OLD).GetValue();
-//       ASSERT_EQ(labels.size(), 1);
-//       ASSERT_EQ(labels[0], label);
-//     }
-
-//     ASSERT_TRUE(vertex->HasLabel(label, View::NEW).GetValue());
-//     {
-//       auto labels = vertex->Labels(View::NEW).GetValue();
-//       ASSERT_EQ(labels.size(), 1);
-//       ASSERT_EQ(labels[0], label);
-//     }
-
-//     auto other_label = NameToLabelId("other");
-
-//     ASSERT_FALSE(vertex->HasLabel(other_label, View::OLD).GetValue());
-//     ASSERT_FALSE(vertex->HasLabel(other_label, View::NEW).GetValue());
-
-//     acc.Abort();
-//   }
-
-//   // Remove label 5.
-//   {
-//     auto acc = store.Access(GetNextHlc());
-//     auto vertex = acc.FindVertex(pk, View::OLD);
-//     ASSERT_TRUE(vertex);
-
-//     auto label = NameToLabelId("label5");
-
-//     {
-//       auto res = vertex->RemoveLabelAndValidate(label);
-//       ASSERT_TRUE(res.HasValue());
-//       ASSERT_TRUE(res.GetValue());
-//     }
-
-//     ASSERT_TRUE(vertex->HasLabel(label, View::OLD).GetValue());
-//     {
-//       auto labels = vertex->Labels(View::OLD).GetValue();
-//       ASSERT_EQ(labels.size(), 1);
-//       ASSERT_EQ(labels[0], label);
-//     }
-
-//     ASSERT_FALSE(vertex->HasLabel(label, View::NEW).GetValue());
-//     ASSERT_EQ(vertex->Labels(View::NEW)->size(), 0);
-
-//     {
-//       auto res = vertex->RemoveLabelAndValidate(label);
-//       ASSERT_TRUE(res.HasValue());
-//       ASSERT_FALSE(res.GetValue());
-//     }
-
-//     acc.Commit(GetNextHlc());
-//   }
-
-//   // Check that label 5 doesn't exist.
-//   {
-//     auto acc = store.Access(GetNextHlc());
-//     auto vertex = acc.FindVertex(pk, View::OLD);
-//     ASSERT_TRUE(vertex);
-
-//     auto label = NameToLabelId("label5");
-
-//     ASSERT_FALSE(vertex->HasLabel(label, View::OLD).GetValue());
-//     ASSERT_FALSE(vertex->HasLabel(label, View::NEW).GetValue());
-//     ASSERT_EQ(vertex->Labels(View::OLD)->size(), 0);
-//     ASSERT_EQ(vertex->Labels(View::NEW)->size(), 0);
-
-//     auto other_label = NameToLabelId("other");
-
-//     ASSERT_FALSE(vertex->HasLabel(other_label, View::OLD).GetValue());
-//     ASSERT_FALSE(vertex->HasLabel(other_label, View::NEW).GetValue());
-
-//     acc.Abort();
-//   }
-// }
-
-// // NOLINTNEXTLINE(hicpp-special-member-functions)
-// TEST_P(StorageV3, VertexLabelSerializationError) {
-//   store.StoreMapping({{1, "label"}, {2, "property"}, {3, "label1"}, {4, "label2"}});
-//   {
-//     auto acc = store.Access(GetNextHlc());
-//     CreateVertexAndValidate(acc, primary_label, {}, {{primary_property, PropertyValue{0}}});
-//     acc.Commit(GetNextHlc());
-//   }
-
-//   auto acc1 = store.Access(GetNextHlc());
-//   auto acc2 = store.Access(GetNextHlc());
-
-//   // Add label 1 in accessor 1.
-//   {
-//     auto vertex = acc1.FindVertex(pk, View::OLD);
-//     ASSERT_TRUE(vertex);
-
-//     auto label1 = NameToLabelId("label1");
-//     auto label2 = NameToLabelId("label2");
-
-//     ASSERT_FALSE(vertex->HasLabel(label1, View::OLD).GetValue());
-//     ASSERT_FALSE(vertex->HasLabel(label1, View::NEW).GetValue());
-//     ASSERT_FALSE(vertex->HasLabel(label2, View::OLD).GetValue());
-//     ASSERT_FALSE(vertex->HasLabel(label2, View::NEW).GetValue());
-//     ASSERT_EQ(vertex->Labels(View::OLD)->size(), 0);
-//     ASSERT_EQ(vertex->Labels(View::NEW)->size(), 0);
-
-//     {
-//       auto res = vertex->AddLabelAndValidate(label1);
-//       ASSERT_TRUE(res.HasValue());
-//       ASSERT_TRUE(res.GetValue());
-//     }
-
-//     ASSERT_FALSE(vertex->HasLabel(label1, View::OLD).GetValue());
-//     ASSERT_TRUE(vertex->HasLabel(label1, View::NEW).GetValue());
-//     ASSERT_FALSE(vertex->HasLabel(label2, View::OLD).GetValue());
-//     ASSERT_FALSE(vertex->HasLabel(label2, View::NEW).GetValue());
-//     ASSERT_EQ(vertex->Labels(View::OLD)->size(), 0);
-//     {
-//       auto labels = vertex->Labels(View::NEW).GetValue();
-//       ASSERT_EQ(labels.size(), 1);
-//       ASSERT_EQ(labels[0], label1);
-//     }
-
-//     {
-//       auto res = vertex->AddLabelAndValidate(label1);
-//       ASSERT_TRUE(res.HasValue());
-//       ASSERT_FALSE(res.GetValue());
-//     }
-//   }
-
-//   // Add label 2 in accessor 2.
-//   {
-//     auto vertex = acc2.FindVertex(pk, View::OLD);
-//     ASSERT_TRUE(vertex);
-
-//     auto label1 = NameToLabelId("label1");
-//     auto label2 = NameToLabelId("label2");
-
-//     ASSERT_FALSE(vertex->HasLabel(label1, View::OLD).GetValue());
-//     ASSERT_FALSE(vertex->HasLabel(label1, View::NEW).GetValue());
-//     ASSERT_FALSE(vertex->HasLabel(label2, View::OLD).GetValue());
-//     ASSERT_FALSE(vertex->HasLabel(label2, View::NEW).GetValue());
-//     ASSERT_EQ(vertex->Labels(View::OLD)->size(), 0);
-//     ASSERT_EQ(vertex->Labels(View::NEW)->size(), 0);
-
-//     {
-//       auto res = vertex->AddLabelAndValidate(label1);
-//       AssertErrorInVariant(res, Error::SERIALIZATION_ERROR);
-//     }
-//   }
-
-//   // Finalize both accessors.
-//   acc1.Commit(GetNextHlc());
-//   acc2.Abort();
-
-//   // Check which labels exist.
-//   {
-//     auto acc = store.Access(GetNextHlc());
-//     auto vertex = acc.FindVertex(pk, View::OLD);
-//     ASSERT_TRUE(vertex);
-
-//     auto label1 = NameToLabelId("label1");
-//     auto label2 = NameToLabelId("label2");
-
-//     ASSERT_TRUE(vertex->HasLabel(label1, View::OLD).GetValue());
-//     ASSERT_FALSE(vertex->HasLabel(label2, View::OLD).GetValue());
-//     {
-//       auto labels = vertex->Labels(View::OLD).GetValue();
-//       ASSERT_EQ(labels.size(), 1);
-//       ASSERT_EQ(labels[0], label1);
-//     }
-
-//     ASSERT_TRUE(vertex->HasLabel(label1, View::NEW).GetValue());
-//     ASSERT_FALSE(vertex->HasLabel(label2, View::NEW).GetValue());
-//     {
-//       auto labels = vertex->Labels(View::NEW).GetValue();
-//       ASSERT_EQ(labels.size(), 1);
-//       ASSERT_EQ(labels[0], label1);
-//     }
-
-//     acc.Abort();
-//   }
-// }
-
-// // NOLINTNEXTLINE(hicpp-special-member-functions)
-// TEST_P(StorageV3, VertexPropertyCommit) {
-//   store.StoreMapping({{1, "label"}, {2, "property"}, {3, "property5"}, {4, "other"}});
-//   {
-//     auto acc = store.Access(GetNextHlc());
-//     auto vertex = CreateVertexAndValidate(acc, primary_label, {}, {{primary_property, PropertyValue{0}}});
-
-//     auto property = NameToPropertyId("property5");
-
-//     ASSERT_TRUE(vertex.GetProperty(property, View::NEW)->IsNull());
-//     ASSERT_EQ(vertex.Properties(View::NEW)->size(), 0);
-
-//     {
-//       auto old_value = vertex.SetPropertyAndValidate(property, PropertyValue("temporary"));
-//       ASSERT_TRUE(old_value.HasValue());
-//       ASSERT_TRUE(old_value->IsNull());
-//     }
-
-//     ASSERT_EQ(vertex.GetProperty(property, View::NEW)->ValueString(), "temporary");
-//     {
-//       auto properties = vertex.Properties(View::NEW).GetValue();
-//       ASSERT_EQ(properties.size(), 1);
-//       ASSERT_EQ(properties[property].ValueString(), "temporary");
-//     }
-
-//     {
-//       auto old_value = vertex.SetPropertyAndValidate(property, PropertyValue("nandare"));
-//       ASSERT_TRUE(old_value.HasValue());
-//       ASSERT_FALSE(old_value->IsNull());
-//     }
-
-//     ASSERT_EQ(vertex.GetProperty(property, View::NEW)->ValueString(), "nandare");
-//     {
-//       auto properties = vertex.Properties(View::NEW).GetValue();
-//       ASSERT_EQ(properties.size(), 1);
-//       ASSERT_EQ(properties[property].ValueString(), "nandare");
-//     }
-
-//     acc.Commit(GetNextHlc());
-//   }
-//   {
-//     auto acc = store.Access(GetNextHlc());
-//     auto vertex = acc.FindVertex(pk, View::OLD);
-//     ASSERT_TRUE(vertex);
-
-//     auto property = NameToPropertyId("property5");
-
-//     ASSERT_EQ(vertex->GetProperty(property, View::OLD)->ValueString(), "nandare");
-//     {
-//       auto properties = vertex->Properties(View::OLD).GetValue();
-//       ASSERT_EQ(properties.size(), 1);
-//       ASSERT_EQ(properties[property].ValueString(), "nandare");
-//     }
-
-//     ASSERT_EQ(vertex->GetProperty(property, View::NEW)->ValueString(), "nandare");
-//     {
-//       auto properties = vertex->Properties(View::NEW).GetValue();
-//       ASSERT_EQ(properties.size(), 1);
-//       ASSERT_EQ(properties[property].ValueString(), "nandare");
-//     }
-
-//     auto other_property = NameToPropertyId("other");
-
-//     ASSERT_TRUE(vertex->GetProperty(other_property, View::OLD)->IsNull());
-//     ASSERT_TRUE(vertex->GetProperty(other_property, View::NEW)->IsNull());
-
-//     acc.Abort();
-//   }
-//   {
-//     auto acc = store.Access(GetNextHlc());
-//     auto vertex = acc.FindVertex(pk, View::OLD);
-//     ASSERT_TRUE(vertex);
-
-//     auto property = NameToPropertyId("property5");
-
-//     {
-//       auto old_value = vertex->SetPropertyAndValidate(property, PropertyValue());
-//       ASSERT_TRUE(old_value.HasValue());
-//       ASSERT_FALSE(old_value->IsNull());
-//     }
-
-//     ASSERT_EQ(vertex->GetProperty(property, View::OLD)->ValueString(), "nandare");
-//     {
-//       auto properties = vertex->Properties(View::OLD).GetValue();
-//       ASSERT_EQ(properties.size(), 1);
-//       ASSERT_EQ(properties[property].ValueString(), "nandare");
-//     }
-
-//     ASSERT_TRUE(vertex->GetProperty(property, View::NEW)->IsNull());
-//     ASSERT_EQ(vertex->Properties(View::NEW)->size(), 0);
-
-//     {
-//       auto old_value = vertex->SetPropertyAndValidate(property, PropertyValue());
-//       ASSERT_TRUE(old_value.HasValue());
-//       ASSERT_TRUE(old_value->IsNull());
-//     }
-
-//     acc.Commit(GetNextHlc());
-//   }
-//   {
-//     auto acc = store.Access(GetNextHlc());
-//     auto vertex = acc.FindVertex(pk, View::OLD);
-//     ASSERT_TRUE(vertex);
-
-//     auto property = NameToPropertyId("property5");
-
-//     ASSERT_TRUE(vertex->GetProperty(property, View::OLD)->IsNull());
-//     ASSERT_TRUE(vertex->GetProperty(property, View::NEW)->IsNull());
-//     ASSERT_EQ(vertex->Properties(View::OLD)->size(), 0);
-//     ASSERT_EQ(vertex->Properties(View::NEW)->size(), 0);
-
-//     auto other_property = NameToPropertyId("other");
-
-//     ASSERT_TRUE(vertex->GetProperty(other_property, View::OLD)->IsNull());
-//     ASSERT_TRUE(vertex->GetProperty(other_property, View::NEW)->IsNull());
-
-//     acc.Abort();
-//   }
-// }
-
-// // NOLINTNEXTLINE(hicpp-special-member-functions)
-// TEST_P(StorageV3, VertexPropertyAbort) {
-//   store.StoreMapping({{1, "label"}, {2, "property"}, {3, "property5"}, {4, "other"}});
-//   // Create the vertex.
-//   {
-//     auto acc = store.Access(GetNextHlc());
-//     CreateVertexAndValidate(acc, primary_label, {}, {{primary_property, PropertyValue{0}}});
-//     acc.Commit(GetNextHlc());
-//   }
-
-//   // Set property 5 to "nandare", but abort the transaction.
-//   {
-//     auto acc = store.Access(GetNextHlc());
-//     auto vertex = acc.FindVertex(pk, View::OLD);
-//     ASSERT_TRUE(vertex);
-
-//     auto property = NameToPropertyId("property5");
-
-//     ASSERT_TRUE(vertex->GetProperty(property, View::NEW)->IsNull());
-//     ASSERT_EQ(vertex->Properties(View::NEW)->size(), 0);
-
-//     {
-//       auto old_value = vertex->SetPropertyAndValidate(property, PropertyValue("temporary"));
-//       ASSERT_TRUE(old_value.HasValue());
-//       ASSERT_TRUE(old_value->IsNull());
-//     }
-
-//     ASSERT_EQ(vertex->GetProperty(property, View::NEW)->ValueString(), "temporary");
-//     {
-//       auto properties = vertex->Properties(View::NEW).GetValue();
-//       ASSERT_EQ(properties.size(), 1);
-//       ASSERT_EQ(properties[property].ValueString(), "temporary");
-//     }
-
-//     {
-//       auto old_value = vertex->SetPropertyAndValidate(property, PropertyValue("nandare"));
-//       ASSERT_TRUE(old_value.HasValue());
-//       ASSERT_FALSE(old_value->IsNull());
-//     }
-
-//     ASSERT_EQ(vertex->GetProperty(property, View::NEW)->ValueString(), "nandare");
-//     {
-//       auto properties = vertex->Properties(View::NEW).GetValue();
-//       ASSERT_EQ(properties.size(), 1);
-//       ASSERT_EQ(properties[property].ValueString(), "nandare");
-//     }
-
-//     acc.Abort();
-//   }
-
-//   // Check that property 5 is null.
-//   {
-//     auto acc = store.Access(GetNextHlc());
-//     auto vertex = acc.FindVertex(pk, View::OLD);
-//     ASSERT_TRUE(vertex);
-
-//     auto property = NameToPropertyId("property5");
-
-//     ASSERT_TRUE(vertex->GetProperty(property, View::OLD)->IsNull());
-//     ASSERT_TRUE(vertex->GetProperty(property, View::NEW)->IsNull());
-//     ASSERT_EQ(vertex->Properties(View::OLD)->size(), 0);
-//     ASSERT_EQ(vertex->Properties(View::NEW)->size(), 0);
-
-//     auto other_property = NameToPropertyId("other");
-
-//     ASSERT_TRUE(vertex->GetProperty(other_property, View::OLD)->IsNull());
-//     ASSERT_TRUE(vertex->GetProperty(other_property, View::NEW)->IsNull());
-
-//     acc.Abort();
-//   }
-
-//   // Set property 5 to "nandare".
-//   {
-//     auto acc = store.Access(GetNextHlc());
-//     auto vertex = acc.FindVertex(pk, View::OLD);
-//     ASSERT_TRUE(vertex);
-
-//     auto property = NameToPropertyId("property5");
-
-//     ASSERT_TRUE(vertex->GetProperty(property, View::NEW)->IsNull());
-//     ASSERT_EQ(vertex->Properties(View::NEW)->size(), 0);
-
-//     {
-//       auto old_value = vertex->SetPropertyAndValidate(property, PropertyValue("temporary"));
-//       ASSERT_TRUE(old_value.HasValue());
-//       ASSERT_TRUE(old_value->IsNull());
-//     }
-
-//     ASSERT_EQ(vertex->GetProperty(property, View::NEW)->ValueString(), "temporary");
-//     {
-//       auto properties = vertex->Properties(View::NEW).GetValue();
-//       ASSERT_EQ(properties.size(), 1);
-//       ASSERT_EQ(properties[property].ValueString(), "temporary");
-//     }
-
-//     {
-//       auto old_value = vertex->SetPropertyAndValidate(property, PropertyValue("nandare"));
-//       ASSERT_TRUE(old_value.HasValue());
-//       ASSERT_FALSE(old_value->IsNull());
-//     }
-
-//     ASSERT_EQ(vertex->GetProperty(property, View::NEW)->ValueString(), "nandare");
-//     {
-//       auto properties = vertex->Properties(View::NEW).GetValue();
-//       ASSERT_EQ(properties.size(), 1);
-//       ASSERT_EQ(properties[property].ValueString(), "nandare");
-//     }
-
-//     acc.Commit(GetNextHlc());
-//   }
-
-//   // Check that property 5 is "nandare".
-//   {
-//     auto acc = store.Access(GetNextHlc());
-//     auto vertex = acc.FindVertex(pk, View::OLD);
-//     ASSERT_TRUE(vertex);
-
-//     auto property = NameToPropertyId("property5");
-
-//     ASSERT_EQ(vertex->GetProperty(property, View::OLD)->ValueString(), "nandare");
-//     {
-//       auto properties = vertex->Properties(View::OLD).GetValue();
-//       ASSERT_EQ(properties.size(), 1);
-//       ASSERT_EQ(properties[property].ValueString(), "nandare");
-//     }
-
-//     ASSERT_EQ(vertex->GetProperty(property, View::NEW)->ValueString(), "nandare");
-//     {
-//       auto properties = vertex->Properties(View::NEW).GetValue();
-//       ASSERT_EQ(properties.size(), 1);
-//       ASSERT_EQ(properties[property].ValueString(), "nandare");
-//     }
-
-//     auto other_property = NameToPropertyId("other");
-
-//     ASSERT_TRUE(vertex->GetProperty(other_property, View::OLD)->IsNull());
-//     ASSERT_TRUE(vertex->GetProperty(other_property, View::NEW)->IsNull());
-
-//     acc.Abort();
-//   }
-
-//   // Set property 5 to null, but abort the transaction.
-//   {
-//     auto acc = store.Access(GetNextHlc());
-//     auto vertex = acc.FindVertex(pk, View::OLD);
-//     ASSERT_TRUE(vertex);
-
-//     auto property = NameToPropertyId("property5");
-
-//     ASSERT_EQ(vertex->GetProperty(property, View::OLD)->ValueString(), "nandare");
-//     {
-//       auto properties = vertex->Properties(View::OLD).GetValue();
-//       ASSERT_EQ(properties.size(), 1);
-//       ASSERT_EQ(properties[property].ValueString(), "nandare");
-//     }
-
-//     ASSERT_EQ(vertex->GetProperty(property, View::NEW)->ValueString(), "nandare");
-//     {
-//       auto properties = vertex->Properties(View::NEW).GetValue();
-//       ASSERT_EQ(properties.size(), 1);
-//       ASSERT_EQ(properties[property].ValueString(), "nandare");
-//     }
-
-//     {
-//       auto old_value = vertex->SetPropertyAndValidate(property, PropertyValue());
-//       ASSERT_TRUE(old_value.HasValue());
-//       ASSERT_FALSE(old_value->IsNull());
-//     }
-
-//     ASSERT_EQ(vertex->GetProperty(property, View::OLD)->ValueString(), "nandare");
-//     {
-//       auto properties = vertex->Properties(View::OLD).GetValue();
-//       ASSERT_EQ(properties.size(), 1);
-//       ASSERT_EQ(properties[property].ValueString(), "nandare");
-//     }
-
-//     ASSERT_TRUE(vertex->GetProperty(property, View::NEW)->IsNull());
-//     ASSERT_EQ(vertex->Properties(View::NEW)->size(), 0);
-
-//     acc.Abort();
-//   }
-
-//   // Check that property 5 is "nandare".
-//   {
-//     auto acc = store.Access(GetNextHlc());
-//     auto vertex = acc.FindVertex(pk, View::OLD);
-//     ASSERT_TRUE(vertex);
-
-//     auto property = NameToPropertyId("property5");
-
-//     ASSERT_EQ(vertex->GetProperty(property, View::OLD)->ValueString(), "nandare");
-//     {
-//       auto properties = vertex->Properties(View::OLD).GetValue();
-//       ASSERT_EQ(properties.size(), 1);
-//       ASSERT_EQ(properties[property].ValueString(), "nandare");
-//     }
-
-//     ASSERT_EQ(vertex->GetProperty(property, View::NEW)->ValueString(), "nandare");
-//     {
-//       auto properties = vertex->Properties(View::NEW).GetValue();
-//       ASSERT_EQ(properties.size(), 1);
-//       ASSERT_EQ(properties[property].ValueString(), "nandare");
-//     }
-
-//     auto other_property = NameToPropertyId("other");
-
-//     ASSERT_TRUE(vertex->GetProperty(other_property, View::OLD)->IsNull());
-//     ASSERT_TRUE(vertex->GetProperty(other_property, View::NEW)->IsNull());
-
-//     acc.Abort();
-//   }
-
-//   // Set property 5 to null.
-//   {
-//     auto acc = store.Access(GetNextHlc());
-//     auto vertex = acc.FindVertex(pk, View::OLD);
-//     ASSERT_TRUE(vertex);
-
-//     auto property = NameToPropertyId("property5");
-
-//     ASSERT_EQ(vertex->GetProperty(property, View::OLD)->ValueString(), "nandare");
-//     {
-//       auto properties = vertex->Properties(View::OLD).GetValue();
-//       ASSERT_EQ(properties.size(), 1);
-//       ASSERT_EQ(properties[property].ValueString(), "nandare");
-//     }
-
-//     ASSERT_EQ(vertex->GetProperty(property, View::NEW)->ValueString(), "nandare");
-//     {
-//       auto properties = vertex->Properties(View::NEW).GetValue();
-//       ASSERT_EQ(properties.size(), 1);
-//       ASSERT_EQ(properties[property].ValueString(), "nandare");
-//     }
-
-//     {
-//       auto old_value = vertex->SetPropertyAndValidate(property, PropertyValue());
-//       ASSERT_TRUE(old_value.HasValue());
-//       ASSERT_FALSE(old_value->IsNull());
-//     }
-
-//     ASSERT_EQ(vertex->GetProperty(property, View::OLD)->ValueString(), "nandare");
-//     {
-//       auto properties = vertex->Properties(View::OLD).GetValue();
-//       ASSERT_EQ(properties.size(), 1);
-//       ASSERT_EQ(properties[property].ValueString(), "nandare");
-//     }
-
-//     ASSERT_TRUE(vertex->GetProperty(property, View::NEW)->IsNull());
-//     ASSERT_EQ(vertex->Properties(View::NEW)->size(), 0);
-
-//     acc.Commit(GetNextHlc());
-//   }
-
-//   // Check that property 5 is null.
-//   {
-//     auto acc = store.Access(GetNextHlc());
-//     auto vertex = acc.FindVertex(pk, View::OLD);
-//     ASSERT_TRUE(vertex);
-
-//     auto property = NameToPropertyId("property5");
-
-//     ASSERT_TRUE(vertex->GetProperty(property, View::OLD)->IsNull());
-//     ASSERT_TRUE(vertex->GetProperty(property, View::NEW)->IsNull());
-//     ASSERT_EQ(vertex->Properties(View::OLD)->size(), 0);
-//     ASSERT_EQ(vertex->Properties(View::NEW)->size(), 0);
-
-//     auto other_property = NameToPropertyId("other");
-
-//     ASSERT_TRUE(vertex->GetProperty(other_property, View::OLD)->IsNull());
-//     ASSERT_TRUE(vertex->GetProperty(other_property, View::NEW)->IsNull());
-
-//     acc.Abort();
-//   }
-// }
-
-// // NOLINTNEXTLINE(hicpp-special-member-functions)
-// TEST_P(StorageV3, VertexPropertySerializationError) {
-//   store.StoreMapping({{1, "label"}, {2, "property"}, {3, "property1"}, {4, "property2"}});
-//   {
-//     auto acc = store.Access(GetNextHlc());
-//     CreateVertexAndValidate(acc, primary_label, {}, {{primary_property, PropertyValue{0}}});
-//     acc.Commit(GetNextHlc());
-//   }
-
-//   auto acc1 = store.Access(GetNextHlc());
-//   auto acc2 = store.Access(GetNextHlc());
-
-//   // Set property 1 to 123 in accessor 1.
-//   {
-//     auto vertex = acc1.FindVertex(pk, View::OLD);
-//     ASSERT_TRUE(vertex);
-
-//     auto property1 = NameToPropertyId("property1");
-//     auto property2 = NameToPropertyId("property2");
-
-//     ASSERT_TRUE(vertex->GetProperty(property1, View::OLD)->IsNull());
-//     ASSERT_TRUE(vertex->GetProperty(property1, View::NEW)->IsNull());
-//     ASSERT_TRUE(vertex->GetProperty(property2, View::OLD)->IsNull());
-//     ASSERT_TRUE(vertex->GetProperty(property2, View::NEW)->IsNull());
-//     ASSERT_EQ(vertex->Properties(View::OLD)->size(), 0);
-//     ASSERT_EQ(vertex->Properties(View::NEW)->size(), 0);
-
-//     {
-//       auto old_value = vertex->SetPropertyAndValidate(property1, PropertyValue(123));
-//       ASSERT_TRUE(old_value.HasValue());
-//       ASSERT_TRUE(old_value->IsNull());
-//     }
-
-//     ASSERT_TRUE(vertex->GetProperty(property1, View::OLD)->IsNull());
-//     ASSERT_EQ(vertex->GetProperty(property1, View::NEW)->ValueInt(), 123);
-//     ASSERT_TRUE(vertex->GetProperty(property2, View::OLD)->IsNull());
-//     ASSERT_TRUE(vertex->GetProperty(property2, View::NEW)->IsNull());
-//     ASSERT_EQ(vertex->Properties(View::OLD)->size(), 0);
-//     {
-//       auto properties = vertex->Properties(View::NEW).GetValue();
-//       ASSERT_EQ(properties.size(), 1);
-//       ASSERT_EQ(properties[property1].ValueInt(), 123);
-//     }
-//   }
-
-//   // Set property 2 to "nandare" in accessor 2.
-//   {
-//     auto vertex = acc2.FindVertex(pk, View::OLD);
-//     ASSERT_TRUE(vertex);
-
-//     auto property1 = NameToPropertyId("property1");
-//     auto property2 = NameToPropertyId("property2");
-
-//     ASSERT_TRUE(vertex->GetProperty(property1, View::OLD)->IsNull());
-//     ASSERT_TRUE(vertex->GetProperty(property1, View::NEW)->IsNull());
-//     ASSERT_TRUE(vertex->GetProperty(property2, View::OLD)->IsNull());
-//     ASSERT_TRUE(vertex->GetProperty(property2, View::NEW)->IsNull());
-//     ASSERT_EQ(vertex->Properties(View::OLD)->size(), 0);
-//     ASSERT_EQ(vertex->Properties(View::NEW)->size(), 0);
-
-//     {
-//       auto res = vertex->SetPropertyAndValidate(property2, PropertyValue("nandare"));
-//       AssertErrorInVariant(res, Error::SERIALIZATION_ERROR);
-//     }
-//   }
-
-//   // Finalize both accessors.
-//   acc1.Commit(GetNextHlc());
-//   acc2.Abort();
-
-//   // Check which properties exist.
-//   {
-//     auto acc = store.Access(GetNextHlc());
-//     auto vertex = acc.FindVertex(pk, View::OLD);
-//     ASSERT_TRUE(vertex);
-
-//     auto property1 = NameToPropertyId("property1");
-//     auto property2 = NameToPropertyId("property2");
-
-//     ASSERT_EQ(vertex->GetProperty(property1, View::OLD)->ValueInt(), 123);
-//     ASSERT_TRUE(vertex->GetProperty(property2, View::OLD)->IsNull());
-//     {
-//       auto properties = vertex->Properties(View::OLD).GetValue();
-//       ASSERT_EQ(properties.size(), 1);
-//       ASSERT_EQ(properties[property1].ValueInt(), 123);
-//     }
-
-//     ASSERT_EQ(vertex->GetProperty(property1, View::NEW)->ValueInt(), 123);
-//     ASSERT_TRUE(vertex->GetProperty(property2, View::NEW)->IsNull());
-//     {
-//       auto properties = vertex->Properties(View::NEW).GetValue();
-//       ASSERT_EQ(properties.size(), 1);
-//       ASSERT_EQ(properties[property1].ValueInt(), 123);
-//     }
-
-//     acc.Abort();
-//   }
-// }
-
-// // NOLINTNEXTLINE(hicpp-special-member-functions)
-// TEST_P(StorageV3, VertexLabelPropertyMixed) {
-//   store.StoreMapping({{1, "label"}, {2, "property"}, {3, "label5"}, {4, "property5"}});
-//   auto acc = store.Access(GetNextHlc());
-//   auto vertex = CreateVertexAndValidate(acc, primary_label, {}, {{primary_property, PropertyValue{0}}});
-
-//   auto label = NameToLabelId("label5");
-//   auto property = NameToPropertyId("property5");
-
-//   // Check whether label 5 and property 5 exist
-//   ASSERT_FALSE(vertex.HasLabel(label, View::NEW).GetValue());
-//   ASSERT_EQ(vertex.Labels(View::NEW)->size(), 0);
-//   ASSERT_TRUE(vertex.GetProperty(property, View::NEW)->IsNull());
-//   ASSERT_EQ(vertex.Properties(View::NEW)->size(), 0);
-
-//   // Add label 5
-//   ASSERT_TRUE(vertex.AddLabelAndValidate(label).GetValue());
-
-//   // Check whether label 5 and property 5 exist
-//   ASSERT_TRUE(vertex.HasLabel(label, View::NEW).GetValue());
-//   {
-//     auto labels = vertex.Labels(View::NEW).GetValue();
-//     ASSERT_EQ(labels.size(), 1);
-//     ASSERT_EQ(labels[0], label);
-//   }
-//   ASSERT_TRUE(vertex.GetProperty(property, View::NEW)->IsNull());
-//   ASSERT_EQ(vertex.Properties(View::NEW)->size(), 0);
-
-//   // Advance command
-//   acc.AdvanceCommand();
-
-//   // Check whether label 5 and property 5 exist
-//   ASSERT_TRUE(vertex.HasLabel(label, View::OLD).GetValue());
-//   ASSERT_TRUE(vertex.HasLabel(label, View::NEW).GetValue());
-//   {
-//     auto labels = vertex.Labels(View::OLD).GetValue();
-//     ASSERT_EQ(labels.size(), 1);
-//     ASSERT_EQ(labels[0], label);
-//   }
-//   {
-//     auto labels = vertex.Labels(View::NEW).GetValue();
-//     ASSERT_EQ(labels.size(), 1);
-//     ASSERT_EQ(labels[0], label);
-//   }
-//   ASSERT_TRUE(vertex.GetProperty(property, View::OLD)->IsNull());
-//   ASSERT_TRUE(vertex.GetProperty(property, View::NEW)->IsNull());
-//   ASSERT_EQ(vertex.Properties(View::OLD)->size(), 0);
-//   ASSERT_EQ(vertex.Properties(View::NEW)->size(), 0);
-
-//   // Set property 5 to "nandare"
-//   ASSERT_TRUE(vertex.SetPropertyAndValidate(property, PropertyValue("nandare"))->IsNull());
-
-//   // Check whether label 5 and property 5 exist
-//   ASSERT_TRUE(vertex.HasLabel(label, View::OLD).GetValue());
-//   ASSERT_TRUE(vertex.HasLabel(label, View::NEW).GetValue());
-//   {
-//     auto labels = vertex.Labels(View::OLD).GetValue();
-//     ASSERT_EQ(labels.size(), 1);
-//     ASSERT_EQ(labels[0], label);
-//   }
-//   {
-//     auto labels = vertex.Labels(View::NEW).GetValue();
-//     ASSERT_EQ(labels.size(), 1);
-//     ASSERT_EQ(labels[0], label);
-//   }
-//   ASSERT_TRUE(vertex.GetProperty(property, View::OLD)->IsNull());
-//   ASSERT_EQ(vertex.GetProperty(property, View::NEW)->ValueString(), "nandare");
-//   ASSERT_EQ(vertex.Properties(View::OLD)->size(), 0);
-//   {
-//     auto properties = vertex.Properties(View::NEW).GetValue();
-//     ASSERT_EQ(properties.size(), 1);
-//     ASSERT_EQ(properties[property].ValueString(), "nandare");
-//   }
-
-//   // Advance command
-//   acc.AdvanceCommand();
-
-//   // Check whether label 5 and property 5 exist
-//   ASSERT_TRUE(vertex.HasLabel(label, View::OLD).GetValue());
-//   ASSERT_TRUE(vertex.HasLabel(label, View::NEW).GetValue());
-//   {
-//     auto labels = vertex.Labels(View::OLD).GetValue();
-//     ASSERT_EQ(labels.size(), 1);
-//     ASSERT_EQ(labels[0], label);
-//   }
-//   {
-//     auto labels = vertex.Labels(View::NEW).GetValue();
-//     ASSERT_EQ(labels.size(), 1);
-//     ASSERT_EQ(labels[0], label);
-//   }
-//   ASSERT_EQ(vertex.GetProperty(property, View::OLD)->ValueString(), "nandare");
-//   ASSERT_EQ(vertex.GetProperty(property, View::NEW)->ValueString(), "nandare");
-//   {
-//     auto properties = vertex.Properties(View::OLD).GetValue();
-//     ASSERT_EQ(properties.size(), 1);
-//     ASSERT_EQ(properties[property].ValueString(), "nandare");
-//   }
-//   {
-//     auto properties = vertex.Properties(View::NEW).GetValue();
-//     ASSERT_EQ(properties.size(), 1);
-//     ASSERT_EQ(properties[property].ValueString(), "nandare");
-//   }
-
-//   // Set property 5 to "haihai"
-//   ASSERT_FALSE(vertex.SetPropertyAndValidate(property, PropertyValue("haihai"))->IsNull());
-
-//   // Check whether label 5 and property 5 exist
-//   ASSERT_TRUE(vertex.HasLabel(label, View::OLD).GetValue());
-//   ASSERT_TRUE(vertex.HasLabel(label, View::NEW).GetValue());
-//   {
-//     auto labels = vertex.Labels(View::OLD).GetValue();
-//     ASSERT_EQ(labels.size(), 1);
-//     ASSERT_EQ(labels[0], label);
-//   }
-//   {
-//     auto labels = vertex.Labels(View::NEW).GetValue();
-//     ASSERT_EQ(labels.size(), 1);
-//     ASSERT_EQ(labels[0], label);
-//   }
-//   ASSERT_EQ(vertex.GetProperty(property, View::OLD)->ValueString(), "nandare");
-//   ASSERT_EQ(vertex.GetProperty(property, View::NEW)->ValueString(), "haihai");
-//   {
-//     auto properties = vertex.Properties(View::OLD).GetValue();
-//     ASSERT_EQ(properties.size(), 1);
-//     ASSERT_EQ(properties[property].ValueString(), "nandare");
-//   }
-//   {
-//     auto properties = vertex.Properties(View::NEW).GetValue();
-//     ASSERT_EQ(properties.size(), 1);
-//     ASSERT_EQ(properties[property].ValueString(), "haihai");
-//   }
-
-//   // Advance command
-//   acc.AdvanceCommand();
-
-//   // Check whether label 5 and property 5 exist
-//   ASSERT_TRUE(vertex.HasLabel(label, View::OLD).GetValue());
-//   ASSERT_TRUE(vertex.HasLabel(label, View::NEW).GetValue());
-//   {
-//     auto labels = vertex.Labels(View::OLD).GetValue();
-//     ASSERT_EQ(labels.size(), 1);
-//     ASSERT_EQ(labels[0], label);
-//   }
-//   {
-//     auto labels = vertex.Labels(View::NEW).GetValue();
-//     ASSERT_EQ(labels.size(), 1);
-//     ASSERT_EQ(labels[0], label);
-//   }
-//   ASSERT_EQ(vertex.GetProperty(property, View::OLD)->ValueString(), "haihai");
-//   ASSERT_EQ(vertex.GetProperty(property, View::NEW)->ValueString(), "haihai");
-//   {
-//     auto properties = vertex.Properties(View::OLD).GetValue();
-//     ASSERT_EQ(properties.size(), 1);
-//     ASSERT_EQ(properties[property].ValueString(), "haihai");
-//   }
-//   {
-//     auto properties = vertex.Properties(View::NEW).GetValue();
-//     ASSERT_EQ(properties.size(), 1);
-//     ASSERT_EQ(properties[property].ValueString(), "haihai");
-//   }
-
-//   // Remove label 5
-//   ASSERT_TRUE(vertex.RemoveLabelAndValidate(label).GetValue());
-
-//   // Check whether label 5 and property 5 exist
-//   ASSERT_TRUE(vertex.HasLabel(label, View::OLD).GetValue());
-//   ASSERT_FALSE(vertex.HasLabel(label, View::NEW).GetValue());
-//   {
-//     auto labels = vertex.Labels(View::OLD).GetValue();
-//     ASSERT_EQ(labels.size(), 1);
-//     ASSERT_EQ(labels[0], label);
-//   }
-//   ASSERT_EQ(vertex.Labels(View::NEW)->size(), 0);
-//   ASSERT_EQ(vertex.GetProperty(property, View::OLD)->ValueString(), "haihai");
-//   ASSERT_EQ(vertex.GetProperty(property, View::NEW)->ValueString(), "haihai");
-//   {
-//     auto properties = vertex.Properties(View::OLD).GetValue();
-//     ASSERT_EQ(properties.size(), 1);
-//     ASSERT_EQ(properties[property].ValueString(), "haihai");
-//   }
-//   {
-//     auto properties = vertex.Properties(View::NEW).GetValue();
-//     ASSERT_EQ(properties.size(), 1);
-//     ASSERT_EQ(properties[property].ValueString(), "haihai");
-//   }
-
-//   // Advance command
-//   acc.AdvanceCommand();
-
-//   // Check whether label 5 and property 5 exist
-//   ASSERT_FALSE(vertex.HasLabel(label, View::OLD).GetValue());
-//   ASSERT_FALSE(vertex.HasLabel(label, View::NEW).GetValue());
-//   ASSERT_EQ(vertex.Labels(View::OLD)->size(), 0);
-//   ASSERT_EQ(vertex.Labels(View::NEW)->size(), 0);
-//   ASSERT_EQ(vertex.GetProperty(property, View::OLD)->ValueString(), "haihai");
-//   ASSERT_EQ(vertex.GetProperty(property, View::NEW)->ValueString(), "haihai");
-//   {
-//     auto properties = vertex.Properties(View::OLD).GetValue();
-//     ASSERT_EQ(properties.size(), 1);
-//     ASSERT_EQ(properties[property].ValueString(), "haihai");
-//   }
-//   {
-//     auto properties = vertex.Properties(View::NEW).GetValue();
-//     ASSERT_EQ(properties.size(), 1);
-//     ASSERT_EQ(properties[property].ValueString(), "haihai");
-//   }
-
-//   // Set property 5 to null
-//   ASSERT_FALSE(vertex.SetPropertyAndValidate(property, PropertyValue())->IsNull());
-
-//   // Check whether label 5 and property 5 exist
-//   ASSERT_FALSE(vertex.HasLabel(label, View::OLD).GetValue());
-//   ASSERT_FALSE(vertex.HasLabel(label, View::NEW).GetValue());
-//   ASSERT_EQ(vertex.Labels(View::OLD)->size(), 0);
-//   ASSERT_EQ(vertex.Labels(View::NEW)->size(), 0);
-//   ASSERT_EQ(vertex.GetProperty(property, View::OLD)->ValueString(), "haihai");
-//   ASSERT_TRUE(vertex.GetProperty(property, View::NEW)->IsNull());
-//   {
-//     auto properties = vertex.Properties(View::OLD).GetValue();
-//     ASSERT_EQ(properties.size(), 1);
-//     ASSERT_EQ(properties[property].ValueString(), "haihai");
-//   }
-//   ASSERT_EQ(vertex.Properties(View::NEW)->size(), 0);
-
-//   // Advance command
-//   acc.AdvanceCommand();
-
-//   // Check whether label 5 and property 5 exist
-//   ASSERT_FALSE(vertex.HasLabel(label, View::OLD).GetValue());
-//   ASSERT_FALSE(vertex.HasLabel(label, View::NEW).GetValue());
-//   ASSERT_EQ(vertex.Labels(View::OLD)->size(), 0);
-//   ASSERT_EQ(vertex.Labels(View::NEW)->size(), 0);
-//   ASSERT_TRUE(vertex.GetProperty(property, View::NEW)->IsNull());
-//   ASSERT_TRUE(vertex.GetProperty(property, View::NEW)->IsNull());
-//   ASSERT_EQ(vertex.Properties(View::OLD)->size(), 0);
-//   ASSERT_EQ(vertex.Properties(View::NEW)->size(), 0);
-
-//   acc.Commit(GetNextHlc());
-// }
-
-// TEST_P(StorageV3, VertexPropertyClear) {
-//   store.StoreMapping({{1, "label"}, {2, "property"}, {3, "property1"}, {4, "property2"}});
-//   auto property1 = NameToPropertyId("property1");
-//   auto property2 = NameToPropertyId("property2");
-//   {
-//     auto acc = store.Access(GetNextHlc());
-//     auto vertex = CreateVertexAndValidate(acc, primary_label, {}, {{primary_property, PropertyValue{0}}});
-
-//     auto old_value = vertex.SetPropertyAndValidate(property1, PropertyValue("value"));
-//     ASSERT_TRUE(old_value.HasValue());
-//     ASSERT_TRUE(old_value->IsNull());
-
-//     acc.Commit(GetNextHlc());
-//   }
-//   {
-//     auto acc = store.Access(GetNextHlc());
-//     auto vertex = acc.FindVertex(pk, View::OLD);
-//     ASSERT_TRUE(vertex);
-
-//     ASSERT_EQ(vertex->GetProperty(property1, View::OLD)->ValueString(), "value");
-//     ASSERT_TRUE(vertex->GetProperty(property2, View::OLD)->IsNull());
-//     ASSERT_THAT(vertex->Properties(View::OLD).GetValue(),
-//                 UnorderedElementsAre(std::pair(property1, PropertyValue("value"))));
-
-//     {
-//       auto old_values = vertex->ClearProperties();
-//       ASSERT_TRUE(old_values.HasValue());
-//       ASSERT_FALSE(old_values->empty());
-//     }
-
-//     ASSERT_TRUE(vertex->GetProperty(property1, View::NEW)->IsNull());
-//     ASSERT_TRUE(vertex->GetProperty(property2, View::NEW)->IsNull());
-//     ASSERT_EQ(vertex->Properties(View::NEW).GetValue().size(), 0);
-
-//     {
-//       auto old_values = vertex->ClearProperties();
-//       ASSERT_TRUE(old_values.HasValue());
-//       ASSERT_TRUE(old_values->empty());
-//     }
-
-//     ASSERT_TRUE(vertex->GetProperty(property1, View::NEW)->IsNull());
-//     ASSERT_TRUE(vertex->GetProperty(property2, View::NEW)->IsNull());
-//     ASSERT_EQ(vertex->Properties(View::NEW).GetValue().size(), 0);
-
-//     acc.Abort();
-//   }
-//   {
-//     auto acc = store.Access(GetNextHlc());
-//     auto vertex = acc.FindVertex(pk, View::OLD);
-//     ASSERT_TRUE(vertex);
-
-//     auto old_value = vertex->SetPropertyAndValidate(property2, PropertyValue(42));
-//     ASSERT_TRUE(old_value.HasValue());
-//     ASSERT_TRUE(old_value->IsNull());
-
-//     acc.Commit(GetNextHlc());
-//   }
-//   {
-//     auto acc = store.Access(GetNextHlc());
-//     auto vertex = acc.FindVertex(pk, View::OLD);
-//     ASSERT_TRUE(vertex);
-
-//     ASSERT_EQ(vertex->GetProperty(property1, View::OLD)->ValueString(), "value");
-//     ASSERT_EQ(vertex->GetProperty(property2, View::OLD)->ValueInt(), 42);
-//     ASSERT_THAT(
-//         vertex->Properties(View::OLD).GetValue(),
-//         UnorderedElementsAre(std::pair(property1, PropertyValue("value")), std::pair(property2, PropertyValue(42))));
-
-//     {
-//       auto old_values = vertex->ClearProperties();
-//       ASSERT_TRUE(old_values.HasValue());
-//       ASSERT_FALSE(old_values->empty());
-//     }
-
-//     ASSERT_TRUE(vertex->GetProperty(property1, View::NEW)->IsNull());
-//     ASSERT_TRUE(vertex->GetProperty(property2, View::NEW)->IsNull());
-//     ASSERT_EQ(vertex->Properties(View::NEW).GetValue().size(), 0);
-
-//     {
-//       auto old_values = vertex->ClearProperties();
-//       ASSERT_TRUE(old_values.HasValue());
-//       ASSERT_TRUE(old_values->empty());
-//     }
-
-//     ASSERT_TRUE(vertex->GetProperty(property1, View::NEW)->IsNull());
-//     ASSERT_TRUE(vertex->GetProperty(property2, View::NEW)->IsNull());
-//     ASSERT_EQ(vertex->Properties(View::NEW).GetValue().size(), 0);
-
-//     acc.Commit(GetNextHlc());
-//   }
-//   {
-//     auto acc = store.Access(GetNextHlc());
-//     auto vertex = acc.FindVertex(pk, View::OLD);
-//     ASSERT_TRUE(vertex);
-
-//     ASSERT_TRUE(vertex->GetProperty(property1, View::NEW)->IsNull());
-//     ASSERT_TRUE(vertex->GetProperty(property2, View::NEW)->IsNull());
-//     ASSERT_EQ(vertex->Properties(View::NEW).GetValue().size(), 0);
-
-//     acc.Abort();
-//   }
-// }
-
-// TEST_P(StorageV3, VertexNonexistentLabelPropertyEdgeAPI) {
-//   store.StoreMapping({{1, "label"}, {2, "property"}, {3, "label1"}, {4, "property1"}, {5, "edge"}});
-
-//   auto label1 = NameToLabelId("label1");
-//   auto property1 = NameToPropertyId("property1");
-
-//   auto acc = store.Access(GetNextHlc());
-//   auto vertex = CreateVertexAndValidate(acc, primary_label, {}, {{primary_property, PropertyValue{0}}});
-
-//   // Check state before (OLD view).
-//   ASSERT_EQ(vertex.Labels(View::OLD).GetError(), Error::NONEXISTENT_OBJECT);
-//   ASSERT_EQ(vertex.HasLabel(label1, View::OLD).GetError(), Error::NONEXISTENT_OBJECT);
-//   ASSERT_EQ(vertex.Properties(View::OLD).GetError(), Error::NONEXISTENT_OBJECT);
-//   ASSERT_EQ(vertex.GetProperty(property1, View::OLD).GetError(), Error::NONEXISTENT_OBJECT);
-//   ASSERT_EQ(vertex.InEdges(View::OLD).GetError(), Error::NONEXISTENT_OBJECT);
-//   ASSERT_EQ(vertex.OutEdges(View::OLD).GetError(), Error::NONEXISTENT_OBJECT);
-//   ASSERT_EQ(vertex.InDegree(View::OLD).GetError(), Error::NONEXISTENT_OBJECT);
-//   ASSERT_EQ(vertex.OutDegree(View::OLD).GetError(), Error::NONEXISTENT_OBJECT);
-
-//   // Check state before (NEW view).
-//   ASSERT_EQ(vertex.Labels(View::NEW)->size(), 0);
-//   ASSERT_EQ(*vertex.HasLabel(label1, View::NEW), false);
-//   ASSERT_EQ(vertex.Properties(View::NEW)->size(), 0);
-//   ASSERT_EQ(*vertex.GetProperty(property1, View::NEW), PropertyValue());
-//   ASSERT_EQ(vertex.InEdges(View::NEW)->size(), 0);
-//   ASSERT_EQ(vertex.OutEdges(View::NEW)->size(), 0);
-//   ASSERT_EQ(*vertex.InDegree(View::NEW), 0);
-//   ASSERT_EQ(*vertex.OutDegree(View::NEW), 0);
-
-//   // Modify vertex.
-//   ASSERT_TRUE(vertex.AddLabelAndValidate(label1).HasValue());
-//   ASSERT_TRUE(vertex.SetPropertyAndValidate(property1, PropertyValue("value")).HasValue());
-//   ASSERT_TRUE(acc.CreateEdge(vertex.Id(View::NEW).GetValue(), vertex.Id(View::NEW).GetValue(),
-//   NameToEdgeTypeId("edge"),
-//                              Gid::FromUint(1))
-//                   .HasValue());
-
-//   // Check state after (OLD view).
-//   ASSERT_EQ(vertex.Labels(View::OLD).GetError(), Error::NONEXISTENT_OBJECT);
-//   ASSERT_EQ(vertex.HasLabel(label1, View::OLD).GetError(), Error::NONEXISTENT_OBJECT);
-//   ASSERT_EQ(vertex.Properties(View::OLD).GetError(), Error::NONEXISTENT_OBJECT);
-//   ASSERT_EQ(vertex.GetProperty(property1, View::OLD).GetError(), Error::NONEXISTENT_OBJECT);
-//   ASSERT_EQ(vertex.InEdges(View::OLD).GetError(), Error::NONEXISTENT_OBJECT);
-//   ASSERT_EQ(vertex.OutEdges(View::OLD).GetError(), Error::NONEXISTENT_OBJECT);
-//   ASSERT_EQ(vertex.InDegree(View::OLD).GetError(), Error::NONEXISTENT_OBJECT);
-//   ASSERT_EQ(vertex.OutDegree(View::OLD).GetError(), Error::NONEXISTENT_OBJECT);
-
-//   // Check state after (NEW view).
-//   ASSERT_EQ(vertex.Labels(View::NEW)->size(), 1);
-//   ASSERT_EQ(*vertex.HasLabel(label1, View::NEW), true);
-//   ASSERT_EQ(vertex.Properties(View::NEW)->size(), 1);
-//   ASSERT_EQ(*vertex.GetProperty(property1, View::NEW), PropertyValue("value"));
-//   ASSERT_EQ(vertex.InEdges(View::NEW)->size(), 1);
-//   ASSERT_EQ(vertex.OutEdges(View::NEW)->size(), 1);
-//   ASSERT_EQ(*vertex.InDegree(View::NEW), 1);
-//   ASSERT_EQ(*vertex.OutDegree(View::NEW), 1);
-
-//   acc.Commit(GetNextHlc());
-// }
-
-// TEST_P(StorageV3, VertexVisibilitySingleTransaction) {
-//   auto acc1 = store.Access(GetNextHlc());
-//   auto acc2 = store.Access(GetNextHlc());
-
-//   auto vertex = CreateVertexAndValidate(acc1, primary_label, {}, {{primary_property, PropertyValue{0}}});
-
-//   EXPECT_FALSE(acc1.FindVertex(pk, View::OLD));
-//   EXPECT_TRUE(acc1.FindVertex(pk, View::NEW));
-//   EXPECT_FALSE(acc2.FindVertex(pk, View::OLD));
-//   EXPECT_FALSE(acc2.FindVertex(pk, View::NEW));
-
-//   ASSERT_TRUE(vertex.AddLabelAndValidate(NameToLabelId("label1")).HasValue());
-
-//   EXPECT_FALSE(acc1.FindVertex(pk, View::OLD));
-//   EXPECT_TRUE(acc1.FindVertex(pk, View::NEW));
-//   EXPECT_FALSE(acc2.FindVertex(pk, View::OLD));
-//   EXPECT_FALSE(acc2.FindVertex(pk, View::NEW));
-
-//   ASSERT_TRUE(vertex.SetPropertyAndValidate(NameToPropertyId("meaning"), PropertyValue(42)).HasValue());
-
-//   auto acc3 = store.Access(GetNextHlc());
-
-//   EXPECT_FALSE(acc1.FindVertex(pk, View::OLD));
-//   EXPECT_TRUE(acc1.FindVertex(pk, View::NEW));
-//   EXPECT_FALSE(acc2.FindVertex(pk, View::OLD));
-//   EXPECT_FALSE(acc2.FindVertex(pk, View::NEW));
-//   EXPECT_FALSE(acc3.FindVertex(pk, View::OLD));
-//   EXPECT_FALSE(acc3.FindVertex(pk, View::NEW));
-
-//   ASSERT_TRUE(acc1.DeleteVertex(&vertex).HasValue());
-
-//   EXPECT_FALSE(acc1.FindVertex(pk, View::OLD));
-//   EXPECT_FALSE(acc1.FindVertex(pk, View::NEW));
-//   EXPECT_FALSE(acc2.FindVertex(pk, View::OLD));
-//   EXPECT_FALSE(acc2.FindVertex(pk, View::NEW));
-//   EXPECT_FALSE(acc3.FindVertex(pk, View::OLD));
-//   EXPECT_FALSE(acc3.FindVertex(pk, View::NEW));
-
-//   acc1.AdvanceCommand();
-//   acc3.AdvanceCommand();
-
-//   EXPECT_FALSE(acc1.FindVertex(pk, View::OLD));
-//   EXPECT_FALSE(acc1.FindVertex(pk, View::NEW));
-//   EXPECT_FALSE(acc2.FindVertex(pk, View::OLD));
-//   EXPECT_FALSE(acc2.FindVertex(pk, View::NEW));
-//   EXPECT_FALSE(acc3.FindVertex(pk, View::OLD));
-//   EXPECT_FALSE(acc3.FindVertex(pk, View::NEW));
-
-//   acc1.Abort();
-//   acc2.Abort();
-//   acc3.Abort();
-// }
-
-// TEST_P(StorageV3, VertexVisibilityMultipleTransactions) {
-//   {
-//     auto acc1 = store.Access(GetNextHlc());
-//     auto acc2 = store.Access(GetNextHlc());
-
-//     CreateVertexAndValidate(acc1, primary_label, {}, {{primary_property, PropertyValue{0}}});
-
-//     EXPECT_FALSE(acc1.FindVertex(pk, View::OLD));
-//     EXPECT_TRUE(acc1.FindVertex(pk, View::NEW));
-//     EXPECT_FALSE(acc2.FindVertex(pk, View::OLD));
-//     EXPECT_FALSE(acc2.FindVertex(pk, View::NEW));
-
-//     acc2.AdvanceCommand();
-
-//     EXPECT_FALSE(acc1.FindVertex(pk, View::OLD));
-//     EXPECT_TRUE(acc1.FindVertex(pk, View::NEW));
-//     EXPECT_FALSE(acc2.FindVertex(pk, View::OLD));
-//     EXPECT_FALSE(acc2.FindVertex(pk, View::NEW));
-
-//     acc1.AdvanceCommand();
-
-//     EXPECT_TRUE(acc1.FindVertex(pk, View::OLD));
-//     EXPECT_TRUE(acc1.FindVertex(pk, View::NEW));
-//     EXPECT_FALSE(acc2.FindVertex(pk, View::OLD));
-//     EXPECT_FALSE(acc2.FindVertex(pk, View::NEW));
-
-//     acc1.Commit(GetNextHlc());
-//     acc2.Commit(GetNextHlc());
-//   }
-
-//   {
-//     auto acc1 = store.Access(GetNextHlc());
-//     auto acc2 = store.Access(GetNextHlc());
-=======
 #include <chrono>
 #include <limits>
 #include <variant>
@@ -4774,328 +2390,118 @@
   {
     auto acc1 = store.Access(GetNextHlc());
     auto acc2 = store.Access(GetNextHlc());
->>>>>>> 1c5e42d8
-
-//     auto vertex = acc1.FindVertex(pk, View::OLD);
-//     ASSERT_TRUE(vertex);
-
-//     EXPECT_TRUE(acc1.FindVertex(pk, View::OLD));
-//     EXPECT_TRUE(acc1.FindVertex(pk, View::NEW));
-//     EXPECT_TRUE(acc2.FindVertex(pk, View::OLD));
-//     EXPECT_TRUE(acc2.FindVertex(pk, View::NEW));
-
-//     ASSERT_TRUE(vertex->AddLabelAndValidate(NameToLabelId("label1")).HasValue());
-
-//     EXPECT_TRUE(acc1.FindVertex(pk, View::OLD));
-//     EXPECT_TRUE(acc1.FindVertex(pk, View::NEW));
-//     EXPECT_TRUE(acc2.FindVertex(pk, View::OLD));
-//     EXPECT_TRUE(acc2.FindVertex(pk, View::NEW));
-
-//     acc1.AdvanceCommand();
-
-//     EXPECT_TRUE(acc1.FindVertex(pk, View::OLD));
-//     EXPECT_TRUE(acc1.FindVertex(pk, View::NEW));
-//     EXPECT_TRUE(acc2.FindVertex(pk, View::OLD));
-//     EXPECT_TRUE(acc2.FindVertex(pk, View::NEW));
-
-//     acc2.AdvanceCommand();
-
-//     EXPECT_TRUE(acc1.FindVertex(pk, View::OLD));
-//     EXPECT_TRUE(acc1.FindVertex(pk, View::NEW));
-//     EXPECT_TRUE(acc2.FindVertex(pk, View::OLD));
-//     EXPECT_TRUE(acc2.FindVertex(pk, View::NEW));
-
-//     ASSERT_TRUE(vertex->SetPropertyAndValidate(NameToPropertyId("meaning"), PropertyValue(42)).HasValue());
-
-//     auto acc3 = store.Access(GetNextHlc());
-
-//     EXPECT_TRUE(acc1.FindVertex(pk, View::OLD));
-//     EXPECT_TRUE(acc1.FindVertex(pk, View::NEW));
-//     EXPECT_TRUE(acc2.FindVertex(pk, View::OLD));
-//     EXPECT_TRUE(acc2.FindVertex(pk, View::NEW));
-//     EXPECT_TRUE(acc3.FindVertex(pk, View::OLD));
-//     EXPECT_TRUE(acc3.FindVertex(pk, View::NEW));
-
-//     acc1.AdvanceCommand();
-
-//     EXPECT_TRUE(acc1.FindVertex(pk, View::OLD));
-//     EXPECT_TRUE(acc1.FindVertex(pk, View::NEW));
-//     EXPECT_TRUE(acc2.FindVertex(pk, View::OLD));
-//     EXPECT_TRUE(acc2.FindVertex(pk, View::NEW));
-//     EXPECT_TRUE(acc3.FindVertex(pk, View::OLD));
-//     EXPECT_TRUE(acc3.FindVertex(pk, View::NEW));
-
-//     acc2.AdvanceCommand();
-
-//     EXPECT_TRUE(acc1.FindVertex(pk, View::OLD));
-//     EXPECT_TRUE(acc1.FindVertex(pk, View::NEW));
-//     EXPECT_TRUE(acc2.FindVertex(pk, View::OLD));
-//     EXPECT_TRUE(acc2.FindVertex(pk, View::NEW));
-//     EXPECT_TRUE(acc3.FindVertex(pk, View::OLD));
-//     EXPECT_TRUE(acc3.FindVertex(pk, View::NEW));
-
-//     acc3.AdvanceCommand();
-
-//     EXPECT_TRUE(acc1.FindVertex(pk, View::OLD));
-//     EXPECT_TRUE(acc1.FindVertex(pk, View::NEW));
-//     EXPECT_TRUE(acc2.FindVertex(pk, View::OLD));
-//     EXPECT_TRUE(acc2.FindVertex(pk, View::NEW));
-//     EXPECT_TRUE(acc3.FindVertex(pk, View::OLD));
-//     EXPECT_TRUE(acc3.FindVertex(pk, View::NEW));
-
-//     acc1.Commit(GetNextHlc());
-//     acc2.Commit(GetNextHlc());
-//     acc3.Commit(GetNextHlc());
-//     CleanupHlc(last_hlc);
-//   }
-
-//   {
-//     auto acc1 = store.Access(GetNextHlc());
-//     auto acc2 = store.Access(GetNextHlc());
-
-//     auto vertex = acc1.FindVertex(pk, View::OLD);
-//     ASSERT_TRUE(vertex);
-
-//     ASSERT_TRUE(acc1.DeleteVertex(&*vertex).HasValue());
-
-//     auto acc3 = store.Access(GetNextHlc());
-
-//     EXPECT_TRUE(acc1.FindVertex(pk, View::OLD));
-//     EXPECT_FALSE(acc1.FindVertex(pk, View::NEW));
-//     EXPECT_TRUE(acc2.FindVertex(pk, View::OLD));
-//     EXPECT_TRUE(acc2.FindVertex(pk, View::NEW));
-//     EXPECT_TRUE(acc3.FindVertex(pk, View::OLD));
-//     EXPECT_TRUE(acc3.FindVertex(pk, View::NEW));
-
-//     acc2.AdvanceCommand();
-
-//     EXPECT_TRUE(acc1.FindVertex(pk, View::OLD));
-//     EXPECT_FALSE(acc1.FindVertex(pk, View::NEW));
-//     EXPECT_TRUE(acc2.FindVertex(pk, View::OLD));
-//     EXPECT_TRUE(acc2.FindVertex(pk, View::NEW));
-//     EXPECT_TRUE(acc3.FindVertex(pk, View::OLD));
-//     EXPECT_TRUE(acc3.FindVertex(pk, View::NEW));
-
-//     acc1.AdvanceCommand();
-
-//     EXPECT_FALSE(acc1.FindVertex(pk, View::OLD));
-//     EXPECT_FALSE(acc1.FindVertex(pk, View::NEW));
-//     EXPECT_TRUE(acc2.FindVertex(pk, View::OLD));
-//     EXPECT_TRUE(acc2.FindVertex(pk, View::NEW));
-//     EXPECT_TRUE(acc3.FindVertex(pk, View::OLD));
-//     EXPECT_TRUE(acc3.FindVertex(pk, View::NEW));
-
-//     acc3.AdvanceCommand();
-
-<<<<<<< HEAD
-//     EXPECT_FALSE(acc1.FindVertex(pk, View::OLD));
-//     EXPECT_FALSE(acc1.FindVertex(pk, View::NEW));
-//     EXPECT_TRUE(acc2.FindVertex(pk, View::OLD));
-//     EXPECT_TRUE(acc2.FindVertex(pk, View::NEW));
-//     EXPECT_TRUE(acc3.FindVertex(pk, View::OLD));
-//     EXPECT_TRUE(acc3.FindVertex(pk, View::NEW));
-
-//     acc1.Abort();
-//     acc2.Abort();
-//     acc3.Abort();
-//     CleanupHlc(last_hlc);
-//   }
-
-//   {
-//     auto acc = store.Access(GetNextHlc());
-
-//     EXPECT_TRUE(acc.FindVertex(pk, View::OLD));
-//     EXPECT_TRUE(acc.FindVertex(pk, View::NEW));
-
-//     acc.AdvanceCommand();
-
-//     EXPECT_TRUE(acc.FindVertex(pk, View::OLD));
-//     EXPECT_TRUE(acc.FindVertex(pk, View::NEW));
-
-//     acc.Abort();
-//   }
-
-//   {
-//     auto acc1 = store.Access(GetNextHlc());
-//     auto acc2 = store.Access(GetNextHlc());
-
-//     auto vertex = acc1.FindVertex(pk, View::OLD);
-//     ASSERT_TRUE(vertex);
-
-//     ASSERT_TRUE(acc1.DeleteVertex(&*vertex).HasValue());
-
-//     auto acc3 = store.Access(GetNextHlc());
-
-//     EXPECT_TRUE(acc1.FindVertex(pk, View::OLD));
-//     EXPECT_FALSE(acc1.FindVertex(pk, View::NEW));
-//     EXPECT_TRUE(acc2.FindVertex(pk, View::OLD));
-//     EXPECT_TRUE(acc2.FindVertex(pk, View::NEW));
-//     EXPECT_TRUE(acc3.FindVertex(pk, View::OLD));
-//     EXPECT_TRUE(acc3.FindVertex(pk, View::NEW));
-
-//     acc2.AdvanceCommand();
-
-//     EXPECT_TRUE(acc1.FindVertex(pk, View::OLD));
-//     EXPECT_FALSE(acc1.FindVertex(pk, View::NEW));
-//     EXPECT_TRUE(acc2.FindVertex(pk, View::OLD));
-//     EXPECT_TRUE(acc2.FindVertex(pk, View::NEW));
-//     EXPECT_TRUE(acc3.FindVertex(pk, View::OLD));
-//     EXPECT_TRUE(acc3.FindVertex(pk, View::NEW));
-
-//     acc1.AdvanceCommand();
-
-//     EXPECT_FALSE(acc1.FindVertex(pk, View::OLD));
-//     EXPECT_FALSE(acc1.FindVertex(pk, View::NEW));
-//     EXPECT_TRUE(acc2.FindVertex(pk, View::OLD));
-//     EXPECT_TRUE(acc2.FindVertex(pk, View::NEW));
-//     EXPECT_TRUE(acc3.FindVertex(pk, View::OLD));
-//     EXPECT_TRUE(acc3.FindVertex(pk, View::NEW));
-
-//     acc3.AdvanceCommand();
-
-//     EXPECT_FALSE(acc1.FindVertex(pk, View::OLD));
-//     EXPECT_FALSE(acc1.FindVertex(pk, View::NEW));
-//     EXPECT_TRUE(acc2.FindVertex(pk, View::OLD));
-//     EXPECT_TRUE(acc2.FindVertex(pk, View::NEW));
-//     EXPECT_TRUE(acc3.FindVertex(pk, View::OLD));
-//     EXPECT_TRUE(acc3.FindVertex(pk, View::NEW));
-
-//     acc1.Commit(GetNextHlc());
-//     acc2.Commit(GetNextHlc());
-//     acc3.Commit(GetNextHlc());
-//   }
-
-//   {
-//     auto acc = store.Access(GetNextHlc());
-
-//     EXPECT_FALSE(acc.FindVertex(pk, View::OLD));
-//     EXPECT_FALSE(acc.FindVertex(pk, View::NEW));
-
-//     acc.AdvanceCommand();
-
-//     EXPECT_FALSE(acc.FindVertex(pk, View::OLD));
-//     EXPECT_FALSE(acc.FindVertex(pk, View::NEW));
-
-//     acc.Abort();
-//   }
-// }
-
-// // NOLINTNEXTLINE(hicpp-special-member-functions)
-// TEST_P(StorageV3, DeletedVertexAccessor) {
-//   const auto property1 = NameToPropertyId("property1");
-//   const PropertyValue property_value{"property_value"};
-
-//   // Create the vertex
-//   {
-//     auto acc = store.Access(GetNextHlc());
-//     auto vertex = CreateVertexAndValidate(acc, primary_label, {}, {{primary_property, PropertyValue{0}}});
-//     ASSERT_FALSE(vertex.SetPropertyAndValidate(property1, property_value).HasError());
-//     acc.Commit(GetNextHlc());
-//   }
-
-//   auto acc = store.Access(GetNextHlc());
-//   auto vertex = acc.FindVertex(pk, View::OLD);
-//   ASSERT_TRUE(vertex);
-//   auto maybe_deleted_vertex = acc.DeleteVertex(&*vertex);
-//   ASSERT_FALSE(maybe_deleted_vertex.HasError());
-
-//   auto deleted_vertex = maybe_deleted_vertex.GetValue();
-//   ASSERT_TRUE(deleted_vertex);
-//   // you cannot modify deleted vertex
-//   ASSERT_TRUE(deleted_vertex->ClearProperties().HasError());
-
-//   // you can call read only methods
-//   const auto maybe_property = deleted_vertex->GetProperty(property1, View::OLD);
-//   ASSERT_FALSE(maybe_property.HasError());
-//   ASSERT_EQ(property_value, *maybe_property);
-//   acc.Commit(GetNextHlc());
-
-//   {
-//     // you can call read only methods and get valid results even after the
-//     // transaction which deleted the vertex committed, but only if the transaction
-//     // accessor is still alive
-//     const auto maybe_property = deleted_vertex->GetProperty(property1, View::OLD);
-//     ASSERT_FALSE(maybe_property.HasError());
-//     ASSERT_EQ(property_value, *maybe_property);
-//   }
-// }
-
-// TEST_P(StorageV3, TestCreateVertexAndValidate) {
-//   {
-//     auto acc = store.Access(GetNextHlc());
-//     const auto label1 = NameToLabelId("label1");
-//     const auto prop1 = NameToPropertyId("prop1");
-//     auto vertex = acc.CreateVertexAndValidate(primary_label, {label1},
-//                                               {{primary_property, PropertyValue(0)}, {prop1, PropertyValue(111)}});
-//     ASSERT_TRUE(vertex.HasValue());
-//     ASSERT_TRUE(vertex->PrimaryLabel(View::NEW).HasValue());
-//     EXPECT_EQ(vertex->PrimaryLabel(View::NEW).GetValue(), primary_label);
-//     ASSERT_TRUE(vertex->PrimaryKey(View::NEW).HasValue());
-//     EXPECT_EQ(vertex->PrimaryKey(View::NEW).GetValue(), PrimaryKey{{PropertyValue(0)}});
-//     ASSERT_TRUE(vertex->Properties(View::NEW).HasValue());
-//     EXPECT_EQ(vertex->Properties(View::NEW).GetValue(),
-//               (std::map<PropertyId, PropertyValue>{{prop1, PropertyValue(111)}}));
-//   }
-//   {
-//     auto acc = store.Access(GetNextHlc());
-//     const auto label1 = NameToLabelId("label1");
-//     const auto prop1 = NameToPropertyId("prop1");
-//     EXPECT_THROW(
-//         {
-//           auto vertex = acc.CreateVertexAndValidate(
-//               label1, {}, {{primary_property, PropertyValue(0)}, {prop1, PropertyValue(111)}});
-//         },
-//         utils::BasicException);
-//   }
-//   {
-//     ASSERT_DEATH(
-//         {
-//           Shard store(primary_label, pk, std::nullopt);
-//           ASSERT_TRUE(store.CreateSchema(primary_label,
-//                                          {storage::v3::SchemaProperty{primary_property, common::SchemaType::INT}}));
-//           auto acc = store.Access(GetNextHlc());
-//           auto vertex1 = acc.CreateVertexAndValidate(primary_label, {}, {{primary_property, PropertyValue(0)}});
-//           auto vertex2 = acc.CreateVertexAndValidate(primary_label, {}, {{primary_property, PropertyValue(0)}});
-//         },
-//         "");
-//   }
-//   {
-//     auto acc = store.Access(GetNextHlc());
-//     auto vertex = acc.CreateVertexAndValidate(primary_label, {primary_label}, {{primary_property,
-//     PropertyValue(0)}}); ASSERT_TRUE(vertex.HasError());
-//     ASSERT_TRUE(std::holds_alternative<SchemaViolation>(vertex.GetError()));
-//     EXPECT_EQ(std::get<SchemaViolation>(vertex.GetError()),
-//               SchemaViolation(SchemaViolation::ValidationStatus::VERTEX_SECONDARY_LABEL_IS_PRIMARY, primary_label));
-//   }
-//   {
-//     auto acc = store.Access(GetNextHlc());
-//     auto vertex = acc.CreateVertexAndValidate(primary_label, {primary_label}, {{primary_property,
-//     PropertyValue(0)}}); ASSERT_TRUE(vertex.HasError());
-//     ASSERT_TRUE(std::holds_alternative<SchemaViolation>(vertex.GetError()));
-//     EXPECT_EQ(std::get<SchemaViolation>(vertex.GetError()),
-//               SchemaViolation(SchemaViolation::ValidationStatus::VERTEX_SECONDARY_LABEL_IS_PRIMARY, primary_label));
-//   }
-//   {
-//     auto acc = store.Access(GetNextHlc());
-//     auto vertex = acc.CreateVertexAndValidate(primary_label, {}, {});
-//     ASSERT_TRUE(vertex.HasError());
-//     ASSERT_TRUE(std::holds_alternative<SchemaViolation>(vertex.GetError()));
-//     EXPECT_EQ(std::get<SchemaViolation>(vertex.GetError()),
-//               SchemaViolation(SchemaViolation::ValidationStatus::VERTEX_HAS_NO_PRIMARY_PROPERTY, primary_label,
-//                               {primary_property, common::SchemaType::INT}));
-//   }
-//   {
-//     auto acc = store.Access(GetNextHlc());
-//     auto vertex = acc.CreateVertexAndValidate(primary_label, {}, {{primary_property, PropertyValue("test")}});
-//     ASSERT_TRUE(vertex.HasError());
-//     ASSERT_TRUE(std::holds_alternative<SchemaViolation>(vertex.GetError()));
-//     EXPECT_EQ(std::get<SchemaViolation>(vertex.GetError()),
-//               SchemaViolation(SchemaViolation::ValidationStatus::VERTEX_PROPERTY_WRONG_TYPE, primary_label,
-//                               {primary_property, common::SchemaType::INT}, PropertyValue("test")));
-//   }
-// }
-// }  // namespace memgraph::storage::v3::tests
-=======
+
+    auto vertex = acc1.FindVertex(pk, View::OLD);
+    ASSERT_TRUE(vertex);
+
+    EXPECT_TRUE(acc1.FindVertex(pk, View::OLD));
+    EXPECT_TRUE(acc1.FindVertex(pk, View::NEW));
+    EXPECT_TRUE(acc2.FindVertex(pk, View::OLD));
+    EXPECT_TRUE(acc2.FindVertex(pk, View::NEW));
+
+    ASSERT_TRUE(vertex->AddLabelAndValidate(NameToLabelId("label1")).HasValue());
+
+    EXPECT_TRUE(acc1.FindVertex(pk, View::OLD));
+    EXPECT_TRUE(acc1.FindVertex(pk, View::NEW));
+    EXPECT_TRUE(acc2.FindVertex(pk, View::OLD));
+    EXPECT_TRUE(acc2.FindVertex(pk, View::NEW));
+
+    acc1.AdvanceCommand();
+
+    EXPECT_TRUE(acc1.FindVertex(pk, View::OLD));
+    EXPECT_TRUE(acc1.FindVertex(pk, View::NEW));
+    EXPECT_TRUE(acc2.FindVertex(pk, View::OLD));
+    EXPECT_TRUE(acc2.FindVertex(pk, View::NEW));
+
+    acc2.AdvanceCommand();
+
+    EXPECT_TRUE(acc1.FindVertex(pk, View::OLD));
+    EXPECT_TRUE(acc1.FindVertex(pk, View::NEW));
+    EXPECT_TRUE(acc2.FindVertex(pk, View::OLD));
+    EXPECT_TRUE(acc2.FindVertex(pk, View::NEW));
+
+    ASSERT_TRUE(vertex->SetPropertyAndValidate(NameToPropertyId("meaning"), PropertyValue(42)).HasValue());
+
+    auto acc3 = store.Access(GetNextHlc());
+
+    EXPECT_TRUE(acc1.FindVertex(pk, View::OLD));
+    EXPECT_TRUE(acc1.FindVertex(pk, View::NEW));
+    EXPECT_TRUE(acc2.FindVertex(pk, View::OLD));
+    EXPECT_TRUE(acc2.FindVertex(pk, View::NEW));
+    EXPECT_TRUE(acc3.FindVertex(pk, View::OLD));
+    EXPECT_TRUE(acc3.FindVertex(pk, View::NEW));
+
+    acc1.AdvanceCommand();
+
+    EXPECT_TRUE(acc1.FindVertex(pk, View::OLD));
+    EXPECT_TRUE(acc1.FindVertex(pk, View::NEW));
+    EXPECT_TRUE(acc2.FindVertex(pk, View::OLD));
+    EXPECT_TRUE(acc2.FindVertex(pk, View::NEW));
+    EXPECT_TRUE(acc3.FindVertex(pk, View::OLD));
+    EXPECT_TRUE(acc3.FindVertex(pk, View::NEW));
+
+    acc2.AdvanceCommand();
+
+    EXPECT_TRUE(acc1.FindVertex(pk, View::OLD));
+    EXPECT_TRUE(acc1.FindVertex(pk, View::NEW));
+    EXPECT_TRUE(acc2.FindVertex(pk, View::OLD));
+    EXPECT_TRUE(acc2.FindVertex(pk, View::NEW));
+    EXPECT_TRUE(acc3.FindVertex(pk, View::OLD));
+    EXPECT_TRUE(acc3.FindVertex(pk, View::NEW));
+
+    acc3.AdvanceCommand();
+
+    EXPECT_TRUE(acc1.FindVertex(pk, View::OLD));
+    EXPECT_TRUE(acc1.FindVertex(pk, View::NEW));
+    EXPECT_TRUE(acc2.FindVertex(pk, View::OLD));
+    EXPECT_TRUE(acc2.FindVertex(pk, View::NEW));
+    EXPECT_TRUE(acc3.FindVertex(pk, View::OLD));
+    EXPECT_TRUE(acc3.FindVertex(pk, View::NEW));
+
+    acc1.Commit(GetNextHlc());
+    acc2.Commit(GetNextHlc());
+    acc3.Commit(GetNextHlc());
+    CleanupHlc(last_hlc);
+  }
+
+  {
+    auto acc1 = store.Access(GetNextHlc());
+    auto acc2 = store.Access(GetNextHlc());
+
+    auto vertex = acc1.FindVertex(pk, View::OLD);
+    ASSERT_TRUE(vertex);
+
+    ASSERT_TRUE(acc1.DeleteVertex(&*vertex).HasValue());
+
+    auto acc3 = store.Access(GetNextHlc());
+
+    EXPECT_TRUE(acc1.FindVertex(pk, View::OLD));
+    EXPECT_FALSE(acc1.FindVertex(pk, View::NEW));
+    EXPECT_TRUE(acc2.FindVertex(pk, View::OLD));
+    EXPECT_TRUE(acc2.FindVertex(pk, View::NEW));
+    EXPECT_TRUE(acc3.FindVertex(pk, View::OLD));
+    EXPECT_TRUE(acc3.FindVertex(pk, View::NEW));
+
+    acc2.AdvanceCommand();
+
+    EXPECT_TRUE(acc1.FindVertex(pk, View::OLD));
+    EXPECT_FALSE(acc1.FindVertex(pk, View::NEW));
+    EXPECT_TRUE(acc2.FindVertex(pk, View::OLD));
+    EXPECT_TRUE(acc2.FindVertex(pk, View::NEW));
+    EXPECT_TRUE(acc3.FindVertex(pk, View::OLD));
+    EXPECT_TRUE(acc3.FindVertex(pk, View::NEW));
+
+    acc1.AdvanceCommand();
+
+    EXPECT_FALSE(acc1.FindVertex(pk, View::OLD));
+    EXPECT_FALSE(acc1.FindVertex(pk, View::NEW));
+    EXPECT_TRUE(acc2.FindVertex(pk, View::OLD));
+    EXPECT_TRUE(acc2.FindVertex(pk, View::NEW));
+    EXPECT_TRUE(acc3.FindVertex(pk, View::OLD));
+    EXPECT_TRUE(acc3.FindVertex(pk, View::NEW));
+
+    acc3.AdvanceCommand();
+
     EXPECT_FALSE(acc1.FindVertex(pk, View::OLD));
     EXPECT_FALSE(acc1.FindVertex(pk, View::NEW));
     EXPECT_TRUE(acc2.FindVertex(pk, View::OLD));
@@ -5300,5 +2706,4 @@
                               {primary_property, common::SchemaType::INT}, PropertyValue("test")));
   }
 }
-}  // namespace memgraph::storage::v3::tests
->>>>>>> 1c5e42d8
+}  // namespace memgraph::storage::v3::tests