--- conflicted
+++ resolved
@@ -14,11 +14,6 @@
 #include <gmock/gmock.h>
 #include <gtest/gtest.h>
 
-<<<<<<< HEAD
-#include <limits>
-
-=======
->>>>>>> 68b26275
 #include "storage/v3/property_value.hpp"
 #include "storage/v3/storage.hpp"
 #include "storage/v3/vertex_accessor.hpp"
@@ -28,11 +23,6 @@
 
 namespace memgraph::storage::v3::tests {
 
-<<<<<<< HEAD
-// NOLINTNEXTLINE(hicpp-special-member-functions)
-TEST(StorageV3, Commit) {
-  Storage store;
-=======
 class StorageV3 : public ::testing::Test {
  protected:
   Storage store;
@@ -40,7 +30,6 @@
 
 // NOLINTNEXTLINE(hicpp-special-member-functions)
 TEST_F(StorageV3, Commit) {
->>>>>>> 68b26275
   Gid gid = Gid::FromUint(std::numeric_limits<uint64_t>::max());
   {
     auto acc = store.Access();
@@ -87,12 +76,7 @@
 }
 
 // NOLINTNEXTLINE(hicpp-special-member-functions)
-<<<<<<< HEAD
-TEST(StorageV3, Abort) {
-  Storage store;
-=======
 TEST_F(StorageV3, Abort) {
->>>>>>> 68b26275
   Gid gid = Gid::FromUint(std::numeric_limits<uint64_t>::max());
   {
     auto acc = store.Access();
@@ -115,12 +99,7 @@
 }
 
 // NOLINTNEXTLINE(hicpp-special-member-functions)
-<<<<<<< HEAD
-TEST(StorageV3, AdvanceCommandCommit) {
-  Storage store;
-=======
 TEST_F(StorageV3, AdvanceCommandCommit) {
->>>>>>> 68b26275
   Gid gid1 = Gid::FromUint(std::numeric_limits<uint64_t>::max());
   Gid gid2 = Gid::FromUint(std::numeric_limits<uint64_t>::max());
   {
@@ -160,12 +139,7 @@
 }
 
 // NOLINTNEXTLINE(hicpp-special-member-functions)
-<<<<<<< HEAD
-TEST(StorageV3, AdvanceCommandAbort) {
-  Storage store;
-=======
 TEST_F(StorageV3, AdvanceCommandAbort) {
->>>>>>> 68b26275
   Gid gid1 = Gid::FromUint(std::numeric_limits<uint64_t>::max());
   Gid gid2 = Gid::FromUint(std::numeric_limits<uint64_t>::max());
   {
@@ -205,13 +179,7 @@
 }
 
 // NOLINTNEXTLINE(hicpp-special-member-functions)
-<<<<<<< HEAD
-TEST(StorageV3, SnapshotIsolation) {
-  Storage store;
-
-=======
 TEST_F(StorageV3, SnapshotIsolation) {
->>>>>>> 68b26275
   auto acc1 = store.Access();
   auto acc2 = store.Access();
 
@@ -243,12 +211,7 @@
 }
 
 // NOLINTNEXTLINE(hicpp-special-member-functions)
-<<<<<<< HEAD
-TEST(StorageV3, AccessorMove) {
-  Storage store;
-=======
 TEST_F(StorageV3, AccessorMove) {
->>>>>>> 68b26275
   Gid gid = Gid::FromUint(std::numeric_limits<uint64_t>::max());
   {
     auto acc = store.Access();
@@ -280,12 +243,7 @@
 }
 
 // NOLINTNEXTLINE(hicpp-special-member-functions)
-<<<<<<< HEAD
-TEST(StorageV3, VertexDeleteCommit) {
-  Storage store;
-=======
 TEST_F(StorageV3, VertexDeleteCommit) {
->>>>>>> 68b26275
   Gid gid = Gid::FromUint(std::numeric_limits<uint64_t>::max());
 
   auto acc1 = store.Access();  // read transaction
@@ -358,12 +316,7 @@
 }
 
 // NOLINTNEXTLINE(hicpp-special-member-functions)
-<<<<<<< HEAD
-TEST(StorageV3, VertexDeleteAbort) {
-  Storage store;
-=======
 TEST_F(StorageV3, VertexDeleteAbort) {
->>>>>>> 68b26275
   Gid gid = Gid::FromUint(std::numeric_limits<uint64_t>::max());
 
   auto acc1 = store.Access();  // read transaction
@@ -488,12 +441,7 @@
 }
 
 // NOLINTNEXTLINE(hicpp-special-member-functions)
-<<<<<<< HEAD
-TEST(StorageV3, VertexDeleteSerializationError) {
-  Storage store;
-=======
 TEST_F(StorageV3, VertexDeleteSerializationError) {
->>>>>>> 68b26275
   Gid gid = Gid::FromUint(std::numeric_limits<uint64_t>::max());
 
   // Create vertex
@@ -567,12 +515,7 @@
 }
 
 // NOLINTNEXTLINE(hicpp-special-member-functions)
-<<<<<<< HEAD
-TEST(StorageV3, VertexDeleteSpecialCases) {
-  Storage store;
-=======
 TEST_F(StorageV3, VertexDeleteSpecialCases) {
->>>>>>> 68b26275
   Gid gid1 = Gid::FromUint(std::numeric_limits<uint64_t>::max());
   Gid gid2 = Gid::FromUint(std::numeric_limits<uint64_t>::max());
 
@@ -631,12 +574,7 @@
 }
 
 // NOLINTNEXTLINE(hicpp-special-member-functions)
-<<<<<<< HEAD
-TEST(StorageV3, VertexDeleteLabel) {
-  Storage store;
-=======
 TEST_F(StorageV3, VertexDeleteLabel) {
->>>>>>> 68b26275
   Gid gid = Gid::FromUint(std::numeric_limits<uint64_t>::max());
 
   // Create the vertex
@@ -785,11 +723,9 @@
     acc.Abort();
   }
 }
-<<<<<<< HEAD
 
 // NOLINTNEXTLINE(hicpp-special-member-functions)
-TEST(StorageV3, VertexDeleteProperty) {
-  Storage store;
+TEST_F(StorageV3, VertexDeleteProperty) {
   Gid gid = Gid::FromUint(std::numeric_limits<uint64_t>::max());
 
   // Create the vertex
@@ -927,8 +863,7 @@
 }
 
 // NOLINTNEXTLINE(hicpp-special-member-functions)
-TEST(StorageV3, VertexLabelCommit) {
-  Storage store;
+TEST_F(StorageV3, VertexLabelCommit) {
   Gid gid = Gid::FromUint(std::numeric_limits<uint64_t>::max());
   {
     auto acc = store.Access();
@@ -1042,8 +977,7 @@
 }
 
 // NOLINTNEXTLINE(hicpp-special-member-functions)
-TEST(StorageV3, VertexLabelAbort) {
-  Storage store;
+TEST_F(StorageV3, VertexLabelAbort) {
   Gid gid = Gid::FromUint(std::numeric_limits<uint64_t>::max());
 
   // Create the vertex.
@@ -1290,8 +1224,7 @@
 }
 
 // NOLINTNEXTLINE(hicpp-special-member-functions)
-TEST(StorageV3, VertexLabelSerializationError) {
-  Storage store;
+TEST_F(StorageV3, VertexLabelSerializationError) {
   Gid gid = Gid::FromUint(std::numeric_limits<uint64_t>::max());
   {
     auto acc = store.Access();
@@ -1398,8 +1331,7 @@
 }
 
 // NOLINTNEXTLINE(hicpp-special-member-functions)
-TEST(StorageV3, VertexPropertyCommit) {
-  Storage store;
+TEST_F(StorageV3, VertexPropertyCommit) {
   Gid gid = Gid::FromUint(std::numeric_limits<uint64_t>::max());
   {
     auto acc = store.Access();
@@ -1520,8 +1452,7 @@
 }
 
 // NOLINTNEXTLINE(hicpp-special-member-functions)
-TEST(StorageV3, VertexPropertyAbort) {
-  Storage store;
+TEST_F(StorageV3, VertexPropertyAbort) {
   Gid gid = Gid::FromUint(std::numeric_limits<uint64_t>::max());
 
   // Create the vertex.
@@ -1798,8 +1729,7 @@
 }
 
 // NOLINTNEXTLINE(hicpp-special-member-functions)
-TEST(StorageV3, VertexPropertySerializationError) {
-  Storage store;
+TEST_F(StorageV3, VertexPropertySerializationError) {
   Gid gid = Gid::FromUint(std::numeric_limits<uint64_t>::max());
   {
     auto acc = store.Access();
@@ -1900,8 +1830,7 @@
 }
 
 // NOLINTNEXTLINE(hicpp-special-member-functions)
-TEST(StorageV3, VertexLabelPropertyMixed) {
-  Storage store;
+TEST_F(StorageV3, VertexLabelPropertyMixed) {
   auto acc = store.Access();
   auto vertex = acc.CreateVertex();
 
@@ -2139,8 +2068,7 @@
   ASSERT_FALSE(acc.Commit().HasError());
 }
 
-TEST(StorageV3, VertexPropertyClear) {
-  Storage store;
+TEST_F(StorageV3, VertexPropertyClear) {
   Gid gid;
   auto property1 = store.NameToProperty("property1");
   auto property2 = store.NameToProperty("property2");
@@ -2244,9 +2172,7 @@
   }
 }
 
-TEST(StorageV3, VertexNonexistentLabelPropertyEdgeAPI) {
-  Storage store;
-
+TEST_F(StorageV3, VertexNonexistentLabelPropertyEdgeAPI) {
   auto label = store.NameToLabel("label");
   auto property = store.NameToProperty("property");
 
@@ -2301,9 +2227,7 @@
   ASSERT_FALSE(acc.Commit().HasError());
 }
 
-TEST(StorageV3, VertexVisibilitySingleTransaction) {
-  Storage store;
-
+TEST_F(StorageV3, VertexVisibilitySingleTransaction) {
   auto acc1 = store.Access();
   auto acc2 = store.Access();
 
@@ -2357,8 +2281,7 @@
   acc3.Abort();
 }
 
-TEST(StorageV3, VertexVisibilityMultipleTransactions) {
-  Storage store;
+TEST_F(StorageV3, VertexVisibilityMultipleTransactions) {
   Gid gid;
 
   {
@@ -2597,1809 +2520,7 @@
 }
 
 // NOLINTNEXTLINE(hicpp-special-member-functions)
-TEST(StorageV3, DeletedVertexAccessor) {
-  Storage store;
-
-=======
-
-// NOLINTNEXTLINE(hicpp-special-member-functions)
-TEST_F(StorageV3, VertexDeleteProperty) {
-  Gid gid = Gid::FromUint(std::numeric_limits<uint64_t>::max());
-
-  // Create the vertex
-  {
-    auto acc = store.Access();
-    auto vertex = acc.CreateVertex();
-    gid = vertex.Gid();
-    ASSERT_FALSE(acc.FindVertex(gid, View::OLD).has_value());
-    ASSERT_TRUE(acc.FindVertex(gid, View::NEW).has_value());
-    ASSERT_FALSE(acc.Commit().HasError());
-  }
-
-  // Set property, delete the vertex and check the property API (same command)
-  {
-    auto acc = store.Access();
-    auto vertex = acc.FindVertex(gid, View::NEW);
-    ASSERT_TRUE(vertex);
-
-    auto property = acc.NameToProperty("property5");
-
-    // Check whether property 5 exists
-    ASSERT_TRUE(vertex->GetProperty(property, View::OLD)->IsNull());
-    ASSERT_TRUE(vertex->GetProperty(property, View::NEW)->IsNull());
-    ASSERT_EQ(vertex->Properties(View::OLD)->size(), 0);
-    ASSERT_EQ(vertex->Properties(View::NEW)->size(), 0);
-
-    // Set property 5 to "nandare"
-    ASSERT_TRUE(vertex->SetProperty(property, PropertyValue("nandare"))->IsNull());
-
-    // Check whether property 5 exists
-    ASSERT_TRUE(vertex->GetProperty(property, View::OLD)->IsNull());
-    ASSERT_EQ(vertex->GetProperty(property, View::NEW)->ValueString(), "nandare");
-    ASSERT_EQ(vertex->Properties(View::OLD)->size(), 0);
-    {
-      auto properties = vertex->Properties(View::NEW).GetValue();
-      ASSERT_EQ(properties.size(), 1);
-      ASSERT_EQ(properties[property].ValueString(), "nandare");
-    }
-
-    // Delete the vertex
-    ASSERT_TRUE(acc.DeleteVertex(&*vertex).GetValue());
-
-    // Check whether label 5 exists
-    ASSERT_TRUE(vertex->GetProperty(property, View::OLD)->IsNull());
-    ASSERT_EQ(vertex->GetProperty(property, View::NEW).GetError(), Error::DELETED_OBJECT);
-    ASSERT_EQ(vertex->Properties(View::OLD)->size(), 0);
-    ASSERT_EQ(vertex->Properties(View::NEW).GetError(), Error::DELETED_OBJECT);
-
-    // Try to set the property
-    {
-      auto ret = vertex->SetProperty(property, PropertyValue("haihai"));
-      ASSERT_TRUE(ret.HasError());
-      ASSERT_EQ(ret.GetError(), Error::DELETED_OBJECT);
-    }
-
-    acc.Abort();
-  }
-
-  // Set property, delete the vertex and check the property API (different
-  // command)
-  {
-    auto acc = store.Access();
-    auto vertex = acc.FindVertex(gid, View::NEW);
-    ASSERT_TRUE(vertex);
-
-    auto property = acc.NameToProperty("property5");
-
-    // Check whether property 5 exists
-    ASSERT_TRUE(vertex->GetProperty(property, View::OLD)->IsNull());
-    ASSERT_TRUE(vertex->GetProperty(property, View::NEW)->IsNull());
-    ASSERT_EQ(vertex->Properties(View::OLD)->size(), 0);
-    ASSERT_EQ(vertex->Properties(View::NEW)->size(), 0);
-
-    // Set property 5 to "nandare"
-    ASSERT_TRUE(vertex->SetProperty(property, PropertyValue("nandare"))->IsNull());
-
-    // Check whether property 5 exists
-    ASSERT_TRUE(vertex->GetProperty(property, View::OLD)->IsNull());
-    ASSERT_EQ(vertex->GetProperty(property, View::NEW)->ValueString(), "nandare");
-    ASSERT_EQ(vertex->Properties(View::OLD)->size(), 0);
-    {
-      auto properties = vertex->Properties(View::NEW).GetValue();
-      ASSERT_EQ(properties.size(), 1);
-      ASSERT_EQ(properties[property].ValueString(), "nandare");
-    }
-
-    // Advance command
-    acc.AdvanceCommand();
-
-    // Check whether property 5 exists
-    ASSERT_EQ(vertex->GetProperty(property, View::OLD)->ValueString(), "nandare");
-    ASSERT_EQ(vertex->GetProperty(property, View::NEW)->ValueString(), "nandare");
-    {
-      auto properties = vertex->Properties(View::OLD).GetValue();
-      ASSERT_EQ(properties.size(), 1);
-      ASSERT_EQ(properties[property].ValueString(), "nandare");
-    }
-    {
-      auto properties = vertex->Properties(View::NEW).GetValue();
-      ASSERT_EQ(properties.size(), 1);
-      ASSERT_EQ(properties[property].ValueString(), "nandare");
-    }
-
-    // Delete the vertex
-    ASSERT_TRUE(acc.DeleteVertex(&*vertex).GetValue());
-
-    // Check whether property 5 exists
-    ASSERT_EQ(vertex->GetProperty(property, View::OLD)->ValueString(), "nandare");
-    ASSERT_EQ(vertex->GetProperty(property, View::NEW).GetError(), Error::DELETED_OBJECT);
-    {
-      auto properties = vertex->Properties(View::OLD).GetValue();
-      ASSERT_EQ(properties.size(), 1);
-      ASSERT_EQ(properties[property].ValueString(), "nandare");
-    }
-    ASSERT_EQ(vertex->Properties(View::NEW).GetError(), Error::DELETED_OBJECT);
-
-    // Advance command
-    acc.AdvanceCommand();
-
-    // Check whether property 5 exists
-    ASSERT_EQ(vertex->GetProperty(property, View::OLD).GetError(), Error::DELETED_OBJECT);
-    ASSERT_EQ(vertex->GetProperty(property, View::NEW).GetError(), Error::DELETED_OBJECT);
-    ASSERT_EQ(vertex->Properties(View::OLD).GetError(), Error::DELETED_OBJECT);
-    ASSERT_EQ(vertex->Properties(View::NEW).GetError(), Error::DELETED_OBJECT);
-
-    // Try to set the property
-    {
-      auto ret = vertex->SetProperty(property, PropertyValue("haihai"));
-      ASSERT_TRUE(ret.HasError());
-      ASSERT_EQ(ret.GetError(), Error::DELETED_OBJECT);
-    }
-
-    acc.Abort();
-  }
-}
-
-// NOLINTNEXTLINE(hicpp-special-member-functions)
-TEST_F(StorageV3, VertexLabelCommit) {
-  Gid gid = Gid::FromUint(std::numeric_limits<uint64_t>::max());
-  {
-    auto acc = store.Access();
-    auto vertex = acc.CreateVertex();
-    gid = vertex.Gid();
-
-    auto label = acc.NameToLabel("label5");
-
-    ASSERT_FALSE(vertex.HasLabel(label, View::NEW).GetValue());
-    ASSERT_EQ(vertex.Labels(View::NEW)->size(), 0);
-
-    {
-      auto res = vertex.AddLabel(label);
-      ASSERT_TRUE(res.HasValue());
-      ASSERT_TRUE(res.GetValue());
-    }
-
-    ASSERT_TRUE(vertex.HasLabel(label, View::NEW).GetValue());
-    {
-      auto labels = vertex.Labels(View::NEW).GetValue();
-      ASSERT_EQ(labels.size(), 1);
-      ASSERT_EQ(labels[0], label);
-    }
-
-    {
-      auto res = vertex.AddLabel(label);
-      ASSERT_TRUE(res.HasValue());
-      ASSERT_FALSE(res.GetValue());
-    }
-
-    ASSERT_FALSE(acc.Commit().HasError());
-  }
-  {
-    auto acc = store.Access();
-    auto vertex = acc.FindVertex(gid, View::OLD);
-    ASSERT_TRUE(vertex);
-
-    auto label = acc.NameToLabel("label5");
-
-    ASSERT_TRUE(vertex->HasLabel(label, View::OLD).GetValue());
-    {
-      auto labels = vertex->Labels(View::OLD).GetValue();
-      ASSERT_EQ(labels.size(), 1);
-      ASSERT_EQ(labels[0], label);
-    }
-
-    ASSERT_TRUE(vertex->HasLabel(label, View::NEW).GetValue());
-    {
-      auto labels = vertex->Labels(View::NEW).GetValue();
-      ASSERT_EQ(labels.size(), 1);
-      ASSERT_EQ(labels[0], label);
-    }
-
-    auto other_label = acc.NameToLabel("other");
-
-    ASSERT_FALSE(vertex->HasLabel(other_label, View::OLD).GetValue());
-    ASSERT_FALSE(vertex->HasLabel(other_label, View::NEW).GetValue());
-
-    acc.Abort();
-  }
-  {
-    auto acc = store.Access();
-    auto vertex = acc.FindVertex(gid, View::OLD);
-    ASSERT_TRUE(vertex);
-
-    auto label = acc.NameToLabel("label5");
-
-    {
-      auto res = vertex->RemoveLabel(label);
-      ASSERT_TRUE(res.HasValue());
-      ASSERT_TRUE(res.GetValue());
-    }
-
-    ASSERT_TRUE(vertex->HasLabel(label, View::OLD).GetValue());
-    {
-      auto labels = vertex->Labels(View::OLD).GetValue();
-      ASSERT_EQ(labels.size(), 1);
-      ASSERT_EQ(labels[0], label);
-    }
-
-    ASSERT_FALSE(vertex->HasLabel(label, View::NEW).GetValue());
-    ASSERT_EQ(vertex->Labels(View::NEW)->size(), 0);
-
-    {
-      auto res = vertex->RemoveLabel(label);
-      ASSERT_TRUE(res.HasValue());
-      ASSERT_FALSE(res.GetValue());
-    }
-
-    ASSERT_FALSE(acc.Commit().HasError());
-  }
-  {
-    auto acc = store.Access();
-    auto vertex = acc.FindVertex(gid, View::OLD);
-    ASSERT_TRUE(vertex);
-
-    auto label = acc.NameToLabel("label5");
-
-    ASSERT_FALSE(vertex->HasLabel(label, View::OLD).GetValue());
-    ASSERT_FALSE(vertex->HasLabel(label, View::NEW).GetValue());
-    ASSERT_EQ(vertex->Labels(View::OLD)->size(), 0);
-    ASSERT_EQ(vertex->Labels(View::NEW)->size(), 0);
-
-    auto other_label = acc.NameToLabel("other");
-
-    ASSERT_FALSE(vertex->HasLabel(other_label, View::OLD).GetValue());
-    ASSERT_FALSE(vertex->HasLabel(other_label, View::NEW).GetValue());
-
-    acc.Abort();
-  }
-}
-
-// NOLINTNEXTLINE(hicpp-special-member-functions)
-TEST_F(StorageV3, VertexLabelAbort) {
-  Gid gid = Gid::FromUint(std::numeric_limits<uint64_t>::max());
-
-  // Create the vertex.
-  {
-    auto acc = store.Access();
-    auto vertex = acc.CreateVertex();
-    gid = vertex.Gid();
-    ASSERT_FALSE(acc.Commit().HasError());
-  }
-
-  // Add label 5, but abort the transaction.
-  {
-    auto acc = store.Access();
-    auto vertex = acc.FindVertex(gid, View::OLD);
-    ASSERT_TRUE(vertex);
-
-    auto label = acc.NameToLabel("label5");
-
-    ASSERT_FALSE(vertex->HasLabel(label, View::NEW).GetValue());
-    ASSERT_EQ(vertex->Labels(View::NEW)->size(), 0);
-
-    {
-      auto res = vertex->AddLabel(label);
-      ASSERT_TRUE(res.HasValue());
-      ASSERT_TRUE(res.GetValue());
-    }
-
-    ASSERT_TRUE(vertex->HasLabel(label, View::NEW).GetValue());
-    {
-      auto labels = vertex->Labels(View::NEW).GetValue();
-      ASSERT_EQ(labels.size(), 1);
-      ASSERT_EQ(labels[0], label);
-    }
-
-    {
-      auto res = vertex->AddLabel(label);
-      ASSERT_TRUE(res.HasValue());
-      ASSERT_FALSE(res.GetValue());
-    }
-
-    acc.Abort();
-  }
-
-  // Check that label 5 doesn't exist.
-  {
-    auto acc = store.Access();
-    auto vertex = acc.FindVertex(gid, View::OLD);
-    ASSERT_TRUE(vertex);
-
-    auto label = acc.NameToLabel("label5");
-
-    ASSERT_FALSE(vertex->HasLabel(label, View::OLD).GetValue());
-    ASSERT_FALSE(vertex->HasLabel(label, View::NEW).GetValue());
-    ASSERT_EQ(vertex->Labels(View::OLD)->size(), 0);
-    ASSERT_EQ(vertex->Labels(View::NEW)->size(), 0);
-
-    auto other_label = acc.NameToLabel("other");
-
-    ASSERT_FALSE(vertex->HasLabel(other_label, View::OLD).GetValue());
-    ASSERT_FALSE(vertex->HasLabel(other_label, View::NEW).GetValue());
-
-    acc.Abort();
-  }
-
-  // Add label 5.
-  {
-    auto acc = store.Access();
-    auto vertex = acc.FindVertex(gid, View::OLD);
-    ASSERT_TRUE(vertex);
-
-    auto label = acc.NameToLabel("label5");
-
-    ASSERT_FALSE(vertex->HasLabel(label, View::NEW).GetValue());
-    ASSERT_EQ(vertex->Labels(View::NEW)->size(), 0);
-
-    {
-      auto res = vertex->AddLabel(label);
-      ASSERT_TRUE(res.HasValue());
-      ASSERT_TRUE(res.GetValue());
-    }
-
-    ASSERT_TRUE(vertex->HasLabel(label, View::NEW).GetValue());
-    {
-      auto labels = vertex->Labels(View::NEW).GetValue();
-      ASSERT_EQ(labels.size(), 1);
-      ASSERT_EQ(labels[0], label);
-    }
-
-    {
-      auto res = vertex->AddLabel(label);
-      ASSERT_TRUE(res.HasValue());
-      ASSERT_FALSE(res.GetValue());
-    }
-
-    ASSERT_FALSE(acc.Commit().HasError());
-  }
-
-  // Check that label 5 exists.
-  {
-    auto acc = store.Access();
-    auto vertex = acc.FindVertex(gid, View::OLD);
-    ASSERT_TRUE(vertex);
-
-    auto label = acc.NameToLabel("label5");
-
-    ASSERT_TRUE(vertex->HasLabel(label, View::OLD).GetValue());
-    {
-      auto labels = vertex->Labels(View::OLD).GetValue();
-      ASSERT_EQ(labels.size(), 1);
-      ASSERT_EQ(labels[0], label);
-    }
-
-    ASSERT_TRUE(vertex->HasLabel(label, View::NEW).GetValue());
-    {
-      auto labels = vertex->Labels(View::NEW).GetValue();
-      ASSERT_EQ(labels.size(), 1);
-      ASSERT_EQ(labels[0], label);
-    }
-
-    auto other_label = acc.NameToLabel("other");
-
-    ASSERT_FALSE(vertex->HasLabel(other_label, View::OLD).GetValue());
-    ASSERT_FALSE(vertex->HasLabel(other_label, View::NEW).GetValue());
-
-    acc.Abort();
-  }
-
-  // Remove label 5, but abort the transaction.
-  {
-    auto acc = store.Access();
-    auto vertex = acc.FindVertex(gid, View::OLD);
-    ASSERT_TRUE(vertex);
-
-    auto label = acc.NameToLabel("label5");
-
-    {
-      auto res = vertex->RemoveLabel(label);
-      ASSERT_TRUE(res.HasValue());
-      ASSERT_TRUE(res.GetValue());
-    }
-
-    ASSERT_TRUE(vertex->HasLabel(label, View::OLD).GetValue());
-    {
-      auto labels = vertex->Labels(View::OLD).GetValue();
-      ASSERT_EQ(labels.size(), 1);
-      ASSERT_EQ(labels[0], label);
-    }
-
-    ASSERT_FALSE(vertex->HasLabel(label, View::NEW).GetValue());
-    ASSERT_EQ(vertex->Labels(View::NEW)->size(), 0);
-
-    {
-      auto res = vertex->RemoveLabel(label);
-      ASSERT_TRUE(res.HasValue());
-      ASSERT_FALSE(res.GetValue());
-    }
-
-    acc.Abort();
-  }
-
-  // Check that label 5 exists.
-  {
-    auto acc = store.Access();
-    auto vertex = acc.FindVertex(gid, View::OLD);
-    ASSERT_TRUE(vertex);
-
-    auto label = acc.NameToLabel("label5");
-
-    ASSERT_TRUE(vertex->HasLabel(label, View::OLD).GetValue());
-    {
-      auto labels = vertex->Labels(View::OLD).GetValue();
-      ASSERT_EQ(labels.size(), 1);
-      ASSERT_EQ(labels[0], label);
-    }
-
-    ASSERT_TRUE(vertex->HasLabel(label, View::NEW).GetValue());
-    {
-      auto labels = vertex->Labels(View::NEW).GetValue();
-      ASSERT_EQ(labels.size(), 1);
-      ASSERT_EQ(labels[0], label);
-    }
-
-    auto other_label = acc.NameToLabel("other");
-
-    ASSERT_FALSE(vertex->HasLabel(other_label, View::OLD).GetValue());
-    ASSERT_FALSE(vertex->HasLabel(other_label, View::NEW).GetValue());
-
-    acc.Abort();
-  }
-
-  // Remove label 5.
-  {
-    auto acc = store.Access();
-    auto vertex = acc.FindVertex(gid, View::OLD);
-    ASSERT_TRUE(vertex);
-
-    auto label = acc.NameToLabel("label5");
-
-    {
-      auto res = vertex->RemoveLabel(label);
-      ASSERT_TRUE(res.HasValue());
-      ASSERT_TRUE(res.GetValue());
-    }
-
-    ASSERT_TRUE(vertex->HasLabel(label, View::OLD).GetValue());
-    {
-      auto labels = vertex->Labels(View::OLD).GetValue();
-      ASSERT_EQ(labels.size(), 1);
-      ASSERT_EQ(labels[0], label);
-    }
-
-    ASSERT_FALSE(vertex->HasLabel(label, View::NEW).GetValue());
-    ASSERT_EQ(vertex->Labels(View::NEW)->size(), 0);
-
-    {
-      auto res = vertex->RemoveLabel(label);
-      ASSERT_TRUE(res.HasValue());
-      ASSERT_FALSE(res.GetValue());
-    }
-
-    ASSERT_FALSE(acc.Commit().HasError());
-  }
-
-  // Check that label 5 doesn't exist.
-  {
-    auto acc = store.Access();
-    auto vertex = acc.FindVertex(gid, View::OLD);
-    ASSERT_TRUE(vertex);
-
-    auto label = acc.NameToLabel("label5");
-
-    ASSERT_FALSE(vertex->HasLabel(label, View::OLD).GetValue());
-    ASSERT_FALSE(vertex->HasLabel(label, View::NEW).GetValue());
-    ASSERT_EQ(vertex->Labels(View::OLD)->size(), 0);
-    ASSERT_EQ(vertex->Labels(View::NEW)->size(), 0);
-
-    auto other_label = acc.NameToLabel("other");
-
-    ASSERT_FALSE(vertex->HasLabel(other_label, View::OLD).GetValue());
-    ASSERT_FALSE(vertex->HasLabel(other_label, View::NEW).GetValue());
-
-    acc.Abort();
-  }
-}
-
-// NOLINTNEXTLINE(hicpp-special-member-functions)
-TEST_F(StorageV3, VertexLabelSerializationError) {
-  Gid gid = Gid::FromUint(std::numeric_limits<uint64_t>::max());
-  {
-    auto acc = store.Access();
-    auto vertex = acc.CreateVertex();
-    gid = vertex.Gid();
-    ASSERT_FALSE(acc.Commit().HasError());
-  }
-
-  auto acc1 = store.Access();
-  auto acc2 = store.Access();
-
-  // Add label 1 in accessor 1.
-  {
-    auto vertex = acc1.FindVertex(gid, View::OLD);
-    ASSERT_TRUE(vertex);
-
-    auto label1 = acc1.NameToLabel("label1");
-    auto label2 = acc1.NameToLabel("label2");
-
-    ASSERT_FALSE(vertex->HasLabel(label1, View::OLD).GetValue());
-    ASSERT_FALSE(vertex->HasLabel(label1, View::NEW).GetValue());
-    ASSERT_FALSE(vertex->HasLabel(label2, View::OLD).GetValue());
-    ASSERT_FALSE(vertex->HasLabel(label2, View::NEW).GetValue());
-    ASSERT_EQ(vertex->Labels(View::OLD)->size(), 0);
-    ASSERT_EQ(vertex->Labels(View::NEW)->size(), 0);
-
-    {
-      auto res = vertex->AddLabel(label1);
-      ASSERT_TRUE(res.HasValue());
-      ASSERT_TRUE(res.GetValue());
-    }
-
-    ASSERT_FALSE(vertex->HasLabel(label1, View::OLD).GetValue());
-    ASSERT_TRUE(vertex->HasLabel(label1, View::NEW).GetValue());
-    ASSERT_FALSE(vertex->HasLabel(label2, View::OLD).GetValue());
-    ASSERT_FALSE(vertex->HasLabel(label2, View::NEW).GetValue());
-    ASSERT_EQ(vertex->Labels(View::OLD)->size(), 0);
-    {
-      auto labels = vertex->Labels(View::NEW).GetValue();
-      ASSERT_EQ(labels.size(), 1);
-      ASSERT_EQ(labels[0], label1);
-    }
-
-    {
-      auto res = vertex->AddLabel(label1);
-      ASSERT_TRUE(res.HasValue());
-      ASSERT_FALSE(res.GetValue());
-    }
-  }
-
-  // Add label 2 in accessor 2.
-  {
-    auto vertex = acc2.FindVertex(gid, View::OLD);
-    ASSERT_TRUE(vertex);
-
-    auto label1 = acc2.NameToLabel("label1");
-    auto label2 = acc2.NameToLabel("label2");
-
-    ASSERT_FALSE(vertex->HasLabel(label1, View::OLD).GetValue());
-    ASSERT_FALSE(vertex->HasLabel(label1, View::NEW).GetValue());
-    ASSERT_FALSE(vertex->HasLabel(label2, View::OLD).GetValue());
-    ASSERT_FALSE(vertex->HasLabel(label2, View::NEW).GetValue());
-    ASSERT_EQ(vertex->Labels(View::OLD)->size(), 0);
-    ASSERT_EQ(vertex->Labels(View::NEW)->size(), 0);
-
-    {
-      auto res = vertex->AddLabel(label1);
-      ASSERT_TRUE(res.HasError());
-      ASSERT_EQ(res.GetError(), Error::SERIALIZATION_ERROR);
-    }
-  }
-
-  // Finalize both accessors.
-  ASSERT_FALSE(acc1.Commit().HasError());
-  acc2.Abort();
-
-  // Check which labels exist.
-  {
-    auto acc = store.Access();
-    auto vertex = acc.FindVertex(gid, View::OLD);
-    ASSERT_TRUE(vertex);
-
-    auto label1 = acc.NameToLabel("label1");
-    auto label2 = acc.NameToLabel("label2");
-
-    ASSERT_TRUE(vertex->HasLabel(label1, View::OLD).GetValue());
-    ASSERT_FALSE(vertex->HasLabel(label2, View::OLD).GetValue());
-    {
-      auto labels = vertex->Labels(View::OLD).GetValue();
-      ASSERT_EQ(labels.size(), 1);
-      ASSERT_EQ(labels[0], label1);
-    }
-
-    ASSERT_TRUE(vertex->HasLabel(label1, View::NEW).GetValue());
-    ASSERT_FALSE(vertex->HasLabel(label2, View::NEW).GetValue());
-    {
-      auto labels = vertex->Labels(View::NEW).GetValue();
-      ASSERT_EQ(labels.size(), 1);
-      ASSERT_EQ(labels[0], label1);
-    }
-
-    acc.Abort();
-  }
-}
-
-// NOLINTNEXTLINE(hicpp-special-member-functions)
-TEST_F(StorageV3, VertexPropertyCommit) {
-  Gid gid = Gid::FromUint(std::numeric_limits<uint64_t>::max());
-  {
-    auto acc = store.Access();
-    auto vertex = acc.CreateVertex();
-    gid = vertex.Gid();
-
-    auto property = acc.NameToProperty("property5");
-
-    ASSERT_TRUE(vertex.GetProperty(property, View::NEW)->IsNull());
-    ASSERT_EQ(vertex.Properties(View::NEW)->size(), 0);
-
-    {
-      auto old_value = vertex.SetProperty(property, PropertyValue("temporary"));
-      ASSERT_TRUE(old_value.HasValue());
-      ASSERT_TRUE(old_value->IsNull());
-    }
-
-    ASSERT_EQ(vertex.GetProperty(property, View::NEW)->ValueString(), "temporary");
-    {
-      auto properties = vertex.Properties(View::NEW).GetValue();
-      ASSERT_EQ(properties.size(), 1);
-      ASSERT_EQ(properties[property].ValueString(), "temporary");
-    }
-
-    {
-      auto old_value = vertex.SetProperty(property, PropertyValue("nandare"));
-      ASSERT_TRUE(old_value.HasValue());
-      ASSERT_FALSE(old_value->IsNull());
-    }
-
-    ASSERT_EQ(vertex.GetProperty(property, View::NEW)->ValueString(), "nandare");
-    {
-      auto properties = vertex.Properties(View::NEW).GetValue();
-      ASSERT_EQ(properties.size(), 1);
-      ASSERT_EQ(properties[property].ValueString(), "nandare");
-    }
-
-    ASSERT_FALSE(acc.Commit().HasError());
-  }
-  {
-    auto acc = store.Access();
-    auto vertex = acc.FindVertex(gid, View::OLD);
-    ASSERT_TRUE(vertex);
-
-    auto property = acc.NameToProperty("property5");
-
-    ASSERT_EQ(vertex->GetProperty(property, View::OLD)->ValueString(), "nandare");
-    {
-      auto properties = vertex->Properties(View::OLD).GetValue();
-      ASSERT_EQ(properties.size(), 1);
-      ASSERT_EQ(properties[property].ValueString(), "nandare");
-    }
-
-    ASSERT_EQ(vertex->GetProperty(property, View::NEW)->ValueString(), "nandare");
-    {
-      auto properties = vertex->Properties(View::NEW).GetValue();
-      ASSERT_EQ(properties.size(), 1);
-      ASSERT_EQ(properties[property].ValueString(), "nandare");
-    }
-
-    auto other_property = acc.NameToProperty("other");
-
-    ASSERT_TRUE(vertex->GetProperty(other_property, View::OLD)->IsNull());
-    ASSERT_TRUE(vertex->GetProperty(other_property, View::NEW)->IsNull());
-
-    acc.Abort();
-  }
-  {
-    auto acc = store.Access();
-    auto vertex = acc.FindVertex(gid, View::OLD);
-    ASSERT_TRUE(vertex);
-
-    auto property = acc.NameToProperty("property5");
-
-    {
-      auto old_value = vertex->SetProperty(property, PropertyValue());
-      ASSERT_TRUE(old_value.HasValue());
-      ASSERT_FALSE(old_value->IsNull());
-    }
-
-    ASSERT_EQ(vertex->GetProperty(property, View::OLD)->ValueString(), "nandare");
-    {
-      auto properties = vertex->Properties(View::OLD).GetValue();
-      ASSERT_EQ(properties.size(), 1);
-      ASSERT_EQ(properties[property].ValueString(), "nandare");
-    }
-
-    ASSERT_TRUE(vertex->GetProperty(property, View::NEW)->IsNull());
-    ASSERT_EQ(vertex->Properties(View::NEW)->size(), 0);
-
-    {
-      auto old_value = vertex->SetProperty(property, PropertyValue());
-      ASSERT_TRUE(old_value.HasValue());
-      ASSERT_TRUE(old_value->IsNull());
-    }
-
-    ASSERT_FALSE(acc.Commit().HasError());
-  }
-  {
-    auto acc = store.Access();
-    auto vertex = acc.FindVertex(gid, View::OLD);
-    ASSERT_TRUE(vertex);
-
-    auto property = acc.NameToProperty("property5");
-
-    ASSERT_TRUE(vertex->GetProperty(property, View::OLD)->IsNull());
-    ASSERT_TRUE(vertex->GetProperty(property, View::NEW)->IsNull());
-    ASSERT_EQ(vertex->Properties(View::OLD)->size(), 0);
-    ASSERT_EQ(vertex->Properties(View::NEW)->size(), 0);
-
-    auto other_property = acc.NameToProperty("other");
-
-    ASSERT_TRUE(vertex->GetProperty(other_property, View::OLD)->IsNull());
-    ASSERT_TRUE(vertex->GetProperty(other_property, View::NEW)->IsNull());
-
-    acc.Abort();
-  }
-}
-
-// NOLINTNEXTLINE(hicpp-special-member-functions)
-TEST_F(StorageV3, VertexPropertyAbort) {
-  Gid gid = Gid::FromUint(std::numeric_limits<uint64_t>::max());
-
-  // Create the vertex.
-  {
-    auto acc = store.Access();
-    auto vertex = acc.CreateVertex();
-    gid = vertex.Gid();
-    ASSERT_FALSE(acc.Commit().HasError());
-  }
-
-  // Set property 5 to "nandare", but abort the transaction.
-  {
-    auto acc = store.Access();
-    auto vertex = acc.FindVertex(gid, View::OLD);
-    ASSERT_TRUE(vertex);
-
-    auto property = acc.NameToProperty("property5");
-
-    ASSERT_TRUE(vertex->GetProperty(property, View::NEW)->IsNull());
-    ASSERT_EQ(vertex->Properties(View::NEW)->size(), 0);
-
-    {
-      auto old_value = vertex->SetProperty(property, PropertyValue("temporary"));
-      ASSERT_TRUE(old_value.HasValue());
-      ASSERT_TRUE(old_value->IsNull());
-    }
-
-    ASSERT_EQ(vertex->GetProperty(property, View::NEW)->ValueString(), "temporary");
-    {
-      auto properties = vertex->Properties(View::NEW).GetValue();
-      ASSERT_EQ(properties.size(), 1);
-      ASSERT_EQ(properties[property].ValueString(), "temporary");
-    }
-
-    {
-      auto old_value = vertex->SetProperty(property, PropertyValue("nandare"));
-      ASSERT_TRUE(old_value.HasValue());
-      ASSERT_FALSE(old_value->IsNull());
-    }
-
-    ASSERT_EQ(vertex->GetProperty(property, View::NEW)->ValueString(), "nandare");
-    {
-      auto properties = vertex->Properties(View::NEW).GetValue();
-      ASSERT_EQ(properties.size(), 1);
-      ASSERT_EQ(properties[property].ValueString(), "nandare");
-    }
-
-    acc.Abort();
-  }
-
-  // Check that property 5 is null.
-  {
-    auto acc = store.Access();
-    auto vertex = acc.FindVertex(gid, View::OLD);
-    ASSERT_TRUE(vertex);
-
-    auto property = acc.NameToProperty("property5");
-
-    ASSERT_TRUE(vertex->GetProperty(property, View::OLD)->IsNull());
-    ASSERT_TRUE(vertex->GetProperty(property, View::NEW)->IsNull());
-    ASSERT_EQ(vertex->Properties(View::OLD)->size(), 0);
-    ASSERT_EQ(vertex->Properties(View::NEW)->size(), 0);
-
-    auto other_property = acc.NameToProperty("other");
-
-    ASSERT_TRUE(vertex->GetProperty(other_property, View::OLD)->IsNull());
-    ASSERT_TRUE(vertex->GetProperty(other_property, View::NEW)->IsNull());
-
-    acc.Abort();
-  }
-
-  // Set property 5 to "nandare".
-  {
-    auto acc = store.Access();
-    auto vertex = acc.FindVertex(gid, View::OLD);
-    ASSERT_TRUE(vertex);
-
-    auto property = acc.NameToProperty("property5");
-
-    ASSERT_TRUE(vertex->GetProperty(property, View::NEW)->IsNull());
-    ASSERT_EQ(vertex->Properties(View::NEW)->size(), 0);
-
-    {
-      auto old_value = vertex->SetProperty(property, PropertyValue("temporary"));
-      ASSERT_TRUE(old_value.HasValue());
-      ASSERT_TRUE(old_value->IsNull());
-    }
-
-    ASSERT_EQ(vertex->GetProperty(property, View::NEW)->ValueString(), "temporary");
-    {
-      auto properties = vertex->Properties(View::NEW).GetValue();
-      ASSERT_EQ(properties.size(), 1);
-      ASSERT_EQ(properties[property].ValueString(), "temporary");
-    }
-
-    {
-      auto old_value = vertex->SetProperty(property, PropertyValue("nandare"));
-      ASSERT_TRUE(old_value.HasValue());
-      ASSERT_FALSE(old_value->IsNull());
-    }
-
-    ASSERT_EQ(vertex->GetProperty(property, View::NEW)->ValueString(), "nandare");
-    {
-      auto properties = vertex->Properties(View::NEW).GetValue();
-      ASSERT_EQ(properties.size(), 1);
-      ASSERT_EQ(properties[property].ValueString(), "nandare");
-    }
-
-    ASSERT_FALSE(acc.Commit().HasError());
-  }
-
-  // Check that property 5 is "nandare".
-  {
-    auto acc = store.Access();
-    auto vertex = acc.FindVertex(gid, View::OLD);
-    ASSERT_TRUE(vertex);
-
-    auto property = acc.NameToProperty("property5");
-
-    ASSERT_EQ(vertex->GetProperty(property, View::OLD)->ValueString(), "nandare");
-    {
-      auto properties = vertex->Properties(View::OLD).GetValue();
-      ASSERT_EQ(properties.size(), 1);
-      ASSERT_EQ(properties[property].ValueString(), "nandare");
-    }
-
-    ASSERT_EQ(vertex->GetProperty(property, View::NEW)->ValueString(), "nandare");
-    {
-      auto properties = vertex->Properties(View::NEW).GetValue();
-      ASSERT_EQ(properties.size(), 1);
-      ASSERT_EQ(properties[property].ValueString(), "nandare");
-    }
-
-    auto other_property = acc.NameToProperty("other");
-
-    ASSERT_TRUE(vertex->GetProperty(other_property, View::OLD)->IsNull());
-    ASSERT_TRUE(vertex->GetProperty(other_property, View::NEW)->IsNull());
-
-    acc.Abort();
-  }
-
-  // Set property 5 to null, but abort the transaction.
-  {
-    auto acc = store.Access();
-    auto vertex = acc.FindVertex(gid, View::OLD);
-    ASSERT_TRUE(vertex);
-
-    auto property = acc.NameToProperty("property5");
-
-    ASSERT_EQ(vertex->GetProperty(property, View::OLD)->ValueString(), "nandare");
-    {
-      auto properties = vertex->Properties(View::OLD).GetValue();
-      ASSERT_EQ(properties.size(), 1);
-      ASSERT_EQ(properties[property].ValueString(), "nandare");
-    }
-
-    ASSERT_EQ(vertex->GetProperty(property, View::NEW)->ValueString(), "nandare");
-    {
-      auto properties = vertex->Properties(View::NEW).GetValue();
-      ASSERT_EQ(properties.size(), 1);
-      ASSERT_EQ(properties[property].ValueString(), "nandare");
-    }
-
-    {
-      auto old_value = vertex->SetProperty(property, PropertyValue());
-      ASSERT_TRUE(old_value.HasValue());
-      ASSERT_FALSE(old_value->IsNull());
-    }
-
-    ASSERT_EQ(vertex->GetProperty(property, View::OLD)->ValueString(), "nandare");
-    {
-      auto properties = vertex->Properties(View::OLD).GetValue();
-      ASSERT_EQ(properties.size(), 1);
-      ASSERT_EQ(properties[property].ValueString(), "nandare");
-    }
-
-    ASSERT_TRUE(vertex->GetProperty(property, View::NEW)->IsNull());
-    ASSERT_EQ(vertex->Properties(View::NEW)->size(), 0);
-
-    acc.Abort();
-  }
-
-  // Check that property 5 is "nandare".
-  {
-    auto acc = store.Access();
-    auto vertex = acc.FindVertex(gid, View::OLD);
-    ASSERT_TRUE(vertex);
-
-    auto property = acc.NameToProperty("property5");
-
-    ASSERT_EQ(vertex->GetProperty(property, View::OLD)->ValueString(), "nandare");
-    {
-      auto properties = vertex->Properties(View::OLD).GetValue();
-      ASSERT_EQ(properties.size(), 1);
-      ASSERT_EQ(properties[property].ValueString(), "nandare");
-    }
-
-    ASSERT_EQ(vertex->GetProperty(property, View::NEW)->ValueString(), "nandare");
-    {
-      auto properties = vertex->Properties(View::NEW).GetValue();
-      ASSERT_EQ(properties.size(), 1);
-      ASSERT_EQ(properties[property].ValueString(), "nandare");
-    }
-
-    auto other_property = acc.NameToProperty("other");
-
-    ASSERT_TRUE(vertex->GetProperty(other_property, View::OLD)->IsNull());
-    ASSERT_TRUE(vertex->GetProperty(other_property, View::NEW)->IsNull());
-
-    acc.Abort();
-  }
-
-  // Set property 5 to null.
-  {
-    auto acc = store.Access();
-    auto vertex = acc.FindVertex(gid, View::OLD);
-    ASSERT_TRUE(vertex);
-
-    auto property = acc.NameToProperty("property5");
-
-    ASSERT_EQ(vertex->GetProperty(property, View::OLD)->ValueString(), "nandare");
-    {
-      auto properties = vertex->Properties(View::OLD).GetValue();
-      ASSERT_EQ(properties.size(), 1);
-      ASSERT_EQ(properties[property].ValueString(), "nandare");
-    }
-
-    ASSERT_EQ(vertex->GetProperty(property, View::NEW)->ValueString(), "nandare");
-    {
-      auto properties = vertex->Properties(View::NEW).GetValue();
-      ASSERT_EQ(properties.size(), 1);
-      ASSERT_EQ(properties[property].ValueString(), "nandare");
-    }
-
-    {
-      auto old_value = vertex->SetProperty(property, PropertyValue());
-      ASSERT_TRUE(old_value.HasValue());
-      ASSERT_FALSE(old_value->IsNull());
-    }
-
-    ASSERT_EQ(vertex->GetProperty(property, View::OLD)->ValueString(), "nandare");
-    {
-      auto properties = vertex->Properties(View::OLD).GetValue();
-      ASSERT_EQ(properties.size(), 1);
-      ASSERT_EQ(properties[property].ValueString(), "nandare");
-    }
-
-    ASSERT_TRUE(vertex->GetProperty(property, View::NEW)->IsNull());
-    ASSERT_EQ(vertex->Properties(View::NEW)->size(), 0);
-
-    ASSERT_FALSE(acc.Commit().HasError());
-  }
-
-  // Check that property 5 is null.
-  {
-    auto acc = store.Access();
-    auto vertex = acc.FindVertex(gid, View::OLD);
-    ASSERT_TRUE(vertex);
-
-    auto property = acc.NameToProperty("property5");
-
-    ASSERT_TRUE(vertex->GetProperty(property, View::OLD)->IsNull());
-    ASSERT_TRUE(vertex->GetProperty(property, View::NEW)->IsNull());
-    ASSERT_EQ(vertex->Properties(View::OLD)->size(), 0);
-    ASSERT_EQ(vertex->Properties(View::NEW)->size(), 0);
-
-    auto other_property = acc.NameToProperty("other");
-
-    ASSERT_TRUE(vertex->GetProperty(other_property, View::OLD)->IsNull());
-    ASSERT_TRUE(vertex->GetProperty(other_property, View::NEW)->IsNull());
-
-    acc.Abort();
-  }
-}
-
-// NOLINTNEXTLINE(hicpp-special-member-functions)
-TEST_F(StorageV3, VertexPropertySerializationError) {
-  Gid gid = Gid::FromUint(std::numeric_limits<uint64_t>::max());
-  {
-    auto acc = store.Access();
-    auto vertex = acc.CreateVertex();
-    gid = vertex.Gid();
-    ASSERT_FALSE(acc.Commit().HasError());
-  }
-
-  auto acc1 = store.Access();
-  auto acc2 = store.Access();
-
-  // Set property 1 to 123 in accessor 1.
-  {
-    auto vertex = acc1.FindVertex(gid, View::OLD);
-    ASSERT_TRUE(vertex);
-
-    auto property1 = acc1.NameToProperty("property1");
-    auto property2 = acc1.NameToProperty("property2");
-
-    ASSERT_TRUE(vertex->GetProperty(property1, View::OLD)->IsNull());
-    ASSERT_TRUE(vertex->GetProperty(property1, View::NEW)->IsNull());
-    ASSERT_TRUE(vertex->GetProperty(property2, View::OLD)->IsNull());
-    ASSERT_TRUE(vertex->GetProperty(property2, View::NEW)->IsNull());
-    ASSERT_EQ(vertex->Properties(View::OLD)->size(), 0);
-    ASSERT_EQ(vertex->Properties(View::NEW)->size(), 0);
-
-    {
-      auto old_value = vertex->SetProperty(property1, PropertyValue(123));
-      ASSERT_TRUE(old_value.HasValue());
-      ASSERT_TRUE(old_value->IsNull());
-    }
-
-    ASSERT_TRUE(vertex->GetProperty(property1, View::OLD)->IsNull());
-    ASSERT_EQ(vertex->GetProperty(property1, View::NEW)->ValueInt(), 123);
-    ASSERT_TRUE(vertex->GetProperty(property2, View::OLD)->IsNull());
-    ASSERT_TRUE(vertex->GetProperty(property2, View::NEW)->IsNull());
-    ASSERT_EQ(vertex->Properties(View::OLD)->size(), 0);
-    {
-      auto properties = vertex->Properties(View::NEW).GetValue();
-      ASSERT_EQ(properties.size(), 1);
-      ASSERT_EQ(properties[property1].ValueInt(), 123);
-    }
-  }
-
-  // Set property 2 to "nandare" in accessor 2.
-  {
-    auto vertex = acc2.FindVertex(gid, View::OLD);
-    ASSERT_TRUE(vertex);
-
-    auto property1 = acc2.NameToProperty("property1");
-    auto property2 = acc2.NameToProperty("property2");
-
-    ASSERT_TRUE(vertex->GetProperty(property1, View::OLD)->IsNull());
-    ASSERT_TRUE(vertex->GetProperty(property1, View::NEW)->IsNull());
-    ASSERT_TRUE(vertex->GetProperty(property2, View::OLD)->IsNull());
-    ASSERT_TRUE(vertex->GetProperty(property2, View::NEW)->IsNull());
-    ASSERT_EQ(vertex->Properties(View::OLD)->size(), 0);
-    ASSERT_EQ(vertex->Properties(View::NEW)->size(), 0);
-
-    {
-      auto res = vertex->SetProperty(property2, PropertyValue("nandare"));
-      ASSERT_TRUE(res.HasError());
-      ASSERT_EQ(res.GetError(), Error::SERIALIZATION_ERROR);
-    }
-  }
-
-  // Finalize both accessors.
-  ASSERT_FALSE(acc1.Commit().HasError());
-  acc2.Abort();
-
-  // Check which properties exist.
-  {
-    auto acc = store.Access();
-    auto vertex = acc.FindVertex(gid, View::OLD);
-    ASSERT_TRUE(vertex);
-
-    auto property1 = acc.NameToProperty("property1");
-    auto property2 = acc.NameToProperty("property2");
-
-    ASSERT_EQ(vertex->GetProperty(property1, View::OLD)->ValueInt(), 123);
-    ASSERT_TRUE(vertex->GetProperty(property2, View::OLD)->IsNull());
-    {
-      auto properties = vertex->Properties(View::OLD).GetValue();
-      ASSERT_EQ(properties.size(), 1);
-      ASSERT_EQ(properties[property1].ValueInt(), 123);
-    }
-
-    ASSERT_EQ(vertex->GetProperty(property1, View::NEW)->ValueInt(), 123);
-    ASSERT_TRUE(vertex->GetProperty(property2, View::NEW)->IsNull());
-    {
-      auto properties = vertex->Properties(View::NEW).GetValue();
-      ASSERT_EQ(properties.size(), 1);
-      ASSERT_EQ(properties[property1].ValueInt(), 123);
-    }
-
-    acc.Abort();
-  }
-}
-
-// NOLINTNEXTLINE(hicpp-special-member-functions)
-TEST_F(StorageV3, VertexLabelPropertyMixed) {
-  auto acc = store.Access();
-  auto vertex = acc.CreateVertex();
-
-  auto label = acc.NameToLabel("label5");
-  auto property = acc.NameToProperty("property5");
-
-  // Check whether label 5 and property 5 exist
-  ASSERT_FALSE(vertex.HasLabel(label, View::NEW).GetValue());
-  ASSERT_EQ(vertex.Labels(View::NEW)->size(), 0);
-  ASSERT_TRUE(vertex.GetProperty(property, View::NEW)->IsNull());
-  ASSERT_EQ(vertex.Properties(View::NEW)->size(), 0);
-
-  // Add label 5
-  ASSERT_TRUE(vertex.AddLabel(label).GetValue());
-
-  // Check whether label 5 and property 5 exist
-  ASSERT_TRUE(vertex.HasLabel(label, View::NEW).GetValue());
-  {
-    auto labels = vertex.Labels(View::NEW).GetValue();
-    ASSERT_EQ(labels.size(), 1);
-    ASSERT_EQ(labels[0], label);
-  }
-  ASSERT_TRUE(vertex.GetProperty(property, View::NEW)->IsNull());
-  ASSERT_EQ(vertex.Properties(View::NEW)->size(), 0);
-
-  // Advance command
-  acc.AdvanceCommand();
-
-  // Check whether label 5 and property 5 exist
-  ASSERT_TRUE(vertex.HasLabel(label, View::OLD).GetValue());
-  ASSERT_TRUE(vertex.HasLabel(label, View::NEW).GetValue());
-  {
-    auto labels = vertex.Labels(View::OLD).GetValue();
-    ASSERT_EQ(labels.size(), 1);
-    ASSERT_EQ(labels[0], label);
-  }
-  {
-    auto labels = vertex.Labels(View::NEW).GetValue();
-    ASSERT_EQ(labels.size(), 1);
-    ASSERT_EQ(labels[0], label);
-  }
-  ASSERT_TRUE(vertex.GetProperty(property, View::OLD)->IsNull());
-  ASSERT_TRUE(vertex.GetProperty(property, View::NEW)->IsNull());
-  ASSERT_EQ(vertex.Properties(View::OLD)->size(), 0);
-  ASSERT_EQ(vertex.Properties(View::NEW)->size(), 0);
-
-  // Set property 5 to "nandare"
-  ASSERT_TRUE(vertex.SetProperty(property, PropertyValue("nandare"))->IsNull());
-
-  // Check whether label 5 and property 5 exist
-  ASSERT_TRUE(vertex.HasLabel(label, View::OLD).GetValue());
-  ASSERT_TRUE(vertex.HasLabel(label, View::NEW).GetValue());
-  {
-    auto labels = vertex.Labels(View::OLD).GetValue();
-    ASSERT_EQ(labels.size(), 1);
-    ASSERT_EQ(labels[0], label);
-  }
-  {
-    auto labels = vertex.Labels(View::NEW).GetValue();
-    ASSERT_EQ(labels.size(), 1);
-    ASSERT_EQ(labels[0], label);
-  }
-  ASSERT_TRUE(vertex.GetProperty(property, View::OLD)->IsNull());
-  ASSERT_EQ(vertex.GetProperty(property, View::NEW)->ValueString(), "nandare");
-  ASSERT_EQ(vertex.Properties(View::OLD)->size(), 0);
-  {
-    auto properties = vertex.Properties(View::NEW).GetValue();
-    ASSERT_EQ(properties.size(), 1);
-    ASSERT_EQ(properties[property].ValueString(), "nandare");
-  }
-
-  // Advance command
-  acc.AdvanceCommand();
-
-  // Check whether label 5 and property 5 exist
-  ASSERT_TRUE(vertex.HasLabel(label, View::OLD).GetValue());
-  ASSERT_TRUE(vertex.HasLabel(label, View::NEW).GetValue());
-  {
-    auto labels = vertex.Labels(View::OLD).GetValue();
-    ASSERT_EQ(labels.size(), 1);
-    ASSERT_EQ(labels[0], label);
-  }
-  {
-    auto labels = vertex.Labels(View::NEW).GetValue();
-    ASSERT_EQ(labels.size(), 1);
-    ASSERT_EQ(labels[0], label);
-  }
-  ASSERT_EQ(vertex.GetProperty(property, View::OLD)->ValueString(), "nandare");
-  ASSERT_EQ(vertex.GetProperty(property, View::NEW)->ValueString(), "nandare");
-  {
-    auto properties = vertex.Properties(View::OLD).GetValue();
-    ASSERT_EQ(properties.size(), 1);
-    ASSERT_EQ(properties[property].ValueString(), "nandare");
-  }
-  {
-    auto properties = vertex.Properties(View::NEW).GetValue();
-    ASSERT_EQ(properties.size(), 1);
-    ASSERT_EQ(properties[property].ValueString(), "nandare");
-  }
-
-  // Set property 5 to "haihai"
-  ASSERT_FALSE(vertex.SetProperty(property, PropertyValue("haihai"))->IsNull());
-
-  // Check whether label 5 and property 5 exist
-  ASSERT_TRUE(vertex.HasLabel(label, View::OLD).GetValue());
-  ASSERT_TRUE(vertex.HasLabel(label, View::NEW).GetValue());
-  {
-    auto labels = vertex.Labels(View::OLD).GetValue();
-    ASSERT_EQ(labels.size(), 1);
-    ASSERT_EQ(labels[0], label);
-  }
-  {
-    auto labels = vertex.Labels(View::NEW).GetValue();
-    ASSERT_EQ(labels.size(), 1);
-    ASSERT_EQ(labels[0], label);
-  }
-  ASSERT_EQ(vertex.GetProperty(property, View::OLD)->ValueString(), "nandare");
-  ASSERT_EQ(vertex.GetProperty(property, View::NEW)->ValueString(), "haihai");
-  {
-    auto properties = vertex.Properties(View::OLD).GetValue();
-    ASSERT_EQ(properties.size(), 1);
-    ASSERT_EQ(properties[property].ValueString(), "nandare");
-  }
-  {
-    auto properties = vertex.Properties(View::NEW).GetValue();
-    ASSERT_EQ(properties.size(), 1);
-    ASSERT_EQ(properties[property].ValueString(), "haihai");
-  }
-
-  // Advance command
-  acc.AdvanceCommand();
-
-  // Check whether label 5 and property 5 exist
-  ASSERT_TRUE(vertex.HasLabel(label, View::OLD).GetValue());
-  ASSERT_TRUE(vertex.HasLabel(label, View::NEW).GetValue());
-  {
-    auto labels = vertex.Labels(View::OLD).GetValue();
-    ASSERT_EQ(labels.size(), 1);
-    ASSERT_EQ(labels[0], label);
-  }
-  {
-    auto labels = vertex.Labels(View::NEW).GetValue();
-    ASSERT_EQ(labels.size(), 1);
-    ASSERT_EQ(labels[0], label);
-  }
-  ASSERT_EQ(vertex.GetProperty(property, View::OLD)->ValueString(), "haihai");
-  ASSERT_EQ(vertex.GetProperty(property, View::NEW)->ValueString(), "haihai");
-  {
-    auto properties = vertex.Properties(View::OLD).GetValue();
-    ASSERT_EQ(properties.size(), 1);
-    ASSERT_EQ(properties[property].ValueString(), "haihai");
-  }
-  {
-    auto properties = vertex.Properties(View::NEW).GetValue();
-    ASSERT_EQ(properties.size(), 1);
-    ASSERT_EQ(properties[property].ValueString(), "haihai");
-  }
-
-  // Remove label 5
-  ASSERT_TRUE(vertex.RemoveLabel(label).GetValue());
-
-  // Check whether label 5 and property 5 exist
-  ASSERT_TRUE(vertex.HasLabel(label, View::OLD).GetValue());
-  ASSERT_FALSE(vertex.HasLabel(label, View::NEW).GetValue());
-  {
-    auto labels = vertex.Labels(View::OLD).GetValue();
-    ASSERT_EQ(labels.size(), 1);
-    ASSERT_EQ(labels[0], label);
-  }
-  ASSERT_EQ(vertex.Labels(View::NEW)->size(), 0);
-  ASSERT_EQ(vertex.GetProperty(property, View::OLD)->ValueString(), "haihai");
-  ASSERT_EQ(vertex.GetProperty(property, View::NEW)->ValueString(), "haihai");
-  {
-    auto properties = vertex.Properties(View::OLD).GetValue();
-    ASSERT_EQ(properties.size(), 1);
-    ASSERT_EQ(properties[property].ValueString(), "haihai");
-  }
-  {
-    auto properties = vertex.Properties(View::NEW).GetValue();
-    ASSERT_EQ(properties.size(), 1);
-    ASSERT_EQ(properties[property].ValueString(), "haihai");
-  }
-
-  // Advance command
-  acc.AdvanceCommand();
-
-  // Check whether label 5 and property 5 exist
-  ASSERT_FALSE(vertex.HasLabel(label, View::OLD).GetValue());
-  ASSERT_FALSE(vertex.HasLabel(label, View::NEW).GetValue());
-  ASSERT_EQ(vertex.Labels(View::OLD)->size(), 0);
-  ASSERT_EQ(vertex.Labels(View::NEW)->size(), 0);
-  ASSERT_EQ(vertex.GetProperty(property, View::OLD)->ValueString(), "haihai");
-  ASSERT_EQ(vertex.GetProperty(property, View::NEW)->ValueString(), "haihai");
-  {
-    auto properties = vertex.Properties(View::OLD).GetValue();
-    ASSERT_EQ(properties.size(), 1);
-    ASSERT_EQ(properties[property].ValueString(), "haihai");
-  }
-  {
-    auto properties = vertex.Properties(View::NEW).GetValue();
-    ASSERT_EQ(properties.size(), 1);
-    ASSERT_EQ(properties[property].ValueString(), "haihai");
-  }
-
-  // Set property 5 to null
-  ASSERT_FALSE(vertex.SetProperty(property, PropertyValue())->IsNull());
-
-  // Check whether label 5 and property 5 exist
-  ASSERT_FALSE(vertex.HasLabel(label, View::OLD).GetValue());
-  ASSERT_FALSE(vertex.HasLabel(label, View::NEW).GetValue());
-  ASSERT_EQ(vertex.Labels(View::OLD)->size(), 0);
-  ASSERT_EQ(vertex.Labels(View::NEW)->size(), 0);
-  ASSERT_EQ(vertex.GetProperty(property, View::OLD)->ValueString(), "haihai");
-  ASSERT_TRUE(vertex.GetProperty(property, View::NEW)->IsNull());
-  {
-    auto properties = vertex.Properties(View::OLD).GetValue();
-    ASSERT_EQ(properties.size(), 1);
-    ASSERT_EQ(properties[property].ValueString(), "haihai");
-  }
-  ASSERT_EQ(vertex.Properties(View::NEW)->size(), 0);
-
-  // Advance command
-  acc.AdvanceCommand();
-
-  // Check whether label 5 and property 5 exist
-  ASSERT_FALSE(vertex.HasLabel(label, View::OLD).GetValue());
-  ASSERT_FALSE(vertex.HasLabel(label, View::NEW).GetValue());
-  ASSERT_EQ(vertex.Labels(View::OLD)->size(), 0);
-  ASSERT_EQ(vertex.Labels(View::NEW)->size(), 0);
-  ASSERT_TRUE(vertex.GetProperty(property, View::NEW)->IsNull());
-  ASSERT_TRUE(vertex.GetProperty(property, View::NEW)->IsNull());
-  ASSERT_EQ(vertex.Properties(View::OLD)->size(), 0);
-  ASSERT_EQ(vertex.Properties(View::NEW)->size(), 0);
-
-  ASSERT_FALSE(acc.Commit().HasError());
-}
-
-TEST_F(StorageV3, VertexPropertyClear) {
-  Gid gid;
-  auto property1 = store.NameToProperty("property1");
-  auto property2 = store.NameToProperty("property2");
-  {
-    auto acc = store.Access();
-    auto vertex = acc.CreateVertex();
-    gid = vertex.Gid();
-
-    auto old_value = vertex.SetProperty(property1, PropertyValue("value"));
-    ASSERT_TRUE(old_value.HasValue());
-    ASSERT_TRUE(old_value->IsNull());
-
-    ASSERT_FALSE(acc.Commit().HasError());
-  }
-  {
-    auto acc = store.Access();
-    auto vertex = acc.FindVertex(gid, View::OLD);
-    ASSERT_TRUE(vertex);
-
-    ASSERT_EQ(vertex->GetProperty(property1, View::OLD)->ValueString(), "value");
-    ASSERT_TRUE(vertex->GetProperty(property2, View::OLD)->IsNull());
-    ASSERT_THAT(vertex->Properties(View::OLD).GetValue(),
-                UnorderedElementsAre(std::pair(property1, PropertyValue("value"))));
-
-    {
-      auto old_values = vertex->ClearProperties();
-      ASSERT_TRUE(old_values.HasValue());
-      ASSERT_FALSE(old_values->empty());
-    }
-
-    ASSERT_TRUE(vertex->GetProperty(property1, View::NEW)->IsNull());
-    ASSERT_TRUE(vertex->GetProperty(property2, View::NEW)->IsNull());
-    ASSERT_EQ(vertex->Properties(View::NEW).GetValue().size(), 0);
-
-    {
-      auto old_values = vertex->ClearProperties();
-      ASSERT_TRUE(old_values.HasValue());
-      ASSERT_TRUE(old_values->empty());
-    }
-
-    ASSERT_TRUE(vertex->GetProperty(property1, View::NEW)->IsNull());
-    ASSERT_TRUE(vertex->GetProperty(property2, View::NEW)->IsNull());
-    ASSERT_EQ(vertex->Properties(View::NEW).GetValue().size(), 0);
-
-    acc.Abort();
-  }
-  {
-    auto acc = store.Access();
-    auto vertex = acc.FindVertex(gid, View::OLD);
-    ASSERT_TRUE(vertex);
-
-    auto old_value = vertex->SetProperty(property2, PropertyValue(42));
-    ASSERT_TRUE(old_value.HasValue());
-    ASSERT_TRUE(old_value->IsNull());
-
-    ASSERT_FALSE(acc.Commit().HasError());
-  }
-  {
-    auto acc = store.Access();
-    auto vertex = acc.FindVertex(gid, View::OLD);
-    ASSERT_TRUE(vertex);
-
-    ASSERT_EQ(vertex->GetProperty(property1, View::OLD)->ValueString(), "value");
-    ASSERT_EQ(vertex->GetProperty(property2, View::OLD)->ValueInt(), 42);
-    ASSERT_THAT(
-        vertex->Properties(View::OLD).GetValue(),
-        UnorderedElementsAre(std::pair(property1, PropertyValue("value")), std::pair(property2, PropertyValue(42))));
-
-    {
-      auto old_values = vertex->ClearProperties();
-      ASSERT_TRUE(old_values.HasValue());
-      ASSERT_FALSE(old_values->empty());
-    }
-
-    ASSERT_TRUE(vertex->GetProperty(property1, View::NEW)->IsNull());
-    ASSERT_TRUE(vertex->GetProperty(property2, View::NEW)->IsNull());
-    ASSERT_EQ(vertex->Properties(View::NEW).GetValue().size(), 0);
-
-    {
-      auto old_values = vertex->ClearProperties();
-      ASSERT_TRUE(old_values.HasValue());
-      ASSERT_TRUE(old_values->empty());
-    }
-
-    ASSERT_TRUE(vertex->GetProperty(property1, View::NEW)->IsNull());
-    ASSERT_TRUE(vertex->GetProperty(property2, View::NEW)->IsNull());
-    ASSERT_EQ(vertex->Properties(View::NEW).GetValue().size(), 0);
-
-    ASSERT_FALSE(acc.Commit().HasError());
-  }
-  {
-    auto acc = store.Access();
-    auto vertex = acc.FindVertex(gid, View::OLD);
-    ASSERT_TRUE(vertex);
-
-    ASSERT_TRUE(vertex->GetProperty(property1, View::NEW)->IsNull());
-    ASSERT_TRUE(vertex->GetProperty(property2, View::NEW)->IsNull());
-    ASSERT_EQ(vertex->Properties(View::NEW).GetValue().size(), 0);
-
-    acc.Abort();
-  }
-}
-
-TEST_F(StorageV3, VertexNonexistentLabelPropertyEdgeAPI) {
-  auto label = store.NameToLabel("label");
-  auto property = store.NameToProperty("property");
-
-  auto acc = store.Access();
-  auto vertex = acc.CreateVertex();
-
-  // Check state before (OLD view).
-  ASSERT_EQ(vertex.Labels(View::OLD).GetError(), Error::NONEXISTENT_OBJECT);
-  ASSERT_EQ(vertex.HasLabel(label, View::OLD).GetError(), Error::NONEXISTENT_OBJECT);
-  ASSERT_EQ(vertex.Properties(View::OLD).GetError(), Error::NONEXISTENT_OBJECT);
-  ASSERT_EQ(vertex.GetProperty(property, View::OLD).GetError(), Error::NONEXISTENT_OBJECT);
-  ASSERT_EQ(vertex.InEdges(View::OLD).GetError(), Error::NONEXISTENT_OBJECT);
-  ASSERT_EQ(vertex.OutEdges(View::OLD).GetError(), Error::NONEXISTENT_OBJECT);
-  ASSERT_EQ(vertex.InDegree(View::OLD).GetError(), Error::NONEXISTENT_OBJECT);
-  ASSERT_EQ(vertex.OutDegree(View::OLD).GetError(), Error::NONEXISTENT_OBJECT);
-
-  // Check state before (NEW view).
-  ASSERT_EQ(vertex.Labels(View::NEW)->size(), 0);
-  ASSERT_EQ(*vertex.HasLabel(label, View::NEW), false);
-  ASSERT_EQ(vertex.Properties(View::NEW)->size(), 0);
-  ASSERT_EQ(*vertex.GetProperty(property, View::NEW), PropertyValue());
-  ASSERT_EQ(vertex.InEdges(View::NEW)->size(), 0);
-  ASSERT_EQ(vertex.OutEdges(View::NEW)->size(), 0);
-  ASSERT_EQ(*vertex.InDegree(View::NEW), 0);
-  ASSERT_EQ(*vertex.OutDegree(View::NEW), 0);
-
-  // Modify vertex.
-  ASSERT_TRUE(vertex.AddLabel(label).HasValue());
-  ASSERT_TRUE(vertex.SetProperty(property, PropertyValue("value")).HasValue());
-  ASSERT_TRUE(acc.CreateEdge(&vertex, &vertex, acc.NameToEdgeType("edge")).HasValue());
-
-  // Check state after (OLD view).
-  ASSERT_EQ(vertex.Labels(View::OLD).GetError(), Error::NONEXISTENT_OBJECT);
-  ASSERT_EQ(vertex.HasLabel(label, View::OLD).GetError(), Error::NONEXISTENT_OBJECT);
-  ASSERT_EQ(vertex.Properties(View::OLD).GetError(), Error::NONEXISTENT_OBJECT);
-  ASSERT_EQ(vertex.GetProperty(property, View::OLD).GetError(), Error::NONEXISTENT_OBJECT);
-  ASSERT_EQ(vertex.InEdges(View::OLD).GetError(), Error::NONEXISTENT_OBJECT);
-  ASSERT_EQ(vertex.OutEdges(View::OLD).GetError(), Error::NONEXISTENT_OBJECT);
-  ASSERT_EQ(vertex.InDegree(View::OLD).GetError(), Error::NONEXISTENT_OBJECT);
-  ASSERT_EQ(vertex.OutDegree(View::OLD).GetError(), Error::NONEXISTENT_OBJECT);
-
-  // Check state after (NEW view).
-  ASSERT_EQ(vertex.Labels(View::NEW)->size(), 1);
-  ASSERT_EQ(*vertex.HasLabel(label, View::NEW), true);
-  ASSERT_EQ(vertex.Properties(View::NEW)->size(), 1);
-  ASSERT_EQ(*vertex.GetProperty(property, View::NEW), PropertyValue("value"));
-  ASSERT_EQ(vertex.InEdges(View::NEW)->size(), 1);
-  ASSERT_EQ(vertex.OutEdges(View::NEW)->size(), 1);
-  ASSERT_EQ(*vertex.InDegree(View::NEW), 1);
-  ASSERT_EQ(*vertex.OutDegree(View::NEW), 1);
-
-  ASSERT_FALSE(acc.Commit().HasError());
-}
-
-TEST_F(StorageV3, VertexVisibilitySingleTransaction) {
-  auto acc1 = store.Access();
-  auto acc2 = store.Access();
-
-  auto vertex = acc1.CreateVertex();
-  auto gid = vertex.Gid();
-
-  EXPECT_FALSE(acc1.FindVertex(gid, View::OLD));
-  EXPECT_TRUE(acc1.FindVertex(gid, View::NEW));
-  EXPECT_FALSE(acc2.FindVertex(gid, View::OLD));
-  EXPECT_FALSE(acc2.FindVertex(gid, View::NEW));
-
-  ASSERT_TRUE(vertex.AddLabel(acc1.NameToLabel("label")).HasValue());
-
-  EXPECT_FALSE(acc1.FindVertex(gid, View::OLD));
-  EXPECT_TRUE(acc1.FindVertex(gid, View::NEW));
-  EXPECT_FALSE(acc2.FindVertex(gid, View::OLD));
-  EXPECT_FALSE(acc2.FindVertex(gid, View::NEW));
-
-  ASSERT_TRUE(vertex.SetProperty(acc1.NameToProperty("meaning"), PropertyValue(42)).HasValue());
-
-  auto acc3 = store.Access();
-
-  EXPECT_FALSE(acc1.FindVertex(gid, View::OLD));
-  EXPECT_TRUE(acc1.FindVertex(gid, View::NEW));
-  EXPECT_FALSE(acc2.FindVertex(gid, View::OLD));
-  EXPECT_FALSE(acc2.FindVertex(gid, View::NEW));
-  EXPECT_FALSE(acc3.FindVertex(gid, View::OLD));
-  EXPECT_FALSE(acc3.FindVertex(gid, View::NEW));
-
-  ASSERT_TRUE(acc1.DeleteVertex(&vertex).HasValue());
-
-  EXPECT_FALSE(acc1.FindVertex(gid, View::OLD));
-  EXPECT_FALSE(acc1.FindVertex(gid, View::NEW));
-  EXPECT_FALSE(acc2.FindVertex(gid, View::OLD));
-  EXPECT_FALSE(acc2.FindVertex(gid, View::NEW));
-  EXPECT_FALSE(acc3.FindVertex(gid, View::OLD));
-  EXPECT_FALSE(acc3.FindVertex(gid, View::NEW));
-
-  acc1.AdvanceCommand();
-  acc3.AdvanceCommand();
-
-  EXPECT_FALSE(acc1.FindVertex(gid, View::OLD));
-  EXPECT_FALSE(acc1.FindVertex(gid, View::NEW));
-  EXPECT_FALSE(acc2.FindVertex(gid, View::OLD));
-  EXPECT_FALSE(acc2.FindVertex(gid, View::NEW));
-  EXPECT_FALSE(acc3.FindVertex(gid, View::OLD));
-  EXPECT_FALSE(acc3.FindVertex(gid, View::NEW));
-
-  acc1.Abort();
-  acc2.Abort();
-  acc3.Abort();
-}
-
-TEST_F(StorageV3, VertexVisibilityMultipleTransactions) {
-  Gid gid;
-
-  {
-    auto acc1 = store.Access();
-    auto acc2 = store.Access();
-
-    auto vertex = acc1.CreateVertex();
-    gid = vertex.Gid();
-
-    EXPECT_FALSE(acc1.FindVertex(gid, View::OLD));
-    EXPECT_TRUE(acc1.FindVertex(gid, View::NEW));
-    EXPECT_FALSE(acc2.FindVertex(gid, View::OLD));
-    EXPECT_FALSE(acc2.FindVertex(gid, View::NEW));
-
-    acc2.AdvanceCommand();
-
-    EXPECT_FALSE(acc1.FindVertex(gid, View::OLD));
-    EXPECT_TRUE(acc1.FindVertex(gid, View::NEW));
-    EXPECT_FALSE(acc2.FindVertex(gid, View::OLD));
-    EXPECT_FALSE(acc2.FindVertex(gid, View::NEW));
-
-    acc1.AdvanceCommand();
-
-    EXPECT_TRUE(acc1.FindVertex(gid, View::OLD));
-    EXPECT_TRUE(acc1.FindVertex(gid, View::NEW));
-    EXPECT_FALSE(acc2.FindVertex(gid, View::OLD));
-    EXPECT_FALSE(acc2.FindVertex(gid, View::NEW));
-
-    ASSERT_FALSE(acc1.Commit().HasError());
-    ASSERT_FALSE(acc2.Commit().HasError());
-  }
-
-  {
-    auto acc1 = store.Access();
-    auto acc2 = store.Access();
-
-    auto vertex = acc1.FindVertex(gid, View::OLD);
-    ASSERT_TRUE(vertex);
-
-    EXPECT_TRUE(acc1.FindVertex(gid, View::OLD));
-    EXPECT_TRUE(acc1.FindVertex(gid, View::NEW));
-    EXPECT_TRUE(acc2.FindVertex(gid, View::OLD));
-    EXPECT_TRUE(acc2.FindVertex(gid, View::NEW));
-
-    ASSERT_TRUE(vertex->AddLabel(acc1.NameToLabel("label")).HasValue());
-
-    EXPECT_TRUE(acc1.FindVertex(gid, View::OLD));
-    EXPECT_TRUE(acc1.FindVertex(gid, View::NEW));
-    EXPECT_TRUE(acc2.FindVertex(gid, View::OLD));
-    EXPECT_TRUE(acc2.FindVertex(gid, View::NEW));
-
-    acc1.AdvanceCommand();
-
-    EXPECT_TRUE(acc1.FindVertex(gid, View::OLD));
-    EXPECT_TRUE(acc1.FindVertex(gid, View::NEW));
-    EXPECT_TRUE(acc2.FindVertex(gid, View::OLD));
-    EXPECT_TRUE(acc2.FindVertex(gid, View::NEW));
-
-    acc2.AdvanceCommand();
-
-    EXPECT_TRUE(acc1.FindVertex(gid, View::OLD));
-    EXPECT_TRUE(acc1.FindVertex(gid, View::NEW));
-    EXPECT_TRUE(acc2.FindVertex(gid, View::OLD));
-    EXPECT_TRUE(acc2.FindVertex(gid, View::NEW));
-
-    ASSERT_TRUE(vertex->SetProperty(acc1.NameToProperty("meaning"), PropertyValue(42)).HasValue());
-
-    auto acc3 = store.Access();
-
-    EXPECT_TRUE(acc1.FindVertex(gid, View::OLD));
-    EXPECT_TRUE(acc1.FindVertex(gid, View::NEW));
-    EXPECT_TRUE(acc2.FindVertex(gid, View::OLD));
-    EXPECT_TRUE(acc2.FindVertex(gid, View::NEW));
-    EXPECT_TRUE(acc3.FindVertex(gid, View::OLD));
-    EXPECT_TRUE(acc3.FindVertex(gid, View::NEW));
-
-    acc1.AdvanceCommand();
-
-    EXPECT_TRUE(acc1.FindVertex(gid, View::OLD));
-    EXPECT_TRUE(acc1.FindVertex(gid, View::NEW));
-    EXPECT_TRUE(acc2.FindVertex(gid, View::OLD));
-    EXPECT_TRUE(acc2.FindVertex(gid, View::NEW));
-    EXPECT_TRUE(acc3.FindVertex(gid, View::OLD));
-    EXPECT_TRUE(acc3.FindVertex(gid, View::NEW));
-
-    acc2.AdvanceCommand();
-
-    EXPECT_TRUE(acc1.FindVertex(gid, View::OLD));
-    EXPECT_TRUE(acc1.FindVertex(gid, View::NEW));
-    EXPECT_TRUE(acc2.FindVertex(gid, View::OLD));
-    EXPECT_TRUE(acc2.FindVertex(gid, View::NEW));
-    EXPECT_TRUE(acc3.FindVertex(gid, View::OLD));
-    EXPECT_TRUE(acc3.FindVertex(gid, View::NEW));
-
-    acc3.AdvanceCommand();
-
-    EXPECT_TRUE(acc1.FindVertex(gid, View::OLD));
-    EXPECT_TRUE(acc1.FindVertex(gid, View::NEW));
-    EXPECT_TRUE(acc2.FindVertex(gid, View::OLD));
-    EXPECT_TRUE(acc2.FindVertex(gid, View::NEW));
-    EXPECT_TRUE(acc3.FindVertex(gid, View::OLD));
-    EXPECT_TRUE(acc3.FindVertex(gid, View::NEW));
-
-    ASSERT_FALSE(acc1.Commit().HasError());
-    ASSERT_FALSE(acc2.Commit().HasError());
-    ASSERT_FALSE(acc3.Commit().HasError());
-  }
-
-  {
-    auto acc1 = store.Access();
-    auto acc2 = store.Access();
-
-    auto vertex = acc1.FindVertex(gid, View::OLD);
-    ASSERT_TRUE(vertex);
-
-    ASSERT_TRUE(acc1.DeleteVertex(&*vertex).HasValue());
-
-    auto acc3 = store.Access();
-
-    EXPECT_TRUE(acc1.FindVertex(gid, View::OLD));
-    EXPECT_FALSE(acc1.FindVertex(gid, View::NEW));
-    EXPECT_TRUE(acc2.FindVertex(gid, View::OLD));
-    EXPECT_TRUE(acc2.FindVertex(gid, View::NEW));
-    EXPECT_TRUE(acc3.FindVertex(gid, View::OLD));
-    EXPECT_TRUE(acc3.FindVertex(gid, View::NEW));
-
-    acc2.AdvanceCommand();
-
-    EXPECT_TRUE(acc1.FindVertex(gid, View::OLD));
-    EXPECT_FALSE(acc1.FindVertex(gid, View::NEW));
-    EXPECT_TRUE(acc2.FindVertex(gid, View::OLD));
-    EXPECT_TRUE(acc2.FindVertex(gid, View::NEW));
-    EXPECT_TRUE(acc3.FindVertex(gid, View::OLD));
-    EXPECT_TRUE(acc3.FindVertex(gid, View::NEW));
-
-    acc1.AdvanceCommand();
-
-    EXPECT_FALSE(acc1.FindVertex(gid, View::OLD));
-    EXPECT_FALSE(acc1.FindVertex(gid, View::NEW));
-    EXPECT_TRUE(acc2.FindVertex(gid, View::OLD));
-    EXPECT_TRUE(acc2.FindVertex(gid, View::NEW));
-    EXPECT_TRUE(acc3.FindVertex(gid, View::OLD));
-    EXPECT_TRUE(acc3.FindVertex(gid, View::NEW));
-
-    acc3.AdvanceCommand();
-
-    EXPECT_FALSE(acc1.FindVertex(gid, View::OLD));
-    EXPECT_FALSE(acc1.FindVertex(gid, View::NEW));
-    EXPECT_TRUE(acc2.FindVertex(gid, View::OLD));
-    EXPECT_TRUE(acc2.FindVertex(gid, View::NEW));
-    EXPECT_TRUE(acc3.FindVertex(gid, View::OLD));
-    EXPECT_TRUE(acc3.FindVertex(gid, View::NEW));
-
-    acc1.Abort();
-    acc2.Abort();
-    acc3.Abort();
-  }
-
-  {
-    auto acc = store.Access();
-
-    EXPECT_TRUE(acc.FindVertex(gid, View::OLD));
-    EXPECT_TRUE(acc.FindVertex(gid, View::NEW));
-
-    acc.AdvanceCommand();
-
-    EXPECT_TRUE(acc.FindVertex(gid, View::OLD));
-    EXPECT_TRUE(acc.FindVertex(gid, View::NEW));
-
-    acc.Abort();
-  }
-
-  {
-    auto acc1 = store.Access();
-    auto acc2 = store.Access();
-
-    auto vertex = acc1.FindVertex(gid, View::OLD);
-    ASSERT_TRUE(vertex);
-
-    ASSERT_TRUE(acc1.DeleteVertex(&*vertex).HasValue());
-
-    auto acc3 = store.Access();
-
-    EXPECT_TRUE(acc1.FindVertex(gid, View::OLD));
-    EXPECT_FALSE(acc1.FindVertex(gid, View::NEW));
-    EXPECT_TRUE(acc2.FindVertex(gid, View::OLD));
-    EXPECT_TRUE(acc2.FindVertex(gid, View::NEW));
-    EXPECT_TRUE(acc3.FindVertex(gid, View::OLD));
-    EXPECT_TRUE(acc3.FindVertex(gid, View::NEW));
-
-    acc2.AdvanceCommand();
-
-    EXPECT_TRUE(acc1.FindVertex(gid, View::OLD));
-    EXPECT_FALSE(acc1.FindVertex(gid, View::NEW));
-    EXPECT_TRUE(acc2.FindVertex(gid, View::OLD));
-    EXPECT_TRUE(acc2.FindVertex(gid, View::NEW));
-    EXPECT_TRUE(acc3.FindVertex(gid, View::OLD));
-    EXPECT_TRUE(acc3.FindVertex(gid, View::NEW));
-
-    acc1.AdvanceCommand();
-
-    EXPECT_FALSE(acc1.FindVertex(gid, View::OLD));
-    EXPECT_FALSE(acc1.FindVertex(gid, View::NEW));
-    EXPECT_TRUE(acc2.FindVertex(gid, View::OLD));
-    EXPECT_TRUE(acc2.FindVertex(gid, View::NEW));
-    EXPECT_TRUE(acc3.FindVertex(gid, View::OLD));
-    EXPECT_TRUE(acc3.FindVertex(gid, View::NEW));
-
-    acc3.AdvanceCommand();
-
-    EXPECT_FALSE(acc1.FindVertex(gid, View::OLD));
-    EXPECT_FALSE(acc1.FindVertex(gid, View::NEW));
-    EXPECT_TRUE(acc2.FindVertex(gid, View::OLD));
-    EXPECT_TRUE(acc2.FindVertex(gid, View::NEW));
-    EXPECT_TRUE(acc3.FindVertex(gid, View::OLD));
-    EXPECT_TRUE(acc3.FindVertex(gid, View::NEW));
-
-    ASSERT_FALSE(acc1.Commit().HasError());
-    ASSERT_FALSE(acc2.Commit().HasError());
-    ASSERT_FALSE(acc3.Commit().HasError());
-  }
-
-  {
-    auto acc = store.Access();
-
-    EXPECT_FALSE(acc.FindVertex(gid, View::OLD));
-    EXPECT_FALSE(acc.FindVertex(gid, View::NEW));
-
-    acc.AdvanceCommand();
-
-    EXPECT_FALSE(acc.FindVertex(gid, View::OLD));
-    EXPECT_FALSE(acc.FindVertex(gid, View::NEW));
-
-    acc.Abort();
-  }
-}
-
-// NOLINTNEXTLINE(hicpp-special-member-functions)
 TEST_F(StorageV3, DeletedVertexAccessor) {
->>>>>>> 68b26275
   const auto property = store.NameToProperty("property");
   const PropertyValue property_value{"property_value"};
 
