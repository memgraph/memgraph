--- conflicted
+++ resolved
@@ -26,7 +26,6 @@
 {
     logging::init_async();
     logging::log->pipe(std::make_unique<Stdout>());
-<<<<<<< HEAD
 
     skiplist_t skiplist;
     auto accessor = skiplist.access();
@@ -73,52 +72,5 @@
 
     print_skiplist(accessor);
 
-=======
-    skiplist_t skiplist;
-    auto accessor = skiplist.access();
-
-    // insert 10
-    permanent_assert(accessor.insert(1, 10).second == true,
-                     "add first element");
-
-    // try insert 10 again (should fail)
-    permanent_assert(accessor.insert(1, 10).second == false,
-                     "add the same element, should fail");
-
-    // insert 20
-    permanent_assert(accessor.insert(2, 20).second == true,
-                     "insert new unique element");
-
-    print_skiplist(accessor);
-
-    // value at key 3 shouldn't exist
-    permanent_assert((accessor.find(3) == accessor.end()) == true,
-                     "try to find element which doesn't exist");
-
-    // value at key 2 should exist
-    permanent_assert((accessor.find(2) != accessor.end()) == true,
-                     "find iterator");
-
-    // at key 2 is 20 (true)
-    permanent_assert(accessor.find(2)->second == 20, "find element");
-
-    // removed existing (1)
-    permanent_assert(accessor.remove(1) == true, "try to remove element");
-
-    // removed non-existing (3)
-    permanent_assert(accessor.remove(3) == false,
-                     "try to remove element which doesn't exist");
-
-    // insert (1, 10)
-    permanent_assert(accessor.insert(1, 10).second == true,
-                     "insert unique element");
-
-    // insert (4, 40)
-    permanent_assert(accessor.insert(4, 40).second == true,
-                     "insert unique element");
-
-    print_skiplist(accessor);
-
->>>>>>> cdd71887
     return 0;
 }