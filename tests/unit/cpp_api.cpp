// Copyright 2023 Memgraph Ltd.
//
// Use of this software is governed by the Business Source License
// included in the file licenses/BSL.txt; by using this file, you agree to be bound by the terms of the Business Source
// License, and you may not use this file except in compliance with the Business Source License.
//
// As of the Change Date specified in that file, in accordance with
// the Business Source License, use of this software will be governed
// by the Apache License, Version 2.0, included in the file
// licenses/APL.txt.

#include <queue>
#include <sstream>
#include <unordered_map>
#include <unordered_set>

#include <gflags/gflags.h>
#include <gtest/gtest.h>

#include "disk_test_utils.hpp"
#include "mgp.hpp"
#include "query/procedure/mg_procedure_impl.hpp"
#include "storage/v2/disk/storage.hpp"
#include "storage/v2/inmemory/storage.hpp"
#include "storage/v2/view.hpp"

template <typename StorageType>
struct CppApiTestFixture : public ::testing::Test {
 protected:
  virtual void SetUp() override { mgp::memory = &memory; }

  void TearDown() override {
    if (std::is_same<StorageType, memgraph::storage::DiskStorage>::value) {
      disk_test_utils::RemoveRocksDbDirs(testSuite);
    }
  }

  mgp_graph CreateGraph(const memgraph::storage::View view = memgraph::storage::View::NEW) {
    // the execution context can be null as it shouldn't be used in these tests
    return mgp_graph{&CreateDbAccessor(memgraph::storage::IsolationLevel::SNAPSHOT_ISOLATION), view, ctx_.get()};
  }

  memgraph::query::DbAccessor &CreateDbAccessor(const memgraph::storage::IsolationLevel isolationLevel) {
    accessors_.push_back(storage->Access(isolationLevel));
    db_accessors_.emplace_back(accessors_.back().get());
    return db_accessors_.back();
  }

  const std::string testSuite = "cpp_api";

  memgraph::storage::Config config = disk_test_utils::GenerateOnDiskConfig(testSuite);
  std::unique_ptr<memgraph::storage::Storage> storage{new StorageType(config)};
  mgp_memory memory{memgraph::utils::NewDeleteResource()};

 private:
  std::list<std::unique_ptr<memgraph::storage::Storage::Accessor>> accessors_;
  std::list<memgraph::query::DbAccessor> db_accessors_;
  std::unique_ptr<memgraph::query::ExecutionContext> ctx_ = std::make_unique<memgraph::query::ExecutionContext>();
};

using StorageTypes = ::testing::Types<memgraph::storage::InMemoryStorage, memgraph::storage::DiskStorage>;
TYPED_TEST_CASE(CppApiTestFixture, StorageTypes);

TYPED_TEST(CppApiTestFixture, TestGraph) {
  mgp_graph raw_graph = this->CreateGraph();
  auto graph = mgp::Graph(&raw_graph);

  auto node_1 = graph.CreateNode();

  ASSERT_EQ(graph.Order(), 1);
  ASSERT_EQ(graph.Size(), 0);

  auto node_2 = graph.CreateNode();

  ASSERT_EQ(graph.Order(), 2);
  ASSERT_EQ(graph.Size(), 0);

  auto relationship_1 = graph.CreateRelationship(node_1, node_2, "edge_type");

  ASSERT_EQ(graph.Order(), 2);
  ASSERT_EQ(graph.Size(), 1);

  ASSERT_EQ(graph.ContainsNode(node_1), true);
  ASSERT_EQ(graph.ContainsNode(node_2), true);

  ASSERT_EQ(graph.ContainsRelationship(relationship_1), true);

  auto node_3 = graph.CreateNode();
  auto relationship_2 = graph.CreateRelationship(node_1, node_3, "edge_type");
  auto relationship_3 = graph.CreateRelationship(node_2, node_3, "edge_type");

  for (const auto &n : graph.Nodes()) {
    ASSERT_EQ(graph.ContainsNode(n), true);
  }

  std::uint64_t n_rels = 0;
  for (const auto &r : graph.Relationships()) {
    ASSERT_EQ(graph.ContainsRelationship(r), true);
    n_rels++;
  }

  ASSERT_EQ(n_rels, 3);
}

TYPED_TEST(CppApiTestFixture, TestId) {
  int64_t int_1 = 8;
  uint64_t int_2 = 8;
  int64_t int_3 = 7;
  uint64_t int_4 = 7;

  auto id_1 = mgp::Id::FromInt(int_1);
  auto id_2 = mgp::Id::FromUint(int_2);
  auto id_3 = mgp::Id::FromInt(int_3);
  auto id_4 = mgp::Id::FromUint(int_4);

  ASSERT_EQ(id_1.AsInt(), 8);
  ASSERT_EQ(id_1.AsUint(), 8);
  ASSERT_EQ(id_2.AsInt(), 8);
  ASSERT_EQ(id_2.AsUint(), 8);

  ASSERT_EQ(id_1, id_2);

  ASSERT_EQ(id_1 != id_2, false);

  ASSERT_EQ(id_1 == id_3, false);
  ASSERT_EQ(id_1 == id_4, false);
  ASSERT_EQ(id_2 == id_3, false);
  ASSERT_EQ(id_2 == id_4, false);

  ASSERT_NE(id_1, id_3);
  ASSERT_NE(id_1, id_4);
  ASSERT_NE(id_2, id_3);
  ASSERT_NE(id_2, id_4);
}

TYPED_TEST(CppApiTestFixture, TestList) {
  auto list_1 = mgp::List();

  ASSERT_EQ(list_1.Size(), 0);

  auto list_2 = mgp::List(10);

  ASSERT_EQ(list_2.Size(), 0);
  ASSERT_EQ(list_1, list_2);

  auto a = mgp::Value("a");
  list_2.Append(a);
  list_2.AppendExtend(a);
  list_2.AppendExtend(mgp::Value("b"));

  ASSERT_EQ(list_2.Size(), 3);

  std::vector<mgp::Value> values{mgp::Value("a"), mgp::Value("b"), mgp::Value("c")};
  auto list_3 = mgp::List(values);

  ASSERT_EQ(list_3.Size(), 3);

  auto list_4 = mgp::List({mgp::Value("d"), mgp::Value("e"), mgp::Value("f")});
  ASSERT_EQ(list_4.Size(), 3);

  // Use copy assignment
  auto list_x = list_1;

  // Use move assignment
  std::vector<mgp::List> vector_x;
  vector_x.push_back(mgp::List());

  // Use Value copy constructor
  auto value_x = mgp::Value(list_1);
  // Use Value move constructor
  auto value_y = mgp::Value(mgp::List());
}

TYPED_TEST(CppApiTestFixture, TestMap) {
  auto map_1 = mgp::Map();

  std::map<std::string_view, mgp::Value> map_1a;
  for (const auto &e : map_1) {
    map_1a.insert(std::pair<std::string_view, mgp::Value>(e.key, e.value));
  }

  ASSERT_EQ(map_1.Size(), 0);
  ASSERT_EQ(map_1a.size(), 0);

  auto map_2 = mgp::Map();

  auto y = mgp::Value("y");
  map_2.Insert("x", y);

  ASSERT_EQ(map_2.Size(), 1);
  ASSERT_NE(map_1, map_2);

  auto v_1 = mgp::Value("1");
  auto v_2 = mgp::Value("2");
  auto p_1 = std::pair{"a", v_1};
  auto p_2 = std::pair{"b", v_2};
  auto map_3 = mgp::Map({p_1, p_2});

  ASSERT_EQ(map_3.Size(), 2);

  // Use copy assignment
  auto map_x = map_1;

  // Use move assignment
  std::vector<mgp::Map> vector_x;
  vector_x.push_back(mgp::Map());

  // Use Value copy constructor
  auto value_x = mgp::Value(map_1);
  // Use Value move constructor
  auto value_y = mgp::Value(mgp::Map());

  auto value_z = value_x;
}

TYPED_TEST(CppApiTestFixture, TestNode) {
  mgp_graph raw_graph = this->CreateGraph();
  auto graph = mgp::Graph(&raw_graph);

  auto node_1 = graph.CreateNode();

  ASSERT_EQ(node_1.HasLabel("L1"), false);

  node_1.AddLabel("L1");
  ASSERT_EQ(node_1.HasLabel("L1"), true);

  node_1.AddLabel("L2");
  ASSERT_EQ(node_1.HasLabel("L1"), true);
  ASSERT_EQ(node_1.HasLabel("L2"), true);

  ASSERT_EQ(node_1.Properties().size(), 0);

  auto node_2 = graph.GetNodeById(node_1.Id());

  ASSERT_EQ(node_1, node_2);

  int count_out_relationships = 0;
  for (const auto _ : node_1.OutRelationships()) {
    count_out_relationships++;
  }
  ASSERT_EQ(count_out_relationships, 0);

  int count_in_relationships = 0;
  for (const auto _ : node_1.InRelationships()) {
    count_in_relationships++;
  }

  ASSERT_EQ(count_in_relationships, 0);

  // Use copy assignment
  auto node_x = node_1;

  // Use move assignment
  std::vector<mgp::Node> vector_x;
  vector_x.push_back(graph.CreateNode());

  // Use Value copy constructor
  auto value_x = mgp::Value(node_1);
  // Use Value move constructor
  auto value_y = mgp::Value(graph.CreateNode());
}

TYPED_TEST(CppApiTestFixture, TestNodeWithNeighbors) {
  mgp_graph raw_graph = this->CreateGraph();
  auto graph = mgp::Graph(&raw_graph);

  auto node_1 = graph.CreateNode();
  auto node_2 = graph.CreateNode();
  auto node_3 = graph.CreateNode();

  auto relationship_1 = graph.CreateRelationship(node_1, node_2, "edge_type");
  auto relationship_2 = graph.CreateRelationship(node_1, node_3, "edge_type");

  int count_out_relationships = 0;
  int count_in_relationships = 0;
  for (const auto &node : graph.Nodes()) {
    for (const auto _ : node.OutRelationships()) {
      count_out_relationships++;
    }

    for (const auto _ : node.InRelationships()) {
      count_in_relationships++;
    }
  }

  ASSERT_EQ(count_out_relationships, 2);
  ASSERT_EQ(count_in_relationships, 2);
}

TYPED_TEST(CppApiTestFixture, TestRelationship) {
  mgp_graph raw_graph = this->CreateGraph();
  auto graph = mgp::Graph(&raw_graph);

  auto node_1 = graph.CreateNode();
  auto node_2 = graph.CreateNode();

  auto relationship = graph.CreateRelationship(node_1, node_2, "edge_type");

  ASSERT_EQ(relationship.Type(), "edge_type");
  ASSERT_EQ(relationship.Properties().size(), 0);
  ASSERT_EQ(relationship.From().Id(), node_1.Id());
  ASSERT_EQ(relationship.To().Id(), node_2.Id());

  // Use copy assignment
  auto relationship_x = relationship;

  // Use move assignment
  std::vector<mgp::Relationship> vector_x;
  vector_x.push_back(graph.CreateRelationship(node_2, node_1, "relationship_x"));

  // Use Value copy constructor
  auto value_x = mgp::Value(relationship);
  // Use Value move constructor
  auto value_y = mgp::Value(graph.CreateRelationship(node_2, node_1, "edge_type"));
}

TYPED_TEST(CppApiTestFixture, TestPath) {
  mgp_graph raw_graph = this->CreateGraph();
  auto graph = mgp::Graph(&raw_graph);

  auto node_1 = graph.CreateNode();
  auto node_2 = graph.CreateNode();

  auto relationship = graph.CreateRelationship(node_1, node_2, "edge_type");

  auto node_0 = graph.GetNodeById(mgp::Id::FromInt(0));
  auto path = mgp::Path(node_0);

  ASSERT_EQ(path.Length(), 0);

  path.Expand(relationship);

  ASSERT_EQ(path.Length(), 1);
  ASSERT_EQ(path.GetNodeAt(0).Id(), node_0.Id());
  ASSERT_EQ(path.GetRelationshipAt(0).Id(), relationship.Id());

  // Use copy assignment
  auto path_x = path;

  // Use move assignment
  std::vector<mgp::Path> vector_x;
  vector_x.push_back(mgp::Path(node_0));

  // Use Value copy constructor
  auto value_x = mgp::Value(path);
  // Use Value move constructor
  auto value_y = mgp::Value(mgp::Path(node_0));
}

TYPED_TEST(CppApiTestFixture, TestDate) {
  auto date_1 = mgp::Date("2022-04-09");
  auto date_2 = mgp::Date(2022, 4, 9);

  auto date_3 = mgp::Date::Now();

  ASSERT_EQ(date_1.Year(), 2022);
  ASSERT_EQ(date_1.Month(), 4);
  ASSERT_EQ(date_1.Day(), 9);
  ASSERT_EQ(date_1.Timestamp() >= 0, true);

  ASSERT_EQ(date_1, date_2);
  ASSERT_NE(date_2, date_3);

  // Use copy assignment
  auto date_x = date_1;

  // Use move assignment
  std::vector<mgp::Date> vector_x;
  vector_x.push_back(mgp::Date("2022-04-09"));

  // Use Value copy constructor
  auto value_x = mgp::Value(date_1);
  // Use Value move constructor
  auto value_y = mgp::Value(mgp::Date("2022-04-09"));
}

TYPED_TEST(CppApiTestFixture, TestLocalTime) {
  auto lt_1 = mgp::LocalTime("09:15:00");
  auto lt_2 = mgp::LocalTime(9, 15, 0, 0, 0);
  auto lt_3 = mgp::LocalTime::Now();

  ASSERT_EQ(lt_1.Hour(), 9);
  ASSERT_EQ(lt_1.Minute(), 15);
  ASSERT_EQ(lt_1.Second(), 0);
  ASSERT_EQ(lt_1.Millisecond() >= 0, true);
  ASSERT_EQ(lt_1.Microsecond() >= 0, true);
  ASSERT_EQ(lt_1.Timestamp() >= 0, true);

  ASSERT_EQ(lt_1, lt_2);
  ASSERT_NE(lt_2, lt_3);

  // Use copy assignment
  auto lt_x = lt_1;

  // Use move assignment
  std::vector<mgp::LocalTime> vector_x;
  vector_x.push_back(mgp::LocalTime("09:15:00"));

  // Use Value copy constructor
  auto value_x = mgp::Value(lt_1);
  // Use Value move constructor
  auto value_y = mgp::Value(mgp::LocalTime("09:15:00"));
}

TYPED_TEST(CppApiTestFixture, TestLocalDateTime) {
  auto ldt_1 = mgp::LocalDateTime("2021-10-05T14:15:00");
  auto ldt_2 = mgp::LocalDateTime(2021, 10, 5, 14, 15, 0, 0, 0);

  ASSERT_ANY_THROW(mgp::LocalDateTime(
      2021, 10, 0, 14, 15, 0, 0,
      0));  // ...10, 0, 14... <- 0 is an illegal value for the `day` parameter; must throw an exception

  ASSERT_EQ(ldt_1.Year(), 2021);
  ASSERT_EQ(ldt_1.Month(), 10);
  ASSERT_EQ(ldt_1.Day(), 5);
  ASSERT_EQ(ldt_1.Hour(), 14);
  ASSERT_EQ(ldt_1.Minute(), 15);
  ASSERT_EQ(ldt_1.Second(), 0);
  ASSERT_EQ(ldt_1.Millisecond() >= 0, true);
  ASSERT_EQ(ldt_1.Microsecond() >= 0, true);
  ASSERT_EQ(ldt_1.Timestamp() >= 0, true);

  ASSERT_EQ(ldt_1, ldt_2);

  // Use copy assignment
  auto ldt_x = ldt_1;

  // Use move assignment
  std::vector<mgp::LocalDateTime> vector_x;
  vector_x.push_back(mgp::LocalDateTime("2021-10-05T14:15:00"));

  // Use Value copy constructor
  auto value_x = mgp::Value(ldt_1);
  // Use Value move constructor
  auto value_y = mgp::Value(mgp::LocalDateTime("2021-10-05T14:15:00"));
}

TYPED_TEST(CppApiTestFixture, TestDuration) {
  auto duration_1 = mgp::Duration("PT2M2.33S");
  auto duration_2 = mgp::Duration(1465355);
  auto duration_3 = mgp::Duration(5, 14, 15, 0, 0, 0);

  ASSERT_EQ(duration_2.Microseconds(), 1465355);
  ASSERT_NE(duration_1, duration_2);
  ASSERT_NE(duration_2, duration_3);

  // Use copy assignment
  auto duration_x = duration_1;

  // Use move assignment
  std::vector<mgp::Duration> vector_x;
  vector_x.push_back(mgp::Duration("PT2M2.33S"));

  // Use Value copy constructor
  auto value_x = mgp::Value(duration_1);
  // Use Value move constructor
  auto value_y = mgp::Value(mgp::Duration("PT2M2.33S"));
}

TYPED_TEST(CppApiTestFixture, TestNodeProperties) {
  mgp_graph raw_graph = this->CreateGraph(memgraph::storage::View::NEW);
  auto graph = mgp::Graph(&raw_graph);

  auto node_1 = graph.CreateNode();

  ASSERT_EQ(node_1.Properties().size(), 0);

  std::map<std::string, mgp::Value> node1_prop = node_1.Properties();
  node_1.SetProperty("b", mgp::Value("b"));

  ASSERT_EQ(node_1.Properties().size(), 1);
  ASSERT_EQ(node_1.Properties()["b"].ValueString(), "b");
  ASSERT_EQ(node_1.GetProperty("b").ValueString(), "b");
}

<<<<<<< HEAD
TYPED_TEST(CppApiTestFixture, TestNumberEquality) {
  mgp::Value double_1{1.0};
  mgp::Value int_1{static_cast<int64_t>(1)};
  ASSERT_TRUE(double_1 == int_1);
  mgp::Value double_2{2.01};
  mgp::Value int_2{static_cast<int64_t>(2)};
  ASSERT_FALSE(double_2 == int_2);
=======
TYPED_TEST(CppApiTestFixture, TestTypeOperatorStream) {
  std::string string1 = "string";
  int64_t int1 = 4;
  mgp::List list = mgp::List();

  mgp::Value string_value = mgp::Value(string1);
  mgp::Value int_value = mgp::Value(int1);
  mgp::Value list_value = mgp::Value(list);

  std::ostringstream oss_str;
  oss_str << string_value.Type();
  std::string str_test = oss_str.str();

  std::ostringstream oss_int;
  oss_int << int_value.Type();
  std::string int_test = oss_int.str();

  std::ostringstream oss_list;
  oss_list << list_value.Type();
  std::string list_test = oss_list.str();

  ASSERT_EQ(str_test, "string");
  ASSERT_EQ(int_test, "int");
  ASSERT_EQ(list_test, "list");
>>>>>>> ab4d1efe
}<|MERGE_RESOLUTION|>--- conflicted
+++ resolved
@@ -473,7 +473,6 @@
   ASSERT_EQ(node_1.GetProperty("b").ValueString(), "b");
 }
 
-<<<<<<< HEAD
 TYPED_TEST(CppApiTestFixture, TestNumberEquality) {
   mgp::Value double_1{1.0};
   mgp::Value int_1{static_cast<int64_t>(1)};
@@ -481,7 +480,8 @@
   mgp::Value double_2{2.01};
   mgp::Value int_2{static_cast<int64_t>(2)};
   ASSERT_FALSE(double_2 == int_2);
-=======
+}
+
 TYPED_TEST(CppApiTestFixture, TestTypeOperatorStream) {
   std::string string1 = "string";
   int64_t int1 = 4;
@@ -506,5 +506,4 @@
   ASSERT_EQ(str_test, "string");
   ASSERT_EQ(int_test, "int");
   ASSERT_EQ(list_test, "list");
->>>>>>> ab4d1efe
 }