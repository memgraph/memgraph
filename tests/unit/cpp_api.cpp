--- conflicted
+++ resolved
@@ -767,7 +767,6 @@
   ASSERT_EQ(node_3.OutDegree(), 0);
 }
 
-<<<<<<< HEAD
 TYPED_TEST(CppApiTestFixture, TestChangeRelationshipType) {
   // Changing relationship types is not implemented for ondisk storage yet.
   if (std::is_same<TypeParam, memgraph::storage::DiskStorage>::value) {
@@ -788,7 +787,8 @@
   graph.ChangeType(relationship, "NewType");
   ASSERT_EQ(relationship.Type(), "NewType");
   ASSERT_EQ(relationship.GetProperty("property"), mgp::Value(true));
-=======
+}
+
 TYPED_TEST(CppApiTestFixture, TestMapKeyExist) {
   mgp::Map map = mgp::Map();
   map.Insert("key", mgp::Value("string"));
@@ -796,5 +796,4 @@
   ASSERT_EQ(false, map.KeyExists("no_existo"));
   map.Insert("null_key", mgp::Value());
   ASSERT_EQ(true, map.KeyExists("null_key"));
->>>>>>> 1d450162
 }