// Copyright 2023 Memgraph Ltd.
//
// Use of this software is governed by the Business Source License
// included in the file licenses/BSL.txt; by using this file, you agree to be bound by the terms of the Business Source
// License, and you may not use this file except in compliance with the Business Source License.
//
// As of the Change Date specified in that file, in accordance with
// the Business Source License, use of this software will be governed
// by the Apache License, Version 2.0, included in the file
// licenses/APL.txt.

#include <queue>
#include <sstream>
#include <unordered_map>
#include <unordered_set>

#include <gflags/gflags.h>
#include <gtest/gtest.h>

#include "disk_test_utils.hpp"
#include "mgp.hpp"
#include "query/procedure/mg_procedure_impl.hpp"
#include "storage/v2/disk/storage.hpp"
#include "storage/v2/inmemory/storage.hpp"
#include "storage/v2/view.hpp"

template <typename StorageType>
struct CppApiTestFixture : public ::testing::Test {
 protected:
  virtual void SetUp() override { mgp::memory = &memory; }

  void TearDown() override {
    if (std::is_same<StorageType, memgraph::storage::DiskStorage>::value) {
      disk_test_utils::RemoveRocksDbDirs(testSuite);
    }
  }

  mgp_graph CreateGraph(const memgraph::storage::View view = memgraph::storage::View::NEW) {
    // the execution context can be null as it shouldn't be used in these tests
    return mgp_graph{&CreateDbAccessor(memgraph::storage::IsolationLevel::SNAPSHOT_ISOLATION), view, ctx_.get()};
  }

  memgraph::query::DbAccessor &CreateDbAccessor(const memgraph::storage::IsolationLevel isolationLevel) {
    accessors_.push_back(storage->Access(isolationLevel));
    db_accessors_.emplace_back(accessors_.back().get());
    return db_accessors_.back();
  }

  const std::string testSuite = "cpp_api";

  memgraph::storage::Config config = disk_test_utils::GenerateOnDiskConfig(testSuite);
  std::unique_ptr<memgraph::storage::Storage> storage{new StorageType(config)};
  mgp_memory memory{memgraph::utils::NewDeleteResource()};

 private:
  std::list<std::unique_ptr<memgraph::storage::Storage::Accessor>> accessors_;
  std::list<memgraph::query::DbAccessor> db_accessors_;
  std::unique_ptr<memgraph::query::ExecutionContext> ctx_ = std::make_unique<memgraph::query::ExecutionContext>();
};

using StorageTypes = ::testing::Types<memgraph::storage::InMemoryStorage, memgraph::storage::DiskStorage>;
TYPED_TEST_CASE(CppApiTestFixture, StorageTypes);

TYPED_TEST(CppApiTestFixture, TestGraph) {
  mgp_graph raw_graph = this->CreateGraph();
  auto graph = mgp::Graph(&raw_graph);

  auto node_1 = graph.CreateNode();

  ASSERT_EQ(graph.Order(), 1);
  ASSERT_EQ(graph.Size(), 0);

  auto node_2 = graph.CreateNode();

  ASSERT_EQ(graph.Order(), 2);
  ASSERT_EQ(graph.Size(), 0);

  auto relationship_1 = graph.CreateRelationship(node_1, node_2, "edge_type");

  ASSERT_EQ(graph.Order(), 2);
  ASSERT_EQ(graph.Size(), 1);

  ASSERT_EQ(graph.ContainsNode(node_1), true);
  ASSERT_EQ(graph.ContainsNode(node_2), true);

  ASSERT_EQ(graph.ContainsRelationship(relationship_1), true);

  auto node_3 = graph.CreateNode();
  auto relationship_2 = graph.CreateRelationship(node_1, node_3, "edge_type");
  auto relationship_3 = graph.CreateRelationship(node_2, node_3, "edge_type");

  for (const auto &n : graph.Nodes()) {
    ASSERT_EQ(graph.ContainsNode(n), true);
  }

  std::uint64_t n_rels = 0;
  for (const auto &r : graph.Relationships()) {
    ASSERT_EQ(graph.ContainsRelationship(r), true);
    n_rels++;
  }

  ASSERT_EQ(n_rels, 3);
}

TYPED_TEST(CppApiTestFixture, TestId) {
  int64_t int_1 = 8;
  uint64_t int_2 = 8;
  int64_t int_3 = 7;
  uint64_t int_4 = 7;

  auto id_1 = mgp::Id::FromInt(int_1);
  auto id_2 = mgp::Id::FromUint(int_2);
  auto id_3 = mgp::Id::FromInt(int_3);
  auto id_4 = mgp::Id::FromUint(int_4);

  ASSERT_EQ(id_1.AsInt(), 8);
  ASSERT_EQ(id_1.AsUint(), 8);
  ASSERT_EQ(id_2.AsInt(), 8);
  ASSERT_EQ(id_2.AsUint(), 8);

  ASSERT_EQ(id_1, id_2);

  ASSERT_EQ(id_1 != id_2, false);

  ASSERT_EQ(id_1 == id_3, false);
  ASSERT_EQ(id_1 == id_4, false);
  ASSERT_EQ(id_2 == id_3, false);
  ASSERT_EQ(id_2 == id_4, false);

  ASSERT_NE(id_1, id_3);
  ASSERT_NE(id_1, id_4);
  ASSERT_NE(id_2, id_3);
  ASSERT_NE(id_2, id_4);
}

TYPED_TEST(CppApiTestFixture, TestList) {
  auto list_1 = mgp::List();

  ASSERT_EQ(list_1.Size(), 0);

  auto list_2 = mgp::List(10);

  ASSERT_EQ(list_2.Size(), 0);
  ASSERT_EQ(list_1, list_2);

  auto a = mgp::Value("a");
  list_2.Append(a);
  list_2.AppendExtend(a);
  list_2.AppendExtend(mgp::Value("b"));

  ASSERT_EQ(list_2.Size(), 3);

  std::vector<mgp::Value> values{mgp::Value("a"), mgp::Value("b"), mgp::Value("c")};
  auto list_3 = mgp::List(values);

  ASSERT_EQ(list_3.Size(), 3);

  auto list_4 = mgp::List({mgp::Value("d"), mgp::Value("e"), mgp::Value("f")});
  ASSERT_EQ(list_4.Size(), 3);

  // Use copy assignment
  auto list_x = list_1;

  // Use move assignment
  std::vector<mgp::List> vector_x;
  vector_x.push_back(mgp::List());

  // Use Value copy constructor
  auto value_x = mgp::Value(list_1);
  // Use Value move constructor
  auto value_y = mgp::Value(mgp::List());
}

TYPED_TEST(CppApiTestFixture, TestMap) {
  auto map_1 = mgp::Map();

  std::map<std::string_view, mgp::Value> map_1a;
  for (const auto &e : map_1) {
    map_1a.insert(std::pair<std::string_view, mgp::Value>(e.key, e.value));
  }

  ASSERT_EQ(map_1.Size(), 0);
  ASSERT_EQ(map_1a.size(), 0);

  auto map_2 = mgp::Map();

  auto y = mgp::Value("y");
  map_2.Insert("x", y);

  ASSERT_EQ(map_2.Size(), 1);
  ASSERT_NE(map_1, map_2);

  auto v_1 = mgp::Value("1");
  auto v_2 = mgp::Value("2");
  auto p_1 = std::pair{"a", v_1};
  auto p_2 = std::pair{"b", v_2};
  auto map_3 = mgp::Map({p_1, p_2});

  ASSERT_EQ(map_3.Size(), 2);

  // Use copy assignment
  auto map_x = map_1;

  // Use move assignment
  std::vector<mgp::Map> vector_x;
  vector_x.push_back(mgp::Map());

  // Use Value copy constructor
  auto value_x = mgp::Value(map_1);
  // Use Value move constructor
  auto value_y = mgp::Value(mgp::Map());

  auto value_z = value_x;
}

TYPED_TEST(CppApiTestFixture, TestNode) {
  mgp_graph raw_graph = this->CreateGraph();
  auto graph = mgp::Graph(&raw_graph);

  auto node_1 = graph.CreateNode();

  ASSERT_EQ(node_1.HasLabel("L1"), false);

  node_1.AddLabel("L1");
  ASSERT_EQ(node_1.HasLabel("L1"), true);

  node_1.AddLabel("L2");
  ASSERT_EQ(node_1.HasLabel("L1"), true);
  ASSERT_EQ(node_1.HasLabel("L2"), true);

  ASSERT_EQ(node_1.Properties().size(), 0);

  auto node_2 = graph.GetNodeById(node_1.Id());

  ASSERT_EQ(node_1, node_2);

  int count_out_relationships = 0;
  for (const auto _ : node_1.OutRelationships()) {
    count_out_relationships++;
  }
  ASSERT_EQ(count_out_relationships, 0);

  int count_in_relationships = 0;
  for (const auto _ : node_1.InRelationships()) {
    count_in_relationships++;
  }

  ASSERT_EQ(count_in_relationships, 0);

  // Use copy assignment
  auto node_x = node_1;

  // Use move assignment
  std::vector<mgp::Node> vector_x;
  vector_x.push_back(graph.CreateNode());

  // Use Value copy constructor
  auto value_x = mgp::Value(node_1);
  // Use Value move constructor
  auto value_y = mgp::Value(graph.CreateNode());
}

TYPED_TEST(CppApiTestFixture, TestNodeWithNeighbors) {
  mgp_graph raw_graph = this->CreateGraph();
  auto graph = mgp::Graph(&raw_graph);

  auto node_1 = graph.CreateNode();
  auto node_2 = graph.CreateNode();
  auto node_3 = graph.CreateNode();

  auto relationship_1 = graph.CreateRelationship(node_1, node_2, "edge_type");
  auto relationship_2 = graph.CreateRelationship(node_1, node_3, "edge_type");

  int count_out_relationships = 0;
  int count_in_relationships = 0;
  for (const auto &node : graph.Nodes()) {
    for (const auto _ : node.OutRelationships()) {
      count_out_relationships++;
    }

    for (const auto _ : node.InRelationships()) {
      count_in_relationships++;
    }
  }

  ASSERT_EQ(count_out_relationships, 2);
  ASSERT_EQ(count_in_relationships, 2);
}

TYPED_TEST(CppApiTestFixture, TestRelationship) {
  mgp_graph raw_graph = this->CreateGraph();
  auto graph = mgp::Graph(&raw_graph);

  auto node_1 = graph.CreateNode();
  auto node_2 = graph.CreateNode();

  auto relationship = graph.CreateRelationship(node_1, node_2, "edge_type");

  ASSERT_EQ(relationship.Type(), "edge_type");
  ASSERT_EQ(relationship.Properties().size(), 0);
  ASSERT_EQ(relationship.From().Id(), node_1.Id());
  ASSERT_EQ(relationship.To().Id(), node_2.Id());

  // Use copy assignment
  auto relationship_x = relationship;

  // Use move assignment
  std::vector<mgp::Relationship> vector_x;
  vector_x.push_back(graph.CreateRelationship(node_2, node_1, "relationship_x"));

  // Use Value copy constructor
  auto value_x = mgp::Value(relationship);
  // Use Value move constructor
  auto value_y = mgp::Value(graph.CreateRelationship(node_2, node_1, "edge_type"));
}

TYPED_TEST(CppApiTestFixture, TestPath) {
  mgp_graph raw_graph = this->CreateGraph();
  auto graph = mgp::Graph(&raw_graph);

  auto node_1 = graph.CreateNode();
  auto node_2 = graph.CreateNode();

  auto relationship = graph.CreateRelationship(node_1, node_2, "edge_type");

  auto node_0 = graph.GetNodeById(mgp::Id::FromInt(0));
  auto path = mgp::Path(node_0);

  ASSERT_EQ(path.Length(), 0);

  path.Expand(relationship);

  ASSERT_EQ(path.Length(), 1);
  ASSERT_EQ(path.GetNodeAt(0).Id(), node_0.Id());
  ASSERT_EQ(path.GetRelationshipAt(0).Id(), relationship.Id());

  // Use copy assignment
  auto path_x = path;

  // Use move assignment
  std::vector<mgp::Path> vector_x;
  vector_x.push_back(mgp::Path(node_0));

  // Use Value copy constructor
  auto value_x = mgp::Value(path);
  // Use Value move constructor
  auto value_y = mgp::Value(mgp::Path(node_0));
}

TYPED_TEST(CppApiTestFixture, TestDate) {
  auto date_1 = mgp::Date("2022-04-09");
  auto date_2 = mgp::Date(2022, 4, 9);

  auto date_3 = mgp::Date::Now();

  ASSERT_EQ(date_1.Year(), 2022);
  ASSERT_EQ(date_1.Month(), 4);
  ASSERT_EQ(date_1.Day(), 9);
  ASSERT_EQ(date_1.Timestamp() >= 0, true);

  ASSERT_EQ(date_1, date_2);
  ASSERT_NE(date_2, date_3);

  // Use copy assignment
  auto date_x = date_1;

  // Use move assignment
  std::vector<mgp::Date> vector_x;
  vector_x.push_back(mgp::Date("2022-04-09"));

  // Use Value copy constructor
  auto value_x = mgp::Value(date_1);
  // Use Value move constructor
  auto value_y = mgp::Value(mgp::Date("2022-04-09"));
}

TYPED_TEST(CppApiTestFixture, TestLocalTime) {
  auto lt_1 = mgp::LocalTime("09:15:00");
  auto lt_2 = mgp::LocalTime(9, 15, 0, 0, 0);
  auto lt_3 = mgp::LocalTime::Now();

  ASSERT_EQ(lt_1.Hour(), 9);
  ASSERT_EQ(lt_1.Minute(), 15);
  ASSERT_EQ(lt_1.Second(), 0);
  ASSERT_EQ(lt_1.Millisecond() >= 0, true);
  ASSERT_EQ(lt_1.Microsecond() >= 0, true);
  ASSERT_EQ(lt_1.Timestamp() >= 0, true);

  ASSERT_EQ(lt_1, lt_2);
  ASSERT_NE(lt_2, lt_3);

  // Use copy assignment
  auto lt_x = lt_1;

  // Use move assignment
  std::vector<mgp::LocalTime> vector_x;
  vector_x.push_back(mgp::LocalTime("09:15:00"));

  // Use Value copy constructor
  auto value_x = mgp::Value(lt_1);
  // Use Value move constructor
  auto value_y = mgp::Value(mgp::LocalTime("09:15:00"));
}

TYPED_TEST(CppApiTestFixture, TestLocalDateTime) {
  auto ldt_1 = mgp::LocalDateTime("2021-10-05T14:15:00");
  auto ldt_2 = mgp::LocalDateTime(2021, 10, 5, 14, 15, 0, 0, 0);

  ASSERT_ANY_THROW(mgp::LocalDateTime(
      2021, 10, 0, 14, 15, 0, 0,
      0));  // ...10, 0, 14... <- 0 is an illegal value for the `day` parameter; must throw an exception

  ASSERT_EQ(ldt_1.Year(), 2021);
  ASSERT_EQ(ldt_1.Month(), 10);
  ASSERT_EQ(ldt_1.Day(), 5);
  ASSERT_EQ(ldt_1.Hour(), 14);
  ASSERT_EQ(ldt_1.Minute(), 15);
  ASSERT_EQ(ldt_1.Second(), 0);
  ASSERT_EQ(ldt_1.Millisecond() >= 0, true);
  ASSERT_EQ(ldt_1.Microsecond() >= 0, true);
  ASSERT_EQ(ldt_1.Timestamp() >= 0, true);

  ASSERT_EQ(ldt_1, ldt_2);

  // Use copy assignment
  auto ldt_x = ldt_1;

  // Use move assignment
  std::vector<mgp::LocalDateTime> vector_x;
  vector_x.push_back(mgp::LocalDateTime("2021-10-05T14:15:00"));

  // Use Value copy constructor
  auto value_x = mgp::Value(ldt_1);
  // Use Value move constructor
  auto value_y = mgp::Value(mgp::LocalDateTime("2021-10-05T14:15:00"));
}

TYPED_TEST(CppApiTestFixture, TestDuration) {
  auto duration_1 = mgp::Duration("PT2M2.33S");
  auto duration_2 = mgp::Duration(1465355);
  auto duration_3 = mgp::Duration(5, 14, 15, 0, 0, 0);

  ASSERT_EQ(duration_2.Microseconds(), 1465355);
  ASSERT_NE(duration_1, duration_2);
  ASSERT_NE(duration_2, duration_3);

  // Use copy assignment
  auto duration_x = duration_1;

  // Use move assignment
  std::vector<mgp::Duration> vector_x;
  vector_x.push_back(mgp::Duration("PT2M2.33S"));

  // Use Value copy constructor
  auto value_x = mgp::Value(duration_1);
  // Use Value move constructor
  auto value_y = mgp::Value(mgp::Duration("PT2M2.33S"));
}

TYPED_TEST(CppApiTestFixture, TestNodeProperties) {
  mgp_graph raw_graph = this->CreateGraph(memgraph::storage::View::NEW);
  auto graph = mgp::Graph(&raw_graph);

  auto node_1 = graph.CreateNode();

  ASSERT_EQ(node_1.Properties().size(), 0);

  std::map<std::string, mgp::Value> node1_prop = node_1.Properties();
  node_1.SetProperty("b", mgp::Value("b"));

  ASSERT_EQ(node_1.Properties().size(), 1);
  ASSERT_EQ(node_1.Properties()["b"].ValueString(), "b");
  ASSERT_EQ(node_1.GetProperty("b").ValueString(), "b");
}

TYPED_TEST(CppApiTestFixture, TestValueOperatorLessThan) {
  const int64_t int1 = 3;
  const int64_t int2 = 4;
  const double double1 = 3.5;
  const mgp::List list1 = mgp::List();
  const mgp::Map map1 = mgp::Map();
  const mgp::Value int_test1 = mgp::Value(int1);
  const mgp::Value int_test2 = mgp::Value(int2);
  const mgp::Value double_test1 = mgp::Value(double1);
  const mgp::Value list_test = mgp::Value(list1);
  const mgp::Value map_test = mgp::Value(map1);

  ASSERT_TRUE(int_test1 < int_test2);
  ASSERT_TRUE(double_test1 < int_test2);

  const std::string string1 = "string";
  const mgp::Value string_test1 = mgp::Value(string1);

  ASSERT_THROW(int_test1 < string_test1, mgp::ValueException);
  ASSERT_THROW(list_test < map_test, mgp::ValueException);
  ASSERT_THROW(list_test < list_test, mgp::ValueException);
}
TYPED_TEST(CppApiTestFixture, TestNumberEquality) {
  mgp::Value double_1{1.0};
  mgp::Value int_1{static_cast<int64_t>(1)};
  ASSERT_TRUE(double_1 == int_1);
  mgp::Value double_2{2.01};
  mgp::Value int_2{static_cast<int64_t>(2)};
  ASSERT_FALSE(double_2 == int_2);
}

TYPED_TEST(CppApiTestFixture, TestTypeOperatorStream) {
  std::string string1 = "string";
  int64_t int1 = 4;
  mgp::List list = mgp::List();

  mgp::Value string_value = mgp::Value(string1);
  mgp::Value int_value = mgp::Value(int1);
  mgp::Value list_value = mgp::Value(list);

  std::ostringstream oss_str;
  oss_str << string_value.Type();
  std::string str_test = oss_str.str();

  std::ostringstream oss_int;
  oss_int << int_value.Type();
  std::string int_test = oss_int.str();

  std::ostringstream oss_list;
  oss_list << list_value.Type();
  std::string list_test = oss_list.str();

  ASSERT_EQ(str_test, "string");
  ASSERT_EQ(int_test, "int");
  ASSERT_EQ(list_test, "list");
}

TYPED_TEST(CppApiTestFixture, TestMapUpdate) {
  mgp::Map map{};
  mgp::Value double_1{1.0};
  mgp::Value double_2{2.0};

  map.Update("1", double_1);
  ASSERT_EQ(map.At("1"), double_1);

  map.Update("1", double_2);
  ASSERT_EQ(map.At("1"), double_2);
}

TYPED_TEST(CppApiTestFixture, TestMapErase) {
  mgp::Map map{};
  mgp::Value double_1{1.0};
  mgp::Value double_2{2.0};

  map.Insert("1", double_1);
  map.Insert("2", double_2);
  ASSERT_EQ(map.Size(), 2);

  map.Erase("1");
  ASSERT_EQ(map.Size(), 1);

  map.Erase("1");
  ASSERT_EQ(map.Size(), 1);

  map.Erase("2");
  ASSERT_EQ(map.Size(), 0);
}
<<<<<<< HEAD
TYPED_TEST(CppApiTestFixture, TestNodeRemoveProperty) {
  mgp_graph raw_graph = this->CreateGraph(memgraph::storage::View::NEW);
  auto graph = mgp::Graph(&raw_graph);
  auto node = graph.CreateNode();

  int64_t int1 = 100;
  mgp::Value value{int1};
  node.SetProperty("key", value);
  ASSERT_EQ(node.Properties().size(), 1);
  node.RemoveProperty("key");
  ASSERT_EQ(node.Properties().size(), 0);
=======

TYPED_TEST(CppApiTestFixture, TestValuePrint) {
  std::string string_1{"abc"};
  int64_t int_1{4};
  mgp::Date date_1{"2020-12-12"};

  mgp::Value string_value{string_1};
  mgp::Value int_value{int_1};
  mgp::Value date_value{date_1};

  std::ostringstream oss_str;
  oss_str << string_value;
  std::string str_test = oss_str.str();
  ASSERT_EQ(string_1, str_test);

  std::ostringstream oss_int;
  oss_int << int_value;
  std::string int_test = oss_int.str();
  ASSERT_EQ("4", int_test);

  std::ostringstream oss_date;
  oss_date << date_value;
  std::string date_test = oss_date.str();
  ASSERT_EQ("2020-12-12", date_test);
>>>>>>> 2877c343
}<|MERGE_RESOLUTION|>--- conflicted
+++ resolved
@@ -560,7 +560,7 @@
   map.Erase("2");
   ASSERT_EQ(map.Size(), 0);
 }
-<<<<<<< HEAD
+
 TYPED_TEST(CppApiTestFixture, TestNodeRemoveProperty) {
   mgp_graph raw_graph = this->CreateGraph(memgraph::storage::View::NEW);
   auto graph = mgp::Graph(&raw_graph);
@@ -572,7 +572,7 @@
   ASSERT_EQ(node.Properties().size(), 1);
   node.RemoveProperty("key");
   ASSERT_EQ(node.Properties().size(), 0);
-=======
+}
 
 TYPED_TEST(CppApiTestFixture, TestValuePrint) {
   std::string string_1{"abc"};
@@ -597,5 +597,4 @@
   oss_date << date_value;
   std::string date_test = oss_date.str();
   ASSERT_EQ("2020-12-12", date_test);
->>>>>>> 2877c343
 }