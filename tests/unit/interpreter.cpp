// Copyright 2023 Memgraph Ltd.
//
// Use of this software is governed by the Business Source License
// included in the file licenses/BSL.txt; by using this file, you agree to be bound by the terms of the Business Source
// License, and you may not use this file except in compliance with the Business Source License.
//
// As of the Change Date specified in that file, in accordance with
// the Business Source License, use of this software will be governed
// by the Apache License, Version 2.0, included in the file
// licenses/APL.txt.

#include <algorithm>
#include <cstdlib>
#include <filesystem>

#include "communication/bolt/v1/value.hpp"
#include "communication/result_stream_faker.hpp"
#include "csv/parsing.hpp"
#include "disk_test_utils.hpp"
#include "flags/run_time_configurable.hpp"
#include "glue/communication.hpp"
#include "gmock/gmock.h"
#include "gtest/gtest.h"
#include "interpreter_faker.hpp"
#include "query/auth_checker.hpp"
#include "query/config.hpp"
#include "query/exceptions.hpp"
#include "query/interpreter.hpp"
#include "query/stream.hpp"
#include "query/typed_value.hpp"
#include "query_common.hpp"
#include "storage/v2/inmemory/storage.hpp"
#include "storage/v2/isolation_level.hpp"
#include "storage/v2/property_value.hpp"
#include "storage/v2/storage_mode.hpp"
#include "utils/logging.hpp"

namespace {

auto ToEdgeList(const memgraph::communication::bolt::Value &v) {
  std::vector<memgraph::communication::bolt::Edge> list;
  for (auto x : v.ValueList()) {
    list.push_back(x.ValueEdge());
  }
  return list;
};

}  // namespace

// TODO: This is not a unit test, but tests/integration dir is chaotic at the
// moment. After tests refactoring is done, move/rename this.

constexpr auto kNoHandler = nullptr;

template <typename StorageType>
class InterpreterTest : public ::testing::Test {
 public:
  const std::string testSuite = "interpreter";
  const std::string testSuiteCsv = "interpreter_csv";
  std::filesystem::path data_directory = std::filesystem::temp_directory_path() / "MG_tests_unit_interpreter";

  InterpreterTest() : interpreter_context({.execution_timeout_sec = 600}, kNoHandler) {}

  memgraph::utils::Gatekeeper<memgraph::dbms::Database> db_gk{
      [&]() {
        memgraph::storage::Config config{};
        config.durability.storage_directory = data_directory;
        config.disk.main_storage_directory = config.durability.storage_directory / "disk";
        if constexpr (std::is_same_v<StorageType, memgraph::storage::DiskStorage>) {
          config.disk = disk_test_utils::GenerateOnDiskConfig(testSuite).disk;
          config.force_on_disk = true;
        }
        return config;
      }()  // iile
  };

<<<<<<< HEAD
  memgraph::dbms::DatabaseAccess db{
      [&]() {
        auto db_acc_opt = db_gk.Access();
        MG_ASSERT(db_acc_opt, "Failed to access db");
        auto &db_acc = *db_acc_opt;
        MG_ASSERT(db_acc->GetStorageMode() == (std::is_same_v<StorageType, memgraph::storage::DiskStorage>
                                                   ? memgraph::storage::StorageMode::ON_DISK_TRANSACTIONAL
                                                   : memgraph::storage::StorageMode::IN_MEMORY_TRANSACTIONAL),
                  "Wrong storage mode!");
        return db_acc;
      }()  // iile
  };
=======
  InterpreterTest()
      : data_directory(std::filesystem::temp_directory_path() / "MG_tests_unit_interpreter"),
        interpreter_context(std::make_unique<StorageType>(disk_test_utils::GenerateOnDiskConfig(testSuite)), {},
                            data_directory) {
    memgraph::flags::run_time::execution_timeout_sec_ = 600.0;
  }
>>>>>>> fd639444

  memgraph::query::InterpreterContext interpreter_context;

  void TearDown() override {
    if (std::is_same<StorageType, memgraph::storage::DiskStorage>::value) {
      disk_test_utils::RemoveRocksDbDirs(testSuite);
      disk_test_utils::RemoveRocksDbDirs(testSuiteCsv);
    }
  }

  InterpreterFaker default_interpreter{&interpreter_context, db};

  auto Prepare(const std::string &query, const std::map<std::string, memgraph::storage::PropertyValue> &params = {}) {
    return default_interpreter.Prepare(query, params);
  }

  void Pull(ResultStreamFaker *stream, std::optional<int> n = {}, std::optional<int> qid = {}) {
    default_interpreter.Pull(stream, n, qid);
  }

  auto Interpret(const std::string &query, const std::map<std::string, memgraph::storage::PropertyValue> &params = {}) {
    return default_interpreter.Interpret(query, params);
  }
};

using StorageTypes = ::testing::Types<memgraph::storage::InMemoryStorage, memgraph::storage::DiskStorage>;
TYPED_TEST_CASE(InterpreterTest, StorageTypes);

TYPED_TEST(InterpreterTest, MultiplePulls) {
  {
    auto [stream, qid] = this->Prepare("UNWIND [1,2,3,4,5] as n RETURN n");
    ASSERT_EQ(stream.GetHeader().size(), 1U);
    EXPECT_EQ(stream.GetHeader()[0], "n");
    this->Pull(&stream, 1);
    ASSERT_EQ(stream.GetSummary().count("has_more"), 1);
    ASSERT_TRUE(stream.GetSummary().at("has_more").ValueBool());
    ASSERT_EQ(stream.GetResults()[0].size(), 1U);
    ASSERT_EQ(stream.GetResults()[0][0].ValueInt(), 1);
    this->Pull(&stream, 2);
    ASSERT_EQ(stream.GetSummary().count("has_more"), 1);
    ASSERT_TRUE(stream.GetSummary().at("has_more").ValueBool());
    ASSERT_EQ(stream.GetResults().size(), 3U);
    ASSERT_EQ(stream.GetResults()[1][0].ValueInt(), 2);
    ASSERT_EQ(stream.GetResults()[2][0].ValueInt(), 3);
    this->Pull(&stream);
    ASSERT_EQ(stream.GetSummary().count("has_more"), 1);
    ASSERT_FALSE(stream.GetSummary().at("has_more").ValueBool());
    ASSERT_EQ(stream.GetResults().size(), 5U);
    ASSERT_EQ(stream.GetResults()[3][0].ValueInt(), 4);
    ASSERT_EQ(stream.GetResults()[4][0].ValueInt(), 5);
  }
}

// Run query with different ast twice to see if query executes correctly when
// ast is read from cache.
TYPED_TEST(InterpreterTest, AstCache) {
  {
    auto stream = this->Interpret("RETURN 2 + 3");
    ASSERT_EQ(stream.GetHeader().size(), 1U);
    EXPECT_EQ(stream.GetHeader()[0], "2 + 3");
    ASSERT_EQ(stream.GetResults().size(), 1U);
    ASSERT_EQ(stream.GetResults()[0].size(), 1U);
    ASSERT_EQ(stream.GetResults()[0][0].ValueInt(), 5);
  }
  {
    // Cached ast, different literals.
    auto stream = this->Interpret("RETURN 5 + 4");
    ASSERT_EQ(stream.GetResults().size(), 1U);
    ASSERT_EQ(stream.GetResults()[0].size(), 1U);
    ASSERT_EQ(stream.GetResults()[0][0].ValueInt(), 9);
  }
  {
    // Different ast (because of different types).
    auto stream = this->Interpret("RETURN 5.5 + 4");
    ASSERT_EQ(stream.GetResults().size(), 1U);
    ASSERT_EQ(stream.GetResults()[0].size(), 1U);
    ASSERT_EQ(stream.GetResults()[0][0].ValueDouble(), 9.5);
  }
  {
    // Cached ast, same literals.
    auto stream = this->Interpret("RETURN 2 + 3");
    ASSERT_EQ(stream.GetResults().size(), 1U);
    ASSERT_EQ(stream.GetResults()[0].size(), 1U);
    ASSERT_EQ(stream.GetResults()[0][0].ValueInt(), 5);
  }
  {
    // Cached ast, different literals.
    auto stream = this->Interpret("RETURN 10.5 + 1");
    ASSERT_EQ(stream.GetResults().size(), 1U);
    ASSERT_EQ(stream.GetResults()[0].size(), 1U);
    ASSERT_EQ(stream.GetResults()[0][0].ValueDouble(), 11.5);
  }
  {
    // Cached ast, same literals, different whitespaces.
    auto stream = this->Interpret("RETURN  10.5 + 1");
    ASSERT_EQ(stream.GetResults().size(), 1U);
    ASSERT_EQ(stream.GetResults()[0].size(), 1U);
    ASSERT_EQ(stream.GetResults()[0][0].ValueDouble(), 11.5);
  }
  {
    // Cached ast, same literals, different named header.
    auto stream = this->Interpret("RETURN  10.5+1");
    ASSERT_EQ(stream.GetHeader().size(), 1U);
    EXPECT_EQ(stream.GetHeader()[0], "10.5+1");
    ASSERT_EQ(stream.GetResults().size(), 1U);
    ASSERT_EQ(stream.GetResults()[0].size(), 1U);
    ASSERT_EQ(stream.GetResults()[0][0].ValueDouble(), 11.5);
  }
}

// Run query with same ast multiple times with different parameters.
TYPED_TEST(InterpreterTest, Parameters) {
  {
    auto stream = this->Interpret("RETURN $2 + $`a b`", {{"2", memgraph::storage::PropertyValue(10)},
                                                         {"a b", memgraph::storage::PropertyValue(15)}});
    ASSERT_EQ(stream.GetHeader().size(), 1U);
    EXPECT_EQ(stream.GetHeader()[0], "$2 + $`a b`");
    ASSERT_EQ(stream.GetResults().size(), 1U);
    ASSERT_EQ(stream.GetResults()[0].size(), 1U);
    ASSERT_EQ(stream.GetResults()[0][0].ValueInt(), 25);
  }
  {
    // Not needed parameter.
    auto stream = this->Interpret("RETURN $2 + $`a b`", {{"2", memgraph::storage::PropertyValue(10)},
                                                         {"a b", memgraph::storage::PropertyValue(15)},
                                                         {"c", memgraph::storage::PropertyValue(10)}});
    ASSERT_EQ(stream.GetHeader().size(), 1U);
    EXPECT_EQ(stream.GetHeader()[0], "$2 + $`a b`");
    ASSERT_EQ(stream.GetResults().size(), 1U);
    ASSERT_EQ(stream.GetResults()[0].size(), 1U);
    ASSERT_EQ(stream.GetResults()[0][0].ValueInt(), 25);
  }
  {
    // Cached ast, different parameters.
    auto stream = this->Interpret("RETURN $2 + $`a b`", {{"2", memgraph::storage::PropertyValue("da")},
                                                         {"a b", memgraph::storage::PropertyValue("ne")}});
    ASSERT_EQ(stream.GetResults().size(), 1U);
    ASSERT_EQ(stream.GetResults()[0].size(), 1U);
    ASSERT_EQ(stream.GetResults()[0][0].ValueString(), "dane");
  }
  {
    // Non-primitive literal.
    auto stream = this->Interpret("RETURN $2",
                                  {{"2", memgraph::storage::PropertyValue(std::vector<memgraph::storage::PropertyValue>{
                                             memgraph::storage::PropertyValue(5), memgraph::storage::PropertyValue(2),
                                             memgraph::storage::PropertyValue(3)})}});
    ASSERT_EQ(stream.GetResults().size(), 1U);
    ASSERT_EQ(stream.GetResults()[0].size(), 1U);
    auto result = memgraph::query::test_common::ToIntList(memgraph::glue::ToTypedValue(stream.GetResults()[0][0]));
    ASSERT_THAT(result, testing::ElementsAre(5, 2, 3));
  }
  {
    // Cached ast, unprovided parameter.
    ASSERT_THROW(this->Interpret("RETURN $2 + $`a b`", {{"2", memgraph::storage::PropertyValue("da")},
                                                        {"ab", memgraph::storage::PropertyValue("ne")}}),
                 memgraph::query::UnprovidedParameterError);
  }
}

// Run CREATE/MATCH/MERGE queries with property map
TYPED_TEST(InterpreterTest, ParametersAsPropertyMap) {
  {
    std::map<std::string, memgraph::storage::PropertyValue> property_map{};
    property_map["name"] = memgraph::storage::PropertyValue("name1");
    property_map["age"] = memgraph::storage::PropertyValue(25);
    auto stream =
        this->Interpret("CREATE (n $prop) RETURN n", {
                                                         {"prop", memgraph::storage::PropertyValue(property_map)},
                                                     });
    ASSERT_EQ(stream.GetHeader().size(), 1U);
    ASSERT_EQ(stream.GetHeader()[0], "n");
    ASSERT_EQ(stream.GetResults().size(), 1U);
    ASSERT_EQ(stream.GetResults()[0].size(), 1U);
    auto result = stream.GetResults()[0][0].ValueVertex();
    EXPECT_EQ(result.properties["name"].ValueString(), "name1");
    EXPECT_EQ(result.properties["age"].ValueInt(), 25);
  }
  {
    std::map<std::string, memgraph::storage::PropertyValue> property_map{};
    property_map["name"] = memgraph::storage::PropertyValue("name1");
    property_map["age"] = memgraph::storage::PropertyValue(25);
    this->Interpret("CREATE (:Person)");
    auto stream = this->Interpret("MATCH (m: Person) CREATE (n $prop) RETURN n",
                                  {
                                      {"prop", memgraph::storage::PropertyValue(property_map)},
                                  });
    ASSERT_EQ(stream.GetHeader().size(), 1U);
    ASSERT_EQ(stream.GetHeader()[0], "n");
    ASSERT_EQ(stream.GetResults().size(), 1U);
    ASSERT_EQ(stream.GetResults()[0].size(), 1U);
    auto result = stream.GetResults()[0][0].ValueVertex();
    EXPECT_EQ(result.properties["name"].ValueString(), "name1");
    EXPECT_EQ(result.properties["age"].ValueInt(), 25);
  }
  {
    std::map<std::string, memgraph::storage::PropertyValue> property_map{};
    property_map["name"] = memgraph::storage::PropertyValue("name1");
    property_map["weight"] = memgraph::storage::PropertyValue(121);
    auto stream = this->Interpret("CREATE ()-[r:TO $prop]->() RETURN r",
                                  {
                                      {"prop", memgraph::storage::PropertyValue(property_map)},
                                  });
    ASSERT_EQ(stream.GetHeader().size(), 1U);
    ASSERT_EQ(stream.GetHeader()[0], "r");
    ASSERT_EQ(stream.GetResults().size(), 1U);
    ASSERT_EQ(stream.GetResults()[0].size(), 1U);
    auto result = stream.GetResults()[0][0].ValueEdge();
    EXPECT_EQ(result.properties["name"].ValueString(), "name1");
    EXPECT_EQ(result.properties["weight"].ValueInt(), 121);
  }
  {
    std::map<std::string, memgraph::storage::PropertyValue> property_map{};
    property_map["name"] = memgraph::storage::PropertyValue("name1");
    property_map["age"] = memgraph::storage::PropertyValue(15);
    ASSERT_THROW(this->Interpret("MATCH (n $prop) RETURN n",
                                 {
                                     {"prop", memgraph::storage::PropertyValue(property_map)},
                                 }),
                 memgraph::query::SemanticException);
  }
  {
    std::map<std::string, memgraph::storage::PropertyValue> property_map{};
    property_map["name"] = memgraph::storage::PropertyValue("name1");
    property_map["age"] = memgraph::storage::PropertyValue(15);
    ASSERT_THROW(this->Interpret("MERGE (n $prop) RETURN n",
                                 {
                                     {"prop", memgraph::storage::PropertyValue(property_map)},
                                 }),
                 memgraph::query::SemanticException);
  }
}

// Test bfs end to end.
TYPED_TEST(InterpreterTest, Bfs) {
  srand(0);
  auto kNumLevels = 10;
  auto kNumNodesPerLevel = 100;
  auto kNumEdgesPerNode = 100;
  auto kNumUnreachableNodes = 1000;
  auto kNumUnreachableEdges = 100000;
  auto kResCoeff = 5;
  const auto kReachable = "reachable";
  const auto kId = "id";

  if (std::is_same<TypeParam, memgraph::storage::DiskStorage>::value) {
    kNumLevels = 5;
    kNumNodesPerLevel = 20;
    kNumEdgesPerNode = 20;
    kNumUnreachableNodes = 200;
    kNumUnreachableEdges = 20000;
    kResCoeff = 4;
  }

  std::vector<std::vector<memgraph::query::VertexAccessor>> levels(kNumLevels);
  int id = 0;

  // Set up.
  {
    auto storage_dba = this->db->Access();
    memgraph::query::DbAccessor dba(storage_dba.get());
    auto add_node = [&](int level, bool reachable) {
      auto node = dba.InsertVertex();
      MG_ASSERT(node.SetProperty(dba.NameToProperty(kId), memgraph::storage::PropertyValue(id++)).HasValue());
      MG_ASSERT(
          node.SetProperty(dba.NameToProperty(kReachable), memgraph::storage::PropertyValue(reachable)).HasValue());
      levels[level].push_back(node);
      return node;
    };

    auto add_edge = [&](auto &v1, auto &v2, bool reachable) {
      auto edge = dba.InsertEdge(&v1, &v2, dba.NameToEdgeType("edge"));
      MG_ASSERT(
          edge->SetProperty(dba.NameToProperty(kReachable), memgraph::storage::PropertyValue(reachable)).HasValue());
    };

    // Add source node.
    add_node(0, true);

    // Add reachable nodes.
    for (int i = 1; i < kNumLevels; ++i) {
      for (int j = 0; j < kNumNodesPerLevel; ++j) {
        auto node = add_node(i, true);
        for (int k = 0; k < kNumEdgesPerNode; ++k) {
          auto &node2 = levels[i - 1][rand() % levels[i - 1].size()];
          add_edge(node2, node, true);
        }
      }
    }

    // Add unreachable nodes.
    for (int i = 0; i < kNumUnreachableNodes; ++i) {
      auto node = add_node(rand() % kNumLevels,  // Not really important.
                           false);
      for (int j = 0; j < kNumEdgesPerNode; ++j) {
        auto &level = levels[rand() % kNumLevels];
        auto &node2 = level[rand() % level.size()];
        add_edge(node2, node, true);
        add_edge(node, node2, true);
      }
    }

    // Add unreachable edges.
    for (int i = 0; i < kNumUnreachableEdges; ++i) {
      auto &level1 = levels[rand() % kNumLevels];
      auto &node1 = level1[rand() % level1.size()];
      auto &level2 = levels[rand() % kNumLevels];
      auto &node2 = level2[rand() % level2.size()];
      add_edge(node1, node2, false);
    }

    ASSERT_FALSE(dba.Commit().HasError());
  }

  auto stream = this->Interpret(
      "MATCH (n {id: 0})-[r *bfs..5 (e, n | n.reachable and "
      "e.reachable)]->(m) RETURN n, r, m");

  ASSERT_EQ(stream.GetHeader().size(), 3U);
  EXPECT_EQ(stream.GetHeader()[0], "n");
  EXPECT_EQ(stream.GetHeader()[1], "r");
  EXPECT_EQ(stream.GetHeader()[2], "m");
  ASSERT_EQ(stream.GetResults().size(), kResCoeff * kNumNodesPerLevel);

  int expected_level = 1;
  int remaining_nodes_in_level = kNumNodesPerLevel;
  std::unordered_set<int64_t> matched_ids;

  for (const auto &result : stream.GetResults()) {
    const auto &begin = result[0].ValueVertex();
    const auto &edges = ToEdgeList(result[1]);
    const auto &end = result[2].ValueVertex();

    // Check that path is of expected length. Returned paths should be from
    // shorter to longer ones.
    EXPECT_EQ(edges.size(), expected_level);
    // Check that starting node is correct.
    EXPECT_EQ(edges.front().from, begin.id);
    EXPECT_EQ(begin.properties.at(kId).ValueInt(), 0);
    for (int i = 1; i < static_cast<int>(edges.size()); ++i) {
      // Check that edges form a connected path.
      EXPECT_EQ(edges[i - 1].to.AsInt(), edges[i].from.AsInt());
    }
    auto matched_id = end.properties.at(kId).ValueInt();
    EXPECT_EQ(edges.back().to, end.id);
    // Check that we didn't match that node already.
    EXPECT_TRUE(matched_ids.insert(matched_id).second);
    // Check that shortest path was found.
    EXPECT_TRUE(matched_id > kNumNodesPerLevel * (expected_level - 1) &&
                matched_id <= kNumNodesPerLevel * expected_level);
    if (!--remaining_nodes_in_level) {
      remaining_nodes_in_level = kNumNodesPerLevel;
      ++expected_level;
    }
  }
}

// Test shortest path end to end.
TYPED_TEST(InterpreterTest, ShortestPath) {
  const auto test_shortest_path = [this](const bool use_duration) {
    const auto get_weight = [use_duration](const auto value) {
      return fmt::format(fmt::runtime(use_duration ? "DURATION('PT{}S')" : "{}"), value);
    };

    this->Interpret(
        fmt::format("CREATE (n:A {{x: 1}}), (m:B {{x: 2}}), (l:C {{x: 1}}), (n)-[:r1 {{w: {} "
                    "}}]->(m)-[:r2 {{w: {}}}]->(l), (n)-[:r3 {{w: {}}}]->(l)",
                    get_weight(1), get_weight(2), get_weight(4)));

    auto stream = this->Interpret("MATCH (n)-[e *wshortest 5 (e, n | e.w) ]->(m) return e");

    ASSERT_EQ(stream.GetHeader().size(), 1U);
    EXPECT_EQ(stream.GetHeader()[0], "e");
    ASSERT_EQ(stream.GetResults().size(), 3U);

    std::vector<std::vector<std::string>> expected_results{{"r1"}, {"r2"}, {"r1", "r2"}};

    for (const auto &result : stream.GetResults()) {
      const auto &edges = ToEdgeList(result[0]);

      std::vector<std::string> datum;
      datum.reserve(edges.size());

      for (const auto &edge : edges) {
        datum.push_back(edge.type);
      }

      bool any_match = false;
      for (const auto &expected : expected_results) {
        if (expected == datum) {
          any_match = true;
          break;
        }
      }

      EXPECT_TRUE(any_match);
    }

    this->Interpret("MATCH (n) DETACH DELETE n");
  };

  static constexpr bool kUseNumeric{false};
  static constexpr bool kUseDuration{true};
  {
    SCOPED_TRACE("Test with numeric values");
    test_shortest_path(kUseNumeric);
  }
  {
    SCOPED_TRACE("Test with Duration values");
    test_shortest_path(kUseDuration);
  }
}

TYPED_TEST(InterpreterTest, AllShortestById) {
  auto stream_init = this->Interpret(
      "CREATE (n:A {x: 1}), (m:B {x: 2}), (l:C {x: 3}), (k:D {x: 4}), (n)-[:r1 {w: 1 "
      "}]->(m)-[:r2 {w: 2}]->(l), (n)-[:r3 {w: 4}]->(l), (k)-[:r4 {w: 3}]->(l) return id(n), id(l)");

  auto id_n = stream_init.GetResults().front()[0].ValueInt();
  auto id_l = stream_init.GetResults().front()[1].ValueInt();

  auto stream = this->Interpret(
      fmt::format("MATCH (n)-[e *allshortest 5 (e, n | e.w) ]->(l) WHERE id(n)={} AND id(l)={} return e", id_n, id_l));

  ASSERT_EQ(stream.GetHeader().size(), 1U);
  EXPECT_EQ(stream.GetHeader()[0], "e");
  ASSERT_EQ(stream.GetResults().size(), 1U);

  std::vector<std::string> expected_result = {"r1", "r2"};

  const auto &result = stream.GetResults()[0];
  const auto &edges = ToEdgeList(result[0]);

  std::vector<std::string> datum;
  datum.reserve(edges.size());

  for (const auto &edge : edges) {
    datum.push_back(edge.type);
  }

  EXPECT_TRUE(expected_result == datum);

  this->Interpret("MATCH (n) DETACH DELETE n");
}

TYPED_TEST(InterpreterTest, CreateLabelIndexInMulticommandTransaction) {
  this->Interpret("BEGIN");
  ASSERT_THROW(this->Interpret("CREATE INDEX ON :X"), memgraph::query::IndexInMulticommandTxException);
  this->Interpret("ROLLBACK");
}

TYPED_TEST(InterpreterTest, CreateLabelPropertyIndexInMulticommandTransaction) {
  this->Interpret("BEGIN");
  ASSERT_THROW(this->Interpret("CREATE INDEX ON :X(y)"), memgraph::query::IndexInMulticommandTxException);
  this->Interpret("ROLLBACK");
}

TYPED_TEST(InterpreterTest, CreateExistenceConstraintInMulticommandTransaction) {
  this->Interpret("BEGIN");
  ASSERT_THROW(this->Interpret("CREATE CONSTRAINT ON (n:A) ASSERT EXISTS (n.a)"),
               memgraph::query::ConstraintInMulticommandTxException);
  this->Interpret("ROLLBACK");
}

TYPED_TEST(InterpreterTest, CreateUniqueConstraintInMulticommandTransaction) {
  this->Interpret("BEGIN");
  ASSERT_THROW(this->Interpret("CREATE CONSTRAINT ON (n:A) ASSERT n.a, n.b IS UNIQUE"),
               memgraph::query::ConstraintInMulticommandTxException);
  this->Interpret("ROLLBACK");
}

TYPED_TEST(InterpreterTest, ShowIndexInfoInMulticommandTransaction) {
  this->Interpret("BEGIN");
  ASSERT_THROW(this->Interpret("SHOW INDEX INFO"), memgraph::query::InfoInMulticommandTxException);
  this->Interpret("ROLLBACK");
}

TYPED_TEST(InterpreterTest, ShowConstraintInfoInMulticommandTransaction) {
  this->Interpret("BEGIN");
  ASSERT_THROW(this->Interpret("SHOW CONSTRAINT INFO"), memgraph::query::InfoInMulticommandTxException);
  this->Interpret("ROLLBACK");
}

TYPED_TEST(InterpreterTest, ShowStorageInfoInMulticommandTransaction) {
  this->Interpret("BEGIN");
  ASSERT_THROW(this->Interpret("SHOW STORAGE INFO"), memgraph::query::InfoInMulticommandTxException);
  this->Interpret("ROLLBACK");
}

// NOLINTNEXTLINE(hicpp-special-member-functions)
TYPED_TEST(InterpreterTest, ExistenceConstraintTest) {
  this->Interpret("CREATE CONSTRAINT ON (n:A) ASSERT EXISTS (n.a);");
  this->Interpret("CREATE (:A{a:1})");
  this->Interpret("CREATE (:A{a:2})");
  ASSERT_THROW(this->Interpret("CREATE (:A)"), memgraph::query::QueryException);
  this->Interpret("MATCH (n:A{a:2}) SET n.a=3");
  this->Interpret("CREATE (:A{a:2})");
  this->Interpret("MATCH (n:A{a:2}) DETACH DELETE n");
  this->Interpret("CREATE (n:A{a:2})");
  ASSERT_THROW(this->Interpret("CREATE CONSTRAINT ON (n:A) ASSERT EXISTS (n.b);"),
               memgraph::query::QueryRuntimeException);
}

TYPED_TEST(InterpreterTest, UniqueConstraintTest) {
  // Empty property list should result with syntax exception.
  ASSERT_THROW(this->Interpret("CREATE CONSTRAINT ON (n:A) ASSERT IS UNIQUE;"), memgraph::query::SyntaxException);
  ASSERT_THROW(this->Interpret("DROP CONSTRAINT ON (n:A) ASSERT IS UNIQUE;"), memgraph::query::SyntaxException);

  // Too large list of properties should also result with syntax exception.
  {
    std::stringstream stream;
    stream << " ON (n:A) ASSERT ";
    for (size_t i = 0; i < 33; ++i) {
      if (i > 0) stream << ", ";
      stream << "n.prop" << i;
    }
    stream << " IS UNIQUE;";
    std::string create_query = "CREATE CONSTRAINT" + stream.str();
    std::string drop_query = "DROP CONSTRAINT" + stream.str();
    ASSERT_THROW(this->Interpret(create_query), memgraph::query::SyntaxException);
    ASSERT_THROW(this->Interpret(drop_query), memgraph::query::SyntaxException);
  }

  // Providing property list with duplicates results with syntax exception.
  ASSERT_THROW(this->Interpret("CREATE CONSTRAINT ON (n:A) ASSERT n.a, n.b, n.a IS UNIQUE;"),
               memgraph::query::SyntaxException);
  ASSERT_THROW(this->Interpret("DROP CONSTRAINT ON (n:A) ASSERT n.a, n.b, n.a IS UNIQUE;"),
               memgraph::query::SyntaxException);

  // Commit of vertex should fail if a constraint is violated.
  this->Interpret("CREATE CONSTRAINT ON (n:A) ASSERT n.a, n.b IS UNIQUE;");
  this->Interpret("CREATE (:A{a:1, b:2})");
  this->Interpret("CREATE (:A{a:1, b:3})");
  ASSERT_THROW(this->Interpret("CREATE (:A{a:1, b:2})"), memgraph::query::QueryException);

  // Attempt to create a constraint should fail if it's violated.
  this->Interpret("CREATE (:A{a:1, c:2})");
  this->Interpret("CREATE (:A{a:1, c:2})");
  ASSERT_THROW(this->Interpret("CREATE CONSTRAINT ON (n:A) ASSERT n.a, n.c IS UNIQUE;"),
               memgraph::query::QueryRuntimeException);

  this->Interpret("MATCH (n:A{a:2, b:2}) SET n.a=1");
  this->Interpret("CREATE (:A{a:2})");
  this->Interpret("MATCH (n:A{a:2}) DETACH DELETE n");
  this->Interpret("CREATE (n:A{a:2})");

  // Show constraint info.
  {
    auto stream = this->Interpret("SHOW CONSTRAINT INFO");
    ASSERT_EQ(stream.GetHeader().size(), 3U);
    const auto &header = stream.GetHeader();
    ASSERT_EQ(header[0], "constraint type");
    ASSERT_EQ(header[1], "label");
    ASSERT_EQ(header[2], "properties");
    ASSERT_EQ(stream.GetResults().size(), 1U);
    const auto &result = stream.GetResults().front();
    ASSERT_EQ(result.size(), 3U);
    ASSERT_EQ(result[0].ValueString(), "unique");
    ASSERT_EQ(result[1].ValueString(), "A");
    const auto &properties = result[2].ValueList();
    ASSERT_EQ(properties.size(), 2U);
    ASSERT_EQ(properties[0].ValueString(), "a");
    ASSERT_EQ(properties[1].ValueString(), "b");
  }

  // Drop constraint.
  this->Interpret("DROP CONSTRAINT ON (n:A) ASSERT n.a, n.b IS UNIQUE;");
  // Removing the same constraint twice should not throw any exception.
  this->Interpret("DROP CONSTRAINT ON (n:A) ASSERT n.a, n.b IS UNIQUE;");
}

TYPED_TEST(InterpreterTest, ExplainQuery) {
  EXPECT_EQ(this->db->plan_cache()->size(), 0U);
  EXPECT_EQ(this->interpreter_context.ast_cache.size(), 0U);
  auto stream = this->Interpret("EXPLAIN MATCH (n) RETURN *;");
  ASSERT_EQ(stream.GetHeader().size(), 1U);
  EXPECT_EQ(stream.GetHeader().front(), "QUERY PLAN");
  std::vector<std::string> expected_rows{" * Produce {n}", " * ScanAll (n)", " * Once"};
  ASSERT_EQ(stream.GetResults().size(), expected_rows.size());
  auto expected_it = expected_rows.begin();
  for (const auto &row : stream.GetResults()) {
    ASSERT_EQ(row.size(), 1U);
    EXPECT_EQ(row.front().ValueString(), *expected_it);
    ++expected_it;
  }
  // We should have a plan cache for MATCH ...
  EXPECT_EQ(this->db->plan_cache()->size(), 1U);
  // We should have AST cache for EXPLAIN ... and for inner MATCH ...
  EXPECT_EQ(this->interpreter_context.ast_cache.size(), 2U);
  this->Interpret("MATCH (n) RETURN *;");
  EXPECT_EQ(this->db->plan_cache()->size(), 1U);
  EXPECT_EQ(this->interpreter_context.ast_cache.size(), 2U);
}

TYPED_TEST(InterpreterTest, ExplainQueryMultiplePulls) {
  EXPECT_EQ(this->db->plan_cache()->size(), 0U);
  EXPECT_EQ(this->interpreter_context.ast_cache.size(), 0U);
  auto [stream, qid] = this->Prepare("EXPLAIN MATCH (n) RETURN *;");
  ASSERT_EQ(stream.GetHeader().size(), 1U);
  EXPECT_EQ(stream.GetHeader().front(), "QUERY PLAN");
  std::vector<std::string> expected_rows{" * Produce {n}", " * ScanAll (n)", " * Once"};
  this->Pull(&stream, 1);
  ASSERT_EQ(stream.GetResults().size(), 1);
  auto expected_it = expected_rows.begin();
  ASSERT_EQ(stream.GetResults()[0].size(), 1U);
  EXPECT_EQ(stream.GetResults()[0].front().ValueString(), *expected_it);
  ++expected_it;

  this->Pull(&stream, 1);
  ASSERT_EQ(stream.GetResults().size(), 2);
  ASSERT_EQ(stream.GetResults()[1].size(), 1U);
  EXPECT_EQ(stream.GetResults()[1].front().ValueString(), *expected_it);
  ++expected_it;

  this->Pull(&stream);
  ASSERT_EQ(stream.GetResults().size(), 3);
  ASSERT_EQ(stream.GetResults()[2].size(), 1U);
  EXPECT_EQ(stream.GetResults()[2].front().ValueString(), *expected_it);
  // We should have a plan cache for MATCH ...
  EXPECT_EQ(this->db->plan_cache()->size(), 1U);
  // We should have AST cache for EXPLAIN ... and for inner MATCH ...
  EXPECT_EQ(this->interpreter_context.ast_cache.size(), 2U);
  this->Interpret("MATCH (n) RETURN *;");
  EXPECT_EQ(this->db->plan_cache()->size(), 1U);
  EXPECT_EQ(this->interpreter_context.ast_cache.size(), 2U);
}

TYPED_TEST(InterpreterTest, ExplainQueryInMulticommandTransaction) {
  EXPECT_EQ(this->db->plan_cache()->size(), 0U);
  EXPECT_EQ(this->interpreter_context.ast_cache.size(), 0U);
  this->Interpret("BEGIN");
  auto stream = this->Interpret("EXPLAIN MATCH (n) RETURN *;");
  this->Interpret("COMMIT");
  ASSERT_EQ(stream.GetHeader().size(), 1U);
  EXPECT_EQ(stream.GetHeader().front(), "QUERY PLAN");
  std::vector<std::string> expected_rows{" * Produce {n}", " * ScanAll (n)", " * Once"};
  ASSERT_EQ(stream.GetResults().size(), expected_rows.size());
  auto expected_it = expected_rows.begin();
  for (const auto &row : stream.GetResults()) {
    ASSERT_EQ(row.size(), 1U);
    EXPECT_EQ(row.front().ValueString(), *expected_it);
    ++expected_it;
  }
  // We should have a plan cache for MATCH ...
  EXPECT_EQ(this->db->plan_cache()->size(), 1U);
  // We should have AST cache for EXPLAIN ... and for inner MATCH ...
  EXPECT_EQ(this->interpreter_context.ast_cache.size(), 2U);
  this->Interpret("MATCH (n) RETURN *;");
  EXPECT_EQ(this->db->plan_cache()->size(), 1U);
  EXPECT_EQ(this->interpreter_context.ast_cache.size(), 2U);
}

TYPED_TEST(InterpreterTest, ExplainQueryWithParams) {
  EXPECT_EQ(this->db->plan_cache()->size(), 0U);
  EXPECT_EQ(this->interpreter_context.ast_cache.size(), 0U);
  auto stream =
      this->Interpret("EXPLAIN MATCH (n) WHERE n.id = $id RETURN *;", {{"id", memgraph::storage::PropertyValue(42)}});
  ASSERT_EQ(stream.GetHeader().size(), 1U);
  EXPECT_EQ(stream.GetHeader().front(), "QUERY PLAN");
  std::vector<std::string> expected_rows{" * Produce {n}", " * Filter", " * ScanAll (n)", " * Once"};
  ASSERT_EQ(stream.GetResults().size(), expected_rows.size());
  auto expected_it = expected_rows.begin();
  for (const auto &row : stream.GetResults()) {
    ASSERT_EQ(row.size(), 1U);
    EXPECT_EQ(row.front().ValueString(), *expected_it);
    ++expected_it;
  }
  // We should have a plan cache for MATCH ...
  EXPECT_EQ(this->db->plan_cache()->size(), 1U);
  // We should have AST cache for EXPLAIN ... and for inner MATCH ...
  EXPECT_EQ(this->interpreter_context.ast_cache.size(), 2U);
  this->Interpret("MATCH (n) WHERE n.id = $id RETURN *;", {{"id", memgraph::storage::PropertyValue("something else")}});
  EXPECT_EQ(this->db->plan_cache()->size(), 1U);
  EXPECT_EQ(this->interpreter_context.ast_cache.size(), 2U);
}

TYPED_TEST(InterpreterTest, ProfileQuery) {
  EXPECT_EQ(this->db->plan_cache()->size(), 0U);
  EXPECT_EQ(this->interpreter_context.ast_cache.size(), 0U);
  auto stream = this->Interpret("PROFILE MATCH (n) RETURN *;");
  std::vector<std::string> expected_header{"OPERATOR", "ACTUAL HITS", "RELATIVE TIME", "ABSOLUTE TIME"};
  EXPECT_EQ(stream.GetHeader(), expected_header);
  std::vector<std::string> expected_rows{"* Produce {n}", "* ScanAll (n)", "* Once"};
  ASSERT_EQ(stream.GetResults().size(), expected_rows.size());
  auto expected_it = expected_rows.begin();
  for (const auto &row : stream.GetResults()) {
    ASSERT_EQ(row.size(), 4U);
    EXPECT_EQ(row.front().ValueString(), *expected_it);
    ++expected_it;
  }
  // We should have a plan cache for MATCH ...
  EXPECT_EQ(this->db->plan_cache()->size(), 1U);
  // We should have AST cache for PROFILE ... and for inner MATCH ...
  EXPECT_EQ(this->interpreter_context.ast_cache.size(), 2U);
  this->Interpret("MATCH (n) RETURN *;");
  EXPECT_EQ(this->db->plan_cache()->size(), 1U);
  EXPECT_EQ(this->interpreter_context.ast_cache.size(), 2U);
}

TYPED_TEST(InterpreterTest, ProfileQueryMultiplePulls) {
  EXPECT_EQ(this->db->plan_cache()->size(), 0U);
  EXPECT_EQ(this->interpreter_context.ast_cache.size(), 0U);
  auto [stream, qid] = this->Prepare("PROFILE MATCH (n) RETURN *;");
  std::vector<std::string> expected_header{"OPERATOR", "ACTUAL HITS", "RELATIVE TIME", "ABSOLUTE TIME"};
  EXPECT_EQ(stream.GetHeader(), expected_header);

  std::vector<std::string> expected_rows{"* Produce {n}", "* ScanAll (n)", "* Once"};
  auto expected_it = expected_rows.begin();

  this->Pull(&stream, 1);
  ASSERT_EQ(stream.GetResults().size(), 1U);
  ASSERT_EQ(stream.GetResults()[0].size(), 4U);
  ASSERT_EQ(stream.GetResults()[0][0].ValueString(), *expected_it);
  ++expected_it;

  this->Pull(&stream, 1);
  ASSERT_EQ(stream.GetResults().size(), 2U);
  ASSERT_EQ(stream.GetResults()[1].size(), 4U);
  ASSERT_EQ(stream.GetResults()[1][0].ValueString(), *expected_it);
  ++expected_it;

  this->Pull(&stream);
  ASSERT_EQ(stream.GetResults().size(), 3U);
  ASSERT_EQ(stream.GetResults()[2].size(), 4U);
  ASSERT_EQ(stream.GetResults()[2][0].ValueString(), *expected_it);

  // We should have a plan cache for MATCH ...
  EXPECT_EQ(this->db->plan_cache()->size(), 1U);
  // We should have AST cache for PROFILE ... and for inner MATCH ...
  EXPECT_EQ(this->interpreter_context.ast_cache.size(), 2U);
  this->Interpret("MATCH (n) RETURN *;");
  EXPECT_EQ(this->db->plan_cache()->size(), 1U);
  EXPECT_EQ(this->interpreter_context.ast_cache.size(), 2U);
}

TYPED_TEST(InterpreterTest, ProfileQueryInMulticommandTransaction) {
  this->Interpret("BEGIN");
  ASSERT_THROW(this->Interpret("PROFILE MATCH (n) RETURN *;"), memgraph::query::ProfileInMulticommandTxException);
  this->Interpret("ROLLBACK");
}

TYPED_TEST(InterpreterTest, ProfileQueryWithParams) {
  EXPECT_EQ(this->db->plan_cache()->size(), 0U);
  EXPECT_EQ(this->interpreter_context.ast_cache.size(), 0U);
  auto stream =
      this->Interpret("PROFILE MATCH (n) WHERE n.id = $id RETURN *;", {{"id", memgraph::storage::PropertyValue(42)}});
  std::vector<std::string> expected_header{"OPERATOR", "ACTUAL HITS", "RELATIVE TIME", "ABSOLUTE TIME"};
  EXPECT_EQ(stream.GetHeader(), expected_header);
  std::vector<std::string> expected_rows{"* Produce {n}", "* Filter", "* ScanAll (n)", "* Once"};
  ASSERT_EQ(stream.GetResults().size(), expected_rows.size());
  auto expected_it = expected_rows.begin();
  for (const auto &row : stream.GetResults()) {
    ASSERT_EQ(row.size(), 4U);
    EXPECT_EQ(row.front().ValueString(), *expected_it);
    ++expected_it;
  }
  // We should have a plan cache for MATCH ...
  EXPECT_EQ(this->db->plan_cache()->size(), 1U);
  // We should have AST cache for PROFILE ... and for inner MATCH ...
  EXPECT_EQ(this->interpreter_context.ast_cache.size(), 2U);
  this->Interpret("MATCH (n) WHERE n.id = $id RETURN *;", {{"id", memgraph::storage::PropertyValue("something else")}});
  EXPECT_EQ(this->db->plan_cache()->size(), 1U);
  EXPECT_EQ(this->interpreter_context.ast_cache.size(), 2U);
}

TYPED_TEST(InterpreterTest, ProfileQueryWithLiterals) {
  EXPECT_EQ(this->db->plan_cache()->size(), 0U);
  EXPECT_EQ(this->interpreter_context.ast_cache.size(), 0U);
  auto stream = this->Interpret("PROFILE UNWIND range(1, 1000) AS x CREATE (:Node {id: x});", {});
  std::vector<std::string> expected_header{"OPERATOR", "ACTUAL HITS", "RELATIVE TIME", "ABSOLUTE TIME"};
  EXPECT_EQ(stream.GetHeader(), expected_header);
  std::vector<std::string> expected_rows{"* EmptyResult", "* CreateNode", "* Unwind", "* Once"};
  ASSERT_EQ(stream.GetResults().size(), expected_rows.size());
  auto expected_it = expected_rows.begin();
  for (const auto &row : stream.GetResults()) {
    ASSERT_EQ(row.size(), 4U);
    EXPECT_EQ(row.front().ValueString(), *expected_it);
    ++expected_it;
  }
  // We should have a plan cache for UNWIND ...
  EXPECT_EQ(this->db->plan_cache()->size(), 1U);
  // We should have AST cache for PROFILE ... and for inner UNWIND ...
  EXPECT_EQ(this->interpreter_context.ast_cache.size(), 2U);
  this->Interpret("UNWIND range(42, 4242) AS x CREATE (:Node {id: x});", {});
  EXPECT_EQ(this->db->plan_cache()->size(), 1U);
  EXPECT_EQ(this->interpreter_context.ast_cache.size(), 2U);
}

TYPED_TEST(InterpreterTest, Transactions) {
  auto &interpreter = this->default_interpreter.interpreter;
  {
    ASSERT_THROW(interpreter.CommitTransaction(), memgraph::query::ExplicitTransactionUsageException);
    ASSERT_THROW(interpreter.RollbackTransaction(), memgraph::query::ExplicitTransactionUsageException);
    interpreter.BeginTransaction();
    ASSERT_THROW(interpreter.BeginTransaction(), memgraph::query::ExplicitTransactionUsageException);
    auto [stream, qid] = this->Prepare("RETURN 2");
    ASSERT_EQ(stream.GetHeader().size(), 1U);
    EXPECT_EQ(stream.GetHeader()[0], "2");
    this->Pull(&stream, 1);
    ASSERT_EQ(stream.GetSummary().count("has_more"), 1);
    ASSERT_FALSE(stream.GetSummary().at("has_more").ValueBool());
    ASSERT_EQ(stream.GetResults()[0].size(), 1U);
    ASSERT_EQ(stream.GetResults()[0][0].ValueInt(), 2);
    interpreter.CommitTransaction();
  }
  {
    interpreter.BeginTransaction();
    auto [stream, qid] = this->Prepare("RETURN 2");
    ASSERT_EQ(stream.GetHeader().size(), 1U);
    EXPECT_EQ(stream.GetHeader()[0], "2");
    this->Pull(&stream, 1);
    ASSERT_EQ(stream.GetSummary().count("has_more"), 1);
    ASSERT_FALSE(stream.GetSummary().at("has_more").ValueBool());
    ASSERT_EQ(stream.GetResults()[0].size(), 1U);
    ASSERT_EQ(stream.GetResults()[0][0].ValueInt(), 2);
    interpreter.RollbackTransaction();
  }
}

TYPED_TEST(InterpreterTest, Qid) {
  auto &interpreter = this->default_interpreter.interpreter;
  {
    interpreter.BeginTransaction();
    auto [stream, qid] = this->Prepare("RETURN 2");
    ASSERT_TRUE(qid);
    ASSERT_THROW(this->Pull(&stream, {}, *qid + 1), memgraph::query::InvalidArgumentsException);
    interpreter.RollbackTransaction();
  }
  {
    interpreter.BeginTransaction();
    auto [stream1, qid1] = this->Prepare("UNWIND(range(1,3)) as n RETURN n");
    ASSERT_TRUE(qid1);
    ASSERT_EQ(stream1.GetHeader().size(), 1U);
    EXPECT_EQ(stream1.GetHeader()[0], "n");

    auto [stream2, qid2] = this->Prepare("UNWIND(range(4,6)) as n RETURN n");
    ASSERT_TRUE(qid2);
    ASSERT_EQ(stream2.GetHeader().size(), 1U);
    EXPECT_EQ(stream2.GetHeader()[0], "n");

    this->Pull(&stream1, 1, qid1);
    ASSERT_EQ(stream1.GetSummary().count("has_more"), 1);
    ASSERT_TRUE(stream1.GetSummary().at("has_more").ValueBool());
    ASSERT_EQ(stream1.GetResults().size(), 1U);
    ASSERT_EQ(stream1.GetResults()[0].size(), 1U);
    ASSERT_EQ(stream1.GetResults()[0][0].ValueInt(), 1);

    auto [stream3, qid3] = this->Prepare("UNWIND(range(7,9)) as n RETURN n");
    ASSERT_TRUE(qid3);
    ASSERT_EQ(stream3.GetHeader().size(), 1U);
    EXPECT_EQ(stream3.GetHeader()[0], "n");

    this->Pull(&stream2, {}, qid2);
    ASSERT_EQ(stream2.GetSummary().count("has_more"), 1);
    ASSERT_FALSE(stream2.GetSummary().at("has_more").ValueBool());
    ASSERT_EQ(stream2.GetResults().size(), 3U);
    ASSERT_EQ(stream2.GetResults()[0].size(), 1U);
    ASSERT_EQ(stream2.GetResults()[0][0].ValueInt(), 4);
    ASSERT_EQ(stream2.GetResults()[1][0].ValueInt(), 5);
    ASSERT_EQ(stream2.GetResults()[2][0].ValueInt(), 6);

    this->Pull(&stream3, 1, qid3);
    ASSERT_EQ(stream3.GetSummary().count("has_more"), 1);
    ASSERT_TRUE(stream3.GetSummary().at("has_more").ValueBool());
    ASSERT_EQ(stream3.GetResults().size(), 1U);
    ASSERT_EQ(stream3.GetResults()[0].size(), 1U);
    ASSERT_EQ(stream3.GetResults()[0][0].ValueInt(), 7);

    this->Pull(&stream1, {}, qid1);
    ASSERT_EQ(stream1.GetSummary().count("has_more"), 1);
    ASSERT_FALSE(stream1.GetSummary().at("has_more").ValueBool());
    ASSERT_EQ(stream1.GetResults().size(), 3U);
    ASSERT_EQ(stream1.GetResults()[1].size(), 1U);
    ASSERT_EQ(stream1.GetResults()[1][0].ValueInt(), 2);
    ASSERT_EQ(stream1.GetResults()[2][0].ValueInt(), 3);

    this->Pull(&stream3);
    ASSERT_EQ(stream3.GetSummary().count("has_more"), 1);
    ASSERT_FALSE(stream3.GetSummary().at("has_more").ValueBool());
    ASSERT_EQ(stream3.GetResults().size(), 3U);
    ASSERT_EQ(stream3.GetResults()[1].size(), 1U);
    ASSERT_EQ(stream3.GetResults()[1][0].ValueInt(), 8);
    ASSERT_EQ(stream3.GetResults()[2][0].ValueInt(), 9);

    interpreter.CommitTransaction();
  }
}

namespace {
// copied from utils_csv_parsing.cpp - tmp dir management and csv file writer
class TmpDirManager final {
 public:
  explicit TmpDirManager(const std::string_view directory)
      : tmp_dir_{std::filesystem::temp_directory_path() / directory} {
    CreateDir();
  }
  ~TmpDirManager() { Clear(); }

  const std::filesystem::path &Path() const { return tmp_dir_; }

 private:
  std::filesystem::path tmp_dir_;

  void CreateDir() {
    if (!std::filesystem::exists(tmp_dir_)) {
      std::filesystem::create_directory(tmp_dir_);
    }
  }

  void Clear() {
    if (!std::filesystem::exists(tmp_dir_)) return;
    std::filesystem::remove_all(tmp_dir_);
  }
};

class FileWriter {
 public:
  explicit FileWriter(const std::filesystem::path path) { stream_.open(path); }

  FileWriter(const FileWriter &) = delete;
  FileWriter &operator=(const FileWriter &) = delete;

  FileWriter(FileWriter &&) = delete;
  FileWriter &operator=(FileWriter &&) = delete;

  void Close() { stream_.close(); }

  size_t WriteLine(const std::string_view line) {
    if (!stream_.is_open()) {
      return 0;
    }

    stream_ << line << std::endl;

    // including the newline character
    return line.size() + 1;
  }

 private:
  std::ofstream stream_;
};

std::string CreateRow(const std::vector<std::string> &columns, const std::string_view delim) {
  return memgraph::utils::Join(columns, delim);
}
}  // namespace

TYPED_TEST(InterpreterTest, LoadCsvClause) {
  auto dir_manager = TmpDirManager("csv_directory");
  const auto csv_path = dir_manager.Path() / "file.csv";
  auto writer = FileWriter(csv_path);

  const std::string delimiter{"|"};

  const std::vector<std::string> header{"A", "B", "C"};
  writer.WriteLine(CreateRow(header, delimiter));

  const std::vector<std::string> good_columns_1{"a", "b", "c"};
  writer.WriteLine(CreateRow(good_columns_1, delimiter));

  const std::vector<std::string> bad_columns{"\"\"1", "2", "3"};
  writer.WriteLine(CreateRow(bad_columns, delimiter));

  const std::vector<std::string> good_columns_2{"d", "e", "f"};
  writer.WriteLine(CreateRow(good_columns_2, delimiter));

  writer.Close();

  {
    const std::string query = fmt::format(R"(LOAD CSV FROM "{}" WITH HEADER IGNORE BAD DELIMITER "{}" AS x RETURN x.A)",
                                          csv_path.string(), delimiter);
    auto [stream, qid] = this->Prepare(query);
    ASSERT_EQ(stream.GetHeader().size(), 1U);
    EXPECT_EQ(stream.GetHeader()[0], "x.A");

    this->Pull(&stream, 1);
    ASSERT_EQ(stream.GetSummary().count("has_more"), 1);
    ASSERT_TRUE(stream.GetSummary().at("has_more").ValueBool());
    ASSERT_EQ(stream.GetResults().size(), 1U);
    ASSERT_EQ(stream.GetResults()[0][0].ValueString(), "a");

    this->Pull(&stream, 1);
    ASSERT_EQ(stream.GetSummary().count("has_more"), 1);
    ASSERT_FALSE(stream.GetSummary().at("has_more").ValueBool());
    ASSERT_EQ(stream.GetResults().size(), 2U);
    ASSERT_EQ(stream.GetResults()[1][0].ValueString(), "d");
  }

  {
    const std::string query = fmt::format(R"(LOAD CSV FROM "{}" WITH HEADER IGNORE BAD DELIMITER "{}" AS x RETURN x.C)",
                                          csv_path.string(), delimiter);
    auto [stream, qid] = this->Prepare(query);
    ASSERT_EQ(stream.GetHeader().size(), 1U);
    EXPECT_EQ(stream.GetHeader()[0], "x.C");

    this->Pull(&stream);
    ASSERT_EQ(stream.GetSummary().count("has_more"), 1);
    ASSERT_FALSE(stream.GetSummary().at("has_more").ValueBool());
    ASSERT_EQ(stream.GetResults().size(), 2U);
    ASSERT_EQ(stream.GetResults()[0][0].ValueString(), "c");
    ASSERT_EQ(stream.GetResults()[1][0].ValueString(), "f");
  }
}

TYPED_TEST(InterpreterTest, CacheableQueries) {
  // This should be cached
  {
    SCOPED_TRACE("Cacheable query");
    this->Interpret("RETURN 1");
    EXPECT_EQ(this->interpreter_context.ast_cache.size(), 1U);
    EXPECT_EQ(this->db->plan_cache()->size(), 1U);
  }

  {
    SCOPED_TRACE("Uncacheable query");
    // Queries which are calling procedure should not be cached because the
    // result signature could be changed
    this->Interpret("CALL mg.load_all()");
    EXPECT_EQ(this->interpreter_context.ast_cache.size(), 1U);
    EXPECT_EQ(this->db->plan_cache()->size(), 1U);
  }
}

TYPED_TEST(InterpreterTest, AllowLoadCsvConfig) {
  const auto check_load_csv_queries = [&](const bool allow_load_csv) {
    TmpDirManager directory_manager{"allow_load_csv"};
    const auto csv_path = directory_manager.Path() / "file.csv";
    auto writer = FileWriter(csv_path);
    const std::vector<std::string> data{"A", "B", "C"};
    writer.WriteLine(CreateRow(data, ","));
    writer.Close();

    const std::array<std::string, 2> queries = {
        fmt::format("LOAD CSV FROM \"{}\" WITH HEADER AS row RETURN row", csv_path.string()),
        "CREATE TRIGGER trigger ON CREATE BEFORE COMMIT EXECUTE LOAD CSV FROM 'file.csv' WITH HEADER AS row RETURN "
        "row"};

    memgraph::storage::Config config2{};
    config2.durability.storage_directory = directory_manager.Path();
    config2.disk.main_storage_directory = config2.durability.storage_directory / "disk";
    if constexpr (std::is_same_v<TypeParam, memgraph::storage::DiskStorage>) {
      config2.disk = disk_test_utils::GenerateOnDiskConfig(this->testSuiteCsv).disk;
      config2.force_on_disk = true;
    }

    memgraph::utils::Gatekeeper<memgraph::dbms::Database> db_gk2(config2);
    auto db_acc_opt = db_gk2.Access();
    ASSERT_TRUE(db_acc_opt) << "Failed to access db2";
    auto &db_acc = *db_acc_opt;
    ASSERT_TRUE(db_acc->GetStorageMode() == (std::is_same_v<TypeParam, memgraph::storage::DiskStorage>
                                                 ? memgraph::storage::StorageMode::ON_DISK_TRANSACTIONAL
                                                 : memgraph::storage::StorageMode::IN_MEMORY_TRANSACTIONAL))
        << "Wrong storage mode!";

    memgraph::query::InterpreterContext csv_interpreter_context{{.query = {.allow_load_csv = allow_load_csv}}, nullptr};
    InterpreterFaker interpreter_faker{&csv_interpreter_context, db_acc};
    for (const auto &query : queries) {
      if (allow_load_csv) {
        SCOPED_TRACE(fmt::format("'{}' should not throw because LOAD CSV is allowed", query));
        ASSERT_NO_THROW(interpreter_faker.Interpret(query));
      } else {
        SCOPED_TRACE(fmt::format("'{}' should throw becuase LOAD CSV is not allowed", query));
        ASSERT_THROW(interpreter_faker.Interpret(query), memgraph::utils::BasicException);
      }
      SCOPED_TRACE(fmt::format("Normal query should not throw (allow_load_csv: {})", allow_load_csv));
      ASSERT_NO_THROW(interpreter_faker.Interpret("RETURN 1"));
    }
  };

  check_load_csv_queries(true);
  check_load_csv_queries(false);
}

void AssertAllValuesAreZero(const std::map<std::string, memgraph::communication::bolt::Value> &map,
                            const std::vector<std::string> &exceptions) {
  for (const auto &[key, value] : map) {
    if (const auto it = std::find(exceptions.begin(), exceptions.end(), key); it != exceptions.end()) continue;
    ASSERT_EQ(value.ValueInt(), 0);
  }
}

TYPED_TEST(InterpreterTest, ExecutionStatsIsValid) {
  {
    auto [stream, qid] = this->Prepare("MATCH (n) DELETE n;");
    this->Pull(&stream);

    ASSERT_EQ(stream.GetSummary().count("stats"), 0);
  }
  {
    std::array stats_keys{"nodes-created",  "nodes-deleted", "relationships-created", "relationships-deleted",
                          "properties-set", "labels-added",  "labels-removed"};
    auto [stream, qid] = this->Prepare("CREATE ();");
    this->Pull(&stream);

    ASSERT_EQ(stream.GetSummary().count("stats"), 1);
    ASSERT_TRUE(stream.GetSummary().at("stats").IsMap());
    auto stats = stream.GetSummary().at("stats").ValueMap();
    ASSERT_TRUE(
        std::all_of(stats_keys.begin(), stats_keys.end(), [&stats](const auto &key) { return stats.contains(key); }));
    AssertAllValuesAreZero(stats, {"nodes-created"});
  }
}

TYPED_TEST(InterpreterTest, ExecutionStatsValues) {
  {
    auto [stream, qid] = this->Prepare("CREATE (),(),(),();");

    this->Pull(&stream);
    auto stats = stream.GetSummary().at("stats").ValueMap();
    ASSERT_EQ(stats["nodes-created"].ValueInt(), 4);
    AssertAllValuesAreZero(stats, {"nodes-created"});
  }
  {
    auto [stream, qid] = this->Prepare("MATCH (n) DELETE n;");
    this->Pull(&stream);

    auto stats = stream.GetSummary().at("stats").ValueMap();
    ASSERT_EQ(stats["nodes-deleted"].ValueInt(), 4);
    AssertAllValuesAreZero(stats, {"nodes-deleted"});
  }
  {
    auto [stream, qid] = this->Prepare("CREATE (n)-[:TO]->(m), (n)-[:TO]->(m), (n)-[:TO]->(m);");
    this->Pull(&stream);

    auto stats = stream.GetSummary().at("stats").ValueMap();
    ASSERT_EQ(stats["nodes-created"].ValueInt(), 2);
    ASSERT_EQ(stats["relationships-created"].ValueInt(), 3);
    AssertAllValuesAreZero(stats, {"nodes-created", "relationships-created"});
  }
  {
    auto [stream, qid] = this->Prepare("MATCH (n) DETACH DELETE n;");
    this->Pull(&stream);

    auto stats = stream.GetSummary().at("stats").ValueMap();
    ASSERT_EQ(stats["nodes-deleted"].ValueInt(), 2);
    ASSERT_EQ(stats["relationships-deleted"].ValueInt(), 3);
    AssertAllValuesAreZero(stats, {"nodes-deleted", "relationships-deleted"});
  }
  {
    auto [stream, qid] = this->Prepare("CREATE (n)-[:TO]->(m);");
    this->Pull(&stream);

    auto stats = stream.GetSummary().at("stats").ValueMap();
    ASSERT_EQ(stats["nodes-created"].ValueInt(), 2);
    ASSERT_EQ(stats["relationships-created"].ValueInt(), 1);
    AssertAllValuesAreZero(stats, {"nodes-created", "relationships-created"});
  }
  {
    auto [stream, qid] = this->Prepare("MATCH (n)-[r]->(m) DELETE r;");
    this->Pull(&stream);

    auto stats = stream.GetSummary().at("stats").ValueMap();
    ASSERT_EQ(stats["relationships-deleted"].ValueInt(), 1);
    AssertAllValuesAreZero(stats, {"nodes-deleted", "relationships-deleted"});
  }
  {
    auto [stream, qid] = this->Prepare("MATCH (n) DELETE n;");
    this->Pull(&stream);

    auto stats = stream.GetSummary().at("stats").ValueMap();
    ASSERT_EQ(stats["nodes-deleted"].ValueInt(), 2);
    AssertAllValuesAreZero(stats, {"nodes-deleted", ""});
  }
  {
    auto [stream, qid] = this->Prepare("CREATE (:L1:L2:L3), (:L1), (:L1), (:L2);");
    this->Pull(&stream);

    auto stats = stream.GetSummary().at("stats").ValueMap();
    ASSERT_EQ(stats["nodes-created"].ValueInt(), 4);
    ASSERT_EQ(stats["labels-added"].ValueInt(), 6);
    AssertAllValuesAreZero(stats, {"nodes-created", "labels-added"});
  }
  {
    auto [stream, qid] = this->Prepare("MATCH (n:L1) SET n.name='test';");
    this->Pull(&stream);

    auto stats = stream.GetSummary().at("stats").ValueMap();
    ASSERT_EQ(stats["properties-set"].ValueInt(), 3);
    AssertAllValuesAreZero(stats, {"properties-set"});
  }
}

TYPED_TEST(InterpreterTest, NotificationsValidStructure) {
  {
    auto [stream, qid] = this->Prepare("MATCH (n) DELETE n;");
    this->Pull(&stream);

    ASSERT_EQ(stream.GetSummary().count("notifications"), 0);
  }
  {
    auto [stream, qid] = this->Prepare("CREATE INDEX ON :Person(id);");
    this->Pull(&stream);

    // Assert notifications list
    ASSERT_EQ(stream.GetSummary().count("notifications"), 1);
    ASSERT_TRUE(stream.GetSummary().at("notifications").IsList());
    auto notifications = stream.GetSummary().at("notifications").ValueList();

    // Assert one notification structure
    ASSERT_EQ(notifications.size(), 1);
    ASSERT_TRUE(notifications[0].IsMap());
    auto notification = notifications[0].ValueMap();
    ASSERT_TRUE(notification.contains("severity"));
    ASSERT_TRUE(notification.contains("code"));
    ASSERT_TRUE(notification.contains("title"));
    ASSERT_TRUE(notification.contains("description"));
    ASSERT_TRUE(notification["severity"].IsString());
    ASSERT_TRUE(notification["code"].IsString());
    ASSERT_TRUE(notification["title"].IsString());
    ASSERT_TRUE(notification["description"].IsString());
  }
}

TYPED_TEST(InterpreterTest, IndexInfoNotifications) {
  {
    auto [stream, qid] = this->Prepare("CREATE INDEX ON :Person;");
    this->Pull(&stream);

    ASSERT_EQ(stream.GetSummary().count("notifications"), 1);
    auto notifications = stream.GetSummary().at("notifications").ValueList();

    auto notification = notifications[0].ValueMap();
    ASSERT_EQ(notification["severity"].ValueString(), "INFO");
    ASSERT_EQ(notification["code"].ValueString(), "CreateIndex");
    ASSERT_EQ(notification["title"].ValueString(), "Created index on label Person on properties .");
    ASSERT_EQ(notification["description"].ValueString(), "");
  }
  {
    auto [stream, qid] = this->Prepare("CREATE INDEX ON :Person(id);");
    this->Pull(&stream);

    ASSERT_EQ(stream.GetSummary().count("notifications"), 1);
    auto notifications = stream.GetSummary().at("notifications").ValueList();

    auto notification = notifications[0].ValueMap();
    ASSERT_EQ(notification["severity"].ValueString(), "INFO");
    ASSERT_EQ(notification["code"].ValueString(), "CreateIndex");
    ASSERT_EQ(notification["title"].ValueString(), "Created index on label Person on properties id.");
    ASSERT_EQ(notification["description"].ValueString(), "");
  }
  {
    auto [stream, qid] = this->Prepare("CREATE INDEX ON :Person(id);");
    this->Pull(&stream);

    ASSERT_EQ(stream.GetSummary().count("notifications"), 1);
    auto notifications = stream.GetSummary().at("notifications").ValueList();

    auto notification = notifications[0].ValueMap();
    ASSERT_EQ(notification["severity"].ValueString(), "INFO");
    ASSERT_EQ(notification["code"].ValueString(), "IndexAlreadyExists");
    ASSERT_EQ(notification["title"].ValueString(), "Index on label Person on properties id already exists.");
    ASSERT_EQ(notification["description"].ValueString(), "");
  }
  {
    auto [stream, qid] = this->Prepare("DROP INDEX ON :Person(id);");
    this->Pull(&stream);

    ASSERT_EQ(stream.GetSummary().count("notifications"), 1);
    auto notifications = stream.GetSummary().at("notifications").ValueList();

    auto notification = notifications[0].ValueMap();
    ASSERT_EQ(notification["severity"].ValueString(), "INFO");
    ASSERT_EQ(notification["code"].ValueString(), "DropIndex");
    ASSERT_EQ(notification["title"].ValueString(), "Dropped index on label Person on properties id.");
    ASSERT_EQ(notification["description"].ValueString(), "");
  }
  {
    auto [stream, qid] = this->Prepare("DROP INDEX ON :Person(id);");
    this->Pull(&stream);

    ASSERT_EQ(stream.GetSummary().count("notifications"), 1);
    auto notifications = stream.GetSummary().at("notifications").ValueList();

    auto notification = notifications[0].ValueMap();
    ASSERT_EQ(notification["severity"].ValueString(), "INFO");
    ASSERT_EQ(notification["code"].ValueString(), "IndexDoesNotExist");
    ASSERT_EQ(notification["title"].ValueString(), "Index on label Person on properties id doesn't exist.");
    ASSERT_EQ(notification["description"].ValueString(), "");
  }
}

TYPED_TEST(InterpreterTest, ConstraintUniqueInfoNotifications) {
  {
    auto [stream, qid] = this->Prepare("CREATE CONSTRAINT ON (n:Person) ASSERT n.email, n.id IS UNIQUE;");
    this->Pull(&stream);

    ASSERT_EQ(stream.GetSummary().count("notifications"), 1);
    auto notifications = stream.GetSummary().at("notifications").ValueList();

    auto notification = notifications[0].ValueMap();
    ASSERT_EQ(notification["severity"].ValueString(), "INFO");
    ASSERT_EQ(notification["code"].ValueString(), "CreateConstraint");
    ASSERT_EQ(notification["title"].ValueString(),
              "Created UNIQUE constraint on label Person on properties email, id.");
    ASSERT_EQ(notification["description"].ValueString(), "");
  }
  {
    auto [stream, qid] = this->Prepare("CREATE CONSTRAINT ON (n:Person) ASSERT n.email, n.id IS UNIQUE;");
    this->Pull(&stream);

    ASSERT_EQ(stream.GetSummary().count("notifications"), 1);
    auto notifications = stream.GetSummary().at("notifications").ValueList();

    auto notification = notifications[0].ValueMap();
    ASSERT_EQ(notification["severity"].ValueString(), "INFO");
    ASSERT_EQ(notification["code"].ValueString(), "ConstraintAlreadyExists");
    ASSERT_EQ(notification["title"].ValueString(),
              "Constraint UNIQUE on label Person on properties email, id already exists.");
    ASSERT_EQ(notification["description"].ValueString(), "");
  }
  {
    auto [stream, qid] = this->Prepare("DROP CONSTRAINT ON (n:Person) ASSERT n.email, n.id IS UNIQUE;");
    this->Pull(&stream);

    ASSERT_EQ(stream.GetSummary().count("notifications"), 1);
    auto notifications = stream.GetSummary().at("notifications").ValueList();

    auto notification = notifications[0].ValueMap();
    ASSERT_EQ(notification["severity"].ValueString(), "INFO");
    ASSERT_EQ(notification["code"].ValueString(), "DropConstraint");
    ASSERT_EQ(notification["title"].ValueString(),
              "Dropped UNIQUE constraint on label Person on properties email, id.");
    ASSERT_EQ(notification["description"].ValueString(), "");
  }
  {
    auto [stream, qid] = this->Prepare("DROP CONSTRAINT ON (n:Person) ASSERT n.email, n.id IS UNIQUE;");
    this->Pull(&stream);

    ASSERT_EQ(stream.GetSummary().count("notifications"), 1);
    auto notifications = stream.GetSummary().at("notifications").ValueList();

    auto notification = notifications[0].ValueMap();
    ASSERT_EQ(notification["severity"].ValueString(), "INFO");
    ASSERT_EQ(notification["code"].ValueString(), "ConstraintDoesNotExist");
    ASSERT_EQ(notification["title"].ValueString(),
              "Constraint UNIQUE on label Person on properties email, id doesn't exist.");
    ASSERT_EQ(notification["description"].ValueString(), "");
  }
}

TYPED_TEST(InterpreterTest, ConstraintExistsInfoNotifications) {
  {
    auto [stream, qid] = this->Prepare("CREATE CONSTRAINT ON (n:L1) ASSERT EXISTS (n.name);");
    this->Pull(&stream);

    ASSERT_EQ(stream.GetSummary().count("notifications"), 1);
    auto notifications = stream.GetSummary().at("notifications").ValueList();

    auto notification = notifications[0].ValueMap();
    ASSERT_EQ(notification["severity"].ValueString(), "INFO");
    ASSERT_EQ(notification["code"].ValueString(), "CreateConstraint");
    ASSERT_EQ(notification["title"].ValueString(), "Created EXISTS constraint on label L1 on properties name.");
    ASSERT_EQ(notification["description"].ValueString(), "");
  }
  {
    auto [stream, qid] = this->Prepare("CREATE CONSTRAINT ON (n:L1) ASSERT EXISTS (n.name);");
    this->Pull(&stream);

    ASSERT_EQ(stream.GetSummary().count("notifications"), 1);
    auto notifications = stream.GetSummary().at("notifications").ValueList();

    auto notification = notifications[0].ValueMap();
    ASSERT_EQ(notification["severity"].ValueString(), "INFO");
    ASSERT_EQ(notification["code"].ValueString(), "ConstraintAlreadyExists");
    ASSERT_EQ(notification["title"].ValueString(), "Constraint EXISTS on label L1 on properties name already exists.");
    ASSERT_EQ(notification["description"].ValueString(), "");
  }
  {
    auto [stream, qid] = this->Prepare("DROP CONSTRAINT ON (n:L1) ASSERT EXISTS (n.name);");
    this->Pull(&stream);

    ASSERT_EQ(stream.GetSummary().count("notifications"), 1);
    auto notifications = stream.GetSummary().at("notifications").ValueList();

    auto notification = notifications[0].ValueMap();
    ASSERT_EQ(notification["severity"].ValueString(), "INFO");
    ASSERT_EQ(notification["code"].ValueString(), "DropConstraint");
    ASSERT_EQ(notification["title"].ValueString(), "Dropped EXISTS constraint on label L1 on properties name.");
    ASSERT_EQ(notification["description"].ValueString(), "");
  }
  {
    auto [stream, qid] = this->Prepare("DROP CONSTRAINT ON (n:L1) ASSERT EXISTS (n.name);");
    this->Pull(&stream);

    ASSERT_EQ(stream.GetSummary().count("notifications"), 1);
    auto notifications = stream.GetSummary().at("notifications").ValueList();

    auto notification = notifications[0].ValueMap();
    ASSERT_EQ(notification["severity"].ValueString(), "INFO");
    ASSERT_EQ(notification["code"].ValueString(), "ConstraintDoesNotExist");
    ASSERT_EQ(notification["title"].ValueString(), "Constraint EXISTS on label L1 on properties name doesn't exist.");
    ASSERT_EQ(notification["description"].ValueString(), "");
  }
}

TYPED_TEST(InterpreterTest, TriggerInfoNotifications) {
  {
    auto [stream, qid] = this->Prepare(
        "CREATE TRIGGER bestTriggerEver ON  CREATE AFTER COMMIT EXECUTE "
        "CREATE ();");
    this->Pull(&stream);

    ASSERT_EQ(stream.GetSummary().count("notifications"), 1);
    auto notifications = stream.GetSummary().at("notifications").ValueList();

    auto notification = notifications[0].ValueMap();
    ASSERT_EQ(notification["severity"].ValueString(), "INFO");
    ASSERT_EQ(notification["code"].ValueString(), "CreateTrigger");
    ASSERT_EQ(notification["title"].ValueString(), "Created trigger bestTriggerEver.");
    ASSERT_EQ(notification["description"].ValueString(), "");
  }
  {
    auto [stream, qid] = this->Prepare("DROP TRIGGER bestTriggerEver;");
    this->Pull(&stream);

    ASSERT_EQ(stream.GetSummary().count("notifications"), 1);
    auto notifications = stream.GetSummary().at("notifications").ValueList();

    auto notification = notifications[0].ValueMap();
    ASSERT_EQ(notification["severity"].ValueString(), "INFO");
    ASSERT_EQ(notification["code"].ValueString(), "DropTrigger");
    ASSERT_EQ(notification["title"].ValueString(), "Dropped trigger bestTriggerEver.");
    ASSERT_EQ(notification["description"].ValueString(), "");
  }
}

TYPED_TEST(InterpreterTest, LoadCsvClauseNotification) {
  auto dir_manager = TmpDirManager("csv_directory");
  const auto csv_path = dir_manager.Path() / "file.csv";
  auto writer = FileWriter(csv_path);

  const std::string delimiter{"|"};

  const std::vector<std::string> header{"A", "B", "C"};
  writer.WriteLine(CreateRow(header, delimiter));

  const std::vector<std::string> good_columns_1{"a", "b", "c"};
  writer.WriteLine(CreateRow(good_columns_1, delimiter));

  writer.Close();

  const std::string query = fmt::format(R"(LOAD CSV FROM "{}" WITH HEADER IGNORE BAD DELIMITER "{}" AS x RETURN x;)",
                                        csv_path.string(), delimiter);
  auto [stream, qid] = this->Prepare(query);
  this->Pull(&stream);

  ASSERT_EQ(stream.GetSummary().count("notifications"), 1);
  auto notifications = stream.GetSummary().at("notifications").ValueList();

  auto notification = notifications[0].ValueMap();
  ASSERT_EQ(notification["severity"].ValueString(), "INFO");
  ASSERT_EQ(notification["code"].ValueString(), "LoadCSVTip");
  ASSERT_EQ(notification["title"].ValueString(),
            "It's important to note that the parser parses the values as strings. It's up to the user to "
            "convert the parsed row values to the appropriate type. This can be done using the built-in "
            "conversion functions such as ToInteger, ToFloat, ToBoolean etc.");
  ASSERT_EQ(notification["description"].ValueString(), "");
}<|MERGE_RESOLUTION|>--- conflicted
+++ resolved
@@ -59,7 +59,7 @@
   const std::string testSuiteCsv = "interpreter_csv";
   std::filesystem::path data_directory = std::filesystem::temp_directory_path() / "MG_tests_unit_interpreter";
 
-  InterpreterTest() : interpreter_context({.execution_timeout_sec = 600}, kNoHandler) {}
+  InterpreterTest() : interpreter_context({}, kNoHandler) { memgraph::flags::run_time::execution_timeout_sec_ = 600.0; }
 
   memgraph::utils::Gatekeeper<memgraph::dbms::Database> db_gk{
       [&]() {
@@ -74,7 +74,6 @@
       }()  // iile
   };
 
-<<<<<<< HEAD
   memgraph::dbms::DatabaseAccess db{
       [&]() {
         auto db_acc_opt = db_gk.Access();
@@ -87,14 +86,6 @@
         return db_acc;
       }()  // iile
   };
-=======
-  InterpreterTest()
-      : data_directory(std::filesystem::temp_directory_path() / "MG_tests_unit_interpreter"),
-        interpreter_context(std::make_unique<StorageType>(disk_test_utils::GenerateOnDiskConfig(testSuite)), {},
-                            data_directory) {
-    memgraph::flags::run_time::execution_timeout_sec_ = 600.0;
-  }
->>>>>>> fd639444
 
   memgraph::query::InterpreterContext interpreter_context;
 
