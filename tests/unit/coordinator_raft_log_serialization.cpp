--- conflicted
+++ resolved
@@ -123,26 +123,14 @@
                                     .ssl = std::nullopt};
 
   auto buffer = CoordinatorStateMachine::SerializeRegisterInstance(config);
-<<<<<<< HEAD
-  auto maybe_decoded_log = CoordinatorStateMachine::DecodeLog(*buffer);
-  ASSERT_TRUE(maybe_decoded_log.has_value());
-  auto [payload, action] = *maybe_decoded_log;
-=======
   auto const [payload, action] = CoordinatorStateMachine::DecodeLog(*buffer);
->>>>>>> be2fcd21
   ASSERT_EQ(action, RaftLogAction::REGISTER_REPLICATION_INSTANCE);
   ASSERT_EQ(config, std::get<CoordinatorToReplicaConfig>(payload));
 }
 
 TEST_F(RaftLogSerialization, UnregisterInstance) {
   auto buffer = CoordinatorStateMachine::SerializeUnregisterInstance("instance3");
-<<<<<<< HEAD
-  auto maybe_decoded_log = CoordinatorStateMachine::DecodeLog(*buffer);
-  ASSERT_TRUE(maybe_decoded_log.has_value());
-  auto [payload, action] = *maybe_decoded_log;
-=======
   auto const [payload, action] = CoordinatorStateMachine::DecodeLog(*buffer);
->>>>>>> be2fcd21
   ASSERT_EQ(action, RaftLogAction::UNREGISTER_REPLICATION_INSTANCE);
   ASSERT_EQ("instance3", std::get<std::string>(payload));
 }
@@ -151,13 +139,7 @@
   auto instance_uuid_update =
       memgraph::coordination::InstanceUUIDUpdate{.instance_name = "instance3", .uuid = memgraph::utils::UUID{}};
   auto buffer = CoordinatorStateMachine::SerializeSetInstanceAsMain(instance_uuid_update);
-<<<<<<< HEAD
-  auto maybe_decoded_log = CoordinatorStateMachine::DecodeLog(*buffer);
-  ASSERT_TRUE(maybe_decoded_log.has_value());
-  auto [payload, action] = *maybe_decoded_log;
-=======
   auto const [payload, action] = CoordinatorStateMachine::DecodeLog(*buffer);
->>>>>>> be2fcd21
   ASSERT_EQ(action, RaftLogAction::SET_INSTANCE_AS_MAIN);
   ASSERT_EQ(instance_uuid_update.instance_name,
             std::get<memgraph::coordination::InstanceUUIDUpdate>(payload).instance_name);
@@ -166,13 +148,7 @@
 
 TEST_F(RaftLogSerialization, SetInstanceAsReplica) {
   auto buffer = CoordinatorStateMachine::SerializeSetInstanceAsReplica("instance3");
-<<<<<<< HEAD
-  auto maybe_decoded_log = CoordinatorStateMachine::DecodeLog(*buffer);
-  ASSERT_TRUE(maybe_decoded_log.has_value());
-  auto [payload, action] = *maybe_decoded_log;
-=======
   auto const [payload, action] = CoordinatorStateMachine::DecodeLog(*buffer);
->>>>>>> be2fcd21
   ASSERT_EQ(action, RaftLogAction::SET_INSTANCE_AS_REPLICA);
   ASSERT_EQ("instance3", std::get<std::string>(payload));
 }
@@ -180,13 +156,7 @@
 TEST_F(RaftLogSerialization, UpdateUUIDForNewMain) {
   UUID uuid;
   auto buffer = CoordinatorStateMachine::SerializeUpdateUUIDForNewMain(uuid);
-<<<<<<< HEAD
-  auto maybe_decoded_log = CoordinatorStateMachine::DecodeLog(*buffer);
-  ASSERT_TRUE(maybe_decoded_log.has_value());
-  auto [payload, action] = *maybe_decoded_log;
-=======
   auto const [payload, action] = CoordinatorStateMachine::DecodeLog(*buffer);
->>>>>>> be2fcd21
   ASSERT_EQ(action, RaftLogAction::UPDATE_UUID_OF_NEW_MAIN);
   ASSERT_EQ(uuid, std::get<UUID>(payload));
 }