--- conflicted
+++ resolved
@@ -1096,16 +1096,6 @@
 }
 
 TEST_F(TestSymbolGenerator, PredefinedIdentifiers) {
-<<<<<<< HEAD
-  auto *first_op = IDENT("first_op");
-  auto *second_op = IDENT("second_op");
-  // RETURN first_op + second_op AS result
-  auto query = QUERY(SINGLE_QUERY(RETURN(ADD(first_op, second_op), AS("result"))));
-  EXPECT_THROW(query::MakeSymbolTable(query), SemanticException);
-  EXPECT_THROW(query::MakeSymbolTable(query, {{first_op->name_, first_op}}), SemanticException);
-  EXPECT_THROW(query::MakeSymbolTable(query, {{second_op->name_, second_op}}), SemanticException);
-  auto symbol_table = query::MakeSymbolTable(query, {{first_op->name_, first_op}, {second_op->name_, second_op}});
-=======
   auto *first_op = IDENT("first_op", false);
   auto *second_op = IDENT("second_op", false);
   // RETURN first_op + second_op AS result
@@ -1114,30 +1104,20 @@
   EXPECT_THROW(query::MakeSymbolTable(query, {first_op}), SemanticException);
   EXPECT_THROW(query::MakeSymbolTable(query, {second_op}), SemanticException);
   auto symbol_table = query::MakeSymbolTable(query, {first_op, second_op});
->>>>>>> e194c7fe
   ASSERT_EQ(symbol_table.max_position(), 3);
 
   // predefined identifier can only be used in one scope
   // RETURN first_op + second_op AS result UNION RETURN second_op + first_op AS result
   query = QUERY(SINGLE_QUERY(RETURN(ADD(first_op, second_op), AS("result"))),
                 UNION(SINGLE_QUERY(RETURN(ADD(second_op, first_op), AS("result")))));
-<<<<<<< HEAD
-  ASSERT_THROW(query::MakeSymbolTable(query, {{first_op->name_, first_op}, {second_op->name_, second_op}}),
-               SemanticException);
-=======
   ASSERT_THROW(query::MakeSymbolTable(query, {first_op, second_op}), SemanticException);
->>>>>>> e194c7fe
 
   // predefined identifier can be introduced in any of the scope
   // different predefined identifiers can be introduced in different scopes
   // RETURN first_op AS result UNION RETURN second_op AS result
   query = QUERY(SINGLE_QUERY(RETURN(first_op, AS("result"))), UNION(SINGLE_QUERY(RETURN(second_op, AS("result")))));
   ASSERT_THROW(query::MakeSymbolTable(query), SemanticException);
-<<<<<<< HEAD
-  symbol_table = query::MakeSymbolTable(query, {{first_op->name_, first_op}, {second_op->name_, second_op}});
-=======
   symbol_table = query::MakeSymbolTable(query, {first_op, second_op});
->>>>>>> e194c7fe
   ASSERT_EQ(symbol_table.max_position(), 5);
 
   // WITH statement resets the scope, but the predefined identifier is okay
@@ -1145,11 +1125,7 @@
   // WITH 1 as one RETURN first_op AS first
   query = QUERY(SINGLE_QUERY(WITH(LITERAL(1), AS("one")), RETURN(first_op, AS("first"))));
   ASSERT_THROW(query::MakeSymbolTable(query), SemanticException);
-<<<<<<< HEAD
-  symbol_table = query::MakeSymbolTable(query, {{first_op->name_, first_op}});
-=======
   symbol_table = query::MakeSymbolTable(query, {first_op});
->>>>>>> e194c7fe
   ASSERT_EQ(symbol_table.max_position(), 3);
 
   // In the first scope, first_op represents identifier created by match,
@@ -1157,11 +1133,7 @@
   // MATCH(first_op) WITH first_op as n RETURN first_op, n
   query = QUERY(SINGLE_QUERY(MATCH(PATTERN(NODE("first_op"))), WITH("first_op", AS("n")), RETURN("first_op", "n")));
   ASSERT_THROW(query::MakeSymbolTable(query), SemanticException);
-<<<<<<< HEAD
-  symbol_table = query::MakeSymbolTable(query, {{first_op->name_, first_op}});
-=======
   symbol_table = query::MakeSymbolTable(query, {first_op});
->>>>>>> e194c7fe
   ASSERT_EQ(symbol_table.max_position(), 6);
 
   // You cannot redaclare the predefined identifier in the same scope
@@ -1170,9 +1142,5 @@
   auto node = NODE("first_op");
   node->properties_[storage.GetPropertyIx("prop")] = dynamic_cast<Identifier *>(unwind->named_expression_->expression_);
   query = QUERY(SINGLE_QUERY(unwind, CREATE(PATTERN(node))));
-<<<<<<< HEAD
-  ASSERT_THROW(query::MakeSymbolTable(query, {{first_op->name_, first_op}}), SemanticException);
-=======
   ASSERT_THROW(query::MakeSymbolTable(query, {first_op}), SemanticException);
->>>>>>> e194c7fe
 }