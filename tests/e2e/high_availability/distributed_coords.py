# Copyright 2022 Memgraph Ltd.
#
# Use of this software is governed by the Business Source License
# included in the file licenses/BSL.txt; by using this file, you agree to be bound by the terms of the Business Source
# License, and you may not use this file except in compliance with the Business Source License.
#
# As of the Change Date specified in that file, in accordance with
# the Business Source License, use of this software will be governed
# by the Apache License, Version 2.0, included in the file
# licenses/APL.txt.

import concurrent.futures
import os
import subprocess
import sys
import time
from functools import partial

import interactive_mg_runner
import pytest
from common import (
  connect,
  execute_and_fetch_all,
  find_instance_and_assert_instances,
  get_data_path,
  get_logs_path,
  get_vertex_count,
  has_leader,
  has_main,
  show_instances,
  show_replicas,
  update_tuple_value,
  wait_until_main_writeable_assert_replica_down,
)
from mg_utils import (
  mg_assert_until,
  mg_sleep_and_assert,
  mg_sleep_and_assert_collection,
  mg_sleep_and_assert_eval_function,
  mg_sleep_and_assert_multiple,
  mg_sleep_and_assert_until_role_change,
  wait_for_status_change,
)

interactive_mg_runner.SCRIPT_DIR = os.path.dirname(os.path.realpath(__file__))
interactive_mg_runner.PROJECT_DIR = os.path.normpath(
    os.path.join(interactive_mg_runner.SCRIPT_DIR, "..", "..", "..", "..")
)
interactive_mg_runner.BUILD_DIR = os.path.normpath(os.path.join(interactive_mg_runner.PROJECT_DIR, "build"))
interactive_mg_runner.MEMGRAPH_BINARY = os.path.normpath(os.path.join(interactive_mg_runner.BUILD_DIR, "memgraph"))

file = "distributed_coords"


@pytest.fixture
def test_name(request):
    return request.node.name


def get_instances_description_no_setup(test_name: str):
    return {
        "instance_1": {
            "args": [
                "--bolt-port",
                "7687",
                "--log-level",
                "TRACE",
                "--management-port",
                "10011",
            ],
            "log_file": f"{get_logs_path(file, test_name)}/instance_1.log",
            "data_directory": f"{get_data_path(file, test_name)}/instance_1",
            "setup_queries": [],
        },
        "instance_2": {
            "args": [
                "--bolt-port",
                "7688",
                "--log-level",
                "TRACE",
                "--management-port",
                "10012",
            ],
            "log_file": f"{get_logs_path(file, test_name)}/instance_2.log",
            "data_directory": f"{get_data_path(file, test_name)}/instance_2",
            "setup_queries": [],
        },
        "instance_3": {
            "args": [
                "--bolt-port",
                "7689",
                "--log-level",
                "TRACE",
                "--management-port",
                "10013",
            ],
            "log_file": f"{get_logs_path(file, test_name)}/instance_3.log",
            "data_directory": f"{get_data_path(file, test_name)}/instance_3",
            "setup_queries": [],
        },
        "coordinator_1": {
            "args": [
                "--bolt-port",
                "7690",
                "--log-level=TRACE",
                "--coordinator-id=1",
                "--coordinator-port=10111",
                "--management-port=10121",
                "--coordinator-hostname",
                "localhost",
            ],
            "log_file": f"{get_logs_path(file, test_name)}/coordinator_1.log",
            "data_directory": f"{get_data_path(file, test_name)}/coordinator_1",
            "setup_queries": [],
        },
        "coordinator_2": {
            "args": [
                "--bolt-port",
                "7691",
                "--log-level=TRACE",
                "--coordinator-id=2",
                "--coordinator-port=10112",
                "--management-port=10122",
                "--coordinator-hostname",
                "localhost",
            ],
            "log_file": f"{get_logs_path(file, test_name)}/coordinator_2.log",
            "data_directory": f"{get_data_path(file, test_name)}/coordinator_2",
            "setup_queries": [],
        },
        "coordinator_3": {
            "args": [
                "--bolt-port",
                "7692",
                "--log-level=TRACE",
                "--coordinator-id=3",
                "--coordinator-port=10113",
                "--management-port=10123",
                "--coordinator-hostname",
                "localhost",
            ],
            "log_file": f"{get_logs_path(file, test_name)}/coordinator_3.log",
            "data_directory": f"{get_data_path(file, test_name)}/coordinator_3",
            "setup_queries": [],
        },
    }


def get_default_setup_queries():
    return [
        "ADD COORDINATOR 1 WITH CONFIG {'bolt_server': 'localhost:7690', 'coordinator_server': 'localhost:10111', 'management_server': 'localhost:10121'}",
        "ADD COORDINATOR 2 WITH CONFIG {'bolt_server': 'localhost:7691', 'coordinator_server': 'localhost:10112', 'management_server': 'localhost:10122'}",
        "ADD COORDINATOR 3 WITH CONFIG {'bolt_server': 'localhost:7692', 'coordinator_server': 'localhost:10113', 'management_server': 'localhost:10123'}",
        "REGISTER INSTANCE instance_1 WITH CONFIG {'bolt_server': 'localhost:7687', 'management_server': 'localhost:10011', 'replication_server': 'localhost:10001'};",
        "REGISTER INSTANCE instance_2 WITH CONFIG {'bolt_server': 'localhost:7688', 'management_server': 'localhost:10012', 'replication_server': 'localhost:10002'};",
        "REGISTER INSTANCE instance_3 WITH CONFIG {'bolt_server': 'localhost:7689', 'management_server': 'localhost:10013', 'replication_server': 'localhost:10003'};",
        "SET INSTANCE instance_3 TO MAIN",
    ]


def get_instances_description_no_setup_4_coords(test_name: str):
    return {
        "instance_1": {
            "args": [
                "--bolt-port",
                "7687",
                "--log-level",
                "TRACE",
                "--management-port",
                "10011",
            ],
            "log_file": f"{get_logs_path(file, test_name)}/instance_1.log",
            "data_directory": f"{get_data_path(file, test_name)}/instance_1",
            "setup_queries": [],
        },
        "instance_2": {
            "args": [
                "--bolt-port",
                "7688",
                "--log-level",
                "TRACE",
                "--management-port",
                "10012",
            ],
            "log_file": f"{get_logs_path(file, test_name)}/instance_2.log",
            "data_directory": f"{get_data_path(file, test_name)}/instance_2",
            "setup_queries": [],
        },
        "instance_3": {
            "args": [
                "--bolt-port",
                "7689",
                "--log-level",
                "TRACE",
                "--management-port",
                "10013",
            ],
            "log_file": f"{get_logs_path(file, test_name)}/instance_3.log",
            "data_directory": f"{get_data_path(file, test_name)}/instance_3",
            "setup_queries": [],
        },
        "coordinator_1": {
            "args": [
                "--bolt-port",
                "7690",
                "--log-level=TRACE",
                "--coordinator-id=1",
                "--coordinator-port=10111",
                "--coordinator-hostname",
                "localhost",
                "--management-port=10121",
            ],
            "log_file": f"{get_logs_path(file, test_name)}/coordinator_1.log",
            "data_directory": f"{get_data_path(file, test_name)}/coordinator_1",
            "setup_queries": [],
        },
        "coordinator_2": {
            "args": [
                "--bolt-port",
                "7691",
                "--log-level=TRACE",
                "--coordinator-id=2",
                "--coordinator-port=10112",
                "--coordinator-hostname",
                "localhost",
                "--management-port=10122",
            ],
            "log_file": f"{get_logs_path(file, test_name)}/coordinator_2.log",
            "data_directory": f"{get_data_path(file, test_name)}/coordinator_2",
            "setup_queries": [],
        },
        "coordinator_3": {
            "args": [
                "--bolt-port",
                "7692",
                "--log-level=TRACE",
                "--coordinator-id=3",
                "--coordinator-port=10113",
                "--coordinator-hostname",
                "localhost",
                "--management-port=10123",
            ],
            "log_file": f"{get_logs_path(file, test_name)}/coordinator_3.log",
            "data_directory": f"{get_data_path(file, test_name)}/coordinator_3",
            "setup_queries": [],
        },
        "coordinator_4": {
            "args": [
                "--bolt-port",
                "7693",
                "--log-level=TRACE",
                "--coordinator-id=4",
                "--coordinator-port=10114",
                "--coordinator-hostname",
                "localhost",
                "--management-port=10124",
            ],
            "log_file": f"{get_logs_path(file, test_name)}/coordinator_4.log",
            "data_directory": f"{get_data_path(file, test_name)}/coordinator_4",
            "setup_queries": [],
        },
    }


@pytest.fixture(autouse=True)
def cleanup_after_test():
    # Run the test
    yield
    # Stop + delete directories after running the test
    interactive_mg_runner.kill_all(keep_directories=False)


def test_leadership_change(test_name):
    inner_instances_description = get_instances_description_no_setup(test_name=test_name)

    interactive_mg_runner.start_all(inner_instances_description, keep_directories=False)

    coord_cursor_3 = connect(host="localhost", port=7692).cursor()
    for query in get_default_setup_queries():
        execute_and_fetch_all(coord_cursor_3, query)

    interactive_mg_runner.kill(inner_instances_description, "coordinator_3")

    coord_cursor_1 = connect(host="localhost", port=7690).cursor()
    coord_cursor_2 = connect(host="localhost", port=7691).cursor()

    leader_data = [
        ("coordinator_1", "localhost:7690", "localhost:10111", "localhost:10121", "up", "follower"),
        ("coordinator_2", "localhost:7691", "localhost:10112", "localhost:10122", "up", "follower"),
        ("coordinator_3", "localhost:7692", "localhost:10113", "localhost:10123", "down", "follower"),
        ("instance_1", "localhost:7687", "", "localhost:10011", "up", "replica"),
        ("instance_2", "localhost:7688", "", "localhost:10012", "up", "replica"),
        ("instance_3", "localhost:7689", "", "localhost:10013", "up", "main"),
    ]

    leader_name = find_instance_and_assert_instances(
        instance_role="leader", num_coordinators=3, coord_ids_to_skip_validation={3}
    )

    leader_data = update_tuple_value(leader_data, leader_name, 0, -1, "leader")

    mg_sleep_and_assert(leader_data, partial(show_instances, coord_cursor_1), time_between_attempt=3)
    mg_sleep_and_assert(leader_data, partial(show_instances, coord_cursor_2), time_between_attempt=3)

    interactive_mg_runner.start(inner_instances_description, "coordinator_3")


def test_even_number_coords(test_name):
    # Goal is to check that nothing gets broken on even number of coords when 2 coords are down
    # 1. Start all instances.
    # 2. Check that all instances are up and that one of the instances is a main.
    # 3. Demote the main instance.
    # 4. Kill two coordinators.
    # 5. Wait for leader to become follower
    # 6. Bring back up two coordinators.
    # 7. Find leader
    # 8.

    # 1
    inner_instances_description = get_instances_description_no_setup_4_coords(test_name=test_name)

    interactive_mg_runner.start_all(inner_instances_description, keep_directories=False)

    setup_queries = [
        "ADD COORDINATOR 1 WITH CONFIG {'bolt_server': 'localhost:7690', 'coordinator_server': 'localhost:10111', 'management_server': 'localhost:10121'}",
        "ADD COORDINATOR 2 WITH CONFIG {'bolt_server': 'localhost:7691', 'coordinator_server': 'localhost:10112', 'management_server': 'localhost:10122'}",
        "ADD COORDINATOR 3 WITH CONFIG {'bolt_server': 'localhost:7692', 'coordinator_server': 'localhost:10113', 'management_server': 'localhost:10123'}",
        "ADD COORDINATOR 4 WITH CONFIG {'bolt_server': 'localhost:7693', 'coordinator_server': 'localhost:10114', 'management_server': 'localhost:10124'}",
        "REGISTER INSTANCE instance_1 WITH CONFIG {'bolt_server': 'localhost:7687', 'management_server': 'localhost:10011', 'replication_server': 'localhost:10001'};",
        "REGISTER INSTANCE instance_2 WITH CONFIG {'bolt_server': 'localhost:7688', 'management_server': 'localhost:10012', 'replication_server': 'localhost:10002'};",
        "REGISTER INSTANCE instance_3 WITH CONFIG {'bolt_server': 'localhost:7689', 'management_server': 'localhost:10013', 'replication_server': 'localhost:10003'};",
        "SET INSTANCE instance_3 TO MAIN",
    ]

    coord_cursor_3 = connect(host="localhost", port=7692).cursor()
    for query in setup_queries:
        execute_and_fetch_all(coord_cursor_3, query)

    # 2
    coord_cursor_3 = connect(host="localhost", port=7692).cursor()

    leader_data_original = [
        ("coordinator_1", "localhost:7690", "localhost:10111", "localhost:10121", "up", "follower"),
        ("coordinator_2", "localhost:7691", "localhost:10112", "localhost:10122", "up", "follower"),
        ("coordinator_3", "localhost:7692", "localhost:10113", "localhost:10123", "up", "leader"),
        ("coordinator_4", "localhost:7693", "localhost:10114", "localhost:10124", "up", "follower"),
        ("instance_1", "localhost:7687", "", "localhost:10011", "up", "replica"),
        ("instance_2", "localhost:7688", "", "localhost:10012", "up", "replica"),
        ("instance_3", "localhost:7689", "", "localhost:10013", "up", "main"),
    ]

    mg_sleep_and_assert(leader_data_original, partial(show_instances, coord_cursor_3))

    instance_3_cursor = connect(host="localhost", port=7689).cursor()

    replicas = [
        (
            "instance_1",
            "localhost:10001",
            "sync",
            {"behind": None, "status": "ready", "ts": 0},
            {"memgraph": {"behind": 0, "status": "ready", "ts": 0}},
        ),
        (
            "instance_2",
            "localhost:10002",
            "sync",
            {"behind": None, "status": "ready", "ts": 0},
            {"memgraph": {"behind": 0, "status": "ready", "ts": 0}},
        ),
    ]
    mg_sleep_and_assert_collection(replicas, partial(show_replicas, instance_3_cursor))

    # 3

    execute_and_fetch_all(
        coord_cursor_3,
        "DEMOTE INSTANCE instance_3",
    )

    leader_data_demoted = leader_data_original.copy()
    leader_data_demoted = update_tuple_value(leader_data_demoted, "instance_3", 0, -1, "replica")

    mg_sleep_and_assert(leader_data_demoted, partial(show_instances, coord_cursor_3))

    mg_sleep_and_assert_until_role_change(
        lambda: execute_and_fetch_all(instance_3_cursor, "SHOW REPLICATION ROLE;")[0][0], "replica"
    )

    # 4
    interactive_mg_runner.kill(inner_instances_description, "coordinator_1")
    interactive_mg_runner.kill(inner_instances_description, "coordinator_2")

    # 5

    with pytest.raises(Exception) as e:
        execute_and_fetch_all(coord_cursor_3, "SET INSTANCE instance_3 TO MAIN;")

    assert "Couldn't promote instance since raft server couldn't append the log!" in str(e.value)

    follower_data = [
        ("coordinator_1", "localhost:7690", "localhost:10111", "localhost:10121", "unknown", "follower"),
        ("coordinator_2", "localhost:7691", "localhost:10112", "localhost:10122", "unknown", "follower"),
        ("coordinator_3", "localhost:7692", "localhost:10113", "localhost:10123", "unknown", "follower"),
        ("coordinator_4", "localhost:7693", "localhost:10114", "localhost:10124", "unknown", "follower"),
        ("instance_1", "localhost:7687", "", "localhost:10011", "unknown", "replica"),
        ("instance_2", "localhost:7688", "", "localhost:10012", "unknown", "replica"),
        ("instance_3", "localhost:7689", "", "localhost:10013", "unknown", "replica"),
    ]

    mg_sleep_and_assert(follower_data, partial(show_instances, coord_cursor_3))

    # 6
    interactive_mg_runner.start(inner_instances_description, "coordinator_1")
    interactive_mg_runner.start(inner_instances_description, "coordinator_2")

    # 7

    leader_data = [
        ("coordinator_1", "localhost:7690", "localhost:10111", "localhost:10121", "up", "follower"),
        ("coordinator_2", "localhost:7691", "localhost:10112", "localhost:10122", "up", "follower"),
        ("coordinator_3", "localhost:7692", "localhost:10113", "localhost:10123", "up", "follower"),
        ("coordinator_4", "localhost:7693", "localhost:10114", "localhost:10124", "up", "follower"),
        ("instance_1", "localhost:7687", "", "localhost:10011", "up", "replica"),
        ("instance_2", "localhost:7688", "", "localhost:10012", "up", "replica"),
        ("instance_3", "localhost:7689", "", "localhost:10013", "up", "main"),
    ]

    leader_coord_instance_3_demoted = find_instance_and_assert_instances(instance_role="leader", num_coordinators=3)

    assert leader_coord_instance_3_demoted is not None, "Leader not found"

    leader_data = update_tuple_value(leader_data, leader_coord_instance_3_demoted, 0, -1, "leader")

    mg_sleep_and_assert_eval_function(has_main, partial(show_instances, coord_cursor_3))


def test_old_main_comes_back_on_new_leader_as_replica(test_name):
    # 1. Start all instances.
    # 2. Kill the main instance
    # 3. Kill the leader
    # 4. Start the old main instance
    # 5. Run SHOW INSTANCES on the new leader and check that the old main instance is registered as a replica
    # 6. Start again previous leader

    inner_instances_description = get_instances_description_no_setup(test_name=test_name)

    interactive_mg_runner.start_all(inner_instances_description, keep_directories=False)

    coord_cursor_3 = connect(host="localhost", port=7692).cursor()
    for query in get_default_setup_queries():
        execute_and_fetch_all(coord_cursor_3, query)

    interactive_mg_runner.kill(inner_instances_description, "coordinator_3")
    interactive_mg_runner.kill(inner_instances_description, "instance_3")

    coord_cursor_1 = connect(host="localhost", port=7690).cursor()
    coord_cursor_2 = connect(host="localhost", port=7691).cursor()

    # Wait until failover happens
    wait_for_status_change(partial(show_instances, coord_cursor_1), {"instance_1", "instance_2"}, "main")
    wait_for_status_change(partial(show_instances, coord_cursor_1), {"instance_3"}, "unknown")

    # Both instance_1 and instance_2 could become main depending on the order of pings in the system.
    # Both coordinator_1 and coordinator_2 could become leader depending on the NuRaft election.
    leader_data = [
        ("coordinator_1", "localhost:7690", "localhost:10111", "localhost:10121", "up", "follower"),
        ("coordinator_2", "localhost:7691", "localhost:10112", "localhost:10122", "up", "follower"),
        ("coordinator_3", "localhost:7692", "localhost:10113", "localhost:10123", "down", "follower"),
        ("instance_1", "localhost:7687", "", "localhost:10011", "up", "replica"),
        ("instance_2", "localhost:7688", "", "localhost:10012", "up", "replica"),
        ("instance_3", "localhost:7689", "", "localhost:10013", "down", "unknown"),
    ]

    leader_instance_3_down = find_instance_and_assert_instances(
        instance_role="leader", num_coordinators=3, coord_ids_to_skip_validation={3}
    )
    main_instance_3_down = find_instance_and_assert_instances(
        instance_role="main", num_coordinators=3, coord_ids_to_skip_validation={3}
    )

    leader_data = update_tuple_value(leader_data, leader_instance_3_down, 0, -1, "leader")
    leader_data = update_tuple_value(leader_data, main_instance_3_down, 0, -1, "main")

    def get_show_instances_to_coord(leader_instance):
        show_instances_mapping = {
            "coordinator_1": partial(show_instances, coord_cursor_1),
            "coordinator_2": partial(show_instances, coord_cursor_2),
        }

        return show_instances_mapping.get(leader_instance)

    all_live_coords = ["coordinator_1", "coordinator_2"]

    for coord in all_live_coords:
        mg_sleep_and_assert(leader_data, get_show_instances_to_coord(coord))

    interactive_mg_runner.start(inner_instances_description, "instance_3")

    coordinator_leader_instance = find_instance_and_assert_instances(
        instance_role="leader", num_coordinators=3, coord_ids_to_skip_validation={3}
    )
    main_instance_id_instance_3_start = find_instance_and_assert_instances(
        instance_role="main", num_coordinators=3, coord_ids_to_skip_validation={3}
    )

    assert (
        main_instance_id_instance_3_start == main_instance_3_down
    ), f"Main is not {main_instance_3_down} but {main_instance_id_instance_3_start}"
    assert (
        coordinator_leader_instance == leader_instance_3_down
    ), f"Leader is not same as before {leader_instance_3_down}, but {coordinator_leader_instance}"

    coord_leader_data = [
        ("coordinator_1", "localhost:7690", "localhost:10111", "localhost:10121", "up", "follower"),
        ("coordinator_2", "localhost:7691", "localhost:10112", "localhost:10122", "up", "follower"),
        ("coordinator_3", "localhost:7692", "localhost:10113", "localhost:10123", "down", "follower"),
        ("instance_1", "localhost:7687", "", "localhost:10011", "up", "replica"),
        ("instance_2", "localhost:7688", "", "localhost:10012", "up", "replica"),
        ("instance_3", "localhost:7689", "", "localhost:10013", "up", "replica"),
    ]

    coord_leader_data = update_tuple_value(coord_leader_data, coordinator_leader_instance, 0, -1, "leader")
    coord_leader_data = update_tuple_value(coord_leader_data, main_instance_id_instance_3_start, 0, -1, "main")

    mg_sleep_and_assert(coord_leader_data, get_show_instances_to_coord(coordinator_leader_instance))

    def connect_to_main_instance():
        assert main_instance_id_instance_3_start is not None

        port_mapping = {"instance_1": 7687, "instance_2": 7688, "instance_3": 7689}

        assert (
            main_instance_id_instance_3_start in port_mapping
        ), f"Main is not in mappings, but main is {main_instance_id_instance_3_start}"

        main_instance_port = port_mapping.get(main_instance_id_instance_3_start)

        if main_instance_port is not None:
            return connect(host="localhost", port=main_instance_port).cursor()

        return None

    new_main_cursor = connect_to_main_instance()
    assert new_main_cursor is not None, "Main cursor is not found!"

    replicas = [
        (
            "instance_1",
            "localhost:10001",
            "sync",
            {"ts": 0, "behind": None, "status": "ready"},
            {"memgraph": {"ts": 0, "behind": 0, "status": "ready"}},
        ),
        (
            "instance_2",
            "localhost:10002",
            "sync",
            {"ts": 0, "behind": None, "status": "ready"},
            {"memgraph": {"ts": 0, "behind": 0, "status": "ready"}},
        ),
        (
            "instance_3",
            "localhost:10003",
            "sync",
            {"ts": 0, "behind": None, "status": "ready"},
            {"memgraph": {"ts": 0, "behind": 0, "status": "ready"}},
        ),
    ]
    replicas = [replica for replica in replicas if replica[0] != main_instance_id_instance_3_start]
    mg_sleep_and_assert_collection(replicas, partial(show_replicas, new_main_cursor))

    execute_and_fetch_all(new_main_cursor, "CREATE (n:Node {name: 'node'})")

    replica_2_cursor = connect(host="localhost", port=7688).cursor()
    replica_3_cursor = connect(host="localhost", port=7689).cursor()

    mg_sleep_and_assert(1, partial(get_vertex_count, replica_2_cursor))
    mg_sleep_and_assert(1, partial(get_vertex_count, replica_3_cursor))

    interactive_mg_runner.start(inner_instances_description, "coordinator_3")


def test_distributed_automatic_failover(test_name):
    inner_instances_description = get_instances_description_no_setup(test_name=test_name)

    interactive_mg_runner.start_all(inner_instances_description, keep_directories=False)

    coord_cursor_3 = connect(host="localhost", port=7692).cursor()
    for query in get_default_setup_queries():
        execute_and_fetch_all(coord_cursor_3, query)

    main_cursor = connect(host="localhost", port=7689).cursor()
    expected_data_on_main = [
        (
            "instance_1",
            "localhost:10001",
            "sync",
            {"ts": 0, "behind": None, "status": "ready"},
            {"memgraph": {"ts": 0, "behind": 0, "status": "ready"}},
        ),
        (
            "instance_2",
            "localhost:10002",
            "sync",
            {"ts": 0, "behind": None, "status": "ready"},
            {"memgraph": {"ts": 0, "behind": 0, "status": "ready"}},
        ),
    ]

    mg_sleep_and_assert_collection(expected_data_on_main, partial(show_replicas, main_cursor))

    interactive_mg_runner.kill(inner_instances_description, "instance_3")

    coord_cursor = connect(host="localhost", port=7692).cursor()

    expected_data_on_coord = [
        ("coordinator_1", "localhost:7690", "localhost:10111", "localhost:10121", "up", "follower"),
        ("coordinator_2", "localhost:7691", "localhost:10112", "localhost:10122", "up", "follower"),
        ("coordinator_3", "localhost:7692", "localhost:10113", "localhost:10123", "up", "leader"),
        ("instance_1", "localhost:7687", "", "localhost:10011", "up", "main"),
        ("instance_2", "localhost:7688", "", "localhost:10012", "up", "replica"),
        ("instance_3", "localhost:7689", "", "localhost:10013", "down", "unknown"),
    ]

    mg_sleep_and_assert(expected_data_on_coord, partial(show_instances, coord_cursor))

    new_main_cursor = connect(host="localhost", port=7687).cursor()

    expected_data_on_new_main = [
        (
            "instance_2",
            "localhost:10002",
            "sync",
            {"ts": 0, "behind": None, "status": "ready"},
            {"memgraph": {"ts": 0, "behind": 0, "status": "ready"}},
        ),
        (
            "instance_3",
            "localhost:10003",
            "sync",
            {"ts": 0, "behind": None, "status": "invalid"},
            {"memgraph": {"ts": 0, "behind": 0, "status": "invalid"}},
        ),
    ]

    mg_sleep_and_assert_until_role_change(
        lambda: execute_and_fetch_all(new_main_cursor, "SHOW REPLICATION ROLE;")[0][0], "main"
    )
    mg_sleep_and_assert_collection(expected_data_on_new_main, partial(show_replicas, new_main_cursor))

    interactive_mg_runner.start(inner_instances_description, "instance_3")
    expected_data_on_new_main_old_alive = [
        (
            "instance_2",
            "localhost:10002",
            "sync",
            {"ts": 0, "behind": None, "status": "ready"},
            {"memgraph": {"ts": 0, "behind": 0, "status": "ready"}},
        ),
        (
            "instance_3",
            "localhost:10003",
            "sync",
            {"ts": 0, "behind": None, "status": "ready"},
            {"memgraph": {"ts": 0, "behind": 0, "status": "ready"}},
        ),
    ]

    mg_sleep_and_assert_collection(expected_data_on_new_main_old_alive, partial(show_replicas, new_main_cursor))


def test_distributed_automatic_failover_with_leadership_change(test_name):
    inner_instances_description = get_instances_description_no_setup(test_name=test_name)

    interactive_mg_runner.start_all(inner_instances_description, keep_directories=False)

    coord_cursor_3 = connect(host="localhost", port=7692).cursor()
    for query in get_default_setup_queries():
        execute_and_fetch_all(coord_cursor_3, query)

    interactive_mg_runner.kill(inner_instances_description, "coordinator_3")
    interactive_mg_runner.kill(inner_instances_description, "instance_3")

    coord_cursor_1 = connect(host="localhost", port=7690).cursor()
    coord_cursor_2 = connect(host="localhost", port=7691).cursor()

    leader_data = [
        ("coordinator_1", "localhost:7690", "localhost:10111", "localhost:10121", "up", "follower"),
        ("coordinator_2", "localhost:7691", "localhost:10112", "localhost:10122", "up", "follower"),
        ("coordinator_3", "localhost:7692", "localhost:10113", "localhost:10123", "down", "follower"),
        ("instance_1", "localhost:7687", "", "localhost:10011", "up", "replica"),
        ("instance_2", "localhost:7688", "", "localhost:10012", "up", "replica"),
        ("instance_3", "localhost:7689", "", "localhost:10013", "down", "unknown"),
    ]

    wait_for_status_change(partial(show_instances, coord_cursor_1), {"instance_1", "instance_2"}, "main")

    leader_name = find_instance_and_assert_instances(
        instance_role="leader", num_coordinators=3, coord_ids_to_skip_validation={3}
    )
    main_name = find_instance_and_assert_instances(
        instance_role="main", num_coordinators=3, coord_ids_to_skip_validation={3}
    )

    leader_data = update_tuple_value(leader_data, main_name, 0, -1, "main")
    leader_data = update_tuple_value(leader_data, leader_name, 0, -1, "leader")

    mg_sleep_and_assert(leader_data, partial(show_instances, coord_cursor_1))
    mg_sleep_and_assert(leader_data, partial(show_instances, coord_cursor_2))

    def connect_to_main_instance():
        main_instance_name = main_name
        assert main_instance_name is not None

        port_mapping = {"instance_1": 7687, "instance_2": 7688}

        assert main_instance_name in port_mapping, f"Main is not in mappings, but main is {main_instance_name}"

        main_instance_port = port_mapping.get(main_instance_name)

        if main_instance_port is not None:
            return connect(host="localhost", port=main_instance_port).cursor()

        return None

    new_main_cursor = connect_to_main_instance()
    assert new_main_cursor is not None, "Main cursor is not found!"

    all_possible_states = [
        (
            "instance_1",
            "localhost:10001",
            "sync",
            {"ts": 0, "behind": None, "status": "ready"},
            {"memgraph": {"ts": 0, "behind": 0, "status": "ready"}},
        ),
        (
            "instance_2",
            "localhost:10002",
            "sync",
            {"ts": 0, "behind": None, "status": "ready"},
            {"memgraph": {"ts": 0, "behind": 0, "status": "ready"}},
        ),
        (
            "instance_3",
            "localhost:10003",
            "sync",
            {"ts": 0, "behind": None, "status": "invalid"},
            {"memgraph": {"ts": 0, "behind": 0, "status": "invalid"}},
        ),
    ]

    mg_sleep_and_assert_until_role_change(
        lambda: execute_and_fetch_all(new_main_cursor, "SHOW REPLICATION ROLE;")[0][0], "main"
    )
    expected_data_on_new_main = [state for state in all_possible_states if state[0] != main_name]
    mg_sleep_and_assert_collection(expected_data_on_new_main, partial(show_replicas, new_main_cursor))

    interactive_mg_runner.start(inner_instances_description, "instance_3")

    all_possible_states = [
        (
            "instance_1",
            "localhost:10001",
            "sync",
            {"ts": 0, "behind": None, "status": "ready"},
            {"memgraph": {"ts": 0, "behind": 0, "status": "ready"}},
        ),
        (
            "instance_2",
            "localhost:10002",
            "sync",
            {"ts": 0, "behind": None, "status": "ready"},
            {"memgraph": {"ts": 0, "behind": 0, "status": "ready"}},
        ),
        (
            "instance_3",
            "localhost:10003",
            "sync",
            {"ts": 0, "behind": None, "status": "ready"},
            {"memgraph": {"ts": 0, "behind": 0, "status": "ready"}},
        ),
    ]
    expected_data_on_new_main_old_alive = [state for state in all_possible_states if state[0] != main_name]
    mg_sleep_and_assert_collection(expected_data_on_new_main_old_alive, partial(show_replicas, new_main_cursor))

    interactive_mg_runner.start(inner_instances_description, "coordinator_3")


def test_no_leader_after_leader_and_follower_die(test_name):
    # 1. Register all but one replication instance on the first leader.
    # 2. Kill the leader and a follower.
    # 3. Check that the remaining follower is not promoted to leader by trying to register remaining replication instance.

    inner_memgraph_instances = get_instances_description_no_setup(test_name=test_name)
    interactive_mg_runner.start_all(inner_memgraph_instances, keep_directories=False)

    coord_cursor_3 = connect(host="localhost", port=7692).cursor()

    for query in get_default_setup_queries():
        execute_and_fetch_all(coord_cursor_3, query)

    interactive_mg_runner.kill(inner_memgraph_instances, "coordinator_3")
    interactive_mg_runner.kill(inner_memgraph_instances, "coordinator_2")

    coord_1_data = [
        ("coordinator_1", "localhost:7690", "localhost:10111", "localhost:10121", "unknown", "follower"),
        ("coordinator_2", "localhost:7691", "localhost:10112", "localhost:10122", "unknown", "follower"),
        ("coordinator_3", "localhost:7692", "localhost:10113", "localhost:10123", "unknown", "follower"),
        ("instance_1", "localhost:7687", "", "localhost:10011", "unknown", "replica"),
        ("instance_2", "localhost:7688", "", "localhost:10012", "unknown", "replica"),
        ("instance_3", "localhost:7689", "", "localhost:10013", "unknown", "main"),
    ]

    coord_cursor_1 = connect(host="localhost", port=7690).cursor()
    mg_sleep_and_assert(coord_1_data, partial(show_instances, coord_cursor_1))

    with pytest.raises(Exception) as e:
        execute_and_fetch_all(
            coord_cursor_1,
            "REGISTER INSTANCE instance_1 WITH CONFIG {'bolt_server': 'localhost:7687', 'management_server': 'localhost:10011', 'replication_server': 'localhost:10001'};",
        )
        assert "Couldn't register replica instance since coordinator is not a leader!" in str(e)


def test_old_main_comes_back_on_new_leader_as_main(test_name):
    # 1. Start all instances.
    # 2. Kill all instances
    # 3. Kill the leader
    # 4. Start the old main instance
    # 5. Run SHOW INSTANCES on the new leader and check that the old main instance is main once again

    inner_memgraph_instances = get_instances_description_no_setup(test_name=test_name)
    interactive_mg_runner.start_all(inner_memgraph_instances, keep_directories=False)

    coord_cursor_3 = connect(host="localhost", port=7692).cursor()

    for query in get_default_setup_queries():
        execute_and_fetch_all(coord_cursor_3, query)

    interactive_mg_runner.kill(inner_memgraph_instances, "instance_1")
    interactive_mg_runner.kill(inner_memgraph_instances, "instance_2")
    interactive_mg_runner.kill(inner_memgraph_instances, "instance_3")
    interactive_mg_runner.kill(inner_memgraph_instances, "coordinator_3")

    coord_cursor_1 = connect(host="localhost", port=7690).cursor()
    coord_cursor_2 = connect(host="localhost", port=7691).cursor()

    interactive_mg_runner.start(inner_memgraph_instances, "instance_3")
    interactive_mg_runner.start(inner_memgraph_instances, "instance_1")
    interactive_mg_runner.start(inner_memgraph_instances, "instance_2")

    coord1_leader_data = [
        ("coordinator_1", "localhost:7690", "localhost:10111", "localhost:10121", "up", "leader"),
        ("coordinator_2", "localhost:7691", "localhost:10112", "localhost:10122", "up", "follower"),
        ("coordinator_3", "localhost:7692", "localhost:10113", "localhost:10123", "down", "follower"),
        ("instance_1", "localhost:7687", "", "localhost:10011", "up", "replica"),
        ("instance_2", "localhost:7688", "", "localhost:10012", "up", "replica"),
        ("instance_3", "localhost:7689", "", "localhost:10013", "up", "main"),
    ]

    coord2_leader_data = [
        ("coordinator_1", "localhost:7690", "localhost:10111", "localhost:10121", "up", "follower"),
        ("coordinator_2", "localhost:7691", "localhost:10112", "localhost:10122", "up", "leader"),
        ("coordinator_3", "localhost:7692", "localhost:10113", "localhost:10123", "down", "follower"),
        ("instance_1", "localhost:7687", "", "localhost:10011", "up", "replica"),
        ("instance_2", "localhost:7688", "", "localhost:10012", "up", "replica"),
        ("instance_3", "localhost:7689", "", "localhost:10013", "up", "main"),
    ]

    mg_sleep_and_assert_multiple(
        [coord1_leader_data, coord2_leader_data],
        [partial(show_instances, coord_cursor_1), partial(show_instances, coord_cursor_2)],
    )
    mg_sleep_and_assert_multiple(
        [coord1_leader_data, coord2_leader_data],
        [partial(show_instances, coord_cursor_1), partial(show_instances, coord_cursor_2)],
    )

    new_main_cursor = connect(host="localhost", port=7689).cursor()

    replicas = [
        (
            "instance_1",
            "localhost:10001",
            "sync",
            {"ts": 0, "behind": None, "status": "ready"},
            {"memgraph": {"ts": 0, "behind": 0, "status": "ready"}},
        ),
        (
            "instance_2",
            "localhost:10002",
            "sync",
            {"ts": 0, "behind": None, "status": "ready"},
            {"memgraph": {"ts": 0, "behind": 0, "status": "ready"}},
        ),
    ]
    mg_sleep_and_assert_collection(replicas, partial(show_replicas, new_main_cursor))

    execute_and_fetch_all(new_main_cursor, "CREATE (n:Node {name: 'node'})")

    replica_1_cursor = connect(host="localhost", port=7687).cursor()
    assert len(execute_and_fetch_all(replica_1_cursor, "MATCH (n) RETURN n;")) == 1

    replica_2_cursor = connect(host="localhost", port=7688).cursor()
    assert len(execute_and_fetch_all(replica_2_cursor, "MATCH (n) RETURN n;")) == 1

    interactive_mg_runner.start(inner_memgraph_instances, "coordinator_3")


def test_registering_4_coords(test_name):
    # Goal of this test is to assure registering of multiple coordinators in row works
    INSTANCES_DESCRIPTION = {
        "instance_1": {
            "args": [
                "--bolt-port",
                "7687",
                "--log-level",
                "TRACE",
                "--management-port",
                "10011",
            ],
            "log_file": f"{get_logs_path(file, test_name)}/instance_1.log",
            "data_directory": f"{get_data_path(file, test_name)}/instance_1",
            "setup_queries": [],
        },
        "instance_2": {
            "args": [
                "--bolt-port",
                "7688",
                "--log-level",
                "TRACE",
                "--management-port",
                "10012",
            ],
            "log_file": f"{get_logs_path(file, test_name)}/instance_2.log",
            "data_directory": f"{get_data_path(file, test_name)}/instance_2",
            "setup_queries": [],
        },
        "instance_3": {
            "args": [
                "--bolt-port",
                "7689",
                "--log-level",
                "TRACE",
                "--management-port",
                "10013",
            ],
            "log_file": f"{get_logs_path(file, test_name)}/instance_3.log",
            "data_directory": f"{get_data_path(file, test_name)}/instance_3",
            "setup_queries": [],
        },
        "coordinator_1": {
            "args": [
                "--bolt-port",
                "7690",
                "--log-level=TRACE",
                "--coordinator-id=1",
                "--coordinator-port=10111",
                "--management-port=10121",
                "--coordinator-hostname=localhost",
            ],
            "log_file": f"{get_logs_path(file, test_name)}/coordinator_1.log",
            "data_directory": f"{get_data_path(file, test_name)}/coordinator_1",
            "setup_queries": [],
        },
        "coordinator_2": {
            "args": [
                "--bolt-port",
                "7691",
                "--log-level=TRACE",
                "--coordinator-id=2",
                "--coordinator-port=10112",
                "--management-port=10122",
                "--coordinator-hostname=localhost",
            ],
            "log_file": f"{get_logs_path(file, test_name)}/coordinator_2.log",
            "data_directory": f"{get_data_path(file, test_name)}/coordinator_2",
            "setup_queries": [],
        },
        "coordinator_3": {
            "args": [
                "--bolt-port",
                "7692",
                "--log-level=TRACE",
                "--coordinator-id=3",
                "--coordinator-port=10113",
                "--management-port=10123",
                "--coordinator-hostname=localhost",
            ],
            "log_file": f"{get_logs_path(file, test_name)}/coordinator_3.log",
            "data_directory": f"{get_data_path(file, test_name)}/coordinator_3",
            "setup_queries": [],
        },
        "coordinator_4": {
            "args": [
                "--bolt-port",
                "7693",
                "--log-level=TRACE",
                "--coordinator-id=4",
                "--coordinator-port=10114",
                "--management-port=10124",
                "--coordinator-hostname=localhost",
            ],
            "log_file": f"{get_logs_path(file, test_name)}/coordinator_4.log",
            "data_directory": f"{get_data_path(file, test_name)}/coordinator_4",
            "setup_queries": [
                "ADD COORDINATOR 1 WITH CONFIG {'bolt_server': 'localhost:7690', 'coordinator_server': 'localhost:10111', 'management_server': 'localhost:10121'}",
                "ADD COORDINATOR 2 WITH CONFIG {'bolt_server': 'localhost:7691', 'coordinator_server': 'localhost:10112', 'management_server': 'localhost:10122'}",
                "ADD COORDINATOR 3 WITH CONFIG {'bolt_server': 'localhost:7692', 'coordinator_server': 'localhost:10113', 'management_server': 'localhost:10123'}",
                "ADD COORDINATOR 4 WITH CONFIG {'bolt_server': 'localhost:7693', 'coordinator_server': 'localhost:10114', 'management_server': 'localhost:10124'}",
                "REGISTER INSTANCE instance_1 WITH CONFIG {'bolt_server': 'localhost:7687', 'management_server': 'localhost:10011', 'replication_server': 'localhost:10001'};",
                "REGISTER INSTANCE instance_2 WITH CONFIG {'bolt_server': 'localhost:7688', 'management_server': 'localhost:10012', 'replication_server': 'localhost:10002'};",
                "REGISTER INSTANCE instance_3 WITH CONFIG {'bolt_server': 'localhost:7689', 'management_server': 'localhost:10013', 'replication_server': 'localhost:10003'};",
                "SET INSTANCE instance_3 TO MAIN",
            ],
        },
    }

    interactive_mg_runner.start_all(INSTANCES_DESCRIPTION, keep_directories=False)

    coord_cursor = connect(host="localhost", port=7693).cursor()

    expected_data_on_coord = [
        ("coordinator_1", "localhost:7690", "localhost:10111", "localhost:10121", "up", "follower"),
        ("coordinator_2", "localhost:7691", "localhost:10112", "localhost:10122", "up", "follower"),
        ("coordinator_3", "localhost:7692", "localhost:10113", "localhost:10123", "up", "follower"),
        ("coordinator_4", "localhost:7693", "localhost:10114", "localhost:10124", "up", "leader"),
        ("instance_1", "localhost:7687", "", "localhost:10011", "up", "replica"),
        ("instance_2", "localhost:7688", "", "localhost:10012", "up", "replica"),
        ("instance_3", "localhost:7689", "", "localhost:10013", "up", "main"),
    ]
    mg_sleep_and_assert(expected_data_on_coord, partial(show_instances, coord_cursor))


def test_registering_coord_log_store(test_name):
    # Goal of this test is to assure registering a bunch of instances and de-registering works properly
    # w.r.t nuRaft log
    # 1. Start basic instances # 3 logs
    # 2. Check all is there
    # 3. Create 3 additional instances and add them to cluster # 3 logs -> 1st snapshot
    # 4. Check everything is there
    # 5. Set main # 1 log
    # 6. Check correct state
    # 7. Drop 2 new instances # 2 logs
    # 8. Check correct state
    # 9. Drop 1 new instance # 1 log -> 2nd snapshot
    # 10. Check correct state

    INSTANCES_DESCRIPTION = {
        "instance_1": {
            "args": [
                "--bolt-port",
                "7687",
                "--log-level",
                "TRACE",
                "--management-port",
                "10011",
            ],
            "log_file": f"{get_logs_path(file, test_name)}/instance_1.log",
            "data_directory": f"{get_data_path(file, test_name)}/instance_1",
            "setup_queries": [],
        },
        "instance_2": {
            "args": [
                "--bolt-port",
                "7688",
                "--log-level",
                "TRACE",
                "--management-port",
                "10012",
            ],
            "log_file": f"{get_logs_path(file, test_name)}/instance_2.log",
            "data_directory": f"{get_data_path(file, test_name)}/instance_2",
            "setup_queries": [],
        },
        "instance_3": {
            "args": [
                "--bolt-port",
                "7689",
                "--log-level",
                "TRACE",
                "--management-port",
                "10013",
            ],
            "log_file": f"{get_logs_path(file, test_name)}/instance_3.log",
            "data_directory": f"{get_data_path(file, test_name)}/instance_3",
            "setup_queries": [],
        },
        "coordinator_1": {
            "args": [
                "--bolt-port",
                "7690",
                "--log-level=TRACE",
                "--coordinator-id=1",
                "--coordinator-port=10111",
                "--coordinator-hostname",
                "localhost",
                "--management-port=10121",
            ],
            "log_file": f"{get_logs_path(file, test_name)}/coordinator_1.log",
            "data_directory": f"{get_data_path(file, test_name)}/coordinator_1",
            "setup_queries": [],
        },
        "coordinator_2": {
            "args": [
                "--bolt-port",
                "7691",
                "--log-level=TRACE",
                "--coordinator-id=2",
                "--coordinator-port=10112",
                "--coordinator-hostname",
                "localhost",
                "--management-port=10122",
            ],
            "log_file": f"{get_logs_path(file, test_name)}/coordinator_2.log",
            "data_directory": f"{get_data_path(file, test_name)}/coordinator_2",
            "setup_queries": [],
        },
        "coordinator_3": {
            "args": [
                "--bolt-port",
                "7692",
                "--log-level=TRACE",
                "--coordinator-id=3",
                "--coordinator-port=10113",
                "--coordinator-hostname",
                "localhost",
                "--management-port=10123",
            ],
            "log_file": f"{get_logs_path(file, test_name)}/coordinator_3.log",
            "data_directory": f"{get_data_path(file, test_name)}/coordinator_3",
            "setup_queries": [],
        },
        "coordinator_4": {
            "args": [
                "--bolt-port",
                "7693",
                "--log-level=TRACE",
                "--coordinator-id=4",
                "--coordinator-port=10114",
                "--coordinator-hostname",
                "localhost",
                "--management-port=10124",
            ],
            "log_file": f"{get_logs_path(file, test_name)}/coordinator_4.log",
            "data_directory": f"{get_data_path(file, test_name)}/coordinator_4",
            "setup_queries": [
                "ADD COORDINATOR 1 WITH CONFIG {'bolt_server': 'localhost:7690', 'coordinator_server': 'localhost:10111', 'management_server': 'localhost:10121'}",
                "ADD COORDINATOR 2 WITH CONFIG {'bolt_server': 'localhost:7691', 'coordinator_server': 'localhost:10112', 'management_server': 'localhost:10122'}",
                "ADD COORDINATOR 3 WITH CONFIG {'bolt_server': 'localhost:7692', 'coordinator_server': 'localhost:10113',  'management_server': 'localhost:10123'}",
                "ADD COORDINATOR 4 WITH CONFIG {'bolt_server': 'localhost:7693', 'coordinator_server': 'localhost:10114', 'management_server': 'localhost:10124'}",
                "REGISTER INSTANCE instance_1 WITH CONFIG {'bolt_server': 'localhost:7687', 'management_server': 'localhost:10011', 'replication_server': 'localhost:10001'};",
                "REGISTER INSTANCE instance_2 WITH CONFIG {'bolt_server': 'localhost:7688', 'management_server': 'localhost:10012', 'replication_server': 'localhost:10002'};",
                "REGISTER INSTANCE instance_3 WITH CONFIG {'bolt_server': 'localhost:7689', 'management_server': 'localhost:10013', 'replication_server': 'localhost:10003'};",
            ],
        },
    }
    assert "SET INSTANCE instance_3 TO MAIN" not in INSTANCES_DESCRIPTION["coordinator_4"]["setup_queries"]

    # 1
    interactive_mg_runner.start_all(INSTANCES_DESCRIPTION, keep_directories=False)

    # 2
    coord_cursor = connect(host="localhost", port=7693).cursor()

    coordinators = [
        ("coordinator_1", "localhost:7690", "localhost:10111", "localhost:10121", "up", "follower"),
        ("coordinator_2", "localhost:7691", "localhost:10112", "localhost:10122", "up", "follower"),
        ("coordinator_3", "localhost:7692", "localhost:10113", "localhost:10123", "up", "follower"),
        ("coordinator_4", "localhost:7693", "localhost:10114", "localhost:10124", "up", "leader"),
    ]

    basic_instances = [
        ("instance_1", "localhost:7687", "", "localhost:10011", "up", "replica"),
        ("instance_2", "localhost:7688", "", "localhost:10012", "up", "replica"),
        ("instance_3", "localhost:7689", "", "localhost:10013", "up", "replica"),
    ]

    expected_data_on_coord = []
    expected_data_on_coord.extend(coordinators)
    expected_data_on_coord.extend(basic_instances)

    mg_sleep_and_assert(expected_data_on_coord, partial(show_instances, coord_cursor))

    # 3
    instances_ports_added = [10011, 10012, 10013]
    bolt_port_id = 7700
    manag_port_id = 10014

    additional_instances = []
    for i in range(4, 7):
        instance_name = f"instance_{i}"
        args_desc = [
            "--log-level=TRACE",
        ]

        bolt_port = f"--bolt-port={bolt_port_id}"

        manag_server_port = f"--management-port={manag_port_id}"

        args_desc.append(bolt_port)
        args_desc.append(manag_server_port)

        instance_description = {
            "args": args_desc,
            "log_file": f"{get_logs_path(file, test_name)}/instance_{i}.log",
            "data_directory": f"{get_data_path(file, test_name)}/instance_{i}",
            "setup_queries": [],
        }

        full_instance_desc = {instance_name: instance_description}
        interactive_mg_runner.start(full_instance_desc, instance_name)
        repl_port_id = manag_port_id - 10
        assert repl_port_id < 10011, "Wrong test setup, repl port must be smaller than smallest coord port id"

        bolt_server = f"localhost:{bolt_port_id}"
        management_server = f"localhost:{manag_port_id}"
        repl_server = f"localhost:{repl_port_id}"

        config_str = f"{{'bolt_server': '{bolt_server}', 'management_server': '{management_server}', 'replication_server': '{repl_server}'}}"

        execute_and_fetch_all(
            coord_cursor,
            f"REGISTER INSTANCE {instance_name} WITH CONFIG {config_str}",
        )

        additional_instances.append((f"{instance_name}", bolt_server, "", management_server, "up", "replica"))
        instances_ports_added.append(manag_port_id)
        manag_port_id += 1
        bolt_port_id += 1

    # 4
    expected_data_on_coord.extend(additional_instances)

    mg_sleep_and_assert(expected_data_on_coord, partial(show_instances, coord_cursor))

    # 5
    execute_and_fetch_all(coord_cursor, "SET INSTANCE instance_3 TO MAIN")

    # 6
    basic_instances.pop()
    basic_instances.append(("instance_3", "localhost:7689", "", "localhost:10013", "up", "main"))

    new_expected_data_on_coordinator = []

    new_expected_data_on_coordinator.extend(coordinators)
    new_expected_data_on_coordinator.extend(basic_instances)
    new_expected_data_on_coordinator.extend(additional_instances)

    mg_sleep_and_assert(new_expected_data_on_coordinator, partial(show_instances, coord_cursor))

    # 7
    for i in range(6, 4, -1):
        execute_and_fetch_all(coord_cursor, f"UNREGISTER INSTANCE instance_{i};")
        additional_instances.pop()

    new_expected_data_on_coordinator = []
    new_expected_data_on_coordinator.extend(coordinators)
    new_expected_data_on_coordinator.extend(basic_instances)
    new_expected_data_on_coordinator.extend(additional_instances)

    # 8
    mg_sleep_and_assert(new_expected_data_on_coordinator, partial(show_instances, coord_cursor))

    # 9

    new_expected_data_on_coordinator = []
    new_expected_data_on_coordinator.extend(coordinators)
    new_expected_data_on_coordinator.extend(basic_instances)

    execute_and_fetch_all(coord_cursor, f"UNREGISTER INSTANCE instance_4;")

    # 10
    mg_sleep_and_assert(new_expected_data_on_coordinator, partial(show_instances, coord_cursor))


def test_multiple_failovers_in_row_no_leadership_change(test_name):
    # Goal of this test is to assure multiple failovers in row work without leadership change
    # 1. Start basic instances
    # 2. Check all is there
    # 3. Kill MAIN (instance_3)
    # 4. Expect failover (instance_1)
    # 5. Kill instance_1
    # 6. Expect failover instance_2
    # 7. Start instance_3
    # 8. Expect instance_3 and instance_2 (MAIN) up
    # 9. Kill instance_2
    # 10. Expect instance_3 MAIN
    # 11. Write some data on instance_3
    # 12. Start instance_2 and instance_1
    # 13. Expect instance_1 and instance2 to be up and cluster to have correct state
    # 13. Expect data to be replicated

    # 1
    inner_memgraph_instances = get_instances_description_no_setup(test_name=test_name)
    interactive_mg_runner.start_all(inner_memgraph_instances, keep_directories=False)

    coord_cursor_3 = connect(host="localhost", port=7692).cursor()

    for query in get_default_setup_queries():
        execute_and_fetch_all(coord_cursor_3, query)

    # 2

    data = [
        ("coordinator_1", "localhost:7690", "localhost:10111", "localhost:10121", "up", "follower"),
        ("coordinator_2", "localhost:7691", "localhost:10112", "localhost:10122", "up", "follower"),
        ("coordinator_3", "localhost:7692", "localhost:10113", "localhost:10123", "up", "leader"),
        ("instance_1", "localhost:7687", "", "localhost:10011", "up", "replica"),
        ("instance_2", "localhost:7688", "", "localhost:10012", "up", "replica"),
        ("instance_3", "localhost:7689", "", "localhost:10013", "up", "main"),
    ]

    coord_cursor_1 = connect(host="localhost", port=7690).cursor()
    coord_cursor_2 = connect(host="localhost", port=7691).cursor()

    mg_sleep_and_assert_collection(data, partial(show_instances, coord_cursor_1))
    mg_sleep_and_assert_collection(data, partial(show_instances, coord_cursor_2))
    mg_sleep_and_assert_collection(data, partial(show_instances, coord_cursor_3))

    # 3

    interactive_mg_runner.kill(inner_memgraph_instances, "instance_3")

    # 4

    data = [
        ("coordinator_1", "localhost:7690", "localhost:10111", "localhost:10121", "up", "follower"),
        ("coordinator_2", "localhost:7691", "localhost:10112", "localhost:10122", "up", "follower"),
        ("coordinator_3", "localhost:7692", "localhost:10113", "localhost:10123", "up", "leader"),
        ("instance_1", "localhost:7687", "", "localhost:10011", "up", "main"),
        ("instance_2", "localhost:7688", "", "localhost:10012", "up", "replica"),
        ("instance_3", "localhost:7689", "", "localhost:10013", "down", "unknown"),
    ]

    mg_sleep_and_assert_collection(data, partial(show_instances, coord_cursor_1))
    mg_sleep_and_assert_collection(data, partial(show_instances, coord_cursor_2))
    mg_sleep_and_assert_collection(data, partial(show_instances, coord_cursor_3))

    # 5
    interactive_mg_runner.kill(inner_memgraph_instances, "instance_1")

    # 6
    data = [
        ("coordinator_1", "localhost:7690", "localhost:10111", "localhost:10121", "up", "follower"),
        ("coordinator_2", "localhost:7691", "localhost:10112", "localhost:10122", "up", "follower"),
        ("coordinator_3", "localhost:7692", "localhost:10113", "localhost:10123", "up", "leader"),
        ("instance_1", "localhost:7687", "", "localhost:10011", "down", "unknown"),
        ("instance_2", "localhost:7688", "", "localhost:10012", "up", "main"),
        ("instance_3", "localhost:7689", "", "localhost:10013", "down", "unknown"),
    ]

    mg_sleep_and_assert_collection(data, partial(show_instances, coord_cursor_1))
    mg_sleep_and_assert_collection(data, partial(show_instances, coord_cursor_2))
    mg_sleep_and_assert_collection(data, partial(show_instances, coord_cursor_3))

    # 7

    interactive_mg_runner.start(inner_memgraph_instances, "instance_3")

    # 8

    data = [
        ("coordinator_1", "localhost:7690", "localhost:10111", "localhost:10121", "up", "follower"),
        ("coordinator_2", "localhost:7691", "localhost:10112", "localhost:10122", "up", "follower"),
        ("coordinator_3", "localhost:7692", "localhost:10113", "localhost:10123", "up", "leader"),
        ("instance_1", "localhost:7687", "", "localhost:10011", "down", "unknown"),
        ("instance_2", "localhost:7688", "", "localhost:10012", "up", "main"),
        ("instance_3", "localhost:7689", "", "localhost:10013", "up", "replica"),
    ]

    mg_sleep_and_assert_collection(data, partial(show_instances, coord_cursor_1))
    mg_sleep_and_assert_collection(data, partial(show_instances, coord_cursor_2))
    mg_sleep_and_assert_collection(data, partial(show_instances, coord_cursor_3))

    # 9
    interactive_mg_runner.kill(inner_memgraph_instances, "instance_2")

    # 10
    data = [
        ("coordinator_1", "localhost:7690", "localhost:10111", "localhost:10121", "up", "follower"),
        ("coordinator_2", "localhost:7691", "localhost:10112", "localhost:10122", "up", "follower"),
        ("coordinator_3", "localhost:7692", "localhost:10113", "localhost:10123", "up", "leader"),
        ("instance_1", "localhost:7687", "", "localhost:10011", "down", "unknown"),
        ("instance_2", "localhost:7688", "", "localhost:10012", "down", "unknown"),
        ("instance_3", "localhost:7689", "", "localhost:10013", "up", "main"),
    ]

    mg_sleep_and_assert_collection(data, partial(show_instances, coord_cursor_1))
    mg_sleep_and_assert_collection(data, partial(show_instances, coord_cursor_2))
    mg_sleep_and_assert_collection(data, partial(show_instances, coord_cursor_3))

    # 11

    instance_3_cursor = connect(port=7689, host="localhost").cursor()

    mg_sleep_and_assert_until_role_change(
        lambda: execute_and_fetch_all(instance_3_cursor, "SHOW REPLICATION ROLE;")[0][0], "main"
    )

    wait_until_main_writeable_assert_replica_down(instance_3_cursor, "CREATE ();")

    # 12
    interactive_mg_runner.start(inner_memgraph_instances, "instance_1")
    interactive_mg_runner.start(inner_memgraph_instances, "instance_2")

    # 13
    data = [
        ("coordinator_1", "localhost:7690", "localhost:10111", "localhost:10121", "up", "follower"),
        ("coordinator_2", "localhost:7691", "localhost:10112", "localhost:10122", "up", "follower"),
        ("coordinator_3", "localhost:7692", "localhost:10113", "localhost:10123", "up", "leader"),
        ("instance_1", "localhost:7687", "", "localhost:10011", "up", "replica"),
        ("instance_2", "localhost:7688", "", "localhost:10012", "up", "replica"),
        ("instance_3", "localhost:7689", "", "localhost:10013", "up", "main"),
    ]

    mg_sleep_and_assert_collection(data, partial(show_instances, coord_cursor_1))
    mg_sleep_and_assert_collection(data, partial(show_instances, coord_cursor_2))
    mg_sleep_and_assert_collection(data, partial(show_instances, coord_cursor_3))

    # 14.

    replicas = [
        (
            "instance_1",
            "localhost:10001",
            "sync",
            {"ts": 0, "behind": None, "status": "ready"},
            {"memgraph": {"ts": 2, "behind": 0, "status": "ready"}},
        ),
        (
            "instance_2",
            "localhost:10002",
            "sync",
            {"ts": 0, "behind": None, "status": "ready"},
            {"memgraph": {"ts": 2, "behind": 0, "status": "ready"}},
        ),
    ]
    mg_sleep_and_assert_collection(replicas, partial(show_replicas, instance_3_cursor))

    instance1_cursor = connect(port=7687, host="localhost").cursor()
    instance2_cursor = connect(port=7688, host="localhost").cursor()
    mg_sleep_and_assert(1, partial(get_vertex_count, instance1_cursor))
    mg_sleep_and_assert(1, partial(get_vertex_count, instance2_cursor))


def test_multiple_old_mains_single_failover(test_name):
    # Goal of this test is to check when leadership changes
    # and we have old MAIN down, that we don't start failover
    # 1. Start all instances.
    # 2. Kill the main instance
    # 3. Do failover
    # 4. Kill other main
    # 5. Kill leader
    # 6. Leave first main down, and start second main
    # 7. Second main should write data to new instance all the time

    # 1
    inner_instances_description = get_instances_description_no_setup(test_name=test_name)

    interactive_mg_runner.start_all(inner_instances_description, keep_directories=False)

    coord_cursor_3 = connect(host="localhost", port=7692).cursor()
    for query in get_default_setup_queries():
        execute_and_fetch_all(coord_cursor_3, query)

    coordinators = [
        ("coordinator_1", "localhost:7690", "localhost:10111", "localhost:10121", "up", "follower"),
        ("coordinator_2", "localhost:7691", "localhost:10112", "localhost:10122", "up", "follower"),
        ("coordinator_3", "localhost:7692", "localhost:10113", "localhost:10123", "up", "leader"),
    ]

    basic_instances = [
        ("instance_1", "localhost:7687", "", "localhost:10011", "up", "replica"),
        ("instance_2", "localhost:7688", "", "localhost:10012", "up", "replica"),
        ("instance_3", "localhost:7689", "", "localhost:10013", "up", "main"),
    ]

    expected_data_on_coord = []
    expected_data_on_coord.extend(coordinators)
    expected_data_on_coord.extend(basic_instances)

    mg_sleep_and_assert(expected_data_on_coord, partial(show_instances, coord_cursor_3))

    # 2

    interactive_mg_runner.kill(inner_instances_description, "instance_3")

    # 3

    basic_instances = [
        ("instance_1", "localhost:7687", "", "localhost:10011", "up", "main"),
        ("instance_2", "localhost:7688", "", "localhost:10012", "up", "replica"),
        ("instance_3", "localhost:7689", "", "localhost:10013", "down", "unknown"),
    ]

    expected_data_on_coord = []
    expected_data_on_coord.extend(coordinators)
    expected_data_on_coord.extend(basic_instances)

    mg_sleep_and_assert(expected_data_on_coord, partial(show_instances, coord_cursor_3))

    # 4

    interactive_mg_runner.kill(inner_instances_description, "instance_1")

    # 5
    interactive_mg_runner.kill(inner_instances_description, "coordinator_3")

    # 6

    interactive_mg_runner.start(inner_instances_description, "instance_1")

    # 7

    coord_cursor_1 = connect(host="localhost", port=7690).cursor()
    coord_cursor_2 = connect(host="localhost", port=7691).cursor()

    coord1_leader_data = [
        ("coordinator_1", "localhost:7690", "localhost:10111", "localhost:10121", "up", "leader"),
        ("coordinator_2", "localhost:7691", "localhost:10112", "localhost:10122", "up", "follower"),
        ("coordinator_3", "localhost:7692", "localhost:10113", "localhost:10123", "down", "follower"),
        ("instance_1", "localhost:7687", "", "localhost:10011", "up", "main"),
        ("instance_2", "localhost:7688", "", "localhost:10012", "up", "replica"),
        ("instance_3", "localhost:7689", "", "localhost:10013", "down", "unknown"),
    ]

    coord2_leader_data = [
        ("coordinator_1", "localhost:7690", "localhost:10111", "localhost:10121", "up", "follower"),
        ("coordinator_2", "localhost:7691", "localhost:10112", "localhost:10122", "up", "leader"),
        ("coordinator_3", "localhost:7692", "localhost:10113", "localhost:10123", "down", "follower"),
        ("instance_1", "localhost:7687", "", "localhost:10011", "up", "main"),
        ("instance_2", "localhost:7688", "", "localhost:10012", "up", "replica"),
        ("instance_3", "localhost:7689", "", "localhost:10013", "down", "unknown"),
    ]

    mg_sleep_and_assert_multiple(
        [coord1_leader_data, coord2_leader_data],
        [partial(show_instances, coord_cursor_1), partial(show_instances, coord_cursor_2)],
    )
    mg_sleep_and_assert_multiple(
        [coord1_leader_data, coord2_leader_data],
        [partial(show_instances, coord_cursor_1), partial(show_instances, coord_cursor_2)],
    )

    instance_1_cursor = connect(host="localhost", port=7687).cursor()

    replicas = [
        (
            "instance_2",
            "localhost:10002",
            "sync",
            {"behind": None, "status": "ready", "ts": 0},
            {"memgraph": {"behind": 0, "status": "ready", "ts": 0}},
        ),
        (
            "instance_3",
            "localhost:10003",
            "sync",
            {"behind": None, "status": "invalid", "ts": 0},
            {"memgraph": {"behind": 0, "status": "invalid", "ts": 0}},
        ),
    ]
    mg_sleep_and_assert_collection(replicas, partial(show_replicas, instance_1_cursor))

    vertex_count = 0
    instance_1_cursor = connect(port=7687, host="localhost").cursor()
    instance_2_cursor = connect(port=7688, host="localhost").cursor()

    mg_sleep_and_assert(vertex_count, partial(get_vertex_count, instance_1_cursor))
    mg_sleep_and_assert(vertex_count, partial(get_vertex_count, instance_2_cursor))

    time_slept = 0
    failover_time = 5
    while time_slept < failover_time:
        with pytest.raises(Exception):
            execute_and_fetch_all(instance_1_cursor, "CREATE ();")
        vertex_count += 1

        assert vertex_count == execute_and_fetch_all(instance_1_cursor, "MATCH (n) RETURN count(n);")[0][0]
        assert vertex_count == execute_and_fetch_all(instance_2_cursor, "MATCH (n) RETURN count(n);")[0][0]
        time.sleep(0.1)
        time_slept += 0.1


def test_force_reset_works_after_failed_registration(test_name):
    # Goal of this test is to check that force reset works after failed registration
    # 1. Start all instances.
    # 2. Check everything works correctly
    # 3. Try register instance which doesn't exist
    # 4. Enter force reset
    # 5. Check that everything works correctly

    # 1
    inner_instances_description = get_instances_description_no_setup(test_name=test_name)

    interactive_mg_runner.start_all(inner_instances_description, keep_directories=False)

    coord_cursor_3 = connect(host="localhost", port=7692).cursor()
    for query in get_default_setup_queries():
        execute_and_fetch_all(coord_cursor_3, query)

    # 2

    coord_cursor_1 = connect(host="localhost", port=7690).cursor()
    coord_cursor_2 = connect(host="localhost", port=7691).cursor()

    data = [
        ("coordinator_1", "localhost:7690", "localhost:10111", "localhost:10121", "up", "follower"),
        ("coordinator_2", "localhost:7691", "localhost:10112", "localhost:10122", "up", "follower"),
        ("coordinator_3", "localhost:7692", "localhost:10113", "localhost:10123", "up", "leader"),
        ("instance_1", "localhost:7687", "", "localhost:10011", "up", "replica"),
        ("instance_2", "localhost:7688", "", "localhost:10012", "up", "replica"),
        ("instance_3", "localhost:7689", "", "localhost:10013", "up", "main"),
    ]

    mg_sleep_and_assert(data, partial(show_instances, coord_cursor_3))
    mg_sleep_and_assert(data, partial(show_instances, coord_cursor_1))
    mg_sleep_and_assert(data, partial(show_instances, coord_cursor_2))

    instance_3_cursor = connect(host="localhost", port=7689).cursor()

    replicas = [
        (
            "instance_1",
            "localhost:10001",
            "sync",
            {"behind": None, "status": "ready", "ts": 0},
            {"memgraph": {"behind": 0, "status": "ready", "ts": 0}},
        ),
        (
            "instance_2",
            "localhost:10002",
            "sync",
            {"behind": None, "status": "ready", "ts": 0},
            {"memgraph": {"behind": 0, "status": "ready", "ts": 0}},
        ),
    ]
    mg_sleep_and_assert_collection(replicas, partial(show_replicas, instance_3_cursor))

    vertex_count = 0
    instance_1_cursor = connect(port=7687, host="localhost").cursor()
    instance_2_cursor = connect(port=7688, host="localhost").cursor()

    mg_sleep_and_assert(vertex_count, partial(get_vertex_count, instance_1_cursor))
    mg_sleep_and_assert(vertex_count, partial(get_vertex_count, instance_2_cursor))

    with pytest.raises(Exception):
        execute_and_fetch_all(
            coord_cursor_3,
            "REGISTER INSTANCE instance_4 WITH CONFIG {'bolt_server': 'localhost:7680', 'management_server': 'localhost:10050', 'replication_server': 'localhost:10051'};",
        )

    # This will trigger force reset and choosing of new instance as MAIN
    data = [
        ("coordinator_1", "localhost:7690", "localhost:10111", "localhost:10121", "up", "follower"),
        ("coordinator_2", "localhost:7691", "localhost:10112", "localhost:10122", "up", "follower"),
        ("coordinator_3", "localhost:7692", "localhost:10113", "localhost:10123", "up", "follower"),
        ("instance_1", "localhost:7687", "", "localhost:10011", "up", "replica"),
        ("instance_2", "localhost:7688", "", "localhost:10012", "up", "replica"),
        ("instance_3", "localhost:7689", "", "localhost:10013", "up", "replica"),
    ]

    leader_name = find_instance_and_assert_instances(instance_role="leader", num_coordinators=3)

    main_name = find_instance_and_assert_instances(instance_role="main", num_coordinators=3)

    assert leader_name is not None, "leader is None"
    assert main_name is not None, "Main is None"

    data = update_tuple_value(data, leader_name, 0, -1, "leader")
    data = update_tuple_value(data, main_name, 0, -1, "main")

    mg_sleep_and_assert(data, partial(show_instances, coord_cursor_3))
    mg_sleep_and_assert(data, partial(show_instances, coord_cursor_1))
    mg_sleep_and_assert(data, partial(show_instances, coord_cursor_2))

    def get_port(instance_name):
        mappings = {
            "instance_1": 7687,
            "instance_2": 7688,
            "instance_3": 7689,
        }
        return mappings[instance_name]

    instance_main_cursor = connect(port=get_port(main_name), host="localhost").cursor()
    vertex_count = 10
    for _ in range(vertex_count):
        execute_and_fetch_all(instance_main_cursor, "CREATE ();")

    for instance in ["instance_1", "instance_2", "instance_3"]:
        cursor = connect(port=get_port(instance), host="localhost").cursor()
        mg_sleep_and_assert(vertex_count, partial(get_vertex_count, cursor))


def test_force_reset_works_after_failed_registration_and_replica_down(test_name):
    # Goal of this test is to check when action fails, that force reset happens
    # and everything works correctly when REPLICA is down (can be demoted but doesn't have to - we demote it)
    # 1. Start all instances.
    # 2. Check everything works correctly
    # 3. Kill replica
    # 4. Try to register instance which doesn't exist
    # 4. Enter force reset
    # 5. Check that everything works correctly with two instances
    # 6. Start replica instance
    # 7. Check that replica is correctly demoted to replica

    # 1
    inner_instances_description = get_instances_description_no_setup(test_name=test_name)

    interactive_mg_runner.start_all(inner_instances_description, keep_directories=False)

    coord_cursor_3 = connect(host="localhost", port=7692).cursor()
    for query in get_default_setup_queries():
        execute_and_fetch_all(coord_cursor_3, query)

    # 2
    coord_cursor_1 = connect(host="localhost", port=7690).cursor()
    coord_cursor_2 = connect(host="localhost", port=7691).cursor()

    data = [
        ("coordinator_1", "localhost:7690", "localhost:10111", "localhost:10121", "up", "follower"),
        ("coordinator_2", "localhost:7691", "localhost:10112", "localhost:10122", "up", "follower"),
        ("coordinator_3", "localhost:7692", "localhost:10113", "localhost:10123", "up", "leader"),
        ("instance_1", "localhost:7687", "", "localhost:10011", "up", "replica"),
        ("instance_2", "localhost:7688", "", "localhost:10012", "up", "replica"),
        ("instance_3", "localhost:7689", "", "localhost:10013", "up", "main"),
    ]

    mg_sleep_and_assert(data, partial(show_instances, coord_cursor_3))
    mg_sleep_and_assert(data, partial(show_instances, coord_cursor_1))
    mg_sleep_and_assert(data, partial(show_instances, coord_cursor_2))

    instance_3_cursor = connect(host="localhost", port=7689).cursor()

    replicas = [
        (
            "instance_1",
            "localhost:10001",
            "sync",
            {"behind": None, "status": "ready", "ts": 0},
            {"memgraph": {"behind": 0, "status": "ready", "ts": 0}},
        ),
        (
            "instance_2",
            "localhost:10002",
            "sync",
            {"behind": None, "status": "ready", "ts": 0},
            {"memgraph": {"behind": 0, "status": "ready", "ts": 0}},
        ),
    ]
    mg_sleep_and_assert_collection(replicas, partial(show_replicas, instance_3_cursor))

    vertex_count = 0
    instance_1_cursor = connect(port=7687, host="localhost").cursor()
    instance_2_cursor = connect(port=7688, host="localhost").cursor()

    mg_sleep_and_assert(vertex_count, partial(get_vertex_count, instance_1_cursor))
    mg_sleep_and_assert(vertex_count, partial(get_vertex_count, instance_2_cursor))

    # 3

    interactive_mg_runner.kill(inner_instances_description, "instance_2")

    # 4

    with pytest.raises(Exception):
        execute_and_fetch_all(
            coord_cursor_3,
            "REGISTER INSTANCE instance_4 WITH CONFIG {'bolt_server': 'localhost:7680', 'management_server': 'localhost:10050', 'replication_server': 'localhost:10051'};",
        )

    # 5
    # This will trigger verify and correct cluster state, where we shouldn't choose new MAIN
    data = [
        ("coordinator_1", "localhost:7690", "localhost:10111", "localhost:10121", "up", "follower"),
        ("coordinator_2", "localhost:7691", "localhost:10112", "localhost:10122", "up", "follower"),
        ("coordinator_3", "localhost:7692", "localhost:10113", "localhost:10123", "up", "follower"),
        ("instance_1", "localhost:7687", "", "localhost:10011", "up", "replica"),
        ("instance_2", "localhost:7688", "", "localhost:10012", "down", "unknown"),
        ("instance_3", "localhost:7689", "", "localhost:10013", "up", "main"),
    ]

    leader_name = "coordinator_3"

    main_name = "instance_3"

    assert leader_name is not None, "leader is None"
    assert main_name is not None, "Main is None"

    data = update_tuple_value(data, leader_name, 0, -1, "leader")
    data = update_tuple_value(data, main_name, 0, -1, "main")

    mg_sleep_and_assert(data, partial(show_instances, coord_cursor_3))
    mg_sleep_and_assert(data, partial(show_instances, coord_cursor_1))
    mg_sleep_and_assert(data, partial(show_instances, coord_cursor_2))

    # 6

    interactive_mg_runner.start(inner_instances_description, "instance_2")

    # 7

    data = [
        ("coordinator_1", "localhost:7690", "localhost:10111", "localhost:10121", "up", "follower"),
        ("coordinator_2", "localhost:7691", "localhost:10112", "localhost:10122", "up", "follower"),
        ("coordinator_3", "localhost:7692", "localhost:10113", "localhost:10123", "up", "follower"),
        ("instance_1", "localhost:7687", "", "localhost:10011", "up", "replica"),
        ("instance_2", "localhost:7688", "", "localhost:10012", "up", "replica"),
        ("instance_3", "localhost:7689", "", "localhost:10013", "up", "replica"),
    ]

    data = update_tuple_value(data, leader_name, 0, -1, "leader")
    data = update_tuple_value(data, main_name, 0, -1, "main")

    mg_sleep_and_assert(data, partial(show_instances, coord_cursor_3))
    mg_sleep_and_assert(data, partial(show_instances, coord_cursor_1))
    mg_sleep_and_assert(data, partial(show_instances, coord_cursor_2))

    def get_port(instance_name):
        mappings = {
            "instance_1": 7687,
            "instance_2": 7688,
            "instance_3": 7689,
        }
        return mappings[instance_name]

    main_cursor = connect(port=get_port(main_name), host="localhost").cursor()

    replicas = [
        (
            "instance_1",
            "localhost:10001",
            "sync",
            {"behind": None, "status": "ready", "ts": 0},
            {"memgraph": {"behind": 0, "status": "ready", "ts": 0}},
        ),
        (
            "instance_2",
            "localhost:10002",
            "sync",
            {"behind": None, "status": "ready", "ts": 0},
            {"memgraph": {"behind": 0, "status": "ready", "ts": 0}},
        ),
        (
            "instance_3",
            "localhost:10003",
            "sync",
            {"behind": None, "status": "ready", "ts": 0},
            {"memgraph": {"behind": 0, "status": "ready", "ts": 0}},
        ),
    ]
    replicas = [replica for replica in replicas if replica[0] != main_name]
    mg_sleep_and_assert_collection(replicas, partial(show_replicas, main_cursor))

    # 8

    vertex_count = 10
    for _ in range(vertex_count):
        execute_and_fetch_all(main_cursor, "CREATE ();")

    for instance in ["instance_1", "instance_2", "instance_3"]:
        cursor = connect(port=get_port(instance), host="localhost").cursor()
        mg_sleep_and_assert(vertex_count, partial(get_vertex_count, cursor))


def test_force_reset_works_after_failed_registration_and_2_coordinators_down(test_name):
    # Goal of this test is to check when action fails, that force reset happens
    # and everything works correctly after majority of coordinators is back up
    # 1. Start all instances.
    # 2. Check everything works correctly
    # 3. Try to register instance which doesn't exist -> Enter force reset
    # 4. Kill 2 coordinators
    # 5. New action shouldn't succeed because of opened lock
    # 6. Start one coordinator
    # 7. Check that replica failover happens in force reset
    # 8. Check that everything works correctly

    # 1
    inner_instances_description = get_instances_description_no_setup(test_name=test_name)

    interactive_mg_runner.start_all(inner_instances_description, keep_directories=False)

    coord_cursor_3 = connect(host="localhost", port=7692).cursor()
    for query in get_default_setup_queries():
        execute_and_fetch_all(coord_cursor_3, query)

    # 2
    coord_cursor_1 = connect(host="localhost", port=7690).cursor()
    coord_cursor_2 = connect(host="localhost", port=7691).cursor()

    data = [
        ("coordinator_1", "localhost:7690", "localhost:10111", "localhost:10121", "up", "follower"),
        ("coordinator_2", "localhost:7691", "localhost:10112", "localhost:10122", "up", "follower"),
        ("coordinator_3", "localhost:7692", "localhost:10113", "localhost:10123", "up", "leader"),
        ("instance_1", "localhost:7687", "", "localhost:10011", "up", "replica"),
        ("instance_2", "localhost:7688", "", "localhost:10012", "up", "replica"),
        ("instance_3", "localhost:7689", "", "localhost:10013", "up", "main"),
    ]

    mg_sleep_and_assert(data, partial(show_instances, coord_cursor_3))
    mg_sleep_and_assert(data, partial(show_instances, coord_cursor_1))
    mg_sleep_and_assert(data, partial(show_instances, coord_cursor_2))

    instance_3_cursor = connect(host="localhost", port=7689).cursor()

    replicas = [
        (
            "instance_1",
            "localhost:10001",
            "sync",
            {"behind": None, "status": "ready", "ts": 0},
            {"memgraph": {"behind": 0, "status": "ready", "ts": 0}},
        ),
        (
            "instance_2",
            "localhost:10002",
            "sync",
            {"behind": None, "status": "ready", "ts": 0},
            {"memgraph": {"behind": 0, "status": "ready", "ts": 0}},
        ),
    ]
    mg_sleep_and_assert_collection(replicas, partial(show_replicas, instance_3_cursor))

    vertex_count = 0
    instance_1_cursor = connect(port=7687, host="localhost").cursor()
    instance_2_cursor = connect(port=7688, host="localhost").cursor()

    mg_sleep_and_assert(vertex_count, partial(get_vertex_count, instance_1_cursor))
    mg_sleep_and_assert(vertex_count, partial(get_vertex_count, instance_2_cursor))

    # 3

    with pytest.raises(Exception) as _:
        execute_and_fetch_all(
            coord_cursor_3,
            "REGISTER INSTANCE instance_4 WITH CONFIG {'bolt_server': 'localhost:7680', 'management_server': 'localhost:10050', 'replication_server': 'localhost:10051'};",
        )

    # 4
    interactive_mg_runner.kill(inner_instances_description, "coordinator_2")
    interactive_mg_runner.kill(inner_instances_description, "coordinator_3")

    # 5
    with pytest.raises(Exception) as e:
        execute_and_fetch_all(
            coord_cursor_1,
            "REGISTER INSTANCE instance_4 WITH CONFIG {'bolt_server': 'localhost:7680', 'management_server': "
            "'localhost:10050', 'replication_server': 'localhost:10051'};",
        )

    assert "Couldn't register replica instance since coordinator is not a leader!" in str(e.value)

    # 6

    interactive_mg_runner.start(inner_instances_description, "coordinator_2")

    # 7
    # main must be the same after leader election as before, we can't demote old main
    leader_data = [
        ("coordinator_1", "localhost:7690", "localhost:10111", "localhost:10121", "up", "follower"),
        ("coordinator_2", "localhost:7691", "localhost:10112", "localhost:10122", "up", "follower"),
        ("coordinator_3", "localhost:7692", "localhost:10113", "localhost:10123", "down", "follower"),
        ("instance_1", "localhost:7687", "", "localhost:10011", "up", "replica"),
        ("instance_2", "localhost:7688", "", "localhost:10012", "up", "replica"),
        ("instance_3", "localhost:7689", "", "localhost:10013", "up", "main"),
    ]

    leader_name = find_instance_and_assert_instances(
        instance_role="leader", num_coordinators=3, coord_ids_to_skip_validation={3}
    )

    leader_data = update_tuple_value(leader_data, leader_name, 0, -1, "leader")

    coord_cursor_1 = connect(host="localhost", port=7690).cursor()
    coord_cursor_2 = connect(host="localhost", port=7691).cursor()

    mg_sleep_and_assert(leader_data, partial(show_instances, coord_cursor_1))
    mg_sleep_and_assert(leader_data, partial(show_instances, coord_cursor_1))

    replicas = [
        (
            "instance_1",
            "localhost:10001",
            "sync",
            {"behind": None, "status": "ready", "ts": 0},
            {"memgraph": {"behind": 0, "status": "ready", "ts": 0}},
        ),
        (
            "instance_2",
            "localhost:10002",
            "sync",
            {"behind": None, "status": "ready", "ts": 0},
            {"memgraph": {"behind": 0, "status": "ready", "ts": 0}},
        ),
    ]
    mg_sleep_and_assert_collection(replicas, partial(show_replicas, instance_3_cursor))

    # 8

    vertex_count = 10
    for _ in range(vertex_count):
        execute_and_fetch_all(instance_3_cursor, "CREATE ();")

    def get_port(instance_name):
        mappings = {
            "instance_1": 7687,
            "instance_2": 7688,
            "instance_3": 7689,
        }
        return mappings[instance_name]

    for instance in ["instance_1", "instance_2", "instance_3"]:
        cursor = connect(port=get_port(instance), host="localhost").cursor()
        mg_sleep_and_assert(vertex_count, partial(get_vertex_count, cursor))


def test_coordinator_gets_info_on_other_coordinators(test_name):
    # Goal of this test is to check that coordinator which has cluster state
    # after restart gets info on other cluster also which is added in meantime
    # 1. Start all instances.
    # 2. Check everything works correctly
    # 3. Kill one coordinator
    # 4. Wait until it is down
    # 5. Register new coordinator
    # 6. Check that leaders and followers see each other
    # 7. Start coordinator which is down
    # 8. Check that such coordinator has correct info

    # 1

    inner_instances_description = get_instances_description_no_setup(test_name=test_name)

    interactive_mg_runner.start_all(inner_instances_description, keep_directories=False)

    coord_cursor_3 = connect(host="localhost", port=7692).cursor()
    for query in get_default_setup_queries():
        execute_and_fetch_all(coord_cursor_3, query)

    # 2

    coord_cursor_1 = connect(host="localhost", port=7690).cursor()
    coord_cursor_2 = connect(host="localhost", port=7691).cursor()

    data = [
        ("coordinator_1", "localhost:7690", "localhost:10111", "localhost:10121", "up", "follower"),
        ("coordinator_2", "localhost:7691", "localhost:10112", "localhost:10122", "up", "follower"),
        ("coordinator_3", "localhost:7692", "localhost:10113", "localhost:10123", "up", "leader"),
        ("instance_1", "localhost:7687", "", "localhost:10011", "up", "replica"),
        ("instance_2", "localhost:7688", "", "localhost:10012", "up", "replica"),
        ("instance_3", "localhost:7689", "", "localhost:10013", "up", "main"),
    ]

    mg_sleep_and_assert(data, partial(show_instances, coord_cursor_3))
    mg_sleep_and_assert(data, partial(show_instances, coord_cursor_1))
    mg_sleep_and_assert(data, partial(show_instances, coord_cursor_2))

    instance_3_cursor = connect(host="localhost", port=7689).cursor()

    replicas = [
        (
            "instance_1",
            "localhost:10001",
            "sync",
            {"behind": None, "status": "ready", "ts": 0},
            {"memgraph": {"behind": 0, "status": "ready", "ts": 0}},
        ),
        (
            "instance_2",
            "localhost:10002",
            "sync",
            {"behind": None, "status": "ready", "ts": 0},
            {"memgraph": {"behind": 0, "status": "ready", "ts": 0}},
        ),
    ]
    mg_sleep_and_assert_collection(replicas, partial(show_replicas, instance_3_cursor))

    vertex_count = 0
    instance_1_cursor = connect(port=7687, host="localhost").cursor()
    instance_2_cursor = connect(port=7688, host="localhost").cursor()

    mg_sleep_and_assert(vertex_count, partial(get_vertex_count, instance_1_cursor))
    mg_sleep_and_assert(vertex_count, partial(get_vertex_count, instance_2_cursor))

    # 3

    interactive_mg_runner.kill(inner_instances_description, "coordinator_2")

    # 4

    while True:
        try:
            execute_and_fetch_all(coord_cursor_2, "SHOW INSTANCES;")
            time.sleep(0.1)
        except Exception:
            break

    # 5

    other_instances = {
        "coordinator_4": {
            "args": [
                "--bolt-port",
                "7693",
                "--log-level=TRACE",
                "--coordinator-id=4",
                "--coordinator-port=10114",
                "--management-port=10124",
                "--coordinator-hostname",
                "localhost",
            ],
            "log_file": f"{get_logs_path(file, test_name)}/coordinator_4.log",
            "data_directory": f"{get_data_path(file, test_name)}/coordinator_4",
            "setup_queries": [],
        },
    }

    interactive_mg_runner.start(other_instances, "coordinator_4")
    execute_and_fetch_all(
        coord_cursor_3,
        "ADD COORDINATOR 4 WITH CONFIG {'bolt_server': 'localhost:7693', 'coordinator_server': 'localhost:10114', 'management_server': 'localhost:10124'};",
    )

    # 6

    coord_cursor_4 = connect(host="localhost", port=7693).cursor()

    coord2_down_data = [
        ("coordinator_1", "localhost:7690", "localhost:10111", "localhost:10121", "up", "follower"),
        ("coordinator_2", "localhost:7691", "localhost:10112", "localhost:10122", "down", "follower"),
        ("coordinator_3", "localhost:7692", "localhost:10113", "localhost:10123", "up", "leader"),
        ("coordinator_4", "localhost:7693", "localhost:10114", "localhost:10124", "up", "follower"),
        ("instance_1", "localhost:7687", "", "localhost:10011", "up", "replica"),
        ("instance_2", "localhost:7688", "", "localhost:10012", "up", "replica"),
        ("instance_3", "localhost:7689", "", "localhost:10013", "up", "main"),
    ]
    mg_sleep_and_assert(coord2_down_data, partial(show_instances, coord_cursor_3))
    mg_sleep_and_assert(coord2_down_data, partial(show_instances, coord_cursor_1))
    mg_sleep_and_assert(coord2_down_data, partial(show_instances, coord_cursor_4))

    # 7

    interactive_mg_runner.start(inner_instances_description, "coordinator_2")

    # 8

    coord2_up_data = [
        ("coordinator_1", "localhost:7690", "localhost:10111", "localhost:10121", "up", "follower"),
        ("coordinator_2", "localhost:7691", "localhost:10112", "localhost:10122", "up", "follower"),
        ("coordinator_3", "localhost:7692", "localhost:10113", "localhost:10123", "up", "leader"),
        ("coordinator_4", "localhost:7693", "localhost:10114", "localhost:10124", "up", "follower"),
        ("instance_1", "localhost:7687", "", "localhost:10011", "up", "replica"),
        ("instance_2", "localhost:7688", "", "localhost:10012", "up", "replica"),
        ("instance_3", "localhost:7689", "", "localhost:10013", "up", "main"),
    ]

    coord_cursor_2 = connect(host="localhost", port=7691).cursor()
    mg_sleep_and_assert(coord2_up_data, partial(show_instances, coord_cursor_2))


def test_registration_works_after_main_set(test_name):
    # This test tries to register first main and set it to main and afterwards register other instances
    # 1. Start all instances.
    # 2. Check everything works correctly

    # 1
    inner_instances_description = get_instances_description_no_setup(test_name=test_name)

    interactive_mg_runner.start_all(inner_instances_description, keep_directories=False)

    coord_cursor_3 = connect(host="localhost", port=7692).cursor()
    for query in get_default_setup_queries():
        execute_and_fetch_all(coord_cursor_3, query)

    # 2
    coord_cursor_1 = connect(host="localhost", port=7690).cursor()
    coord_cursor_2 = connect(host="localhost", port=7691).cursor()

    data = [
        ("coordinator_1", "localhost:7690", "localhost:10111", "localhost:10121", "up", "follower"),
        ("coordinator_2", "localhost:7691", "localhost:10112", "localhost:10122", "up", "follower"),
        ("coordinator_3", "localhost:7692", "localhost:10113", "localhost:10123", "up", "leader"),
        ("instance_1", "localhost:7687", "", "localhost:10011", "up", "replica"),
        ("instance_2", "localhost:7688", "", "localhost:10012", "up", "replica"),
        ("instance_3", "localhost:7689", "", "localhost:10013", "up", "main"),
    ]

    mg_sleep_and_assert(data, partial(show_instances, coord_cursor_3))
    mg_sleep_and_assert(data, partial(show_instances, coord_cursor_1))
    mg_sleep_and_assert(data, partial(show_instances, coord_cursor_2))

    instance_3_cursor = connect(host="localhost", port=7689).cursor()

    replicas = [
        (
            "instance_1",
            "localhost:10001",
            "sync",
            {"behind": None, "status": "ready", "ts": 0},
            {"memgraph": {"behind": 0, "status": "ready", "ts": 0}},
        ),
        (
            "instance_2",
            "localhost:10002",
            "sync",
            {"behind": None, "status": "ready", "ts": 0},
            {"memgraph": {"behind": 0, "status": "ready", "ts": 0}},
        ),
    ]
    mg_sleep_and_assert_collection(replicas, partial(show_replicas, instance_3_cursor))

    vertex_count = 0
    instance_1_cursor = connect(port=7687, host="localhost").cursor()
    instance_2_cursor = connect(port=7688, host="localhost").cursor()

    mg_sleep_and_assert(vertex_count, partial(get_vertex_count, instance_1_cursor))
    mg_sleep_and_assert(vertex_count, partial(get_vertex_count, instance_2_cursor))


def test_coordinator_not_leader_registration_does_not_work(test_name):
    # Goal of this test is to check that it is not possible to register instance on follower coord
    # 1. Start all instances.
    # 2. Check everything works correctly
    # 3. Try to register instance on follower coord

    # 1
    inner_instances_description = get_instances_description_no_setup(test_name=test_name)

    interactive_mg_runner.start_all(inner_instances_description, keep_directories=False)

    coord_cursor_3 = connect(host="localhost", port=7692).cursor()
    for query in get_default_setup_queries():
        execute_and_fetch_all(coord_cursor_3, query)

    # 2
    coord_cursor_1 = connect(host="localhost", port=7690).cursor()
    coord_cursor_2 = connect(host="localhost", port=7691).cursor()

    data = [
        ("coordinator_1", "localhost:7690", "localhost:10111", "localhost:10121", "up", "follower"),
        ("coordinator_2", "localhost:7691", "localhost:10112", "localhost:10122", "up", "follower"),
        ("coordinator_3", "localhost:7692", "localhost:10113", "localhost:10123", "up", "leader"),
        ("instance_1", "localhost:7687", "", "localhost:10011", "up", "replica"),
        ("instance_2", "localhost:7688", "", "localhost:10012", "up", "replica"),
        ("instance_3", "localhost:7689", "", "localhost:10013", "up", "main"),
    ]
    mg_sleep_and_assert(data, partial(show_instances, coord_cursor_3))
    mg_sleep_and_assert(data, partial(show_instances, coord_cursor_1))
    mg_sleep_and_assert(data, partial(show_instances, coord_cursor_2))

    instance_3_cursor = connect(host="localhost", port=7689).cursor()

    replicas = [
        (
            "instance_1",
            "localhost:10001",
            "sync",
            {"behind": None, "status": "ready", "ts": 0},
            {"memgraph": {"behind": 0, "status": "ready", "ts": 0}},
        ),
        (
            "instance_2",
            "localhost:10002",
            "sync",
            {"behind": None, "status": "ready", "ts": 0},
            {"memgraph": {"behind": 0, "status": "ready", "ts": 0}},
        ),
    ]
    mg_sleep_and_assert_collection(replicas, partial(show_replicas, instance_3_cursor))

    vertex_count = 0
    instance_1_cursor = connect(port=7687, host="localhost").cursor()
    instance_2_cursor = connect(port=7688, host="localhost").cursor()

    mg_sleep_and_assert(vertex_count, partial(get_vertex_count, instance_1_cursor))
    mg_sleep_and_assert(vertex_count, partial(get_vertex_count, instance_2_cursor))

    # 3

    with pytest.raises(Exception) as e:
        execute_and_fetch_all(
            coord_cursor_1,
            "REGISTER INSTANCE instance_4 WITH CONFIG {'bolt_server': 'localhost:7680', 'management_server': "
            "'localhost:10050', 'replication_server': 'localhost:10051'};",
        )

    assert (
        "Couldn't register replica instance since coordinator is not a leader! Current leader is coordinator with id 3 with bolt socket address localhost:7692"
        == str(e.value)
    )


def test_coordinator_user_action_demote_instance_to_replica(test_name):
    # Goal of this test is to check that it is not possible to register instance on follower coord
    # 1. Start all instances.
    # 2. Check everything works correctly
    # 3. Try to demote instance to replica
    # 4. Check we have correct state

    # 1
    inner_instances_description = get_instances_description_no_setup(test_name=test_name)

    FAILOVER_PERIOD = 2
    inner_instances_description["instance_1"]["args"].append(f"--instance-down-timeout-sec={FAILOVER_PERIOD}")
    inner_instances_description["instance_2"]["args"].append(f"--instance-down-timeout-sec={FAILOVER_PERIOD}")
    inner_instances_description["instance_3"]["args"].append(f"--instance-down-timeout-sec={FAILOVER_PERIOD}")

    interactive_mg_runner.start_all(inner_instances_description, keep_directories=False)

    coord_cursor_3 = connect(host="localhost", port=7692).cursor()
    for query in get_default_setup_queries():
        execute_and_fetch_all(coord_cursor_3, query)

    # 2
    coord_cursor_1 = connect(host="localhost", port=7690).cursor()
    coord_cursor_2 = connect(host="localhost", port=7691).cursor()

    data_original = [
        ("coordinator_1", "localhost:7690", "localhost:10111", "localhost:10121", "up", "follower"),
        ("coordinator_2", "localhost:7691", "localhost:10112", "localhost:10122", "up", "follower"),
        ("coordinator_3", "localhost:7692", "localhost:10113", "localhost:10123", "up", "leader"),
        ("instance_1", "localhost:7687", "", "localhost:10011", "up", "replica"),
        ("instance_2", "localhost:7688", "", "localhost:10012", "up", "replica"),
        ("instance_3", "localhost:7689", "", "localhost:10013", "up", "main"),
    ]

    mg_sleep_and_assert(data_original, partial(show_instances, coord_cursor_3))
    mg_sleep_and_assert(data_original, partial(show_instances, coord_cursor_1))
    mg_sleep_and_assert(data_original, partial(show_instances, coord_cursor_2))

    instance_3_cursor = connect(host="localhost", port=7689).cursor()

    replicas = [
        (
            "instance_1",
            "localhost:10001",
            "sync",
            {"behind": None, "status": "ready", "ts": 0},
            {"memgraph": {"behind": 0, "status": "ready", "ts": 0}},
        ),
        (
            "instance_2",
            "localhost:10002",
            "sync",
            {"behind": None, "status": "ready", "ts": 0},
            {"memgraph": {"behind": 0, "status": "ready", "ts": 0}},
        ),
    ]
    mg_sleep_and_assert_collection(replicas, partial(show_replicas, instance_3_cursor))

    vertex_count = 0
    instance_1_cursor = connect(port=7687, host="localhost").cursor()
    instance_2_cursor = connect(port=7688, host="localhost").cursor()

    mg_sleep_and_assert(vertex_count, partial(get_vertex_count, instance_1_cursor))
    mg_sleep_and_assert(vertex_count, partial(get_vertex_count, instance_2_cursor))

    # 3

    execute_and_fetch_all(
        coord_cursor_3,
        "DEMOTE INSTANCE instance_3",
    )

    # 4.

    data = [
        ("coordinator_1", "localhost:7690", "localhost:10111", "localhost:10121", "up", "follower"),
        ("coordinator_2", "localhost:7691", "localhost:10112", "localhost:10122", "up", "follower"),
        ("coordinator_3", "localhost:7692", "localhost:10113", "localhost:10123", "up", "leader"),
        ("instance_1", "localhost:7687", "", "localhost:10011", "up", "replica"),
        ("instance_2", "localhost:7688", "", "localhost:10012", "up", "replica"),
        ("instance_3", "localhost:7689", "", "localhost:10013", "up", "replica"),
    ]

    mg_sleep_and_assert(data, partial(show_instances, coord_cursor_3))
    mg_sleep_and_assert(data, partial(show_instances, coord_cursor_1))
    mg_sleep_and_assert(data, partial(show_instances, coord_cursor_2))

    mg_sleep_and_assert_until_role_change(
        lambda: execute_and_fetch_all(instance_3_cursor, "SHOW REPLICATION ROLE;")[0][0], "replica"
    )

    with pytest.raises(Exception) as e:
        execute_and_fetch_all(instance_3_cursor, "SHOW REPLICAS;")
    assert str(e.value) == "Show replicas query should only be run on the main instance."

    mg_assert_until(data, partial(show_instances, coord_cursor_3), FAILOVER_PERIOD + 1)
    mg_sleep_and_assert(data, partial(show_instances, coord_cursor_1))
    mg_sleep_and_assert(data, partial(show_instances, coord_cursor_2))

    execute_and_fetch_all(coord_cursor_3, "SET INSTANCE instance_3 TO MAIN;")

    mg_sleep_and_assert(data_original, partial(show_instances, coord_cursor_3))
    mg_sleep_and_assert(data_original, partial(show_instances, coord_cursor_1))
    mg_sleep_and_assert(data_original, partial(show_instances, coord_cursor_2))


def test_coordinator_user_action_force_reset_works(test_name):
    # Goal of this test is to check that it is not possible to register instance on follower coord
    # 1. Start all instances.
    # 2. Check everything works correctly
    # 3. Try force reset
    # 4. Check we have correct state

    # 1
    inner_instances_description = get_instances_description_no_setup(test_name=test_name)

    interactive_mg_runner.start_all(inner_instances_description, keep_directories=False)

    coord_cursor_3 = connect(host="localhost", port=7692).cursor()
    for query in get_default_setup_queries():
        execute_and_fetch_all(coord_cursor_3, query)

    # 2
    coord_cursor_1 = connect(host="localhost", port=7690).cursor()
    coord_cursor_2 = connect(host="localhost", port=7691).cursor()

    data = [
        ("coordinator_1", "localhost:7690", "localhost:10111", "localhost:10121", "up", "follower"),
        ("coordinator_2", "localhost:7691", "localhost:10112", "localhost:10122", "up", "follower"),
        ("coordinator_3", "localhost:7692", "localhost:10113", "localhost:10123", "up", "leader"),
        ("instance_1", "localhost:7687", "", "localhost:10011", "up", "replica"),
        ("instance_2", "localhost:7688", "", "localhost:10012", "up", "replica"),
        ("instance_3", "localhost:7689", "", "localhost:10013", "up", "main"),
    ]

    mg_sleep_and_assert(data, partial(show_instances, coord_cursor_3))
    mg_sleep_and_assert(data, partial(show_instances, coord_cursor_1))
    mg_sleep_and_assert(data, partial(show_instances, coord_cursor_2))

    instance_3_cursor = connect(host="localhost", port=7689).cursor()

    replicas = [
        (
            "instance_1",
            "localhost:10001",
            "sync",
            {"behind": None, "status": "ready", "ts": 0},
            {"memgraph": {"behind": 0, "status": "ready", "ts": 0}},
        ),
        (
            "instance_2",
            "localhost:10002",
            "sync",
            {"behind": None, "status": "ready", "ts": 0},
            {"memgraph": {"behind": 0, "status": "ready", "ts": 0}},
        ),
    ]
    mg_sleep_and_assert_collection(replicas, partial(show_replicas, instance_3_cursor))

    vertex_count = 0
    instance_1_cursor = connect(port=7687, host="localhost").cursor()
    instance_2_cursor = connect(port=7688, host="localhost").cursor()

    mg_sleep_and_assert(vertex_count, partial(get_vertex_count, instance_1_cursor))
    mg_sleep_and_assert(vertex_count, partial(get_vertex_count, instance_2_cursor))

    # 3

    execute_and_fetch_all(
        coord_cursor_3,
        "FORCE RESET CLUSTER STATE;",
    )

    # 4.

    data = [
        ("coordinator_1", "localhost:7690", "localhost:10111", "localhost:10121", "up", "follower"),
        ("coordinator_2", "localhost:7691", "localhost:10112", "localhost:10122", "up", "follower"),
        ("coordinator_3", "localhost:7692", "localhost:10113", "localhost:10123", "up", "leader"),
        ("instance_1", "localhost:7687", "", "localhost:10011", "up", "replica"),
        ("instance_2", "localhost:7688", "", "localhost:10012", "up", "replica"),
        ("instance_3", "localhost:7689", "", "localhost:10013", "up", "main"),
    ]

    mg_sleep_and_assert(data, partial(show_instances, coord_cursor_3))
    mg_sleep_and_assert(data, partial(show_instances, coord_cursor_1))
    mg_sleep_and_assert(data, partial(show_instances, coord_cursor_2))


def test_all_coords_down_resume(test_name):
    # Goal of this test is to check that coordinators are able to resume, if cluster is able to resume where it
    # left off if all coordinators go down

    # 1. Start cluster
    # 2. Check everything works correctly
    # 3. Stop all coordinators
    # 4. Start 2 coordinators, one should be leader, and one follower
    # 5. Check everything works correctly

    # 1
    inner_instances_description = get_instances_description_no_setup(test_name=test_name)

    interactive_mg_runner.start_all(inner_instances_description, keep_directories=False)

    coord_cursor_3 = connect(host="localhost", port=7692).cursor()
    for query in get_default_setup_queries():
        execute_and_fetch_all(coord_cursor_3, query)

    # 2
    coord_cursor_1 = connect(host="localhost", port=7690).cursor()
    coord_cursor_2 = connect(host="localhost", port=7691).cursor()

    data = [
        ("coordinator_1", "localhost:7690", "localhost:10111", "localhost:10121", "up", "follower"),
        ("coordinator_2", "localhost:7691", "localhost:10112", "localhost:10122", "up", "follower"),
        ("coordinator_3", "localhost:7692", "localhost:10113", "localhost:10123", "up", "leader"),
        ("instance_1", "localhost:7687", "", "localhost:10011", "up", "replica"),
        ("instance_2", "localhost:7688", "", "localhost:10012", "up", "replica"),
        ("instance_3", "localhost:7689", "", "localhost:10013", "up", "main"),
    ]

    mg_sleep_and_assert(data, partial(show_instances, coord_cursor_3))
    mg_sleep_and_assert(data, partial(show_instances, coord_cursor_1))
    mg_sleep_and_assert(data, partial(show_instances, coord_cursor_2))

    # 3

    interactive_mg_runner.kill(inner_instances_description, "coordinator_1")
    interactive_mg_runner.kill(inner_instances_description, "coordinator_2")
    interactive_mg_runner.kill(inner_instances_description, "coordinator_3")

    # 4

    with concurrent.futures.ThreadPoolExecutor(2) as executor:
        executor.submit(interactive_mg_runner.start, inner_instances_description, "coordinator_2")
        executor.submit(interactive_mg_runner.start, inner_instances_description, "coordinator_1")

    # 5

    leader_data = [
        ("coordinator_1", "localhost:7690", "localhost:10111", "localhost:10121", "up", "follower"),
        ("coordinator_2", "localhost:7691", "localhost:10112", "localhost:10122", "up", "follower"),
        ("coordinator_3", "localhost:7692", "localhost:10113", "localhost:10123", "down", "follower"),
        ("instance_1", "localhost:7687", "", "localhost:10011", "up", "replica"),
        ("instance_2", "localhost:7688", "", "localhost:10012", "up", "replica"),
        ("instance_3", "localhost:7689", "", "localhost:10013", "up", "replica"),
    ]

    coord_cursor_1 = connect(host="localhost", port=7690).cursor()
    wait_for_status_change(partial(show_instances, coord_cursor_1), {"coordinator_1", "coordinator_2"}, "leader")

    leader = find_instance_and_assert_instances(
        instance_role="leader", num_coordinators=3, coord_ids_to_skip_validation={3}
    )

    main = find_instance_and_assert_instances(
        instance_role="main", num_coordinators=3, coord_ids_to_skip_validation={3}
    )
    leader_data = update_tuple_value(leader_data, leader, 0, -1, "leader")
    leader_data = update_tuple_value(leader_data, main, 0, -1, "main")

    coord_cursor_2 = connect(host="localhost", port=7691).cursor()

    mg_sleep_and_assert(leader_data, partial(show_instances, coord_cursor_1))
    mg_sleep_and_assert(leader_data, partial(show_instances, coord_cursor_2))

    # 6
    interactive_mg_runner.kill(inner_instances_description, "instance_3")
    interactive_mg_runner.start(inner_instances_description, "coordinator_3")

    # 7

    leader_data = [
        ("coordinator_1", "localhost:7690", "localhost:10111", "localhost:10121", "up", "follower"),
        ("coordinator_2", "localhost:7691", "localhost:10112", "localhost:10122", "up", "follower"),
        ("coordinator_3", "localhost:7692", "localhost:10113", "localhost:10123", "up", "follower"),
        ("instance_1", "localhost:7687", "", "localhost:10011", "up", "replica"),
        ("instance_2", "localhost:7688", "", "localhost:10012", "up", "replica"),
        ("instance_3", "localhost:7689", "", "localhost:10013", "down", "unknown"),
    ]

    wait_for_status_change(partial(show_instances, coord_cursor_1), {"instance_3"}, "unknown")

    leader = find_instance_and_assert_instances(instance_role="leader", num_coordinators=3)

    main = find_instance_and_assert_instances(instance_role="main", num_coordinators=3)

    leader_data = update_tuple_value(leader_data, leader, 0, -1, "leader")
    leader_data = update_tuple_value(leader_data, main, 0, -1, "main")

    coord_cursor_3 = connect(host="localhost", port=7692).cursor()

    mg_sleep_and_assert(leader_data, partial(show_instances, coord_cursor_1))
    mg_sleep_and_assert(leader_data, partial(show_instances, coord_cursor_2))
    mg_sleep_and_assert(leader_data, partial(show_instances, coord_cursor_3))


def test_one_coord_down_with_durability_resume(test_name):
    # Goal of this test is to check that coordinators are able to resume, if cluster is able to resume where it
    # left off if all coordinators go down

    # 1. Start cluster
    # 2. Check everything works correctly
    # 3. Stop all coordinators
    # 4. Start 2 coordinators, one should be leader, and one follower
    # 5. Check everything works correctly

    # 1
    inner_instances_description = get_instances_description_no_setup(test_name=test_name)

    interactive_mg_runner.start_all(inner_instances_description, keep_directories=False)

    coord_cursor_3 = connect(host="localhost", port=7692).cursor()

    for query in get_default_setup_queries():
        execute_and_fetch_all(coord_cursor_3, query)

    # 2
    coord_cursor_1 = connect(host="localhost", port=7690).cursor()
    coord_cursor_2 = connect(host="localhost", port=7691).cursor()

    data = [
        ("coordinator_1", "localhost:7690", "localhost:10111", "localhost:10121", "up", "follower"),
        ("coordinator_2", "localhost:7691", "localhost:10112", "localhost:10122", "up", "follower"),
        ("coordinator_3", "localhost:7692", "localhost:10113", "localhost:10123", "up", "leader"),
        ("instance_1", "localhost:7687", "", "localhost:10011", "up", "replica"),
        ("instance_2", "localhost:7688", "", "localhost:10012", "up", "replica"),
        ("instance_3", "localhost:7689", "", "localhost:10013", "up", "main"),
    ]

    mg_sleep_and_assert(data, partial(show_instances, coord_cursor_3))
    mg_sleep_and_assert(data, partial(show_instances, coord_cursor_1))
    mg_sleep_and_assert(data, partial(show_instances, coord_cursor_2))

    # 3

    interactive_mg_runner.kill(inner_instances_description, "coordinator_1")

    leader_data = [
        ("coordinator_1", "localhost:7690", "localhost:10111", "localhost:10121", "down", "follower"),
        ("coordinator_2", "localhost:7691", "localhost:10112", "localhost:10122", "up", "follower"),
        ("coordinator_3", "localhost:7692", "localhost:10113", "localhost:10123", "up", "leader"),
        ("instance_1", "localhost:7687", "", "localhost:10011", "up", "replica"),
        ("instance_2", "localhost:7688", "", "localhost:10012", "up", "replica"),
        ("instance_3", "localhost:7689", "", "localhost:10013", "up", "main"),
    ]
    mg_sleep_and_assert(leader_data, partial(show_instances, coord_cursor_3))

    # 4
    interactive_mg_runner.start(inner_instances_description, "coordinator_1")

    # 5

    data = [
        ("coordinator_1", "localhost:7690", "localhost:10111", "localhost:10121", "up", "follower"),
        ("coordinator_2", "localhost:7691", "localhost:10112", "localhost:10122", "up", "follower"),
        ("coordinator_3", "localhost:7692", "localhost:10113", "localhost:10123", "up", "leader"),
        ("instance_1", "localhost:7687", "", "localhost:10011", "up", "replica"),
        ("instance_2", "localhost:7688", "", "localhost:10012", "up", "replica"),
        ("instance_3", "localhost:7689", "", "localhost:10013", "up", "main"),
    ]

    coord_cursor_1 = connect(host="localhost", port=7690).cursor()

    mg_sleep_and_assert(data, partial(show_instances, coord_cursor_3))
    mg_sleep_and_assert(data, partial(show_instances, coord_cursor_1))
    mg_sleep_and_assert(data, partial(show_instances, coord_cursor_2))

    # 6
    interactive_mg_runner.kill(inner_instances_description, "instance_3")

    # 7

    leader_data = [
        ("coordinator_1", "localhost:7690", "localhost:10111", "localhost:10121", "up", "follower"),
        ("coordinator_2", "localhost:7691", "localhost:10112", "localhost:10122", "up", "follower"),
        ("coordinator_3", "localhost:7692", "localhost:10113", "localhost:10123", "up", "leader"),
        ("instance_1", "localhost:7687", "", "localhost:10011", "up", "main"),
        ("instance_2", "localhost:7688", "", "localhost:10012", "up", "replica"),
        ("instance_3", "localhost:7689", "", "localhost:10013", "down", "unknown"),
    ]

    mg_sleep_and_assert(leader_data, partial(show_instances, coord_cursor_3))
    mg_sleep_and_assert(leader_data, partial(show_instances, coord_cursor_1))
    mg_sleep_and_assert(leader_data, partial(show_instances, coord_cursor_2))


def test_registration_does_not_deadlock_when_instance_is_down(test_name):
    # Goal of this test is to assert that system doesn't deadlock in case of failure on registration

    # 1
    inner_instances_description = get_instances_description_no_setup(test_name=test_name)

    interactive_mg_runner.start(inner_instances_description, "coordinator_1")
    interactive_mg_runner.start(inner_instances_description, "coordinator_2")
    interactive_mg_runner.start(inner_instances_description, "coordinator_3")

    setup_queries = [
        "ADD COORDINATOR 1 WITH CONFIG {'bolt_server': 'localhost:7690', 'coordinator_server': 'localhost:10111', 'management_server': 'localhost:10121'}",
        "ADD COORDINATOR 2 WITH CONFIG {'bolt_server': 'localhost:7691', 'coordinator_server': 'localhost:10112', 'management_server': 'localhost:10122'}",
        "ADD COORDINATOR 3 WITH CONFIG {'bolt_server': 'localhost:7692', 'coordinator_server': 'localhost:10113', 'management_server': 'localhost:10123'}",
    ]

    coord_cursor_3 = connect(host="localhost", port=7692).cursor()
    for query in setup_queries:
        execute_and_fetch_all(coord_cursor_3, query)

    query = "REGISTER INSTANCE instance_1 WITH CONFIG {'bolt_server': 'localhost:7687', 'management_server': 'localhost:10011', 'replication_server': 'localhost:10001'};"

    with pytest.raises(Exception) as e:
        execute_and_fetch_all(coord_cursor_3, query)

    assert "Couldn't register replica instance because setting instance to replica failed!" in str(e.value)

    interactive_mg_runner.start(inner_instances_description, "instance_1")
    execute_and_fetch_all(coord_cursor_3, query)

    interactive_mg_runner.start(inner_instances_description, "instance_2")
    interactive_mg_runner.start(inner_instances_description, "instance_3")

    setup_queries = [
        "REGISTER INSTANCE instance_2 WITH CONFIG {'bolt_server': 'localhost:7688', 'management_server': 'localhost:10012', 'replication_server': 'localhost:10002'};",
        "REGISTER INSTANCE instance_3 WITH CONFIG {'bolt_server': 'localhost:7689', 'management_server': 'localhost:10013', 'replication_server': 'localhost:10003'};",
        "SET INSTANCE instance_3 TO MAIN",
    ]

    for query in setup_queries:
        execute_and_fetch_all(coord_cursor_3, query)

    coord_cursor_1 = connect(host="localhost", port=7690).cursor()
    coord_cursor_2 = connect(host="localhost", port=7691).cursor()

    data = [
        ("coordinator_1", "localhost:7690", "localhost:10111", "localhost:10121", "up", "follower"),
        ("coordinator_2", "localhost:7691", "localhost:10112", "localhost:10122", "up", "follower"),
        ("coordinator_3", "localhost:7692", "localhost:10113", "localhost:10123", "up", "leader"),
        ("instance_1", "localhost:7687", "", "localhost:10011", "up", "replica"),
        ("instance_2", "localhost:7688", "", "localhost:10012", "up", "replica"),
        ("instance_3", "localhost:7689", "", "localhost:10013", "up", "main"),
    ]

    mg_sleep_and_assert(data, partial(show_instances, coord_cursor_3))
    mg_sleep_and_assert(data, partial(show_instances, coord_cursor_1))
    mg_sleep_and_assert(data, partial(show_instances, coord_cursor_2))


def test_follower_have_correct_health(test_name):
    # Goal of this test is to check that coordinators are able to resume, if cluster is able to resume where it
    # left off if all coordinators go down

    # 1. Start cluster
    # 2. Check everything works correctly
    # 3. Stop all coordinators
    # 4. Start 2 coordinators, one should be leader, and one follower
    # 5. Check everything works correctly

    # 1
    inner_instances_description = get_instances_description_no_setup(test_name=test_name)

    interactive_mg_runner.start_all(inner_instances_description, keep_directories=False)

    setup_queries = get_default_setup_queries()

    coord_cursor_3 = connect(host="localhost", port=7692).cursor()
    for query in setup_queries:
        execute_and_fetch_all(coord_cursor_3, query)

    # 2
    coord_cursor_1 = connect(host="localhost", port=7690).cursor()
    coord_cursor_2 = connect(host="localhost", port=7691).cursor()

    data = [
        ("coordinator_1", "localhost:7690", "localhost:10111", "localhost:10121", "up", "follower"),
        ("coordinator_2", "localhost:7691", "localhost:10112", "localhost:10122", "up", "follower"),
        ("coordinator_3", "localhost:7692", "localhost:10113", "localhost:10123", "up", "leader"),
        ("instance_1", "localhost:7687", "", "localhost:10011", "up", "replica"),
        ("instance_2", "localhost:7688", "", "localhost:10012", "up", "replica"),
        ("instance_3", "localhost:7689", "", "localhost:10013", "up", "main"),
    ]

    mg_sleep_and_assert(data, partial(show_instances, coord_cursor_3))
    mg_sleep_and_assert(data, partial(show_instances, coord_cursor_1))
    mg_sleep_and_assert(data, partial(show_instances, coord_cursor_2))


def test_first_coord_restarts(test_name):
    # Goal of this test is to check that first coordinator can restart without any issues

    # 1
    inner_instances_description = get_instances_description_no_setup(test_name=test_name)

    interactive_mg_runner.start(inner_instances_description, "coordinator_1")
    coord_cursor_1 = connect(host="localhost", port=7690).cursor()

    # Empty because 'ADD COORDINATOR 1' wasn't run
    leader_data = [("coordinator_1", "", "localhost:10111", "localhost:10121", "up", "leader")]
    mg_sleep_and_assert(leader_data, partial(show_instances, coord_cursor_1))

    interactive_mg_runner.kill_all(keep_directories=True)

    interactive_mg_runner.start(inner_instances_description, "coordinator_1")

    coord_cursor_1 = connect(host="localhost", port=7690).cursor()
    mg_sleep_and_assert(leader_data, partial(show_instances, coord_cursor_1))


def test_main_reselected_to_become_main(test_name):
    # 1. Start all instances.
    # 2. Kill replica instances
    # 3. Write to main
    # 4. Inject new main UUID
    # 5. Restart all data instances

    inner_instances_description = get_instances_description_no_setup(test_name=test_name)

    interactive_mg_runner.start_all(inner_instances_description, keep_directories=False)

    coord_cursor_3 = connect(host="localhost", port=7692).cursor()
    for query in get_default_setup_queries():
        execute_and_fetch_all(coord_cursor_3, query)

    # check cluster state
    leader_data = [
        ("coordinator_1", "localhost:7690", "localhost:10111", "localhost:10121", "up", "follower"),
        ("coordinator_2", "localhost:7691", "localhost:10112", "localhost:10122", "up", "follower"),
        ("coordinator_3", "localhost:7692", "localhost:10113", "localhost:10123", "up", "leader"),
        ("instance_1", "localhost:7687", "", "localhost:10011", "up", "replica"),
        ("instance_2", "localhost:7688", "", "localhost:10012", "up", "replica"),
        ("instance_3", "localhost:7689", "", "localhost:10013", "up", "main"),
    ]

    mg_sleep_and_assert(leader_data, partial(show_instances, coord_cursor_3))

    # kill replica instances
    interactive_mg_runner.kill(inner_instances_description, "instance_1")
    interactive_mg_runner.kill(inner_instances_description, "instance_2")

    # Wait until failover happens
    leader_data = update_tuple_value(leader_data, "instance_1", 0, -2, "down")
    leader_data = update_tuple_value(leader_data, "instance_1", 0, -1, "unknown")
    leader_data = update_tuple_value(leader_data, "instance_2", 0, -2, "down")
    leader_data = update_tuple_value(leader_data, "instance_2", 0, -1, "unknown")
    mg_sleep_and_assert(leader_data, partial(show_instances, coord_cursor_3))

    # write to main
    main_cursor = connect(host="localhost", port=7689).cursor()
    with pytest.raises(Exception) as e:
        execute_and_fetch_all(main_cursor, "CREATE (n:Node {name: 'node'})")
    assert "At least one SYNC replica has not confirmed committing last transaction." in str(e.value)

    # check it was written
    def check_data():
        return sorted(list(execute_and_fetch_all(main_cursor, "MATCH(n) RETURN count(*);")))

    mg_sleep_and_assert_collection([(1,)], check_data)

    # inject promote to main with a random uuid
    script_path = os.path.realpath(__file__)
    result = subprocess.run(
        [
            f"{os.path.dirname(script_path)}/memgraph__e2e__high_availability_rpc_comm",
            "127.0.0.1",
            "10013",
            "c260a0a9-1aed-415d-aa1e-73f9e64faa33",
        ],
        capture_output=True,
        text=True,
    )
    assert result.returncode == 0

    # Bring back all data instances
    interactive_mg_runner.start(inner_instances_description, "instance_2")
    interactive_mg_runner.start(inner_instances_description, "instance_1")
    main_cursor = connect(host="localhost", port=7689).cursor()

    # Wait for state check loop <- should see that main has the wrong UUID and re-promote it
    time.sleep(5)
    leader_data = update_tuple_value(leader_data, "instance_1", 0, -2, "up")
    leader_data = update_tuple_value(leader_data, "instance_1", 0, -1, "replica")
    leader_data = update_tuple_value(leader_data, "instance_2", 0, -2, "up")
    leader_data = update_tuple_value(leader_data, "instance_2", 0, -1, "replica")
    leader_data = update_tuple_value(leader_data, "instance_3", 0, -2, "up")
    leader_data = update_tuple_value(leader_data, "instance_3", 0, -1, "main")
    mg_sleep_and_assert(leader_data, partial(show_instances, coord_cursor_3))

    # check that i1/2 are recovered
    replicas = [
        (
            "instance_1",
            "localhost:10001",
            "sync",
            {"behind": None, "status": "ready", "ts": 0},
            {"memgraph": {"behind": 0, "status": "ready", "ts": 2}},
        ),
        (
            "instance_2",
            "localhost:10002",
            "sync",
            {"behind": None, "status": "ready", "ts": 0},
            {"memgraph": {"behind": 0, "status": "ready", "ts": 2}},
        ),
    ]
    mg_sleep_and_assert_collection(replicas, partial(show_replicas, main_cursor))
    cursor = connect(host="localhost", port=7687).cursor()

    def check_data():
        return sorted(list(execute_and_fetch_all(cursor, "MATCH(n) RETURN count(*);")))

    mg_sleep_and_assert_collection([(1,)], check_data)
    cursor = connect(host="localhost", port=7688).cursor()

    def check_data():
        return sorted(list(execute_and_fetch_all(cursor, "MATCH(n) RETURN count(*);")))

    mg_sleep_and_assert_collection([(1,)], check_data)


def test_show_instance(test_name):
    inner_instances_description = get_instances_description_no_setup(test_name=test_name)

    interactive_mg_runner.start_all(inner_instances_description, keep_directories=False)

    coord_cursor_3 = connect(host="localhost", port=7692).cursor()
    for query in get_default_setup_queries():
        execute_and_fetch_all(coord_cursor_3, query)

    res = execute_and_fetch_all(coord_cursor_3, "SHOW INSTANCE")
    assert res == [("coordinator_3", "localhost:7692", "localhost:10113", "localhost:10123", "leader")]

    coord_cursor_1 = connect(host="localhost", port=7690).cursor()
    res = execute_and_fetch_all(coord_cursor_1, "SHOW INSTANCE")
    assert res == [("coordinator_1", "localhost:7690", "localhost:10111", "localhost:10121", "follower")]

    coord_cursor_2 = connect(host="localhost", port=7691).cursor()
    res = execute_and_fetch_all(coord_cursor_2, "SHOW INSTANCE")
    assert res == [("coordinator_2", "localhost:7691", "localhost:10112", "localhost:10122", "follower")]

    data_1_cursor = connect(host="localhost", port=7687).cursor()
    with pytest.raises(Exception) as e:
        execute_and_fetch_all(data_1_cursor, "SHOW INSTANCE;")
    assert str(e.value) == "Only coordinator can run SHOW INSTANCE query."


def test_leadership_change_no_main(test_name):
    # Tests that the new leader will select new main even when it becomes leader without main instance
    # This situation could occur if leader died during the cluster setup or the user used `DEMOTE INSTANCE <instance-name>` query.
    # 1. run the cluster setup
    # 2. demote instance_3
    # 3. kill the leader
    # 4. assert we have main
    # 5. assert we have leader

    # 1.
    inner_instances_description = get_instances_description_no_setup(test_name=test_name)
    interactive_mg_runner.start_all(inner_instances_description, keep_directories=False)
    coord_cursor_3 = connect(host="localhost", port=7692).cursor()
    for query in get_default_setup_queries():
        execute_and_fetch_all(coord_cursor_3, query)

    # 2.
    execute_and_fetch_all(coord_cursor_3, "DEMOTE INSTANCE instance_3")

    # 3.
    interactive_mg_runner.kill(inner_instances_description, "coordinator_3")

    # 4. and 5.
    coord_cursor_1 = connect(host="localhost", port=7690).cursor()
    mg_sleep_and_assert_eval_function(has_main, partial(show_instances, coord_cursor_1), time_between_attempt=3)
    mg_sleep_and_assert_eval_function(has_leader, partial(show_instances, coord_cursor_1), time_between_attempt=3)

    interactive_mg_runner.start(inner_instances_description, "coordinator_3")


def test_demote_promote(test_name):
    # Test that user can do manual failover.

    # 1. run the cluster setup
    # 2. instance_2 down all the time
    # 3. demote instance_3
    # 4. promote instance_1
    # 5. assert cluster state

    # 1.
    inner_instances_description = get_instances_description_no_setup(test_name=test_name)
    interactive_mg_runner.start_all(inner_instances_description, keep_directories=False)
    coord_cursor_3 = connect(host="localhost", port=7692).cursor()
    for query in get_default_setup_queries():
        execute_and_fetch_all(coord_cursor_3, query)

    # 2.
    interactive_mg_runner.kill(inner_instances_description, "instance_2")

    # 3.
    execute_and_fetch_all(coord_cursor_3, "DEMOTE INSTANCE instance_3")

    # 4.
    execute_and_fetch_all(coord_cursor_3, "SET INSTANCE instance_1 to MAIN")

    # 5.
    leader_data = [
        ("coordinator_1", "localhost:7690", "localhost:10111", "localhost:10121", "up", "follower"),
        ("coordinator_2", "localhost:7691", "localhost:10112", "localhost:10122", "up", "follower"),
        ("coordinator_3", "localhost:7692", "localhost:10113", "localhost:10123", "up", "leader"),
        ("instance_1", "localhost:7687", "", "localhost:10011", "up", "main"),
        ("instance_2", "localhost:7688", "", "localhost:10012", "down", "unknown"),
        ("instance_3", "localhost:7689", "", "localhost:10013", "up", "replica"),
    ]
    mg_sleep_and_assert(leader_data, partial(show_instances, coord_cursor_3))


<<<<<<< HEAD
=======
def test_yield_leadership(test_name):
    # Test that user can do manual failover.

    # 1.
    inner_instances_description = get_instances_description_no_setup(test_name=test_name)
    interactive_mg_runner.start_all(inner_instances_description, keep_directories=False)
    coord_cursor_1 = connect(host="localhost", port=7690).cursor()
    coord_cursor_3 = connect(host="localhost", port=7692).cursor()
    for query in get_default_setup_queries():
        execute_and_fetch_all(coord_cursor_3, query)

    # 2.
    with pytest.raises(Exception) as e:
        execute_and_fetch_all(coord_cursor_1, "YIELD LEADERSHIP")
    assert str(e.value) == "Only the current leader can yield the leadership!"

    # 3.
    execute_and_fetch_all(coord_cursor_3, "YIELD LEADERSHIP")


>>>>>>> 85f8e2d8
def test_enabled_reads_on_main(test_name):
    # 1.
    inner_instances_description = get_instances_description_no_setup(test_name=test_name)
    interactive_mg_runner.start_all(inner_instances_description, keep_directories=False)
    coord_cursor_3 = connect(host="localhost", port=7692).cursor()
    coord_cursor_2 = connect(host="localhost", port=7692).cursor()
    coord_cursor_1 = connect(host="localhost", port=7692).cursor()
    for query in get_default_setup_queries():
        execute_and_fetch_all(coord_cursor_3, query)

    results = execute_and_fetch_all(coord_cursor_3, "SHOW DATABASE SETTINGS")
    for setting_key, setting_value in results:
        if setting_key == "enabled_reads_on_main":
            assert setting_value is False

    execute_and_fetch_all(coord_cursor_3, "SET DATABASE SETTING 'enabled_reads_on_main' to 'true'")
    assert execute_and_fetch_all(coord_cursor_3, "SHOW DATABASE SETTING 'enabled_reads_on_main'")[0][0] is True

    # Check that the value is distributed between all coordinators
    results = execute_and_fetch_all(coord_cursor_2, "SHOW DATABASE SETTINGS")
    for setting_key, setting_value in results:
        if setting_key == "enabled_reads_on_main":
            assert setting_value is True

    execute_and_fetch_all(coord_cursor_2, "SET DATABASE SETTING 'enabled_reads_on_main' to 'false'")

    # Check that the value is distributed between all coordinators
    results = execute_and_fetch_all(coord_cursor_1, "SHOW DATABASE SETTINGS")
    for setting_key, setting_value in results:
        if setting_key == "enabled_reads_on_main":
            assert setting_value is False


if __name__ == "__main__":
    sys.exit(pytest.main([__file__, "-rA"]))<|MERGE_RESOLUTION|>--- conflicted
+++ resolved
@@ -3002,8 +3002,6 @@
     mg_sleep_and_assert(leader_data, partial(show_instances, coord_cursor_3))
 
 
-<<<<<<< HEAD
-=======
 def test_yield_leadership(test_name):
     # Test that user can do manual failover.
 
@@ -3024,7 +3022,6 @@
     execute_and_fetch_all(coord_cursor_3, "YIELD LEADERSHIP")
 
 
->>>>>>> 85f8e2d8
 def test_enabled_reads_on_main(test_name):
     # 1.
     inner_instances_description = get_instances_description_no_setup(test_name=test_name)
