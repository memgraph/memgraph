# Copyright 2022 Memgraph Ltd.
#
# Use of this software is governed by the Business Source License
# included in the file licenses/BSL.txt; by using this file, you agree to be bound by the terms of the Business Source
# License, and you may not use this file except in compliance with the Business Source License.
#
# As of the Change Date specified in that file, in accordance with
# the Business Source License, use of this software will be governed
# by the Apache License, Version 2.0, included in the file
# licenses/APL.txt.

# TODO(gitbuda): Add action to print the context/cluster.
# TODO(gitbuda): Add action to print logs of each Memgraph instance.
# TODO(gitbuda): Polish naming within script.
# TODO(gitbuda): Consider moving this somewhere higher in the project or even put inside GQLAlchmey.

# The idea here is to implement simple interactive runner of Memgraph instances because:
#   * it should be possible to manually create new test cases first
#     by just running this script and executing command manually from e.g. mgconsole,
#     running single instance of Memgraph is easy but running multiple instances and
#     controlling them is not that easy
#   * it should be easy to create new operational test without huge knowledge overhead
#     by e.g. calling `process_actions` from any e2e Python test, the test will contain the
#     string with all actions and should run test code in a different thread.
#
# NOTE: The intention here is not to provide infrastructure to write data
# correctness tests or any heavy workload, the intention is to being able to
# easily test e2e "operational" cases, simple cluster setup and basic Memgraph
# operational queries. For any type of data correctness tests Jepsen or similar
# approaches have to be employed.
# NOTE: The instance description / context should be compatible with tests/e2e/runner.py

import atexit
import logging
import os
import subprocess
from argparse import ArgumentParser
from pathlib import Path
import tempfile
import time
import sys
from inspect import signature

import yaml
from memgraph import MemgraphInstanceRunner

SCRIPT_DIR = os.path.dirname(os.path.realpath(__file__))
PROJECT_DIR = os.path.normpath(os.path.join(SCRIPT_DIR, "..", ".."))
BUILD_DIR = os.path.join(PROJECT_DIR, "build")
MEMGRAPH_BINARY = os.path.join(BUILD_DIR, "memgraph")

# Cluster description, injectable as the context.
# If the script argument is not provided, the following will be used as a default.
MEMGRAPH_INSTANCES_DESCRIPTION = {
    "replica1": {
        "args": ["--bolt-port", "7688", "--log-level=TRACE"],
        "log_file": "replica1.log",
        "setup_queries": ["SET REPLICATION ROLE TO REPLICA WITH PORT 10001;"],
    },
    "replica2": {
        "args": ["--bolt-port", "7689", "--log-level=TRACE"],
        "log_file": "replica2.log",
        "setup_queries": ["SET REPLICATION ROLE TO REPLICA WITH PORT 10002;"],
    },
    "main": {
        "args": ["--bolt-port", "7687", "--log-level=TRACE"],
        "log_file": "main.log",
        "setup_queries": [
            "REGISTER REPLICA replica1 SYNC TO '127.0.0.1:10001'",
            "REGISTER REPLICA replica2 SYNC WITH TIMEOUT 1 TO '127.0.0.1:10002'",
        ],
    },
}
MEMGRAPH_INSTANCES = {}
ACTIONS = {
    "info": lambda context: info(context),
    "stop": lambda context, name: stop(context, name),
    "start": lambda context, name: start(context, name),
    "sleep": lambda context, delta: time.sleep(float(delta)),
    "exit": lambda context: sys.exit(1),
    "quit": lambda context: sys.exit(1),
}

log = logging.getLogger("memgraph.tests.e2e")


def load_args():
    parser = ArgumentParser()
    parser.add_argument("--actions", required=False, help="What actions to run", default="")
    parser.add_argument(
        "--context-yaml",
        required=False,
        help="YAML file with the cluster description",
        default="",
    )
    return parser.parse_args()


<<<<<<< HEAD
def _start_instance(name, args, log_file, queries, use_ssl, procdir, data_directory):
    assert not (
        name in MEMGRAPH_INSTANCES.keys()
    )  # If this raises, you are trying to start an instance with the same name than one already running.
=======
def _start_instance(name, args, log_file, queries, use_ssl, procdir):
    assert name not in MEMGRAPH_INSTANCES.keys()
      # If this raises, you are trying to start an instance with the same name than one already running.
>>>>>>> 3ed636ee
    mg_instance = MemgraphInstanceRunner(MEMGRAPH_BINARY, use_ssl)
    MEMGRAPH_INSTANCES[name] = mg_instance
    log_file_path = os.path.join(BUILD_DIR, "logs", log_file)
    data_directory_path = os.path.join(BUILD_DIR, data_directory)
    binary_args = args + ["--log-file", log_file_path] + ["--data-directory", data_directory_path]

    if len(procdir) != 0:
        binary_args.append("--query-modules-directory=" + procdir)

    mg_instance.start(args=binary_args)
    for query in queries:
        mg_instance.query(query)


def stop_all():
    for mg_instance in MEMGRAPH_INSTANCES.values():
        mg_instance.stop()
    MEMGRAPH_INSTANCES.clear()


def stop_instance(context, name):
    for key, _ in context.items():
        if key != name:
            continue
        MEMGRAPH_INSTANCES[name].stop()
        MEMGRAPH_INSTANCES.pop(name)


def stop(context, name):
    if name != "all":
        stop_instance(context, name)
        return

    stop_all()


def kill(context, name):
    for key in context.keys():
        if key != name:
            continue
        MEMGRAPH_INSTANCES[name].kill()
        MEMGRAPH_INSTANCES.pop(name)


@atexit.register
def cleanup():
    stop_all()


def start_instance(context, name, procdir):
    mg_instances = {}

    for key, value in context.items():
        if key != name:
            continue
        args = value["args"]
        log_file = value["log_file"]
        queries = []
        if "setup_queries" in value:
            queries = value["setup_queries"]
        use_ssl = False
        if "ssl" in value:
            use_ssl = bool(value["ssl"])
            value.pop("ssl")
        data_directory = ""
        if "data_directory" in value:
            data_directory = value["data_directory"]
        else:
            data_directory = tempfile.TemporaryDirectory().name

        instance = _start_instance(name, args, log_file, queries, use_ssl, procdir, data_directory)
        mg_instances[name] = instance

    assert len(mg_instances) == 1


def start_all(context, procdir=""):
    stop_all()
    for key, _ in context.items():
        start_instance(context, key, procdir)


def start(context, name, procdir=""):
    if name != "all":
        start_instance(context, name, procdir)
        return

    start_all(context)


def info(context):
    print("{:<15s}{:>6s}".format("NAME", "STATUS"))
    for name, _ in context.items():
        if name not in MEMGRAPH_INSTANCES:
            continue
        instance = MEMGRAPH_INSTANCES[name]
        print("{:<15s}{:>6s}".format(name, "UP" if instance.is_running() else "DOWN"))


def process_actions(context, actions):
    actions = actions.split(" ")
    actions.reverse()
    while len(actions) > 0:
        name = actions.pop()
        action = ACTIONS[name]
        args_no = len(signature(action).parameters) - 1
        assert (
            args_no >= 0
        ), "Wrong action definition, each action has to accept at least 1 argument which is the context."
        assert args_no <= 1, "Actions with more than one user argument are not yet supported"
        if args_no == 0:
            action(context)
        if args_no == 1:
            action(context, actions.pop())


if __name__ == "__main__":
    args = load_args()
    logging.basicConfig(level=logging.INFO, format="%(levelname)s %(asctime)s %(name)s] %(message)s")

    if args.context_yaml == "":
        context = MEMGRAPH_INSTANCES_DESCRIPTION
    else:
        with open(args.context_yaml, "r") as f:
            context = yaml.load(f, Loader=yaml.FullLoader)
    if args.actions != "":
        process_actions(context, args.actions)
        sys.exit(0)

    while True:
        choice = input("ACTION>")
        process_actions(context, choice)<|MERGE_RESOLUTION|>--- conflicted
+++ resolved
@@ -96,16 +96,9 @@
     return parser.parse_args()
 
 
-<<<<<<< HEAD
-def _start_instance(name, args, log_file, queries, use_ssl, procdir, data_directory):
-    assert not (
-        name in MEMGRAPH_INSTANCES.keys()
-    )  # If this raises, you are trying to start an instance with the same name than one already running.
-=======
 def _start_instance(name, args, log_file, queries, use_ssl, procdir):
     assert name not in MEMGRAPH_INSTANCES.keys()
-      # If this raises, you are trying to start an instance with the same name than one already running.
->>>>>>> 3ed636ee
+    # If this raises, you are trying to start an instance with the same name than one already running.
     mg_instance = MemgraphInstanceRunner(MEMGRAPH_BINARY, use_ssl)
     MEMGRAPH_INSTANCES[name] = mg_instance
     log_file_path = os.path.join(BUILD_DIR, "logs", log_file)
