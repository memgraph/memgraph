# Copyright 2022 Memgraph Ltd.
#
# Use of this software is governed by the Business Source License
# included in the file licenses/BSL.txt; by using this file, you agree to be bound by the terms of the Business Source
# License, and you may not use this file except in compliance with the Business Source License.
#
# As of the Change Date specified in that file, in accordance with
# the Business Source License, use of this software will be governed
# by the Apache License, Version 2.0, included in the file
# licenses/APL.txt.

# In order to check the working correctness of the SHOW CONFIG command, a couple of configuration flags has been passed to the testing instance. These are:
# "--log-level=TRACE", "--storage-properties-on-edges=True", "--storage-snapshot-interval-sec", "300", "--storage-wal-enabled=True"
# If you wish to modify these, update the startup_config_dict and workloads.yaml !

startup_config_dict = {
    "auth_module_executable": ("", "", "Absolute path to the auth module executable that should be used."),
    "auth_module_timeout_ms": (
        "10000",
        "10000",
        "Timeout (in milliseconds) used when waiting for a response from the auth module.",
    ),
    "auth_password_permit_null": ("true", "true", "Set to false to disable null passwords."),
    "auth_password_strength_regex": (
        ".+",
        ".+",
        "The regular expression that should be used to match the entire entered password to ensure its strength.",
    ),
    "allow_load_csv": ("true", "true", "Controls whether LOAD CSV clause is allowed in queries."),
    "audit_buffer_flush_interval_ms": (
        "200",
        "200",
        "Interval (in milliseconds) used for flushing the audit log buffer.",
    ),
    "audit_buffer_size": ("100000", "100000", "Maximum number of items in the audit log buffer."),
    "audit_enabled": ("false", "false", "Set to true to enable audit logging."),
    "auth_user_or_role_name_regex": (
        "[a-zA-Z0-9_.+-@]+",
        "[a-zA-Z0-9_.+-@]+",
        "Set to the regular expression that each user or role name must fulfill.",
    ),
    "bolt_address": ("0.0.0.0", "0.0.0.0", "IP address on which the Bolt server should listen."),
    "bolt_cert_file": ("", "", "Certificate file which should be used for the Bolt server."),
    "bolt_key_file": ("", "", "Key file which should be used for the Bolt server."),
    "bolt_num_workers": (
        "12",
        "12",
        "Number of workers used by the Bolt server. By default, this will be the number of processing units available on the machine.",
    ),
    "bolt_port": ("7687", "7687", "Port on which the Bolt server should listen."),
    "bolt_server_name_for_init": (
        "Neo4j/v5.11.0 compatible graph database server - Memgraph",
        "Neo4j/v5.11.0 compatible graph database server - Memgraph",
        "Server name which the database should send to the client in the Bolt INIT message.",
    ),
    "bolt_session_inactivity_timeout": (
        "1800",
        "1800",
        "Time in seconds after which inactive Bolt sessions will be closed.",
    ),
    "cartesian_product_enabled": ("true", "true", "Enable cartesian product expansion."),
    "management_port": ("0", "0", "Port on which coordinator servers will be started."),
    "coordinator_port": ("0", "0", "Port on which raft servers will be started."),
    "coordinator_id": ("0", "0", "Unique ID of the raft server."),
    "instance_down_timeout_sec": ("5", "5", "Time duration after which an instance is considered down."),
    "instance_health_check_frequency_sec": ("1", "1", "The time duration between two health checks/pings."),
    "instance_get_uuid_frequency_sec": ("10", "10", "The time duration between two instance uuid checks."),
    "data_directory": ("mg_data", "mg_data", "Path to directory in which to save all permanent data."),
    "data_recovery_on_startup": (
        "false",
        "false",
        "Controls whether the database recovers persisted data on startup.",
    ),
    "isolation_level": (
        "SNAPSHOT_ISOLATION",
        "SNAPSHOT_ISOLATION",
        "Default isolation level used for the transactions. Allowed values: SNAPSHOT_ISOLATION, READ_COMMITTED, READ_UNCOMMITTED",
    ),
    "kafka_bootstrap_servers": (
        "",
        "",
        "List of default Kafka brokers as a comma separated list of broker host or host:port.",
    ),
    "log_file": ("", "", "Path to where the log should be stored."),
    "log_level": (
        "WARNING",
        "TRACE",
        "Minimum log level. Allowed values: TRACE, DEBUG, INFO, WARNING, ERROR, CRITICAL",
    ),
    "memory_limit": (
        "0",
        "0",
        "Total memory limit in MiB. Set to 0 to use the default values which are 100% of the phyisical memory if the swap is enabled and 90% of the physical memory otherwise.",
    ),
    "memory_warning_threshold": (
        "1024",
        "1024",
        "Memory warning threshold, in MB. If Memgraph detects there is less available RAM it will log a warning. Set to 0 to disable.",
    ),
    "metrics_address": (
        "0.0.0.0",
        "0.0.0.0",
        "IP address on which the Memgraph server for exposing metrics should listen.",
    ),
    "metrics_port": ("9091", "9091", "Port on which the Memgraph server for exposing metrics should listen."),
    "monitoring_address": (
        "0.0.0.0",
        "0.0.0.0",
        "IP address on which the websocket server for Memgraph monitoring should listen.",
    ),
    "monitoring_port": ("7444", "7444", "Port on which the websocket server for Memgraph monitoring should listen."),
    "storage_parallel_index_recovery": (
        "false",
        "false",
        "Controls whether the index creation can be done in a multithreaded fashion.",
    ),
    "storage_parallel_schema_recovery": (
        "false",
        "false",
        "Controls whether the indices and constraints creation can be done in a multithreaded fashion.",
    ),
    "storage_enable_schema_metadata": (
        "false",
        "false",
        "Controls whether metadata should be collected about the resident labels and edge types.",
    ),
<<<<<<< HEAD
    "storage_automatic_label_index_creation_enabled": (
        "false",
        "false",
        "Controls whether label indexes on vertices should be created automatically.",
    ),
    "storage_automatic_edge_type_index_creation_enabled": (
        "false",
        "false",
        "Controls whether edge-type indexes on relationships should be created automatically.",
=======
    "storage_enable_edges_metadata": (
        "false",
        "false",
        "Controls whether additional metadata should be stored about the edges in order to do faster traversals on certain queries.",
>>>>>>> b1042d48
    ),
    "password_encryption_algorithm": ("bcrypt", "bcrypt", "The password encryption algorithm used for authentication."),
    "pulsar_service_url": ("", "", "Default URL used while connecting to Pulsar brokers."),
    "query_execution_timeout_sec": (
        "600",
        "600",
        "Maximum allowed query execution time. Queries exceeding this limit will be aborted. Value of 0 means no limit.",
    ),
    "query_modules_directory": (
        "",
        "",
        "Directory where modules with custom query procedures are stored. NOTE: Multiple comma-separated directories can be defined.",
    ),
    "replication_replica_check_frequency_sec": (
        "1",
        "1",
        "The time duration between two replica checks/pings. If < 1, replicas will NOT be checked at all. NOTE: The MAIN instance allocates a new thread for each REPLICA.",
    ),
    "storage_delta_on_identical_property_update": (
        "true",
        "true",
        "Controls whether updating a property with the same value should create a delta object.",
    ),
    "storage_gc_cycle_sec": ("30", "30", "Storage garbage collector interval (in seconds)."),
    "storage_python_gc_cycle_sec": ("180", "180", "Storage python full garbage collection interval (in seconds)."),
    "storage_items_per_batch": (
        "1000000",
        "1000000",
        "The number of edges and vertices stored in a batch in a snapshot file.",
    ),
    "storage_properties_on_edges": ("false", "true", "Controls whether edges have properties."),
    "storage_recovery_thread_count": ("12", "12", "The number of threads used to recover persisted data from disk."),
    "storage_snapshot_interval_sec": (
        "0",
        "300",
        "Storage snapshot creation interval (in seconds). Set to 0 to disable periodic snapshot creation.",
    ),
    "storage_snapshot_on_exit": ("false", "false", "Controls whether the storage creates another snapshot on exit."),
    "storage_snapshot_retention_count": ("3", "3", "The number of snapshots that should always be kept."),
    "storage_wal_enabled": (
        "false",
        "true",
        "Controls whether the storage uses write-ahead-logging. To enable WAL periodic snapshots must be enabled.",
    ),
    "storage_wal_file_flush_every_n_tx": (
        "100000",
        "100000",
        "Issue a 'fsync' call after this amount of transactions are written to the WAL file. Set to 1 for fully synchronous operation.",
    ),
    "storage_mode": (
        "IN_MEMORY_TRANSACTIONAL",
        "IN_MEMORY_TRANSACTIONAL",
        "Default storage mode Memgraph uses. Allowed values: IN_MEMORY_TRANSACTIONAL, IN_MEMORY_ANALYTICAL, ON_DISK_TRANSACTIONAL",
    ),
    "storage_wal_file_size_kib": ("20480", "20480", "Minimum file size of each WAL file."),
    "stream_transaction_conflict_retries": (
        "30",
        "30",
        "Number of times to retry when a stream transformation fails to commit because of conflicting transactions",
    ),
    "stream_transaction_retry_interval": (
        "500",
        "500",
        "Retry interval in milliseconds when a stream transformation fails to commit because of conflicting transactions",
    ),
    "telemetry_enabled": (
        "false",
        "false",
        "Set to true to enable telemetry. We collect information about the running system (CPU and memory information) and information about the database runtime (vertex and edge counts and resource usage) to allow for easier improvement of the product.",
    ),
    "query_cost_planner": ("true", "true", "Use the cost-estimating query planner."),
    "query_plan_cache_max_size": ("1000", "1000", "Maximum number of query plans to cache."),
    "query_vertex_count_to_expand_existing": (
        "10",
        "10",
        "Maximum count of indexed vertices which provoke indexed lookup and then expand to existing, instead of a regular expand. Default is 10, to turn off use -1.",
    ),
    "query_max_plans": ("1000", "1000", "Maximum number of generated plans for a query."),
    "flag_file": ("", "", "load flags from file"),
    "init_file": (
        "",
        "",
        "Path to cypherl file that is used for configuring users and database schema before server starts.",
    ),
    "init_data_file": ("", "", "Path to cypherl file that is used for creating data after server starts."),
    "replication_restore_state_on_startup": (
        "false",
        "false",
        "Restore replication state on startup, e.g. recover replica",
    ),
    "query_callable_mappings_path": (
        "",
        "",
        "The path to mappings that describes aliases to callables in cypher queries in the form of key-value pairs in a json file. With this option query module procedures that do not exist in memgraph can be mapped to ones that exist.",
    ),
    "delta_chain_cache_threshold": (
        "128",
        "128",
        "The threshold for when to cache long delta chains. This is used for heavy read + write workloads where repeated processing of delta chains can become costly.",
    ),
    "experimental_enabled": (
        "",
        "",
        "Experimental features to be used, comma-separated. Options [system-replication, text-search, high-availability]",
    ),
}<|MERGE_RESOLUTION|>--- conflicted
+++ resolved
@@ -124,7 +124,6 @@
         "false",
         "Controls whether metadata should be collected about the resident labels and edge types.",
     ),
-<<<<<<< HEAD
     "storage_automatic_label_index_creation_enabled": (
         "false",
         "false",
@@ -134,12 +133,11 @@
         "false",
         "false",
         "Controls whether edge-type indexes on relationships should be created automatically.",
-=======
+    ),
     "storage_enable_edges_metadata": (
         "false",
         "false",
         "Controls whether additional metadata should be stored about the edges in order to do faster traversals on certain queries.",
->>>>>>> b1042d48
     ),
     "password_encryption_algorithm": ("bcrypt", "bcrypt", "The password encryption algorithm used for authentication."),
     "pulsar_service_url": ("", "", "Default URL used while connecting to Pulsar brokers."),
