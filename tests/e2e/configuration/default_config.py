--- conflicted
+++ resolved
@@ -228,10 +228,6 @@
     "experimental_enabled": (
         "",
         "",
-<<<<<<< HEAD
-        "Experimental features to be used, comma-separated. Options [system-replication, text-search]",
-=======
-        "Experimental features to be used, comma seperated. Options [system-replication, high-availability]",
->>>>>>> 61b9bb0f
+        "Experimental features to be used, comma-separated. Options [system-replication, text-search, high-availability]",
     ),
 }