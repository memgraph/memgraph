# Copyright 2022 Memgraph Ltd.
#
# Use of this software is governed by the Business Source License
# included in the file licenses/BSL.txt; by using this file, you agree to be bound by the terms of the Business Source
# License, and you may not use this file except in compliance with the Business Source License.
#
# As of the Change Date specified in that file, in accordance with
# the Business Source License, use of this software will be governed
# by the Apache License, Version 2.0, included in the file
# licenses/APL.txt.

# In order to check the working correctness of the SHOW CONFIG command, a couple of configuration flags has been passed to the testing instance. These are:
# "--log-level=TRACE", "--storage-properties-on-edges=True", "--storage-snapshot-interval-sec", "300", "--storage-wal-enabled=True"
# If you wish to modify these, update the startup_config_dict and workloads.yaml !

startup_config_dict = {
    "auth_module_mappings": (
        "",
        "",
        "Associates auth schemas to external modules. A mapping is structured as "
<<<<<<< HEAD
        "follows: <scheme>: <absolute path>, and individual mappings are separated "
=======
        'follows: "<scheme>: <absolute path>", and individual mappings are separated '
>>>>>>> cd49e0c5
        'with ";".',
    ),
    "auth_module_timeout_ms": (
        "10000",
        "10000",
        "Timeout (in milliseconds) used when waiting for a response from the auth module.",
    ),
    "auth_password_permit_null": ("true", "true", "Set to false to disable null passwords."),
    "auth_password_strength_regex": (
        ".+",
        ".+",
        "The regular expression that should be used to match the entire entered password to ensure its strength.",
    ),
    "allow_load_csv": ("true", "true", "Controls whether LOAD CSV clause is allowed in queries."),
    "audit_buffer_flush_interval_ms": (
        "200",
        "200",
        "Interval (in milliseconds) used for flushing the audit log buffer.",
    ),
    "audit_buffer_size": ("100000", "100000", "Maximum number of items in the audit log buffer."),
    "audit_enabled": ("false", "false", "Set to true to enable audit logging."),
    "auth_user_or_role_name_regex": (
        "[a-zA-Z0-9_.+-@]+",
        "[a-zA-Z0-9_.+-@]+",
        "Set to the regular expression that each user or role name must fulfill.",
    ),
    "bolt_address": ("0.0.0.0", "0.0.0.0", "IP address on which the Bolt server should listen."),
    "bolt_cert_file": ("", "", "Certificate file which should be used for the Bolt server."),
    "bolt_key_file": ("", "", "Key file which should be used for the Bolt server."),
    "bolt_num_workers": (
        "12",
        "12",
        "Number of workers used by the Bolt server. By default, this will be the number of processing units available on the machine.",
    ),
    "bolt_port": ("7687", "7687", "Port on which the Bolt server should listen."),
    "bolt_server_name_for_init": (
        "Neo4j/v5.11.0 compatible graph database server - Memgraph",
        "Neo4j/v5.11.0 compatible graph database server - Memgraph",
        "Server name which the database should send to the client in the Bolt INIT message.",
    ),
    "bolt_session_inactivity_timeout": (
        "1800",
        "1800",
        "Time in seconds after which inactive Bolt sessions will be closed.",
    ),
    "cartesian_product_enabled": ("true", "true", "Enable cartesian product expansion."),
    "management_port": ("0", "0", "Port on which coordinator servers will be started."),
    "coordinator_port": ("0", "0", "Port on which raft servers will be started."),
    "coordinator_id": ("0", "0", "Unique ID of the raft server."),
    "instance_down_timeout_sec": ("5", "5", "Time duration after which an instance is considered down."),
    "instance_health_check_frequency_sec": ("1", "1", "The time duration between two health checks/pings."),
    "instance_get_uuid_frequency_sec": ("10", "10", "The time duration between two instance uuid checks."),
    "data_directory": ("mg_data", "mg_data", "Path to directory in which to save all permanent data."),
    "data_recovery_on_startup": (
        "false",
        "false",
        "Controls whether the database recovers persisted data on startup.",
    ),
    "isolation_level": (
        "SNAPSHOT_ISOLATION",
        "SNAPSHOT_ISOLATION",
        "Default isolation level used for the transactions. Allowed values: SNAPSHOT_ISOLATION, READ_COMMITTED, READ_UNCOMMITTED",
    ),
    "kafka_bootstrap_servers": (
        "",
        "",
        "List of default Kafka brokers as a comma separated list of broker host or host:port.",
    ),
    "log_file": ("", "", "Path to where the log should be stored."),
    "log_level": (
        "WARNING",
        "TRACE",
        "Minimum log level. Allowed values: TRACE, DEBUG, INFO, WARNING, ERROR, CRITICAL",
    ),
    "memory_limit": (
        "0",
        "0",
        "Total memory limit in MiB. Set to 0 to use the default values which are 100% of the phyisical memory if the swap is enabled and 90% of the physical memory otherwise.",
    ),
    "memory_warning_threshold": (
        "1024",
        "1024",
        "Memory warning threshold, in MB. If Memgraph detects there is less available RAM it will log a warning. Set to 0 to disable.",
    ),
    "metrics_address": (
        "0.0.0.0",
        "0.0.0.0",
        "IP address on which the Memgraph server for exposing metrics should listen.",
    ),
    "metrics_port": ("9091", "9091", "Port on which the Memgraph server for exposing metrics should listen."),
    "monitoring_address": (
        "0.0.0.0",
        "0.0.0.0",
        "IP address on which the websocket server for Memgraph monitoring should listen.",
    ),
    "monitoring_port": ("7444", "7444", "Port on which the websocket server for Memgraph monitoring should listen."),
    "storage_parallel_index_recovery": (
        "false",
        "false",
        "Controls whether the index creation can be done in a multithreaded fashion.",
    ),
    "storage_parallel_schema_recovery": (
        "false",
        "false",
        "Controls whether the indices and constraints creation can be done in a multithreaded fashion.",
    ),
    "storage_enable_schema_metadata": (
        "false",
        "false",
        "Controls whether metadata should be collected about the resident labels and edge types.",
    ),
    "storage_automatic_label_index_creation_enabled": (
        "false",
        "false",
        "Controls whether label indexes on vertices should be created automatically.",
    ),
    "storage_automatic_edge_type_index_creation_enabled": (
        "false",
        "false",
        "Controls whether edge-type indexes on relationships should be created automatically.",
    ),
    "storage_enable_edges_metadata": (
        "false",
        "false",
        "Controls whether additional metadata should be stored about the edges in order to do faster traversals on certain queries.",
    ),
    "password_encryption_algorithm": ("bcrypt", "bcrypt", "The password encryption algorithm used for authentication."),
    "pulsar_service_url": ("", "", "Default URL used while connecting to Pulsar brokers."),
    "query_execution_timeout_sec": (
        "600",
        "600",
        "Maximum allowed query execution time. Queries exceeding this limit will be aborted. Value of 0 means no limit.",
    ),
    "query_modules_directory": (
        "",
        "",
        "Directory where modules with custom query procedures are stored. NOTE: Multiple comma-separated directories can be defined.",
    ),
    "replication_replica_check_frequency_sec": (
        "1",
        "1",
        "The time duration between two replica checks/pings. If < 1, replicas will NOT be checked at all. NOTE: The MAIN instance allocates a new thread for each REPLICA.",
    ),
    "storage_delta_on_identical_property_update": (
        "true",
        "true",
        "Controls whether updating a property with the same value should create a delta object.",
    ),
    "storage_gc_cycle_sec": ("30", "30", "Storage garbage collector interval (in seconds)."),
    "storage_python_gc_cycle_sec": ("180", "180", "Storage python full garbage collection interval (in seconds)."),
    "storage_items_per_batch": (
        "1000000",
        "1000000",
        "The number of edges and vertices stored in a batch in a snapshot file.",
    ),
    "storage_properties_on_edges": ("false", "true", "Controls whether edges have properties."),
    "storage_recovery_thread_count": ("12", "12", "The number of threads used to recover persisted data from disk."),
    "storage_snapshot_interval_sec": (
        "0",
        "300",
        "Storage snapshot creation interval (in seconds). Set to 0 to disable periodic snapshot creation.",
    ),
    "storage_snapshot_on_exit": ("false", "false", "Controls whether the storage creates another snapshot on exit."),
    "storage_snapshot_retention_count": ("3", "3", "The number of snapshots that should always be kept."),
    "storage_wal_enabled": (
        "false",
        "true",
        "Controls whether the storage uses write-ahead-logging. To enable WAL periodic snapshots must be enabled.",
    ),
    "storage_wal_file_flush_every_n_tx": (
        "100000",
        "100000",
        "Issue a 'fsync' call after this amount of transactions are written to the WAL file. Set to 1 for fully synchronous operation.",
    ),
    "storage_mode": (
        "IN_MEMORY_TRANSACTIONAL",
        "IN_MEMORY_TRANSACTIONAL",
        "Default storage mode Memgraph uses. Allowed values: IN_MEMORY_TRANSACTIONAL, IN_MEMORY_ANALYTICAL, ON_DISK_TRANSACTIONAL",
    ),
    "storage_wal_file_size_kib": ("20480", "20480", "Minimum file size of each WAL file."),
    "stream_transaction_conflict_retries": (
        "30",
        "30",
        "Number of times to retry when a stream transformation fails to commit because of conflicting transactions",
    ),
    "stream_transaction_retry_interval": (
        "500",
        "500",
        "Retry interval in milliseconds when a stream transformation fails to commit because of conflicting transactions",
    ),
    "telemetry_enabled": (
        "false",
        "false",
        "Set to true to enable telemetry. We collect information about the running system (CPU and memory information) and information about the database runtime (vertex and edge counts and resource usage) to allow for easier improvement of the product.",
    ),
    "query_cost_planner": ("true", "true", "Use the cost-estimating query planner."),
    "query_plan_cache_max_size": ("1000", "1000", "Maximum number of query plans to cache."),
    "query_vertex_count_to_expand_existing": (
        "10",
        "10",
        "Maximum count of indexed vertices which provoke indexed lookup and then expand to existing, instead of a regular expand. Default is 10, to turn off use -1.",
    ),
    "query_max_plans": ("1000", "1000", "Maximum number of generated plans for a query."),
    "flag_file": ("", "", "load flags from file"),
    "init_file": (
        "",
        "",
        "Path to cypherl file that is used for configuring users and database schema before server starts.",
    ),
    "init_data_file": ("", "", "Path to cypherl file that is used for creating data after server starts."),
    "replication_restore_state_on_startup": (
        "true",
        "true",
        "Restore replication state on startup, e.g. recover replica",
    ),
    "query_callable_mappings_path": (
        "",
        "",
        "The path to mappings that describes aliases to callables in cypher queries in the form of key-value pairs in a json file. With this option query module procedures that do not exist in memgraph can be mapped to ones that exist.",
    ),
    "delta_chain_cache_threshold": (
        "128",
        "128",
        "The threshold for when to cache long delta chains. This is used for heavy read + write workloads where repeated processing of delta chains can become costly.",
    ),
    "experimental_enabled": (
        "",
        "",
        "Experimental features to be used, comma-separated. Options [system-replication, text-search, high-availability]",
    ),
}<|MERGE_RESOLUTION|>--- conflicted
+++ resolved
@@ -18,11 +18,7 @@
         "",
         "",
         "Associates auth schemas to external modules. A mapping is structured as "
-<<<<<<< HEAD
-        "follows: <scheme>: <absolute path>, and individual mappings are separated "
-=======
         'follows: "<scheme>: <absolute path>", and individual mappings are separated '
->>>>>>> cd49e0c5
         'with ";".',
     ),
     "auth_module_timeout_ms": (
