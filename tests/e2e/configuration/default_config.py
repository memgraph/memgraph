--- conflicted
+++ resolved
@@ -163,18 +163,15 @@
     ),
     "query_max_plans": ("1000", "1000", "Maximum number of generated plans for a query."),
     "flag_file": ("", "", "load flags from file"),
-<<<<<<< HEAD
     "init_file": (
         "",
         "",
         "Path to cypherl file that is used for configuring users and database schema before server starts.",
     ),
     "init_data_file": ("", "", "Path to cypherl file that is used for creating data after server starts."),
-=======
     "python_submodules_directory": (
         "mage",
         "mage",
         "Directory in which the Python submodules' utility procedures are saved.",
     ),
->>>>>>> f2d5ab61
 }