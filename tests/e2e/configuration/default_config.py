--- conflicted
+++ resolved
@@ -115,17 +115,15 @@
         "false",
         "Controls whether the index creation can be done in a multithreaded fashion.",
     ),
-<<<<<<< HEAD
     "storage_parallel_schema_recovery": (
         "false",
         "false",
         "Controls whether the indices and constraints creation can be done in a multithreaded fashion.",
-=======
+    ),
     "storage_enable_schema_metadata": (
         "false",
         "false",
         "Controls whether metadata should be collected about the resident labels and edge types.",
->>>>>>> d836b38a
     ),
     "password_encryption_algorithm": ("bcrypt", "bcrypt", "The password encryption algorithm used for authentication."),
     "pulsar_service_url": ("", "", "Default URL used while connecting to Pulsar brokers."),
