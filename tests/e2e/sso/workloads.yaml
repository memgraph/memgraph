workloads:
  - name: "SSO dummy module"
    binary: "tests/e2e/pytest_runner.sh"
    args: ["sso/test_sso.py"]
<<<<<<< HEAD
  - name: "SSO OIDC"
    binary: "tests/e2e/pytest_runner.sh"
    args: ["sso/test_oidc.py"]
=======

  - name: "SAML SSO module"
    binary: "tests/e2e/pytest_runner.sh"
    args: ["sso/test_saml_sso_module.py"]
>>>>>>> b86d4a6e
<|MERGE_RESOLUTION|>--- conflicted
+++ resolved
@@ -2,13 +2,9 @@
   - name: "SSO dummy module"
     binary: "tests/e2e/pytest_runner.sh"
     args: ["sso/test_sso.py"]
-<<<<<<< HEAD
   - name: "SSO OIDC"
     binary: "tests/e2e/pytest_runner.sh"
     args: ["sso/test_oidc.py"]
-=======
-
   - name: "SAML SSO module"
     binary: "tests/e2e/pytest_runner.sh"
-    args: ["sso/test_saml_sso_module.py"]
->>>>>>> b86d4a6e
+    args: ["sso/test_saml_sso_module.py"]