bolt_port: &bolt_port "7687"
template_cluster: &template_cluster
  cluster:
    main:
      args: ["--bolt-port", *bolt_port, "--log-level=TRACE", "--storage-properties-on-edges=True"]
      log_file: "triggers-e2e.log"
      setup_queries: []
      validation_queries: []
storage_properties_edges_false: &storage_properties_edges_false
  cluster:
    main:
      args: ["--bolt-port", *bolt_port, "--log-level=TRACE", "--also-log-to-stderr", "--storage-properties-on-edges=False"]
      log_file: "triggers-e2e.log"
      setup_queries: []
      validation_queries: []
disk_template_cluster: &disk_template_cluster
  cluster:
    main:
      args: ["--bolt-port", *bolt_port, "--log-level=TRACE", "--storage-properties-on-edges=True"]
      log_file: "triggers-e2e-disk.log"
      setup_queries: ["storage mode on_disk_transactional"]
      validation_queries: []
disk_storage_properties_edges_false: &disk_storage_properties_edges_false
  cluster:
    main:
      args: ["--bolt-port", *bolt_port, "--log-level=TRACE", "--also-log-to-stderr", "--storage-properties-on-edges=False"]
<<<<<<< HEAD
      log_file: "triggers-e2e.log"
      setup_queries: ["storage mode on_disk_transactional"]
=======
      log_file: "triggers-e2e-disk.log"
      setup_queries: []
>>>>>>> 271b1a5d
      validation_queries: []

workloads:
  - name: "ON CREATE Triggers"
    binary: "tests/e2e/triggers/memgraph__e2e__triggers__on_create"
    args: ["--bolt-port", *bolt_port]
    proc: "tests/e2e/triggers/procedures/"
    <<: *template_cluster
  - name: "ON UPDATE Triggers"
    binary: "tests/e2e/triggers/memgraph__e2e__triggers__on_update"
    args: ["--bolt-port", *bolt_port]
    proc: "tests/e2e/triggers/procedures/"
    <<: *template_cluster
  - name: "ON DELETE Triggers Storage Properties On Edges True"
    binary: "tests/e2e/triggers/memgraph__e2e__triggers__on_delete"
    args: ["--bolt-port", *bolt_port]
    proc: "tests/e2e/triggers/procedures/"
    <<: *template_cluster
  - name: "Triggers privilege check"
    binary: "tests/e2e/triggers/memgraph__e2e__triggers__privileges"
    args: ["--bolt-port", *bolt_port]
    <<: *template_cluster
  - name: "ON DELETE Triggers Storage Properties On Edges False" # should be the same as the python file
    binary: "tests/e2e/pytest_runner.sh"
    proc: "tests/e2e/triggers/procedures/"
    args: ["triggers/triggers_properties_false.py"]
    <<: *storage_properties_edges_false

  - name: "ON CREATE Triggers on disk"
    binary: "tests/e2e/triggers/memgraph__e2e__triggers__on_create"
    args: ["--bolt-port", *bolt_port]
    proc: "tests/e2e/triggers/procedures/"
    <<: *disk_template_cluster
  - name: "ON UPDATE Triggers on disk"
    binary: "tests/e2e/triggers/memgraph__e2e__triggers__on_update"
    args: ["--bolt-port", *bolt_port]
    proc: "tests/e2e/triggers/procedures/"
    <<: *disk_template_cluster
  - name: "ON DELETE Triggers Storage Properties On Edges True On Disk"
    binary: "tests/e2e/triggers/memgraph__e2e__triggers__on_delete"
    args: ["--bolt-port", *bolt_port]
    proc: "tests/e2e/triggers/procedures/"
    <<: *disk_template_cluster
  - name: "Triggers privilege check on disk"
    binary: "tests/e2e/triggers/memgraph__e2e__triggers__privileges"
    args: ["--bolt-port", *bolt_port]
    <<: *disk_template_cluster
  - name: "ON DELETE Triggers Storage Properties On Edges False On Disk" # should be the same as the python file
    binary: "tests/e2e/pytest_runner.sh"
    proc: "tests/e2e/triggers/procedures/"
    args: ["triggers/triggers_properties_false.py"]
    <<: *disk_storage_properties_edges_false<|MERGE_RESOLUTION|>--- conflicted
+++ resolved
@@ -24,13 +24,8 @@
   cluster:
     main:
       args: ["--bolt-port", *bolt_port, "--log-level=TRACE", "--also-log-to-stderr", "--storage-properties-on-edges=False"]
-<<<<<<< HEAD
-      log_file: "triggers-e2e.log"
+      log_file: "triggers-e2e-disk.log"
       setup_queries: ["storage mode on_disk_transactional"]
-=======
-      log_file: "triggers-e2e-disk.log"
-      setup_queries: []
->>>>>>> 271b1a5d
       validation_queries: []
 
 workloads:
