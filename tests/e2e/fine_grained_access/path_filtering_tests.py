import sys

import common
import pytest


@pytest.mark.parametrize("switch", [False, True])
def test_weighted_shortest_path_all_edge_types_all_labels_granted(switch):
    admin_connection = common.connect(username="admin", password="test")
    user_connection = common.connect(username="user", password="test")
    common.execute_and_fetch_all(admin_connection.cursor(), "REVOKE LABELS * FROM user;")
    common.execute_and_fetch_all(admin_connection.cursor(), "REVOKE EDGE_TYPES * FROM user;")
    common.execute_and_fetch_all(admin_connection.cursor(), "GRANT READ ON LABELS * TO user;")
    common.execute_and_fetch_all(admin_connection.cursor(), "GRANT READ ON EDGE_TYPES * TO user;")

    if switch:
        common.switch_db(user_connection.cursor())
    total_paths_results = common.execute_and_fetch_all(
        user_connection.cursor(),
        "MATCH p=(n)-[r *wShortest (r, n | r.weight)]->(m) RETURN extract( node in nodes(p) | node.id);",
    )
    path_result = common.execute_and_fetch_all(
        user_connection.cursor(),
        "MATCH p=(n:label0)-[r *wShortest (r, n | r.weight) path_length]->(m:label4) RETURN path_length,nodes(p);",
    )

    expected_path = [0, 1, 3, 4, 5]
    expected_all_paths = [
        [0, 1],
        [0, 1, 2],
        [0, 1, 3],
        [0, 1, 3, 4],
        [0, 1, 3, 4, 5],
        [1, 2],
        [1, 3],
        [1, 3, 4],
        [1, 3, 4, 5],
        [2, 1],
        [2, 3],
        [2, 3, 4],
        [2, 3, 4, 5],
        [3, 4],
        [3, 4, 5],
        [4, 3],
        [4, 5],
    ]

    assert len(total_paths_results) == 16
    assert all(path[0] in expected_all_paths for path in total_paths_results)
    assert path_result[0][0] == 20
    assert all(node.id in expected_path for node in path_result[0][1])


@pytest.mark.parametrize("switch", [False, True])
def test_weighted_shortest_path_all_edge_types_all_labels_denied(switch):
    admin_connection = common.connect(username="admin", password="test")
    user_connection = common.connect(username="user", password="test")
    common.execute_and_fetch_all(admin_connection.cursor(), "REVOKE LABELS * FROM user;")
    common.execute_and_fetch_all(admin_connection.cursor(), "REVOKE EDGE_TYPES * FROM user;")
    common.execute_and_fetch_all(admin_connection.cursor(), "GRANT NOTHING ON LABELS * TO user;")
    common.execute_and_fetch_all(admin_connection.cursor(), "GRANT NOTHING ON EDGE_TYPES * TO user;")

    if switch:
        common.switch_db(user_connection.cursor())
    results = common.execute_and_fetch_all(
        user_connection.cursor(), "MATCH p=(n)-[r *wShortest (r, n | r.weight)]->(m) RETURN p;"
    )

    assert len(results) == 0


@pytest.mark.parametrize("switch", [False, True])
def test_weighted_shortest_path_denied_start(switch):
    admin_connection = common.connect(username="admin", password="test")
    user_connection = common.connect(username="user", password="test")
    common.execute_and_fetch_all(admin_connection.cursor(), "REVOKE LABELS * FROM user;")
    common.execute_and_fetch_all(admin_connection.cursor(), "REVOKE EDGE_TYPES * FROM user;")
    common.execute_and_fetch_all(
        admin_connection.cursor(), "GRANT READ ON LABELS :label1, :label2, :label3, :label4 TO user;"
    )
    common.execute_and_fetch_all(admin_connection.cursor(), "GRANT READ ON EDGE_TYPES * TO user;")
    common.execute_and_fetch_all(admin_connection.cursor(), "GRANT NOTHING ON LABELS :label0 TO user;")

    if switch:
        common.switch_db(user_connection.cursor())
    path_length_result = common.execute_and_fetch_all(
        user_connection.cursor(),
        "MATCH p=(n:label0)-[r *wShortest (r, n | r.weight) path_length]->(m:label4) RETURN path_length;",
    )

    assert len(path_length_result) == 0


@pytest.mark.parametrize("switch", [False, True])
def test_weighted_shortest_path_denied_destination(switch):
    admin_connection = common.connect(username="admin", password="test")
    user_connection = common.connect(username="user", password="test")
    common.execute_and_fetch_all(admin_connection.cursor(), "REVOKE LABELS * FROM user;")
    common.execute_and_fetch_all(admin_connection.cursor(), "REVOKE EDGE_TYPES * FROM user;")
    common.execute_and_fetch_all(
        admin_connection.cursor(), "GRANT READ ON LABELS :label0, :label1, :label2, :label3 TO user;"
    )
    common.execute_and_fetch_all(admin_connection.cursor(), "GRANT READ ON EDGE_TYPES * TO user;")
    common.execute_and_fetch_all(admin_connection.cursor(), "GRANT NOTHING ON LABELS :label4 TO user;")

    if switch:
        common.switch_db(user_connection.cursor())
    path_length_result = common.execute_and_fetch_all(
        user_connection.cursor(),
        "MATCH p=(n:label0)-[r *wShortest (r, n | r.weight) path_length]->(m:label4) RETURN path_length;",
    )

    assert len(path_length_result) == 0


@pytest.mark.parametrize("switch", [False, True])
def test_weighted_shortest_path_denied_label_1(switch):
    admin_connection = common.connect(username="admin", password="test")
    user_connection = common.connect(username="user", password="test")
    common.execute_and_fetch_all(admin_connection.cursor(), "REVOKE LABELS * FROM user;")
    common.execute_and_fetch_all(admin_connection.cursor(), "REVOKE EDGE_TYPES * FROM user;")
    common.execute_and_fetch_all(
        admin_connection.cursor(), "GRANT READ ON LABELS :label0, :label2, :label3, :label4 TO user;"
    )
    common.execute_and_fetch_all(admin_connection.cursor(), "GRANT NOTHING ON LABELS :label1 TO user;")
    common.execute_and_fetch_all(admin_connection.cursor(), "GRANT READ ON EDGE_TYPES * TO user;")

    if switch:
        common.switch_db(user_connection.cursor())
    total_paths_results = common.execute_and_fetch_all(
        user_connection.cursor(),
        "MATCH p=(n)-[r *wShortest (r, n | r.weight)]->(m) RETURN extract( node in nodes(p) | node.id);",
    )

    path_result = common.execute_and_fetch_all(
        user_connection.cursor(),
        "MATCH p=(n:label0)-[r *wShortest (r, n | r.weight) path_length]->(m:label4) RETURN path_length, nodes(p);",
    )

    expected_path = [0, 2, 3, 4, 5]

    expected_all_paths = [
        [0, 2],
        [0, 2, 3],
        [0, 2, 3, 4],
        [0, 2, 3, 4, 5],
        [2, 3],
        [2, 3, 4],
        [2, 3, 4, 5],
        [3, 4],
        [3, 4, 5],
        [4, 3],
        [4, 5],
    ]

    assert len(total_paths_results) == 11
    assert all(path[0] in expected_all_paths for path in total_paths_results)
    assert path_result[0][0] == 30
    assert all(node.id in expected_path for node in path_result[0][1])


@pytest.mark.parametrize("switch", [False, True])
def test_weighted_shortest_path_denied_edge_type_3(switch):
    admin_connection = common.connect(username="admin", password="test")
    user_connection = common.connect(username="user", password="test")
    common.execute_and_fetch_all(admin_connection.cursor(), "REVOKE LABELS * FROM user;")
    common.execute_and_fetch_all(admin_connection.cursor(), "REVOKE EDGE_TYPES * FROM user;")
    common.execute_and_fetch_all(admin_connection.cursor(), "GRANT READ ON LABELS * TO user;")
    common.execute_and_fetch_all(
        admin_connection.cursor(), "GRANT READ ON EDGE_TYPES :edge_type_1, :edge_type_2, :edge_type_4 TO user;"
    )
    common.execute_and_fetch_all(admin_connection.cursor(), "GRANT NOTHING ON EDGE_TYPES :edge_type_3 TO user;")

    if switch:
        common.switch_db(user_connection.cursor())
    path_result = common.execute_and_fetch_all(
        user_connection.cursor(),
        "MATCH p=(n:label0)-[r *wShortest (r, n | r.weight) path_length]->(m:label4) RETURN path_length, nodes(p);",
    )

    total_paths_results = common.execute_and_fetch_all(
        user_connection.cursor(),
        "MATCH p=(n)-[r *wShortest (r, n | r.weight)]->(m) RETURN extract( node in nodes(p) | node.id);",
    )

    expected_path = [0, 1, 2, 3, 5]
    expected_all_paths = [
        [0, 1],
        [0, 1, 2],
        [0, 1, 2, 4],
        [0, 1, 2, 4, 3],
        [0, 1, 2, 4, 5],
        [1, 2, 4, 3],
        [1, 2],
        [1, 2, 4],
        [1, 2, 4, 5],
        [2, 1],
        [2, 4, 3],
        [2, 4],
        [2, 4, 5],
        [3, 4],
        [3, 4, 5],
        [4, 3],
        [4, 5],
    ]

    assert len(total_paths_results) == 16
    assert all(path[0] in expected_all_paths for path in total_paths_results)
    assert path_result[0][0] == 25
    assert all(node.id in expected_path for node in path_result[0][1])


@pytest.mark.parametrize("switch", [False, True])
def test_dfs_all_edge_types_all_labels_granted(switch):
    admin_connection = common.connect(username="admin", password="test")
    user_connection = common.connect(username="user", password="test")
    common.execute_and_fetch_all(admin_connection.cursor(), "REVOKE LABELS * FROM user;")
    common.execute_and_fetch_all(admin_connection.cursor(), "REVOKE EDGE_TYPES * FROM user;")
    common.execute_and_fetch_all(admin_connection.cursor(), "GRANT READ ON LABELS * TO user;")
    common.execute_and_fetch_all(admin_connection.cursor(), "GRANT READ ON EDGE_TYPES * TO user;")

    if switch:
        common.switch_db(user_connection.cursor())
    source_destination_paths = common.execute_and_fetch_all(
        user_connection.cursor(),
        "MATCH path=(n:label0)-[* 1..3]->(m:label4) RETURN extract( node in nodes(path) | node.id);",
    )

    expected_paths = [[0, 1, 3, 5], [0, 2, 3, 5], [0, 2, 4, 5]]

    assert len(source_destination_paths) == 3
    assert all(path[0] in expected_paths for path in source_destination_paths)


@pytest.mark.parametrize("switch", [False, True])
def test_dfs_all_edge_types_all_labels_denied(switch):
    admin_connection = common.connect(username="admin", password="test")
    user_connection = common.connect(username="user", password="test")
    common.execute_and_fetch_all(admin_connection.cursor(), "REVOKE LABELS * FROM user;")
    common.execute_and_fetch_all(admin_connection.cursor(), "REVOKE EDGE_TYPES * FROM user;")
    common.execute_and_fetch_all(admin_connection.cursor(), "GRANT NOTHING ON LABELS * TO user;")
    common.execute_and_fetch_all(admin_connection.cursor(), "GRANT NOTHING ON EDGE_TYPES * TO user;")

<<<<<<< HEAD
=======
    if switch:
        common.switch_db(user_connection.cursor())
>>>>>>> 9e4babcd
    total_paths_results = common.execute_and_fetch_all(user_connection.cursor(), "MATCH p=(n)-[*]->(m) RETURN p;")

    assert len(total_paths_results) == 0


@pytest.mark.parametrize("switch", [False, True])
def test_dfs_denied_start(switch):
    admin_connection = common.connect(username="admin", password="test")
    user_connection = common.connect(username="user", password="test")
    common.execute_and_fetch_all(admin_connection.cursor(), "REVOKE LABELS * FROM user;")
    common.execute_and_fetch_all(admin_connection.cursor(), "REVOKE EDGE_TYPES * FROM user;")
    common.execute_and_fetch_all(
        admin_connection.cursor(), "GRANT READ ON LABELS :label1, :label2, :label3, :label4 TO user;"
    )
    common.execute_and_fetch_all(admin_connection.cursor(), "GRANT READ ON EDGE_TYPES * TO user;")
    common.execute_and_fetch_all(admin_connection.cursor(), "GRANT NOTHING ON LABELS :label0 TO user;")

    if switch:
        common.switch_db(user_connection.cursor())
    source_destination_path = common.execute_and_fetch_all(
        user_connection.cursor(), "MATCH p=(n:label0)-[*]->(m:label4) RETURN p;"
    )

    assert len(source_destination_path) == 0


@pytest.mark.parametrize("switch", [False, True])
def test_dfs_denied_destination(switch):
    admin_connection = common.connect(username="admin", password="test")
    user_connection = common.connect(username="user", password="test")
    common.execute_and_fetch_all(admin_connection.cursor(), "REVOKE LABELS * FROM user;")
    common.execute_and_fetch_all(admin_connection.cursor(), "REVOKE EDGE_TYPES * FROM user;")
    common.execute_and_fetch_all(
        admin_connection.cursor(), "GRANT READ ON LABELS :label0, :label1, :label2, :label3 TO user;"
    )
    common.execute_and_fetch_all(admin_connection.cursor(), "GRANT READ ON EDGE_TYPES * TO user;")
    common.execute_and_fetch_all(admin_connection.cursor(), "GRANT NOTHING ON LABELS :label4 TO user;")

    if switch:
        common.switch_db(user_connection.cursor())
    source_destination_path = common.execute_and_fetch_all(
        user_connection.cursor(), "MATCH p=(n:label0)-[*]->(m:label4) RETURN p;"
    )

    assert len(source_destination_path) == 0


@pytest.mark.parametrize("switch", [False, True])
def test_dfs_denied_label_1(switch):
    admin_connection = common.connect(username="admin", password="test")
    user_connection = common.connect(username="user", password="test")
    common.execute_and_fetch_all(admin_connection.cursor(), "REVOKE LABELS * FROM user;")
    common.execute_and_fetch_all(admin_connection.cursor(), "REVOKE EDGE_TYPES * FROM user;")
    common.execute_and_fetch_all(
        admin_connection.cursor(), "GRANT READ ON LABELS :label0, :label2, :label3, :label4 TO user;"
    )
    common.execute_and_fetch_all(admin_connection.cursor(), "GRANT NOTHING ON LABELS :label1 TO user;")
    common.execute_and_fetch_all(admin_connection.cursor(), "GRANT READ ON EDGE_TYPES * TO user;")

    if switch:
        common.switch_db(user_connection.cursor())
    source_destination_paths = common.execute_and_fetch_all(
        user_connection.cursor(),
        "MATCH p=(n:label0)-[* 1..3]->(m:label4) RETURN extract( node in nodes(p) | node.id);",
    )

    expected_paths = [[0, 2, 3, 5], [0, 2, 4, 5]]

    assert len(source_destination_paths) == 2
    assert all(path[0] in expected_paths for path in source_destination_paths)


@pytest.mark.parametrize("switch", [False, True])
def test_dfs_denied_edge_type_3(switch):
    admin_connection = common.connect(username="admin", password="test")
    user_connection = common.connect(username="user", password="test")
    common.execute_and_fetch_all(admin_connection.cursor(), "REVOKE LABELS * FROM user;")
    common.execute_and_fetch_all(admin_connection.cursor(), "REVOKE EDGE_TYPES * FROM user;")

    common.execute_and_fetch_all(admin_connection.cursor(), "GRANT READ ON LABELS * TO user;")
    common.execute_and_fetch_all(
        admin_connection.cursor(), "GRANT READ ON EDGE_TYPES :edge_type_1, :edge_type_2, :edge_type_4 TO user;"
    )
    common.execute_and_fetch_all(admin_connection.cursor(), "GRANT NOTHING ON EDGE_TYPES :edge_type_3 TO user;")

    if switch:
        common.switch_db(user_connection.cursor())
    source_destination_path = common.execute_and_fetch_all(
        user_connection.cursor(),
        "MATCH p=(n:label0)-[r * 1..3]->(m:label4) RETURN extract( node in nodes(p) | node.id);",
    )

    expected_path = [0, 2, 4, 5]

    assert len(source_destination_path) == 1
    assert source_destination_path[0][0] == expected_path


@pytest.mark.parametrize("switch", [False, True])
def test_bfs_sts_all_edge_types_all_labels_granted(switch):
    admin_connection = common.connect(username="admin", password="test")
    user_connection = common.connect(username="user", password="test")
    common.execute_and_fetch_all(admin_connection.cursor(), "REVOKE LABELS * FROM user;")
    common.execute_and_fetch_all(admin_connection.cursor(), "REVOKE EDGE_TYPES * FROM user;")
    common.execute_and_fetch_all(admin_connection.cursor(), "GRANT READ ON LABELS * TO user;")
    common.execute_and_fetch_all(admin_connection.cursor(), "GRANT READ ON EDGE_TYPES * TO user;")

    if switch:
        common.switch_db(user_connection.cursor())
    source_destination_path = common.execute_and_fetch_all(
        user_connection.cursor(),
        "MATCH (n), (m) WITH n, m MATCH p=(n:label0)-[r *BFS]->(m:label4) RETURN extract( node in nodes(p) | node.id);",
    )

    expected_path = [0, 1, 3, 5]

    assert len(source_destination_path) == 1
    assert source_destination_path[0][0] == expected_path


@pytest.mark.parametrize("switch", [False, True])
def test_bfs_sts_all_edge_types_all_labels_denied(switch):
    admin_connection = common.connect(username="admin", password="test")
    user_connection = common.connect(username="user", password="test")
    common.execute_and_fetch_all(admin_connection.cursor(), "REVOKE LABELS * FROM user;")
    common.execute_and_fetch_all(admin_connection.cursor(), "REVOKE EDGE_TYPES * FROM user;")
    common.execute_and_fetch_all(admin_connection.cursor(), "GRANT NOTHING ON LABELS * TO user;")
    common.execute_and_fetch_all(admin_connection.cursor(), "GRANT NOTHING ON EDGE_TYPES * TO user;")

    if switch:
        common.switch_db(user_connection.cursor())
    total_paths_results = common.execute_and_fetch_all(
        user_connection.cursor(), "MATCH (n), (m) WITH n, m MATCH p=(n)-[r *BFS]->(m) RETURN p;"
    )

    assert len(total_paths_results) == 0


@pytest.mark.parametrize("switch", [False, True])
def test_bfs_sts_denied_start(switch):
    admin_connection = common.connect(username="admin", password="test")
    user_connection = common.connect(username="user", password="test")
    common.execute_and_fetch_all(admin_connection.cursor(), "REVOKE LABELS * FROM user;")
    common.execute_and_fetch_all(admin_connection.cursor(), "REVOKE EDGE_TYPES * FROM user;")
    common.execute_and_fetch_all(
        admin_connection.cursor(), "GRANT READ ON LABELS :label1, :label2, :label3, :label4 TO user;"
    )
    common.execute_and_fetch_all(admin_connection.cursor(), "GRANT READ ON EDGE_TYPES * TO user;")
    common.execute_and_fetch_all(admin_connection.cursor(), "GRANT NOTHING ON LABELS :label0 TO user;")

    if switch:
        common.switch_db(user_connection.cursor())
    source_destination_path = common.execute_and_fetch_all(
        user_connection.cursor(), "MATCH (n), (m) WITH n, m MATCH p=(n:label0)-[r *BFS]->(m:label4) RETURN p;"
    )

    assert len(source_destination_path) == 0


@pytest.mark.parametrize("switch", [False, True])
def test_bfs_sts_denied_destination(switch):
    admin_connection = common.connect(username="admin", password="test")
    user_connection = common.connect(username="user", password="test")
    common.execute_and_fetch_all(admin_connection.cursor(), "REVOKE LABELS * FROM user;")
    common.execute_and_fetch_all(admin_connection.cursor(), "REVOKE EDGE_TYPES * FROM user;")
    common.execute_and_fetch_all(
        admin_connection.cursor(), "GRANT READ ON LABELS :label0, :label1, :label2, :label3 TO user;"
    )
    common.execute_and_fetch_all(admin_connection.cursor(), "GRANT READ ON EDGE_TYPES * TO user;")
    common.execute_and_fetch_all(admin_connection.cursor(), "GRANT NOTHING ON LABELS :label4 TO user;")

    if switch:
        common.switch_db(user_connection.cursor())
    source_destination_path = common.execute_and_fetch_all(
        user_connection.cursor(), "MATCH (n), (m) WITH n, m MATCH p=(n:label0)-[r *BFS]->(m:label4) RETURN p;"
    )

    assert len(source_destination_path) == 0


@pytest.mark.parametrize("switch", [False, True])
def test_bfs_sts_denied_label_1(switch):
    admin_connection = common.connect(username="admin", password="test")
    user_connection = common.connect(username="user", password="test")
    common.execute_and_fetch_all(admin_connection.cursor(), "REVOKE LABELS * FROM user;")
    common.execute_and_fetch_all(admin_connection.cursor(), "REVOKE EDGE_TYPES * FROM user;")
    common.execute_and_fetch_all(
        admin_connection.cursor(), "GRANT READ ON LABELS :label0, :label2, :label3, :label4 TO user;"
    )
    common.execute_and_fetch_all(admin_connection.cursor(), "GRANT NOTHING ON LABELS :label1 TO user;")
    common.execute_and_fetch_all(admin_connection.cursor(), "GRANT READ ON EDGE_TYPES * TO user;")

    if switch:
        common.switch_db(user_connection.cursor())
    source_destination_path = common.execute_and_fetch_all(
        user_connection.cursor(),
        "MATCH (n), (m) WITH n, m MATCH p=(n:label0)-[r *BFS]->(m:label4) RETURN extract( node in nodes(p) | node.id);",
    )
    expected_path = [0, 2, 4, 5]

    assert len(source_destination_path) == 1
    assert source_destination_path[0][0] == expected_path


@pytest.mark.parametrize("switch", [False, True])
def test_bfs_sts_denied_edge_type_3(switch):
    admin_connection = common.connect(username="admin", password="test")
    user_connection = common.connect(username="user", password="test")
    common.execute_and_fetch_all(admin_connection.cursor(), "REVOKE LABELS * FROM user;")
    common.execute_and_fetch_all(admin_connection.cursor(), "REVOKE EDGE_TYPES * FROM user;")
    common.execute_and_fetch_all(admin_connection.cursor(), "GRANT READ ON LABELS * TO user;")
    common.execute_and_fetch_all(
        admin_connection.cursor(), "GRANT READ ON EDGE_TYPES :edge_type_1, :edge_type_2, :edge_type_4 TO user;"
    )
    common.execute_and_fetch_all(admin_connection.cursor(), "GRANT NOTHING ON EDGE_TYPES :edge_type_3 TO user;")

    if switch:
        common.switch_db(user_connection.cursor())
    source_destination_path = common.execute_and_fetch_all(
        user_connection.cursor(),
        "MATCH (n), (m) WITH n, m MATCH p=(n:label0)-[r *BFS]->(m:label4) RETURN extract( node in nodes(p) | node.id);",
    )
    expected_path = [0, 2, 4, 5]

    assert len(source_destination_path) == 1
    assert source_destination_path[0][0] == expected_path


@pytest.mark.parametrize("switch", [False, True])
def test_bfs_single_source_all_edge_types_all_labels_granted(switch):
    admin_connection = common.connect(username="admin", password="test")
    user_connection = common.connect(username="user", password="test")
    common.execute_and_fetch_all(admin_connection.cursor(), "REVOKE LABELS * FROM user;")
    common.execute_and_fetch_all(admin_connection.cursor(), "REVOKE EDGE_TYPES * FROM user;")
    common.execute_and_fetch_all(admin_connection.cursor(), "GRANT READ ON LABELS * TO user;")
    common.execute_and_fetch_all(admin_connection.cursor(), "GRANT READ ON EDGE_TYPES * TO user;")

    if switch:
        common.switch_db(user_connection.cursor())
    source_destination_path = common.execute_and_fetch_all(
        user_connection.cursor(),
        "MATCH p=(n:label0)-[r *BFS]->(m:label4) RETURN extract( node in nodes(p) | node.id);",
    )

    expected_path = [0, 2, 3, 5]

    assert len(source_destination_path) == 1
    assert source_destination_path[0][0] == expected_path


@pytest.mark.parametrize("switch", [False, True])
def test_bfs_single_source_all_edge_types_all_labels_denied(switch):
    admin_connection = common.connect(username="admin", password="test")
    user_connection = common.connect(username="user", password="test")
    common.execute_and_fetch_all(admin_connection.cursor(), "REVOKE LABELS * FROM user;")
    common.execute_and_fetch_all(admin_connection.cursor(), "REVOKE EDGE_TYPES * FROM user;")
    common.execute_and_fetch_all(admin_connection.cursor(), "GRANT NOTHING ON LABELS * TO user;")
    common.execute_and_fetch_all(admin_connection.cursor(), "GRANT NOTHING ON EDGE_TYPES * TO user;")

<<<<<<< HEAD
=======
    if switch:
        common.switch_db(user_connection.cursor())
>>>>>>> 9e4babcd
    total_paths_results = common.execute_and_fetch_all(user_connection.cursor(), "MATCH p=(n)-[r *BFS]->(m) RETURN p;")

    assert len(total_paths_results) == 0


@pytest.mark.parametrize("switch", [False, True])
def test_bfs_single_source_denied_start(switch):
    admin_connection = common.connect(username="admin", password="test")
    user_connection = common.connect(username="user", password="test")
    common.execute_and_fetch_all(admin_connection.cursor(), "REVOKE LABELS * FROM user;")
    common.execute_and_fetch_all(admin_connection.cursor(), "REVOKE EDGE_TYPES * FROM user;")
    common.execute_and_fetch_all(
        admin_connection.cursor(), "GRANT READ ON LABELS :label1, :label2, :label3, :label4 TO user;"
    )
    common.execute_and_fetch_all(admin_connection.cursor(), "GRANT READ ON EDGE_TYPES * TO user;")
    common.execute_and_fetch_all(admin_connection.cursor(), "GRANT NOTHING ON LABELS :label0 TO user;")

    if switch:
        common.switch_db(user_connection.cursor())
    source_destination_path = common.execute_and_fetch_all(
        user_connection.cursor(), "MATCH p=(n:label0)-[r *BFS]->(m:label4) RETURN p;"
    )

    assert len(source_destination_path) == 0


@pytest.mark.parametrize("switch", [False, True])
def test_bfs_single_source_denied_destination(switch):
    admin_connection = common.connect(username="admin", password="test")
    user_connection = common.connect(username="user", password="test")
    common.execute_and_fetch_all(admin_connection.cursor(), "REVOKE LABELS * FROM user;")
    common.execute_and_fetch_all(admin_connection.cursor(), "REVOKE EDGE_TYPES * FROM user;")
    common.execute_and_fetch_all(
        admin_connection.cursor(), "GRANT READ ON LABELS :label0, :label1, :label2, :label3 TO user;"
    )
    common.execute_and_fetch_all(admin_connection.cursor(), "GRANT READ ON EDGE_TYPES * TO user;")
    common.execute_and_fetch_all(admin_connection.cursor(), "GRANT NOTHING ON LABELS :label4 TO user;")

    if switch:
        common.switch_db(user_connection.cursor())
    source_destination_path = common.execute_and_fetch_all(
        user_connection.cursor(), "MATCH p=(n:label0)-[r *BFS]->(m:label4) RETURN p;"
    )

    assert len(source_destination_path) == 0


@pytest.mark.parametrize("switch", [False, True])
def test_bfs_single_source_denied_label_1(switch):
    admin_connection = common.connect(username="admin", password="test")
    user_connection = common.connect(username="user", password="test")
    common.execute_and_fetch_all(admin_connection.cursor(), "REVOKE LABELS * FROM user;")
    common.execute_and_fetch_all(admin_connection.cursor(), "REVOKE EDGE_TYPES * FROM user;")
    common.execute_and_fetch_all(
        admin_connection.cursor(), "GRANT READ ON LABELS :label0, :label2, :label3, :label4 TO user;"
    )
    common.execute_and_fetch_all(admin_connection.cursor(), "GRANT NOTHING ON LABELS :label1 TO user;")
    common.execute_and_fetch_all(admin_connection.cursor(), "GRANT READ ON EDGE_TYPES * TO user;")

    if switch:
        common.switch_db(user_connection.cursor())
    source_destination_path = common.execute_and_fetch_all(
        user_connection.cursor(),
        "MATCH p=(n:label0)-[r *BFS]->(m:label4) RETURN extract( node in nodes(p) | node.id);",
    )

    expected_path = [0, 2, 3, 5]

    assert len(source_destination_path) == 1
    assert source_destination_path[0][0] == expected_path


@pytest.mark.parametrize("switch", [False, True])
def test_bfs_single_source_denied_edge_type_3(switch):
    admin_connection = common.connect(username="admin", password="test")
    user_connection = common.connect(username="user", password="test")
    common.execute_and_fetch_all(admin_connection.cursor(), "REVOKE LABELS * FROM user;")
    common.execute_and_fetch_all(admin_connection.cursor(), "REVOKE EDGE_TYPES * FROM user;")
    common.execute_and_fetch_all(admin_connection.cursor(), "GRANT READ ON LABELS * TO user;")
    common.execute_and_fetch_all(
        admin_connection.cursor(), "GRANT READ ON EDGE_TYPES :edge_type_1, :edge_type_2, :edge_type_4 TO user;"
    )
    common.execute_and_fetch_all(admin_connection.cursor(), "GRANT NOTHING ON EDGE_TYPES :edge_type_3 TO user;")

    if switch:
        common.switch_db(user_connection.cursor())
    source_destination_path = common.execute_and_fetch_all(
        user_connection.cursor(),
        "MATCH p=(n:label0)-[r *BFS]->(m:label4) RETURN extract( node in nodes(p) | node.id);",
    )

    expected_path = [0, 2, 4, 5]

    assert len(source_destination_path) == 1
    assert source_destination_path[0][0] == expected_path


@pytest.mark.parametrize("switch", [False, True])
def test_all_shortest_paths_when_all_edge_types_all_labels_granted(switch):
    admin_connection = common.connect(username="admin", password="test")
    user_connection = common.connect(username="user", password="test")
    common.execute_and_fetch_all(admin_connection.cursor(), "REVOKE LABELS * FROM user;")
    common.execute_and_fetch_all(admin_connection.cursor(), "REVOKE EDGE_TYPES * FROM user;")
    common.execute_and_fetch_all(admin_connection.cursor(), "GRANT READ ON LABELS * TO user;")
    common.execute_and_fetch_all(admin_connection.cursor(), "GRANT READ ON EDGE_TYPES * TO user;")

    if switch:
        common.switch_db(user_connection.cursor())
    total_paths_results = common.execute_and_fetch_all(
        user_connection.cursor(),
        "MATCH p=(n)-[r *allShortest (r, n | r.weight)]->(m) RETURN extract( node in nodes(p) | node.id);",
    )
    path_result = common.execute_and_fetch_all(
        user_connection.cursor(),
        "MATCH p=(n:label0)-[r *allShortest (r, n | r.weight) path_length]->(m:label4) RETURN path_length,nodes(p);",
    )

    expected_path = [0, 1, 3, 4, 5]
    expected_all_paths = [
        [0, 1],
        [0, 1, 2],
        [0, 1, 3],
        [0, 1, 3, 4],
        [0, 1, 3, 4, 5],
        [1, 2],
        [1, 3],
        [1, 3, 4],
        [1, 3, 4, 5],
        [2, 1],
        [2, 3],
        [2, 3, 4],
        [2, 3, 4, 5],
        [3, 4],
        [3, 4, 5],
        [4, 3],
        [4, 5],
    ]

    assert len(total_paths_results) == 16
    assert all(path[0] in expected_all_paths for path in total_paths_results)
    assert path_result[0][0] == 20
    assert all(node.id in expected_path for node in path_result[0][1])


@pytest.mark.parametrize("switch", [False, True])
def test_all_shortest_paths_when_all_edge_types_all_labels_denied(switch):
    admin_connection = common.connect(username="admin", password="test")
    user_connection = common.connect(username="user", password="test")
    common.execute_and_fetch_all(admin_connection.cursor(), "REVOKE LABELS * FROM user;")
    common.execute_and_fetch_all(admin_connection.cursor(), "REVOKE EDGE_TYPES * FROM user;")
    common.execute_and_fetch_all(admin_connection.cursor(), "GRANT NOTHING ON LABELS * TO user;")
    common.execute_and_fetch_all(admin_connection.cursor(), "GRANT NOTHING ON EDGE_TYPES * TO user;")

    if switch:
        common.switch_db(user_connection.cursor())
    results = common.execute_and_fetch_all(
        user_connection.cursor(), "MATCH p=(n)-[r *allShortest (r, n | r.weight)]->(m) RETURN p;"
    )

    assert len(results) == 0


@pytest.mark.parametrize("switch", [False, True])
def test_all_shortest_paths_when_denied_start(switch):
    admin_connection = common.connect(username="admin", password="test")
    user_connection = common.connect(username="user", password="test")
    common.execute_and_fetch_all(admin_connection.cursor(), "REVOKE LABELS * FROM user;")
    common.execute_and_fetch_all(admin_connection.cursor(), "REVOKE EDGE_TYPES * FROM user;")
    common.execute_and_fetch_all(
        admin_connection.cursor(), "GRANT READ ON LABELS :label1, :label2, :label3, :label4 TO user;"
    )
    common.execute_and_fetch_all(admin_connection.cursor(), "GRANT READ ON EDGE_TYPES * TO user;")
    common.execute_and_fetch_all(admin_connection.cursor(), "GRANT NOTHING ON LABELS :label0 TO user;")

    if switch:
        common.switch_db(user_connection.cursor())
    path_length_result = common.execute_and_fetch_all(
        user_connection.cursor(),
        "MATCH p=(n:label0)-[r *allShortest (r, n | r.weight) path_length]->(m:label4) RETURN path_length;",
    )

    assert len(path_length_result) == 0


@pytest.mark.parametrize("switch", [False, True])
def test_all_shortest_paths_when_denied_destination(switch):
    admin_connection = common.connect(username="admin", password="test")
    user_connection = common.connect(username="user", password="test")
    common.execute_and_fetch_all(admin_connection.cursor(), "REVOKE LABELS * FROM user;")
    common.execute_and_fetch_all(admin_connection.cursor(), "REVOKE EDGE_TYPES * FROM user;")
    common.execute_and_fetch_all(
        admin_connection.cursor(), "GRANT READ ON LABELS :label0, :label1, :label2, :label3 TO user;"
    )
    common.execute_and_fetch_all(admin_connection.cursor(), "GRANT READ ON EDGE_TYPES * TO user;")
    common.execute_and_fetch_all(admin_connection.cursor(), "GRANT NOTHING ON LABELS :label4 TO user;")

    if switch:
        common.switch_db(user_connection.cursor())
    path_length_result = common.execute_and_fetch_all(
        user_connection.cursor(),
        "MATCH p=(n:label0)-[r *allShortest (r, n | r.weight) path_length]->(m:label4) RETURN path_length;",
    )

    assert len(path_length_result) == 0


@pytest.mark.parametrize("switch", [False, True])
def test_all_shortest_paths_when_denied_label_1(switch):
    admin_connection = common.connect(username="admin", password="test")
    user_connection = common.connect(username="user", password="test")
    common.execute_and_fetch_all(admin_connection.cursor(), "REVOKE LABELS * FROM user;")
    common.execute_and_fetch_all(admin_connection.cursor(), "REVOKE EDGE_TYPES * FROM user;")
    common.execute_and_fetch_all(
        admin_connection.cursor(), "GRANT READ ON LABELS :label0, :label2, :label3, :label4 TO user;"
    )
    common.execute_and_fetch_all(admin_connection.cursor(), "GRANT NOTHING ON LABELS :label1 TO user;")
    common.execute_and_fetch_all(admin_connection.cursor(), "GRANT READ ON EDGE_TYPES * TO user;")

    if switch:
        common.switch_db(user_connection.cursor())
    total_paths_results = common.execute_and_fetch_all(
        user_connection.cursor(),
        "MATCH p=(n)-[r *allShortest (r, n | r.weight)]->(m) RETURN extract( node in nodes(p) | node.id);",
    )

    path_result = common.execute_and_fetch_all(
        user_connection.cursor(),
        "MATCH p=(n:label0)-[r *allShortest (r, n | r.weight) path_length]->(m:label4) RETURN path_length, nodes(p);",
    )

    expected_path = [0, 2, 3, 4, 5]

    expected_all_paths = [
        [0, 2],
        [0, 2, 3],
        [0, 2, 3, 4],
        [0, 2, 3, 4, 5],
        [2, 3],
        [2, 3, 4],
        [2, 3, 4, 5],
        [3, 4],
        [3, 4, 5],
        [4, 3],
        [4, 5],
    ]

    assert len(total_paths_results) == 11
    assert all(path[0] in expected_all_paths for path in total_paths_results)
    assert path_result[0][0] == 30
    assert all(node.id in expected_path for node in path_result[0][1])


@pytest.mark.parametrize("switch", [False, True])
def test_all_shortest_paths_when_denied_edge_type_3(switch):
    admin_connection = common.connect(username="admin", password="test")
    user_connection = common.connect(username="user", password="test")
    common.execute_and_fetch_all(admin_connection.cursor(), "REVOKE LABELS * FROM user;")
    common.execute_and_fetch_all(admin_connection.cursor(), "REVOKE EDGE_TYPES * FROM user;")
    common.execute_and_fetch_all(admin_connection.cursor(), "GRANT READ ON LABELS * TO user;")
    common.execute_and_fetch_all(
        admin_connection.cursor(), "GRANT READ ON EDGE_TYPES :edge_type_1, :edge_type_2, :edge_type_4 TO user;"
    )
    common.execute_and_fetch_all(admin_connection.cursor(), "GRANT NOTHING ON EDGE_TYPES :edge_type_3 TO user;")

    if switch:
        common.switch_db(user_connection.cursor())
    path_result = common.execute_and_fetch_all(
        user_connection.cursor(),
        "MATCH p=(n:label0)-[r *allShortest (r, n | r.weight) path_length]->(m:label4) RETURN path_length, nodes(p);",
    )

    total_paths_results = common.execute_and_fetch_all(
        user_connection.cursor(),
        "MATCH p=(n)-[r *allShortest (r, n | r.weight)]->(m) RETURN extract( node in nodes(p) | node.id);",
    )

    expected_path = [0, 1, 2, 3, 5]
    expected_all_paths = [
        [0, 1],
        [0, 1, 2],
        [0, 1, 2, 4],
        [0, 1, 2, 4, 3],
        [0, 1, 2, 4, 5],
        [1, 2, 4, 3],
        [1, 2],
        [1, 2, 4],
        [1, 2, 4, 5],
        [2, 1],
        [2, 4, 3],
        [2, 4],
        [2, 4, 5],
        [3, 4],
        [3, 4, 5],
        [4, 3],
        [4, 5],
    ]

    assert len(total_paths_results) == 16
    assert all(path[0] in expected_all_paths for path in total_paths_results)
    assert path_result[0][0] == 25
    assert all(node.id in expected_path for node in path_result[0][1])


if __name__ == "__main__":
    sys.exit(pytest.main([__file__, "-rA"]))<|MERGE_RESOLUTION|>--- conflicted
+++ resolved
@@ -241,11 +241,8 @@
     common.execute_and_fetch_all(admin_connection.cursor(), "GRANT NOTHING ON LABELS * TO user;")
     common.execute_and_fetch_all(admin_connection.cursor(), "GRANT NOTHING ON EDGE_TYPES * TO user;")
 
-<<<<<<< HEAD
-=======
-    if switch:
-        common.switch_db(user_connection.cursor())
->>>>>>> 9e4babcd
+    if switch:
+        common.switch_db(user_connection.cursor())
     total_paths_results = common.execute_and_fetch_all(user_connection.cursor(), "MATCH p=(n)-[*]->(m) RETURN p;")
 
     assert len(total_paths_results) == 0
@@ -505,11 +502,8 @@
     common.execute_and_fetch_all(admin_connection.cursor(), "GRANT NOTHING ON LABELS * TO user;")
     common.execute_and_fetch_all(admin_connection.cursor(), "GRANT NOTHING ON EDGE_TYPES * TO user;")
 
-<<<<<<< HEAD
-=======
-    if switch:
-        common.switch_db(user_connection.cursor())
->>>>>>> 9e4babcd
+    if switch:
+        common.switch_db(user_connection.cursor())
     total_paths_results = common.execute_and_fetch_all(user_connection.cursor(), "MATCH p=(n)-[r *BFS]->(m) RETURN p;")
 
     assert len(total_paths_results) == 0
