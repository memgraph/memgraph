bolt_port: &bolt_port "7687"
<<<<<<< HEAD
create_delete_filtering_cluster: &create_delete_filtering_cluster
  cluster:
    main:
      args: ["--bolt-port", "7687", "--log-level=TRACE"]
      log_file: "fine_grained_access.log"
      setup_queries:
        [
          "CREATE USER admin IDENTIFIED BY 'test';",
          "CREATE USER user IDENTIFIED BY 'test';",
          "GRANT ALL PRIVILEGES TO admin;",
          "GRANT ALL PRIVILEGES TO user;",
        ]

=======
>>>>>>> 8949cdb1
edge_type_filtering_cluster: &edge_type_filtering_cluster
  cluster:
    main:
      args: ["--bolt-port", *bolt_port, "--log-level=TRACE"]
      log_file: "fine_grained_access.log"
      setup_queries:
        [
          "CREATE USER admin IDENTIFIED BY 'test';",
          "CREATE USER user IDENTIFIED BY 'test';",
          "GRANT ALL PRIVILEGES TO admin;",
          "GRANT ALL PRIVILEGES TO user;",
          "GRANT CREATE_DELETE ON LABELS * TO admin;",
          "GRANT CREATE_DELETE ON EDGE_TYPES * TO admin;",
          "MERGE (l1:label1 {name: 'test1'});",
          "MERGE (l2:label2  {name: 'test2'});",
          "MATCH (l1:label1),(l2:label2) WHERE l1.name = 'test1' AND l2.name = 'test2' CREATE (l1)-[r:edgeType1]->(l2);",
          "MERGE (l3:label3  {name: 'test3'});",
          "MATCH (l1:label1),(l3:label3) WHERE l1.name = 'test1' AND l3.name = 'test3' CREATE (l1)-[r:edgeType2]->(l3);",
          "MERGE (mix:label3:label1  {name: 'test4'});",
          "MATCH (l1:label1),(mix:label3) WHERE l1.name = 'test1' AND mix.name = 'test4' CREATE (l1)-[r:edgeType2]->(mix);",
        ]
      validation_queries: []

path_filtering_cluster: &path_filtering_cluster
  cluster:
    main:
      args: ["--bolt-port", "7687", "--log-level=TRACE"]
      log_file: "fine_grained_access.log"
      setup_queries:
        [
          "CREATE USER admin IDENTIFIED BY 'test';",
          "CREATE USER user IDENTIFIED BY 'test';",
          "GRANT ALL PRIVILEGES TO admin;",
          "GRANT ALL PRIVILEGES TO user;",
          "MERGE (a:label0 {id: 0}) MERGE (b:label1 {id: 1}) CREATE (a)-[:edge_type_1 {weight: 6}]->(b);",
          "MERGE (a:label0 {id: 0}) MERGE (b:label2 {id: 2}) CREATE (a)-[:edge_type_1 {weight: 14}]->(b);",
          "MERGE (a:label1 {id: 1}) MERGE (b:label2 {id: 2}) CREATE (a)-[:edge_type_2 {weight: 1}]->(b);",
          "MERGE (a:label2 {id: 2}) MERGE (b:label3 {id: 4}) CREATE (a)-[:edge_type_2 {weight: 10}]->(b);",
          "MERGE (a:label1 {id: 1}) MERGE (b:label3 {id: 3}) CREATE (a)-[:edge_type_3 {weight: 5}]->(b);",
          "MERGE (a:label2 {id: 2}) MERGE (b:label3 {id: 3}) CREATE (a)-[:edge_type_3 {weight: 7}]->(b);",
          "MERGE (a:label3 {id: 3}) MERGE (b:label3 {id: 4}) CREATE (a)-[:edge_type_4 {weight: 1}]->(b);",
          "MERGE (a:label3 {id: 4}) MERGE (b:label3 {id: 3}) CREATE (a)-[:edge_type_4 {weight: 1}]->(b);",
          "MERGE (a:label3 {id: 3}) MERGE (b:label4 {id: 5}) CREATE (a)-[:edge_type_4 {weight: 14}]->(b);",
          "MERGE (a:label3 {id: 4}) MERGE (b:label4 {id: 5}) CREATE (a)-[:edge_type_4 {weight: 8}]->(b);",
        ]

workloads:
<<<<<<< HEAD
  - name: "Create delete filtering"
    binary: "tests/e2e/pytest_runner.sh"
    args: ["fine_grained_access/create_delete_filtering_tests.py"]
    <<: *create_delete_filtering_cluster

  - name: "EdgeType filtering"
    binary: "tests/e2e/pytest_runner.sh"
    args: ["fine_grained_access/edge_type_filtering_tests.py"]
    <<: *edge_type_filtering_cluster
=======
  - name: "EdgeType filtering"
    binary: "tests/e2e/pytest_runner.sh"
    args: ["fine_grained_access/edge_type_filtering_tests.py"]
    <<: *edge_type_filtering_cluster

  - name: "Path filtering"
    binary: "tests/e2e/pytest_runner.sh"
    args: ["fine_grained_access/path_filtering_tests.py"]
    <<: *path_filtering_cluster
>>>>>>> 8949cdb1
<|MERGE_RESOLUTION|>--- conflicted
+++ resolved
@@ -1,5 +1,4 @@
 bolt_port: &bolt_port "7687"
-<<<<<<< HEAD
 create_delete_filtering_cluster: &create_delete_filtering_cluster
   cluster:
     main:
@@ -13,8 +12,6 @@
           "GRANT ALL PRIVILEGES TO user;",
         ]
 
-=======
->>>>>>> 8949cdb1
 edge_type_filtering_cluster: &edge_type_filtering_cluster
   cluster:
     main:
@@ -62,7 +59,6 @@
         ]
 
 workloads:
-<<<<<<< HEAD
   - name: "Create delete filtering"
     binary: "tests/e2e/pytest_runner.sh"
     args: ["fine_grained_access/create_delete_filtering_tests.py"]
@@ -72,14 +68,7 @@
     binary: "tests/e2e/pytest_runner.sh"
     args: ["fine_grained_access/edge_type_filtering_tests.py"]
     <<: *edge_type_filtering_cluster
-=======
-  - name: "EdgeType filtering"
-    binary: "tests/e2e/pytest_runner.sh"
-    args: ["fine_grained_access/edge_type_filtering_tests.py"]
-    <<: *edge_type_filtering_cluster
-
   - name: "Path filtering"
     binary: "tests/e2e/pytest_runner.sh"
     args: ["fine_grained_access/path_filtering_tests.py"]
-    <<: *path_filtering_cluster
->>>>>>> 8949cdb1
+    <<: *path_filtering_cluster