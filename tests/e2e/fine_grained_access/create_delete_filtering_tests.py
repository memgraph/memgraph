# Copyright 2023 Memgraph Ltd.
#
# Use of this software is governed by the Business Source License
# included in the file licenses/BSL.txt; by using this file, you agree to be bound by the terms of the Business Source
# License, and you may not use this file except in compliance with the Business Source License.
#
# As of the Change Date specified in that file, in accordance with
# the Business Source License, use of this software will be governed
# by the Apache License, Version 2.0, included in the file
# licenses/APL.txt.

import sys

import common
import pytest
from mgclient import DatabaseError


@pytest.mark.parametrize("switch", [False, True])
def test_create_node_all_labels_granted(switch):
    admin_connection = common.connect(username="admin", password="test")
    user_connection = common.connect(username="user", password="test")
    common.reset_and_prepare(admin_connection.cursor())
    common.create_multi_db(admin_connection.cursor(), switch)
    common.execute_and_fetch_all(admin_connection.cursor(), "GRANT CREATE_DELETE ON LABELS * TO user;")
<<<<<<< HEAD
=======
    if switch:
        common.switch_db(user_connection.cursor())
>>>>>>> 9e4babcd
    results = common.execute_and_fetch_all(user_connection.cursor(), "CREATE (n:label1) RETURN n;")

    assert len(results) == 1


@pytest.mark.parametrize("switch", [False, True])
def test_create_node_all_labels_denied(switch):
    admin_connection = common.connect(username="admin", password="test")
    user_connection = common.connect(username="user", password="test")
    common.reset_and_prepare(admin_connection.cursor())
    common.create_multi_db(admin_connection.cursor(), switch)
    common.execute_and_fetch_all(admin_connection.cursor(), "GRANT UPDATE ON LABELS * TO user;")

    if switch:
        common.switch_db(user_connection.cursor())
    with pytest.raises(DatabaseError):
        common.execute_and_fetch_all(user_connection.cursor(), "CREATE (n:label1) RETURN n;")


@pytest.mark.parametrize("switch", [False, True])
def test_create_node_specific_label_granted(switch):
    admin_connection = common.connect(username="admin", password="test")
    user_connection = common.connect(username="user", password="test")
    common.reset_and_prepare(admin_connection.cursor())
    common.create_multi_db(admin_connection.cursor(), switch)
    common.execute_and_fetch_all(admin_connection.cursor(), "GRANT CREATE_DELETE ON LABELS :label1 TO user;")
<<<<<<< HEAD
=======
    if switch:
        common.switch_db(user_connection.cursor())
>>>>>>> 9e4babcd
    results = common.execute_and_fetch_all(user_connection.cursor(), "CREATE (n:label1) RETURN n;")

    assert len(results) == 1


@pytest.mark.parametrize("switch", [False, True])
def test_create_node_specific_label_denied(switch):
    admin_connection = common.connect(username="admin", password="test")
    user_connection = common.connect(username="user", password="test")
    common.reset_and_prepare(admin_connection.cursor())
    common.create_multi_db(admin_connection.cursor(), switch)
    common.execute_and_fetch_all(admin_connection.cursor(), "GRANT UPDATE ON LABELS :label1 TO user;")

    if switch:
        common.switch_db(user_connection.cursor())
    with pytest.raises(DatabaseError):
        common.execute_and_fetch_all(user_connection.cursor(), "CREATE (n:label1) RETURN n;")


@pytest.mark.parametrize("switch", [False, True])
def test_delete_node_all_labels_granted(switch):
    admin_connection = common.connect(username="admin", password="test")
    user_connection = common.connect(username="user", password="test")
    common.reset_and_prepare(admin_connection.cursor())
    common.create_multi_db(admin_connection.cursor(), switch)
    common.execute_and_fetch_all(admin_connection.cursor(), "GRANT CREATE_DELETE ON LABELS * TO user;")
<<<<<<< HEAD
=======
    if switch:
        common.switch_db(user_connection.cursor())
>>>>>>> 9e4babcd
    common.execute_and_fetch_all(user_connection.cursor(), "MATCH (n:test_delete) DELETE n;")

    results = common.execute_and_fetch_all(user_connection.cursor(), "MATCH (n:test_delete) RETURN n;")

    assert len(results) == 0


@pytest.mark.parametrize("switch", [False, True])
def test_delete_node_all_labels_denied(switch):
    admin_connection = common.connect(username="admin", password="test")
    user_connection = common.connect(username="user", password="test")
    common.reset_and_prepare(admin_connection.cursor())
    common.create_multi_db(admin_connection.cursor(), switch)
    common.execute_and_fetch_all(admin_connection.cursor(), "GRANT UPDATE ON LABELS * TO user;")

    if switch:
        common.switch_db(user_connection.cursor())
    with pytest.raises(DatabaseError):
<<<<<<< HEAD
        common.execute_and_fetch_all(user_connection.cursor(), "MATCH (n:test_delete) DELETE n")
=======
        common.execute_and_fetch_all(user_connection.cursor(), "MATCH (n:test_delete) DELETE n;")
>>>>>>> 9e4babcd


@pytest.mark.parametrize("switch", [False, True])
def test_delete_node_specific_label_granted(switch):
    admin_connection = common.connect(username="admin", password="test")
    user_connection = common.connect(username="user", password="test")
    common.reset_and_prepare(admin_connection.cursor())
    common.create_multi_db(admin_connection.cursor(), switch)
    common.execute_and_fetch_all(admin_connection.cursor(), "GRANT CREATE_DELETE ON LABELS :test_delete TO user;")
<<<<<<< HEAD
=======
    if switch:
        common.switch_db(user_connection.cursor())
>>>>>>> 9e4babcd
    results = common.execute_and_fetch_all(user_connection.cursor(), "MATCH (n:test_delete) DELETE n;")

    if switch:
        common.switch_db(admin_connection.cursor())
    results = common.execute_and_fetch_all(admin_connection.cursor(), "MATCH (n:test_delete) RETURN n;")

    assert len(results) == 0


@pytest.mark.parametrize("switch", [False, True])
def test_delete_node_specific_label_denied(switch):
    admin_connection = common.connect(username="admin", password="test")
    user_connection = common.connect(username="user", password="test")
    common.reset_and_prepare(admin_connection.cursor())
    common.create_multi_db(admin_connection.cursor(), switch)
    common.execute_and_fetch_all(admin_connection.cursor(), "GRANT UPDATE ON LABELS :test_delete TO user;")

    if switch:
        common.switch_db(user_connection.cursor())
    with pytest.raises(DatabaseError):
        common.execute_and_fetch_all(user_connection.cursor(), "MATCH (n:test_delete) DELETE n;")


@pytest.mark.parametrize("switch", [False, True])
def test_create_edge_all_labels_all_edge_types_granted(switch):
    admin_connection = common.connect(username="admin", password="test")
    user_connection = common.connect(username="user", password="test")
    common.reset_and_prepare(admin_connection.cursor())
    common.create_multi_db(admin_connection.cursor(), switch)
    common.execute_and_fetch_all(admin_connection.cursor(), "GRANT CREATE_DELETE ON LABELS * TO user;")
    common.execute_and_fetch_all(admin_connection.cursor(), "GRANT CREATE_DELETE ON EDGE_TYPES * TO user;")

    if switch:
        common.switch_db(user_connection.cursor())
    results = common.execute_and_fetch_all(
        user_connection.cursor(),
        "CREATE (n:label1)-[r:edge_type]->(m:label2) RETURN n,r,m;",
    )

    assert len(results) == 1


@pytest.mark.parametrize("switch", [False, True])
def test_create_edge_all_labels_all_edge_types_denied(switch):
    admin_connection = common.connect(username="admin", password="test")
    user_connection = common.connect(username="user", password="test")
    common.reset_and_prepare(admin_connection.cursor())
    common.create_multi_db(admin_connection.cursor(), switch)
    common.execute_and_fetch_all(admin_connection.cursor(), "GRANT UPDATE ON LABELS * TO user;")
    common.execute_and_fetch_all(admin_connection.cursor(), "GRANT UPDATE ON EDGE_TYPES * TO user;")

    if switch:
        common.switch_db(user_connection.cursor())
    with pytest.raises(DatabaseError):
        common.execute_and_fetch_all(
            user_connection.cursor(),
            "CREATE (n:label1)-[r:edge_type]->(m:label2) RETURN n,r,m;",
        )


@pytest.mark.parametrize("switch", [False, True])
def test_create_edge_all_labels_denied_all_edge_types_granted(switch):
    admin_connection = common.connect(username="admin", password="test")
    user_connection = common.connect(username="user", password="test")
    common.reset_and_prepare(admin_connection.cursor())
    common.create_multi_db(admin_connection.cursor(), switch)
    common.execute_and_fetch_all(admin_connection.cursor(), "GRANT UPDATE ON LABELS * TO user;")
    common.execute_and_fetch_all(admin_connection.cursor(), "GRANT UPDATE ON EDGE_TYPES * TO user;")

    if switch:
        common.switch_db(user_connection.cursor())
    with pytest.raises(DatabaseError):
        common.execute_and_fetch_all(
            user_connection.cursor(),
            "CREATE (n:label1)-[r:edge_type]->(m:label2) RETURN n,r,m;",
        )


@pytest.mark.parametrize("switch", [False, True])
def test_create_edge_all_labels_granted_all_edge_types_denied(switch):
    admin_connection = common.connect(username="admin", password="test")
    user_connection = common.connect(username="user", password="test")
    common.reset_and_prepare(admin_connection.cursor())
    common.create_multi_db(admin_connection.cursor(), switch)
    common.execute_and_fetch_all(admin_connection.cursor(), "GRANT CREATE_DELETE ON LABELS * TO user;")
    common.execute_and_fetch_all(admin_connection.cursor(), "GRANT UPDATE ON EDGE_TYPES * TO user;")

    if switch:
        common.switch_db(user_connection.cursor())
    with pytest.raises(DatabaseError):
        common.execute_and_fetch_all(
            user_connection.cursor(),
            "CREATE (n:label1)-[r:edge_type]->(m:label2) RETURN n,r,m;",
        )


@pytest.mark.parametrize("switch", [False, True])
def test_create_edge_all_labels_granted_specific_edge_types_denied(switch):
    admin_connection = common.connect(username="admin", password="test")
    user_connection = common.connect(username="user", password="test")
    common.reset_and_prepare(admin_connection.cursor())
    common.create_multi_db(admin_connection.cursor(), switch)
    common.execute_and_fetch_all(admin_connection.cursor(), "GRANT CREATE_DELETE ON LABELS * TO user;")
    common.execute_and_fetch_all(
        admin_connection.cursor(),
        "GRANT UPDATE ON EDGE_TYPES :edge_type TO user;",
    )

    if switch:
        common.switch_db(user_connection.cursor())
    with pytest.raises(DatabaseError):
        common.execute_and_fetch_all(
            user_connection.cursor(),
            "CREATE (n:label1)-[r:edge_type]->(m:label2) RETURN n,r,m;",
        )


@pytest.mark.parametrize("switch", [False, True])
def test_create_edge_first_node_label_granted(switch):
    admin_connection = common.connect(username="admin", password="test")
    user_connection = common.connect(username="user", password="test")
    common.reset_and_prepare(admin_connection.cursor())
    common.create_multi_db(admin_connection.cursor(), switch)
    common.execute_and_fetch_all(admin_connection.cursor(), "GRANT CREATE_DELETE ON LABELS :label1 TO user;")
    common.execute_and_fetch_all(admin_connection.cursor(), "GRANT UPDATE ON LABELS :label2 TO user;")
    common.execute_and_fetch_all(
        admin_connection.cursor(),
        "GRANT CREATE_DELETE ON EDGE_TYPES :edge_type TO user;",
    )

    if switch:
        common.switch_db(user_connection.cursor())
    with pytest.raises(DatabaseError):
        common.execute_and_fetch_all(
            user_connection.cursor(),
            "CREATE (n:label1)-[r:edge_type]->(m:label2) RETURN n,r,m;",
        )


@pytest.mark.parametrize("switch", [False, True])
def test_create_edge_second_node_label_granted(switch):
    admin_connection = common.connect(username="admin", password="test")
    user_connection = common.connect(username="user", password="test")
    common.reset_and_prepare(admin_connection.cursor())
    common.create_multi_db(admin_connection.cursor(), switch)
    common.execute_and_fetch_all(admin_connection.cursor(), "GRANT CREATE_DELETE ON LABELS :label2 TO user;")
    common.execute_and_fetch_all(admin_connection.cursor(), "GRANT UPDATE ON LABELS :label1 TO user;")
    common.execute_and_fetch_all(
        admin_connection.cursor(),
        "GRANT CREATE_DELETE ON EDGE_TYPES :edge_type TO user;",
    )

    if switch:
        common.switch_db(user_connection.cursor())
    with pytest.raises(DatabaseError):
        common.execute_and_fetch_all(
            user_connection.cursor(),
            "CREATE (n:label1)-[r:edge_type]->(m:label2) RETURN n,r,m;",
        )


@pytest.mark.parametrize("switch", [False, True])
def test_delete_edge_all_labels_denied_all_edge_types_granted(switch):
    admin_connection = common.connect(username="admin", password="test")
    user_connection = common.connect(username="user", password="test")
    common.reset_and_prepare(admin_connection.cursor())
    common.create_multi_db(admin_connection.cursor(), switch)
    common.execute_and_fetch_all(admin_connection.cursor(), "GRANT READ ON LABELS * TO user;")
    common.execute_and_fetch_all(admin_connection.cursor(), "GRANT CREATE_DELETE ON EDGE_TYPES * TO user;")

    if switch:
        common.switch_db(user_connection.cursor())
    with pytest.raises(DatabaseError):
        common.execute_and_fetch_all(
            user_connection.cursor(),
            "MATCH (n:test_delete_1)-[r:edge_type_delete]->(m:test_delete_2) DELETE r",
        )


@pytest.mark.parametrize("switch", [False, True])
def test_delete_edge_all_labels_granted_all_edge_types_denied(switch):
    admin_connection = common.connect(username="admin", password="test")
    user_connection = common.connect(username="user", password="test")
    common.reset_and_prepare(admin_connection.cursor())
    common.create_multi_db(admin_connection.cursor(), switch)
    common.execute_and_fetch_all(admin_connection.cursor(), "GRANT CREATE_DELETE ON LABELS * TO user;")
    common.execute_and_fetch_all(admin_connection.cursor(), "GRANT UPDATE ON EDGE_TYPES * TO user;")

    if switch:
        common.switch_db(user_connection.cursor())
    with pytest.raises(DatabaseError):
        common.execute_and_fetch_all(
            user_connection.cursor(),
            "MATCH (n:test_delete_1)-[r:edge_type_delete]->(m:test_delete_2) DELETE r",
        )


@pytest.mark.parametrize("switch", [False, True])
def test_delete_edge_all_labels_granted_specific_edge_types_denied(switch):
    admin_connection = common.connect(username="admin", password="test")
    user_connection = common.connect(username="user", password="test")
    common.reset_and_prepare(admin_connection.cursor())
    common.create_multi_db(admin_connection.cursor(), switch)
    common.execute_and_fetch_all(admin_connection.cursor(), "GRANT CREATE_DELETE ON LABELS * TO user;")
    common.execute_and_fetch_all(
        admin_connection.cursor(),
        "GRANT UPDATE ON EDGE_TYPES :edge_type_delete TO user;",
    )

    if switch:
        common.switch_db(user_connection.cursor())
    with pytest.raises(DatabaseError):
        common.execute_and_fetch_all(
            user_connection.cursor(),
            "MATCH (n:test_delete_1)-[r:edge_type_delete]->(m:test_delete_2) DELETE r",
        )


@pytest.mark.parametrize("switch", [False, True])
def test_delete_edge_first_node_label_granted(switch):
    admin_connection = common.connect(username="admin", password="test")
    user_connection = common.connect(username="user", password="test")
    common.reset_and_prepare(admin_connection.cursor())
    common.create_multi_db(admin_connection.cursor(), switch)
    common.execute_and_fetch_all(admin_connection.cursor(), "GRANT UPDATE ON LABELS :test_delete_1 TO user;")
    common.execute_and_fetch_all(admin_connection.cursor(), "GRANT READ ON LABELS :test_delete_2 TO user;")
    common.execute_and_fetch_all(
        admin_connection.cursor(),
        "GRANT CREATE_DELETE ON EDGE_TYPES :edge_type_delete TO user;",
    )

    if switch:
        common.switch_db(user_connection.cursor())
    with pytest.raises(DatabaseError):
        common.execute_and_fetch_all(
            user_connection.cursor(),
            "MATCH (n:test_delete_1)-[r:edge_type_delete]->(m:test_delete_2) DELETE r",
        )


@pytest.mark.parametrize("switch", [False, True])
def test_delete_edge_second_node_label_granted(switch):
    admin_connection = common.connect(username="admin", password="test")
    user_connection = common.connect(username="user", password="test")
    common.reset_and_prepare(admin_connection.cursor())
    common.create_multi_db(admin_connection.cursor(), switch)
    common.execute_and_fetch_all(admin_connection.cursor(), "GRANT UPDATE ON LABELS :test_delete_2 TO user;")
    common.execute_and_fetch_all(admin_connection.cursor(), "GRANT READ ON LABELS :test_delete_1 TO user;")
    common.execute_and_fetch_all(
        admin_connection.cursor(),
        "GRANT CREATE_DELETE ON EDGE_TYPES :edge_type_delete TO user;",
    )

    if switch:
        common.switch_db(user_connection.cursor())
    with pytest.raises(DatabaseError):
        common.execute_and_fetch_all(
            user_connection.cursor(),
            "MATCH (n:test_delete_1)-[r:edge_type_delete]->(m:test_delete_2) DELETE r",
        )


@pytest.mark.parametrize("switch", [False, True])
def test_delete_node_with_edge_label_denied(switch):
    admin_connection = common.connect(username="admin", password="test")
    user_connection = common.connect(username="user", password="test")
    common.reset_and_prepare(admin_connection.cursor())
    common.create_multi_db(admin_connection.cursor(), switch)
    common.execute_and_fetch_all(
        admin_connection.cursor(),
        "GRANT UPDATE ON LABELS :test_delete_1 TO user;",
    )

    if switch:
        common.switch_db(user_connection.cursor())
    with pytest.raises(DatabaseError):
        common.execute_and_fetch_all(user_connection.cursor(), "MATCH (n) DETACH DELETE n;")


@pytest.mark.parametrize("switch", [False, True])
def test_delete_node_with_edge_label_granted(switch):
    admin_connection = common.connect(username="admin", password="test")
    user_connection = common.connect(username="user", password="test")
    common.reset_and_prepare(admin_connection.cursor())
    common.create_multi_db(admin_connection.cursor(), switch)
    common.execute_and_fetch_all(
        admin_connection.cursor(),
        "GRANT CREATE_DELETE ON LABELS :test_delete_1 TO user;",
    )

<<<<<<< HEAD
=======
    if switch:
        common.switch_db(user_connection.cursor())
>>>>>>> 9e4babcd
    common.execute_and_fetch_all(user_connection.cursor(), "MATCH (n) DETACH DELETE n;")

    if switch:
        common.switch_db(admin_connection.cursor())
    results = common.execute_and_fetch_all(admin_connection.cursor(), "MATCH (n:test_delete_1) RETURN n;")

    assert len(results) == 0


@pytest.mark.parametrize("switch", [False, True])
def test_merge_node_all_labels_granted(switch):
    admin_connection = common.connect(username="admin", password="test")
    user_connection = common.connect(username="user", password="test")
    common.reset_and_prepare(admin_connection.cursor())
    common.create_multi_db(admin_connection.cursor(), switch)
    common.execute_and_fetch_all(admin_connection.cursor(), "GRANT CREATE_DELETE ON LABELS * TO user;")
<<<<<<< HEAD
=======
    if switch:
        common.switch_db(user_connection.cursor())
>>>>>>> 9e4babcd
    results = common.execute_and_fetch_all(user_connection.cursor(), "MERGE (n:label1) RETURN n;")

    assert len(results) == 1


@pytest.mark.parametrize("switch", [False, True])
def test_merge_node_all_labels_denied(switch):
    admin_connection = common.connect(username="admin", password="test")
    user_connection = common.connect(username="user", password="test")
    common.reset_and_prepare(admin_connection.cursor())
    common.create_multi_db(admin_connection.cursor(), switch)
    common.execute_and_fetch_all(admin_connection.cursor(), "GRANT UPDATE ON LABELS * TO user;")

    if switch:
        common.switch_db(user_connection.cursor())
    with pytest.raises(DatabaseError):
        common.execute_and_fetch_all(user_connection.cursor(), "MERGE (n:label1) RETURN n;")


@pytest.mark.parametrize("switch", [False, True])
def test_merge_node_specific_label_granted(switch):
    admin_connection = common.connect(username="admin", password="test")
    user_connection = common.connect(username="user", password="test")
    common.reset_and_prepare(admin_connection.cursor())
    common.create_multi_db(admin_connection.cursor(), switch)
    common.execute_and_fetch_all(admin_connection.cursor(), "GRANT CREATE_DELETE ON LABELS :label1 TO user;")
<<<<<<< HEAD
=======
    if switch:
        common.switch_db(user_connection.cursor())
>>>>>>> 9e4babcd
    results = common.execute_and_fetch_all(user_connection.cursor(), "MERGE (n:label1) RETURN n;")

    assert len(results) == 1


@pytest.mark.parametrize("switch", [False, True])
def test_merge_node_specific_label_denied(switch):
    admin_connection = common.connect(username="admin", password="test")
    user_connection = common.connect(username="user", password="test")
    common.reset_and_prepare(admin_connection.cursor())
    common.create_multi_db(admin_connection.cursor(), switch)
    common.execute_and_fetch_all(admin_connection.cursor(), "GRANT UPDATE ON LABELS :label1 TO user;")

    if switch:
        common.switch_db(user_connection.cursor())
    with pytest.raises(DatabaseError):
        common.execute_and_fetch_all(user_connection.cursor(), "MERGE (n:label1) RETURN n;")


@pytest.mark.parametrize("switch", [False, True])
def test_merge_edge_all_labels_all_edge_types_granted(switch):
    admin_connection = common.connect(username="admin", password="test")
    user_connection = common.connect(username="user", password="test")
    common.reset_and_prepare(admin_connection.cursor())
    common.create_multi_db(admin_connection.cursor(), switch)
    common.execute_and_fetch_all(admin_connection.cursor(), "GRANT CREATE_DELETE ON LABELS * TO user;")
    common.execute_and_fetch_all(admin_connection.cursor(), "GRANT CREATE_DELETE ON EDGE_TYPES * TO user;")
    if switch:
        common.switch_db(user_connection.cursor())
    results = common.execute_and_fetch_all(
        user_connection.cursor(),
        "MERGE (n:label1)-[r:edge_type]->(m:label2) RETURN n,r,m;",
    )

    assert len(results) == 1


@pytest.mark.parametrize("switch", [False, True])
def test_merge_edge_all_labels_all_edge_types_denied(switch):
    admin_connection = common.connect(username="admin", password="test")
    user_connection = common.connect(username="user", password="test")
    common.reset_and_prepare(admin_connection.cursor())
    common.create_multi_db(admin_connection.cursor(), switch)
    common.execute_and_fetch_all(admin_connection.cursor(), "GRANT UPDATE ON LABELS * TO user;")
    common.execute_and_fetch_all(admin_connection.cursor(), "GRANT UPDATE ON EDGE_TYPES * TO user;")

    if switch:
        common.switch_db(user_connection.cursor())
    with pytest.raises(DatabaseError):
        common.execute_and_fetch_all(
            user_connection.cursor(),
            "MERGE (n:label1)-[r:edge_type]->(m:label2) RETURN n,r,m;",
        )


@pytest.mark.parametrize("switch", [False, True])
def test_merge_edge_all_labels_denied_all_edge_types_granted(switch):
    admin_connection = common.connect(username="admin", password="test")
    user_connection = common.connect(username="user", password="test")
    common.reset_and_prepare(admin_connection.cursor())
    common.create_multi_db(admin_connection.cursor(), switch)
    common.execute_and_fetch_all(admin_connection.cursor(), "GRANT UPDATE ON LABELS * TO user;")
    common.execute_and_fetch_all(admin_connection.cursor(), "GRANT CREATE_DELETE ON EDGE_TYPES * TO user;")

    if switch:
        common.switch_db(user_connection.cursor())
    with pytest.raises(DatabaseError):
        common.execute_and_fetch_all(
            user_connection.cursor(),
            "MERGE (n:label1)-[r:edge_type]->(m:label2) RETURN n,r,m;",
        )


@pytest.mark.parametrize("switch", [False, True])
def test_merge_edge_all_labels_granted_all_edge_types_denied(switch):
    admin_connection = common.connect(username="admin", password="test")
    user_connection = common.connect(username="user", password="test")
    common.reset_and_prepare(admin_connection.cursor())
    common.create_multi_db(admin_connection.cursor(), switch)
    common.execute_and_fetch_all(admin_connection.cursor(), "GRANT CREATE_DELETE ON LABELS * TO user;")
    common.execute_and_fetch_all(admin_connection.cursor(), "GRANT UPDATE ON EDGE_TYPES * TO user;")

    if switch:
        common.switch_db(user_connection.cursor())
    with pytest.raises(DatabaseError):
        common.execute_and_fetch_all(
            user_connection.cursor(),
            "MERGE (n:label1)-[r:edge_type]->(m:label2) RETURN n,r,m;",
        )


@pytest.mark.parametrize("switch", [False, True])
def test_merge_edge_all_labels_granted_specific_edge_types_denied(switch):
    admin_connection = common.connect(username="admin", password="test")
    user_connection = common.connect(username="user", password="test")
    common.reset_and_prepare(admin_connection.cursor())
    common.create_multi_db(admin_connection.cursor(), switch)
    common.execute_and_fetch_all(admin_connection.cursor(), "GRANT CREATE_DELETE ON LABELS * TO user;")
    common.execute_and_fetch_all(
        admin_connection.cursor(),
        "GRANT UPDATE ON EDGE_TYPES :edge_type TO user;",
    )

    if switch:
        common.switch_db(user_connection.cursor())
    with pytest.raises(DatabaseError):
        common.execute_and_fetch_all(
            user_connection.cursor(),
            "MERGE (n:label1)-[r:edge_type]->(m:label2) RETURN n,r,m;",
        )


@pytest.mark.parametrize("switch", [False, True])
def test_merge_edge_first_node_label_granted(switch):
    admin_connection = common.connect(username="admin", password="test")
    user_connection = common.connect(username="user", password="test")
    common.reset_and_prepare(admin_connection.cursor())
    common.create_multi_db(admin_connection.cursor(), switch)
    common.execute_and_fetch_all(admin_connection.cursor(), "GRANT CREATE_DELETE ON LABELS :label1 TO user;")
    common.execute_and_fetch_all(admin_connection.cursor(), "GRANT UPDATE ON LABELS :label2 TO user;")
    common.execute_and_fetch_all(
        admin_connection.cursor(),
        "GRANT CREATE_DELETE ON EDGE_TYPES :edge_type TO user;",
    )

    if switch:
        common.switch_db(user_connection.cursor())
    with pytest.raises(DatabaseError):
        common.execute_and_fetch_all(
            user_connection.cursor(),
            "MERGE (n:label1)-[r:edge_type]->(m:label2) RETURN n,r,m;",
        )


@pytest.mark.parametrize("switch", [False, True])
def test_merge_edge_second_node_label_granted(switch):
    admin_connection = common.connect(username="admin", password="test")
    user_connection = common.connect(username="user", password="test")
    common.reset_and_prepare(admin_connection.cursor())
    common.create_multi_db(admin_connection.cursor(), switch)
    common.execute_and_fetch_all(admin_connection.cursor(), "GRANT CREATE_DELETE ON LABELS :label2 TO user;")
    common.execute_and_fetch_all(admin_connection.cursor(), "GRANT UPDATE ON LABELS :label1 TO user;")
    common.execute_and_fetch_all(
        admin_connection.cursor(),
        "GRANT CREATE_DELETE ON EDGE_TYPES :edge_type TO user;",
    )

    if switch:
        common.switch_db(user_connection.cursor())
    with pytest.raises(DatabaseError):
        common.execute_and_fetch_all(
            user_connection.cursor(),
            "MERGE (n:label1)-[r:edge_type]->(m:label2) RETURN n,r,m;",
        )


@pytest.mark.parametrize("switch", [False, True])
def test_set_label_when_label_granted(switch):
    admin_connection = common.connect(username="admin", password="test")
    user_connection = common.connect(username="user", password="test")
    common.reset_and_prepare(admin_connection.cursor())
    common.create_multi_db(admin_connection.cursor(), switch)
    common.execute_and_fetch_all(admin_connection.cursor(), "GRANT CREATE_DELETE ON LABELS :update_label_2 TO user;")

    if switch:
        common.switch_db(user_connection.cursor())
    common.execute_and_fetch_all(user_connection.cursor(), "MATCH (p:test_delete) SET p:update_label_2;")


@pytest.mark.parametrize("switch", [False, True])
def test_set_label_when_label_denied(switch):
    admin_connection = common.connect(username="admin", password="test")
    user_connection = common.connect(username="user", password="test")

    common.reset_and_prepare(admin_connection.cursor())
    common.create_multi_db(admin_connection.cursor(), switch)
    common.execute_and_fetch_all(admin_connection.cursor(), "GRANT UPDATE ON LABELS :update_label_2 TO user;")
    common.execute_and_fetch_all(admin_connection.cursor(), "GRANT READ ON LABELS :test_delete TO user;")

    if switch:
        common.switch_db(user_connection.cursor())
    with pytest.raises(DatabaseError):
        common.execute_and_fetch_all(user_connection.cursor(), "MATCH (p:test_delete) SET p:update_label_2;")


@pytest.mark.parametrize("switch", [False, True])
def test_remove_label_when_label_granted(switch):
    admin_connection = common.connect(username="admin", password="test")
    user_connection = common.connect(username="user", password="test")

    common.reset_and_prepare(admin_connection.cursor())
    common.create_multi_db(admin_connection.cursor(), switch)
    common.execute_and_fetch_all(admin_connection.cursor(), "GRANT CREATE_DELETE ON LABELS :test_delete TO user;")

    if switch:
        common.switch_db(user_connection.cursor())
    common.execute_and_fetch_all(user_connection.cursor(), "MATCH (p:test_delete) REMOVE p:test_delete;")


@pytest.mark.parametrize("switch", [False, True])
def test_remove_label_when_label_denied(switch):
    admin_connection = common.connect(username="admin", password="test")
    user_connection = common.connect(username="user", password="test")

    common.reset_and_prepare(admin_connection.cursor())
    common.create_multi_db(admin_connection.cursor(), switch)
    common.execute_and_fetch_all(admin_connection.cursor(), "GRANT UPDATE ON LABELS :update_label_2 TO user;")
    common.execute_and_fetch_all(admin_connection.cursor(), "GRANT READ ON LABELS :test_delete TO user;")

    if switch:
        common.switch_db(user_connection.cursor())
    with pytest.raises(DatabaseError):
        common.execute_and_fetch_all(user_connection.cursor(), "MATCH (p:test_delete) REMOVE p:test_delete;")


@pytest.mark.parametrize("switch", [False, True])
def test_merge_nodes_pass_when_having_create_delete(switch):
    admin_connection = common.connect(username="admin", password="test")
    user_connection = common.connect(username="user", password="test")

    common.reset_and_prepare(admin_connection.cursor())
    common.create_multi_db(admin_connection.cursor(), switch)
    common.execute_and_fetch_all(admin_connection.cursor(), "GRANT CREATE_DELETE ON LABELS * TO user;")
    common.execute_and_fetch_all(admin_connection.cursor(), "GRANT CREATE_DELETE ON EDGE_TYPES * TO user;")

    if switch:
        common.switch_db(user_connection.cursor())
    results = common.execute_and_fetch_all(
        user_connection.cursor(),
        "UNWIND [{id: '1', lat: 10, lng: 10}, {id: '2', lat: 10, lng: 10}, {id: '3', lat: 10, lng: 10}] AS row MERGE (o:Location {id: row.id}) RETURN o;",
    )

    assert len(results) == 3


if __name__ == "__main__":
    sys.exit(pytest.main([__file__, "-rA"]))<|MERGE_RESOLUTION|>--- conflicted
+++ resolved
@@ -23,11 +23,8 @@
     common.reset_and_prepare(admin_connection.cursor())
     common.create_multi_db(admin_connection.cursor(), switch)
     common.execute_and_fetch_all(admin_connection.cursor(), "GRANT CREATE_DELETE ON LABELS * TO user;")
-<<<<<<< HEAD
-=======
-    if switch:
-        common.switch_db(user_connection.cursor())
->>>>>>> 9e4babcd
+    if switch:
+        common.switch_db(user_connection.cursor())
     results = common.execute_and_fetch_all(user_connection.cursor(), "CREATE (n:label1) RETURN n;")
 
     assert len(results) == 1
@@ -54,11 +51,8 @@
     common.reset_and_prepare(admin_connection.cursor())
     common.create_multi_db(admin_connection.cursor(), switch)
     common.execute_and_fetch_all(admin_connection.cursor(), "GRANT CREATE_DELETE ON LABELS :label1 TO user;")
-<<<<<<< HEAD
-=======
-    if switch:
-        common.switch_db(user_connection.cursor())
->>>>>>> 9e4babcd
+    if switch:
+        common.switch_db(user_connection.cursor())
     results = common.execute_and_fetch_all(user_connection.cursor(), "CREATE (n:label1) RETURN n;")
 
     assert len(results) == 1
@@ -85,11 +79,8 @@
     common.reset_and_prepare(admin_connection.cursor())
     common.create_multi_db(admin_connection.cursor(), switch)
     common.execute_and_fetch_all(admin_connection.cursor(), "GRANT CREATE_DELETE ON LABELS * TO user;")
-<<<<<<< HEAD
-=======
-    if switch:
-        common.switch_db(user_connection.cursor())
->>>>>>> 9e4babcd
+    if switch:
+        common.switch_db(user_connection.cursor())
     common.execute_and_fetch_all(user_connection.cursor(), "MATCH (n:test_delete) DELETE n;")
 
     results = common.execute_and_fetch_all(user_connection.cursor(), "MATCH (n:test_delete) RETURN n;")
@@ -108,11 +99,7 @@
     if switch:
         common.switch_db(user_connection.cursor())
     with pytest.raises(DatabaseError):
-<<<<<<< HEAD
-        common.execute_and_fetch_all(user_connection.cursor(), "MATCH (n:test_delete) DELETE n")
-=======
         common.execute_and_fetch_all(user_connection.cursor(), "MATCH (n:test_delete) DELETE n;")
->>>>>>> 9e4babcd
 
 
 @pytest.mark.parametrize("switch", [False, True])
@@ -122,11 +109,8 @@
     common.reset_and_prepare(admin_connection.cursor())
     common.create_multi_db(admin_connection.cursor(), switch)
     common.execute_and_fetch_all(admin_connection.cursor(), "GRANT CREATE_DELETE ON LABELS :test_delete TO user;")
-<<<<<<< HEAD
-=======
-    if switch:
-        common.switch_db(user_connection.cursor())
->>>>>>> 9e4babcd
+    if switch:
+        common.switch_db(user_connection.cursor())
     results = common.execute_and_fetch_all(user_connection.cursor(), "MATCH (n:test_delete) DELETE n;")
 
     if switch:
@@ -417,11 +401,8 @@
         "GRANT CREATE_DELETE ON LABELS :test_delete_1 TO user;",
     )
 
-<<<<<<< HEAD
-=======
-    if switch:
-        common.switch_db(user_connection.cursor())
->>>>>>> 9e4babcd
+    if switch:
+        common.switch_db(user_connection.cursor())
     common.execute_and_fetch_all(user_connection.cursor(), "MATCH (n) DETACH DELETE n;")
 
     if switch:
@@ -438,11 +419,8 @@
     common.reset_and_prepare(admin_connection.cursor())
     common.create_multi_db(admin_connection.cursor(), switch)
     common.execute_and_fetch_all(admin_connection.cursor(), "GRANT CREATE_DELETE ON LABELS * TO user;")
-<<<<<<< HEAD
-=======
-    if switch:
-        common.switch_db(user_connection.cursor())
->>>>>>> 9e4babcd
+    if switch:
+        common.switch_db(user_connection.cursor())
     results = common.execute_and_fetch_all(user_connection.cursor(), "MERGE (n:label1) RETURN n;")
 
     assert len(results) == 1
@@ -469,11 +447,8 @@
     common.reset_and_prepare(admin_connection.cursor())
     common.create_multi_db(admin_connection.cursor(), switch)
     common.execute_and_fetch_all(admin_connection.cursor(), "GRANT CREATE_DELETE ON LABELS :label1 TO user;")
-<<<<<<< HEAD
-=======
-    if switch:
-        common.switch_db(user_connection.cursor())
->>>>>>> 9e4babcd
+    if switch:
+        common.switch_db(user_connection.cursor())
     results = common.execute_and_fetch_all(user_connection.cursor(), "MERGE (n:label1) RETURN n;")
 
     assert len(results) == 1
