# Copyright 2021 Memgraph Ltd.
#
# Use of this software is governed by the Business Source License
# included in the file licenses/BSL.txt; by using this file, you agree to be bound by the terms of the Business Source
# License, and you may not use this file except in compliance with the Business Source License.
#
# As of the Change Date specified in that file, in accordance with
# the Business Source License, use of this software will be governed
# by the Apache License, Version 2.0, included in the file
# licenses/APL.txt.

import copy
import os
import subprocess
import sys
import tempfile
import time

import mgclient

SCRIPT_DIR = os.path.dirname(os.path.realpath(__file__))
PROJECT_DIR = os.path.normpath(os.path.join(SCRIPT_DIR, "..", ".."))
BUILD_DIR = os.path.join(PROJECT_DIR, "build")
MEMGRAPH_BINARY = os.path.join(BUILD_DIR, "memgraph")


def wait_for_server(port, delay=0.01):
    cmd = ["nc", "-z", "-w", "1", "127.0.0.1", str(port)]
    count = 0
    while subprocess.call(cmd) != 0:
        time.sleep(0.01)
        if count > 10 / 0.01:
            print("Could not wait for server on port", port, "to startup!")
            sys.exit(1)
        count += 1
    time.sleep(delay)


def extract_bolt_port(args):
    for arg_index, arg in enumerate(args):
        if arg.startswith("--bolt-port="):
            maybe_port = arg.split("=")[1]
            if not maybe_port.isdigit():
                raise Exception("Unable to read Bolt port after --bolt-port=.")
            return int(maybe_port)
        elif arg == "--bolt-port":
            maybe_port = args[arg_index + 1]
            if not maybe_port.isdigit():
                raise Exception("Unable to read Bolt port after --bolt-port.")
            return int(maybe_port)
    return 7687


def replace_paths(path):
    return path.replace("$PROJECT_DIR", PROJECT_DIR).replace("$SCRIPT_DIR", SCRIPT_DIR).replace("$BUILD_DIR", BUILD_DIR)


class MemgraphInstanceRunner:
    def __init__(self, binary_path=MEMGRAPH_BINARY, use_ssl=False):
        self.host = "127.0.0.1"
        self.bolt_port = None
        self.binary_path = binary_path
        self.args = None
        self.proc_mg = None
        self.ssl = use_ssl

    def execute_setup_queries(self, setup_queries):
        if setup_queries is None:
            return
<<<<<<< HEAD
=======
        # An assumption being database instance is fresh, no need for the auth.
>>>>>>> 0f1ca745
        conn = mgclient.connect(host=self.host, port=self.bolt_port, sslmode=self.ssl)
        conn.autocommit = True
        cursor = conn.cursor()
        for query in setup_queries:
            cursor.execute(query)
        cursor.close()
        conn.close()

<<<<<<< HEAD
=======
    # NOTE: Both query and get_connection may esablish new connection -> auth
    # details required -> username/password should be optional arguments.
    def query(self, query, conn=None, username="", password=""):
        new_conn = conn is None
        if new_conn:
            conn = self.get_connection(username, password)
        cursor = conn.cursor()
        cursor.execute(query)
        data = cursor.fetchall()
        cursor.close()
        if new_conn:
            conn.close()
        return data

    def get_connection(self, username="", password=""):
        conn = mgclient.connect(
            host=self.host, port=self.bolt_port, sslmode=self.ssl, username=username, password=password
        )
        conn.autocommit = True
        return conn

>>>>>>> 0f1ca745
    def start(self, restart=False, args=None, setup_queries=None):
        if not restart and self.is_running():
            return
        self.stop()
        if args is not None:
            self.args = copy.deepcopy(args)
        self.args = [replace_paths(arg) for arg in self.args]
        args_mg = [
            self.binary_path,
            "--storage-wal-enabled",
            "--storage-snapshot-interval-sec",
            "300",
            "--storage-properties-on-edges",
        ] + self.args
        self.bolt_port = extract_bolt_port(args_mg)
        self.proc_mg = subprocess.Popen(args_mg)
        wait_for_server(self.bolt_port)
        self.execute_setup_queries(setup_queries)
        assert self.is_running(), "The Memgraph process died!"

    def is_running(self):
        if self.proc_mg is None:
            return False
        if self.proc_mg.poll() is not None:
            return False
        return True

    def stop(self):
        if not self.is_running():
            return
        self.proc_mg.terminate()
        code = self.proc_mg.wait()
        assert code == 0, "The Memgraph process exited with non-zero!"

    def kill(self):
        if not self.is_running():
            return
        self.proc_mg.kill()
        code = self.proc_mg.wait()
        assert code == -9, "The killed Memgraph process exited with non-nine!"<|MERGE_RESOLUTION|>--- conflicted
+++ resolved
@@ -67,10 +67,7 @@
     def execute_setup_queries(self, setup_queries):
         if setup_queries is None:
             return
-<<<<<<< HEAD
-=======
         # An assumption being database instance is fresh, no need for the auth.
->>>>>>> 0f1ca745
         conn = mgclient.connect(host=self.host, port=self.bolt_port, sslmode=self.ssl)
         conn.autocommit = True
         cursor = conn.cursor()
@@ -79,8 +76,6 @@
         cursor.close()
         conn.close()
 
-<<<<<<< HEAD
-=======
     # NOTE: Both query and get_connection may esablish new connection -> auth
     # details required -> username/password should be optional arguments.
     def query(self, query, conn=None, username="", password=""):
@@ -102,7 +97,6 @@
         conn.autocommit = True
         return conn
 
->>>>>>> 0f1ca745
     def start(self, restart=False, args=None, setup_queries=None):
         if not restart and self.is_running():
             return
