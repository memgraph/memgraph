--- conflicted
+++ resolved
@@ -81,26 +81,6 @@
 
         print(f"Could not wait for host {self.host} on port {self.bolt_port} to startup!")
         sys.exit(1)
-<<<<<<< HEAD
-
-    def execute_setup_queries(self, conn, setup_queries):
-        if setup_queries is None:
-            return
-        conn.autocommit = True
-        cursor = conn.cursor()
-        log.info(f"Executing setup queries on instance {self.host}:{self.bolt_port}: {setup_queries}")
-        for query_coll in setup_queries:
-            if isinstance(query_coll, str):
-                cursor.execute(query_coll)
-                log.info(f"Query executed {query_coll} on instance {self.host}:{self.bolt_port}")
-            elif isinstance(query_coll, list):
-                for query in query_coll:
-                    cursor.execute(query)
-                    log.info(f"Query executed {query} on instance {self.host}:{self.bolt_port}")
-        cursor.close()
-        conn.close()
-
-=======
 
     # NOTE: Both query and get_connection may esablish new connection -> auth
     # details required -> username/password should be optional arguments.
@@ -133,7 +113,6 @@
         cursor.close()
         conn.close()
 
->>>>>>> 13d41b2d
     def get_connection(self, username="", password=""):
         conn = mgclient.connect(
             host=self.host, port=self.bolt_port, sslmode=self.ssl, username=username, password=password
