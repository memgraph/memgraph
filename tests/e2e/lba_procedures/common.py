# Copyright 2021 Memgraph Ltd.
#
# Use of this software is governed by the Business Source License
# included in the file licenses/BSL.txt; by using this file, you agree to be bound by the terms of the Business Source
# License, and you may not use this file except in compliance with the Business Source License.
#
# As of the Change Date specified in that file, in accordance with
# the Business Source License, use of this software will be governed
# by the Apache License, Version 2.0, included in the file
# licenses/APL.txt.

import mgclient
import typing


def execute_and_fetch_all(cursor: mgclient.Cursor, query: str, params: dict = {}) -> typing.List[tuple]:
    cursor.execute(query, params)
    return cursor.fetchall()


def connect(**kwargs) -> mgclient.Connection:
    connection = mgclient.connect(host="localhost", port=7687, **kwargs)
    connection.autocommit = True
    return connection


def reset_permissions(admin_cursor: mgclient.Cursor):
    execute_and_fetch_all(admin_cursor, "REVOKE LABELS * FROM user;")
    execute_and_fetch_all(admin_cursor, "REVOKE EDGE_TYPES * FROM user;")
    execute_and_fetch_all(admin_cursor, "MATCH(n) DETACH DELETE n;")

    execute_and_fetch_all(admin_cursor, "CREATE (n:read_label);")
    execute_and_fetch_all(admin_cursor, "CREATE (n:read_label_1)-[r:read_edge_type]->(m:read_label_2);")


def reset_update_permissions(admin_cursor: mgclient.Cursor):
    execute_and_fetch_all(admin_cursor, "REVOKE LABELS * FROM user;")
    execute_and_fetch_all(admin_cursor, "REVOKE EDGE_TYPES * FROM user;")
    execute_and_fetch_all(admin_cursor, "MATCH (n) DETACH DELETE n;")

    execute_and_fetch_all(admin_cursor, "CREATE (n:update_label {prop: 1});")
<<<<<<< HEAD
    execute_and_fetch_all(admin_cursor, "CREATE (n:update_label_1)-[r:update_edge_type {prop: 1}]->(m:update_label_2);")
=======
    execute_and_fetch_all(
        admin_cursor,
        "CREATE (n:update_label_1)-[r:update_edge_type {prop: 1}]->(m:update_label_2);",
    )


def reset_create_delete_permissions(admin_cursor: mgclient.Cursor):
    execute_and_fetch_all(admin_cursor, "REVOKE LABELS * FROM user;")
    execute_and_fetch_all(admin_cursor, "REVOKE EDGE_TYPES * FROM user;")

    execute_and_fetch_all(admin_cursor, "GRANT READ ON LABELS * TO user;")
    execute_and_fetch_all(admin_cursor, "GRANT READ ON EDGE_TYPES * TO user;")

    execute_and_fetch_all(admin_cursor, "MATCH (n) DETACH DELETE n;")

    execute_and_fetch_all(admin_cursor, "CREATE (n:create_delete_label);")
    execute_and_fetch_all(
        admin_cursor,
        "CREATE (n:create_delete_label_1)-[r:create_delete_edge_type]->(m:create_delete_label_2);",
    )
>>>>>>> b02c5851
<|MERGE_RESOLUTION|>--- conflicted
+++ resolved
@@ -39,9 +39,6 @@
     execute_and_fetch_all(admin_cursor, "MATCH (n) DETACH DELETE n;")
 
     execute_and_fetch_all(admin_cursor, "CREATE (n:update_label {prop: 1});")
-<<<<<<< HEAD
-    execute_and_fetch_all(admin_cursor, "CREATE (n:update_label_1)-[r:update_edge_type {prop: 1}]->(m:update_label_2);")
-=======
     execute_and_fetch_all(
         admin_cursor,
         "CREATE (n:update_label_1)-[r:update_edge_type {prop: 1}]->(m:update_label_2);",
@@ -61,5 +58,4 @@
     execute_and_fetch_all(
         admin_cursor,
         "CREATE (n:create_delete_label_1)-[r:create_delete_edge_type]->(m:create_delete_label_2);",
-    )
->>>>>>> b02c5851
+    )