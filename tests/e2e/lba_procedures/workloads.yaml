read_query_modules_cluster: &read_query_modules_cluster
  cluster:
    main:
      args: ["--bolt-port", "7687", "--log-level=TRACE"]
      log_file: "lba-e2e.log"
      setup_queries:
        [
          "CREATE USER admin IDENTIFIED BY 'test';",
          "GRANT ALL PRIVILEGES TO admin",
          "CREATE USER user IDENTIFIED BY 'test';",
          "GRANT ALL PRIVILEGES TO user",
        ]
      validation_queries: []

show_privileges_cluster: &show_privileges_cluster
  cluster:
    main:
      args: ["--bolt-port", "7687", "--log-level=TRACE"]
      log_file: "lba-e2e.log"
      setup_queries:
        [
          "Create User Josip;",
          "Grant Read On Labels :Label1 to Josip;",
          "Deny Read On Labels :Label2 to Josip;",
          "Grant Update On Labels :Label3 to Josip;",
          "Deny Update On Labels :Label4 to Josip;",
          "Grant Create_Delete On Labels :Label5 to Josip;",
          "Deny Create_Delete On Labels :Label6 to Josip;",
          "Grant Create_Delete On Labels :Label7 to Josip;",
          "Deny Read On Labels :Label7 to Josip;",

          "Create User Boris;",
          "Grant Auth to Boris;",
          "Grant Read On Labels :Label1 to Boris;",
          "Deny Read On Labels :Label2 to Boris;",
          "Grant Update On Labels :Label3 to Boris;",
          "Deny Update On Labels :Label4 to Boris;",
          "Grant Create_Delete On Labels :Label5 to Boris;",
          "Deny Create_Delete On Labels :Label6 to Boris;",
          "Grant Create_Delete On Labels :Label7 to Boris;",
          "Deny Read On Labels :Label7 to Boris;",

          "Create User Niko;",
          "Grant Auth to Niko;",
          "Grant Create_Delete On Labels * to Niko",
          "Deny Update On Labels * to Niko",

          "Create User Bruno;",
          "Grant Auth to Bruno;",
          "Deny Create_Delete On Labels * to Bruno",
        ]

update_query_modules_cluster: &update_query_modules_cluster
  cluster:
    main:
      args: ["--bolt-port", "7687", "--log-level=TRACE"]
      log_file: "lba-e2e.log"
      setup_queries:
        [
          "CREATE USER admin IDENTIFIED BY 'test';",
          "GRANT ALL PRIVILEGES TO admin",
          "CREATE USER user IDENTIFIED BY 'test';",
          "GRANT ALL PRIVILEGES TO user",
        ]
      validation_queries: []

create_delete_query_modules_cluster: &create_delete_query_modules_cluster
  cluster:
    main:
      args: ["--bolt-port", "7687", "--log-level=TRACE"]
      log_file: "lba-e2e.log"
      setup_queries:
        [
          "CREATE USER admin IDENTIFIED BY 'test';",
          "GRANT ALL PRIVILEGES TO admin",
          "CREATE USER user IDENTIFIED BY 'test';",
          "GRANT ALL PRIVILEGES TO user",
        ]
      validation_queries: []

workloads:
  - name: "read-query-modules"
    binary: "tests/e2e/pytest_runner.sh"
    proc: "tests/e2e/lba_procedures/procedures/"
    args: ["lba_procedures/read_query_modules.py"]
    <<: *read_query_modules_cluster

  - name: "update-query-modules"
    binary: "tests/e2e/pytest_runner.sh"
    proc: "tests/e2e/lba_procedures/procedures/"
    args: ["lba_procedures/update_query_modules.py"]
    <<: *update_query_modules_cluster

<<<<<<< HEAD
  - name: "create-delete-query-modules"
    binary: "tests/e2e/pytest_runner.sh"
    proc: "tests/e2e/lba_procedures/procedures/"
    args: ["lba_procedures/create_delete_query_modules.py"]
    <<: *create_delete_query_modules_cluster
=======
  - name: "show-privileges"
    binary: "tests/e2e/pytest_runner.sh"
    proc: "tests/e2e/lba_procedures/procedures/"
    args: ["lba_procedures/show_privileges.py"]
    <<: *show_privileges_cluster
>>>>>>> 3dd001fc
<|MERGE_RESOLUTION|>--- conflicted
+++ resolved
@@ -91,16 +91,14 @@
     args: ["lba_procedures/update_query_modules.py"]
     <<: *update_query_modules_cluster
 
-<<<<<<< HEAD
   - name: "create-delete-query-modules"
     binary: "tests/e2e/pytest_runner.sh"
     proc: "tests/e2e/lba_procedures/procedures/"
     args: ["lba_procedures/create_delete_query_modules.py"]
     <<: *create_delete_query_modules_cluster
-=======
+
   - name: "show-privileges"
     binary: "tests/e2e/pytest_runner.sh"
     proc: "tests/e2e/lba_procedures/procedures/"
     args: ["lba_procedures/show_privileges.py"]
-    <<: *show_privileges_cluster
->>>>>>> 3dd001fc
+    <<: *show_privileges_cluster