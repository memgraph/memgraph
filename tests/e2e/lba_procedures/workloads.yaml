read_query_modules_cluster: &read_query_modules_cluster
  cluster:
    main:
      args: ["--bolt-port", "7687", "--log-level=TRACE"]
      log_file: "lba-e2e.log"
      setup_queries:
        [
          "CREATE USER admin IDENTIFIED BY 'test';",
          "GRANT ALL PRIVILEGES TO admin",
          "CREATE USER user IDENTIFIED BY 'test';",
          "GRANT ALL PRIVILEGES TO user",
        ]
      validation_queries: []

<<<<<<< HEAD
=======
show_privileges_cluster: &show_privileges_cluster
  cluster:
    main:
      args: ["--bolt-port", "7687", "--log-level=TRACE"]
      log_file: "lba-e2e.log"
      setup_queries:
        [
          "Create User Josip;",
          "Grant Read On Labels :Label1 to Josip;",
          "Deny Read On Labels :Label2 to Josip;",
          "Grant Update On Labels :Label3 to Josip;",
          "Deny Update On Labels :Label4 to Josip;",
          "Grant Create_Delete On Labels :Label5 to Josip;",
          "Deny Create_Delete On Labels :Label6 to Josip;",
          "Grant Create_Delete On Labels :Label7 to Josip;",
          "Deny Read On Labels :Label7 to Josip;",

          "Create User Boris;",
          "Grant Auth to Boris;",
          "Grant Read On Labels :Label1 to Boris;",
          "Deny Read On Labels :Label2 to Boris;",
          "Grant Update On Labels :Label3 to Boris;",
          "Deny Update On Labels :Label4 to Boris;",
          "Grant Create_Delete On Labels :Label5 to Boris;",
          "Deny Create_Delete On Labels :Label6 to Boris;",
          "Grant Create_Delete On Labels :Label7 to Boris;",
          "Deny Read On Labels :Label7 to Boris;",

          "Create User Niko;",
          "Grant Auth to Niko;",
          "Grant Create_Delete On Labels * to Niko",
          "Deny Update On Labels * to Niko",

          "Create User Bruno;",
          "Grant Auth to Bruno;",
          "Deny Create_Delete On Labels * to Bruno",
        ]

>>>>>>> b02c5851
update_query_modules_cluster: &update_query_modules_cluster
  cluster:
    main:
      args: ["--bolt-port", "7687", "--log-level=TRACE"]
      log_file: "lba-e2e.log"
      setup_queries:
        [
          "CREATE USER admin IDENTIFIED BY 'test';",
          "GRANT ALL PRIVILEGES TO admin",
          "CREATE USER user IDENTIFIED BY 'test';",
          "GRANT ALL PRIVILEGES TO user",
        ]
      validation_queries: []

<<<<<<< HEAD
=======
create_delete_query_modules_cluster: &create_delete_query_modules_cluster
  cluster:
    main:
      args: ["--bolt-port", "7687", "--log-level=TRACE"]
      log_file: "lba-e2e.log"
      setup_queries:
        [
          "CREATE USER admin IDENTIFIED BY 'test';",
          "GRANT ALL PRIVILEGES TO admin",
          "CREATE USER user IDENTIFIED BY 'test';",
          "GRANT ALL PRIVILEGES TO user",
        ]
      validation_queries: []

>>>>>>> b02c5851
workloads:
  - name: "read-query-modules"
    binary: "tests/e2e/pytest_runner.sh"
    proc: "tests/e2e/lba_procedures/procedures/"
    args: ["lba_procedures/read_query_modules.py"]
    <<: *read_query_modules_cluster

  - name: "update-query-modules"
    binary: "tests/e2e/pytest_runner.sh"
    proc: "tests/e2e/lba_procedures/procedures/"
    args: ["lba_procedures/update_query_modules.py"]
<<<<<<< HEAD
    <<: *update_query_modules_cluster
=======
    <<: *update_query_modules_cluster

  - name: "create-delete-query-modules"
    binary: "tests/e2e/pytest_runner.sh"
    proc: "tests/e2e/lba_procedures/procedures/"
    args: ["lba_procedures/create_delete_query_modules.py"]
    <<: *create_delete_query_modules_cluster

  - name: "show-privileges"
    binary: "tests/e2e/pytest_runner.sh"
    proc: "tests/e2e/lba_procedures/procedures/"
    args: ["lba_procedures/show_privileges.py"]
    <<: *show_privileges_cluster
>>>>>>> b02c5851
<|MERGE_RESOLUTION|>--- conflicted
+++ resolved
@@ -12,8 +12,6 @@
         ]
       validation_queries: []
 
-<<<<<<< HEAD
-=======
 show_privileges_cluster: &show_privileges_cluster
   cluster:
     main:
@@ -52,7 +50,6 @@
           "Deny Create_Delete On Labels * to Bruno",
         ]
 
->>>>>>> b02c5851
 update_query_modules_cluster: &update_query_modules_cluster
   cluster:
     main:
@@ -67,8 +64,6 @@
         ]
       validation_queries: []
 
-<<<<<<< HEAD
-=======
 create_delete_query_modules_cluster: &create_delete_query_modules_cluster
   cluster:
     main:
@@ -83,7 +78,6 @@
         ]
       validation_queries: []
 
->>>>>>> b02c5851
 workloads:
   - name: "read-query-modules"
     binary: "tests/e2e/pytest_runner.sh"
@@ -95,9 +89,6 @@
     binary: "tests/e2e/pytest_runner.sh"
     proc: "tests/e2e/lba_procedures/procedures/"
     args: ["lba_procedures/update_query_modules.py"]
-<<<<<<< HEAD
-    <<: *update_query_modules_cluster
-=======
     <<: *update_query_modules_cluster
 
   - name: "create-delete-query-modules"
@@ -110,5 +101,4 @@
     binary: "tests/e2e/pytest_runner.sh"
     proc: "tests/e2e/lba_procedures/procedures/"
     args: ["lba_procedures/show_privileges.py"]
-    <<: *show_privileges_cluster
->>>>>>> b02c5851
+    <<: *show_privileges_cluster