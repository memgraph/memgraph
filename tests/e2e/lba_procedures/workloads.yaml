read_query_modules_cluster: &read_query_modules_cluster
  cluster:
    main:
      args: ["--bolt-port", "7687", "--log-level=TRACE"]
      log_file: "lba-e2e.log"
      setup_queries:
        [
          "CREATE USER admin IDENTIFIED BY 'test';",
          "GRANT ALL PRIVILEGES TO admin",
          "CREATE USER user IDENTIFIED BY 'test';",
          "GRANT ALL PRIVILEGES TO user",
        ]
      validation_queries: []

update_query_modules_cluster: &update_query_modules_cluster
  cluster:
    main:
      args: ["--bolt-port", "7687", "--log-level=TRACE"]
      log_file: "lba-e2e.log"
      setup_queries:
        [
          "CREATE USER admin IDENTIFIED BY 'test';",
          "GRANT ALL PRIVILEGES TO admin",
          "CREATE USER user IDENTIFIED BY 'test';",
          "GRANT ALL PRIVILEGES TO user",
        ]
      validation_queries: []

show_privileges_cluster: &show_privileges_cluster
  cluster:
    main:
      args: ["--bolt-port", "7687", "--log-level=TRACE"]
      log_file: "lba-e2e.log"
      setup_queries:
<<<<<<< HEAD
        [
          "Create User Josip;",
          "Grant Read On Labels :Label1 to Josip;",
          "Deny Read On Labels :Label2 to Josip;",
          "Grant Update On Labels :Label3 to Josip;",
          "Deny Update On Labels :Label4 to Josip;",
          "Grant Create_Delete On Labels :Label5 to Josip;",
          "Deny Create_Delete On Labels :Label6 to Josip;",
          "Grant Create_Delete On Labels :Label7 to Josip;",
          "Deny Read On Labels :Label7 to Josip;",

          "Create User Boris;",
          "Grant Auth to Boris;",
          "Grant Read On Labels :Label1 to Boris;",
          "Deny Read On Labels :Label2 to Boris;",
          "Grant Update On Labels :Label3 to Boris;",
          "Deny Update On Labels :Label4 to Boris;",
          "Grant Create_Delete On Labels :Label5 to Boris;",
          "Deny Create_Delete On Labels :Label6 to Boris;",
          "Grant Create_Delete On Labels :Label7 to Boris;",
          "Deny Read On Labels :Label7 to Boris;",

          "Create User Niko;",
          "Grant Auth to Niko;",
          "Grant Create_Delete On Labels * to Niko",
          "Deny Update On Labels * to Niko",

          "Create User Bruno;",
          "Grant Auth to Bruno;",
          "Deny Create_Delete On Labels * to Bruno",
        ]

update_query_modules_cluster: &update_query_modules_cluster
=======
        - "Create User Josip;"
        - "Grant Read On Labels :Label1 to Josip;"
        - "Deny Read On Labels :Label2 to Josip;"
        - "Grant Update On Labels :Label3 to Josip;"
        - "Deny Update On Labels :Label4 to Josip;"
        - "Grant Create_Delete On Labels :Label5 to Josip;"
        - "Deny Create_Delete On Labels :Label6 to Josip;"
        - "Grant Create_Delete On Labels :Label7 to Josip;"
        - "Deny Read On Labels :Label7 to Josip;"

        - "Create User Boris;"
        - "Grant Auth to Boris;"
        - "Grant Read On Labels :Label1 to Boris;"
        - "Deny Read On Labels :Label2 to Boris;"
        - "Grant Update On Labels :Label3 to Boris;"
        - "Deny Update On Labels :Label4 to Boris;"
        - "Grant Create_Delete On Labels :Label5 to Boris;"
        - "Deny Create_Delete On Labels :Label6 to Boris;"
        - "Grant Create_Delete On Labels :Label7 to Boris;"
        - "Deny Read On Labels :Label7 to Boris;"

        - "Create User Niko;"
        - "Grant Auth to Niko;"
        - "Grant Create_Delete On Labels * to Niko"
        - "Deny Update On Labels * to Niko"

        - "Create User Bruno;"
        - "Grant Auth to Bruno;"
        - "Deny Create_Delete On Labels * to Bruno"

read_permission_queries: &read_permission_queries
>>>>>>> d8d2738e
  cluster:
    main:
      args: ["--bolt-port", "7687", "--log-level=TRACE"]
      log_file: "lba-e2e.log"
      setup_queries:
<<<<<<< HEAD
        [
          "CREATE USER admin IDENTIFIED BY 'test';",
          "GRANT ALL PRIVILEGES TO admin",
          "CREATE USER user IDENTIFIED BY 'test';",
          "GRANT ALL PRIVILEGES TO user",
        ]
      validation_queries: []

create_delete_query_modules_cluster: &create_delete_query_modules_cluster
=======
        - "CREATE USER admin IDENTIFIED BY 'test';"
        - "GRANT ALL PRIVILEGES TO admin;"
        - "CREATE USER user IDENTIFIED BY 'test';"
        - "GRANT ALL PRIVILEGES TO user;"
      validation_queries: []

update_permission_queries_cluster: &update_permission_queries_cluster
>>>>>>> d8d2738e
  cluster:
    main:
      args: ["--bolt-port", "7687", "--log-level=TRACE"]
      log_file: "lba-e2e.log"
      setup_queries:
<<<<<<< HEAD
        [
          "CREATE USER admin IDENTIFIED BY 'test';",
          "GRANT ALL PRIVILEGES TO admin",
          "CREATE USER user IDENTIFIED BY 'test';",
          "GRANT ALL PRIVILEGES TO user",
        ]
=======
        - "CREATE USER admin IDENTIFIED BY 'test';"
        - "GRANT ALL PRIVILEGES TO admin;"
        - "CREATE USER user IDENTIFIED BY 'test'"
        - "GRANT ALL PRIVILEGES TO user;"

>>>>>>> d8d2738e
      validation_queries: []

workloads:
  # - name: "read-query-modules"
  #   binary: "tests/e2e/pytest_runner.sh"
  #   proc: "tests/e2e/lba_procedures/procedures/"
  #   args: ["lba_procedures/read_query_modules.py"]
  #   <<: *read_query_modules_cluster

<<<<<<< HEAD
  # - name: "update-query-modules"
  #   binary: "tests/e2e/pytest_runner.sh"
  #   proc: "tests/e2e/lba_procedures/procedures/"
  #   args: ["lba_procedures/update_query_modules.py"]
  #   <<: *update_query_modules_cluster

  - name: "create-delete-query-modules"
    binary: "tests/e2e/pytest_runner.sh"
    proc: "tests/e2e/lba_procedures/procedures/"
    args: ["lba_procedures/create_delete_query_modules.py"]
    <<: *create_delete_query_modules_cluster

  # - name: "show-privileges"
  #   binary: "tests/e2e/pytest_runner.sh"
  #   proc: "tests/e2e/lba_procedures/procedures/"
  #   args: ["lba_procedures/show_privileges.py"]
  #   <<: *show_privileges_cluster
=======
  - name: "update-query-modules"
    binary: "tests/e2e/pytest_runner.sh"
    proc: "tests/e2e/lba_procedures/procedures/"
    args: ["lba_procedures/update_query_modules.py"]
    <<: *update_query_modules_cluster

  - name: "show-privileges"
    binary: "tests/e2e/pytest_runner.sh"
    proc: "tests/e2e/lba_procedures/procedures/"
    args: ["lba_procedures/show_privileges.py"]
    <<: *show_privileges_cluster

  - name: "read-permission-queries"
    binary: "tests/e2e/pytest_runner.sh"
    proc: "tests/e2e/lba_procedures/procedures/"
    args: ["lba_procedures/read_permission_queries.py"]
    <<: *read_permission_queries

  - name: "update-permission-queries"
    binary: "tests/e2e/pytest_runner.sh"
    proc: "tests/e2e/lba_procedures/procedures/"
    args: ["lba_procedures/update_permission_queries.py"]
    <<: *update_permission_queries_cluster
>>>>>>> d8d2738e
<|MERGE_RESOLUTION|>--- conflicted
+++ resolved
@@ -32,41 +32,6 @@
       args: ["--bolt-port", "7687", "--log-level=TRACE"]
       log_file: "lba-e2e.log"
       setup_queries:
-<<<<<<< HEAD
-        [
-          "Create User Josip;",
-          "Grant Read On Labels :Label1 to Josip;",
-          "Deny Read On Labels :Label2 to Josip;",
-          "Grant Update On Labels :Label3 to Josip;",
-          "Deny Update On Labels :Label4 to Josip;",
-          "Grant Create_Delete On Labels :Label5 to Josip;",
-          "Deny Create_Delete On Labels :Label6 to Josip;",
-          "Grant Create_Delete On Labels :Label7 to Josip;",
-          "Deny Read On Labels :Label7 to Josip;",
-
-          "Create User Boris;",
-          "Grant Auth to Boris;",
-          "Grant Read On Labels :Label1 to Boris;",
-          "Deny Read On Labels :Label2 to Boris;",
-          "Grant Update On Labels :Label3 to Boris;",
-          "Deny Update On Labels :Label4 to Boris;",
-          "Grant Create_Delete On Labels :Label5 to Boris;",
-          "Deny Create_Delete On Labels :Label6 to Boris;",
-          "Grant Create_Delete On Labels :Label7 to Boris;",
-          "Deny Read On Labels :Label7 to Boris;",
-
-          "Create User Niko;",
-          "Grant Auth to Niko;",
-          "Grant Create_Delete On Labels * to Niko",
-          "Deny Update On Labels * to Niko",
-
-          "Create User Bruno;",
-          "Grant Auth to Bruno;",
-          "Deny Create_Delete On Labels * to Bruno",
-        ]
-
-update_query_modules_cluster: &update_query_modules_cluster
-=======
         - "Create User Josip;"
         - "Grant Read On Labels :Label1 to Josip;"
         - "Deny Read On Labels :Label2 to Josip;"
@@ -96,15 +61,14 @@
         - "Create User Bruno;"
         - "Grant Auth to Bruno;"
         - "Deny Create_Delete On Labels * to Bruno"
+      validation_queries: []
 
 read_permission_queries: &read_permission_queries
->>>>>>> d8d2738e
   cluster:
     main:
       args: ["--bolt-port", "7687", "--log-level=TRACE"]
       log_file: "lba-e2e.log"
       setup_queries:
-<<<<<<< HEAD
         [
           "CREATE USER admin IDENTIFIED BY 'test';",
           "GRANT ALL PRIVILEGES TO admin",
@@ -114,7 +78,11 @@
       validation_queries: []
 
 create_delete_query_modules_cluster: &create_delete_query_modules_cluster
-=======
+  cluster:
+    main:
+      args: ["--bolt-port", "7687", "--log-level=TRACE"]
+      log_file: "lba-e2e.log"
+      setup_queries:
         - "CREATE USER admin IDENTIFIED BY 'test';"
         - "GRANT ALL PRIVILEGES TO admin;"
         - "CREATE USER user IDENTIFIED BY 'test';"
@@ -122,58 +90,34 @@
       validation_queries: []
 
 update_permission_queries_cluster: &update_permission_queries_cluster
->>>>>>> d8d2738e
   cluster:
     main:
       args: ["--bolt-port", "7687", "--log-level=TRACE"]
       log_file: "lba-e2e.log"
       setup_queries:
-<<<<<<< HEAD
-        [
-          "CREATE USER admin IDENTIFIED BY 'test';",
-          "GRANT ALL PRIVILEGES TO admin",
-          "CREATE USER user IDENTIFIED BY 'test';",
-          "GRANT ALL PRIVILEGES TO user",
-        ]
-=======
         - "CREATE USER admin IDENTIFIED BY 'test';"
         - "GRANT ALL PRIVILEGES TO admin;"
         - "CREATE USER user IDENTIFIED BY 'test'"
         - "GRANT ALL PRIVILEGES TO user;"
-
->>>>>>> d8d2738e
       validation_queries: []
 
 workloads:
-  # - name: "read-query-modules"
-  #   binary: "tests/e2e/pytest_runner.sh"
-  #   proc: "tests/e2e/lba_procedures/procedures/"
-  #   args: ["lba_procedures/read_query_modules.py"]
-  #   <<: *read_query_modules_cluster
+  - name: "read-query-modules"
+    binary: "tests/e2e/pytest_runner.sh"
+    proc: "tests/e2e/lba_procedures/procedures/"
+    args: ["lba_procedures/read_query_modules.py"]
+    <<: *read_query_modules_cluster
 
-<<<<<<< HEAD
-  # - name: "update-query-modules"
-  #   binary: "tests/e2e/pytest_runner.sh"
-  #   proc: "tests/e2e/lba_procedures/procedures/"
-  #   args: ["lba_procedures/update_query_modules.py"]
-  #   <<: *update_query_modules_cluster
+  - name: "update-query-modules"
+    binary: "tests/e2e/pytest_runner.sh"
+    proc: "tests/e2e/lba_procedures/procedures/"
+    args: ["lba_procedures/update_query_modules.py"]
+    <<: *update_query_modules_cluster
 
   - name: "create-delete-query-modules"
     binary: "tests/e2e/pytest_runner.sh"
     proc: "tests/e2e/lba_procedures/procedures/"
     args: ["lba_procedures/create_delete_query_modules.py"]
-    <<: *create_delete_query_modules_cluster
-
-  # - name: "show-privileges"
-  #   binary: "tests/e2e/pytest_runner.sh"
-  #   proc: "tests/e2e/lba_procedures/procedures/"
-  #   args: ["lba_procedures/show_privileges.py"]
-  #   <<: *show_privileges_cluster
-=======
-  - name: "update-query-modules"
-    binary: "tests/e2e/pytest_runner.sh"
-    proc: "tests/e2e/lba_procedures/procedures/"
-    args: ["lba_procedures/update_query_modules.py"]
     <<: *update_query_modules_cluster
 
   - name: "show-privileges"
@@ -192,5 +136,4 @@
     binary: "tests/e2e/pytest_runner.sh"
     proc: "tests/e2e/lba_procedures/procedures/"
     args: ["lba_procedures/update_permission_queries.py"]
-    <<: *update_permission_queries_cluster
->>>>>>> d8d2738e
+    <<: *update_permission_queries_cluster