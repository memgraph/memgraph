--- conflicted
+++ resolved
@@ -79,16 +79,14 @@
     args: ["lba_procedures/lba_procedures.py"]
     <<: *template_cluster
 
-<<<<<<< HEAD
-  - name: "read-permission-queries"
-    binary: "tests/e2e/pytest_runner.sh"
-    proc: "tests/e2e/lba_procedures/procedures/"
-    args: ["lba_procedures/read_permission_queries.py"]
-    <<: *read_permission_queries
-=======
   - name: "show-privileges"
     binary: "tests/e2e/pytest_runner.sh"
     proc: "tests/e2e/lba_procedures/procedures/"
     args: ["lba_procedures/show_privileges.py"]
     <<: *show_privileges_cluster
->>>>>>> 7798bb19
+
+  - name: "read-permission-queries"
+    binary: "tests/e2e/pytest_runner.sh"
+    proc: "tests/e2e/lba_procedures/procedures/"
+    args: ["lba_procedures/read_permission_queries.py"]
+    <<: *read_permission_queries