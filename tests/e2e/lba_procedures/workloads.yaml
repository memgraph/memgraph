--- conflicted
+++ resolved
@@ -12,8 +12,6 @@
         ]
       validation_queries: []
 
-<<<<<<< HEAD
-=======
 show_privileges_cluster: &show_privileges_cluster
   cluster:
     main:
@@ -52,7 +50,6 @@
           "Deny Create_Delete On Labels * to Bruno",
         ]
 
->>>>>>> 3dd001fc
 update_query_modules_cluster: &update_query_modules_cluster
   cluster:
     main:
@@ -78,14 +75,10 @@
     binary: "tests/e2e/pytest_runner.sh"
     proc: "tests/e2e/lba_procedures/procedures/"
     args: ["lba_procedures/update_query_modules.py"]
-<<<<<<< HEAD
-    <<: *update_query_modules_cluster
-=======
     <<: *update_query_modules_cluster
 
   - name: "show-privileges"
     binary: "tests/e2e/pytest_runner.sh"
     proc: "tests/e2e/lba_procedures/procedures/"
     args: ["lba_procedures/show_privileges.py"]
-    <<: *show_privileges_cluster
->>>>>>> 3dd001fc
+    <<: *show_privileges_cluster