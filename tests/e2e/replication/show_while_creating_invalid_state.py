--- conflicted
+++ resolved
@@ -88,17 +88,10 @@
     assert actual_column_names == EXPECTED_COLUMN_NAMES
 
     expected_data = {
-<<<<<<< HEAD
-        ("replica_1", "127.0.0.1:10001", "sync", 2.0, 0, 0, "ready"),
-        ("replica_2", "127.0.0.1:10002", "sync", 1.0, 0, 0, "ready"),
-        ("replica_3", "127.0.0.1:10003", "async", None, 0, 0, "ready"),
-        ("replica_4", "127.0.0.1:10004", "async", None, 0, 0, "ready"),
-=======
         ("replica_1", "127.0.0.1:10001", "sync", 0, 0, "ready"),
         ("replica_2", "127.0.0.1:10002", "sync", 0, 0, "ready"),
         ("replica_3", "127.0.0.1:10003", "async", 0, 0, "ready"),
         ("replica_4", "127.0.0.1:10004", "async", 0, 0, "ready"),
->>>>>>> b737e534
     }
     assert actual_data == expected_data
 
@@ -126,40 +119,6 @@
         ("replica_4", "127.0.0.1:10004", "async", 0, 0, "invalid"),
     }
     assert actual_data == expected_data
-
-
-<<<<<<< HEAD
-def test_add_replica_invalid_timeout(connection):
-    # Goal of this test is to check the registration of replica with invalid timeout raises an exception
-    CONFIGURATION = {
-        "replica_1": {
-            "args": ["--bolt-port", "7688", "--log-level=TRACE"],
-            "log_file": "replica1.log",
-            "setup_queries": ["SET REPLICATION ROLE TO REPLICA WITH PORT 10001;"],
-        },
-        "main": {
-            "args": ["--bolt-port", "7687", "--log-level=TRACE"],
-            "log_file": "main.log",
-            "setup_queries": [],
-        },
-    }
-
-    interactive_mg_runner.start_all(CONFIGURATION)
-
-    cursor = connection(7687, "main").cursor()
-
-    with pytest.raises(mgclient.DatabaseError):
-        execute_and_fetch_all(cursor, "REGISTER REPLICA replica_1 SYNC WITH TIMEOUT 0 TO '127.0.0.1:10001';")
-
-    with pytest.raises(mgclient.DatabaseError):
-        execute_and_fetch_all(cursor, "REGISTER REPLICA replica_1 SYNC WITH TIMEOUT -5 TO '127.0.0.1:10001';")
-
-    actual_data = execute_and_fetch_all(cursor, "SHOW REPLICAS;")
-    assert len(actual_data) == 0
-
-    execute_and_fetch_all(cursor, "REGISTER REPLICA replica_1 SYNC WITH TIMEOUT 1 TO '127.0.0.1:10001';")
-    actual_data = execute_and_fetch_all(cursor, "SHOW REPLICAS;")
-    assert len(actual_data) == 1
 
 
 def test_basic_recovery(connection):
@@ -214,17 +173,17 @@
     cursor = connection(7687, "main").cursor()
 
     # We want to execute manually and not via the configuration, otherwise re-starting main would also execute these registration.
-    execute_and_fetch_all(cursor, "REGISTER REPLICA replica_1 SYNC WITH TIMEOUT 2 TO '127.0.0.1:10001';")
-    execute_and_fetch_all(cursor, "REGISTER REPLICA replica_2 SYNC WITH TIMEOUT 1 TO '127.0.0.1:10002';")
+    execute_and_fetch_all(cursor, "REGISTER REPLICA replica_1 SYNC TO '127.0.0.1:10001';")
+    execute_and_fetch_all(cursor, "REGISTER REPLICA replica_2 SYNC TO '127.0.0.1:10002';")
     execute_and_fetch_all(cursor, "REGISTER REPLICA replica_3 ASYNC TO '127.0.0.1:10003';")
     execute_and_fetch_all(cursor, "REGISTER REPLICA replica_4 ASYNC TO '127.0.0.1:10004';")
 
     # 1/
     expected_data = {
-        ("replica_1", "127.0.0.1:10001", "sync", 2.0, 0, 0, "ready"),
-        ("replica_2", "127.0.0.1:10002", "sync", 1.0, 0, 0, "ready"),
-        ("replica_3", "127.0.0.1:10003", "async", None, 0, 0, "ready"),
-        ("replica_4", "127.0.0.1:10004", "async", None, 0, 0, "ready"),
+        ("replica_1", "127.0.0.1:10001", "sync", 0, 0, "ready"),
+        ("replica_2", "127.0.0.1:10002", "sync", 0, 0, "ready"),
+        ("replica_3", "127.0.0.1:10003", "async", 0, 0, "ready"),
+        ("replica_4", "127.0.0.1:10004", "async", 0, 0, "ready"),
     }
     actual_data = set(execute_and_fetch_all(cursor, "SHOW REPLICAS;"))
 
@@ -275,9 +234,9 @@
         assert res_from_main == interactive_mg_runner.MEMGRAPH_INSTANCES[f"replica_{index}"].query(QUERY_TO_CHECK)
 
     expected_data = {
-        ("replica_1", "127.0.0.1:10001", "sync", 2.0, 2, 0, "ready"),
-        ("replica_3", "127.0.0.1:10003", "async", None, 2, 0, "ready"),
-        ("replica_4", "127.0.0.1:10004", "async", None, 2, 0, "ready"),
+        ("replica_1", "127.0.0.1:10001", "sync", 2, 0, "ready"),
+        ("replica_3", "127.0.0.1:10003", "async", 2, 0, "ready"),
+        ("replica_4", "127.0.0.1:10004", "async", 2, 0, "ready"),
     }
     actual_data = set(execute_and_fetch_all(cursor, "SHOW REPLICAS;"))
     assert actual_data == expected_data
@@ -299,10 +258,10 @@
 
     time.sleep(2)
     expected_data = {
-        ("replica_1", "127.0.0.1:10001", "sync", 2.0, 6, 0, "ready"),
-        ("replica_2", "127.0.0.1:10002", "sync", 1.0, 6, 0, "ready"),
-        ("replica_3", "127.0.0.1:10003", "async", None, 6, 0, "ready"),
-        ("replica_4", "127.0.0.1:10004", "async", None, 6, 0, "ready"),
+        ("replica_1", "127.0.0.1:10001", "sync", 6, 0, "ready"),
+        ("replica_2", "127.0.0.1:10002", "sync", 6, 0, "ready"),
+        ("replica_3", "127.0.0.1:10003", "async", 6, 0, "ready"),
+        ("replica_4", "127.0.0.1:10004", "async", 6, 0, "ready"),
     }
     actual_data = set(execute_and_fetch_all(cursor, "SHOW REPLICAS;"))
     assert actual_data == expected_data
@@ -313,10 +272,10 @@
     interactive_mg_runner.kill(CONFIGURATION, "replica_1")
     time.sleep(1)
     expected_data = {
-        ("replica_1", "127.0.0.1:10001", "sync", 2.0, 0, 0, "invalid"),
-        ("replica_2", "127.0.0.1:10002", "sync", 1.0, 6, 0, "ready"),
-        ("replica_3", "127.0.0.1:10003", "async", None, 6, 0, "ready"),
-        ("replica_4", "127.0.0.1:10004", "async", None, 6, 0, "ready"),
+        ("replica_1", "127.0.0.1:10001", "sync", 0, 0, "invalid"),
+        ("replica_2", "127.0.0.1:10002", "sync", 6, 0, "ready"),
+        ("replica_3", "127.0.0.1:10003", "async", 6, 0, "ready"),
+        ("replica_4", "127.0.0.1:10004", "async", 6, 0, "ready"),
     }
     actual_data = set(execute_and_fetch_all(cursor, "SHOW REPLICAS;"))
     assert actual_data == expected_data
@@ -330,10 +289,10 @@
 
     # 13/
     expected_data = {
-        ("replica_1", "127.0.0.1:10001", "sync", 2.0, 0, 0, "invalid"),
-        ("replica_2", "127.0.0.1:10002", "sync", 1.0, 9, 0, "ready"),
-        ("replica_3", "127.0.0.1:10003", "async", None, 9, 0, "ready"),
-        ("replica_4", "127.0.0.1:10004", "async", None, 9, 0, "ready"),
+        ("replica_1", "127.0.0.1:10001", "sync", 0, 0, "invalid"),
+        ("replica_2", "127.0.0.1:10002", "sync", 9, 0, "ready"),
+        ("replica_3", "127.0.0.1:10003", "async", 9, 0, "ready"),
+        ("replica_4", "127.0.0.1:10004", "async", 9, 0, "ready"),
     }
     actual_data = set(execute_and_fetch_all(cursor, "SHOW REPLICAS;"))
     assert actual_data == expected_data
@@ -403,8 +362,8 @@
 
     # 1/
     expected_data = {
-        ("replica_1", "127.0.0.1:10001", "sync", None, 0, 0, "ready"),
-        ("replica_2", "127.0.0.1:10002", "sync", None, 0, 0, "ready"),
+        ("replica_1", "127.0.0.1:10001", "sync", 0, 0, "ready"),
+        ("replica_2", "127.0.0.1:10002", "sync", 0, 0, "ready"),
     }
     actual_data = set(interactive_mg_runner.MEMGRAPH_INSTANCES["main"].query("SHOW REPLICAS;"))
 
@@ -428,14 +387,12 @@
     # 3/
     interactive_mg_runner.start(CONFIGURATION, "main")
     expected_data = {
-        ("replica_1", "127.0.0.1:10001", "sync", None, 0, 0, "ready"),
-        ("replica_2", "127.0.0.1:10002", "sync", None, 0, 0, "invalid"),
+        ("replica_1", "127.0.0.1:10001", "sync", 0, 0, "ready"),
+        ("replica_2", "127.0.0.1:10002", "sync", 0, 0, "invalid"),
     }
     actual_data = set(interactive_mg_runner.MEMGRAPH_INSTANCES["main"].query("SHOW REPLICAS;"))
     assert actual_data == expected_data
 
 
-=======
->>>>>>> b737e534
 if __name__ == "__main__":
     sys.exit(pytest.main([__file__, "-rA"]))