--- conflicted
+++ resolved
@@ -68,14 +68,7 @@
     # 3/ We kill another replica. It should become invalid in the SHOW REPLICAS command.
 
     # 0/
-<<<<<<< HEAD
-    atexit.register(
-        interactive_mg_runner.stop_all
-    )  # Needed in case the test fails due to an assert. One still want the instances to be stoped.
-    mg_instances = interactive_mg_runner.start_all(MEMGRAPH_INSTANCES_DESCRIPTION)
-=======
     interactive_mg_runner.start_all(MEMGRAPH_INSTANCES_DESCRIPTION)
->>>>>>> eae46cc5
 
     cursor = connection(7687, "main").cursor()
 
@@ -120,7 +113,38 @@
     assert expected_data == actual_data
 
 
-<<<<<<< HEAD
+def test_add_replica_invalid_timeout(connection):
+    # Goal of this test is to check the registration of replica with invalid timeout raises an exception
+    CONFIGURATION = {
+        "replica_1": {
+            "args": ["--bolt-port", "7688", "--log-level=TRACE"],
+            "log_file": "replica1.log",
+            "setup_queries": ["SET REPLICATION ROLE TO REPLICA WITH PORT 10001;"],
+        },
+        "main": {
+            "args": ["--bolt-port", "7687", "--log-level=TRACE"],
+            "log_file": "main.log",
+            "setup_queries": [],
+        },
+    }
+
+    interactive_mg_runner.start_all(CONFIGURATION)
+
+    cursor = connection(7687, "main").cursor()
+    with pytest.raises(mgclient.DatabaseError):
+        execute_and_fetch_all(cursor, "REGISTER REPLICA replica_1 SYNC WITH TIMEOUT 0 TO '127.0.0.1:10001';")
+
+    with pytest.raises(mgclient.DatabaseError):
+        execute_and_fetch_all(cursor, "REGISTER REPLICA replica_1 SYNC WITH TIMEOUT -5 TO '127.0.0.1:10001';")
+
+    actual_data = execute_and_fetch_all(cursor, "SHOW REPLICAS;")
+    assert 0 == len(actual_data)
+
+    execute_and_fetch_all(cursor, "REGISTER REPLICA replica_1 SYNC WITH TIMEOUT 1 TO '127.0.0.1:10001';")
+    actual_data = execute_and_fetch_all(cursor, "SHOW REPLICAS;")
+    assert 1 == len(actual_data)
+
+
 def test_basic_recovery(connection):
     # Goal of this test is to check the recovery of main.
     # 0/ We start all replicas manually: we want to be able to kill them ourselves without relying on external tooling to kill processes.
@@ -133,17 +157,12 @@
     # 7/ We check that all replicas but have the expected data.
 
     # 0/
-=======
-def test_add_replica_invalid_timeout(connection):
-    # Goal of this test is to check the registration of replica with invalid timeout raises an exception
->>>>>>> eae46cc5
     CONFIGURATION = {
         "replica_1": {
             "args": ["--bolt-port", "7688", "--log-level=TRACE"],
             "log_file": "replica1.log",
             "setup_queries": ["SET REPLICATION ROLE TO REPLICA WITH PORT 10001;"],
         },
-<<<<<<< HEAD
         "replica_2": {
             "args": ["--bolt-port", "7689", "--log-level=TRACE"],
             "log_file": "replica2.log",
@@ -159,20 +178,12 @@
             "log_file": "replica4.log",
             "setup_queries": ["SET REPLICATION ROLE TO REPLICA WITH PORT 10004;"],
         },
-=======
->>>>>>> eae46cc5
         "main": {
             "args": ["--bolt-port", "7687", "--log-level=TRACE"],
             "log_file": "main.log",
             "setup_queries": [],
         },
     }
-
-    interactive_mg_runner.start_all(CONFIGURATION)
-
-    cursor = connection(7687, "main").cursor()
-
-<<<<<<< HEAD
     # We want to execute manually and not via the configuration, otherwise re-starting main would also execute these registration.
     execute_and_fetch_all(cursor, "REGISTER REPLICA replica_1 SYNC WITH TIMEOUT 2 TO '127.0.0.1:10001';")
     execute_and_fetch_all(cursor, "REGISTER REPLICA replica_2 SYNC WITH TIMEOUT 1 TO '127.0.0.1:10002';")
@@ -234,21 +245,6 @@
 
 
 # also a test where we kill a replica and bring it back to life
-=======
-    with pytest.raises(mgclient.DatabaseError):
-        execute_and_fetch_all(cursor, "REGISTER REPLICA replica_1 SYNC WITH TIMEOUT 0 TO '127.0.0.1:10001';")
-
-    with pytest.raises(mgclient.DatabaseError):
-        execute_and_fetch_all(cursor, "REGISTER REPLICA replica_1 SYNC WITH TIMEOUT -5 TO '127.0.0.1:10001';")
-
-    actual_data = execute_and_fetch_all(cursor, "SHOW REPLICAS;")
-    assert 0 == len(actual_data)
-
-    execute_and_fetch_all(cursor, "REGISTER REPLICA replica_1 SYNC WITH TIMEOUT 1 TO '127.0.0.1:10001';")
-    actual_data = execute_and_fetch_all(cursor, "SHOW REPLICAS;")
-    assert 1 == len(actual_data)
->>>>>>> eae46cc5
-
 
 if __name__ == "__main__":
     sys.exit(pytest.main([__file__, "-rA"]))