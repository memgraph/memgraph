--- conflicted
+++ resolved
@@ -49,11 +49,7 @@
         const auto label_name = (*data)[0][1].ValueString();
         const auto property_name = (*data)[0][2].ValueList()[0].ValueString();
         if (label_name != "Node" || property_name != "id") {
-<<<<<<< HEAD
-          LOG_FATAL("{} does NOT hava valid constraint created.", database_endpoint.SocketAddress());
-=======
-          LOG_FATAL("{} does NOT have a valid constraint created.", database_endpoint);
->>>>>>> fb281459
+          LOG_FATAL("{} does NOT have a valid constraint created.", database_endpoint.SocketAddress());
         }
       } else {
         LOG_FATAL("Unable to get CONSTRAINT INFO from {}", database_endpoint.SocketAddress());
