--- conflicted
+++ resolved
@@ -142,16 +142,14 @@
     binary: "tests/e2e/pytest_runner.sh"
     args: ["replication/replicate_enum.py"]
 
-<<<<<<< HEAD
   - name: "Replicate periodic commit"
     binary: "tests/e2e/pytest_runner.sh"
     args: ["replication/replicate_periodic_commit.py"]
     <<: *template_simple_cluster
-=======
+
   - name: "Replicate Point"
     binary: "tests/e2e/pytest_runner.sh"
     args: [ "replication/replicate_point.py" ]
->>>>>>> 5b67b1fd
 
   - name: "Delete edge replication"
     binary: "tests/e2e/pytest_runner.sh"
