Feature: Memgraph only tests (queries in which we choose to be incompatible with neo4j)

    Scenario: Multiple sets (undefined behaviour)
        Given an empty graph
        And having executed
            """
            CREATE (n{x: 3})-[:X]->(m{x: 5})
            """
        When executing query:
            """
            MATCH (n)--(m) SET n.x = n.x + 1 SET m.x = m.x + 2 SET m.x = n.x RETURN n.x
            """
	    # TODO: Figure out if we can define a test with multiple possible outputs in cucumber,
	    # until then this test just documents behaviour instead of testing it.
            #        Then the result should be:
            #            | n.x |    | n.x |
            #            |  5  | or |  7  |
            #            |  5  |    |  7  |

    Scenario: Multiple comparisons
        Given an empty graph
        When executing query:
            """
            RETURN 1 < 10 > 5 < 7 > 6 < 8 AS x
            """
        Then the result should be:
            | x    |
            | true |

    Scenario: Use deleted node
        Given an empty graph
        When executing query:
            """
            CREATE(a:A), (b:B), (c:C), (a)-[:T]->(b) WITH a DETACH DELETE a WITH a MATCH(a)-[r:T]->() RETURN r
            """
        Then an error should be raised

    Scenario: In test3
        When executing query:
            """
            WITH [[1], 2, 3, 4] AS l
            RETURN 1 IN l as x
            """
        Then the result should be:
            | x     |
            | false |

    Scenario: In test8
        When executing query:
            """
            WITH [[[[1]]], 2, 3, 4] AS l
            RETURN 1 IN l as x
            """
        Then the result should be:
            | x     |
            | false |

    Scenario: Keyword as symbolic name
        Given an empty graph
        And having executed
            """
            CREATE(a:DELete)
            """
        When executing query:
            """
            MATCH (n) RETURN n
            """
        Then the result should be:
            | n         |
            | (:DELete) |

    Scenario: Aggregation in CASE:
        Given an empty graph
        When executing query:
            """
            MATCH (n) RETURN CASE count(n) WHEN 10 THEN 10 END
            """
        Then an error should be raised

    Scenario: Create enum:
        Given an empty graph
        When executing query:
            """
            CREATE ENUM Status VALUES { Good, Bad };
            """
        Then the result should be empty

    Scenario: Show enums:
        Given an empty graph
        # Values will be used from the previous scenario
        When executing query:
            """
            SHOW ENUMS;
            """
        Then the result should be:
            | Enum Name | Enum Values     |
            | 'Status'  | ['Good', 'Bad'] |

    Scenario: Add value to enum:
        Given an empty graph
        And having executed
            """
            ALTER ENUM Status ADD VALUE Medium;
            """
        When executing query:
            """
            SHOW ENUMS;
            """
        Then the result should be:
            | Enum Name | Enum Values     |
            | 'Status'  | ['Good', 'Bad', 'Medium'] |

    Scenario: Update value in enum:
        Given an empty graph
        And having executed
            """
            ALTER ENUM Status UPDATE VALUE Medium TO Average;
            """
        When executing query:
            """
            SHOW ENUMS;
            """
        Then the result should be:
            | Enum Name | Enum Values     |
            | 'Status'  | ['Good', 'Bad', 'Average'] |

    Scenario: Compare enum values for equality:
        Given an empty graph
        # Values will be used from the previous scenario
        When executing query:
            """
            RETURN Status::Good = Status::Good AS result1, Status::Good = Status::Bad AS result2
            """
        Then the result should be:
            | result1 | result2 |
            | true    | false   |

    Scenario: Compare different enums for equality:
        Given an empty graph
        # Values will be used from the previous scenario
        And having executed
            """
            CREATE ENUM NewEnum VALUES { Good, Bad };
            """
        When executing query:
            """
            RETURN Status::Good = NewEnum::Good AS result1
            """
        Then the result should be:
            | result1 |
            | false  |

    Scenario: Create an edge with an enum property:
        Given an empty graph
        When executing query:
            """
            CREATE (n:Person {s: Status::Good})-[:KNOWS {s: Status::Bad}]->(m:Person {s: Status::Bad})
            """
        Then the result should be empty

    Scenario: Get nodes and edges with enum properties:
        Given an empty graph
        And having executed
            """
            CREATE (n:Person {s: Status::Good})-[:KNOWS {s: Status::Bad}]->(m:Person {s: Status::Bad})
            """
        When executing query:
            """
            MATCH (n)-[e]->(m) RETURN n, n.s, e, e.s, m
            """
        Then the result should be:
            | n                                                          | n.s                                       | e                                                        | e.s                                      | m                                                         |
            | (:Person{s:{'__type':'mg_enum','__value':'Status::Good'}}) | {__type:'mg_enum',__value:'Status::Good'} | [:KNOWS{s:{'__type':'mg_enum','__value':'Status::Bad'}}] | {__type:'mg_enum',__value:'Status::Bad'} | (:Person{s:{'__type':'mg_enum','__value':'Status::Bad'}}) |

    Scenario: Filter nodes by enum property equal op:
        Given an empty graph
        And having executed
            """
            CREATE (n:Person {s: Status::Good})-[:KNOWS {s: Status::Bad}]->(m:Person {s: Status::Bad})
            """
        When executing query:
            """
            MATCH (n) WHERE n.s = Status::Bad RETURN n
            """
        Then the result should be:
            | n                                                         |
            | (:Person{s:{'__type':'mg_enum','__value':'Status::Bad'}}) |

    Scenario: Filter nodes by enum property comparison op:
        Given an empty graph
        And having executed
            """
            CREATE (n:Person {s: Status::Good})-[:KNOWS {s: Status::Bad}]->(m:Person {s: Status::Bad})
            """
        When executing query:
            """
            MATCH (n) WHERE n.s <= Status::Bad RETURN n
            """
        Then an error should be raised

    Scenario: Compare enum values for inequality:
        Given an empty graph
        # Values will be used from the previous scenario
        When executing query:
            """
            RETURN Status::Good != Status::Good AS result1, Status::Good != Status::Bad AS result2
            """
        Then the result should be:
            | result1 | result2 |
            | false   | true    |

    Scenario: Alter enum remove value:
        Given an empty graph
        When executing query:
            """
            ALTER ENUM Status REMOVE VALUE Good;
            """
        Then an error should be raised

    Scenario: Drop enum:
        Given an empty graph
        When executing query:
            """
            DROP ENUM Status;
            """
<<<<<<< HEAD
        Then an error should be raised
=======
        Then an error should be raised

    Scenario: Point creation default:
        When executing query:
            """
            RETURN
                point({x:null, y:2}).srid AS result1,
                point({x:1, y:2, z:3, k:null}).srid AS result2,
                point({x:1, y:2}).srid AS result3,
                point({x:1, y:2, z:3}).srid AS result4,
                point({longitude:1, latitude:2}).srid AS result5,
                point({longitude:1, latitude:2, height:3}).srid AS result6,
                point({longitude:1, latitude:2, z:3}).srid AS result7;
            """
        Then the result should be:
            | result1 | result2 | result3 | result4 | result5 | result6 | result7 |
            | null    | null    | 7203    | 9757    | 4326    | 4979    | 4979    |

    Scenario: Point creation srid:
        When executing query:
            """
            RETURN
                point({x:1, y:2, srid:7203}).srid AS result1,
                point({x:1, y:2, height:3, srid:9757}).srid AS result2,
                point({x:1, y:2, srid:4326}).srid AS result3,
                point({x:1, y:2, z:3, srid:4979}).srid AS result4;
            """
        Then the result should be:
            | result1 | result2 | result3 | result4 |
            | 7203    | 9757    | 4326    | 4979    |

    Scenario: Point creation crs:
        When executing query:
            """
            RETURN
                point({x:1, y:2, crs:'cartesian'}).srid AS result1,
                point({x:1, y:2, height:3, crs:'cartesian-3d'}).srid AS result2,
                point({x:1, y:2, crs:'wgs-84'}).srid AS result3,
                point({x:1, y:2, z:3, crs:'wgs-84-3d'}).srid AS result4;
            """
        Then the result should be:
            | result1 | result2 | result3 | result4 |
            | 7203    | 9757    | 4326    | 4979    |

    Scenario: Point creation failure 1:
        When executing query:
            """
            RETURN point({longitude:1, y:2}) AS result;
            """
        Then an error should be raised

    Scenario: Point creation failure 2:
        When executing query:
            """
            RETURN point({x:1, latitude:2}) AS result;
            """
        Then an error should be raised

    Scenario: Point creation failure 3:
        When executing query:
            """
            RETURN point({longitude:-191, latitude:0}) AS result;
            """
        Then an error should be raised

    Scenario: Point creation failure 4:
        When executing query:
            """
            RETURN point({longitude:191, latitude:0}) AS result;
            """
        Then an error should be raised

    Scenario: Point creation failure 5:
        When executing query:
            """
            RETURN point({longitude:0, latitude:91}) AS result;
            """
        Then an error should be raised

    Scenario: Point creation failure 6:
        When executing query:
            """
            RETURN point({longitude:0, latitude:-91}) AS result;
            """
        Then an error should be raised

    Scenario: Point creation failure 7:
        When executing query:
            """
            RETURN point({longitude:1, latitude:2, crs:'cartesian'}) as result;
            """
        Then an error should be raised

    Scenario: Point2d-WGS48 lookup:
        Given an empty graph
        When executing query:
            """
            WITH point({longitude: 1, latitude: 2}) as thing
            RETURN
                thing.x as x_result,
                thing.longitude as longitude_result,
                thing.y as y_result,
                thing.latitude as latitude_result,
                thing.crs as crs_result,
                thing.srid as srid_result;
            """
        Then the result should be:
            | x_result | longitude_result | y_result | latitude_result | crs_result | srid_result |
            | 1.0      | 1.0              | 2.0      | 2.0             | 'wgs-84'   | 4326        |

    Scenario: Point2d-WGS48 lookup z:
        When executing query:
            """
            WITH point({longitude: 1, latitude: 2}) as thing
            RETURN
                thing.z as result;
            """
        Then an error should be raised

    Scenario: Point2d-WGS48 lookup height:
        When executing query:
            """
            WITH point({longitude: 1, latitude: 2}) as thing
            RETURN
                thing.height as result;
            """
        Then an error should be raised

    Scenario: Point3d-WGS48 lookup:
        Given an empty graph
        When executing query:
            """
            WITH point({longitude: 1, latitude: 2, height: 3}) as thing
            RETURN
                thing.x as x_result,
                thing.longitude as longitude_result,
                thing.y as y_result,
                thing.latitude as latitude_result,
                thing.z as z_result,
                thing.height as height_result,
                thing.crs as crs_result,
                thing.srid as srid_result;
            """
        Then the result should be:
            | x_result | longitude_result | y_result | latitude_result | z_result | height_result | crs_result | srid_result |
            | 1.0      | 1.0              | 2.0      | 2.0             | 3.0      | 3.0           | 'wgs-84'   | 4979        |

    Scenario: Point2d-cartesian lookup:
        Given an empty graph
        When executing query:
            """
            WITH point({x: 1, y: 2}) as thing
            RETURN
                thing.x as x_result,
                thing.y as y_result,
                thing.crs as crs_result,
                thing.srid as srid_result;
            """
        Then the result should be:
            | x_result | y_result | crs_result  | srid_result |
            | 1.0      | 2.0      | 'cartesian' | 7203        |

    Scenario: Point2d-cartesian lookup longitude:
        When executing query:
            """
            WITH point({x: 1, y: 2}) as thing RETURN thing.longitude as result;
            """
        Then an error should be raised

    Scenario: Point2d-cartesian lookup latitude:
        When executing query:
            """
            WITH point({x: 1, y: 2}) as thing RETURN thing.latitude as result;
            """
        Then an error should be raised

    Scenario: Point2d-cartesian lookup z:
        When executing query:
            """
            WITH point({x: 1, y: 2}) as thing RETURN thing.z as result;
            """
        Then an error should be raised

    Scenario: Point2d-cartesian lookup height:
        When executing query:
            """
            WITH point({x: 1, y: 2}) as thing RETURN thing.height as result;
            """
        Then an error should be raised

    Scenario: Point3d-cartesian lookup:
        Given an empty graph
        When executing query:
            """
            WITH point({x: 1, y: 2, z:3}) as thing
            RETURN
                thing.x as x_result,
                thing.y as y_result,
                thing.z as z_result,
                thing.crs as crs_result,
                thing.srid as srid_result;
            """
        Then the result should be:
            | x_result | y_result | z_result | crs_result  | srid_result |
            | 1.0      | 2.0      | 3.0      | 'cartesian' | 9757        |

    Scenario: Point3d-cartesian lookup longitude:
        When executing query:
            """
            WITH point({x: 1, y: 2, z:3}) as thing RETURN thing.longitude as result;
            """
        Then an error should be raised

    Scenario: Point3d-cartesian lookup latitude:
        When executing query:
            """
            WITH point({x: 1, y: 2, z:3}) as thing RETURN thing.latitude as result;
            """
        Then an error should be raised

    Scenario: Point3d-cartesian lookup height:
        When executing query:
            """
            WITH point({x: 1, y: 2, z:3}) as thing RETURN thing.height as result;
            """
        Then an error should be raised

    Scenario: Show schema info:
        Given an empty graph
        When executing query:
            """
            SHOW SCHEMA INFO;
            """
        Then an error should be raised

    Scenario: Point2d-WGS48 distance:
        When executing query:
            """
            WITH point.distance(
              point({longitude: 12.78, latitude: 56.7}),
              point({longitude: 12.79, latitude: 56.71})
            ) AS dist
            RETURN 1268 < dist AND dist < 1269 AS result;
            """
        Then the result should be:
            | result |
            | true   |

    Scenario: Point3d-WGS48 distance:
        When executing query:
            """
            WITH point.distance(
              point({longitude: 12.78, latitude: 56.7,   height: 100}),
              point({longitude: 12.79, latitude: 56.71,  height: 100})
            ) AS dist
            RETURN 1268 < dist AND dist < 1269 AS result;
            """
        Then the result should be:
            | result |
            | true   |

    Scenario: distance with nulls:
        When executing query:
            """
            RETURN point.distance(null, null) AS result;
            """
        Then the result should be:
            | result |
            | null   |

    Scenario: distance with different crs:
        When executing query:
            """
            RETURN point.distance(
                point({longitude: 12.78, latitude: 56.7,   height: 100}),
                point({longitude: 12.79, latitude: 56.71})
            ) AS result;
            """
        Then the result should be:
            | result |
            | null   |

    Scenario: Point2d-WGS48 withinbbox inside:
        When executing query:
            """
            RETURN point.withinbbox(
              point({longitude: 12.5, latitude: 56.5}),
              point({longitude: 12.0, latitude: 56.0}),
              point({longitude: 13.0, latitude: 57.0})
            ) AS result;
            """
        Then the result should be:
            | result |
            | true   |

    Scenario: Point2d-WGS48 withinbbox outside longitude under:
        When executing query:
            """
            RETURN point.withinbbox(
              point({longitude: 11.0, latitude: 56.5}),
              point({longitude: 12.0, latitude: 56.0}),
              point({longitude: 13.0, latitude: 57.0})
            ) AS result;
            """
        Then the result should be:
            | result |
            | false  |

    Scenario: Point2d-WGS48 withinbbox outside longitude over:
        When executing query:
            """
            RETURN point.withinbbox(
              point({longitude: 14.0, latitude: 56.5}),
              point({longitude: 12.0, latitude: 56.0}),
              point({longitude: 13.0, latitude: 57.0})
            ) AS result;
            """
        Then the result should be:
            | result |
            | false  |

    Scenario: Point2d-WGS48 withinbbox outside latitude under:
        When executing query:
            """
            RETURN point.withinbbox(
              point({longitude: 12.5, latitude: 55.0}),
              point({longitude: 12.0, latitude: 56.0}),
              point({longitude: 13.0, latitude: 57.0})
            ) AS result;
            """
        Then the result should be:
            | result |
            | false  |

    Scenario: Point2d-WGS48 withinbbox outside latitude over:
        When executing query:
            """
            RETURN point.withinbbox(
              point({longitude: 12.5, latitude: 58.0}),
              point({longitude: 12.0, latitude: 56.0}),
              point({longitude: 13.0, latitude: 57.0})
            ) AS result;
            """
        Then the result should be:
            | result |
            | false  |

    Scenario: Point2d-WGS48 withinbbox wrap around longitude:
        When executing query:
            """
            RETURN point.withinbbox(
              point({longitude:  180, latitude: 58.0}),
              point({longitude:  179, latitude: 57.0}),
              point({longitude: -179, latitude: 59.0})
            ) AS result;
            """
        Then the result should be:
            | result |
            | true  |

    Scenario: Point2d-WGS48 withinbbox wrap around longitude negative:
        When executing query:
            """
            RETURN point.withinbbox(
              point({longitude: -180, latitude: 58.0}),
              point({longitude:  179, latitude: 57.0}),
              point({longitude: -179, latitude: 59.0})
            ) AS result;
            """
        Then the result should be:
            | result |
            | true  |

    Scenario: Point2d-WGS48 withinbbox wrap around longitude outside:
        When executing query:
            """
            RETURN point.withinbbox(
              point({longitude:  178, latitude: 58.0}),
              point({longitude:  179, latitude: 57.0}),
              point({longitude: -179, latitude: 59.0})
            ) AS result;
            """
        Then the result should be:
            | result |
            | false  |

    Scenario: Point2d-WGS48 withinbbox wrap around latitude:
        When executing query:
            """
            RETURN point.withinbbox(
              point({longitude:  1, latitude: 90}),
              point({longitude:  0, latitude: 89}),
              point({longitude:  2, latitude: -89})
            ) AS result;
            """
        Then the result should be:
            | result |
            | false  |

    Scenario: Point2d-Cartesian inside:
        When executing query:
            """
            RETURN point.withinbbox(
              point({x:  1, y: 1}),
              point({x:  0, y: 0}),
              point({x:  2, y: 2})
            ) AS result;
            """
        Then the result should be:
            | result |
            | true  |

    Scenario: Point2d-Cartesian x under:
        When executing query:
            """
            RETURN point.withinbbox(
              point({x: -1, y: 1}),
              point({x:  0, y: 0}),
              point({x:  2, y: 2})
            ) AS result;
            """
        Then the result should be:
            | result |
            | false  |

    Scenario: Point2d-Cartesian x over:
        When executing query:
            """
            RETURN point.withinbbox(
              point({x:  3, y: 1}),
              point({x:  0, y: 0}),
              point({x:  2, y: 2})
            ) AS result;
            """
        Then the result should be:
            | result |
            | false  |

    Scenario: Point2d-Cartesian y under:
        When executing query:
            """
            RETURN point.withinbbox(
              point({x:  1, y: -1}),
              point({x:  0, y: 0}),
              point({x:  2, y: 2})
            ) AS result;
            """
        Then the result should be:
            | result |
            | false  |

    Scenario: Point2d-Cartesian y over:
        When executing query:
            """
            RETURN point.withinbbox(
              point({x:  1, y: 3}),
              point({x:  0, y: 0}),
              point({x:  2, y: 2})
            ) AS result;
            """
        Then the result should be:
            | result |
            | false  |

    Scenario: Point3d-WGS48 withinbbox inside:
        When executing query:
            """
            RETURN point.withinbbox(
              point({longitude: 12.5, latitude: 56.5, height:1}),
              point({longitude: 12.0, latitude: 56.0, height:0}),
              point({longitude: 13.0, latitude: 57.0, height:2})
            ) AS result;
            """
        Then the result should be:
            | result |
            | true   |

    Scenario: Point3d-WGS48 withinbbox outside longitude under:
        When executing query:
            """
            RETURN point.withinbbox(
              point({longitude: 11.0, latitude: 56.5, height:1}),
              point({longitude: 12.0, latitude: 56.0, height:0}),
              point({longitude: 13.0, latitude: 57.0, height:2})
            ) AS result;
            """
        Then the result should be:
            | result |
            | false  |

    Scenario: Point3d-WGS48 withinbbox outside longitude over:
        When executing query:
            """
            RETURN point.withinbbox(
              point({longitude: 14.0, latitude: 56.5, height:1}),
              point({longitude: 12.0, latitude: 56.0, height:0}),
              point({longitude: 13.0, latitude: 57.0, height:2})
            ) AS result;
            """
        Then the result should be:
            | result |
            | false  |

    Scenario: Point3d-WGS48 withinbbox outside latitude under:
        When executing query:
            """
            RETURN point.withinbbox(
              point({longitude: 12.5, latitude: 55.0, height:1}),
              point({longitude: 12.0, latitude: 56.0, height:0}),
              point({longitude: 13.0, latitude: 57.0, height:2})
            ) AS result;
            """
        Then the result should be:
            | result |
            | false  |

    Scenario: Point3d-WGS48 withinbbox outside latitude over:
        When executing query:
            """
            RETURN point.withinbbox(
              point({longitude: 12.5, latitude: 58.0, height:1}),
              point({longitude: 12.0, latitude: 56.0, height:0}),
              point({longitude: 13.0, latitude: 57.0, height:2})
            ) AS result;
            """
        Then the result should be:
            | result |
            | false  |

    Scenario: Point3d-WGS48 withinbbox wrap around longitude:
        When executing query:
            """
            RETURN point.withinbbox(
              point({longitude:  180, latitude: 58.0, height:1}),
              point({longitude:  179, latitude: 57.0, height:0}),
              point({longitude: -179, latitude: 59.0, height:2})
            ) AS result;
            """
        Then the result should be:
            | result |
            | true  |

    Scenario: Point3d-WGS48 withinbbox wrap around longitude outside:
        When executing query:
            """
            RETURN point.withinbbox(
              point({longitude:  178, latitude: 58.0, height:1}),
              point({longitude:  179, latitude: 57.0, height:0}),
              point({longitude: -179, latitude: 59.0, height:2})
            ) AS result;
            """
        Then the result should be:
            | result |
            | false  |

    Scenario: Point3d-WGS48 withinbbox wrap around latitude:
        When executing query:
            """
            RETURN point.withinbbox(
              point({longitude:  1, latitude: 90, height:1}),
              point({longitude:  0, latitude: 89, height:0}),
              point({longitude:  2, latitude: -89, height:2})
            ) AS result;
            """
        Then the result should be:
            | result |
            | false  |

    Scenario: Point3d-WGS48 withinbbox height under:
        When executing query:
            """
            RETURN point.withinbbox(
              point({longitude:  1, latitude: 1, height:-1}),
              point({longitude:  0, latitude: 0, height:0}),
              point({longitude:  2, latitude: 2, height:2})
            ) AS result;
            """
        Then the result should be:
            | result |
            | false  |

    Scenario: Point3d-WGS48 withinbbox height over:
        When executing query:
            """
            RETURN point.withinbbox(
              point({longitude:  1, latitude: 1, height:3}),
              point({longitude:  0, latitude: 0, height:0}),
              point({longitude:  2, latitude: 2, height:2})
            ) AS result;
            """
        Then the result should be:
            | result |
            | false  |

    Scenario: Point3d-WGS48 withinbbox height boundary:
        When executing query:
            """
            RETURN point.withinbbox(
              point({longitude:  1, latitude: 1, height:2}),
              point({longitude:  0, latitude: 0, height:0}),
              point({longitude:  2, latitude: 2, height:2})
            ) AS result;
            """
        Then the result should be:
            | result |
            | true  |

    Scenario: Point3d-Cartesian withinbbox inside:
        When executing query:
            """
            RETURN point.withinbbox(
              point({x:  1, y: 1, z:10}),
              point({x:  0, y: 0, z:9}),
              point({x:  2, y: 2, z:11})
            ) AS result;
            """
        Then the result should be:
            | result |
            | true  |

    Scenario: Point3d-Cartesian withinbbox x under:
        When executing query:
            """
            RETURN point.withinbbox(
              point({x: -1, y: 1, z:10}),
              point({x:  0, y: 0, z:9}),
              point({x:  2, y: 2, z:11})
            ) AS result;
            """
        Then the result should be:
            | result |
            | false  |

    Scenario: Point3d-Cartesian withinbbox x over:
        When executing query:
            """
            RETURN point.withinbbox(
              point({x:  3, y: 1, z:10}),
              point({x:  0, y: 0, z:9}),
              point({x:  2, y: 2, z:11})
            ) AS result;
            """
        Then the result should be:
            | result |
            | false  |

    Scenario: Point3d-Cartesian withinbbox y under:
        When executing query:
            """
            RETURN point.withinbbox(
              point({x:  1, y: -1, z:10}),
              point({x:  0, y: 0,  z:9}),
              point({x:  2, y: 2,  z:11})
            ) AS result;
            """
        Then the result should be:
            | result |
            | false  |

    Scenario: Point3d-Cartesian withinbbox y over:
        When executing query:
            """
            RETURN point.withinbbox(
              point({x:  1, y: 3, z:10}),
              point({x:  0, y: 0, z:9}),
              point({x:  2, y: 2, z:11})
            ) AS result;
            """
        Then the result should be:
            | result |
            | false  |

    Scenario: Point3d-Cartesian withinbbox z under:
        When executing query:
            """
            RETURN point.withinbbox(
              point({x:  1, y: 1,  z:8}),
              point({x:  0, y: 0,  z:9}),
              point({x:  2, y: 2,  z:11})
            ) AS result;
            """
        Then the result should be:
            | result |
            | false  |

    Scenario: Point3d-Cartesian withinbbox z over:
        When executing query:
            """
            RETURN point.withinbbox(
              point({x:  1, y: 1,  z:12}),
              point({x:  0, y: 0,  z:9}),
              point({x:  2, y: 2,  z:11})
            ) AS result;
            """
        Then the result should be:
            | result |
            | false  |

    Scenario: withinbbox with nulls:
        When executing query:
            """
            RETURN point.withinbbox(null, null, null) AS result;
            """
        Then the result should be:
            | result |
            | null   |

    Scenario: withinbbox with different crs:
        When executing query:
            """
            RETURN point.withinbbox(
                point({longitude: 12.78, latitude: 56.7,   height: 100}),
                point({longitude: 12.79, latitude: 56.71}),
                point({longitude: 12.79, latitude: 56.71})
            ) AS result;
            """
        Then the result should be:
            | result |
            | null   |

    Scenario: Create point index:
        Given an empty graph
        And with new point index :L1(prop1)
        And having executed
            """
            CREATE (:L1 {prop1: POINT({x:1, y:1})});
            """
        When executing query:
            """
            SHOW INDEX INFO
            """
        Then the result should be:
            | index type | label | property | count |
            | 'point'    | 'L1'  | 'prop1'  | 1     |

    Scenario: Drop point index:
        Given an empty graph
        And having executed
            """
            CREATE POINT INDEX ON :L1(prop1);
            """
        And having executed
            """
            DROP POINT INDEX ON :L1(prop1);
            """
        When executing query:
            """
            SHOW INDEX INFO
            """
        Then the result should be:
          | index type             | label | property | count |

    Scenario: Create vector index:
        Given an empty graph
        And with new vector index :L1(prop1)
        And having executed
            """
            CREATE (:L1 {prop1: [1.0, 2.0, 3.0]});
            """
        When executing query:
            """
            SHOW INDEX INFO
            """
        Then the result should be:
            | index type | label | property | count |
            | 'vector'   | 'L1'  | 'prop1'  | 1     |

    Scenario: Drop vector index:
        Given an empty graph
        And having executed
            """
            CREATE VECTOR INDEX ON :L1(prop1);
            """
        And having executed
            """
            DROP VECTOR INDEX ON :L1(prop1);
            """
        When executing query:
            """
            SHOW INDEX INFO
            """
        Then the result should be:
            | index type             | label | property | count |
>>>>>>> 27a421af
<|MERGE_RESOLUTION|>--- conflicted
+++ resolved
@@ -223,9 +223,6 @@
             """
             DROP ENUM Status;
             """
-<<<<<<< HEAD
-        Then an error should be raised
-=======
         Then an error should be raised
 
     Scenario: Point creation default:
@@ -1008,5 +1005,4 @@
             SHOW INDEX INFO
             """
         Then the result should be:
-            | index type             | label | property | count |
->>>>>>> 27a421af
+            | index type             | label | property | count |