--- conflicted
+++ resolved
@@ -504,19 +504,6 @@
           """
       Then the result should be empty
 
-<<<<<<< HEAD
-  Scenario: Test exists does not work in SetProperty clauses
-      Given an empty graph
-      And having executed:
-          """
-          CREATE (:One {prop:1})-[:TYPE]->(:Two);
-          """
-      When executing query:
-          """
-          MATCH (n:Two) SET n.prop = exists((n)<-[:TYPE]-()) RETURN n.prop;
-          """
-      Then an error should be raised
-=======
 	Scenario: Test exists on multihop patterns without results
 		Given an empty graph
 		And having executed:
@@ -528,4 +515,15 @@
 				MATCH ()-[]-(m)-[]->(a) WHERE m.prop=1 and a.prop=3 and exists(()-[]->(m)) RETURN m, a;
 				"""
   	Then the result should be empty
->>>>>>> dd86ef69
+
+  Scenario: Test exists does not work in SetProperty clauses
+      Given an empty graph
+      And having executed:
+          """
+          CREATE (:One {prop:1})-[:TYPE]->(:Two);
+          """
+      When executing query:
+          """
+          MATCH (n:Two) SET n.prop = exists((n)<-[:TYPE]-()) RETURN n.prop;
+          """
+      Then an error should be raised