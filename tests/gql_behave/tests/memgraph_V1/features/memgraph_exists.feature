--- conflicted
+++ resolved
@@ -277,7 +277,6 @@
           | n.prop |
           | 1      |
 
-<<<<<<< HEAD
   Scenario: Test multi-hop first in sequence
       Given an empty graph
       And having executed:
@@ -368,7 +367,13 @@
       When executing query:
           """
           MATCH (n) WHERE exists((n)) RETURN n.prop;
-=======
+          """
+      Then the result should be:
+          | n.prop |
+          | 1      |
+          | 2      |
+          | 3      |
+
   Scenario: Test exists with different edge type
       Given an empty graph
       And having executed:
@@ -469,14 +474,10 @@
       When executing query:
           """
           MATCH (n:One) WHERE exists((n)-[]-()) in [true] RETURN n.prop;
->>>>>>> d832bb07
-          """
-      Then the result should be:
-          | n.prop |
-          | 1      |
-<<<<<<< HEAD
-          | 2      |
-          | 3      |
+          """
+      Then the result should be:
+          | n.prop |
+          | 1      |
 
   Scenario: Test BFS hop
       Given an empty graph
@@ -491,7 +492,6 @@
       Then the result should be:
           | n.prop |
           | 1      |
-=======
 
   Scenario: Test exists not in list
       Given an empty graph
@@ -503,5 +503,4 @@
           """
           MATCH (n:One) WHERE exists((n)-[]-()) in [false] RETURN n.prop;
           """
-      Then the result should be empty
->>>>>>> d832bb07
+      Then the result should be empty