// Copyright 2022 Memgraph Ltd.
//
// Use of this software is governed by the Business Source License
// included in the file licenses/BSL.txt; by using this file, you agree to be bound by the terms of the Business Source
// License, and you may not use this file except in compliance with the Business Source License.
//
// As of the Change Date specified in that file, in accordance with
// the Business Source License, use of this software will be governed
// by the Apache License, Version 2.0, included in the file
// licenses/APL.txt.

#include <iostream>

#include "io/address.hpp"
#include "io/simulator/simulator.hpp"
#include "io/simulator/simulator_config.hpp"
#include "io/simulator/simulator_transport.hpp"
#include "io/transport.hpp"

#include "messages.hpp"

namespace memgraph::tests::simulation {
using memgraph::io::Io;
using memgraph::io::simulator::SimulatorTransport;

void run_server(Io<SimulatorTransport> io) {
  while (!io.ShouldShutDown()) {
    std::cout << "[STORAGE] Is receiving..." << std::endl;
    auto request_result = io.Receive<ScanVerticesRequest>();
    if (request_result.HasError()) {
      std::cout << "[STORAGE] Error, continue" << std::endl;
      continue;
    }
    auto request_envelope = request_result.GetValue();
    auto req = std::get<ScanVerticesRequest>(request_envelope.message);

    VerticesResponse response{};
    const int64_t start_index = std::invoke([&req] {
      if (req.continuation.has_value()) {
        return *req.continuation;
      }
      return 0L;
    });
    for (auto index = start_index; index < start_index + req.count; ++index) {
      response.vertices.push_back({std::string("Vertex_") + std::to_string(index)});
    }
    io.Send(request_envelope.from_address, request_envelope.request_id, response);
  }
}

}  // namespace memgraph::tests::simulation

int main() {
  using memgraph::io::Address;
  using memgraph::io::Io;
  using memgraph::io::simulator::Simulator;
  using memgraph::io::simulator::SimulatorConfig;
  using memgraph::io::simulator::SimulatorTransport;
  using memgraph::tests::simulation::run_server;
  using memgraph::tests::simulation::ScanVerticesRequest;
  using memgraph::tests::simulation::VerticesResponse;
  auto config = SimulatorConfig{
      .drop_percent = 0,
      .perform_timeouts = true,
      .scramble_messages = true,
      .rng_seed = 0,
  };
  auto simulator = Simulator(config);

  auto cli_addr = Address::TestAddress(1);
  auto srv_addr = Address::TestAddress(2);

  Io<SimulatorTransport> cli_io = simulator.Register(cli_addr);
  Io<SimulatorTransport> srv_io = simulator.Register(srv_addr);

  auto srv_thread = std::jthread(run_server, std::move(srv_io));
  simulator.IncrementServerCountAndWaitForQuiescentState(srv_addr);

  auto req = ScanVerticesRequest{2, std::nullopt};

  auto res_f = cli_io.Request<ScanVerticesRequest, VerticesResponse>(srv_addr, req);
  auto res_rez = std::move(res_f).Wait();
<<<<<<< HEAD
  // MG_ASSERT(res_rez.HasError());
=======
>>>>>>> 0a43afde
  simulator.ShutDown();
  return 0;
}<|MERGE_RESOLUTION|>--- conflicted
+++ resolved
@@ -80,10 +80,6 @@
 
   auto res_f = cli_io.Request<ScanVerticesRequest, VerticesResponse>(srv_addr, req);
   auto res_rez = std::move(res_f).Wait();
-<<<<<<< HEAD
-  // MG_ASSERT(res_rez.HasError());
-=======
->>>>>>> 0a43afde
   simulator.ShutDown();
   return 0;
 }