// Copyright 2022 Memgraph Ltd.
//
// Use of this software is governed by the Business Source License
// included in the file licenses/BSL.txt; by using this file, you agree to be bound by the terms of the Business Source
// License, and you may not use this file except in compliance with the Business Source License.
//
// As of the Change Date specified in that file, in accordance with
// the Business Source License, use of this software will be governed
// by the Apache License, Version 2.0, included in the file
// licenses/APL.txt.

#include <chrono>
#include <cstdint>
#include <iostream>
#include <optional>
#include <thread>
#include <utility>
#include <vector>

#include "io/address.hpp"
#include "io/errors.hpp"
#include "io/rsm/raft.hpp"
#include "io/rsm/rsm_client.hpp"
#include "io/simulator/simulator.hpp"
#include "io/simulator/simulator_transport.hpp"
#include "query/v2/requests.hpp"
#include "storage/v3/id_types.hpp"
#include "storage/v3/property_value.hpp"
#include "storage/v3/shard.hpp"
#include "storage/v3/shard_rsm.hpp"
#include "storage/v3/view.hpp"
#include "utils/result.hpp"

namespace memgraph::storage::v3::tests {

using io::Address;
using io::Io;
using io::ResponseEnvelope;
using io::ResponseFuture;
using io::Time;
using io::TimedOut;
using io::rsm::Raft;
using io::rsm::ReadRequest;
using io::rsm::ReadResponse;
using io::rsm::RsmClient;
using io::rsm::WriteRequest;
using io::rsm::WriteResponse;
using io::simulator::Simulator;
using io::simulator::SimulatorConfig;
using io::simulator::SimulatorStats;
using io::simulator::SimulatorTransport;
using utils::BasicResult;

using msgs::ReadRequests;
using msgs::ReadResponses;
using msgs::WriteRequests;
using msgs::WriteResponses;

using ShardClient = RsmClient<SimulatorTransport, WriteRequests, WriteResponses, ReadRequests, ReadResponses>;

using ConcreteShardRsm = Raft<SimulatorTransport, ShardRsm, WriteRequests, WriteResponses, ReadRequests, ReadResponses>;

// TODO(gvolfing) test vertex deletion with DETACH_DELETE as well
template <typename IoImpl>
void RunShardRaft(Raft<IoImpl, ShardRsm, WriteRequests, WriteResponses, ReadRequests, ReadResponses> server) {
  server.Run();
}

namespace {

uint64_t GetTransactionId() {
  static uint64_t transaction_id = 0;
  return transaction_id++;
}

uint64_t GetUniqueInteger() {
  static uint64_t prop_val_val = 1001;
  return prop_val_val++;
}

constexpr LabelId get_primary_label() { return LabelId::FromUint(1); }

constexpr SchemaProperty get_schema_property() {
  return {.property_id = PropertyId::FromUint(2), .type = common::SchemaType::INT};
}

msgs::PrimaryKey GetPrimaryKey(int64_t value) {
  msgs::Value prop_val(static_cast<int64_t>(value));
  msgs::PrimaryKey primary_key = {prop_val};
  return primary_key;
}

msgs::NewVertex GetNewVertex(int64_t value) {
  // Specify Labels.
  msgs::Label label1 = {.id = LabelId::FromUint(3)};
  std::vector<msgs::Label> label_ids = {label1};

  // Specify primary key.
  msgs::PrimaryKey primary_key = GetPrimaryKey(value);

  // Specify properties
  auto val1 = msgs::Value(static_cast<int64_t>(value));
  auto prop1 = std::make_pair(PropertyId::FromUint(4), val1);

  auto val3 = msgs::Value(static_cast<int64_t>(value));
  auto prop3 = std::make_pair(PropertyId::FromUint(5), val3);

  //(VERIFY) does the schema has to be specified with the properties or the primarykey?
  auto val2 = msgs::Value(static_cast<int64_t>(value));
  auto prop2 = std::make_pair(PropertyId::FromUint(6), val2);

  std::vector<std::pair<PropertyId, msgs::Value>> properties{prop1, prop2, prop3};

  // NewVertex
  return {.label_ids = label_ids, .primary_key = primary_key, .properties = properties};
}

// TODO(gvolfing) maybe rename that something that makes sense.
std::vector<std::vector<msgs::Value>> GetValuePrimaryKeysWithValue(int64_t value) {
  msgs::Value val(static_cast<int64_t>(value));
  return {{val}};
}

void Commit(ShardClient &client, const coordinator::Hlc &transaction_timestamp) {
  coordinator::Hlc commit_timestamp{.logical_id = GetTransactionId()};

  msgs::CommitRequest commit_req{};
  commit_req.transaction_id = transaction_timestamp;
  commit_req.commit_timestamp = commit_timestamp;

  while (true) {
    auto write_res = client.SendWriteRequest(commit_req);
    if (write_res.HasError()) {
      continue;
    }

    auto write_response_result = write_res.GetValue();
    auto write_response = std::get<msgs::CommitResponse>(write_response_result);
    MG_ASSERT(write_response.success, "Commit expected to be successful, but it is failed");

    break;
  }
}

}  // namespace

// attempts to sending different requests
namespace {

bool AttemptToCreateVertex(ShardClient &client, int64_t value) {
  msgs::NewVertex vertex = GetNewVertex(value);

  auto create_req = msgs::CreateVerticesRequest{};
  create_req.new_vertices = {vertex};
  create_req.transaction_id.logical_id = GetTransactionId();

  auto write_res = client.SendWriteRequest(create_req);
  MG_ASSERT(write_res.HasValue() && std::get<msgs::CreateVerticesResponse>(write_res.GetValue()).success,
            "Unexpected failure");

  Commit(client, create_req.transaction_id);
  return true;
}

bool AttemptToDeleteVertex(ShardClient &client, int64_t value) {
  auto delete_req = msgs::DeleteVerticesRequest{};
  delete_req.deletion_type = msgs::DeleteVerticesRequest::DeletionType::DELETE;
  delete_req.primary_keys = GetValuePrimaryKeysWithValue(value);
  delete_req.transaction_id.logical_id = GetTransactionId();

  while (true) {
    auto write_res = client.SendWriteRequest(delete_req);
    if (write_res.HasError()) {
      continue;
    }

    auto write_response_result = write_res.GetValue();
    auto write_response = std::get<msgs::DeleteVerticesResponse>(write_response_result);

    Commit(client, delete_req.transaction_id);
    return write_response.success;
  }
}

bool AttemptToUpdateVertex(ShardClient &client, int64_t value) {
  auto vertex_id = GetValuePrimaryKeysWithValue(value)[0];

  std::vector<std::pair<PropertyId, msgs::Value>> property_updates;
  auto property_update = std::make_pair(PropertyId::FromUint(5), msgs::Value(static_cast<int64_t>(10000)));

  auto vertex_prop = msgs::UpdateVertexProp{};
  vertex_prop.primary_key = vertex_id;
  vertex_prop.property_updates = {property_update};

  auto update_req = msgs::UpdateVerticesRequest{};
  update_req.transaction_id.logical_id = GetTransactionId();
  update_req.new_properties = {vertex_prop};

  while (true) {
    auto write_res = client.SendWriteRequest(update_req);
    if (write_res.HasError()) {
      continue;
    }

    auto write_response_result = write_res.GetValue();
    auto write_response = std::get<msgs::UpdateVerticesResponse>(write_response_result);

    Commit(client, update_req.transaction_id);
    return write_response.success;
  }
}

bool AttemptToAddEdge(ShardClient &client, int64_t value_of_vertex_1, int64_t value_of_vertex_2, int64_t edge_gid,
                      EdgeTypeId edge_type_id) {
  auto id = msgs::EdgeId{};
  msgs::Label label = {.id = get_primary_label()};

  auto src = std::make_pair(label, GetPrimaryKey(value_of_vertex_1));
  auto dst = std::make_pair(label, GetPrimaryKey(value_of_vertex_2));
  id.gid = edge_gid;

  auto type = msgs::EdgeType{};
  type.id = edge_type_id;

  msgs::NewExpand edge;
  edge.id = id;
  edge.type = type;
  edge.src_vertex = src;
  edge.dest_vertex = dst;

  msgs::CreateExpandRequest create_req{};
  create_req.new_expands = {edge};
  create_req.transaction_id.logical_id = GetTransactionId();

  while (true) {
    auto write_res = client.SendWriteRequest(create_req);
    if (write_res.HasError()) {
      continue;
    }

    auto write_response_result = write_res.GetValue();
    auto write_response = std::get<msgs::CreateExpandResponse>(write_response_result);

    Commit(client, create_req.transaction_id);

    return write_response.success;
  }
  return true;
}

bool AttemptToAddEdgeWithProperties(ShardClient &client, int64_t value_of_vertex_1, int64_t value_of_vertex_2,
                                    int64_t edge_gid, uint64_t edge_prop_id, int64_t edge_prop_val,
                                    const std::vector<EdgeTypeId> &edge_type_id) {
  msgs::EdgeId id1;
  msgs::Label label = {.id = get_primary_label()};

  auto src = std::make_pair(label, GetPrimaryKey(value_of_vertex_1));
  auto dst = std::make_pair(label, GetPrimaryKey(value_of_vertex_2));
  id1.gid = edge_gid;

  auto type1 = msgs::EdgeType{};
  type1.id = edge_type_id[0];

  auto edge_prop = std::make_pair(PropertyId::FromUint(edge_prop_id), msgs::Value(edge_prop_val));

  auto expand = msgs::NewExpand{};
  expand.id = id1;
  expand.type = type1;
  expand.src_vertex = src;
  expand.dest_vertex = dst;
  expand.properties = {edge_prop};

  msgs::CreateExpandRequest create_req{};
  create_req.new_expands = {expand};
  create_req.transaction_id.logical_id = GetTransactionId();

  auto write_res = client.SendWriteRequest(create_req);
  MG_ASSERT(write_res.HasValue() && std::get<msgs::CreateExpandResponse>(write_res.GetValue()).success,
            "Unexpected failure");

  Commit(client, create_req.transaction_id);
  return true;
}

bool AttemptToDeleteEdge(ShardClient &client, int64_t value_of_vertex_1, int64_t value_of_vertex_2, int64_t edge_gid,
                         EdgeTypeId edge_type_id) {
  auto id = msgs::EdgeId{};
  msgs::Label label = {.id = get_primary_label()};

  auto src = std::make_pair(label, GetPrimaryKey(value_of_vertex_1));
  auto dst = std::make_pair(label, GetPrimaryKey(value_of_vertex_2));

  id.gid = edge_gid;

  auto type = msgs::EdgeType{};
  type.id = edge_type_id;

  auto edge = msgs::Edge{};
  edge.id = id;
  edge.type = type;
  edge.src = {src};
  edge.dst = {dst};

  msgs::DeleteEdgesRequest delete_req{};
  delete_req.edges = {edge};
  delete_req.transaction_id.logical_id = GetTransactionId();

  while (true) {
    auto write_res = client.SendWriteRequest(delete_req);
    if (write_res.HasError()) {
      continue;
    }

    auto write_response_result = write_res.GetValue();
    auto write_response = std::get<msgs::DeleteEdgesResponse>(write_response_result);

    Commit(client, delete_req.transaction_id);
    return write_response.success;
  }
}

bool AttemptToUpdateEdge(ShardClient &client, int64_t value_of_vertex_1, int64_t value_of_vertex_2, int64_t edge_gid,
                         EdgeTypeId edge_type_id, uint64_t edge_prop_id, int64_t edge_prop_val) {
  auto id = msgs::EdgeId{};
  msgs::Label label = {.id = get_primary_label()};

  auto src = std::make_pair(label, GetPrimaryKey(value_of_vertex_1));
  auto dst = std::make_pair(label, GetPrimaryKey(value_of_vertex_2));

  id.gid = edge_gid;

  auto type = msgs::EdgeType{};
  type.id = edge_type_id;

  auto edge = msgs::Edge{};
  edge.id = id;
  edge.type = type;

  auto edge_prop = std::vector<std::pair<PropertyId, msgs::Value>>{
      std::make_pair(PropertyId::FromUint(edge_prop_id), msgs::Value(edge_prop_val))};

  msgs::UpdateEdgeProp update_props{.edge_id = id, .src = src, .dst = dst, .property_updates = edge_prop};

  msgs::UpdateEdgesRequest update_req{};
  update_req.transaction_id.logical_id = GetTransactionId();
  update_req.new_properties = {update_props};

  while (true) {
    auto write_res = client.SendWriteRequest(update_req);
    if (write_res.HasError()) {
      continue;
    }

    auto write_response_result = write_res.GetValue();
    auto write_response = std::get<msgs::UpdateEdgesResponse>(write_response_result);

    Commit(client, update_req.transaction_id);
    return write_response.success;
  }
}

std::tuple<size_t, std::optional<msgs::VertexId>> AttemptToScanAllWithoutBatchLimit(ShardClient &client,
                                                                                    msgs::VertexId start_id) {
  msgs::ScanVerticesRequest scan_req{};
  scan_req.batch_limit = {};
  scan_req.filter_expressions.clear();
  scan_req.props_to_return = std::nullopt;
  scan_req.start_id = start_id;
  scan_req.storage_view = msgs::StorageView::OLD;
  scan_req.transaction_id.logical_id = GetTransactionId();

  while (true) {
    auto read_res = client.SendReadRequest(scan_req);
    if (read_res.HasError()) {
      continue;
    }

    auto write_response_result = read_res.GetValue();
    auto write_response = std::get<msgs::ScanVerticesResponse>(write_response_result);

    MG_ASSERT(write_response.success);

    return {write_response.results.size(), write_response.next_start_id};
  }
}

std::tuple<size_t, std::optional<msgs::VertexId>> AttemptToScanAllWithBatchLimit(ShardClient &client,
                                                                                 msgs::VertexId start_id,
                                                                                 uint64_t batch_limit) {
  msgs::ScanVerticesRequest scan_req{};
  scan_req.batch_limit = batch_limit;
  scan_req.filter_expressions.clear();
  scan_req.props_to_return = std::nullopt;
  scan_req.start_id = start_id;
  scan_req.storage_view = msgs::StorageView::OLD;
  scan_req.transaction_id.logical_id = GetTransactionId();

  while (true) {
    auto read_res = client.SendReadRequest(scan_req);
    if (read_res.HasError()) {
      continue;
    }

    auto write_response_result = read_res.GetValue();
    auto write_response = std::get<msgs::ScanVerticesResponse>(write_response_result);

    MG_ASSERT(write_response.success);

    return {write_response.results.size(), write_response.next_start_id};
  }
}

<<<<<<< HEAD
void AttemptToExpandOneWithWrongEdgeType(ShardClient &client, uint64_t src_vertex_val, EdgeTypeId edge_type_id) {
=======
std::tuple<size_t, std::optional<msgs::VertexId>> AttemptToScanAllWithExpression(ShardClient &client,
                                                                                 msgs::VertexId start_id,
                                                                                 uint64_t batch_limit,
                                                                                 uint64_t prop_val_to_check_against) {
  std::string filter_expr1 = "MG_SYMBOL_NODE.property = " + std::to_string(prop_val_to_check_against);
  std::vector<std::string> filter_expressions = {filter_expr1};

  std::string regular_expr1 = "2+2";
  std::vector<std::string> vertex_expressions = {regular_expr1};

  msgs::ScanVerticesRequest scan_req{};
  scan_req.batch_limit = batch_limit;
  scan_req.filter_expressions = filter_expressions;
  scan_req.vertex_expressions = vertex_expressions;
  scan_req.props_to_return = std::nullopt;
  scan_req.start_id = start_id;
  scan_req.storage_view = msgs::StorageView::NEW;
  scan_req.transaction_id.logical_id = GetTransactionId();

  while (true) {
    auto read_res = client.SendReadRequest(scan_req);
    if (read_res.HasError()) {
      continue;
    }

    auto write_response_result = read_res.GetValue();
    auto write_response = std::get<msgs::ScanVerticesResponse>(write_response_result);

    MG_ASSERT(write_response.success);
    MG_ASSERT(!write_response.results.empty(), "There are no results!");
    MG_ASSERT(write_response.results[0].evaluated_vertex_expressions[0].int_v == 4);
    return {write_response.results.size(), write_response.next_start_id};
  }
}

void AttemptToExpandOneWithWrongEdgeType(ShardClient &client, uint64_t src_vertex_val, uint64_t edge_type_id) {
>>>>>>> 85b8ce91
  // Source vertex
  msgs::Label label = {.id = get_primary_label()};
  auto src_vertex = std::make_pair(label, GetPrimaryKey(src_vertex_val));

  // Edge type
  auto edge_type = msgs::EdgeType{};
  edge_type.id = edge_type_id;

  // Edge direction
  auto edge_direction = msgs::EdgeDirection::OUT;

  // Source Vertex properties to look for
  std::optional<std::vector<PropertyId>> src_vertex_properties = {};

  // Edge properties to look for
  std::optional<std::vector<PropertyId>> edge_properties = {};

  std::vector<msgs::Expression> expressions;
  std::optional<std::vector<msgs::OrderBy>> order_by = {};
  std::optional<size_t> limit = {};
  std::optional<msgs::Filter> filter = {};

  msgs::ExpandOneRequest expand_one_req{};

  expand_one_req.direction = edge_direction;
  expand_one_req.edge_properties = edge_properties;
  expand_one_req.edge_types = {edge_type};
  expand_one_req.expressions = expressions;
  expand_one_req.filter = filter;
  expand_one_req.limit = limit;
  expand_one_req.order_by = order_by;
  expand_one_req.src_vertex_properties = src_vertex_properties;
  expand_one_req.src_vertices = {src_vertex};
  expand_one_req.transaction_id.logical_id = GetTransactionId();

  while (true) {
    auto read_res = client.SendReadRequest(expand_one_req);
    if (read_res.HasError()) {
      continue;
    }

    auto write_response_result = read_res.GetValue();
    auto write_response = std::get<msgs::ExpandOneResponse>(write_response_result);
    MG_ASSERT(write_response.result.size() == 1);

    MG_ASSERT(write_response.result[0].in_edges_with_all_properties.empty());
    MG_ASSERT(write_response.result[0].out_edges_with_all_properties.empty());
    MG_ASSERT(write_response.result[0].in_edges_with_specific_properties.empty());
    MG_ASSERT(write_response.result[0].out_edges_with_specific_properties.empty());

    break;
  }
}

void AttemptToExpandOneSimple(ShardClient &client, uint64_t src_vertex_val, EdgeTypeId edge_type_id) {
  // Source vertex
  msgs::Label label = {.id = get_primary_label()};
  auto src_vertex = std::make_pair(label, GetPrimaryKey(src_vertex_val));

  // Edge type
  auto edge_type = msgs::EdgeType{};
  edge_type.id = edge_type_id;

  // Edge direction
  auto edge_direction = msgs::EdgeDirection::OUT;

  // Source Vertex properties to look for
  std::optional<std::vector<PropertyId>> src_vertex_properties = {};

  // Edge properties to look for
  std::optional<std::vector<PropertyId>> edge_properties = {};

  std::vector<msgs::Expression> expressions;
  std::optional<std::vector<msgs::OrderBy>> order_by = {};
  std::optional<size_t> limit = {};
  std::optional<msgs::Filter> filter = {};

  msgs::ExpandOneRequest expand_one_req{};

  expand_one_req.direction = edge_direction;
  expand_one_req.edge_properties = edge_properties;
  expand_one_req.edge_types = {edge_type};
  expand_one_req.expressions = expressions;
  expand_one_req.filter = filter;
  expand_one_req.limit = limit;
  expand_one_req.order_by = order_by;
  expand_one_req.src_vertex_properties = src_vertex_properties;
  expand_one_req.src_vertices = {src_vertex};
  expand_one_req.transaction_id.logical_id = GetTransactionId();

  while (true) {
    auto read_res = client.SendReadRequest(expand_one_req);
    if (read_res.HasError()) {
      continue;
    }

    auto write_response_result = read_res.GetValue();
    auto write_response = std::get<msgs::ExpandOneResponse>(write_response_result);
    MG_ASSERT(write_response.result.size() == 1);
    MG_ASSERT(write_response.result[0].out_edges_with_all_properties.size() == 2);
    MG_ASSERT(write_response.result[0].in_edges_with_all_properties.empty());
    MG_ASSERT(write_response.result[0].in_edges_with_specific_properties.empty());
    MG_ASSERT(write_response.result[0].out_edges_with_specific_properties.empty());
    const auto number_of_properties_on_edge =
        (write_response.result[0].out_edges_with_all_properties[0]).properties.size();
    MG_ASSERT(number_of_properties_on_edge == 1);
    break;
  }
}

void AttemptToExpandOneWithSpecifiedSrcVertexProperties(ShardClient &client, uint64_t src_vertex_val,
                                                        EdgeTypeId edge_type_id) {
  // Source vertex
  msgs::Label label = {.id = get_primary_label()};
  auto src_vertex = std::make_pair(label, GetPrimaryKey(src_vertex_val));

  // Edge type
  auto edge_type = msgs::EdgeType{};
  edge_type.id = edge_type_id;

  // Edge direction
  auto edge_direction = msgs::EdgeDirection::OUT;

  // Source Vertex properties to look for
  std::vector<PropertyId> desired_src_vertex_props{PropertyId::FromUint(2)};
  std::optional<std::vector<PropertyId>> src_vertex_properties = desired_src_vertex_props;

  // Edge properties to look for
  std::optional<std::vector<PropertyId>> edge_properties = {};

  std::vector<msgs::Expression> expressions;
  std::optional<std::vector<msgs::OrderBy>> order_by = {};
  std::optional<size_t> limit = {};
  std::optional<msgs::Filter> filter = {};

  msgs::ExpandOneRequest expand_one_req{};

  expand_one_req.direction = edge_direction;
  expand_one_req.edge_properties = edge_properties;
  expand_one_req.edge_types = {edge_type};
  expand_one_req.expressions = expressions;
  expand_one_req.filter = filter;
  expand_one_req.limit = limit;
  expand_one_req.order_by = order_by;
  expand_one_req.src_vertex_properties = src_vertex_properties;
  expand_one_req.src_vertices = {src_vertex};
  expand_one_req.transaction_id.logical_id = GetTransactionId();

  while (true) {
    auto read_res = client.SendReadRequest(expand_one_req);
    if (read_res.HasError()) {
      continue;
    }

    auto write_response_result = read_res.GetValue();
    auto write_response = std::get<msgs::ExpandOneResponse>(write_response_result);
    MG_ASSERT(write_response.result.size() == 1);
    auto src_vertex_props_size = write_response.result[0].src_vertex_properties.size();
    MG_ASSERT(src_vertex_props_size == 1);
    MG_ASSERT(write_response.result[0].out_edges_with_all_properties.size() == 2);
    MG_ASSERT(write_response.result[0].in_edges_with_all_properties.empty());
    MG_ASSERT(write_response.result[0].in_edges_with_specific_properties.empty());
    MG_ASSERT(write_response.result[0].out_edges_with_specific_properties.empty());
    const auto number_of_properties_on_edge =
        (write_response.result[0].out_edges_with_all_properties[0]).properties.size();
    MG_ASSERT(number_of_properties_on_edge == 1);
    break;
  }
}

void AttemptToExpandOneWithSpecifiedEdgeProperties(ShardClient &client, uint64_t src_vertex_val,
                                                   EdgeTypeId edge_type_id, uint64_t edge_prop_id) {
  // Source vertex
  msgs::Label label = {.id = get_primary_label()};
  auto src_vertex = std::make_pair(label, GetPrimaryKey(src_vertex_val));

  // Edge type
  auto edge_type = msgs::EdgeType{};
  edge_type.id = edge_type_id;

  // Edge direction
  auto edge_direction = msgs::EdgeDirection::OUT;

  // Source Vertex properties to look for
  std::optional<std::vector<PropertyId>> src_vertex_properties = {};

  // Edge properties to look for
  std::vector<PropertyId> specified_edge_prop{PropertyId::FromUint(edge_prop_id)};
  std::optional<std::vector<PropertyId>> edge_properties = {specified_edge_prop};

  std::vector<msgs::Expression> expressions;
  std::optional<std::vector<msgs::OrderBy>> order_by = {};
  std::optional<size_t> limit = {};
  std::optional<msgs::Filter> filter = {};

  msgs::ExpandOneRequest expand_one_req{};

  expand_one_req.direction = edge_direction;
  expand_one_req.edge_properties = edge_properties;
  expand_one_req.edge_types = {edge_type};
  expand_one_req.expressions = expressions;
  expand_one_req.filter = filter;
  expand_one_req.limit = limit;
  expand_one_req.order_by = order_by;
  expand_one_req.src_vertex_properties = src_vertex_properties;
  expand_one_req.src_vertices = {src_vertex};
  expand_one_req.transaction_id.logical_id = GetTransactionId();

  while (true) {
    auto read_res = client.SendReadRequest(expand_one_req);
    if (read_res.HasError()) {
      continue;
    }

    auto write_response_result = read_res.GetValue();
    auto write_response = std::get<msgs::ExpandOneResponse>(write_response_result);
    MG_ASSERT(write_response.result.size() == 1);
    MG_ASSERT(write_response.result[0].out_edges_with_specific_properties.size() == 2);
    MG_ASSERT(write_response.result[0].in_edges_with_specific_properties.empty());
    MG_ASSERT(write_response.result[0].in_edges_with_all_properties.empty());
    MG_ASSERT(write_response.result[0].out_edges_with_all_properties.empty());
    const auto specific_properties_size =
        (write_response.result[0].out_edges_with_specific_properties[0]).properties.size();
    MG_ASSERT(specific_properties_size == 1);
    break;
  }
}

}  // namespace

// tests
namespace {

void TestCreateVertices(ShardClient &client) { MG_ASSERT(AttemptToCreateVertex(client, GetUniqueInteger())); }

void TestCreateAndDeleteVertices(ShardClient &client) {
  auto unique_prop_val = GetUniqueInteger();

  MG_ASSERT(AttemptToCreateVertex(client, unique_prop_val));
  MG_ASSERT(AttemptToDeleteVertex(client, unique_prop_val));
}

void TestCreateAndUpdateVertices(ShardClient &client) {
  auto unique_prop_val = GetUniqueInteger();

  MG_ASSERT(AttemptToCreateVertex(client, unique_prop_val));
  MG_ASSERT(AttemptToUpdateVertex(client, unique_prop_val));
}

void TestCreateEdge(ShardClient &client) {
  auto unique_prop_val_1 = GetUniqueInteger();
  auto unique_prop_val_2 = GetUniqueInteger();

  MG_ASSERT(AttemptToCreateVertex(client, unique_prop_val_1));
  MG_ASSERT(AttemptToCreateVertex(client, unique_prop_val_2));

  auto edge_gid = GetUniqueInteger();
  auto edge_type_id = EdgeTypeId::FromUint(GetUniqueInteger());

  MG_ASSERT(AttemptToAddEdge(client, unique_prop_val_1, unique_prop_val_2, edge_gid, edge_type_id));
}

void TestCreateAndDeleteEdge(ShardClient &client) {
  // Add the Edge
  auto unique_prop_val_1 = GetUniqueInteger();
  auto unique_prop_val_2 = GetUniqueInteger();

  MG_ASSERT(AttemptToCreateVertex(client, unique_prop_val_1));
  MG_ASSERT(AttemptToCreateVertex(client, unique_prop_val_2));

  auto edge_gid = GetUniqueInteger();
  auto edge_type_id = EdgeTypeId::FromUint(GetUniqueInteger());

  MG_ASSERT(AttemptToAddEdge(client, unique_prop_val_1, unique_prop_val_2, edge_gid, edge_type_id));

  // Delete the Edge
  MG_ASSERT(AttemptToDeleteEdge(client, unique_prop_val_1, unique_prop_val_2, edge_gid, edge_type_id));
}

void TestUpdateEdge(ShardClient &client) {
  // Add the Edge
  auto unique_prop_val_1 = GetUniqueInteger();
  auto unique_prop_val_2 = GetUniqueInteger();

  MG_ASSERT(AttemptToCreateVertex(client, unique_prop_val_1));
  MG_ASSERT(AttemptToCreateVertex(client, unique_prop_val_2));

  auto edge_gid = GetUniqueInteger();
  auto edge_type_id = EdgeTypeId::FromUint(GetUniqueInteger());

  auto edge_prop_id = GetUniqueInteger();
  auto edge_prop_val_old = GetUniqueInteger();
  auto edge_prop_val_new = GetUniqueInteger();

  MG_ASSERT(AttemptToAddEdgeWithProperties(client, unique_prop_val_1, unique_prop_val_2, edge_gid, edge_prop_id,
                                           edge_prop_val_old, {edge_type_id}));

  // Update the Edge
  MG_ASSERT(AttemptToUpdateEdge(client, unique_prop_val_1, unique_prop_val_2, edge_gid, edge_type_id, edge_prop_id,
                                edge_prop_val_new));
}

void TestScanAllOneGo(ShardClient &client) {
  auto unique_prop_val_1 = GetUniqueInteger();
  auto unique_prop_val_2 = GetUniqueInteger();
  auto unique_prop_val_3 = GetUniqueInteger();
  auto unique_prop_val_4 = GetUniqueInteger();
  auto unique_prop_val_5 = GetUniqueInteger();

  MG_ASSERT(AttemptToCreateVertex(client, unique_prop_val_1));
  MG_ASSERT(AttemptToCreateVertex(client, unique_prop_val_2));
  MG_ASSERT(AttemptToCreateVertex(client, unique_prop_val_3));
  MG_ASSERT(AttemptToCreateVertex(client, unique_prop_val_4));
  MG_ASSERT(AttemptToCreateVertex(client, unique_prop_val_5));

  msgs::Label prim_label = {.id = get_primary_label()};
  msgs::PrimaryKey prim_key = {msgs::Value(static_cast<int64_t>(unique_prop_val_1))};

  msgs::VertexId v_id = {prim_label, prim_key};

  auto [result_size_2, next_id_2] = AttemptToScanAllWithExpression(client, v_id, 5, unique_prop_val_2);
  MG_ASSERT(result_size_2 == 1);

  auto [result_size_with_batch, next_id_with_batch] = AttemptToScanAllWithBatchLimit(client, v_id, 5);
  auto [result_size_without_batch, next_id_without_batch] = AttemptToScanAllWithoutBatchLimit(client, v_id);

  MG_ASSERT(result_size_with_batch == 5);
  MG_ASSERT(result_size_without_batch == 5);
}

void TestScanAllWithSmallBatchSize(ShardClient &client) {
  auto unique_prop_val_1 = GetUniqueInteger();
  auto unique_prop_val_2 = GetUniqueInteger();
  auto unique_prop_val_3 = GetUniqueInteger();
  auto unique_prop_val_4 = GetUniqueInteger();
  auto unique_prop_val_5 = GetUniqueInteger();
  auto unique_prop_val_6 = GetUniqueInteger();
  auto unique_prop_val_7 = GetUniqueInteger();
  auto unique_prop_val_8 = GetUniqueInteger();
  auto unique_prop_val_9 = GetUniqueInteger();
  auto unique_prop_val_10 = GetUniqueInteger();

  MG_ASSERT(AttemptToCreateVertex(client, unique_prop_val_1));
  MG_ASSERT(AttemptToCreateVertex(client, unique_prop_val_2));
  MG_ASSERT(AttemptToCreateVertex(client, unique_prop_val_3));
  MG_ASSERT(AttemptToCreateVertex(client, unique_prop_val_4));
  MG_ASSERT(AttemptToCreateVertex(client, unique_prop_val_5));
  MG_ASSERT(AttemptToCreateVertex(client, unique_prop_val_6));
  MG_ASSERT(AttemptToCreateVertex(client, unique_prop_val_7));
  MG_ASSERT(AttemptToCreateVertex(client, unique_prop_val_8));
  MG_ASSERT(AttemptToCreateVertex(client, unique_prop_val_9));
  MG_ASSERT(AttemptToCreateVertex(client, unique_prop_val_10));

  msgs::Label prim_label = {.id = get_primary_label()};
  msgs::PrimaryKey prim_key1 = {msgs::Value(static_cast<int64_t>(unique_prop_val_1))};

  msgs::VertexId v_id_1 = {prim_label, prim_key1};

  auto [result_size1, next_id1] = AttemptToScanAllWithBatchLimit(client, v_id_1, 3);
  MG_ASSERT(result_size1 == 3);

  auto [result_size2, next_id2] = AttemptToScanAllWithBatchLimit(client, next_id1.value(), 3);
  MG_ASSERT(result_size2 == 3);

  auto [result_size3, next_id3] = AttemptToScanAllWithBatchLimit(client, next_id2.value(), 3);
  MG_ASSERT(result_size3 == 3);

  auto [result_size4, next_id4] = AttemptToScanAllWithBatchLimit(client, next_id3.value(), 3);
  MG_ASSERT(result_size4 == 1);
  MG_ASSERT(!next_id4);
}

void TestExpandOne(ShardClient &client) {
  {
    // ExpandOneSimple
    auto unique_prop_val_1 = GetUniqueInteger();
    auto unique_prop_val_2 = GetUniqueInteger();
    auto unique_prop_val_3 = GetUniqueInteger();

    MG_ASSERT(AttemptToCreateVertex(client, unique_prop_val_1));
    MG_ASSERT(AttemptToCreateVertex(client, unique_prop_val_2));
    MG_ASSERT(AttemptToCreateVertex(client, unique_prop_val_3));

    auto edge_type_id = EdgeTypeId::FromUint(GetUniqueInteger());
    auto wrong_edge_type_id = EdgeTypeId::FromUint(GetUniqueInteger());

    auto edge_gid_1 = GetUniqueInteger();
    auto edge_gid_2 = GetUniqueInteger();

    auto edge_prop_id = GetUniqueInteger();
    auto edge_prop_val = GetUniqueInteger();

    // (V1)-[edge_type_id]->(V2)
    MG_ASSERT(AttemptToAddEdgeWithProperties(client, unique_prop_val_1, unique_prop_val_2, edge_gid_1, edge_prop_id,
                                             edge_prop_val, {edge_type_id}));
    // (V1)-[edge_type_id]->(V3)
    MG_ASSERT(AttemptToAddEdgeWithProperties(client, unique_prop_val_1, unique_prop_val_3, edge_gid_2, edge_prop_id,
                                             edge_prop_val, {edge_type_id}));

    AttemptToExpandOneSimple(client, unique_prop_val_1, edge_type_id);
    AttemptToExpandOneWithWrongEdgeType(client, unique_prop_val_1, wrong_edge_type_id);
    AttemptToExpandOneWithSpecifiedSrcVertexProperties(client, unique_prop_val_1, edge_type_id);
    AttemptToExpandOneWithSpecifiedEdgeProperties(client, unique_prop_val_1, edge_type_id, edge_prop_id);
  }
}

}  // namespace

int TestMessages() {
  SimulatorConfig config{
      .drop_percent = 0,
      .perform_timeouts = false,
      .scramble_messages = false,
      .rng_seed = 0,
      .start_time = Time::min() + std::chrono::microseconds{256 * 1024},
      .abort_time = Time::min() + std::chrono::microseconds{4 * 8 * 1024 * 1024},
  };

  auto simulator = Simulator(config);

  Io<SimulatorTransport> shard_server_io_1 = simulator.RegisterNew();
  shard_server_io_1.SetDefaultTimeout(std::chrono::seconds(1));
  const auto shard_server_1_address = shard_server_io_1.GetAddress();
  Io<SimulatorTransport> shard_server_io_2 = simulator.RegisterNew();
  shard_server_io_2.SetDefaultTimeout(std::chrono::seconds(1));
  const auto shard_server_2_address = shard_server_io_2.GetAddress();
  Io<SimulatorTransport> shard_server_io_3 = simulator.RegisterNew();
  shard_server_io_3.SetDefaultTimeout(std::chrono::seconds(1));
  const auto shard_server_3_address = shard_server_io_3.GetAddress();
  Io<SimulatorTransport> shard_client_io = simulator.RegisterNew();
  shard_client_io.SetDefaultTimeout(std::chrono::seconds(1));

  PropertyValue min_pk(static_cast<int64_t>(0));
  std::vector<PropertyValue> min_prim_key = {min_pk};

  PropertyValue max_pk(static_cast<int64_t>(10000000));
  std::vector<PropertyValue> max_prim_key = {max_pk};

  std::vector<SchemaProperty> schema_prop = {get_schema_property()};

  auto shard_ptr1 = std::make_unique<Shard>(get_primary_label(), min_prim_key, max_prim_key, schema_prop);
  auto shard_ptr2 = std::make_unique<Shard>(get_primary_label(), min_prim_key, max_prim_key, schema_prop);
  auto shard_ptr3 = std::make_unique<Shard>(get_primary_label(), min_prim_key, max_prim_key, schema_prop);

  shard_ptr1->StoreMapping({{1, "label"}, {2, "property"}, {3, "label1"}, {4, "prop2"}, {5, "prop3"}, {6, "prop4"}});
  shard_ptr2->StoreMapping({{1, "label"}, {2, "property"}, {3, "label1"}, {4, "prop2"}, {5, "prop3"}, {6, "prop4"}});
  shard_ptr3->StoreMapping({{1, "label"}, {2, "property"}, {3, "label1"}, {4, "prop2"}, {5, "prop3"}, {6, "prop4"}});

  std::vector<Address> address_for_1{shard_server_2_address, shard_server_3_address};
  std::vector<Address> address_for_2{shard_server_1_address, shard_server_3_address};
  std::vector<Address> address_for_3{shard_server_1_address, shard_server_2_address};

  ConcreteShardRsm shard_server1(std::move(shard_server_io_1), address_for_1, ShardRsm(std::move(shard_ptr1)));
  ConcreteShardRsm shard_server2(std::move(shard_server_io_2), address_for_2, ShardRsm(std::move(shard_ptr2)));
  ConcreteShardRsm shard_server3(std::move(shard_server_io_3), address_for_3, ShardRsm(std::move(shard_ptr3)));

  auto server_thread1 = std::jthread([&shard_server1]() { shard_server1.Run(); });
  auto server_thread2 = std::jthread([&shard_server2]() { shard_server2.Run(); });
  auto server_thread3 = std::jthread([&shard_server3]() { shard_server3.Run(); });

  simulator.IncrementServerCountAndWaitForQuiescentState(shard_server_1_address);
  simulator.IncrementServerCountAndWaitForQuiescentState(shard_server_2_address);
  simulator.IncrementServerCountAndWaitForQuiescentState(shard_server_3_address);

  std::cout << "Beginning test after servers have become quiescent." << std::endl;

  std::vector server_addrs = {shard_server_1_address, shard_server_2_address, shard_server_3_address};
  ShardClient client(shard_client_io, shard_server_1_address, server_addrs);

  // Vertex tests
  TestCreateVertices(client);
  TestCreateAndDeleteVertices(client);
  TestCreateAndUpdateVertices(client);

  // Edge tests
  TestCreateEdge(client);
  TestCreateAndDeleteEdge(client);
  TestUpdateEdge(client);

  // ScanAll tests
  TestScanAllOneGo(client);
  TestScanAllWithSmallBatchSize(client);

  // ExpandOne tests
  TestExpandOne(client);

  simulator.ShutDown();

  SimulatorStats stats = simulator.Stats();

  std::cout << "total messages:     " << stats.total_messages << std::endl;
  std::cout << "dropped messages:   " << stats.dropped_messages << std::endl;
  std::cout << "timed out requests: " << stats.timed_out_requests << std::endl;
  std::cout << "total requests:     " << stats.total_requests << std::endl;
  std::cout << "total responses:    " << stats.total_responses << std::endl;
  std::cout << "simulator ticks:    " << stats.simulator_ticks << std::endl;

  std::cout << "========================== SUCCESS :) ==========================" << std::endl;

  return 0;
}

}  // namespace memgraph::storage::v3::tests

int main() { return memgraph::storage::v3::tests::TestMessages(); }<|MERGE_RESOLUTION|>--- conflicted
+++ resolved
@@ -410,9 +410,6 @@
   }
 }
 
-<<<<<<< HEAD
-void AttemptToExpandOneWithWrongEdgeType(ShardClient &client, uint64_t src_vertex_val, EdgeTypeId edge_type_id) {
-=======
 std::tuple<size_t, std::optional<msgs::VertexId>> AttemptToScanAllWithExpression(ShardClient &client,
                                                                                  msgs::VertexId start_id,
                                                                                  uint64_t batch_limit,
@@ -448,8 +445,7 @@
   }
 }
 
-void AttemptToExpandOneWithWrongEdgeType(ShardClient &client, uint64_t src_vertex_val, uint64_t edge_type_id) {
->>>>>>> 85b8ce91
+void AttemptToExpandOneWithWrongEdgeType(ShardClient &client, uint64_t src_vertex_val, EdgeTypeId edge_type_id) {
   // Source vertex
   msgs::Label label = {.id = get_primary_label()};
   auto src_vertex = std::make_pair(label, GetPrimaryKey(src_vertex_val));
