// Copyright 2022 Memgraph Ltd.
//
// Use of this software is governed by the Business Source License
// included in the file licenses/BSL.txt; by using this file, you agree to be bound by the terms of the Business Source
// License, and you may not use this file except in compliance with the Business Source License.
//
// As of the Change Date specified in that file, in accordance with
// the Business Source License, use of this software will be governed
// by the Apache License, Version 2.0, included in the file
// licenses/APL.txt.

#include <chrono>
#include <cstdint>
#include <iostream>
#include <optional>
#include <thread>
#include <utility>
#include <vector>

#include "io/address.hpp"
#include "io/errors.hpp"
#include "io/rsm/raft.hpp"
#include "io/rsm/rsm_client.hpp"
#include "io/simulator/simulator.hpp"
#include "io/simulator/simulator_transport.hpp"
#include "query/v2/requests.hpp"
#include "storage/v3/id_types.hpp"
#include "storage/v3/property_value.hpp"
#include "storage/v3/shard.hpp"
#include "storage/v3/shard_rsm.hpp"
#include "storage/v3/view.hpp"
#include "utils/result.hpp"

namespace memgraph::storage::v3::tests {

using io::Address;
using io::Io;
using io::ResponseEnvelope;
using io::ResponseFuture;
using io::Time;
using io::TimedOut;
using io::rsm::Raft;
using io::rsm::ReadRequest;
using io::rsm::ReadResponse;
using io::rsm::RsmClient;
using io::rsm::WriteRequest;
using io::rsm::WriteResponse;
using io::simulator::Simulator;
using io::simulator::SimulatorConfig;
using io::simulator::SimulatorStats;
using io::simulator::SimulatorTransport;
using utils::BasicResult;

using msgs::ReadRequests;
using msgs::ReadResponses;
using msgs::WriteRequests;
using msgs::WriteResponses;

using ShardClient = RsmClient<SimulatorTransport, WriteRequests, WriteResponses, ReadRequests, ReadResponses>;

using ConcreteShardRsm = Raft<SimulatorTransport, ShardRsm, WriteRequests, WriteResponses, ReadRequests, ReadResponses>;

// TODO(gvolfing) test vertex deletion with DETACH_DELETE as well
template <typename IoImpl>
void RunShardRaft(Raft<IoImpl, ShardRsm, WriteRequests, WriteResponses, ReadRequests, ReadResponses> server) {
  server.Run();
}

namespace {

uint64_t GetTransactionId() {
  static uint64_t transaction_id = 0;
  return transaction_id++;
}

uint64_t GetUniqueInteger() {
  static uint64_t prop_val_val = 1001;
  return prop_val_val++;
}

LabelId get_primary_label() { return LabelId::FromUint(0); }

SchemaProperty get_schema_property() {
  return {.property_id = PropertyId::FromUint(0), .type = common::SchemaType::INT};
}

msgs::PrimaryKey GetPrimaryKey(int64_t value) {
  msgs::Value prop_val(static_cast<int64_t>(value));
  msgs::PrimaryKey primary_key = {prop_val};
  return primary_key;
}

msgs::NewVertex GetNewVertex(int64_t value) {
  // Specify Labels.
  msgs::Label label1 = {.id = LabelId::FromUint(1)};
  std::vector<msgs::Label> label_ids = {label1};

  // Specify primary key.
  msgs::PrimaryKey primary_key = GetPrimaryKey(value);

  // Specify properties
  auto val1 = msgs::Value(static_cast<int64_t>(value));
  auto prop1 = std::make_pair(PropertyId::FromUint(1), val1);

  auto val3 = msgs::Value(static_cast<int64_t>(value));
  auto prop3 = std::make_pair(PropertyId::FromUint(2), val3);

  //(VERIFY) does the schema has to be specified with the properties or the primarykey?
  auto val2 = msgs::Value(static_cast<int64_t>(value));
  auto prop2 = std::make_pair(PropertyId::FromUint(0), val2);

  std::vector<std::pair<PropertyId, msgs::Value>> properties{prop1, prop2, prop3};

  // NewVertex
  return {.label_ids = label_ids, .primary_key = primary_key, .properties = properties};
}

// TODO(gvolfing) maybe rename that something that makes sense.
std::vector<std::vector<msgs::Value>> GetValuePrimaryKeysWithValue(int64_t value) {
  msgs::Value val(static_cast<int64_t>(value));
  return {{val}};
}

void Commit(ShardClient &client, const coordinator::Hlc &transaction_timestamp) {
  coordinator::Hlc commit_timestamp{.logical_id = GetTransactionId()};

  msgs::CommitRequest commit_req{};
  commit_req.transaction_id = transaction_timestamp;
  commit_req.commit_timestamp = commit_timestamp;

  while (true) {
    auto write_res = client.SendWriteRequest(commit_req);
    if (write_res.HasError()) {
      continue;
    }

    auto write_response_result = write_res.GetValue();
    auto write_response = std::get<msgs::CommitResponse>(write_response_result);

    break;
  }
}

}  // namespace

// attempts to sending different requests
namespace {

bool AttemptToCreateVertex(ShardClient &client, int64_t value) {
  msgs::NewVertex vertex = GetNewVertex(value);

  auto create_req = msgs::CreateVerticesRequest{};
  create_req.new_vertices = {vertex};
  create_req.transaction_id.logical_id = GetTransactionId();

  auto write_res = client.SendWriteRequest(create_req);
  MG_ASSERT(write_res.HasValue() && std::get<msgs::CreateVerticesResponse>(write_res.GetValue()).success,
            "Unexpected failure");

  Commit(client, create_req.transaction_id);
  return true;
}

bool AttemptToDeleteVertex(ShardClient &client, int64_t value) {
  auto delete_req = msgs::DeleteVerticesRequest{};
  delete_req.deletion_type = msgs::DeleteVerticesRequest::DeletionType::DELETE;
  delete_req.primary_keys = GetValuePrimaryKeysWithValue(value);
  delete_req.transaction_id.logical_id = GetTransactionId();

  while (true) {
    auto write_res = client.SendWriteRequest(delete_req);
    if (write_res.HasError()) {
      continue;
    }

    auto write_response_result = write_res.GetValue();
    auto write_response = std::get<msgs::DeleteVerticesResponse>(write_response_result);

    Commit(client, delete_req.transaction_id);
    return write_response.success;
  }
}

bool AttemptToUpdateVertex(ShardClient &client, int64_t value) {
  auto vertex_id = GetValuePrimaryKeysWithValue(value)[0];

  std::vector<std::pair<PropertyId, msgs::Value>> property_updates;
  auto property_update = std::make_pair(PropertyId::FromUint(2), msgs::Value(static_cast<int64_t>(10000)));

  auto vertex_prop = msgs::UpdateVertexProp{};
  vertex_prop.primary_key = vertex_id;
  vertex_prop.property_updates = {property_update};

  auto update_req = msgs::UpdateVerticesRequest{};
  update_req.transaction_id.logical_id = GetTransactionId();
  update_req.new_properties = {vertex_prop};

  while (true) {
    auto write_res = client.SendWriteRequest(update_req);
    if (write_res.HasError()) {
      continue;
    }

    auto write_response_result = write_res.GetValue();
    auto write_response = std::get<msgs::UpdateVerticesResponse>(write_response_result);

    Commit(client, update_req.transaction_id);
    return write_response.success;
  }
}

bool AttemptToAddEdge(ShardClient &client, int64_t value_of_vertex_1, int64_t value_of_vertex_2, int64_t edge_gid,
                      int64_t edge_type_id) {
  auto id = msgs::EdgeId{};
  msgs::Label label = {.id = get_primary_label()};

  auto src = std::make_pair(label, GetPrimaryKey(value_of_vertex_1));
  auto dst = std::make_pair(label, GetPrimaryKey(value_of_vertex_2));
  id.gid = edge_gid;

  auto type = msgs::EdgeType{};
  type.id = edge_type_id;

  auto edge = msgs::Edge{};
  edge.id = id;
  edge.type = type;
  edge.src = src;
  edge.dst = dst;
  edge.properties = std::nullopt;

  msgs::CreateEdgesRequest create_req{};
  create_req.edges = {edge};
  create_req.transaction_id.logical_id = GetTransactionId();

  while (true) {
    auto write_res = client.SendWriteRequest(create_req);
    if (write_res.HasError()) {
      continue;
    }

    auto write_response_result = write_res.GetValue();
    auto write_response = std::get<msgs::CreateEdgesResponse>(write_response_result);

    Commit(client, create_req.transaction_id);

    return write_response.success;
  }
}

bool AttemptToAddEdgeWithProperties(ShardClient &client, int64_t value_of_vertex_1, int64_t value_of_vertex_2,
                                    int64_t edge_gid, uint64_t edge_prop_id, int64_t edge_prop_val,
                                    const std::vector<uint64_t> &edge_type_id) {
  auto id1 = msgs::EdgeId{};
  msgs::Label label = {.id = get_primary_label()};

  auto src = std::make_pair(label, GetPrimaryKey(value_of_vertex_1));
  auto dst = std::make_pair(label, GetPrimaryKey(value_of_vertex_2));
  id1.gid = edge_gid;

  auto type1 = msgs::EdgeType{};
  type1.id = edge_type_id[0];

  auto edge_prop = std::make_pair(PropertyId::FromUint(edge_prop_id), msgs::Value(edge_prop_val));

  auto edge = msgs::Edge{};
  edge.id = id1;
  edge.type = type1;
  edge.src = src;
  edge.dst = dst;
  edge.properties = {edge_prop};

  msgs::CreateEdgesRequest create_req{};
  create_req.edges = {edge};
  create_req.transaction_id.logical_id = GetTransactionId();

  auto write_res = client.SendWriteRequest(create_req);
  MG_ASSERT(write_res.HasValue() && std::get<msgs::CreateEdgesResponse>(write_res.GetValue()).success,
            "Unexpected failure");

  Commit(client, create_req.transaction_id);
  return true;
}

bool AttemptToDeleteEdge(ShardClient &client, int64_t value_of_vertex_1, int64_t value_of_vertex_2, int64_t edge_gid,
                         int64_t edge_type_id) {
  auto id = msgs::EdgeId{};
  msgs::Label label = {.id = get_primary_label()};

  auto src = std::make_pair(label, GetPrimaryKey(value_of_vertex_1));
  auto dst = std::make_pair(label, GetPrimaryKey(value_of_vertex_2));

  id.gid = edge_gid;

  auto type = msgs::EdgeType{};
  type.id = edge_type_id;

  auto edge = msgs::Edge{};
  edge.id = id;
  edge.type = type;
  edge.src = {src};
  edge.dst = {dst};

  msgs::DeleteEdgesRequest delete_req{};
  delete_req.edges = {edge};
  delete_req.transaction_id.logical_id = GetTransactionId();

  while (true) {
    auto write_res = client.SendWriteRequest(delete_req);
    if (write_res.HasError()) {
      continue;
    }

    auto write_response_result = write_res.GetValue();
    auto write_response = std::get<msgs::DeleteEdgesResponse>(write_response_result);

    Commit(client, delete_req.transaction_id);
    return write_response.success;
  }
}

bool AttemptToUpdateEdge(ShardClient &client, int64_t value_of_vertex_1, int64_t value_of_vertex_2, int64_t edge_gid,
                         int64_t edge_type_id, uint64_t edge_prop_id, int64_t edge_prop_val) {
  auto id = msgs::EdgeId{};
  msgs::Label label = {.id = get_primary_label()};

  auto src = std::make_pair(label, GetPrimaryKey(value_of_vertex_1));
  auto dst = std::make_pair(label, GetPrimaryKey(value_of_vertex_2));

  id.gid = edge_gid;

  auto type = msgs::EdgeType{};
  type.id = edge_type_id;

  auto edge = msgs::Edge{};
  edge.id = id;
  edge.type = type;

  auto edge_prop = std::vector<std::pair<PropertyId, msgs::Value>>{
      std::make_pair(PropertyId::FromUint(edge_prop_id), msgs::Value(edge_prop_val))};

  msgs::UpdateEdgeProp update_props{.src = src, .dst = dst, .edge_id = id, .property_updates = edge_prop};

  msgs::UpdateEdgesRequest update_req{};
  update_req.transaction_id.logical_id = GetTransactionId();
  update_req.new_properties = {update_props};

  while (true) {
    auto write_res = client.SendWriteRequest(update_req);
    if (write_res.HasError()) {
      continue;
    }

    auto write_response_result = write_res.GetValue();
    auto write_response = std::get<msgs::UpdateEdgesResponse>(write_response_result);

    Commit(client, update_req.transaction_id);
    return write_response.success;
  }
}

std::tuple<size_t, std::optional<msgs::VertexId>> AttemptToScanAllWithoutBatchLimit(ShardClient &client,
                                                                                    msgs::VertexId start_id) {
  msgs::ScanVerticesRequest scan_req{};
  scan_req.batch_limit = {};
  scan_req.filter_expressions = std::nullopt;
  scan_req.props_to_return = std::nullopt;
  scan_req.start_id = start_id;
  scan_req.storage_view = msgs::StorageView::OLD;
  scan_req.transaction_id.logical_id = GetTransactionId();

  while (true) {
    auto read_res = client.SendReadRequest(scan_req);
    if (read_res.HasError()) {
      continue;
    }

    auto write_response_result = read_res.GetValue();
    auto write_response = std::get<msgs::ScanVerticesResponse>(write_response_result);

    MG_ASSERT(write_response.success);

    return {write_response.results.size(), write_response.next_start_id};
  }
}

std::tuple<size_t, std::optional<msgs::VertexId>> AttemptToScanAllWithBatchLimit(ShardClient &client,
                                                                                 msgs::VertexId start_id,
                                                                                 uint64_t batch_limit) {
  msgs::ScanVerticesRequest scan_req{};
  scan_req.batch_limit = batch_limit;
  scan_req.filter_expressions = std::nullopt;
  scan_req.props_to_return = std::nullopt;
  scan_req.start_id = start_id;
  scan_req.storage_view = msgs::StorageView::OLD;
  scan_req.transaction_id.logical_id = GetTransactionId();

  while (true) {
    auto read_res = client.SendReadRequest(scan_req);
    if (read_res.HasError()) {
      continue;
    }

    auto write_response_result = read_res.GetValue();
    auto write_response = std::get<msgs::ScanVerticesResponse>(write_response_result);

    MG_ASSERT(write_response.success);

    return {write_response.results.size(), write_response.next_start_id};
  }
}

<<<<<<< HEAD
std::tuple<size_t, std::optional<msgs::VertexId>> AttemptToScanAllWithExpression(ShardClient &client,
                                                                                 msgs::VertexId start_id,
                                                                                 uint64_t batch_limit,
                                                                                 uint64_t prop_val_to_check_against) {
  std::string filter_expr1 = "node.veryspecificpropertyname = " + std::to_string(prop_val_to_check_against);
  std::vector<std::string> filter_expressions = {filter_expr1};

  std::string regular_expr1 = "2+2";
  std::vector<std::string> vertex_expressions = {regular_expr1};

  msgs::ScanVerticesRequest scan_req{};
  scan_req.batch_limit = batch_limit;
  scan_req.filter_expressions = filter_expressions;
  scan_req.vertex_expressions = vertex_expressions;
  scan_req.props_to_return = std::nullopt;
  scan_req.start_id = start_id;
  scan_req.storage_view = msgs::StorageView::NEW;
  scan_req.transaction_id.logical_id = GetTransactionId();

  while (true) {
    auto read_res = client.SendReadRequest(scan_req);
=======
void AttemptToExpandOneWithWrongEdgeType(ShardClient &client, uint64_t src_vertex_val, uint64_t edge_type_id) {
  // Source vertex
  msgs::Label label = {.id = get_primary_label()};
  auto src_vertex = std::make_pair(label, GetPrimaryKey(src_vertex_val));

  // Edge type
  auto edge_type = msgs::EdgeType{};
  edge_type.id = edge_type_id + 1;

  // Edge direction
  auto edge_direction = msgs::EdgeDirection::OUT;

  // Source Vertex properties to look for
  std::optional<std::vector<PropertyId>> src_vertex_properties = {};

  // Edge properties to look for
  std::optional<std::vector<PropertyId>> edge_properties = {};

  std::vector<msgs::Expression> expressions;
  std::optional<std::vector<msgs::OrderBy>> order_by = {};
  std::optional<size_t> limit = {};
  std::optional<msgs::Filter> filter = {};

  msgs::ExpandOneRequest expand_one_req{};

  expand_one_req.direction = edge_direction;
  expand_one_req.edge_properties = edge_properties;
  expand_one_req.edge_types = {edge_type};
  expand_one_req.expressions = expressions;
  expand_one_req.filter = filter;
  expand_one_req.limit = limit;
  expand_one_req.order_by = order_by;
  expand_one_req.src_vertex_properties = src_vertex_properties;
  expand_one_req.src_vertices = {src_vertex};
  expand_one_req.transaction_id.logical_id = GetTransactionId();

  while (true) {
    auto read_res = client.SendReadRequest(expand_one_req);
    if (read_res.HasError()) {
      continue;
    }

    auto write_response_result = read_res.GetValue();
    auto write_response = std::get<msgs::ExpandOneResponse>(write_response_result);
    MG_ASSERT(write_response.result.size() == 1);

    MG_ASSERT(write_response.result[0].edges_with_all_properties);
    MG_ASSERT(write_response.result[0].edges_with_all_properties->size() == 0);
    MG_ASSERT(!write_response.result[0].edges_with_specific_properties);

    break;
  }
}

void AttemptToExpandOneSimple(ShardClient &client, uint64_t src_vertex_val, uint64_t edge_type_id) {
  // Source vertex
  msgs::Label label = {.id = get_primary_label()};
  auto src_vertex = std::make_pair(label, GetPrimaryKey(src_vertex_val));

  // Edge type
  auto edge_type = msgs::EdgeType{};
  edge_type.id = edge_type_id;

  // Edge direction
  auto edge_direction = msgs::EdgeDirection::OUT;

  // Source Vertex properties to look for
  std::optional<std::vector<PropertyId>> src_vertex_properties = {};

  // Edge properties to look for
  std::optional<std::vector<PropertyId>> edge_properties = {};

  std::vector<msgs::Expression> expressions;
  std::optional<std::vector<msgs::OrderBy>> order_by = {};
  std::optional<size_t> limit = {};
  std::optional<msgs::Filter> filter = {};

  msgs::ExpandOneRequest expand_one_req{};

  expand_one_req.direction = edge_direction;
  expand_one_req.edge_properties = edge_properties;
  expand_one_req.edge_types = {edge_type};
  expand_one_req.expressions = expressions;
  expand_one_req.filter = filter;
  expand_one_req.limit = limit;
  expand_one_req.order_by = order_by;
  expand_one_req.src_vertex_properties = src_vertex_properties;
  expand_one_req.src_vertices = {src_vertex};
  expand_one_req.transaction_id.logical_id = GetTransactionId();

  while (true) {
    auto read_res = client.SendReadRequest(expand_one_req);
>>>>>>> 87111b2f
    if (read_res.HasError()) {
      continue;
    }

    auto write_response_result = read_res.GetValue();
<<<<<<< HEAD
    auto write_response = std::get<msgs::ScanVerticesResponse>(write_response_result);

    MG_ASSERT(write_response.success);
    MG_ASSERT(write_response.results[0].evaluated_vertex_expressions[0].int_v == 4);
    return {write_response.results.size(), write_response.next_start_id};
=======
    auto write_response = std::get<msgs::ExpandOneResponse>(write_response_result);
    MG_ASSERT(write_response.result.size() == 1);
    MG_ASSERT(write_response.result[0].edges_with_all_properties->size() == 2);
    auto number_of_properties_on_edge =
        (std::get<std::map<PropertyId, msgs::Value>>(write_response.result[0].edges_with_all_properties.value()[0]))
            .size();
    MG_ASSERT(number_of_properties_on_edge == 1);
    break;
  }
}

void AttemptToExpandOneWithSpecifiedSrcVertexProperties(ShardClient &client, uint64_t src_vertex_val,
                                                        uint64_t edge_type_id) {
  // Source vertex
  msgs::Label label = {.id = get_primary_label()};
  auto src_vertex = std::make_pair(label, GetPrimaryKey(src_vertex_val));

  // Edge type
  auto edge_type = msgs::EdgeType{};
  edge_type.id = edge_type_id;

  // Edge direction
  auto edge_direction = msgs::EdgeDirection::OUT;

  // Source Vertex properties to look for
  std::vector<PropertyId> desired_src_vertex_props{PropertyId::FromUint(2)};
  std::optional<std::vector<PropertyId>> src_vertex_properties = desired_src_vertex_props;

  // Edge properties to look for
  std::optional<std::vector<PropertyId>> edge_properties = {};

  std::vector<msgs::Expression> expressions;
  std::optional<std::vector<msgs::OrderBy>> order_by = {};
  std::optional<size_t> limit = {};
  std::optional<msgs::Filter> filter = {};

  msgs::ExpandOneRequest expand_one_req{};

  expand_one_req.direction = edge_direction;
  expand_one_req.edge_properties = edge_properties;
  expand_one_req.edge_types = {edge_type};
  expand_one_req.expressions = expressions;
  expand_one_req.filter = filter;
  expand_one_req.limit = limit;
  expand_one_req.order_by = order_by;
  expand_one_req.src_vertex_properties = src_vertex_properties;
  expand_one_req.src_vertices = {src_vertex};
  expand_one_req.transaction_id.logical_id = GetTransactionId();

  while (true) {
    auto read_res = client.SendReadRequest(expand_one_req);
    if (read_res.HasError()) {
      continue;
    }

    auto write_response_result = read_res.GetValue();
    auto write_response = std::get<msgs::ExpandOneResponse>(write_response_result);
    MG_ASSERT(write_response.result.size() == 1);
    auto src_vertex_props_size = write_response.result[0].src_vertex_properties->size();
    MG_ASSERT(src_vertex_props_size == 1);
    MG_ASSERT(write_response.result[0].edges_with_all_properties->size() == 2);
    auto number_of_properties_on_edge =
        (std::get<std::map<PropertyId, msgs::Value>>(write_response.result[0].edges_with_all_properties.value()[0]))
            .size();
    MG_ASSERT(number_of_properties_on_edge == 1);
    break;
  }
}

void AttemptToExpandOneWithSpecifiedEdgeProperties(ShardClient &client, uint64_t src_vertex_val, uint64_t edge_type_id,
                                                   uint64_t edge_prop_id) {
  // Source vertex
  msgs::Label label = {.id = get_primary_label()};
  auto src_vertex = std::make_pair(label, GetPrimaryKey(src_vertex_val));

  // Edge type
  auto edge_type = msgs::EdgeType{};
  edge_type.id = edge_type_id;

  // Edge direction
  auto edge_direction = msgs::EdgeDirection::OUT;

  // Source Vertex properties to look for
  std::optional<std::vector<PropertyId>> src_vertex_properties = {};

  // Edge properties to look for
  std::vector<PropertyId> specified_edge_prop{PropertyId::FromUint(edge_prop_id)};
  std::optional<std::vector<PropertyId>> edge_properties = {specified_edge_prop};

  std::vector<msgs::Expression> expressions;
  std::optional<std::vector<msgs::OrderBy>> order_by = {};
  std::optional<size_t> limit = {};
  std::optional<msgs::Filter> filter = {};

  msgs::ExpandOneRequest expand_one_req{};

  expand_one_req.direction = edge_direction;
  expand_one_req.edge_properties = edge_properties;
  expand_one_req.edge_types = {edge_type};
  expand_one_req.expressions = expressions;
  expand_one_req.filter = filter;
  expand_one_req.limit = limit;
  expand_one_req.order_by = order_by;
  expand_one_req.src_vertex_properties = src_vertex_properties;
  expand_one_req.src_vertices = {src_vertex};
  expand_one_req.transaction_id.logical_id = GetTransactionId();

  while (true) {
    auto read_res = client.SendReadRequest(expand_one_req);
    if (read_res.HasError()) {
      continue;
    }

    auto write_response_result = read_res.GetValue();
    auto write_response = std::get<msgs::ExpandOneResponse>(write_response_result);
    MG_ASSERT(write_response.result.size() == 1);
    auto specific_properties_size =
        (std::get<std::vector<msgs::Value>>(write_response.result[0].edges_with_specific_properties.value()[0]));
    MG_ASSERT(specific_properties_size.size() == 1);
    break;
>>>>>>> 87111b2f
  }
}

}  // namespace

// tests
namespace {

void TestCreateVertices(ShardClient &client) { MG_ASSERT(AttemptToCreateVertex(client, GetUniqueInteger())); }

void TestCreateAndDeleteVertices(ShardClient &client) {
  auto unique_prop_val = GetUniqueInteger();

  MG_ASSERT(AttemptToCreateVertex(client, unique_prop_val));
  MG_ASSERT(AttemptToDeleteVertex(client, unique_prop_val));
}

void TestCreateAndUpdateVertices(ShardClient &client) {
  auto unique_prop_val = GetUniqueInteger();

  MG_ASSERT(AttemptToCreateVertex(client, unique_prop_val));
  MG_ASSERT(AttemptToUpdateVertex(client, unique_prop_val));
}

void TestCreateEdge(ShardClient &client) {
  auto unique_prop_val_1 = GetUniqueInteger();
  auto unique_prop_val_2 = GetUniqueInteger();

  MG_ASSERT(AttemptToCreateVertex(client, unique_prop_val_1));
  MG_ASSERT(AttemptToCreateVertex(client, unique_prop_val_2));

  auto edge_gid = GetUniqueInteger();
  auto edge_type_id = GetUniqueInteger();

  MG_ASSERT(AttemptToAddEdge(client, unique_prop_val_1, unique_prop_val_2, edge_gid, edge_type_id));
}

void TestCreateAndDeleteEdge(ShardClient &client) {
  // Add the Edge
  auto unique_prop_val_1 = GetUniqueInteger();
  auto unique_prop_val_2 = GetUniqueInteger();

  MG_ASSERT(AttemptToCreateVertex(client, unique_prop_val_1));
  MG_ASSERT(AttemptToCreateVertex(client, unique_prop_val_2));

  auto edge_gid = GetUniqueInteger();
  auto edge_type_id = GetUniqueInteger();

  MG_ASSERT(AttemptToAddEdge(client, unique_prop_val_1, unique_prop_val_2, edge_gid, edge_type_id));

  // Delete the Edge
  MG_ASSERT(AttemptToDeleteEdge(client, unique_prop_val_1, unique_prop_val_2, edge_gid, edge_type_id));
}

void TestUpdateEdge(ShardClient &client) {
  // Add the Edge
  auto unique_prop_val_1 = GetUniqueInteger();
  auto unique_prop_val_2 = GetUniqueInteger();

  MG_ASSERT(AttemptToCreateVertex(client, unique_prop_val_1));
  MG_ASSERT(AttemptToCreateVertex(client, unique_prop_val_2));

  auto edge_gid = GetUniqueInteger();
  auto edge_type_id = GetUniqueInteger();

  auto edge_prop_id = GetUniqueInteger();
  auto edge_prop_val_old = GetUniqueInteger();
  auto edge_prop_val_new = GetUniqueInteger();

  MG_ASSERT(AttemptToAddEdgeWithProperties(client, unique_prop_val_1, unique_prop_val_2, edge_gid, edge_prop_id,
                                           edge_prop_val_old, {edge_type_id}));

  // Update the Edge
  MG_ASSERT(AttemptToUpdateEdge(client, unique_prop_val_1, unique_prop_val_2, edge_gid, edge_type_id, edge_prop_id,
                                edge_prop_val_new));
}

void TestScanAllOneGo(ShardClient &client) {
  auto unique_prop_val_1 = GetUniqueInteger();
  auto unique_prop_val_2 = GetUniqueInteger();
  auto unique_prop_val_3 = GetUniqueInteger();
  auto unique_prop_val_4 = GetUniqueInteger();
  auto unique_prop_val_5 = GetUniqueInteger();

  MG_ASSERT(AttemptToCreateVertex(client, unique_prop_val_1));
  MG_ASSERT(AttemptToCreateVertex(client, unique_prop_val_2));
  MG_ASSERT(AttemptToCreateVertex(client, unique_prop_val_3));
  MG_ASSERT(AttemptToCreateVertex(client, unique_prop_val_4));
  MG_ASSERT(AttemptToCreateVertex(client, unique_prop_val_5));

  msgs::Label prim_label = {.id = get_primary_label()};
  msgs::PrimaryKey prim_key = {msgs::Value(static_cast<int64_t>(unique_prop_val_1))};

  msgs::VertexId v_id = {prim_label, prim_key};

<<<<<<< HEAD
  auto [result_size_2, next_id_2] = AttemptToScanAllWithExpression(client, v_id, 5, unique_prop_val_2);
  MG_ASSERT(result_size_2 == 1);

  auto [result_size, next_id] = AttemptToScanAllWithBatchLimit(client, v_id, 5);
  MG_ASSERT(result_size == 5);
=======
  auto [result_size_with_batch, next_id_with_batch] = AttemptToScanAllWithBatchLimit(client, v_id, 5);
  auto [result_size_without_batch, next_id_without_batch] = AttemptToScanAllWithoutBatchLimit(client, v_id);

  MG_ASSERT(result_size_with_batch == 5);
  MG_ASSERT(result_size_without_batch == 5);
>>>>>>> 87111b2f
}

void TestScanAllWithSmallBatchSize(ShardClient &client) {
  auto unique_prop_val_1 = GetUniqueInteger();
  auto unique_prop_val_2 = GetUniqueInteger();
  auto unique_prop_val_3 = GetUniqueInteger();
  auto unique_prop_val_4 = GetUniqueInteger();
  auto unique_prop_val_5 = GetUniqueInteger();
  auto unique_prop_val_6 = GetUniqueInteger();
  auto unique_prop_val_7 = GetUniqueInteger();
  auto unique_prop_val_8 = GetUniqueInteger();
  auto unique_prop_val_9 = GetUniqueInteger();
  auto unique_prop_val_10 = GetUniqueInteger();

  MG_ASSERT(AttemptToCreateVertex(client, unique_prop_val_1));
  MG_ASSERT(AttemptToCreateVertex(client, unique_prop_val_2));
  MG_ASSERT(AttemptToCreateVertex(client, unique_prop_val_3));
  MG_ASSERT(AttemptToCreateVertex(client, unique_prop_val_4));
  MG_ASSERT(AttemptToCreateVertex(client, unique_prop_val_5));
  MG_ASSERT(AttemptToCreateVertex(client, unique_prop_val_6));
  MG_ASSERT(AttemptToCreateVertex(client, unique_prop_val_7));
  MG_ASSERT(AttemptToCreateVertex(client, unique_prop_val_8));
  MG_ASSERT(AttemptToCreateVertex(client, unique_prop_val_9));
  MG_ASSERT(AttemptToCreateVertex(client, unique_prop_val_10));

  msgs::Label prim_label = {.id = get_primary_label()};
  msgs::PrimaryKey prim_key1 = {msgs::Value(static_cast<int64_t>(unique_prop_val_1))};

  msgs::VertexId v_id_1 = {prim_label, prim_key1};

  auto [result_size1, next_id1] = AttemptToScanAllWithBatchLimit(client, v_id_1, 3);
  MG_ASSERT(result_size1 == 3);

  auto [result_size2, next_id2] = AttemptToScanAllWithBatchLimit(client, next_id1.value(), 3);
  MG_ASSERT(result_size2 == 3);

  auto [result_size3, next_id3] = AttemptToScanAllWithBatchLimit(client, next_id2.value(), 3);
  MG_ASSERT(result_size3 == 3);

  auto [result_size4, next_id4] = AttemptToScanAllWithBatchLimit(client, next_id3.value(), 3);
  MG_ASSERT(result_size4 == 1);
  MG_ASSERT(!next_id4);
}

void TestExpandOne(ShardClient &client) {
  {
    // ExpandOneSimple
    auto unique_prop_val_1 = GetUniqueInteger();
    auto unique_prop_val_2 = GetUniqueInteger();
    auto unique_prop_val_3 = GetUniqueInteger();

    MG_ASSERT(AttemptToCreateVertex(client, unique_prop_val_1));
    MG_ASSERT(AttemptToCreateVertex(client, unique_prop_val_2));
    MG_ASSERT(AttemptToCreateVertex(client, unique_prop_val_3));

    auto edge_type_id = GetUniqueInteger();

    auto edge_gid_1 = GetUniqueInteger();
    auto edge_gid_2 = GetUniqueInteger();

    auto edge_prop_id = GetUniqueInteger();
    auto edge_prop_val = GetUniqueInteger();

    // (V1)-[edge_type_id]->(V2)
    MG_ASSERT(AttemptToAddEdgeWithProperties(client, unique_prop_val_1, unique_prop_val_2, edge_gid_1, edge_prop_id,
                                             edge_prop_val, {edge_type_id}));
    // (V1)-[edge_type_id]->(V3)
    MG_ASSERT(AttemptToAddEdgeWithProperties(client, unique_prop_val_1, unique_prop_val_3, edge_gid_2, edge_prop_id,
                                             edge_prop_val, {edge_type_id}));

    AttemptToExpandOneSimple(client, unique_prop_val_1, edge_type_id);
    AttemptToExpandOneWithWrongEdgeType(client, unique_prop_val_1, edge_type_id);
    AttemptToExpandOneWithSpecifiedSrcVertexProperties(client, unique_prop_val_1, edge_type_id);
    AttemptToExpandOneWithSpecifiedEdgeProperties(client, unique_prop_val_1, edge_type_id, edge_prop_id);
  }
}

}  // namespace

int TestMessages() {
  SimulatorConfig config{
      .drop_percent = 0,
      .perform_timeouts = false,
      .scramble_messages = false,
      .rng_seed = 0,
      .start_time = Time::min() + std::chrono::microseconds{256 * 1024},
      .abort_time = Time::min() + std::chrono::microseconds{4 * 8 * 1024 * 1024},
  };

  auto simulator = Simulator(config);

  Io<SimulatorTransport> shard_server_io_1 = simulator.RegisterNew();
  shard_server_io_1.SetDefaultTimeout(std::chrono::seconds(1));
  const auto shard_server_1_address = shard_server_io_1.GetAddress();
  Io<SimulatorTransport> shard_server_io_2 = simulator.RegisterNew();
  shard_server_io_2.SetDefaultTimeout(std::chrono::seconds(1));
  const auto shard_server_2_address = shard_server_io_2.GetAddress();
  Io<SimulatorTransport> shard_server_io_3 = simulator.RegisterNew();
  shard_server_io_3.SetDefaultTimeout(std::chrono::seconds(1));
  const auto shard_server_3_address = shard_server_io_3.GetAddress();
  Io<SimulatorTransport> shard_client_io = simulator.RegisterNew();
  shard_client_io.SetDefaultTimeout(std::chrono::seconds(1));

  PropertyValue min_pk(static_cast<int64_t>(0));
  std::vector<PropertyValue> min_prim_key = {min_pk};

  PropertyValue max_pk(static_cast<int64_t>(10000000));
  std::vector<PropertyValue> max_prim_key = {max_pk};

<<<<<<< HEAD
  std::vector<SchemaProperty> schema_prop = {get_schema_property()};

  auto shard_ptr1 = std::make_unique<Shard>(get_primary_label(), min_prim_key, max_prim_key, schema_prop);
  auto shard_ptr2 = std::make_unique<Shard>(get_primary_label(), min_prim_key, max_prim_key, schema_prop);
  auto shard_ptr3 = std::make_unique<Shard>(get_primary_label(), min_prim_key, max_prim_key, schema_prop);
=======
  std::vector<SchemaProperty> schema = {get_schema_property()};
  auto shard_ptr1 = std::make_unique<Shard>(get_primary_label(), min_prim_key, max_prim_key, schema);
  auto shard_ptr2 = std::make_unique<Shard>(get_primary_label(), min_prim_key, max_prim_key, schema);
  auto shard_ptr3 = std::make_unique<Shard>(get_primary_label(), min_prim_key, max_prim_key, schema);

  shard_ptr1->CreateSchema(get_primary_label(), schema);
  shard_ptr2->CreateSchema(get_primary_label(), schema);
  shard_ptr3->CreateSchema(get_primary_label(), schema);
>>>>>>> 87111b2f

  std::vector<Address> address_for_1{shard_server_2_address, shard_server_3_address};
  std::vector<Address> address_for_2{shard_server_1_address, shard_server_3_address};
  std::vector<Address> address_for_3{shard_server_1_address, shard_server_2_address};

  ConcreteShardRsm shard_server1(std::move(shard_server_io_1), address_for_1, ShardRsm(std::move(shard_ptr1)));
  ConcreteShardRsm shard_server2(std::move(shard_server_io_2), address_for_2, ShardRsm(std::move(shard_ptr2)));
  ConcreteShardRsm shard_server3(std::move(shard_server_io_3), address_for_3, ShardRsm(std::move(shard_ptr3)));

  auto server_thread1 = std::jthread([&shard_server1]() { shard_server1.Run(); });
  auto server_thread2 = std::jthread([&shard_server2]() { shard_server2.Run(); });
  auto server_thread3 = std::jthread([&shard_server3]() { shard_server3.Run(); });

  simulator.IncrementServerCountAndWaitForQuiescentState(shard_server_1_address);
  simulator.IncrementServerCountAndWaitForQuiescentState(shard_server_2_address);
  simulator.IncrementServerCountAndWaitForQuiescentState(shard_server_3_address);

  std::cout << "Beginning test after servers have become quiescent." << std::endl;

  std::vector server_addrs = {shard_server_1_address, shard_server_2_address, shard_server_3_address};
  ShardClient client(shard_client_io, shard_server_1_address, server_addrs);

  // Vertex tests
  TestCreateVertices(client);
  TestCreateAndDeleteVertices(client);
  TestCreateAndUpdateVertices(client);

  // Edge tests
  TestCreateEdge(client);
  TestCreateAndDeleteEdge(client);
  TestUpdateEdge(client);

  // ScanAll tests
  TestScanAllOneGo(client);
  TestScanAllWithSmallBatchSize(client);

  // ExpandOne tests
  TestExpandOne(client);

  simulator.ShutDown();

  SimulatorStats stats = simulator.Stats();

  std::cout << "total messages:     " << stats.total_messages << std::endl;
  std::cout << "dropped messages:   " << stats.dropped_messages << std::endl;
  std::cout << "timed out requests: " << stats.timed_out_requests << std::endl;
  std::cout << "total requests:     " << stats.total_requests << std::endl;
  std::cout << "total responses:    " << stats.total_responses << std::endl;
  std::cout << "simulator ticks:    " << stats.simulator_ticks << std::endl;

  std::cout << "========================== SUCCESS :) ==========================" << std::endl;

  return 0;
}

}  // namespace memgraph::storage::v3::tests

int main() { return memgraph::storage::v3::tests::TestMessages(); }<|MERGE_RESOLUTION|>--- conflicted
+++ resolved
@@ -409,7 +409,6 @@
   }
 }
 
-<<<<<<< HEAD
 std::tuple<size_t, std::optional<msgs::VertexId>> AttemptToScanAllWithExpression(ShardClient &client,
                                                                                  msgs::VertexId start_id,
                                                                                  uint64_t batch_limit,
@@ -431,7 +430,18 @@
 
   while (true) {
     auto read_res = client.SendReadRequest(scan_req);
-=======
+    if (read_res.HasError()) {
+      continue;
+    }
+
+    auto write_response_result = read_res.GetValue();
+    auto write_response = std::get<msgs::ScanVerticesResponse>(write_response_result);
+
+    MG_ASSERT(write_response.success);
+    MG_ASSERT(write_response.results[0].evaluated_vertex_expressions[0].int_v == 4);
+    return {write_response.results.size(), write_response.next_start_id};
+  }
+}
 void AttemptToExpandOneWithWrongEdgeType(ShardClient &client, uint64_t src_vertex_val, uint64_t edge_type_id) {
   // Source vertex
   msgs::Label label = {.id = get_primary_label()};
@@ -524,19 +534,11 @@
 
   while (true) {
     auto read_res = client.SendReadRequest(expand_one_req);
->>>>>>> 87111b2f
     if (read_res.HasError()) {
       continue;
     }
 
     auto write_response_result = read_res.GetValue();
-<<<<<<< HEAD
-    auto write_response = std::get<msgs::ScanVerticesResponse>(write_response_result);
-
-    MG_ASSERT(write_response.success);
-    MG_ASSERT(write_response.results[0].evaluated_vertex_expressions[0].int_v == 4);
-    return {write_response.results.size(), write_response.next_start_id};
-=======
     auto write_response = std::get<msgs::ExpandOneResponse>(write_response_result);
     MG_ASSERT(write_response.result.size() == 1);
     MG_ASSERT(write_response.result[0].edges_with_all_properties->size() == 2);
@@ -657,7 +659,6 @@
         (std::get<std::vector<msgs::Value>>(write_response.result[0].edges_with_specific_properties.value()[0]));
     MG_ASSERT(specific_properties_size.size() == 1);
     break;
->>>>>>> 87111b2f
   }
 }
 
@@ -753,19 +754,14 @@
 
   msgs::VertexId v_id = {prim_label, prim_key};
 
-<<<<<<< HEAD
   auto [result_size_2, next_id_2] = AttemptToScanAllWithExpression(client, v_id, 5, unique_prop_val_2);
   MG_ASSERT(result_size_2 == 1);
 
-  auto [result_size, next_id] = AttemptToScanAllWithBatchLimit(client, v_id, 5);
-  MG_ASSERT(result_size == 5);
-=======
   auto [result_size_with_batch, next_id_with_batch] = AttemptToScanAllWithBatchLimit(client, v_id, 5);
   auto [result_size_without_batch, next_id_without_batch] = AttemptToScanAllWithoutBatchLimit(client, v_id);
 
   MG_ASSERT(result_size_with_batch == 5);
   MG_ASSERT(result_size_without_batch == 5);
->>>>>>> 87111b2f
 }
 
 void TestScanAllWithSmallBatchSize(ShardClient &client) {
@@ -875,22 +871,11 @@
   PropertyValue max_pk(static_cast<int64_t>(10000000));
   std::vector<PropertyValue> max_prim_key = {max_pk};
 
-<<<<<<< HEAD
   std::vector<SchemaProperty> schema_prop = {get_schema_property()};
 
   auto shard_ptr1 = std::make_unique<Shard>(get_primary_label(), min_prim_key, max_prim_key, schema_prop);
   auto shard_ptr2 = std::make_unique<Shard>(get_primary_label(), min_prim_key, max_prim_key, schema_prop);
   auto shard_ptr3 = std::make_unique<Shard>(get_primary_label(), min_prim_key, max_prim_key, schema_prop);
-=======
-  std::vector<SchemaProperty> schema = {get_schema_property()};
-  auto shard_ptr1 = std::make_unique<Shard>(get_primary_label(), min_prim_key, max_prim_key, schema);
-  auto shard_ptr2 = std::make_unique<Shard>(get_primary_label(), min_prim_key, max_prim_key, schema);
-  auto shard_ptr3 = std::make_unique<Shard>(get_primary_label(), min_prim_key, max_prim_key, schema);
-
-  shard_ptr1->CreateSchema(get_primary_label(), schema);
-  shard_ptr2->CreateSchema(get_primary_label(), schema);
-  shard_ptr3->CreateSchema(get_primary_label(), schema);
->>>>>>> 87111b2f
 
   std::vector<Address> address_for_1{shard_server_2_address, shard_server_3_address};
   std::vector<Address> address_for_2{shard_server_1_address, shard_server_3_address};
