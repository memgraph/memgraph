--- conflicted
+++ resolved
@@ -445,7 +445,6 @@
   }
 }
 
-<<<<<<< HEAD
 void AttemptToScanAllWithOrderByOnPrimaryProperty(ShardClient &client, msgs::VertexId start_id, uint64_t batch_limit) {
   msgs::ScanVerticesRequest scan_req;
   scan_req.batch_limit = batch_limit;
@@ -512,8 +511,6 @@
   }
 }
 
-=======
->>>>>>> 85b8ce91
 void AttemptToExpandOneWithWrongEdgeType(ShardClient &client, uint64_t src_vertex_val, uint64_t edge_type_id) {
   // Source vertex
   msgs::Label label = {.id = get_primary_label()};
@@ -829,12 +826,9 @@
   auto [result_size_2, next_id_2] = AttemptToScanAllWithExpression(client, v_id, 5, unique_prop_val_2);
   MG_ASSERT(result_size_2 == 1);
 
-<<<<<<< HEAD
   // AttemptToScanAllWithOrderByOnPrimaryProperty(client, v_id, 5);
   AttemptToScanAllWithOrderByOnSecondaryProperty(client, v_id, 5);
 
-=======
->>>>>>> 85b8ce91
   auto [result_size_with_batch, next_id_with_batch] = AttemptToScanAllWithBatchLimit(client, v_id, 5);
   auto [result_size_without_batch, next_id_without_batch] = AttemptToScanAllWithoutBatchLimit(client, v_id);
 
@@ -955,15 +949,9 @@
   auto shard_ptr2 = std::make_unique<Shard>(get_primary_label(), min_prim_key, max_prim_key, schema_prop);
   auto shard_ptr3 = std::make_unique<Shard>(get_primary_label(), min_prim_key, max_prim_key, schema_prop);
 
-<<<<<<< HEAD
-  shard_ptr1->StoreMapping({{1, "label"}, {2, "property"}, {3, "label1"}, {4, "prop1"}, {5, "prop2"}, {6, "prop3"}});
-  shard_ptr2->StoreMapping({{1, "label"}, {2, "property"}, {3, "label1"}, {4, "prop1"}, {5, "prop2"}, {6, "prop3"}});
-  shard_ptr3->StoreMapping({{1, "label"}, {2, "property"}, {3, "label1"}, {4, "prop1"}, {5, "prop2"}, {6, "prop3"}});
-=======
   shard_ptr1->StoreMapping({{1, "label"}, {2, "property"}, {3, "label1"}, {4, "prop2"}, {5, "prop3"}, {6, "prop4"}});
   shard_ptr2->StoreMapping({{1, "label"}, {2, "property"}, {3, "label1"}, {4, "prop2"}, {5, "prop3"}, {6, "prop4"}});
   shard_ptr3->StoreMapping({{1, "label"}, {2, "property"}, {3, "label1"}, {4, "prop2"}, {5, "prop3"}, {6, "prop4"}});
->>>>>>> 85b8ce91
 
   std::vector<Address> address_for_1{shard_server_2_address, shard_server_3_address};
   std::vector<Address> address_for_2{shard_server_1_address, shard_server_3_address};
