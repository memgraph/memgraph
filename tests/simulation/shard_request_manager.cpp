// Copyright 2022 Memgraph Ltd.
//
// Use of this software is governed by the Business Source License
// included in the file licenses/BSL.txt; by using this file, you agree to be bound by the terms of the Business Source
// License, and you may not use this file except in compliance with the Business Source License.
//
// As of the Change Date specified in that file, in accordance with
// the Business Source License, use of this software will be governed
// by the Apache License, Version 2.0, included in the file
// licenses/APL.txt.

#include <chrono>
#include <deque>
#include <iostream>
#include <map>
#include <optional>
#include <set>
#include <thread>
#include <vector>

#include "common.hpp"
#include "common/types.hpp"
#include "coordinator/coordinator_client.hpp"
#include "coordinator/coordinator_rsm.hpp"
#include "io/address.hpp"
#include "io/errors.hpp"
#include "io/rsm/raft.hpp"
#include "io/rsm/rsm_client.hpp"
#include "io/rsm/shard_rsm.hpp"
#include "io/simulator/simulator.hpp"
#include "io/simulator/simulator_transport.hpp"
#include "query/v2/accessors.hpp"
#include "query/v2/conversions.hpp"
#include "query/v2/requests.hpp"
#include "query/v2/shard_request_manager.hpp"
#include "storage/v3/property_value.hpp"
#include "utils/result.hpp"

namespace memgraph::query::v2::tests {
using coordinator::AddressAndStatus;
using CompoundKey = coordinator::PrimaryKey;
using coordinator::Coordinator;
using coordinator::CoordinatorClient;
using coordinator::CoordinatorRsm;
using coordinator::HlcRequest;
using coordinator::HlcResponse;
using coordinator::Shard;
using coordinator::ShardMap;
using coordinator::Shards;
using coordinator::Status;
using io::Address;
using io::Io;
using io::ResponseEnvelope;
using io::ResponseFuture;
using io::Time;
using io::TimedOut;
using io::rsm::Raft;
using io::rsm::ReadRequest;
using io::rsm::ReadResponse;
using io::rsm::StorageReadRequest;
using io::rsm::StorageReadResponse;
using io::rsm::StorageWriteRequest;
using io::rsm::StorageWriteResponse;
using io::rsm::WriteRequest;
using io::rsm::WriteResponse;
using io::simulator::Simulator;
using io::simulator::SimulatorConfig;
using io::simulator::SimulatorStats;
using io::simulator::SimulatorTransport;
using msgs::CreateVerticesRequest;
using msgs::CreateVerticesResponse;
using msgs::ScanVerticesRequest;
using msgs::ScanVerticesResponse;
using msgs::VertexId;
using storage::v3::LabelId;
using storage::v3::SchemaProperty;
using storage::v3::tests::MockedShardRsm;
using utils::BasicResult;

namespace {

ShardMap CreateDummyShardmap(coordinator::Address a_io_1, coordinator::Address a_io_2, coordinator::Address a_io_3,
                             coordinator::Address b_io_1, coordinator::Address b_io_2, coordinator::Address b_io_3) {
  static const std::string label_name = std::string("test_label");
  ShardMap sm;

  // register new properties
  const std::vector<std::string> property_names = {"property_1", "property_2"};
  const auto properties = sm.AllocatePropertyIds(property_names);
  const auto property_id_1 = properties.at("property_1");
  const auto property_id_2 = properties.at("property_2");
  const auto type_1 = common::SchemaType::INT;
  const auto type_2 = common::SchemaType::INT;

  // register new label space
  std::vector<SchemaProperty> schema = {
      SchemaProperty{.property_id = property_id_1, .type = type_1},
      SchemaProperty{.property_id = property_id_2, .type = type_2},
  };

  auto label_success = sm.InitializeNewLabel(label_name, schema, 1, sm.shard_map_version);
  MG_ASSERT(label_success);

  const LabelId label_id = sm.labels.at(label_name);
  auto &label_space = sm.label_spaces.at(label_id);
  Shards &shards_for_label = label_space.shards;
  shards_for_label.clear();

  // add first shard at [0, 0]
  AddressAndStatus aas1_1{.address = a_io_1, .status = Status::CONSENSUS_PARTICIPANT};
  AddressAndStatus aas1_2{.address = a_io_2, .status = Status::CONSENSUS_PARTICIPANT};
  AddressAndStatus aas1_3{.address = a_io_3, .status = Status::CONSENSUS_PARTICIPANT};

  Shard shard1 = {aas1_1, aas1_2, aas1_3};

  auto key1 = storage::v3::PropertyValue(0);
  auto key2 = storage::v3::PropertyValue(0);
  CompoundKey compound_key_1 = {key1, key2};
  shards_for_label[compound_key_1] = shard1;

  // add second shard at [12, 13]
  AddressAndStatus aas2_1{.address = b_io_1, .status = Status::CONSENSUS_PARTICIPANT};
  AddressAndStatus aas2_2{.address = b_io_2, .status = Status::CONSENSUS_PARTICIPANT};
  AddressAndStatus aas2_3{.address = b_io_3, .status = Status::CONSENSUS_PARTICIPANT};

  Shard shard2 = {aas2_1, aas2_2, aas2_3};

  auto key3 = storage::v3::PropertyValue(12);
  auto key4 = storage::v3::PropertyValue(13);
  CompoundKey compound_key_2 = {key3, key4};
  shards_for_label[compound_key_2] = shard2;

  sm.AllocateEdgeTypeIds(std::vector<coordinator::EdgeTypeName>{"edge_type"});

  return sm;
}

}  // namespace

using WriteRequests = msgs::WriteRequests;
using WriteResponses = msgs::WriteResponses;
using ReadRequests = msgs::ReadRequests;
using ReadResponses = msgs::ReadResponses;

using ConcreteCoordinatorRsm = CoordinatorRsm<SimulatorTransport>;
using ConcreteStorageRsm =
    Raft<SimulatorTransport, MockedShardRsm, WriteRequests, WriteResponses, ReadRequests, ReadResponses>;

template <typename IoImpl>
void RunStorageRaft(Raft<IoImpl, MockedShardRsm, WriteRequests, WriteResponses, ReadRequests, ReadResponses> server) {
  server.Run();
}

void TestScanVertices(msgs::ShardRequestManagerInterface &io) {
  msgs::ExecutionState<ScanVerticesRequest> state{.label = "test_label"};

  auto result = io.Request(state);
  MG_ASSERT(result.size() == 2);
  {
    auto prop = result[0].GetProperty(msgs::PropertyId::FromUint(0));
    MG_ASSERT(prop.int_v == 0);
    prop = result[1].GetProperty(msgs::PropertyId::FromUint(0));
    MG_ASSERT(prop.int_v == 444);
  }

  result = io.Request(state);
  {
    MG_ASSERT(result.size() == 1);
    auto prop = result[0].GetProperty(msgs::PropertyId::FromUint(0));
    MG_ASSERT(prop.int_v == 1);
  }

  // Exhaust it, request should be empty
  result = io.Request(state);
  MG_ASSERT(result.size() == 0);
}

void TestCreateVertices(msgs::ShardRequestManagerInterface &io) {
  using PropVal = msgs::Value;
  msgs::ExecutionState<CreateVerticesRequest> state;
  std::vector<msgs::NewVertex> new_vertices;
  auto label_id = io.NameToLabel("test_label");
  msgs::NewVertex a1{.primary_key = {PropVal(int64_t(1)), PropVal(int64_t(0))}};
  a1.label_ids.push_back({label_id});
  msgs::NewVertex a2{.primary_key = {PropVal(int64_t(13)), PropVal(int64_t(13))}};
  a2.label_ids.push_back({label_id});
  new_vertices.push_back(std::move(a1));
  new_vertices.push_back(std::move(a2));

  auto result = io.Request(state, std::move(new_vertices));
  MG_ASSERT(result.size() == 2);
}

<<<<<<< HEAD
void TestCreateExpand(msgs::ShardRequestManagerInterface &io) {
  using PropVal = msgs::Value;
  msgs::ExecutionState<msgs::CreateExpandRequest> state;
  std::vector<msgs::NewExpand> new_expands;

  const auto edge_type_id = io.NameToEdgeType("edge_type");
  const auto label = msgs::Label{io.NameToLabel("test_label")};
  const msgs::VertexId vertex_id_1{label, {PropVal(int64_t(0)), PropVal(int64_t(0))}};
  const msgs::VertexId vertex_id_2{label, {PropVal(int64_t(13)), PropVal(int64_t(13))}};
  msgs::NewExpand expand_1{
      .id = {.gid = 0}, .type = {edge_type_id}, .src_vertex = vertex_id_1, .dest_vertex = vertex_id_2};
  msgs::NewExpand expand_2{
      .id = {.gid = 1}, .type = {edge_type_id}, .src_vertex = vertex_id_2, .dest_vertex = vertex_id_1};
  new_expands.push_back(std::move(expand_1));
  new_expands.push_back(std::move(expand_2));

  auto responses = io.Request(state, std::move(new_expands));
  MG_ASSERT(responses.size() == 2);
  MG_ASSERT(responses[0].success);
  MG_ASSERT(responses[1].success);
}

void TestExpandOne(msgs::ShardRequestManagerInterface &shard_request_manager) {
  msgs::ExecutionState<msgs::ExpandOneRequest> state{};
  msgs::ExpandOneRequest request;
  const auto edge_type_id = shard_request_manager.NameToEdgeType("edge_type");
  const auto label = msgs::Label{shard_request_manager.NameToLabel("test_label")};
  request.src_vertices.push_back(msgs::VertexId{label, {msgs::Value(int64_t(0)), msgs::Value(int64_t(0))}});
  request.edge_types.push_back(msgs::EdgeType{edge_type_id});
  request.direction = msgs::EdgeDirection::BOTH;
  auto result_rows = shard_request_manager.Request(state, std::move(request));
  MG_ASSERT(result_rows.size() == 2);
}
=======
template <typename ShardRequestManager>
void TestCreateExpand(ShardRequestManager &io) {
  using PropVal = memgraph::msgs::Value;
  memgraph::msgs::ExecutionState<memgraph::msgs::CreateExpandRequest> state;
  std::vector<memgraph::msgs::NewExpand> new_expands;

  const auto edge_type_id = io.NameToEdgeType("edge_type");
  const auto label_id = io.LabelNameToLabelId("test_label");
  const VertexId vertex_id_1{label_id, {PropVal(int64_t(1)), PropVal(int64_t(0))}};
  const VertexId vertex_id_2{label_id, {PropVal(int64_t(13)), PropVal(int64_t(13))}};
  memgraph::msgs::NewExpand expand_1{
      .id = 0, .type = edge_type_id, .src_vertex = vertex_id_1, .dest_vertex = vertex_id_2};
  memgraph::msgs::NewExpand expand_2{
      .id = 1, .type = edge_type_id, .src_vertex = vertex_id_2, .dest_vertex = vertex_id_1};
  new_expands.push_back(std::move(expand_1));

  auto result = io.Request(state, std::move(new_expands));
  MG_ASSERT(result.size() == 2);
}

template <typename ShardRequestManager>
void TestExpand(ShardRequestManager &io) {}
>>>>>>> 6bb40a7f

template <typename ShardRequestManager>
void TestAggregate(ShardRequestManager &io) {}

void DoTest() {
  SimulatorConfig config{
      .drop_percent = 0,
      .perform_timeouts = false,
      .scramble_messages = false,
      .rng_seed = 0,
      .start_time = Time::min() + std::chrono::microseconds{256 * 1024},
      .abort_time = Time::min() + std::chrono::microseconds{2 * 8 * 1024 * 1024},
  };

  auto simulator = Simulator(config);
  const auto one_second = std::chrono::seconds(1);

  Io<SimulatorTransport> cli_io = simulator.RegisterNew();
  cli_io.SetDefaultTimeout(one_second);

  // Register
  Io<SimulatorTransport> a_io_1 = simulator.RegisterNew();
  a_io_1.SetDefaultTimeout(one_second);
  Io<SimulatorTransport> a_io_2 = simulator.RegisterNew();
  a_io_2.SetDefaultTimeout(one_second);
  Io<SimulatorTransport> a_io_3 = simulator.RegisterNew();
  a_io_3.SetDefaultTimeout(one_second);

  Io<SimulatorTransport> b_io_1 = simulator.RegisterNew();
  b_io_1.SetDefaultTimeout(one_second);
  Io<SimulatorTransport> b_io_2 = simulator.RegisterNew();
  b_io_2.SetDefaultTimeout(one_second);
  Io<SimulatorTransport> b_io_3 = simulator.RegisterNew();
  b_io_3.SetDefaultTimeout(one_second);

  // Preconfigure coordinator with kv shard 'A' and 'B'
  auto sm1 = CreateDummyShardmap(a_io_1.GetAddress(), a_io_2.GetAddress(), a_io_3.GetAddress(), b_io_1.GetAddress(),
                                 b_io_2.GetAddress(), b_io_3.GetAddress());
  auto sm2 = CreateDummyShardmap(a_io_1.GetAddress(), a_io_2.GetAddress(), a_io_3.GetAddress(), b_io_1.GetAddress(),
                                 b_io_2.GetAddress(), b_io_3.GetAddress());
  auto sm3 = CreateDummyShardmap(a_io_1.GetAddress(), a_io_2.GetAddress(), a_io_3.GetAddress(), b_io_1.GetAddress(),
                                 b_io_2.GetAddress(), b_io_3.GetAddress());

  // Spin up shard A
  std::vector<Address> a_addrs = {a_io_1.GetAddress(), a_io_2.GetAddress(), a_io_3.GetAddress()};

  std::vector<Address> a_1_peers = {a_addrs[1], a_addrs[2]};
  std::vector<Address> a_2_peers = {a_addrs[0], a_addrs[2]};
  std::vector<Address> a_3_peers = {a_addrs[0], a_addrs[1]};

  ConcreteStorageRsm a_1{std::move(a_io_1), a_1_peers, MockedShardRsm{}};
  ConcreteStorageRsm a_2{std::move(a_io_2), a_2_peers, MockedShardRsm{}};
  ConcreteStorageRsm a_3{std::move(a_io_3), a_3_peers, MockedShardRsm{}};

  auto a_thread_1 = std::jthread(RunStorageRaft<SimulatorTransport>, std::move(a_1));
  simulator.IncrementServerCountAndWaitForQuiescentState(a_addrs[0]);

  auto a_thread_2 = std::jthread(RunStorageRaft<SimulatorTransport>, std::move(a_2));
  simulator.IncrementServerCountAndWaitForQuiescentState(a_addrs[1]);

  auto a_thread_3 = std::jthread(RunStorageRaft<SimulatorTransport>, std::move(a_3));
  simulator.IncrementServerCountAndWaitForQuiescentState(a_addrs[2]);

  // Spin up shard B
  std::vector<Address> b_addrs = {b_io_1.GetAddress(), b_io_2.GetAddress(), b_io_3.GetAddress()};

  std::vector<Address> b_1_peers = {b_addrs[1], b_addrs[2]};
  std::vector<Address> b_2_peers = {b_addrs[0], b_addrs[2]};
  std::vector<Address> b_3_peers = {b_addrs[0], b_addrs[1]};

  ConcreteStorageRsm b_1{std::move(b_io_1), b_1_peers, MockedShardRsm{}};
  ConcreteStorageRsm b_2{std::move(b_io_2), b_2_peers, MockedShardRsm{}};
  ConcreteStorageRsm b_3{std::move(b_io_3), b_3_peers, MockedShardRsm{}};

  auto b_thread_1 = std::jthread(RunStorageRaft<SimulatorTransport>, std::move(b_1));
  simulator.IncrementServerCountAndWaitForQuiescentState(b_addrs[0]);

  auto b_thread_2 = std::jthread(RunStorageRaft<SimulatorTransport>, std::move(b_2));
  simulator.IncrementServerCountAndWaitForQuiescentState(b_addrs[1]);

  auto b_thread_3 = std::jthread(RunStorageRaft<SimulatorTransport>, std::move(b_3));
  simulator.IncrementServerCountAndWaitForQuiescentState(b_addrs[2]);

  // Spin up coordinators

  Io<SimulatorTransport> c_io_1 = simulator.RegisterNew();
  c_io_1.SetDefaultTimeout(one_second);
  Io<SimulatorTransport> c_io_2 = simulator.RegisterNew();
  c_io_2.SetDefaultTimeout(one_second);
  Io<SimulatorTransport> c_io_3 = simulator.RegisterNew();
  c_io_3.SetDefaultTimeout(one_second);

  std::vector<Address> c_addrs = {c_io_1.GetAddress(), c_io_2.GetAddress(), c_io_3.GetAddress()};

  std::vector<Address> c_1_peers = {c_addrs[1], c_addrs[2]};
  std::vector<Address> c_2_peers = {c_addrs[0], c_addrs[2]};
  std::vector<Address> c_3_peers = {c_addrs[0], c_addrs[1]};

  ConcreteCoordinatorRsm c_1{std::move(c_io_1), c_1_peers, Coordinator{(sm1)}};
  ConcreteCoordinatorRsm c_2{std::move(c_io_2), c_2_peers, Coordinator{(sm2)}};
  ConcreteCoordinatorRsm c_3{std::move(c_io_3), c_3_peers, Coordinator{(sm3)}};

  auto c_thread_1 = std::jthread([c_1]() mutable { c_1.Run(); });
  simulator.IncrementServerCountAndWaitForQuiescentState(c_addrs[0]);

  auto c_thread_2 = std::jthread([c_2]() mutable { c_2.Run(); });
  simulator.IncrementServerCountAndWaitForQuiescentState(c_addrs[1]);

  auto c_thread_3 = std::jthread([c_3]() mutable { c_3.Run(); });
  simulator.IncrementServerCountAndWaitForQuiescentState(c_addrs[2]);

  std::cout << "beginning test after servers have become quiescent" << std::endl;

  // Have client contact coordinator RSM for a new transaction ID and
  // also get the current shard map
  CoordinatorClient<SimulatorTransport> coordinator_client(cli_io, c_addrs[0], c_addrs);

  msgs::ShardRequestManager<SimulatorTransport> io(std::move(coordinator_client), std::move(cli_io));

  io.StartTransaction();
  TestScanVertices(io);
  TestCreateVertices(io);
  TestCreateExpand(io);

  simulator.ShutDown();

  SimulatorStats stats = simulator.Stats();

  std::cout << "total messages:     " << stats.total_messages << std::endl;
  std::cout << "dropped messages:   " << stats.dropped_messages << std::endl;
  std::cout << "timed out requests: " << stats.timed_out_requests << std::endl;
  std::cout << "total requests:     " << stats.total_requests << std::endl;
  std::cout << "total responses:    " << stats.total_responses << std::endl;
  std::cout << "simulator ticks:    " << stats.simulator_ticks << std::endl;

  std::cout << "========================== SUCCESS :) ==========================" << std::endl;
}
}  // namespace memgraph::query::v2::tests

int main() { memgraph::query::v2::tests::DoTest(); }<|MERGE_RESOLUTION|>--- conflicted
+++ resolved
@@ -169,10 +169,6 @@
     auto prop = result[0].GetProperty(msgs::PropertyId::FromUint(0));
     MG_ASSERT(prop.int_v == 1);
   }
-
-  // Exhaust it, request should be empty
-  result = io.Request(state);
-  MG_ASSERT(result.size() == 0);
 }
 
 void TestCreateVertices(msgs::ShardRequestManagerInterface &io) {
@@ -191,7 +187,6 @@
   MG_ASSERT(result.size() == 2);
 }
 
-<<<<<<< HEAD
 void TestCreateExpand(msgs::ShardRequestManagerInterface &io) {
   using PropVal = msgs::Value;
   msgs::ExecutionState<msgs::CreateExpandRequest> state;
@@ -225,30 +220,6 @@
   auto result_rows = shard_request_manager.Request(state, std::move(request));
   MG_ASSERT(result_rows.size() == 2);
 }
-=======
-template <typename ShardRequestManager>
-void TestCreateExpand(ShardRequestManager &io) {
-  using PropVal = memgraph::msgs::Value;
-  memgraph::msgs::ExecutionState<memgraph::msgs::CreateExpandRequest> state;
-  std::vector<memgraph::msgs::NewExpand> new_expands;
-
-  const auto edge_type_id = io.NameToEdgeType("edge_type");
-  const auto label_id = io.LabelNameToLabelId("test_label");
-  const VertexId vertex_id_1{label_id, {PropVal(int64_t(1)), PropVal(int64_t(0))}};
-  const VertexId vertex_id_2{label_id, {PropVal(int64_t(13)), PropVal(int64_t(13))}};
-  memgraph::msgs::NewExpand expand_1{
-      .id = 0, .type = edge_type_id, .src_vertex = vertex_id_1, .dest_vertex = vertex_id_2};
-  memgraph::msgs::NewExpand expand_2{
-      .id = 1, .type = edge_type_id, .src_vertex = vertex_id_2, .dest_vertex = vertex_id_1};
-  new_expands.push_back(std::move(expand_1));
-
-  auto result = io.Request(state, std::move(new_expands));
-  MG_ASSERT(result.size() == 2);
-}
-
-template <typename ShardRequestManager>
-void TestExpand(ShardRequestManager &io) {}
->>>>>>> 6bb40a7f
 
 template <typename ShardRequestManager>
 void TestAggregate(ShardRequestManager &io) {}
