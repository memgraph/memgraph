#!/usr/bin/env python3

# Copyright 2023 Memgraph Ltd.
#
# Use of this software is governed by the Business Source License
# included in the file licenses/BSL.txt; by using this file, you agree to be bound by the terms of the Business Source
# License, and you may not use this file except in compliance with the Business Source License.
#
# As of the Change Date specified in that file, in accordance with
# the Business Source License, use of this software will be governed
# by the Apache License, Version 2.0, included in the file
# licenses/APL.txt.

import argparse
import json
import multiprocessing
import pathlib
import platform
import random
import sys
import time
from copy import deepcopy
from typing import Dict, List

import helpers
import log
import runners
import setup
from benchmark_context import BenchmarkContext
from benchmark_results import BenchmarkResults
from constants import *
from workload_mode import BENCHMARK_MODE_MIXED, BENCHMARK_MODE_REALISTIC

WARMUP_TO_HOT_QUERIES = [
    ("CREATE ();", {}),
    ("CREATE ()-[:TempEdge]->();", {}),
    ("MATCH (n) RETURN count(n.prop) LIMIT 1;", {}),
]

SETUP_AUTH_QUERIES = [
    ("CREATE USER user IDENTIFIED BY 'test';", {}),
    ("GRANT ALL PRIVILEGES TO user;", {}),
    ("GRANT CREATE_DELETE ON EDGE_TYPES * TO user;", {}),
    ("GRANT CREATE_DELETE ON LABELS * TO user;", {}),
]

CLEANUP_AUTH_QUERIES = [
    ("REVOKE LABELS * FROM user;", {}),
    ("REVOKE EDGE_TYPES * FROM user;", {}),
    ("DROP USER user;", {}),
]

SETUP_DISK_STORAGE = [
    ("STORAGE MODE ON_DISK_TRANSACTIONAL;", {}),
]

SETUP_IN_MEMORY_ANALYTICAL_STORAGE_MODE = [
    ("STORAGE MODE IN_MEMORY_ANALYTICAL;", {}),
]


def parse_args():
    benchmark_parser = argparse.ArgumentParser(description="Benchmark arguments parser", add_help=False)

    benchmark_parser.add_argument(
        "--vendor-name",
        type=str,
        default=GraphVendors.MEMGRAPH,
        choices=GraphVendors.get_all_vendors(),
        help="Input vendor binary name (memgraph, neo4j, falkordb)",
    )

    benchmark_parser.add_argument(
        "--installation-type",
        type=str,
        default=BenchmarkInstallationType.NATIVE,
        choices=BenchmarkInstallationType.get_all_installation_types(),
        help="Installation type (native, docker)",
    )

    benchmark_parser.add_argument(
        "benchmarks",
        nargs="*",
        default=None,
        help="descriptions of benchmarks that should be run; "
        "multiple descriptions can be specified to run multiple "
        "benchmarks; the description is specified as "
        "dataset/variant/group/query; Unix shell-style wildcards "
        "can be used in the descriptions; variant, group and query "
        "are optional and they can be left out; the default "
        "variant is '' which selects the default dataset variant; "
        "the default group is '*' which selects all groups; the"
        "default query is '*' which selects all queries",
    )

    benchmark_parser.add_argument(
        "--num-workers-for-import",
        type=int,
        default=multiprocessing.cpu_count() // 2,
        help="number of workers used to import the dataset",
    )

    benchmark_parser.add_argument(
        "--client-bolt-address",
        type=str,
        default="127.0.0.1",
        help="On which IP is instance available for a client to connect to",
    )

    benchmark_parser.add_argument(
        "--num-workers-for-benchmark",
        type=int,
        default=1,
        help="number of workers used to execute the benchmark",
    )
    benchmark_parser.add_argument(
        "--single-threaded-runtime-sec",
        type=int,
        default=10,
        help="single threaded duration of each query",
    )
    benchmark_parser.add_argument(
        "--query-count-lower-bound",
        type=int,
        default=30,
        help="Lower bound for query count, minimum number of queries that will be executed. If approximated --single-threaded-runtime-sec query count is lower than this value, lower bound is used.",
    )
    benchmark_parser.add_argument(
        "--no-load-query-counts",
        action="store_true",
        default=False,
        help="disable loading of cached query counts",
    )
    benchmark_parser.add_argument(
        "--no-save-query-counts",
        action="store_true",
        default=False,
        help="disable storing of cached query counts",
    )

    benchmark_parser.add_argument(
        "--export-results",
        default=None,
        help="file path into which results for in_memory_transactional storage mode should be exported",
    )

    benchmark_parser.add_argument(
        "--export-results-in-memory-analytical",
        default=None,
        help="File path into which results for in_memory_analytical storage mode should be exported. If set, benchmarks for analytical mode will be run.",
    )

    benchmark_parser.add_argument(
        "--export-results-on-disk-txn",
        default=None,
        help="File path into which results for on_disk_transactional storage mode should be exported. If set, benchmarks for disk storage will be run.",
    )

    benchmark_parser.add_argument(
        "--no-authorization",
        action="store_false",
        default=True,
        help="Run each query with authorization",
    )

    benchmark_parser.add_argument(
        "--warm-up",
        default="cold",
        choices=["cold", "hot", "vulcanic"],
        help="Run different warmups before benchmarks sample starts",
    )

    benchmark_parser.add_argument(
        "--workload-realistic",
        nargs="*",
        type=int,
        default=None,
        help="""Define combination that defines the realistic workload.
        Realistic workload can be run as a single configuration for all groups of queries,
        Pass the positional arguments as values of what percentage of
        write/read/update/analytical queries you want to have in your workload.
        Example:  --workload-realistic 1000 20 70 10 0 will execute 1000 queries, 20% write,
        70% read, 10% update and 0% analytical.""",
    )

    benchmark_parser.add_argument(
        "--workload-mixed",
        nargs="*",
        type=int,
        default=None,
        help="""Mixed workload can be run on each query under some defined load.
        By passing one more positional argument, you are defining what percentage of that query
        will be in mixed workload, and this is executed for each query. The rest of the queries will be
        selected from the appropriate groups
        Running --mixed-workload 1000 30 0 0 0 70, will execute each query 700 times or 70%,
        with the presence of 300 write queries from write type or 30%""",
    )

    benchmark_parser.add_argument(
        "--time-depended-execution",
        type=int,
        default=0,
        help="Execute defined number of queries (based on single-threaded-runtime-sec) for a defined duration in of wall-clock time",
    )

    benchmark_parser.add_argument(
        "--performance-tracking",
        action="store_true",
        default=False,
        help="Flag for runners performance tracking, this logs RES through time and vendor specific performance tracking.",
    )

    benchmark_parser.add_argument("--customer-workloads", default=None, help="Path to customers workloads")

    benchmark_parser.add_argument(
        "--vendor-specific",
        nargs="*",
        default=[],
        help="Vendor specific arguments that can be applied to each vendor, format: [key=value, key=value ...]",
    )

    benchmark_parser.add_argument(
        "--vendor-binary",
        type=str,
        help="Vendor binary used for benchmarking, by default it is memgraph",
        default=helpers.get_binary_path(GraphVendors.MEMGRAPH),
    )

    benchmark_parser.add_argument(
        "--client-binary",
        type=str,
        default=helpers.get_binary_path("tests/mgbench/client"),
        help="Client binary used for benchmarking",
    )

    benchmark_parser.add_argument(
        "--client-language",
        type=str,
        default=BenchmarkClientLanguage.CPP,
        choices=BenchmarkClientLanguage.get_all_client_languages(),
        help="Client language implementation (cpp or docker)",
    )

<<<<<<< HEAD
    return benchmark_parser.parse_args()
=======
    parser_vendor_external = subparsers.add_parser(
        "external-vendor", help="Database/cluster is run separately from the test", parents=[benchmark_parser]
    )

    parser_vendor_external.add_argument(
        "--client-binary",
        default=helpers.get_binary_path("tests/mgbench/client"),
        help="Client binary used for benchmarking",
    )

    parser_vendor_external.add_argument(
        "--vendor-name",
        default="memgraph",
        choices=["memgraph", "neo4j"],
        help="Input vendor binary name (memgraph, neo4j)",
    )

    return parser.parse_args()
>>>>>>> ca9f4f1b


def sanitize_args(args):
    assert args.benchmarks is not None, helpers.list_available_workloads()
    assert args.num_workers_for_import > 0
    assert args.num_workers_for_benchmark > 0
    assert args.export_results is not None, "Pass where will results be saved"
    assert args.single_threaded_runtime_sec >= 1, "Low runtime value, consider extending time for more accurate results"
    assert (
        args.workload_realistic is None or args.workload_mixed is None
    ), "Cannot run both realistic and mixed workload, only one mode run at the time"


def get_queries(gen, count):
    random.seed(gen.__name__)
    ret = []
    for _ in range(count):
        ret.append(gen())
    return ret


def validate_workload_distribution(percentage_distribution, queries_by_type):
    percentages_by_type = {
        WRITE_TYPE_QUERY: percentage_distribution[0],
        READ_TYPE_QUERY: percentage_distribution[1],
        UPDATE_TYPE_QUERY: percentage_distribution[2],
        ANALYTICAL_TYPE_QUERY: percentage_distribution[3],
    }

    for key, percentage in percentages_by_type.items():
        if percentage != 0 and len(queries_by_type[key]) == 0:
            raise Exception(
                "There is a missing query in group (write, read, update or analytical) for given workload distribution."
            )


def prepare_for_workload(benchmark_context, dataset, group, queries):
    num_of_queries = benchmark_context.mode_config[0]
    percentage_distribution = benchmark_context.mode_config[1:]
    if sum(percentage_distribution) != 100:
        raise Exception(
            "Please make sure that passed arguments % sum to 100% percent!, passed: ",
            percentage_distribution,
        )
    s = [str(i) for i in benchmark_context.mode_config]
    config_distribution = "_".join(s)

    queries_by_type = {
        WRITE_TYPE_QUERY: [],
        READ_TYPE_QUERY: [],
        UPDATE_TYPE_QUERY: [],
        ANALYTICAL_TYPE_QUERY: [],
    }

    for _, funcname in queries[group]:
        for key in queries_by_type.keys():
            if key in funcname:
                queries_by_type[key].append(funcname)

    percentages_by_type = {
        "write": percentage_distribution[0],
        "read": percentage_distribution[1],
        "update": percentage_distribution[2],
        "analytical": percentage_distribution[3],
    }

    for key, percentage in percentages_by_type.items():
        if percentage != 0 and len(queries_by_type[key]) == 0:
            raise Exception(
                "There is a missing query in group (write, read, update or analytical) for given workload distribution."
            )

    validate_workload_distribution(percentage_distribution, queries_by_type)
    random.seed(config_distribution)

    return config_distribution, queries_by_type, percentages_by_type, percentage_distribution, num_of_queries


def realistic_workload(
    vendor: runners.BaseRunner,
    client: runners.BaseClient,
    dataset,
    group,
    queries,
    benchmark_context: BenchmarkContext,
    results,
    memory_usage_with_imported_data,
):
    log.log("Executing realistic workload...")
    config_distribution, queries_by_type, _, percentage_distribution, num_of_queries = prepare_for_workload(
        benchmark_context, dataset, group, queries
    )

    options = [WRITE_TYPE_QUERY, READ_TYPE_QUERY, UPDATE_TYPE_QUERY, ANALYTICAL_TYPE_QUERY]
    function_type = random.choices(population=options, weights=percentage_distribution, k=num_of_queries)

    prepared_queries = []
    for t in function_type:
        # Get the appropriate functions with same probability
        funcname = random.choices(queries_by_type[t], k=1)[0]
        additional_query = getattr(dataset, funcname)
        prepared_queries.append(additional_query())

    rss_db = dataset.NAME + dataset.get_variant() + "_" + "realistic" + "_" + config_distribution
    vendor.start_db(rss_db)
    warmup(benchmark_context.warm_up, client=client)

    ret = client.execute(
        queries=prepared_queries,
        num_workers=benchmark_context.num_workers_for_benchmark,
    )[0]

    usage_workload = vendor.stop_db(rss_db)
    usage_workload[MEMORY] -= memory_usage_with_imported_data

    realistic_workload_res = {
        COUNT: ret[COUNT],
        DURATION: ret[DURATION],
        RETRIES: ret[RETRIES],
        THROUGHPUT: ret[THROUGHPUT],
        NUM_WORKERS: ret[NUM_WORKERS],
        DATABASE: usage_workload,
    }
    results_key = [
        dataset.NAME,
        dataset.get_variant(),
        group,
        config_distribution,
        WITHOUT_FINE_GRAINED_AUTHORIZATION,
    ]
    results.set_value(*results_key, value=realistic_workload_res)


def mixed_workload(
    vendor: runners.BaseRunner,
    client: runners.BaseClient,
    dataset,
    group,
    queries,
    benchmark_context: BenchmarkContext,
    results,
    memory_usage_with_imported_data,
):
    log.log("Executing mixed workload...")
    (
        config_distribution,
        queries_by_type,
        percentages_by_type,
        percentage_distribution,
        num_of_queries,
    ) = prepare_for_workload(benchmark_context, dataset, group, queries)

    options = [WRITE_TYPE_QUERY, READ_TYPE_QUERY, UPDATE_TYPE_QUERY, ANALYTICAL_TYPE_QUERY, QUERY]

    for query, funcname in queries[group]:
        log.info(
            "Running query in mixed workload: {}/{}/{}".format(
                group,
                query,
                funcname,
            ),
        )
        base_query_type = funcname.rsplit("_", 1)[1]
        if percentages_by_type.get(base_query_type, 0) > 0:
            continue

        function_type = random.choices(population=options, weights=percentage_distribution, k=num_of_queries)

        prepared_queries = []
        base_query = getattr(dataset, funcname)
        for t in function_type:
            if t == QUERY:
                prepared_queries.append(base_query())
            else:
                funcname = random.choices(queries_by_type[t], k=1)[0]
                additional_query = getattr(dataset, funcname)
                prepared_queries.append(additional_query())

        rss_db = dataset.NAME + dataset.get_variant() + "_" + "mixed" + "_" + query + "_" + config_distribution
        vendor.start_db(rss_db)
        warmup(benchmark_context.warm_up, client=client)

        ret = client.execute(
            queries=prepared_queries,
            num_workers=benchmark_context.num_workers_for_benchmark,
        )[0]

        usage_workload = vendor.stop_db(rss_db)
        usage_workload[MEMORY] -= memory_usage_with_imported_data

        ret[DATABASE] = usage_workload

        results_key = [
            dataset.NAME,
            dataset.get_variant(),
            group,
            query + "_" + config_distribution,
            WITHOUT_FINE_GRAINED_AUTHORIZATION,
        ]
        results.set_value(*results_key, value=ret)


def warmup(condition: str, client, queries: list = None):
    if condition == DATABASE_CONDITION_HOT:
        log.log("Execute warm-up to match condition: {} ".format(condition))
        client.execute(
            queries=WARMUP_TO_HOT_QUERIES,
            num_workers=1,
        )
    elif condition == DATABASE_CONDITION_VULCANIC:
        log.log("Execute warm-up to match condition: {} ".format(condition))
        client.execute(queries=queries)
    else:
        log.log("No warm-up on condition: {} ".format(condition))
    log.log("Finished warm-up procedure to match database condition: {} ".format(condition))


def get_query_cache_count(
    vendor: runners.BaseRunner,
    client: runners.BaseClient,
    queries: List,
    benchmark_context: BenchmarkContext,
    workload: str,
    group: str,
    query: str,
    func: str,
):
    log.init(
        f"Determining query count for benchmark based on --single-threaded-runtime argument = {benchmark_context.single_threaded_runtime_sec}s"
    )
    config_key = [workload.NAME, workload.get_variant(), group, query]
    cached_count = config.get_value(*config_key)
    if cached_count is None:
        vendor.start_db(CACHE)
        client.execute(queries=queries, num_workers=1)
        count = 1
        while True:
            augmented_queries = get_queries(func, count)
            ret = client.execute(queries=augmented_queries, num_workers=1)
            duration = ret[0][DURATION]
            expected_throughput_for_count = int(benchmark_context.single_threaded_runtime_sec / (duration / count))
            log.log(
                "Executed_queries={}, total_duration={}, query_duration={}, estimated_count={}".format(
                    count, duration, duration / count, expected_throughput_for_count
                )
            )
            if expected_throughput_for_count / (count * 10) < 10:
                count = expected_throughput_for_count
                break
            else:
                count = count * 10

        vendor.stop_db(CACHE)

        if count < benchmark_context.query_count_lower_bound:
            count = benchmark_context.query_count_lower_bound

        config.set_value(
            *config_key,
            value={
                COUNT: count,
                DURATION: benchmark_context.single_threaded_runtime_sec,
            },
        )
    else:
        log.log(
            "Using cached query count of {} queries for {} seconds of single-threaded runtime to extrapolate .".format(
                cached_count[COUNT], cached_count[DURATION]
            ),
        )
        count = int(cached_count[COUNT] * benchmark_context.single_threaded_runtime_sec / cached_count[DURATION])
    return count


def check_benchmark_requirements(benchmark_context):
    if setup.check_requirements(benchmark_context):
        log.success("Requirements for starting benchmark satisfied!")
    else:
        log.warning("Requirements for starting benchmark not satisfied!")
        sys.exit(1)


def setup_cache_config(benchmark_context, cache):
    if not benchmark_context.no_load_query_counts:
        log.log("Using previous cached query count data from cache directory.")
        return cache.load_config()
    else:
        return helpers.RecursiveDict()


def save_import_results(workload, results, import_results, rss_usage):
    log.info("Summarized importing benchmark results:")
    import_key = [workload.NAME, workload.get_variant(), IMPORT]
    if import_results is not None and rss_usage is not None:
        # Display import statistics.
        for row in import_results:
            log.success(
                f"Executed {row[COUNT]} queries in {row[DURATION]} seconds using {row[NUM_WORKERS]} workers with a total throughput of {row[THROUGHPUT]} Q/S."
            )

        log.success(
            f"The database used {rss_usage[CPU]} seconds of CPU time and peaked at {rss_usage[MEMORY] / (1024 * 1024)} MiB of RAM"
        )

        results.set_value(*import_key, value={CLIENT: import_results, DATABASE: rss_usage})
    else:
        results.set_value(*import_key, value={CLIENT: CUSTOM_LOAD, DATABASE: CUSTOM_LOAD})


def save_to_results(results, ret, workload, group, query, authorization_mode):
    results_key = [
        workload.NAME,
        workload.get_variant(),
        group,
        query,
        authorization_mode,
    ]
    results.set_value(*results_key, value=ret)


def run_isolated_workload_with_authorization(
    vendor_runner, client, queries, group, workload, results, memory_usage_with_imported_data
):
    log.init("Running isolated workload with authorization")

    log.info("Running preprocess AUTH queries")
    vendor_runner.start_db(VENDOR_RUNNER_AUTHORIZATION)
    client.execute(queries=SETUP_AUTH_QUERIES)
    client.set_credentials(username=USERNAME, password=PASSWORD)
    vendor_runner.stop_db(VENDOR_RUNNER_AUTHORIZATION)

    for query, funcname in queries[group]:
        log.init("Running query:" + "{}/{}/{}/{}".format(group, query, funcname, WITH_FINE_GRAINED_AUTHORIZATION))
        func = getattr(workload, funcname)
        count = get_query_cache_count(
            vendor_runner, client, get_queries(func, 1), benchmark_context, workload, group, query, func
        )

        vendor_runner.start_db(VENDOR_RUNNER_AUTHORIZATION)
        start_time = time.time()
        warmup(condition=benchmark_context.warm_up, client=client, queries=get_queries(func, count))

        ret = client.execute(
            queries=get_queries(func, count),
            num_workers=benchmark_context.num_workers_for_benchmark,
        )[0]
        usage = vendor_runner.stop_db(VENDOR_RUNNER_AUTHORIZATION)
        usage[MEMORY] -= memory_usage_with_imported_data
        time_elapsed = time.time() - start_time
        log.info(f"Benchmark execution of query {funcname} finished in {time_elapsed} seconds.")

        ret[DATABASE] = usage
        log_metrics_summary(ret, usage)
        log_metadata_summary(ret)
        log.success("Throughput: {:02f} QPS".format(ret[THROUGHPUT]))
        save_to_results(results, ret, workload, group, query, WITH_FINE_GRAINED_AUTHORIZATION)

    vendor_runner.start_db(VENDOR_RUNNER_AUTHORIZATION)
    log.info("Running cleanup of auth queries")
    ret = client.execute(queries=CLEANUP_AUTH_QUERIES)
    vendor_runner.stop_db(VENDOR_RUNNER_AUTHORIZATION)


def run_isolated_workload_without_authorization(
    vendor_runner, client, queries, group, workload, results, memory_usage_with_imported_data
):
    log.init("Running isolated workload without authorization")
    for query, funcname in queries[group]:
        log.init(
            "Running query:" + "{}/{}/{}/{}".format(group, query, funcname, WITHOUT_FINE_GRAINED_AUTHORIZATION),
        )
        func = getattr(workload, funcname)
        count = get_query_cache_count(
            vendor_runner, client, get_queries(func, 1), benchmark_context, workload, group, query, func
        )

        # Benchmark run.
        sample_query = get_queries(func, 1)[0][0]
        log.info("Sample query:{}".format(sample_query))
        log.log(
            "Executing benchmark with {} queries that should yield a single-threaded runtime of {} seconds.".format(
                count, benchmark_context.single_threaded_runtime_sec
            )
        )
        log.log("Queries are executed using {} concurrent clients".format(benchmark_context.num_workers_for_benchmark))

        start_time = time.time()
        rss_db = workload.NAME + workload.get_variant() + "_" + "_" + benchmark_context.mode + "_" + query
        vendor_runner.start_db(rss_db)
        warmup(condition=benchmark_context.warm_up, client=client, queries=get_queries(func, count))
        log.init("Executing benchmark queries...")
        ret = client.execute(
            queries=get_queries(func, count),
            num_workers=benchmark_context.num_workers_for_benchmark,
            time_dependent_execution=benchmark_context.time_dependent_execution,
        )[0]

        time_elapsed = time.time() - start_time

        log.info(f"Benchmark execution of query {funcname} finished in {time_elapsed} seconds.")
        usage = vendor_runner.stop_db(rss_db)
        if usage is not None:
            usage[MEMORY] -= memory_usage_with_imported_data

        ret[DATABASE] = usage
        log_output_summary(benchmark_context, ret, usage, funcname, sample_query)

        save_to_results(results, ret, workload, group, query, WITHOUT_FINE_GRAINED_AUTHORIZATION)


def setup_indices_and_import_dataset(client, vendor_runner, generated_queries, workload, storage_mode):
    if benchmark_context.vendor_name != GraphVendors.NEO4J:
        # Neo4j will get started just before import -> without this if statement it would try to start it twice
        vendor_runner.start_db_init(VENDOR_RUNNER_IMPORT)
    log.info("Executing database index setup")
    start_time = time.time()
    import_results = None
    if generated_queries:
        client.execute(queries=workload.indexes_generator(), num_workers=1)
        log.info("Finished setting up indexes.")
        log.info("Started importing dataset")
        import_results = client.execute(queries=generated_queries, num_workers=benchmark_context.num_workers_for_import)
    else:
        log.info("Using workload information for importing dataset and creating indices")
        log.info("Preparing workload: " + workload.NAME + "/" + workload.get_variant())
        workload.prepare(cache.cache_directory("datasets", workload.NAME, workload.get_variant()))
        imported = workload.custom_import()
        if not imported:
            client.execute(file_path=workload.get_index(), num_workers=1)
            log.info("Finished setting up indexes.")
            log.info("Started importing dataset")
            if storage_mode == ON_DISK_TRANSACTIONAL:
                import_results = client.execute(file_path=workload.get_node_file(), num_workers=1)
                import_results = client.execute(file_path=workload.get_edge_file(), num_workers=1)
            else:
                import_results = client.execute(
                    file_path=workload.get_file(), num_workers=benchmark_context.num_workers_for_import
                )
        else:
            log.info("Custom import executed")

    log.info(f"Finished importing dataset in {time.time() - start_time}s")
    rss_usage = vendor_runner.stop_db_init(VENDOR_RUNNER_IMPORT)

    return import_results, rss_usage


def save_memory_usage_of_empty_db(vendor_runner, workload, results):
    rss_db = workload.NAME + workload.get_variant() + "_" + EMPTY_DB
    vendor_runner.start_db_init(rss_db)
    usage = vendor_runner.stop_db(rss_db)
<<<<<<< HEAD
    vendor_runner.clean_db()

=======
    if usage is None:
        usage = {"memory": 0, "cpu": 0}
>>>>>>> ca9f4f1b
    key = [workload.NAME, workload.get_variant(), EMPTY_DB]
    results.set_value(*key, value={DATABASE: usage})
    return usage[MEMORY]


def save_memory_usage_of_imported_data(vendor_runner, workload, results, memory_usage_of_emtpy_db):
    rss_db = workload.NAME + workload.get_variant() + "_" + IMPORTED_DATA
    vendor_runner.start_db(rss_db)
    usage = vendor_runner.stop_db(rss_db)
    if usage is None:
        usage = {"memory": 0, "cpu": 0}
    # Save total memory usage with imported data to be able to calculate only execution memory usage later
    total_usage_with_imported_data = usage[MEMORY]
    usage[MEMORY] -= memory_usage_of_emtpy_db
    key = [workload.NAME, workload.get_variant(), IMPORTED_DATA]
    results.set_value(*key, value={DATABASE: usage})
    return total_usage_with_imported_data


def run_target_workload(benchmark_context, workload, bench_queries, vendor_runner, client, results, storage_mode):
    memory_usage_of_emtpy_db = save_memory_usage_of_empty_db(vendor_runner, workload, results)
    generated_queries = workload.dataset_generator()
    if not generated_queries:
        log.warning("Generated import dataset is empty, probably dataset_generator under workload function is wrong.")
    import_results, rss_usage = setup_indices_and_import_dataset(
        client, vendor_runner, generated_queries, workload, storage_mode
    )
    save_import_results(workload, results, import_results, rss_usage)
    memory_usage_with_imported_data = save_memory_usage_of_imported_data(
        vendor_runner, workload, results, memory_usage_of_emtpy_db
    )

    for group in sorted(bench_queries.keys()):
        log.init(f"\nRunning benchmark in {benchmark_context.mode} workload mode for {group} group")
        if benchmark_context.mode == BENCHMARK_MODE_MIXED:
            mixed_workload(
                vendor_runner,
                client,
                workload,
                group,
                bench_queries,
                benchmark_context,
                results,
                memory_usage_with_imported_data,
            )
        elif benchmark_context.mode == BENCHMARK_MODE_REALISTIC:
            realistic_workload(
                vendor_runner,
                client,
                workload,
                group,
                bench_queries,
                benchmark_context,
                results,
                memory_usage_with_imported_data,
            )
        else:
            run_isolated_workload_without_authorization(
                vendor_runner, client, bench_queries, group, workload, results, memory_usage_with_imported_data
            )

        if benchmark_context.no_authorization:
            run_isolated_workload_with_authorization(
                vendor_runner, client, bench_queries, group, workload, results, memory_usage_with_imported_data
            )


def run_target_workloads(benchmark_context, target_workloads, bench_results):
    for workload, bench_queries in target_workloads:
        log.info(f"Started running {str(workload.NAME)} workload")

        benchmark_context.set_active_workload(workload.NAME)
        benchmark_context.set_active_variant(workload.get_variant())

        if workload.is_disk_workload() and benchmark_context.export_results_on_disk_txn:
            run_on_disk_transactional_benchmark(benchmark_context, workload, bench_queries, bench_results.disk_results)
        else:
            run_in_memory_transactional_benchmark(
                benchmark_context, workload, bench_queries, bench_results.in_memory_txn_results
            )

            if benchmark_context.export_results_in_memory_analytical:
                run_in_memory_analytical_benchmark(
                    benchmark_context, workload, bench_queries, bench_results.in_memory_analytical_results
                )


def run_on_disk_transactional_benchmark(benchmark_context, workload, bench_queries, disk_results):
    log.info(f"Running benchmarks for {ON_DISK_TRANSACTIONAL} storage mode.")
    disk_vendor_runner = client_runner_factory(benchmark_context)
    disk_client = (
        runners.BoltClient(benchmark_context=benchmark_context)
        if benchmark_context.vendor_name is None or DOCKER not in benchmark_context.vendor_name
        else runners.BoltClientDocker(benchmark_context=benchmark_context)
    )

    disk_vendor_runner.start_db(DISK_PREPARATION_RSS)
    disk_client.execute(queries=SETUP_DISK_STORAGE)
    disk_vendor_runner.stop_db(DISK_PREPARATION_RSS)
    run_target_workload(
        benchmark_context, workload, bench_queries, disk_vendor_runner, disk_client, disk_results, ON_DISK_TRANSACTIONAL
    )
    log.info(f"Finished running benchmarks for {ON_DISK_TRANSACTIONAL} storage mode.")


def run_in_memory_analytical_benchmark(benchmark_context, workload, bench_queries, in_memory_analytical_results):
    log.info(f"Running benchmarks for {IN_MEMORY_ANALYTICAL} storage mode.")
    in_memory_analytical_vendor_runner = client_runner_factory(benchmark_context)
    in_memory_analytical_client = (
        runners.BoltClient(benchmark_context=benchmark_context)
        if benchmark_context.vendor_name is None or DOCKER not in benchmark_context.vendor_name
        else runners.BoltClientDocker(benchmark_context=benchmark_context)
    )

    in_memory_analytical_vendor_runner.start_db(IN_MEMORY_ANALYTICAL_RSS)
    in_memory_analytical_client.execute(queries=SETUP_IN_MEMORY_ANALYTICAL_STORAGE_MODE)
    in_memory_analytical_vendor_runner.stop_db(IN_MEMORY_ANALYTICAL_RSS)
    run_target_workload(
        benchmark_context,
        workload,
        bench_queries,
        in_memory_analytical_vendor_runner,
        in_memory_analytical_client,
        in_memory_analytical_results,
        IN_MEMORY_ANALYTICAL,
    )
    log.info(f"Finished running benchmarks for {IN_MEMORY_ANALYTICAL} storage mode.")


def run_in_memory_transactional_benchmark(benchmark_context, workload, bench_queries, in_memory_txn_results):
    log.info(f"Running benchmarks for {IN_MEMORY_TRANSACTIONAL} storage mode.")
    in_memory_txn_vendor_runner = client_runner_factory(benchmark_context)
    in_memory_txn_client = (
        runners.BoltClient(benchmark_context=benchmark_context)
        if benchmark_context.vendor_name is None or DOCKER not in benchmark_context.vendor_name
        else runners.BoltClientDocker(benchmark_context=benchmark_context)
    )

    run_target_workload(
        benchmark_context,
        workload,
        bench_queries,
        in_memory_txn_vendor_runner,
        in_memory_txn_client,
        in_memory_txn_results,
        IN_MEMORY_TRANSACTIONAL,
    )
    log.info(f"Finished running benchmarks for {IN_MEMORY_TRANSACTIONAL} storage mode.")


def client_runner_factory(benchmark_context):
    vendor_runner = runners.BaseRunner.create(benchmark_context=benchmark_context)
    vendor_runner.clean_db()
    log.log("Database cleaned from any previous data")
    return vendor_runner


def validate_target_workloads(benchmark_context, target_workloads):
    if len(target_workloads) == 0:
        log.error("No workloads matched the pattern: " + str(benchmark_context.benchmark_target_workload))
        log.error("Please check the pattern and workload NAME property, query group and query name.")
        log.info("Currently available workloads: ")
        log.log(helpers.list_available_workloads(benchmark_context.customer_workloads))
        sys.exit(1)


def log_benchmark_summary(results: Dict, storage_mode):
    log.log("\n")
    log.summary(f"Benchmark summary of {storage_mode} mode")
    log.log("-" * 120)
    log.summary("{:<20} {:>30} {:>30}".format("Query name", "Throughput", "Peak Memory usage"))
    for dataset, variants in results.items():
        if dataset == RUN_CONFIGURATION:
            continue
        for groups in variants.values():
            for group, queries in groups.items():
                if group == IMPORT or group == EMPTY_DB or group == IMPORTED_DATA:
                    continue
                for query, auth in queries.items():
                    for value in auth.values():
                        log.log("-" * 120)
                        log.summary(
                            "{:<20} {:>26.2f} QPS {:>27.2f} MB".format(
                                query,
                                value[THROUGHPUT],
                                0 if value[DATABASE] is None else value[DATABASE][MEMORY] / (1024.0 * 1024.0),
                            )
                        )
    log.log("-" * 90)


def log_benchmark_arguments(benchmark_context):
    log.init("Executing benchmark with following arguments: ")
    for key, value in benchmark_context.__dict__.items():
        log.log("{:<30} : {:<30}".format(str(key), str(value)))


def log_metrics_summary(ret, usage):
    log.log("Executed  {} queries in {} seconds.".format(ret[COUNT], ret[DURATION]))
    log.log("Queries have been retried {} times".format(ret[RETRIES]))
    if usage is not None:
        log.log("Database used {:.3f} seconds of CPU time.".format(usage[CPU]))
        log.info("Database peaked at {:.3f} MiB of memory.".format(usage[MEMORY] / (1024.0 * 1024.0)))


def log_metadata_summary(ret):
    log.log("{:<31} {:>20} {:>20} {:>20}".format("Metadata:", "min", "avg", "max"))
    metadata = ret[METADATA]
    for key in sorted(metadata.keys()):
        log.log(
            "{name:>30}: {minimum:>20.06f} {average:>20.06f} " "{maximum:>20.06f}".format(name=key, **metadata[key])
        )


def log_output_summary(benchmark_context, ret, usage, funcname, sample_query):
    log_metrics_summary(ret, usage)
    if DOCKER not in benchmark_context.vendor_name:
        log_metadata_summary(ret)

    log.info("\nResult:")
    log.info(funcname)
    log.info(sample_query)
    log.success("Latency statistics:")
    for key, value in ret[LATENCY_STATS].items():
        if key == ITERATIONS:
            log.success("{:<10} {:>10}".format(key, value))
        else:
            log.success("{:<10} {:>10.06f} seconds".format(key, value))
    log.success("Throughput: {:02f} QPS\n\n".format(ret[THROUGHPUT]))


if __name__ == "__main__":
    args = parse_args()
    sanitize_args(args)
    vendor_specific_args = helpers.parse_kwargs(args.vendor_specific)

    temp_dir = pathlib.Path.cwd() / ".temp"
    temp_dir.mkdir(parents=True, exist_ok=True)

    benchmark_context = BenchmarkContext(
        benchmark_target_workload=args.benchmarks,
<<<<<<< HEAD
        vendor_binary=args.vendor_binary if args.installation_type == "native" else None,
        vendor_name=args.vendor_name,
        installation_type=args.installation_type,
        client_binary=args.client_binary if args.installation_type == "native" else None,
        client_language=args.client_language,
=======
        client_bolt_address=args.client_bolt_address,
        external_vendor=args.run_option == "external-vendor",
        vendor_binary=args.vendor_binary if args.run_option == "vendor-native" else helpers.get_binary_path("memgraph"),
        vendor_name=args.vendor_name.replace("-", ""),
        client_binary=getattr(args, "client_binary", None),
>>>>>>> ca9f4f1b
        num_workers_for_import=args.num_workers_for_import,
        num_workers_for_benchmark=args.num_workers_for_benchmark,
        single_threaded_runtime_sec=args.single_threaded_runtime_sec,
        query_count_lower_bound=args.query_count_lower_bound,
        no_load_query_counts=args.no_load_query_counts,
        export_results=args.export_results,
        export_results_in_memory_analytical=args.export_results_in_memory_analytical,
        export_results_on_disk_txn=args.export_results_on_disk_txn,
        temporary_directory=temp_dir.absolute(),
        workload_mixed=args.workload_mixed,
        workload_realistic=args.workload_realistic,
        time_dependent_execution=args.time_depended_execution,
        warm_up=args.warm_up,
        performance_tracking=args.performance_tracking,
        no_authorization=args.no_authorization,
        customer_workloads=args.customer_workloads,
        vendor_args=vendor_specific_args,
    )

    log_benchmark_arguments(benchmark_context)
    check_benchmark_requirements(benchmark_context)

    cache = helpers.Cache()
    log.log("Creating cache folder for dataset, configurations, indexes and results.")
    log.log("Cache folder in use: " + cache.get_default_cache_directory())
    config = setup_cache_config(benchmark_context, cache)

    in_memory_txn_run_config = {
        VENDOR: benchmark_context.vendor_name,
        CONDITION: benchmark_context.warm_up,
        NUM_WORKERS_FOR_BENCHMARK: benchmark_context.num_workers_for_benchmark,
        SINGLE_THREADED_RUNTIME_SEC: benchmark_context.single_threaded_runtime_sec,
        BENCHMARK_MODE: benchmark_context.mode,
        BENCHMARK_MODE_CONFIG: benchmark_context.mode_config,
        PLATFORM: platform.platform(),
        STORAGE_MODE: IN_MEMORY_TRANSACTIONAL,
    }

    in_memory_analytical_run_config = deepcopy(in_memory_txn_run_config)
    in_memory_analytical_run_config[STORAGE_MODE] = IN_MEMORY_ANALYTICAL

    on_disk_transactional_run_config = deepcopy(in_memory_txn_run_config)
    on_disk_transactional_run_config[STORAGE_MODE] = ON_DISK_TRANSACTIONAL

    bench_results = BenchmarkResults()
    bench_results.in_memory_txn_results.set_value(RUN_CONFIGURATION, value=in_memory_txn_run_config)
    bench_results.in_memory_analytical_results.set_value(RUN_CONFIGURATION, value=in_memory_analytical_run_config)
    bench_results.disk_results.set_value(RUN_CONFIGURATION, value=on_disk_transactional_run_config)

    available_workloads = helpers.get_available_workloads(benchmark_context.customer_workloads)

    # Filter out the workloads based on the pattern
    # TODO (andi) Maybe here filter workloads if working on disk storage.
    target_workloads = helpers.filter_workloads(
        available_workloads=available_workloads, benchmark_context=benchmark_context
    )

    validate_target_workloads(benchmark_context, target_workloads)
    run_target_workloads(benchmark_context, target_workloads, bench_results)

    if not benchmark_context.no_save_query_counts:
        cache.save_config(config)

    log_benchmark_summary(bench_results.in_memory_txn_results.get_data(), IN_MEMORY_TRANSACTIONAL)
    if benchmark_context.export_results:
        with open(benchmark_context.export_results, "w") as f:
            json.dump(bench_results.in_memory_txn_results.get_data(), f)

    log_benchmark_summary(bench_results.in_memory_analytical_results.get_data(), IN_MEMORY_ANALYTICAL)
    if benchmark_context.export_results_in_memory_analytical:
        with open(benchmark_context.export_results_in_memory_analytical, "w") as f:
            json.dump(bench_results.in_memory_analytical_results.get_data(), f)

    log_benchmark_summary(bench_results.disk_results.get_data(), ON_DISK_TRANSACTIONAL)
    if benchmark_context.export_results_on_disk_txn:
        with open(benchmark_context.export_results_on_disk_txn, "w") as f:
            json.dump(bench_results.disk_results.get_data(), f)<|MERGE_RESOLUTION|>--- conflicted
+++ resolved
@@ -241,28 +241,14 @@
         help="Client language implementation (cpp or docker)",
     )
 
-<<<<<<< HEAD
+    benchmark_parser.add_argument(
+        "--external-vendor",
+        action="store_true",
+        default=False,
+        help="Database/cluster is run separately from the test",
+    )
+
     return benchmark_parser.parse_args()
-=======
-    parser_vendor_external = subparsers.add_parser(
-        "external-vendor", help="Database/cluster is run separately from the test", parents=[benchmark_parser]
-    )
-
-    parser_vendor_external.add_argument(
-        "--client-binary",
-        default=helpers.get_binary_path("tests/mgbench/client"),
-        help="Client binary used for benchmarking",
-    )
-
-    parser_vendor_external.add_argument(
-        "--vendor-name",
-        default="memgraph",
-        choices=["memgraph", "neo4j"],
-        help="Input vendor binary name (memgraph, neo4j)",
-    )
-
-    return parser.parse_args()
->>>>>>> ca9f4f1b
 
 
 def sanitize_args(args):
@@ -714,13 +700,8 @@
     rss_db = workload.NAME + workload.get_variant() + "_" + EMPTY_DB
     vendor_runner.start_db_init(rss_db)
     usage = vendor_runner.stop_db(rss_db)
-<<<<<<< HEAD
-    vendor_runner.clean_db()
-
-=======
     if usage is None:
         usage = {"memory": 0, "cpu": 0}
->>>>>>> ca9f4f1b
     key = [workload.NAME, workload.get_variant(), EMPTY_DB]
     results.set_value(*key, value={DATABASE: usage})
     return usage[MEMORY]
@@ -962,19 +943,13 @@
 
     benchmark_context = BenchmarkContext(
         benchmark_target_workload=args.benchmarks,
-<<<<<<< HEAD
         vendor_binary=args.vendor_binary if args.installation_type == "native" else None,
         vendor_name=args.vendor_name,
+        external_vendor=args.external_vendor,
         installation_type=args.installation_type,
         client_binary=args.client_binary if args.installation_type == "native" else None,
         client_language=args.client_language,
-=======
         client_bolt_address=args.client_bolt_address,
-        external_vendor=args.run_option == "external-vendor",
-        vendor_binary=args.vendor_binary if args.run_option == "vendor-native" else helpers.get_binary_path("memgraph"),
-        vendor_name=args.vendor_name.replace("-", ""),
-        client_binary=getattr(args, "client_binary", None),
->>>>>>> ca9f4f1b
         num_workers_for_import=args.num_workers_for_import,
         num_workers_for_benchmark=args.num_workers_for_benchmark,
         single_threaded_runtime_sec=args.single_threaded_runtime_sec,
