--- conflicted
+++ resolved
@@ -220,28 +220,12 @@
     )
 
     benchmark_parser.add_argument(
-<<<<<<< HEAD
-=======
         "--databases",
         default="memgraph",
         help="Comma-separated list of databases",
     )
 
-    subparsers = parser.add_subparsers(help="Subparsers", dest="run_option")
-
-    parser_vendor_native = subparsers.add_parser(
-        "vendor-native",
-        help="Running database in binary native form",
-        parents=[benchmark_parser],
-    )
-    parser_vendor_native.add_argument(
-        "--vendor-name",
-        default="memgraph",
-        choices=["memgraph", "neo4j"],
-        help="Input vendor binary name (memgraph, neo4j)",
-    )
-    parser_vendor_native.add_argument(
->>>>>>> ff08a102
+    benchmark_parser.add_argument(
         "--vendor-binary",
         type=str,
         help="Vendor binary used for benchmarking, by default it is memgraph",
@@ -968,16 +952,13 @@
 
     benchmark_context = BenchmarkContext(
         benchmark_target_workload=args.benchmarks,
-<<<<<<< HEAD
         vendor_binary=args.vendor_binary if args.installation_type == "native" else None,
         vendor_name=args.vendor_name,
         external_vendor=args.external_vendor,
         installation_type=args.installation_type,
         client_binary=args.client_binary if args.installation_type == "native" else None,
         client_language=args.client_language,
-=======
         databases=args.databases,
->>>>>>> ff08a102
         client_bolt_address=args.client_bolt_address,
         num_workers_for_import=args.num_workers_for_import,
         num_workers_for_benchmark=args.num_workers_for_benchmark,
