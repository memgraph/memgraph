#!/usr/bin/env python3

# Copyright 2023 Memgraph Ltd.
#
# Use of this software is governed by the Business Source License
# included in the file licenses/BSL.txt; by using this file, you agree to be bound by the terms of the Business Source
# License, and you may not use this file except in compliance with the Business Source License.
#
# As of the Change Date specified in that file, in accordance with
# the Business Source License, use of this software will be governed
# by the Apache License, Version 2.0, included in the file
# licenses/APL.txt.

import argparse
import json
import multiprocessing
import pathlib
import platform
import random
import sys
<<<<<<< HEAD
from copy import deepcopy
=======
import time
>>>>>>> efdf7bae
from typing import Dict, List

import helpers
import log
import runners
import setup
from benchmark_context import BenchmarkContext
<<<<<<< HEAD
from benchmark_results import BenchmarkResults
from constants import *
from workload_mode import BENCHMARK_MODE_MIXED, BENCHMARK_MODE_REALISTIC
from workloads import *

=======
from workload_mode import BENCHMARK_MODE_MIXED, BENCHMARK_MODE_REALISTIC
from workloads import *

WITH_FINE_GRAINED_AUTHORIZATION = "with_fine_grained_authorization"
WITHOUT_FINE_GRAINED_AUTHORIZATION = "without_fine_grained_authorization"
RUN_CONFIGURATION = "__run_configuration__"
IMPORT = "__import__"
THROUGHPUT = "throughput"
DATABASE = "database"
MEMORY = "memory"
VENDOR = "vendor"
CONDITION = "condition"
NUM_WORKERS_FOR_BENCHMARK = "num_workers_for_benchmark"
SINGLE_THREADED_RUNTIME_SEC = "single_threaded_runtime_sec"
BENCHMARK_MODE = "benchmark_mode"
BENCHMARK_MODE_CONFIG = "benchmark_mode_config"
PLATFORM = "platform"
COUNT = "count"
DURATION = "duration"
NUM_WORKERS = "num_workers"
CPU = "cpu"
MEMORY = "memory"
VENDOR_RUNNER_IMPORT = "import"
VENDOR_RUNNER_AUTHORIZATION = "authorization"
CLIENT = "client"
DATABASE = "database"
CUSTOM_LOAD = "custom_load"
RETRIES = "retries"
DOCKER = "docker"
METADATA = "metadata"
LATENCY_STATS = "latency_stats"
ITERATIONS = "iterations"
USERNAME = "user"
PASSWORD = "test"
DATABASE_CONDITION_HOT = "hot"
DATABASE_CONDITION_VULCANIC = "vulcanic"
WRITE_TYPE_QUERY = "write"
READ_TYPE_QUERY = "read"
UPDATE_TYPE_QUERY = "update"
ANALYTICAL_TYPE_QUERY = "analytical"
QUERY = "query"
CACHE = "cache"
DISK_PREPARATION_RSS = "disk_storage_preparation"
IN_MEMORY_ANALYTICAL_RSS = "in_memory_analytical_preparation"

IN_MEMORY_TRANSACTIONAL = "IN_MEMORY_TRANSACTIONAL"


>>>>>>> efdf7bae
WARMUP_TO_HOT_QUERIES = [
    ("CREATE ();", {}),
    ("CREATE ()-[:TempEdge]->();", {}),
    ("MATCH (n) RETURN count(n.prop) LIMIT 1;", {}),
]

SETUP_AUTH_QUERIES = [
    ("CREATE USER user IDENTIFIED BY 'test';", {}),
    ("GRANT ALL PRIVILEGES TO user;", {}),
    ("GRANT CREATE_DELETE ON EDGE_TYPES * TO user;", {}),
    ("GRANT CREATE_DELETE ON LABELS * TO user;", {}),
]

CLEANUP_AUTH_QUERIES = [
    ("REVOKE LABELS * FROM user;", {}),
    ("REVOKE EDGE_TYPES * FROM user;", {}),
    ("DROP USER user;", {}),
]

SETUP_DISK_STORAGE = [
    ("STORAGE MODE ON_DISK_TRANSACTIONAL;", {}),
]

SETUP_IN_MEMORY_ANALYTICAL_STORAGE_MODE = [
    ("STORAGE MODE IN_MEMORY_ANALYTICAL;", {}),
]


def parse_args():
    parser = argparse.ArgumentParser(description="Main parser.", add_help=False)
    benchmark_parser = argparse.ArgumentParser(description="Benchmark arguments parser", add_help=False)

    benchmark_parser.add_argument(
        "benchmarks",
        nargs="*",
        default=None,
        help="descriptions of benchmarks that should be run; "
        "multiple descriptions can be specified to run multiple "
        "benchmarks; the description is specified as "
        "dataset/variant/group/query; Unix shell-style wildcards "
        "can be used in the descriptions; variant, group and query "
        "are optional and they can be left out; the default "
        "variant is '' which selects the default dataset variant; "
        "the default group is '*' which selects all groups; the"
        "default query is '*' which selects all queries",
    )

    benchmark_parser.add_argument(
        "--num-workers-for-import",
        type=int,
        default=multiprocessing.cpu_count() // 2,
        help="number of workers used to import the dataset",
    )
    benchmark_parser.add_argument(
        "--num-workers-for-benchmark",
        type=int,
        default=1,
        help="number of workers used to execute the benchmark",
    )
    benchmark_parser.add_argument(
        "--single-threaded-runtime-sec",
        type=int,
        default=10,
        help="single threaded duration of each query",
    )
    benchmark_parser.add_argument(
        "--query-count-lower-bound",
        type=int,
        default=30,
        help="Lower bound for query count, minimum number of queries that will be executed. If approximated --single-threaded-runtime-sec query count is lower than this value, lower bound is used.",
    )
    benchmark_parser.add_argument(
        "--no-load-query-counts",
        action="store_true",
        default=False,
        help="disable loading of cached query counts",
    )
    benchmark_parser.add_argument(
        "--no-save-query-counts",
        action="store_true",
        default=False,
        help="disable storing of cached query counts",
    )

    benchmark_parser.add_argument(
        "--export-results",
        default=None,
        help="file path into which results for in_memory_transactional storage mode should be exported",
    )

    benchmark_parser.add_argument(
        "--export-results-in-memory-analytical",
        default=None,
        help="file path into which results for in_memory_analytical storage mode should be exported",
    )

    benchmark_parser.add_argument(
        "--export-results-on-disk-txn",
        default=None,
        help="file path into which results for on_disk_transactional storage mode should be exported",
    )

    benchmark_parser.add_argument(
        "--no-authorization",
        action="store_false",
        default=True,
        help="Run each query with authorization",
    )

    benchmark_parser.add_argument(
        "--warm-up",
        default="cold",
        choices=["cold", "hot", "vulcanic"],
        help="Run different warmups before benchmarks sample starts",
    )

    benchmark_parser.add_argument(
        "--workload-realistic",
        nargs="*",
        type=int,
        default=None,
        help="""Define combination that defines the realistic workload.
        Realistic workload can be run as a single configuration for all groups of queries,
        Pass the positional arguments as values of what percentage of
        write/read/update/analytical queries you want to have in your workload.
        Example:  --workload-realistic 1000 20 70 10 0 will execute 1000 queries, 20% write,
        70% read, 10% update and 0% analytical.""",
    )

    benchmark_parser.add_argument(
        "--workload-mixed",
        nargs="*",
        type=int,
        default=None,
        help="""Mixed workload can be run on each query under some defined load.
        By passing one more positional argument, you are defining what percentage of that query
        will be in mixed workload, and this is executed for each query. The rest of the queries will be
        selected from the appropriate groups
        Running --mixed-workload 1000 30 0 0 0 70, will execute each query 700 times or 70%,
        with the presence of 300 write queries from write type or 30%""",
    )

    benchmark_parser.add_argument(
        "--time-depended-execution",
        type=int,
        default=0,
        help="Execute defined number of queries (based on single-threaded-runtime-sec) for a defined duration in of wall-clock time",
    )

    benchmark_parser.add_argument(
        "--performance-tracking",
        action="store_true",
        default=False,
        help="Flag for runners performance tracking, this logs RES through time and vendor specific performance tracking.",
    )

    benchmark_parser.add_argument("--customer-workloads", default=None, help="Path to customers workloads")

    benchmark_parser.add_argument(
        "--disk-storage",
        action="store_true",
        default=False,
        help="If the flag set, benchmarks will be run also for disk storage.",
    )

    benchmark_parser.add_argument(
        "--in-memory-analytical",
        action="store_true",
        default=False,
        help="If the flag set, benchmarks will be run also for in_memory_analytical.",
    )

    benchmark_parser.add_argument(
        "--vendor-specific",
        nargs="*",
        default=[],
        help="Vendor specific arguments that can be applied to each vendor, format: [key=value, key=value ...]",
    )

    subparsers = parser.add_subparsers(help="Subparsers", dest="run_option")

    parser_vendor_native = subparsers.add_parser(
        "vendor-native",
        help="Running database in binary native form",
        parents=[benchmark_parser],
    )
    parser_vendor_native.add_argument(
        "--vendor-name",
        default="memgraph",
        choices=["memgraph", "neo4j"],
        help="Input vendor binary name (memgraph, neo4j)",
    )
    parser_vendor_native.add_argument(
        "--vendor-binary",
        help="Vendor binary used for benchmarking, by default it is memgraph",
        default=helpers.get_binary_path("memgraph"),
    )

    parser_vendor_native.add_argument(
        "--client-binary",
        default=helpers.get_binary_path("tests/mgbench/client"),
        help="Client binary used for benchmarking",
    )

    parser_vendor_docker = subparsers.add_parser(
        "vendor-docker", help="Running database in docker", parents=[benchmark_parser]
    )
    parser_vendor_docker.add_argument(
        "--vendor-name",
        default="memgraph",
        choices=["memgraph-docker", "neo4j-docker"],
        help="Input vendor name to run in docker (memgraph-docker, neo4j-docker)",
    )

    return parser.parse_args()


def sanitize_args(args):
    assert args.benchmarks != None, helpers.list_available_workloads()
    assert args.num_workers_for_import > 0
    assert args.num_workers_for_benchmark > 0
    assert args.export_results != None, "Pass where will results be saved"
    assert (
        args.single_threaded_runtime_sec >= 10
    ), "Low runtime value, consider extending time for more accurate results"
    assert (
        args.workload_realistic == None or args.workload_mixed == None
    ), "Cannot run both realistic and mixed workload, only one mode run at the time"


def get_queries(gen, count):
    random.seed(gen.__name__)
    ret = []
    for _ in range(count):
        ret.append(gen())
    return ret


<<<<<<< HEAD
def validate_workload_distribution(percentage_distribution, queries_by_type):
    percentages_by_type = {
        WRITE_TYPE_QUERY: percentage_distribution[0],
        READ_TYPE_QUERY: percentage_distribution[1],
        UPDATE_TYPE_QUERY: percentage_distribution[2],
        ANALYTICAL_TYPE_QUERY: percentage_distribution[3],
    }

    for key, percentage in percentages_by_type.items():
        if percentage != 0 and len(queries_by_type[key]) == 0:
            raise Exception(
                "There is a missing query in group (write, read, update or analytical) for given workload distribution."
            )


=======
def warmup(condition: str, client: runners.BaseRunner, queries: list = None):
    if condition == DATABASE_CONDITION_HOT:
        log.log("Execute warm-up to match condition: {} ".format(condition))
        client.execute(
            queries=WARMUP_TO_HOT_QUERIES,
            num_workers=1,
        )
    elif condition == DATABASE_CONDITION_VULCANIC:
        log.log("Execute warm-up to match condition: {} ".format(condition))
        client.execute(queries=queries)
    else:
        log.log("No warm-up on condition: {} ".format(condition))
    log.log("Finished warm-up procedure to match database condition: {} ".format(condition))


def validate_workload_distribution(percentage_distribution, queries_by_type):
    percentages_by_type = {
        WRITE_TYPE_QUERY: percentage_distribution[0],
        READ_TYPE_QUERY: percentage_distribution[1],
        UPDATE_TYPE_QUERY: percentage_distribution[2],
        ANALYTICAL_TYPE_QUERY: percentage_distribution[3],
    }

    for key, percentage in percentages_by_type.items():
        if percentage != 0 and len(queries_by_type[key]) == 0:
            raise Exception(
                "There is a missing query in group (write, read, update or analytical) for given workload distribution."
            )


>>>>>>> efdf7bae
def prepare_for_workload(benchmark_context, dataset, group, queries):
    num_of_queries = benchmark_context.mode_config[0]
    percentage_distribution = benchmark_context.mode_config[1:]
    if sum(percentage_distribution) != 100:
        raise Exception(
            "Please make sure that passed arguments % sum to 100% percent!, passed: ",
            percentage_distribution,
        )
    s = [str(i) for i in benchmark_context.mode_config]
    config_distribution = "_".join(s)

    queries_by_type = {
        WRITE_TYPE_QUERY: [],
        READ_TYPE_QUERY: [],
        UPDATE_TYPE_QUERY: [],
        ANALYTICAL_TYPE_QUERY: [],
    }

    for _, funcname in queries[group]:
        for key in queries_by_type.keys():
            if key in funcname:
                queries_by_type[key].append(funcname)

    percentages_by_type = {
        "write": percentage_distribution[0],
        "read": percentage_distribution[1],
        "update": percentage_distribution[2],
        "analytical": percentage_distribution[3],
    }

    for key, percentage in percentages_by_type.items():
        if percentage != 0 and len(queries_by_type[key]) == 0:
            raise Exception(
                "There is a missing query in group (write, read, update or analytical) for given workload distribution."
            )

    validate_workload_distribution(percentage_distribution, queries_by_type)
    random.seed(config_distribution)

    return config_distribution, queries_by_type, percentages_by_type, percentage_distribution, num_of_queries
<<<<<<< HEAD


def realistic_workload(
    vendor: runners.BaseRunner,
    client: runners.BaseClient,
    dataset,
    group,
    queries,
    benchmark_context: BenchmarkContext,
    results,
=======


def realistic_workload(
    vendor: runners.BaseRunner, client: runners.BaseClient, dataset, group, queries, benchmark_context: BenchmarkContext
>>>>>>> efdf7bae
):
    log.log("Executing realistic workload...")
    config_distribution, queries_by_type, _, percentage_distribution, num_of_queries = prepare_for_workload(
        benchmark_context, dataset, group, queries
    )

    options = [WRITE_TYPE_QUERY, READ_TYPE_QUERY, UPDATE_TYPE_QUERY, ANALYTICAL_TYPE_QUERY]
    function_type = random.choices(population=options, weights=percentage_distribution, k=num_of_queries)

    prepared_queries = []
    for t in function_type:
        # Get the appropriate functions with same probability
        funcname = random.choices(queries_by_type[t], k=1)[0]
        additional_query = getattr(dataset, funcname)
        prepared_queries.append(additional_query())

    rss_db = dataset.NAME + dataset.get_variant() + "_" + "realistic" + "_" + config_distribution
    vendor.start_db(rss_db)
    warmup(benchmark_context.warm_up, client=client)

    ret = client.execute(
        queries=prepared_queries,
        num_workers=benchmark_context.num_workers_for_benchmark,
    )[0]

    usage_workload = vendor.stop_db(rss_db)

    realistic_workload_res = {
        COUNT: ret[COUNT],
        DURATION: ret[DURATION],
        RETRIES: ret[RETRIES],
        THROUGHPUT: ret[THROUGHPUT],
        NUM_WORKERS: ret[NUM_WORKERS],
        DATABASE: usage_workload,
    }
    results_key = [
        dataset.NAME,
        dataset.get_variant(),
        group,
        config_distribution,
        WITHOUT_FINE_GRAINED_AUTHORIZATION,
    ]
    results.set_value(*results_key, value=realistic_workload_res)


def mixed_workload(
<<<<<<< HEAD
    vendor: runners.BaseRunner,
    client: runners.BaseClient,
    dataset,
    group,
    queries,
    benchmark_context: BenchmarkContext,
    results,
=======
    vendor: runners.BaseRunner, client: runners.BaseClient, dataset, group, queries, benchmark_context: BenchmarkContext
>>>>>>> efdf7bae
):
    log.log("Executing mixed workload...")
    (
        config_distribution,
        queries_by_type,
        percentages_by_type,
        percentage_distribution,
        num_of_queries,
    ) = prepare_for_workload(benchmark_context, dataset, group, queries)

    options = [WRITE_TYPE_QUERY, READ_TYPE_QUERY, UPDATE_TYPE_QUERY, ANALYTICAL_TYPE_QUERY, QUERY]

    for query, funcname in queries[group]:
        log.info(
            "Running query in mixed workload: {}/{}/{}".format(
                group,
                query,
                funcname,
            ),
        )
        base_query_type = funcname.rsplit("_", 1)[1]
        if percentages_by_type.get(base_query_type, 0) > 0:
            continue

        function_type = random.choices(population=options, weights=percentage_distribution, k=num_of_queries)

        prepared_queries = []
        base_query = getattr(dataset, funcname)
        for t in function_type:
            if t == QUERY:
                prepared_queries.append(base_query())
            else:
                funcname = random.choices(queries_by_type[t], k=1)[0]
                additional_query = getattr(dataset, funcname)
                prepared_queries.append(additional_query())

        rss_db = dataset.NAME + dataset.get_variant() + "_" + "mixed" + "_" + query + "_" + config_distribution
        vendor.start_db(rss_db)
        warmup(benchmark_context.warm_up, client=client)

        ret = client.execute(
            queries=prepared_queries,
            num_workers=benchmark_context.num_workers_for_benchmark,
        )[0]

        usage_workload = vendor.stop_db(rss_db)

        ret[DATABASE] = usage_workload

        results_key = [
            dataset.NAME,
            dataset.get_variant(),
            group,
            query + "_" + config_distribution,
            WITHOUT_FINE_GRAINED_AUTHORIZATION,
        ]
        results.set_value(*results_key, value=ret)
<<<<<<< HEAD


def warmup(condition: str, client: runners.BaseRunner, queries: list = None):
    if condition == DATABASE_CONDITION_HOT:
        log.log("Execute warm-up to match condition: {} ".format(condition))
        client.execute(
            queries=WARMUP_TO_HOT_QUERIES,
            num_workers=1,
        )
    elif condition == DATABASE_CONDITION_VULCANIC:
        log.log("Execute warm-up to match condition: {} ".format(condition))
        client.execute(queries=queries)
    else:
        log.log("No warm-up on condition: {} ".format(condition))
    log.log("Finished warm-up procedure to match database condition: {} ".format(condition))
=======
>>>>>>> efdf7bae


def get_query_cache_count(
    vendor: runners.BaseRunner,
    client: runners.BaseClient,
    queries: List,
    benchmark_context: BenchmarkContext,
    workload: str,
    group: str,
    query: str,
    func: str,
):
    log.init("Determining query count for benchmark based on --single-threaded-runtime argument")
    config_key = [workload.NAME, workload.get_variant(), group, query]
    cached_count = config.get_value(*config_key)
    if cached_count is None:
        log.info(
            "Determining the number of queries necessary for {} seconds of single-threaded runtime...".format(
                benchmark_context.single_threaded_runtime_sec
            )
        )
        log.log("Running query to prime the query cache...")
        vendor.start_db(CACHE)
        client.execute(queries=queries, num_workers=1)
        count = 1
        while True:
            ret = client.execute(queries=get_queries(func, count), num_workers=1)
            duration = ret[0][DURATION]
            should_execute = int(benchmark_context.single_threaded_runtime_sec / (duration / count))
            log.log(
                "executed_queries={}, total_duration={}, query_duration={}, estimated_count={}".format(
                    count, duration, duration / count, should_execute
                )
            )
            # We don't have to execute the next iteration when
            # `should_execute` becomes the same order of magnitude as
            # `count * 10`.
            if should_execute / (count * 10) < 10:
                count = should_execute
                break
            else:
                count = count * 10
        vendor.stop_db(CACHE)

        if count < benchmark_context.query_count_lower_bound:
            count = benchmark_context.query_count_lower_bound

        config.set_value(
            *config_key,
            value={
                COUNT: count,
                DURATION: benchmark_context.single_threaded_runtime_sec,
            },
        )
    else:
        log.log(
            "Using cached query count of {} queries for {} seconds of single-threaded runtime to extrapolate .".format(
                cached_count[COUNT], cached_count[DURATION]
            ),
        )
        count = int(cached_count[COUNT] * benchmark_context.single_threaded_runtime_sec / cached_count[DURATION])
    return count


<<<<<<< HEAD
def check_benchmark_requirements(benchmark_context):
    if setup.check_requirements(benchmark_context):
        log.success("Requirements for starting benchmark satisfied!")
    else:
        log.warning("Requirements for starting benchmark not satisfied!")
        sys.exit(1)


def setup_cache_config(benchmark_context, cache):
    if not benchmark_context.no_load_query_counts:
        log.log("Using previous cached query count data from cache directory.")
        return cache.load_config()
    else:
        return helpers.RecursiveDict()


def save_import_results(workload, results, import_results, rss_usage):
    log.info("Summarized importing benchmark results:")
    import_key = [workload.NAME, workload.get_variant(), IMPORT]
    if import_results != None and rss_usage != None:
        # Display import statistics.
        for row in import_results:
            log.success(
                "Executed {} queries in {} seconds using {} workers with a total throughput of {} Q/S.".format(
                    row[COUNT], row[DURATION], row[NUM_WORKERS], row[THROUGHPUT]
                )
            )

        log.success(
            "The database used {} seconds of CPU time and peaked at {} MiB of RAM".format(
                rss_usage[CPU], rss_usage[MEMORY] / (1024 * 1024)
            )
        )
        results.set_value(*import_key, value={CLIENT: import_results, DATABASE: rss_usage})
    else:
        results.set_value(*import_key, value={CLIENT: CUSTOM_LOAD, DATABASE: CUSTOM_LOAD})


def save_to_results(results, ret, workload, group, query, authorization_mode):
    results_key = [
        workload.NAME,
        workload.get_variant(),
        group,
        query,
        authorization_mode,
    ]
    results.set_value(*results_key, value=ret)


def run_isolated_workload_with_authorization(vendor_runner, client, queries, group, workload, results):
    log.init("Running isolated workload with authorization")

    log.info("Running preprocess AUTH queries")
    vendor_runner.start_db(VENDOR_RUNNER_AUTHORIZATION)
    client.execute(queries=SETUP_AUTH_QUERIES)
    client.set_credentials(username=USERNAME, password=PASSWORD)
    vendor_runner.stop_db(VENDOR_RUNNER_AUTHORIZATION)

    for query, funcname in queries[group]:
        log.init("Running query:" + "{}/{}/{}/{}".format(group, query, funcname, WITH_FINE_GRAINED_AUTHORIZATION))
        func = getattr(workload, funcname)
        count = get_query_cache_count(
            vendor_runner, client, get_queries(func, 1), benchmark_context, workload, group, query, func
        )

        vendor_runner.start_db(VENDOR_RUNNER_AUTHORIZATION)
        warmup(condition=benchmark_context.warm_up, client=client, queries=get_queries(func, count))

        ret = client.execute(
            queries=get_queries(func, count),
            num_workers=benchmark_context.num_workers_for_benchmark,
        )[0]
        usage = vendor_runner.stop_db(VENDOR_RUNNER_AUTHORIZATION)

        ret[DATABASE] = usage
        log_metrics_summary(ret, usage)
        log_metadata_summary(ret)
        log.success("Throughput: {:02f} QPS".format(ret[THROUGHPUT]))
        save_to_results(results, ret, workload, group, query, WITH_FINE_GRAINED_AUTHORIZATION)

    vendor_runner.start_db(VENDOR_RUNNER_AUTHORIZATION)
    log.info("Running cleanup of auth queries")
    ret = client.execute(queries=CLEANUP_AUTH_QUERIES)
    vendor_runner.stop_db(VENDOR_RUNNER_AUTHORIZATION)


def run_isolated_workload_without_authorization(vendor_runner, client, queries, group, workload, results):
    log.init("Running isolated workload without authorization")
    for query, funcname in queries[group]:
        log.init(
            "Running query:" + "{}/{}/{}/{}".format(group, query, funcname, WITHOUT_FINE_GRAINED_AUTHORIZATION),
        )
        func = getattr(workload, funcname)
        count = get_query_cache_count(
            vendor_runner, client, get_queries(func, 1), benchmark_context, workload, group, query, func
        )

        # Benchmark run.
        sample_query = get_queries(func, 1)[0][0]
        log.info("Sample query:{}".format(sample_query))
        log.log(
            "Executing benchmark with {} queries that should yield a single-threaded runtime of {} seconds.".format(
                count, benchmark_context.single_threaded_runtime_sec
            )
        )
        log.log("Queries are executed using {} concurrent clients".format(benchmark_context.num_workers_for_benchmark))

        rss_db = workload.NAME + workload.get_variant() + "_" + "_" + benchmark_context.mode + "_" + query
        vendor_runner.start_db(rss_db)
        warmup(condition=benchmark_context.warm_up, client=client, queries=get_queries(func, count))
        log.init("Executing benchmark queries...")
        ret = client.execute(
            queries=get_queries(func, count),
            num_workers=benchmark_context.num_workers_for_benchmark,
            time_dependent_execution=benchmark_context.time_dependent_execution,
        )[0]

        log.info("Benchmark execution finished...")
        usage = vendor_runner.stop_db(rss_db)

        ret[DATABASE] = usage
        log_output_summary(benchmark_context, ret, usage, funcname, sample_query)

        save_to_results(results, ret, workload, group, query, WITHOUT_FINE_GRAINED_AUTHORIZATION)


def setup_indices_and_import_dataset(client, vendor_runner, generated_queries, workload):
    vendor_runner.start_db_init(VENDOR_RUNNER_IMPORT)
    log.info("Executing database index setup")

    if generated_queries:
        client.execute(queries=workload.indexes_generator(), num_workers=1)
        log.info("Finished setting up indexes.")
        log.info("Started importing dataset")
        import_results = client.execute(queries=generated_queries, num_workers=benchmark_context.num_workers_for_import)
    else:
        log.info("Using workload information for importing dataset and creating indices")
        log.info("Preparing workload: " + workload.NAME + "/" + workload.get_variant())
        workload.prepare(cache.cache_directory("datasets", workload.NAME, workload.get_variant()))
        imported = workload.custom_import()
        if not imported:
            client.execute(file_path=workload.get_index(), num_workers=1)
            log.info("Finished setting up indexes.")
            log.info("Started importing dataset")
            import_results = client.execute(
                file_path=workload.get_file(), num_workers=benchmark_context.num_workers_for_import
            )
        else:
            log.info("Custom import executed")

    log.info("Finished importing dataset")
    rss_usage = vendor_runner.stop_db_init(VENDOR_RUNNER_IMPORT)

    return import_results, rss_usage


def run_target_workload(benchmark_context, workload, bench_queries, vendor_runner, client, results):
    generated_queries = workload.dataset_generator()
    import_results, rss_usage = setup_indices_and_import_dataset(client, vendor_runner, generated_queries, workload)
    save_import_results(workload, results, import_results, rss_usage)

    for group in sorted(bench_queries.keys()):
        log.init(f"\nRunning benchmark in {benchmark_context.mode} workload mode for {group} group")
        if benchmark_context.mode == BENCHMARK_MODE_MIXED:
            mixed_workload(vendor_runner, client, workload, group, bench_queries, benchmark_context, results)
        elif benchmark_context.mode == BENCHMARK_MODE_REALISTIC:
            realistic_workload(vendor_runner, client, workload, group, bench_queries, benchmark_context, results)
        else:
            run_isolated_workload_without_authorization(vendor_runner, client, bench_queries, group, workload, results)

        if benchmark_context.no_authorization:
            run_isolated_workload_with_authorization(vendor_runner, client, bench_queries, group, workload, results)


# TODO: (andi) Reorder functions in top-down notion in order to improve readibility
def run_target_workloads(benchmark_context, target_workloads, bench_results):
    for workload, bench_queries in target_workloads:
        log.info(f"Started running {str(workload.NAME)} workload")

        benchmark_context.set_active_workload(workload.NAME)
        benchmark_context.set_active_variant(workload.get_variant())

        log.info(f"Running benchmarks for {IN_MEMORY_TRANSACTIONAL} storage mode.")
        in_memory_txn_vendor_runner, in_memory_txn_client = client_runner_factory(benchmark_context)
        run_target_workload(
            benchmark_context,
            workload,
            bench_queries,
            in_memory_txn_vendor_runner,
            in_memory_txn_client,
            bench_results.in_memory_tnx_results,
        )
        log.info(f"Finished running benchmarks for {IN_MEMORY_TRANSACTIONAL} storage mode.")

        # if benchmark_context.disk_storage:
        #   log.info(f"Running benchmarks for {ON_DISK_TRANSACTIONAL} storage mode.")
        #   disk_vendor_runner, disk_client = client_runner_factory(benchmark_context)
        #   disk_vendor_runner.start_db(DISK_PREPARATION_RSS)
        #   disk_client.execute(queries=SETUP_DISK_STORAGE)
        #   disk_vendor_runner.stop_db(DISK_PREPARATION_RSS)
        #   run_target_workload(benchmark_context, workload, bench_queries, disk_vendor_runner, disk_client)
        #   log.info(f"Finished running benchmarks for {ON_DISK_TRANSACTIONAL} storage mode.")

        if benchmark_context.in_memory_analytical:
            log.info(f"Running benchmarks for {IN_MEMORY_ANALYTICAL} storage mode.")
            in_memory_analytical_vendor_runner, in_memory_analytical_client = client_runner_factory(benchmark_context)
            in_memory_analytical_vendor_runner.start_db(IN_MEMORY_ANALYTICAL_RSS)
            in_memory_analytical_client.execute(queries=SETUP_IN_MEMORY_ANALYTICAL_STORAGE_MODE)
            in_memory_analytical_vendor_runner.stop_db(IN_MEMORY_ANALYTICAL_RSS)
            run_target_workload(
                benchmark_context,
                workload,
                bench_queries,
                in_memory_analytical_vendor_runner,
                in_memory_analytical_client,
                bench_results.in_memory_analytical_results,
            )
            log.info(f"Finished running benchmarks for {IN_MEMORY_ANALYTICAL} storage mode.")


def client_runner_factory(benchmark_context):
    vendor_runner = runners.BaseRunner.create(benchmark_context=benchmark_context)
    vendor_runner.clean_db()
    log.log("Database cleaned from any previous data")
    client = vendor_runner.fetch_client()
    return vendor_runner, client


def validate_target_workloads(benchmark_context, target_workloads):
    if len(target_workloads) == 0:
        log.error("No workloads matched the pattern: " + str(benchmark_context.benchmark_target_workload))
        log.error("Please check the pattern and workload NAME property, query group and query name.")
        log.info("Currently available workloads: ")
        log.log(helpers.list_available_workloads(benchmark_context.customer_workloads))
        sys.exit(1)


def log_benchmark_summary(results: Dict, storage_mode):
    log.log("\n")
    log.summary(f"Benchmark summary of {storage_mode} mode")
    log.log("-" * 120)
=======
def log_benchmark_summary(results: Dict):
    log.init("~" * 45)
    log.info("Benchmark finished.")
    log.init("~" * 45)
    log.log("\n")
    log.summary("Benchmark summary")
    log.log("-" * 90)
>>>>>>> efdf7bae
    log.summary("{:<20} {:>30} {:>30}".format("Query name", "Throughput", "Peak Memory usage"))
    for dataset, variants in results.items():
        if dataset == RUN_CONFIGURATION:
            continue
        for groups in variants.values():
            for group, queries in groups.items():
                if group == IMPORT:
                    continue
                for query, auth in queries.items():
                    for value in auth.values():
<<<<<<< HEAD
                        log.log("-" * 120)
=======
                        log.log("-" * 90)
>>>>>>> efdf7bae
                        log.summary(
                            "{:<20} {:>26.2f} QPS {:>27.2f} MB".format(
                                query, value[THROUGHPUT], value[DATABASE][MEMORY] / (1024.0 * 1024.0)
                            )
                        )
    log.log("-" * 90)

<<<<<<< HEAD

def log_benchmark_arguments(benchmark_context):
    log.init("Executing benchmark with following arguments: ")
    for key, value in benchmark_context.__dict__.items():
        log.log("{:<30} : {:<30}".format(str(key), str(value)))


def log_metrics_summary(ret, usage):
    log.log("Executed  {} queries in {} seconds.".format(ret[COUNT], ret[DURATION]))
    log.log("Queries have been retried {} times".format(ret[RETRIES]))
    log.log("Database used {:.3f} seconds of CPU time.".format(usage[CPU]))
    log.info("Database peaked at {:.3f} MiB of memory.".format(usage[MEMORY] / (1024.0 * 1024.0)))


def log_metadata_summary(ret):
    log.log("{:<31} {:>20} {:>20} {:>20}".format("Metadata:", "min", "avg", "max"))
    metadata = ret[METADATA]
    for key in sorted(metadata.keys()):
        log.log(
            "{name:>30}: {minimum:>20.06f} {average:>20.06f} " "{maximum:>20.06f}".format(name=key, **metadata[key])
        )


def log_output_summary(benchmark_context, ret, usage, funcname, sample_query):
    log_metrics_summary(ret, usage)
    if DOCKER not in benchmark_context.vendor_name:
        log_metadata_summary(ret)

    log.info("\nResult:")
    log.info(funcname)
    log.info(sample_query)
    log.success("Latency statistics:")
    for key, value in ret[LATENCY_STATS].items():
        if key == ITERATIONS:
            log.success("{:<10} {:>10}".format(key, value))
        else:
            log.success("{:<10} {:>10.06f} seconds".format(key, value))
    log.success("Throughput: {:02f} QPS\n\n".format(ret[THROUGHPUT]))


if __name__ == "__main__":
    args = parse_args()
    sanitize_args(args)
    vendor_specific_args = helpers.parse_kwargs(args.vendor_specific)

=======

def log_benchmark_arguments(benchmark_context):
    log.init("Executing benchmark with following arguments: ")
    for key, value in benchmark_context.__dict__.items():
        log.log("{:<30} : {:<30}".format(str(key), str(value)))


def check_benchmark_requirements(benchmark_context):
    if setup.check_requirements(benchmark_context):
        log.success("Requirements for starting benchmark satisfied!")
    else:
        log.warning("Requirements for starting benchmark not satisfied!")
        sys.exit(1)


def setup_cache_config(benchmark_context, cache):
    if not benchmark_context.no_load_query_counts:
        log.log("Using previous cached query count data from cache directory.")
        return cache.load_config()
    else:
        return helpers.RecursiveDict()


def sanitize_args(args):
    assert args.benchmarks != None, helpers.list_available_workloads()
    assert args.num_workers_for_import > 0
    assert args.num_workers_for_benchmark > 0
    assert args.export_results != None, "Pass where will results be saved"
    assert (
        args.single_threaded_runtime_sec >= 10
    ), "Low runtime value, consider extending time for more accurate results"
    assert (
        args.workload_realistic == None or args.workload_mixed == None
    ), "Cannot run both realistic and mixed workload, only one mode run at the time"


def save_import_results(workload, results, import_results, rss_usage):
    log.info("Summarized importing benchmark results:")
    import_key = [workload.NAME, workload.get_variant(), IMPORT]
    if import_results != None and rss_usage != None:
        # Display import statistics.
        for row in import_results:
            log.success(
                "Executed {} queries in {} seconds using {} workers with a total throughput of {} Q/S.".format(
                    row[COUNT], row[DURATION], row[NUM_WORKERS], row[THROUGHPUT]
                )
            )

        log.success(
            "The database used {} seconds of CPU time and peaked at {} MiB of RAM".format(
                rss_usage[CPU], rss_usage[MEMORY] / (1024 * 1024)
            )
        )
        results.set_value(*import_key, value={CLIENT: import_results, DATABASE: rss_usage})
    else:
        results.set_value(*import_key, value={CLIENT: CUSTOM_LOAD, DATABASE: CUSTOM_LOAD})


def log_metrics_summary(ret, usage):
    log.log("Executed  {} queries in {} seconds.".format(ret[COUNT], ret[DURATION]))
    log.log("Queries have been retried {} times".format(ret[RETRIES]))
    log.log("Database used {:.3f} seconds of CPU time.".format(usage[CPU]))
    log.info("Database peaked at {:.3f} MiB of memory.".format(usage[MEMORY] / (1024.0 * 1024.0)))


def log_metadata_summary(ret):
    log.log("{:<31} {:>20} {:>20} {:>20}".format("Metadata:", "min", "avg", "max"))
    metadata = ret[METADATA]
    for key in sorted(metadata.keys()):
        log.log(
            "{name:>30}: {minimum:>20.06f} {average:>20.06f} " "{maximum:>20.06f}".format(name=key, **metadata[key])
        )


def log_output_summary(benchmark_context, ret, usage, funcname, sample_query):
    log_metrics_summary(ret, usage)
    if DOCKER not in benchmark_context.vendor_name:
        log_metadata_summary(ret)

    log.info("\nResult:")
    log.info(funcname)
    log.info(sample_query)
    log.success("Latency statistics:")
    for key, value in ret[LATENCY_STATS].items():
        if key == ITERATIONS:
            log.success("{:<10} {:>10}".format(key, value))
        else:
            log.success("{:<10} {:>10.06f} seconds".format(key, value))
    log.success("Throughput: {:02f} QPS\n\n".format(ret[THROUGHPUT]))


def save_to_results(results, ret, workload, group, query, authorization_mode):
    results_key = [
        workload.NAME,
        workload.get_variant(),
        group,
        query,
        authorization_mode,
    ]
    results.set_value(*results_key, value=ret)


def run_isolated_workload_with_authorization(vendor_runner, client, queries, group, workload):
    log.init("Running isolated workload with authorization")

    log.info("Running preprocess AUTH queries")
    vendor_runner.start_db(VENDOR_RUNNER_AUTHORIZATION)
    client.execute(queries=SETUP_AUTH_QUERIES)
    client.set_credentials(username=USERNAME, password=PASSWORD)
    vendor_runner.stop_db(VENDOR_RUNNER_AUTHORIZATION)

    for query, funcname in queries[group]:
        log.init("Running query:" + "{}/{}/{}/{}".format(group, query, funcname, WITH_FINE_GRAINED_AUTHORIZATION))
        func = getattr(workload, funcname)
        count = get_query_cache_count(
            vendor_runner, client, get_queries(func, 1), benchmark_context, workload, group, query, func
        )

        vendor_runner.start_db(VENDOR_RUNNER_AUTHORIZATION)
        warmup(condition=benchmark_context.warm_up, client=client, queries=get_queries(func, count))

        ret = client.execute(
            queries=get_queries(func, count),
            num_workers=benchmark_context.num_workers_for_benchmark,
        )[0]
        usage = vendor_runner.stop_db(VENDOR_RUNNER_AUTHORIZATION)

        ret[DATABASE] = usage
        log_metrics_summary(ret, usage)
        log_metadata_summary(ret)
        log.success("Throughput: {:02f} QPS".format(ret[THROUGHPUT]))
        save_to_results(results, ret, workload, group, query, WITH_FINE_GRAINED_AUTHORIZATION)

    vendor_runner.start_db(VENDOR_RUNNER_AUTHORIZATION)
    log.info("Running cleanup of auth queries")
    ret = client.execute(queries=CLEANUP_AUTH_QUERIES)
    vendor_runner.stop_db(VENDOR_RUNNER_AUTHORIZATION)


def run_isolated_workload_without_authorization(vendor_runner, client, queries, group, workload):
    log.init("Running isolated workload without authorization")
    for query, funcname in queries[group]:
        log.init(
            "Running query:" + "{}/{}/{}/{}".format(group, query, funcname, WITHOUT_FINE_GRAINED_AUTHORIZATION),
        )
        func = getattr(workload, funcname)
        count = get_query_cache_count(
            vendor_runner, client, get_queries(func, 1), benchmark_context, workload, group, query, func
        )

        # Benchmark run.
        sample_query = get_queries(func, 1)[0][0]
        log.info("Sample query:{}".format(sample_query))
        log.log(
            "Executing benchmark with {} queries that should yield a single-threaded runtime of {} seconds.".format(
                count, benchmark_context.single_threaded_runtime_sec
            )
        )
        log.log("Queries are executed using {} concurrent clients".format(benchmark_context.num_workers_for_benchmark))

        rss_db = workload.NAME + workload.get_variant() + "_" + "_" + benchmark_context.mode + "_" + query
        vendor_runner.start_db(rss_db)
        warmup(condition=benchmark_context.warm_up, client=client, queries=get_queries(func, count))
        log.init("Executing benchmark queries...")
        ret = client.execute(
            queries=get_queries(func, count),
            num_workers=benchmark_context.num_workers_for_benchmark,
            time_dependent_execution=benchmark_context.time_dependent_execution,
        )[0]

        log.info("Benchmark execution finished...")
        usage = vendor_runner.stop_db(rss_db)

        ret[DATABASE] = usage
        log_output_summary(benchmark_context, ret, usage, funcname, sample_query)

        save_to_results(results, ret, workload, group, query, WITHOUT_FINE_GRAINED_AUTHORIZATION)


def setup_indices_and_import_dataset(client, vendor_runner, generated_queries, workload):
    vendor_runner.start_db_init(VENDOR_RUNNER_IMPORT)
    log.info("Executing database index setup")

    if generated_queries:
        client.execute(queries=workload.indexes_generator(), num_workers=1)
        log.info("Finished setting up indexes.")
        log.info("Started importing dataset")
        import_results = client.execute(queries=generated_queries, num_workers=benchmark_context.num_workers_for_import)
    else:
        log.info("Using workload information for importing dataset and creating indices")
        log.info("Preparing workload: " + workload.NAME + "/" + workload.get_variant())
        workload.prepare(cache.cache_directory("datasets", workload.NAME, workload.get_variant()))
        imported = workload.custom_import()
        if not imported:
            client.execute(file_path=workload.get_index(), num_workers=1)
            log.info("Finished setting up indexes.")
            log.info("Started importing dataset")
            import_results = client.execute(
                file_path=workload.get_file(), num_workers=benchmark_context.num_workers_for_import
            )
        else:
            log.info("Custom import executed")

    log.info("Finished importing dataset")
    rss_usage = vendor_runner.stop_db_init(VENDOR_RUNNER_IMPORT)

    return import_results, rss_usage


def run_target_workload(benchmark_context, workload, bench_queries, vendor_runner, client):
    generated_queries = workload.dataset_generator()
    import_results, rss_usage = setup_indices_and_import_dataset(client, vendor_runner, generated_queries, workload)
    save_import_results(workload, results, import_results, rss_usage)

    for group in sorted(bench_queries.keys()):
        log.init(f"\nRunning benchmark in {benchmark_context.mode} workload mode for {group} group")
        if benchmark_context.mode == BENCHMARK_MODE_MIXED:
            mixed_workload(vendor_runner, client, workload, group, bench_queries, benchmark_context)
        elif benchmark_context.mode == BENCHMARK_MODE_REALISTIC:
            realistic_workload(vendor_runner, client, workload, group, bench_queries, benchmark_context)
        else:
            run_isolated_workload_without_authorization(vendor_runner, client, bench_queries, group, workload)

        if benchmark_context.no_authorization:
            run_isolated_workload_with_authorization(vendor_runner, client, bench_queries, group, workload)


# TODO: (andi) Reorder functions in top-down notion in order to improve readibility
def run_target_workloads(benchmark_context, target_workloads):
    for workload, bench_queries in target_workloads:
        log.info(f"Started running {str(workload.NAME)} workload")

        benchmark_context.set_active_workload(workload.NAME)
        benchmark_context.set_active_variant(workload.get_variant())

        log.info(f"Running benchmarks for {IN_MEMORY_TRANSACTIONAL} storage mode.")
        in_memory_txn_vendor_runner, in_memory_txn_client = client_runner_factory(benchmark_context)
        run_target_workload(
            benchmark_context, workload, bench_queries, in_memory_txn_vendor_runner, in_memory_txn_client
        )
        log.info(f"Finished running benchmarks for {IN_MEMORY_TRANSACTIONAL} storage mode.")


def client_runner_factory(benchmark_context):
    vendor_runner = runners.BaseRunner.create(benchmark_context=benchmark_context)
    vendor_runner.clean_db()
    log.log("Database cleaned from any previous data")
    client = vendor_runner.fetch_client()
    return vendor_runner, client


def validate_target_workloads(benchmark_context, target_workloads):
    if len(target_workloads) == 0:
        log.error("No workloads matched the pattern: " + str(benchmark_context.benchmark_target_workload))
        log.error("Please check the pattern and workload NAME property, query group and query name.")
        log.info("Currently available workloads: ")
        log.log(helpers.list_available_workloads(benchmark_context.customer_workloads))
        sys.exit(1)


if __name__ == "__main__":
    args = parse_args()
    sanitize_args(args)
    vendor_specific_args = helpers.parse_kwargs(args.vendor_specific)

>>>>>>> efdf7bae
    temp_dir = pathlib.Path.cwd() / ".temp"
    temp_dir.mkdir(parents=True, exist_ok=True)

    benchmark_context = BenchmarkContext(
        benchmark_target_workload=args.benchmarks,
        vendor_binary=args.vendor_binary if args.run_option == "vendor-native" else None,
        vendor_name=args.vendor_name.replace("-", ""),
        client_binary=args.client_binary if args.run_option == "vendor-native" else None,
        num_workers_for_import=args.num_workers_for_import,
        num_workers_for_benchmark=args.num_workers_for_benchmark,
        single_threaded_runtime_sec=args.single_threaded_runtime_sec,
        query_count_lower_bound=args.query_count_lower_bound,
        no_load_query_counts=args.no_load_query_counts,
        export_results=args.export_results,
        export_results_in_memory_analytical=args.export_results_in_memory_analytical,
        export_results_on_disk_txn=args.export_results_on_disk_txn,
        temporary_directory=temp_dir.absolute(),
        workload_mixed=args.workload_mixed,
        workload_realistic=args.workload_realistic,
        time_dependent_execution=args.time_depended_execution,
        warm_up=args.warm_up,
        performance_tracking=args.performance_tracking,
        no_authorization=args.no_authorization,
        customer_workloads=args.customer_workloads,
        vendor_args=vendor_specific_args,
        disk_storage=args.disk_storage,
        in_memory_analytical=args.in_memory_analytical,
    )

    log_benchmark_arguments(benchmark_context)
    check_benchmark_requirements(benchmark_context)

    cache = helpers.Cache()
    log.log("Creating cache folder for dataset, configurations, indexes and results.")
    log.log("Cache folder in use: " + cache.get_default_cache_directory())
    config = setup_cache_config(benchmark_context, cache)

<<<<<<< HEAD
    in_memory_txn_run_config = {
=======
    run_config = {
>>>>>>> efdf7bae
        VENDOR: benchmark_context.vendor_name,
        CONDITION: benchmark_context.warm_up,
        NUM_WORKERS_FOR_BENCHMARK: benchmark_context.num_workers_for_benchmark,
        SINGLE_THREADED_RUNTIME_SEC: benchmark_context.single_threaded_runtime_sec,
        BENCHMARK_MODE: benchmark_context.mode,
        BENCHMARK_MODE_CONFIG: benchmark_context.mode_config,
        PLATFORM: platform.platform(),
<<<<<<< HEAD
        STORAGE_MODE: IN_MEMORY_TRANSACTIONAL,
    }

    in_memory_analytical_run_config = deepcopy(in_memory_txn_run_config)
    in_memory_analytical_run_config[STORAGE_MODE] = IN_MEMORY_ANALYTICAL

    bench_results = BenchmarkResults()
    bench_results.in_memory_tnx_results.set_value(RUN_CONFIGURATION, value=in_memory_txn_run_config)
    bench_results.in_memory_analytical_results.set_value(RUN_CONFIGURATION, value=in_memory_analytical_run_config)
=======
    }

    results = helpers.RecursiveDict()
    results.set_value(RUN_CONFIGURATION, value=run_config)
>>>>>>> efdf7bae

    available_workloads = helpers.get_available_workloads(benchmark_context.customer_workloads)

    # Filter out the workloads based on the pattern
    # TODO (andi) Maybe here filter workloads if working on disk storage.
    target_workloads = helpers.filter_workloads(
        available_workloads=available_workloads, benchmark_context=benchmark_context
    )

    validate_target_workloads(benchmark_context, target_workloads)
<<<<<<< HEAD
    run_target_workloads(benchmark_context, target_workloads, bench_results)
=======
    run_target_workloads(benchmark_context, target_workloads)
>>>>>>> efdf7bae

    if not benchmark_context.no_save_query_counts:
        cache.save_config(config)

<<<<<<< HEAD
    log_benchmark_summary(bench_results.in_memory_tnx_results.get_data(), IN_MEMORY_TRANSACTIONAL)
    if benchmark_context.export_results:
        with open(benchmark_context.export_results, "w") as f:
            json.dump(bench_results.in_memory_tnx_results.get_data(), f)

    log_benchmark_summary(bench_results.in_memory_analytical_results.get_data(), IN_MEMORY_ANALYTICAL)
    if benchmark_context.export_results_in_memory_analytical:
        with open(benchmark_context.export_results_in_memory_analytical, "w") as f:
            json.dump(bench_results.in_memory_analytical_results.get_data(), f)
=======
    log_benchmark_summary(results.get_data())

    if benchmark_context.export_results:
        with open(benchmark_context.export_results, "w") as f:
            json.dump(results.get_data(), f)
>>>>>>> efdf7bae
<|MERGE_RESOLUTION|>--- conflicted
+++ resolved
@@ -18,11 +18,7 @@
 import platform
 import random
 import sys
-<<<<<<< HEAD
 from copy import deepcopy
-=======
-import time
->>>>>>> efdf7bae
 from typing import Dict, List
 
 import helpers
@@ -30,62 +26,11 @@
 import runners
 import setup
 from benchmark_context import BenchmarkContext
-<<<<<<< HEAD
 from benchmark_results import BenchmarkResults
 from constants import *
 from workload_mode import BENCHMARK_MODE_MIXED, BENCHMARK_MODE_REALISTIC
 from workloads import *
 
-=======
-from workload_mode import BENCHMARK_MODE_MIXED, BENCHMARK_MODE_REALISTIC
-from workloads import *
-
-WITH_FINE_GRAINED_AUTHORIZATION = "with_fine_grained_authorization"
-WITHOUT_FINE_GRAINED_AUTHORIZATION = "without_fine_grained_authorization"
-RUN_CONFIGURATION = "__run_configuration__"
-IMPORT = "__import__"
-THROUGHPUT = "throughput"
-DATABASE = "database"
-MEMORY = "memory"
-VENDOR = "vendor"
-CONDITION = "condition"
-NUM_WORKERS_FOR_BENCHMARK = "num_workers_for_benchmark"
-SINGLE_THREADED_RUNTIME_SEC = "single_threaded_runtime_sec"
-BENCHMARK_MODE = "benchmark_mode"
-BENCHMARK_MODE_CONFIG = "benchmark_mode_config"
-PLATFORM = "platform"
-COUNT = "count"
-DURATION = "duration"
-NUM_WORKERS = "num_workers"
-CPU = "cpu"
-MEMORY = "memory"
-VENDOR_RUNNER_IMPORT = "import"
-VENDOR_RUNNER_AUTHORIZATION = "authorization"
-CLIENT = "client"
-DATABASE = "database"
-CUSTOM_LOAD = "custom_load"
-RETRIES = "retries"
-DOCKER = "docker"
-METADATA = "metadata"
-LATENCY_STATS = "latency_stats"
-ITERATIONS = "iterations"
-USERNAME = "user"
-PASSWORD = "test"
-DATABASE_CONDITION_HOT = "hot"
-DATABASE_CONDITION_VULCANIC = "vulcanic"
-WRITE_TYPE_QUERY = "write"
-READ_TYPE_QUERY = "read"
-UPDATE_TYPE_QUERY = "update"
-ANALYTICAL_TYPE_QUERY = "analytical"
-QUERY = "query"
-CACHE = "cache"
-DISK_PREPARATION_RSS = "disk_storage_preparation"
-IN_MEMORY_ANALYTICAL_RSS = "in_memory_analytical_preparation"
-
-IN_MEMORY_TRANSACTIONAL = "IN_MEMORY_TRANSACTIONAL"
-
-
->>>>>>> efdf7bae
 WARMUP_TO_HOT_QUERIES = [
     ("CREATE ();", {}),
     ("CREATE ()-[:TempEdge]->();", {}),
@@ -148,7 +93,7 @@
     benchmark_parser.add_argument(
         "--single-threaded-runtime-sec",
         type=int,
-        default=10,
+        default=1,
         help="single threaded duration of each query",
     )
     benchmark_parser.add_argument(
@@ -309,7 +254,7 @@
     assert args.num_workers_for_benchmark > 0
     assert args.export_results != None, "Pass where will results be saved"
     assert (
-        args.single_threaded_runtime_sec >= 10
+        args.single_threaded_runtime_sec >= 1
     ), "Low runtime value, consider extending time for more accurate results"
     assert (
         args.workload_realistic == None or args.workload_mixed == None
@@ -324,7 +269,6 @@
     return ret
 
 
-<<<<<<< HEAD
 def validate_workload_distribution(percentage_distribution, queries_by_type):
     percentages_by_type = {
         WRITE_TYPE_QUERY: percentage_distribution[0],
@@ -340,38 +284,6 @@
             )
 
 
-=======
-def warmup(condition: str, client: runners.BaseRunner, queries: list = None):
-    if condition == DATABASE_CONDITION_HOT:
-        log.log("Execute warm-up to match condition: {} ".format(condition))
-        client.execute(
-            queries=WARMUP_TO_HOT_QUERIES,
-            num_workers=1,
-        )
-    elif condition == DATABASE_CONDITION_VULCANIC:
-        log.log("Execute warm-up to match condition: {} ".format(condition))
-        client.execute(queries=queries)
-    else:
-        log.log("No warm-up on condition: {} ".format(condition))
-    log.log("Finished warm-up procedure to match database condition: {} ".format(condition))
-
-
-def validate_workload_distribution(percentage_distribution, queries_by_type):
-    percentages_by_type = {
-        WRITE_TYPE_QUERY: percentage_distribution[0],
-        READ_TYPE_QUERY: percentage_distribution[1],
-        UPDATE_TYPE_QUERY: percentage_distribution[2],
-        ANALYTICAL_TYPE_QUERY: percentage_distribution[3],
-    }
-
-    for key, percentage in percentages_by_type.items():
-        if percentage != 0 and len(queries_by_type[key]) == 0:
-            raise Exception(
-                "There is a missing query in group (write, read, update or analytical) for given workload distribution."
-            )
-
-
->>>>>>> efdf7bae
 def prepare_for_workload(benchmark_context, dataset, group, queries):
     num_of_queries = benchmark_context.mode_config[0]
     percentage_distribution = benchmark_context.mode_config[1:]
@@ -412,7 +324,6 @@
     random.seed(config_distribution)
 
     return config_distribution, queries_by_type, percentages_by_type, percentage_distribution, num_of_queries
-<<<<<<< HEAD
 
 
 def realistic_workload(
@@ -423,12 +334,6 @@
     queries,
     benchmark_context: BenchmarkContext,
     results,
-=======
-
-
-def realistic_workload(
-    vendor: runners.BaseRunner, client: runners.BaseClient, dataset, group, queries, benchmark_context: BenchmarkContext
->>>>>>> efdf7bae
 ):
     log.log("Executing realistic workload...")
     config_distribution, queries_by_type, _, percentage_distribution, num_of_queries = prepare_for_workload(
@@ -475,7 +380,6 @@
 
 
 def mixed_workload(
-<<<<<<< HEAD
     vendor: runners.BaseRunner,
     client: runners.BaseClient,
     dataset,
@@ -483,9 +387,6 @@
     queries,
     benchmark_context: BenchmarkContext,
     results,
-=======
-    vendor: runners.BaseRunner, client: runners.BaseClient, dataset, group, queries, benchmark_context: BenchmarkContext
->>>>>>> efdf7bae
 ):
     log.log("Executing mixed workload...")
     (
@@ -543,7 +444,6 @@
             WITHOUT_FINE_GRAINED_AUTHORIZATION,
         ]
         results.set_value(*results_key, value=ret)
-<<<<<<< HEAD
 
 
 def warmup(condition: str, client: runners.BaseRunner, queries: list = None):
@@ -559,8 +459,6 @@
     else:
         log.log("No warm-up on condition: {} ".format(condition))
     log.log("Finished warm-up procedure to match database condition: {} ".format(condition))
-=======
->>>>>>> efdf7bae
 
 
 def get_query_cache_count(
@@ -573,7 +471,6 @@
     query: str,
     func: str,
 ):
-    log.init("Determining query count for benchmark based on --single-threaded-runtime argument")
     config_key = [workload.NAME, workload.get_variant(), group, query]
     cached_count = config.get_value(*config_key)
     if cached_count is None:
@@ -586,32 +483,19 @@
         vendor.start_db(CACHE)
         client.execute(queries=queries, num_workers=1)
         count = 1
-        while True:
-            ret = client.execute(queries=get_queries(func, count), num_workers=1)
-            duration = ret[0][DURATION]
-            should_execute = int(benchmark_context.single_threaded_runtime_sec / (duration / count))
-            log.log(
-                "executed_queries={}, total_duration={}, query_duration={}, estimated_count={}".format(
-                    count, duration, duration / count, should_execute
-                )
-            )
-            # We don't have to execute the next iteration when
-            # `should_execute` becomes the same order of magnitude as
-            # `count * 10`.
-            if should_execute / (count * 10) < 10:
-                count = should_execute
-                break
-            else:
-                count = count * 10
+        ret = client.execute(queries=get_queries(func, count), num_workers=1)
+        duration = ret[0][DURATION]
+        est_num_queries = int(benchmark_context.single_threaded_runtime_sec / duration)
+        log.log(f"Executed_queries={count}, total_duration={duration}, Estimated #queries in {benchmark_context.single_threaded_runtime_sec}s={est_num_queries}")
         vendor.stop_db(CACHE)
 
-        if count < benchmark_context.query_count_lower_bound:
-            count = benchmark_context.query_count_lower_bound
+        if est_num_queries < benchmark_context.query_count_lower_bound:
+            est_num_queries = benchmark_context.query_count_lower_bound
 
         config.set_value(
             *config_key,
             value={
-                COUNT: count,
+                COUNT: est_num_queries,
                 DURATION: benchmark_context.single_threaded_runtime_sec,
             },
         )
@@ -621,11 +505,10 @@
                 cached_count[COUNT], cached_count[DURATION]
             ),
         )
-        count = int(cached_count[COUNT] * benchmark_context.single_threaded_runtime_sec / cached_count[DURATION])
-    return count
-
-
-<<<<<<< HEAD
+        est_num_queries = int(cached_count[COUNT] * benchmark_context.single_threaded_runtime_sec / cached_count[DURATION])
+    return est_num_queries
+
+
 def check_benchmark_requirements(benchmark_context):
     if setup.check_requirements(benchmark_context):
         log.success("Requirements for starting benchmark satisfied!")
@@ -705,6 +588,7 @@
         log_metadata_summary(ret)
         log.success("Throughput: {:02f} QPS".format(ret[THROUGHPUT]))
         save_to_results(results, ret, workload, group, query, WITH_FINE_GRAINED_AUTHORIZATION)
+        break
 
     vendor_runner.start_db(VENDOR_RUNNER_AUTHORIZATION)
     log.info("Running cleanup of auth queries")
@@ -750,6 +634,7 @@
         log_output_summary(benchmark_context, ret, usage, funcname, sample_query)
 
         save_to_results(results, ret, workload, group, query, WITHOUT_FINE_GRAINED_AUTHORIZATION)
+        break
 
 
 def setup_indices_and_import_dataset(client, vendor_runner, generated_queries, workload):
@@ -867,15 +752,6 @@
     log.log("\n")
     log.summary(f"Benchmark summary of {storage_mode} mode")
     log.log("-" * 120)
-=======
-def log_benchmark_summary(results: Dict):
-    log.init("~" * 45)
-    log.info("Benchmark finished.")
-    log.init("~" * 45)
-    log.log("\n")
-    log.summary("Benchmark summary")
-    log.log("-" * 90)
->>>>>>> efdf7bae
     log.summary("{:<20} {:>30} {:>30}".format("Query name", "Throughput", "Peak Memory usage"))
     for dataset, variants in results.items():
         if dataset == RUN_CONFIGURATION:
@@ -886,11 +762,7 @@
                     continue
                 for query, auth in queries.items():
                     for value in auth.values():
-<<<<<<< HEAD
                         log.log("-" * 120)
-=======
-                        log.log("-" * 90)
->>>>>>> efdf7bae
                         log.summary(
                             "{:<20} {:>26.2f} QPS {:>27.2f} MB".format(
                                 query, value[THROUGHPUT], value[DATABASE][MEMORY] / (1024.0 * 1024.0)
@@ -898,7 +770,6 @@
                         )
     log.log("-" * 90)
 
-<<<<<<< HEAD
 
 def log_benchmark_arguments(benchmark_context):
     log.init("Executing benchmark with following arguments: ")
@@ -920,7 +791,6 @@
         log.log(
             "{name:>30}: {minimum:>20.06f} {average:>20.06f} " "{maximum:>20.06f}".format(name=key, **metadata[key])
         )
-
 
 def log_output_summary(benchmark_context, ret, usage, funcname, sample_query):
     log_metrics_summary(ret, usage)
@@ -944,273 +814,6 @@
     sanitize_args(args)
     vendor_specific_args = helpers.parse_kwargs(args.vendor_specific)
 
-=======
-
-def log_benchmark_arguments(benchmark_context):
-    log.init("Executing benchmark with following arguments: ")
-    for key, value in benchmark_context.__dict__.items():
-        log.log("{:<30} : {:<30}".format(str(key), str(value)))
-
-
-def check_benchmark_requirements(benchmark_context):
-    if setup.check_requirements(benchmark_context):
-        log.success("Requirements for starting benchmark satisfied!")
-    else:
-        log.warning("Requirements for starting benchmark not satisfied!")
-        sys.exit(1)
-
-
-def setup_cache_config(benchmark_context, cache):
-    if not benchmark_context.no_load_query_counts:
-        log.log("Using previous cached query count data from cache directory.")
-        return cache.load_config()
-    else:
-        return helpers.RecursiveDict()
-
-
-def sanitize_args(args):
-    assert args.benchmarks != None, helpers.list_available_workloads()
-    assert args.num_workers_for_import > 0
-    assert args.num_workers_for_benchmark > 0
-    assert args.export_results != None, "Pass where will results be saved"
-    assert (
-        args.single_threaded_runtime_sec >= 10
-    ), "Low runtime value, consider extending time for more accurate results"
-    assert (
-        args.workload_realistic == None or args.workload_mixed == None
-    ), "Cannot run both realistic and mixed workload, only one mode run at the time"
-
-
-def save_import_results(workload, results, import_results, rss_usage):
-    log.info("Summarized importing benchmark results:")
-    import_key = [workload.NAME, workload.get_variant(), IMPORT]
-    if import_results != None and rss_usage != None:
-        # Display import statistics.
-        for row in import_results:
-            log.success(
-                "Executed {} queries in {} seconds using {} workers with a total throughput of {} Q/S.".format(
-                    row[COUNT], row[DURATION], row[NUM_WORKERS], row[THROUGHPUT]
-                )
-            )
-
-        log.success(
-            "The database used {} seconds of CPU time and peaked at {} MiB of RAM".format(
-                rss_usage[CPU], rss_usage[MEMORY] / (1024 * 1024)
-            )
-        )
-        results.set_value(*import_key, value={CLIENT: import_results, DATABASE: rss_usage})
-    else:
-        results.set_value(*import_key, value={CLIENT: CUSTOM_LOAD, DATABASE: CUSTOM_LOAD})
-
-
-def log_metrics_summary(ret, usage):
-    log.log("Executed  {} queries in {} seconds.".format(ret[COUNT], ret[DURATION]))
-    log.log("Queries have been retried {} times".format(ret[RETRIES]))
-    log.log("Database used {:.3f} seconds of CPU time.".format(usage[CPU]))
-    log.info("Database peaked at {:.3f} MiB of memory.".format(usage[MEMORY] / (1024.0 * 1024.0)))
-
-
-def log_metadata_summary(ret):
-    log.log("{:<31} {:>20} {:>20} {:>20}".format("Metadata:", "min", "avg", "max"))
-    metadata = ret[METADATA]
-    for key in sorted(metadata.keys()):
-        log.log(
-            "{name:>30}: {minimum:>20.06f} {average:>20.06f} " "{maximum:>20.06f}".format(name=key, **metadata[key])
-        )
-
-
-def log_output_summary(benchmark_context, ret, usage, funcname, sample_query):
-    log_metrics_summary(ret, usage)
-    if DOCKER not in benchmark_context.vendor_name:
-        log_metadata_summary(ret)
-
-    log.info("\nResult:")
-    log.info(funcname)
-    log.info(sample_query)
-    log.success("Latency statistics:")
-    for key, value in ret[LATENCY_STATS].items():
-        if key == ITERATIONS:
-            log.success("{:<10} {:>10}".format(key, value))
-        else:
-            log.success("{:<10} {:>10.06f} seconds".format(key, value))
-    log.success("Throughput: {:02f} QPS\n\n".format(ret[THROUGHPUT]))
-
-
-def save_to_results(results, ret, workload, group, query, authorization_mode):
-    results_key = [
-        workload.NAME,
-        workload.get_variant(),
-        group,
-        query,
-        authorization_mode,
-    ]
-    results.set_value(*results_key, value=ret)
-
-
-def run_isolated_workload_with_authorization(vendor_runner, client, queries, group, workload):
-    log.init("Running isolated workload with authorization")
-
-    log.info("Running preprocess AUTH queries")
-    vendor_runner.start_db(VENDOR_RUNNER_AUTHORIZATION)
-    client.execute(queries=SETUP_AUTH_QUERIES)
-    client.set_credentials(username=USERNAME, password=PASSWORD)
-    vendor_runner.stop_db(VENDOR_RUNNER_AUTHORIZATION)
-
-    for query, funcname in queries[group]:
-        log.init("Running query:" + "{}/{}/{}/{}".format(group, query, funcname, WITH_FINE_GRAINED_AUTHORIZATION))
-        func = getattr(workload, funcname)
-        count = get_query_cache_count(
-            vendor_runner, client, get_queries(func, 1), benchmark_context, workload, group, query, func
-        )
-
-        vendor_runner.start_db(VENDOR_RUNNER_AUTHORIZATION)
-        warmup(condition=benchmark_context.warm_up, client=client, queries=get_queries(func, count))
-
-        ret = client.execute(
-            queries=get_queries(func, count),
-            num_workers=benchmark_context.num_workers_for_benchmark,
-        )[0]
-        usage = vendor_runner.stop_db(VENDOR_RUNNER_AUTHORIZATION)
-
-        ret[DATABASE] = usage
-        log_metrics_summary(ret, usage)
-        log_metadata_summary(ret)
-        log.success("Throughput: {:02f} QPS".format(ret[THROUGHPUT]))
-        save_to_results(results, ret, workload, group, query, WITH_FINE_GRAINED_AUTHORIZATION)
-
-    vendor_runner.start_db(VENDOR_RUNNER_AUTHORIZATION)
-    log.info("Running cleanup of auth queries")
-    ret = client.execute(queries=CLEANUP_AUTH_QUERIES)
-    vendor_runner.stop_db(VENDOR_RUNNER_AUTHORIZATION)
-
-
-def run_isolated_workload_without_authorization(vendor_runner, client, queries, group, workload):
-    log.init("Running isolated workload without authorization")
-    for query, funcname in queries[group]:
-        log.init(
-            "Running query:" + "{}/{}/{}/{}".format(group, query, funcname, WITHOUT_FINE_GRAINED_AUTHORIZATION),
-        )
-        func = getattr(workload, funcname)
-        count = get_query_cache_count(
-            vendor_runner, client, get_queries(func, 1), benchmark_context, workload, group, query, func
-        )
-
-        # Benchmark run.
-        sample_query = get_queries(func, 1)[0][0]
-        log.info("Sample query:{}".format(sample_query))
-        log.log(
-            "Executing benchmark with {} queries that should yield a single-threaded runtime of {} seconds.".format(
-                count, benchmark_context.single_threaded_runtime_sec
-            )
-        )
-        log.log("Queries are executed using {} concurrent clients".format(benchmark_context.num_workers_for_benchmark))
-
-        rss_db = workload.NAME + workload.get_variant() + "_" + "_" + benchmark_context.mode + "_" + query
-        vendor_runner.start_db(rss_db)
-        warmup(condition=benchmark_context.warm_up, client=client, queries=get_queries(func, count))
-        log.init("Executing benchmark queries...")
-        ret = client.execute(
-            queries=get_queries(func, count),
-            num_workers=benchmark_context.num_workers_for_benchmark,
-            time_dependent_execution=benchmark_context.time_dependent_execution,
-        )[0]
-
-        log.info("Benchmark execution finished...")
-        usage = vendor_runner.stop_db(rss_db)
-
-        ret[DATABASE] = usage
-        log_output_summary(benchmark_context, ret, usage, funcname, sample_query)
-
-        save_to_results(results, ret, workload, group, query, WITHOUT_FINE_GRAINED_AUTHORIZATION)
-
-
-def setup_indices_and_import_dataset(client, vendor_runner, generated_queries, workload):
-    vendor_runner.start_db_init(VENDOR_RUNNER_IMPORT)
-    log.info("Executing database index setup")
-
-    if generated_queries:
-        client.execute(queries=workload.indexes_generator(), num_workers=1)
-        log.info("Finished setting up indexes.")
-        log.info("Started importing dataset")
-        import_results = client.execute(queries=generated_queries, num_workers=benchmark_context.num_workers_for_import)
-    else:
-        log.info("Using workload information for importing dataset and creating indices")
-        log.info("Preparing workload: " + workload.NAME + "/" + workload.get_variant())
-        workload.prepare(cache.cache_directory("datasets", workload.NAME, workload.get_variant()))
-        imported = workload.custom_import()
-        if not imported:
-            client.execute(file_path=workload.get_index(), num_workers=1)
-            log.info("Finished setting up indexes.")
-            log.info("Started importing dataset")
-            import_results = client.execute(
-                file_path=workload.get_file(), num_workers=benchmark_context.num_workers_for_import
-            )
-        else:
-            log.info("Custom import executed")
-
-    log.info("Finished importing dataset")
-    rss_usage = vendor_runner.stop_db_init(VENDOR_RUNNER_IMPORT)
-
-    return import_results, rss_usage
-
-
-def run_target_workload(benchmark_context, workload, bench_queries, vendor_runner, client):
-    generated_queries = workload.dataset_generator()
-    import_results, rss_usage = setup_indices_and_import_dataset(client, vendor_runner, generated_queries, workload)
-    save_import_results(workload, results, import_results, rss_usage)
-
-    for group in sorted(bench_queries.keys()):
-        log.init(f"\nRunning benchmark in {benchmark_context.mode} workload mode for {group} group")
-        if benchmark_context.mode == BENCHMARK_MODE_MIXED:
-            mixed_workload(vendor_runner, client, workload, group, bench_queries, benchmark_context)
-        elif benchmark_context.mode == BENCHMARK_MODE_REALISTIC:
-            realistic_workload(vendor_runner, client, workload, group, bench_queries, benchmark_context)
-        else:
-            run_isolated_workload_without_authorization(vendor_runner, client, bench_queries, group, workload)
-
-        if benchmark_context.no_authorization:
-            run_isolated_workload_with_authorization(vendor_runner, client, bench_queries, group, workload)
-
-
-# TODO: (andi) Reorder functions in top-down notion in order to improve readibility
-def run_target_workloads(benchmark_context, target_workloads):
-    for workload, bench_queries in target_workloads:
-        log.info(f"Started running {str(workload.NAME)} workload")
-
-        benchmark_context.set_active_workload(workload.NAME)
-        benchmark_context.set_active_variant(workload.get_variant())
-
-        log.info(f"Running benchmarks for {IN_MEMORY_TRANSACTIONAL} storage mode.")
-        in_memory_txn_vendor_runner, in_memory_txn_client = client_runner_factory(benchmark_context)
-        run_target_workload(
-            benchmark_context, workload, bench_queries, in_memory_txn_vendor_runner, in_memory_txn_client
-        )
-        log.info(f"Finished running benchmarks for {IN_MEMORY_TRANSACTIONAL} storage mode.")
-
-
-def client_runner_factory(benchmark_context):
-    vendor_runner = runners.BaseRunner.create(benchmark_context=benchmark_context)
-    vendor_runner.clean_db()
-    log.log("Database cleaned from any previous data")
-    client = vendor_runner.fetch_client()
-    return vendor_runner, client
-
-
-def validate_target_workloads(benchmark_context, target_workloads):
-    if len(target_workloads) == 0:
-        log.error("No workloads matched the pattern: " + str(benchmark_context.benchmark_target_workload))
-        log.error("Please check the pattern and workload NAME property, query group and query name.")
-        log.info("Currently available workloads: ")
-        log.log(helpers.list_available_workloads(benchmark_context.customer_workloads))
-        sys.exit(1)
-
-
-if __name__ == "__main__":
-    args = parse_args()
-    sanitize_args(args)
-    vendor_specific_args = helpers.parse_kwargs(args.vendor_specific)
-
->>>>>>> efdf7bae
     temp_dir = pathlib.Path.cwd() / ".temp"
     temp_dir.mkdir(parents=True, exist_ok=True)
 
@@ -1248,11 +851,7 @@
     log.log("Cache folder in use: " + cache.get_default_cache_directory())
     config = setup_cache_config(benchmark_context, cache)
 
-<<<<<<< HEAD
     in_memory_txn_run_config = {
-=======
-    run_config = {
->>>>>>> efdf7bae
         VENDOR: benchmark_context.vendor_name,
         CONDITION: benchmark_context.warm_up,
         NUM_WORKERS_FOR_BENCHMARK: benchmark_context.num_workers_for_benchmark,
@@ -1260,7 +859,6 @@
         BENCHMARK_MODE: benchmark_context.mode,
         BENCHMARK_MODE_CONFIG: benchmark_context.mode_config,
         PLATFORM: platform.platform(),
-<<<<<<< HEAD
         STORAGE_MODE: IN_MEMORY_TRANSACTIONAL,
     }
 
@@ -1270,12 +868,6 @@
     bench_results = BenchmarkResults()
     bench_results.in_memory_tnx_results.set_value(RUN_CONFIGURATION, value=in_memory_txn_run_config)
     bench_results.in_memory_analytical_results.set_value(RUN_CONFIGURATION, value=in_memory_analytical_run_config)
-=======
-    }
-
-    results = helpers.RecursiveDict()
-    results.set_value(RUN_CONFIGURATION, value=run_config)
->>>>>>> efdf7bae
 
     available_workloads = helpers.get_available_workloads(benchmark_context.customer_workloads)
 
@@ -1286,16 +878,11 @@
     )
 
     validate_target_workloads(benchmark_context, target_workloads)
-<<<<<<< HEAD
     run_target_workloads(benchmark_context, target_workloads, bench_results)
-=======
-    run_target_workloads(benchmark_context, target_workloads)
->>>>>>> efdf7bae
 
     if not benchmark_context.no_save_query_counts:
         cache.save_config(config)
 
-<<<<<<< HEAD
     log_benchmark_summary(bench_results.in_memory_tnx_results.get_data(), IN_MEMORY_TRANSACTIONAL)
     if benchmark_context.export_results:
         with open(benchmark_context.export_results, "w") as f:
@@ -1305,10 +892,3 @@
     if benchmark_context.export_results_in_memory_analytical:
         with open(benchmark_context.export_results_in_memory_analytical, "w") as f:
             json.dump(bench_results.in_memory_analytical_results.get_data(), f)
-=======
-    log_benchmark_summary(results.get_data())
-
-    if benchmark_context.export_results:
-        with open(benchmark_context.export_results, "w") as f:
-            json.dump(results.get_data(), f)
->>>>>>> efdf7bae
