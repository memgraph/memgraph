# Copyright 2021 Memgraph Ltd.
#
# Use of this software is governed by the Business Source License
# included in the file licenses/BSL.txt; by using this file, you agree to be bound by the terms of the Business Source
# License, and you may not use this file except in compliance with the Business Source License.
#
# As of the Change Date specified in that file, in accordance with
# the Business Source License, use of this software will be governed
# by the Apache License, Version 2.0, included in the file
# licenses/APL.txt.

import random

import helpers


# Base dataset class used as a template to create each individual dataset. All
# common logic is handled here.
class Dataset:
    # Name of the dataset.
    NAME = "Base dataset"
    # List of all variants of the dataset that exist.
    VARIANTS = ["default"]
    # One of the available variants that should be used as the default variant.
    DEFAULT_VARIANT = "default"
    # List of query files that should be used to import the dataset.
    FILES = {
        "default": "/foo/bar",
    }
    # List of query file URLs that should be used to import the dataset.
    URLS = None
    # Number of vertices/edges for each variant.
    SIZES = {
        "default": {"vertices": 0, "edges": 0},
    }
    # Indicates whether the dataset has properties on edges.
    PROPERTIES_ON_EDGES = False

    def __init__(self, variant=None):
        """
        Accepts a `variant` variable that indicates which variant
        of the dataset should be executed.
        """
        if variant is None:
            variant = self.DEFAULT_VARIANT
        if variant not in self.VARIANTS:
            raise ValueError("Invalid test variant!")
        if (self.FILES and variant not in self.FILES) and (self.URLS and variant not in self.URLS):
            raise ValueError("The variant doesn't have a defined URL or " "file path!")
        if variant not in self.SIZES:
            raise ValueError("The variant doesn't have a defined dataset " "size!")
        self._variant = variant
        if self.FILES is not None:
            self._file = self.FILES.get(variant, None)
        else:
            self._file = None
        if self.URLS is not None:
            self._url = self.URLS.get(variant, None)
        else:
            self._url = None
        self._size = self.SIZES[variant]
        if "vertices" not in self._size or "edges" not in self._size:
            raise ValueError("The size defined for this variant doesn't " "have the number of vertices and/or edges!")
        self._num_vertices = self._size["vertices"]
        self._num_edges = self._size["edges"]

    def prepare(self, directory):
        if self._file is not None:
            print("Using dataset file:", self._file)
            return
        # TODO: add support for JSON datasets
        cached_input, exists = directory.get_file("dataset.cypher")
        if not exists:
            print("Downloading dataset file:", self._url)
            downloaded_file = helpers.download_file(self._url, directory.get_path())
            print("Unpacking and caching file:", downloaded_file)
            helpers.unpack_and_move_file(downloaded_file, cached_input)
        print("Using cached dataset file:", cached_input)
        self._file = cached_input

    def get_variant(self):
        """Returns the current variant of the dataset."""
        return self._variant

    def get_file(self):
        """
        Returns path to the file that contains dataset creation queries.
        """
        return self._file

    def get_size(self):
        """Returns number of vertices/edges for the current variant."""
        return self._size

    # All tests should be query generator functions that output all of the
    # queries that should be executed by the runner. The functions should be
    # named `benchmark__GROUPNAME__TESTNAME` and should not accept any
    # arguments.


class Pokec(Dataset):
    NAME = "pokec"
    VARIANTS = ["small", "medium", "large"]
    DEFAULT_VARIANT = "small"
    FILES = None
    URLS = {
        "small": "https://s3-eu-west-1.amazonaws.com/deps.memgraph.io/pokec_small.setup.cypher",
        "medium": "https://s3-eu-west-1.amazonaws.com/deps.memgraph.io/pokec_medium.setup.cypher",
        "large": "https://s3-eu-west-1.amazonaws.com/deps.memgraph.io/pokec_large.setup.cypher.gz",
    }
    SIZES = {
        "small": {"vertices": 10000, "edges": 121716},
        "medium": {"vertices": 100000, "edges": 1768515},
        "large": {"vertices": 1632803, "edges": 30622564},
    }
    PROPERTIES_ON_EDGES = False

    # Helpers used to generate the queries

    def _get_random_vertex(self):
        # All vertices in the Pokec dataset have an ID in the range
        # [1, _num_vertices].
        return random.randint(1, self._num_vertices)

    def _get_random_from_to(self):
        vertex_from = self._get_random_vertex()
        vertex_to = vertex_from
        while vertex_to == vertex_from:
            vertex_to = self._get_random_vertex()
        return (vertex_from, vertex_to)

    # Arango benchmarks

    def benchmark__arango__single_vertex_read(self):
        return ("MATCH (n:User {id : $id}) RETURN n", {"id": self._get_random_vertex()})

    def benchmark__arango__single_vertex_write(self):
<<<<<<< HEAD
        return ("CREATE (n:UserTemp {id : $id}) RETURN n", {"id": random.randint(1, self._num_vertices * 10)})
=======
        return (
            "CREATE (n:UserTemp {id : $id}) RETURN n",
            {"id": random.randint(1, self._num_vertices * 10)},
        )
>>>>>>> 8ca84140

    def benchmark__arango__single_edge_write(self):
        vertex_from, vertex_to = self._get_random_from_to()
        return (
            "MATCH (n:User {id: $from}), (m:User {id: $to}) WITH n, m " "CREATE (n)-[e:Temp]->(m) RETURN e",
            {"from": vertex_from, "to": vertex_to},
        )

    def benchmark__arango__aggregate(self):
        return ("MATCH (n:User) RETURN n.age, COUNT(*)", {})

    def benchmark__arango__aggregate_with_filter(self):
        return ("MATCH (n:User) WHERE n.age >= 18 RETURN n.age, COUNT(*)", {})

    def benchmark__arango__expansion_1(self):
<<<<<<< HEAD
        return ("MATCH (s:User {id: $id})-->(n:User) " "RETURN n.id", {"id": self._get_random_vertex()})
=======
        return (
            "MATCH (s:User {id: $id})-->(n:User) " "RETURN n.id",
            {"id": self._get_random_vertex()},
        )
>>>>>>> 8ca84140

    def benchmark__arango__expansion_1_with_filter(self):
        return (
            "MATCH (s:User {id: $id})-->(n:User) " "WHERE n.age >= 18 " "RETURN n.id",
            {"id": self._get_random_vertex()},
        )

    def benchmark__arango__expansion_2(self):
<<<<<<< HEAD
        return ("MATCH (s:User {id: $id})-->()-->(n:User) " "RETURN DISTINCT n.id", {"id": self._get_random_vertex()})
=======
        return (
            "MATCH (s:User {id: $id})-->()-->(n:User) " "RETURN DISTINCT n.id",
            {"id": self._get_random_vertex()},
        )
>>>>>>> 8ca84140

    def benchmark__arango__expansion_2_with_filter(self):
        return (
            "MATCH (s:User {id: $id})-->()-->(n:User) " "WHERE n.age >= 18 " "RETURN DISTINCT n.id",
            {"id": self._get_random_vertex()},
        )

    def benchmark__arango__expansion_3(self):
        return (
            "MATCH (s:User {id: $id})-->()-->()-->(n:User) " "RETURN DISTINCT n.id",
            {"id": self._get_random_vertex()},
        )

    def benchmark__arango__expansion_3_with_filter(self):
        return (
            "MATCH (s:User {id: $id})-->()-->()-->(n:User) " "WHERE n.age >= 18 " "RETURN DISTINCT n.id",
            {"id": self._get_random_vertex()},
        )

    def benchmark__arango__expansion_4(self):
        return (
            "MATCH (s:User {id: $id})-->()-->()-->()-->(n:User) " "RETURN DISTINCT n.id",
            {"id": self._get_random_vertex()},
        )

    def benchmark__arango__expansion_4_with_filter(self):
        return (
            "MATCH (s:User {id: $id})-->()-->()-->()-->(n:User) " "WHERE n.age >= 18 " "RETURN DISTINCT n.id",
            {"id": self._get_random_vertex()},
        )

    def benchmark__arango__neighbours_2(self):
<<<<<<< HEAD
        return ("MATCH (s:User {id: $id})-[*1..2]->(n:User) " "RETURN DISTINCT n.id", {"id": self._get_random_vertex()})
=======
        return (
            "MATCH (s:User {id: $id})-[*1..2]->(n:User) " "RETURN DISTINCT n.id",
            {"id": self._get_random_vertex()},
        )
>>>>>>> 8ca84140

    def benchmark__arango__neighbours_2_with_filter(self):
        return (
            "MATCH (s:User {id: $id})-[*1..2]->(n:User) " "WHERE n.age >= 18 " "RETURN DISTINCT n.id",
            {"id": self._get_random_vertex()},
        )

    def benchmark__arango__neighbours_2_with_data(self):
        return (
            "MATCH (s:User {id: $id})-[*1..2]->(n:User) " "RETURN DISTINCT n.id, n",
            {"id": self._get_random_vertex()},
        )

    def benchmark__arango__neighbours_2_with_data_and_filter(self):
        return (
            "MATCH (s:User {id: $id})-[*1..2]->(n:User) " "WHERE n.age >= 18 " "RETURN DISTINCT n.id, n",
            {"id": self._get_random_vertex()},
        )

    def benchmark__arango__shortest_path(self):
        vertex_from, vertex_to = self._get_random_from_to()
        return (
            "MATCH (n:User {id: $from}), (m:User {id: $to}) WITH n, m "
            "MATCH p=(n)-[*bfs..15]->(m) "
            "RETURN extract(n in nodes(p) | n.id) AS path",
            {"from": vertex_from, "to": vertex_to},
        )

    def benchmark__arango__shortest_path_with_filter(self):
        vertex_from, vertex_to = self._get_random_from_to()
        return (
            "MATCH (n:User {id: $from}), (m:User {id: $to}) WITH n, m "
            "MATCH p=(n)-[*bfs..15 (e, n | n.age >= 18)]->(m) "
            "RETURN extract(n in nodes(p) | n.id) AS path",
            {"from": vertex_from, "to": vertex_to},
        )
<<<<<<< HEAD
=======

    def benchmark__arango__allshortest_paths(self):
        vertex_from, vertex_to = self._get_random_from_to()
        return (
            "MATCH (n:User {id: $from}), (m:User {id: $to}) WITH n, m "
            "MATCH p=(n)-[*allshortest 2 (r, n | 1) total_weight]->(m) "
            "RETURN extract(n in nodes(p) | n.id) AS path",
            {"from": vertex_from, "to": vertex_to},
        )
>>>>>>> 8ca84140

    # Our benchmark queries

    def benchmark__create__edge(self):
        vertex_from, vertex_to = self._get_random_from_to()
        return (
            "MATCH (a:User {id: $from}), (b:User {id: $to}) " "CREATE (a)-[:TempEdge]->(b)",
            {"from": vertex_from, "to": vertex_to},
        )

    def benchmark__create__pattern(self):
        return ("CREATE ()-[:TempEdge]->()", {})

    def benchmark__create__vertex(self):
        return ("CREATE ()", {})

    def benchmark__create__vertex_big(self):
        return (
            "CREATE (:L1:L2:L3:L4:L5:L6:L7 {p1: true, p2: 42, "
            'p3: "Here is some text that is not extremely short", '
            'p4:"Short text", p5: 234.434, p6: 11.11, p7: false})',
            {},
        )

    def benchmark__aggregation__count(self):
        return ("MATCH (n) RETURN count(n), count(n.age)", {})

    def benchmark__aggregation__min_max_avg(self):
        return ("MATCH (n) RETURN min(n.age), max(n.age), avg(n.age)", {})

    def benchmark__match__pattern_cycle(self):
<<<<<<< HEAD
        return ("MATCH (n:User {id: $id})-[e1]->(m)-[e2]->(n) " "RETURN e1, m, e2", {"id": self._get_random_vertex()})
=======
        return (
            "MATCH (n:User {id: $id})-[e1]->(m)-[e2]->(n) " "RETURN e1, m, e2",
            {"id": self._get_random_vertex()},
        )
>>>>>>> 8ca84140

    def benchmark__match__pattern_long(self):
        return (
            "MATCH (n1:User {id: $id})-[e1]->(n2)-[e2]->" "(n3)-[e3]->(n4)<-[e4]-(n5) " "RETURN n5 LIMIT 1",
            {"id": self._get_random_vertex()},
        )

    def benchmark__match__pattern_short(self):
<<<<<<< HEAD
        return ("MATCH (n:User {id: $id})-[e]->(m) " "RETURN m LIMIT 1", {"id": self._get_random_vertex()})

    def benchmark__match__vertex_on_label_property(self):
        return ("MATCH (n:User) WITH n WHERE n.id = $id RETURN n", {"id": self._get_random_vertex()})
=======
        return (
            "MATCH (n:User {id: $id})-[e]->(m) " "RETURN m LIMIT 1",
            {"id": self._get_random_vertex()},
        )

    def benchmark__match__vertex_on_label_property(self):
        return (
            "MATCH (n:User) WITH n WHERE n.id = $id RETURN n",
            {"id": self._get_random_vertex()},
        )
>>>>>>> 8ca84140

    def benchmark__match__vertex_on_label_property_index(self):
        return ("MATCH (n:User {id: $id}) RETURN n", {"id": self._get_random_vertex()})

    def benchmark__match__vertex_on_property(self):
<<<<<<< HEAD
        return ("MATCH (n {id: $id}) RETURN n", {"id": self._get_random_vertex()})

    def benchmark__update__vertex_on_property(self):
        return ("MATCH (n {id: $id}) SET n.id = -1", {"id": self._get_random_vertex()})

    def benchmark__delete__vertex(self):
        return ("MATCH (n {id: $id}) DETACH DELETE n", {"id": self._get_random_vertex()})
=======
        return ("MATCH (n {id: $id}) RETURN n", {"id": self._get_random_vertex()})
>>>>>>> 8ca84140
<|MERGE_RESOLUTION|>--- conflicted
+++ resolved
@@ -135,14 +135,7 @@
         return ("MATCH (n:User {id : $id}) RETURN n", {"id": self._get_random_vertex()})
 
     def benchmark__arango__single_vertex_write(self):
-<<<<<<< HEAD
         return ("CREATE (n:UserTemp {id : $id}) RETURN n", {"id": random.randint(1, self._num_vertices * 10)})
-=======
-        return (
-            "CREATE (n:UserTemp {id : $id}) RETURN n",
-            {"id": random.randint(1, self._num_vertices * 10)},
-        )
->>>>>>> 8ca84140
 
     def benchmark__arango__single_edge_write(self):
         vertex_from, vertex_to = self._get_random_from_to()
@@ -158,14 +151,7 @@
         return ("MATCH (n:User) WHERE n.age >= 18 RETURN n.age, COUNT(*)", {})
 
     def benchmark__arango__expansion_1(self):
-<<<<<<< HEAD
         return ("MATCH (s:User {id: $id})-->(n:User) " "RETURN n.id", {"id": self._get_random_vertex()})
-=======
-        return (
-            "MATCH (s:User {id: $id})-->(n:User) " "RETURN n.id",
-            {"id": self._get_random_vertex()},
-        )
->>>>>>> 8ca84140
 
     def benchmark__arango__expansion_1_with_filter(self):
         return (
@@ -174,14 +160,7 @@
         )
 
     def benchmark__arango__expansion_2(self):
-<<<<<<< HEAD
         return ("MATCH (s:User {id: $id})-->()-->(n:User) " "RETURN DISTINCT n.id", {"id": self._get_random_vertex()})
-=======
-        return (
-            "MATCH (s:User {id: $id})-->()-->(n:User) " "RETURN DISTINCT n.id",
-            {"id": self._get_random_vertex()},
-        )
->>>>>>> 8ca84140
 
     def benchmark__arango__expansion_2_with_filter(self):
         return (
@@ -214,14 +193,7 @@
         )
 
     def benchmark__arango__neighbours_2(self):
-<<<<<<< HEAD
         return ("MATCH (s:User {id: $id})-[*1..2]->(n:User) " "RETURN DISTINCT n.id", {"id": self._get_random_vertex()})
-=======
-        return (
-            "MATCH (s:User {id: $id})-[*1..2]->(n:User) " "RETURN DISTINCT n.id",
-            {"id": self._get_random_vertex()},
-        )
->>>>>>> 8ca84140
 
     def benchmark__arango__neighbours_2_with_filter(self):
         return (
@@ -258,8 +230,6 @@
             "RETURN extract(n in nodes(p) | n.id) AS path",
             {"from": vertex_from, "to": vertex_to},
         )
-<<<<<<< HEAD
-=======
 
     def benchmark__arango__allshortest_paths(self):
         vertex_from, vertex_to = self._get_random_from_to()
@@ -269,7 +239,6 @@
             "RETURN extract(n in nodes(p) | n.id) AS path",
             {"from": vertex_from, "to": vertex_to},
         )
->>>>>>> 8ca84140
 
     # Our benchmark queries
 
@@ -301,14 +270,7 @@
         return ("MATCH (n) RETURN min(n.age), max(n.age), avg(n.age)", {})
 
     def benchmark__match__pattern_cycle(self):
-<<<<<<< HEAD
         return ("MATCH (n:User {id: $id})-[e1]->(m)-[e2]->(n) " "RETURN e1, m, e2", {"id": self._get_random_vertex()})
-=======
-        return (
-            "MATCH (n:User {id: $id})-[e1]->(m)-[e2]->(n) " "RETURN e1, m, e2",
-            {"id": self._get_random_vertex()},
-        )
->>>>>>> 8ca84140
 
     def benchmark__match__pattern_long(self):
         return (
@@ -317,36 +279,19 @@
         )
 
     def benchmark__match__pattern_short(self):
-<<<<<<< HEAD
         return ("MATCH (n:User {id: $id})-[e]->(m) " "RETURN m LIMIT 1", {"id": self._get_random_vertex()})
 
     def benchmark__match__vertex_on_label_property(self):
         return ("MATCH (n:User) WITH n WHERE n.id = $id RETURN n", {"id": self._get_random_vertex()})
-=======
-        return (
-            "MATCH (n:User {id: $id})-[e]->(m) " "RETURN m LIMIT 1",
-            {"id": self._get_random_vertex()},
-        )
-
-    def benchmark__match__vertex_on_label_property(self):
-        return (
-            "MATCH (n:User) WITH n WHERE n.id = $id RETURN n",
-            {"id": self._get_random_vertex()},
-        )
->>>>>>> 8ca84140
 
     def benchmark__match__vertex_on_label_property_index(self):
         return ("MATCH (n:User {id: $id}) RETURN n", {"id": self._get_random_vertex()})
 
     def benchmark__match__vertex_on_property(self):
-<<<<<<< HEAD
         return ("MATCH (n {id: $id}) RETURN n", {"id": self._get_random_vertex()})
 
     def benchmark__update__vertex_on_property(self):
         return ("MATCH (n {id: $id}) SET n.id = -1", {"id": self._get_random_vertex()})
 
     def benchmark__delete__vertex(self):
-        return ("MATCH (n {id: $id}) DETACH DELETE n", {"id": self._get_random_vertex()})
-=======
-        return ("MATCH (n {id: $id}) RETURN n", {"id": self._get_random_vertex()})
->>>>>>> 8ca84140
+        return ("MATCH (n {id: $id}) DETACH DELETE n", {"id": self._get_random_vertex()})