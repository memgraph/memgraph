# Copyright 2021 Memgraph Ltd.
#
# Use of this software is governed by the Business Source License
# included in the file licenses/BSL.txt; by using this file, you agree to be bound by the terms of the Business Source
# License, and you may not use this file except in compliance with the Business Source License.
#
# As of the Change Date specified in that file, in accordance with
# the Business Source License, use of this software will be governed
# by the Apache License, Version 2.0, included in the file
# licenses/APL.txt.

import atexit
import json
import os
import re
import subprocess
import tempfile
import time


def wait_for_server(port, delay=0.1):
    cmd = ["nc", "-z", "-w", "1", "127.0.0.1", str(port)]
    while subprocess.call(cmd) != 0:
        time.sleep(0.01)
    time.sleep(delay)


def _convert_args_to_flags(*args, **kwargs):
    flags = list(args)
    for key, value in kwargs.items():
        key = "--" + key.replace("_", "-")
        if type(value) == bool:
            flags.append(key + "=" + str(value).lower())
        else:
            flags.append(key)
            flags.append(str(value))
    return flags


def _get_usage(pid):
    total_cpu = 0
    with open("/proc/{}/stat".format(pid)) as f:
        total_cpu = sum(map(int, f.read().split(")")[1].split()[11:15])) / os.sysconf(os.sysconf_names["SC_CLK_TCK"])
    peak_rss = 0
    with open("/proc/{}/status".format(pid)) as f:
        for row in f:
            tmp = row.split()
            if tmp[0] == "VmHWM:":
                peak_rss = int(tmp[1]) * 1024
    return {"cpu": total_cpu, "memory": peak_rss}


class Memgraph:
    def __init__(self, memgraph_binary, temporary_dir, properties_on_edges):
        self._memgraph_binary = memgraph_binary
        self._directory = tempfile.TemporaryDirectory(dir=temporary_dir)
        self._properties_on_edges = properties_on_edges
        self._proc_mg = None
        atexit.register(self._cleanup)

        # Determine Memgraph version
        ret = subprocess.run([memgraph_binary, "--version"], stdout=subprocess.PIPE, check=True)
        version = re.search(r"[0-9]+\.[0-9]+\.[0-9]+", ret.stdout.decode("utf-8")).group(0)
        self._memgraph_version = tuple(map(int, version.split(".")))

    def __del__(self):
        self._cleanup()
        atexit.unregister(self._cleanup)

    def _get_args(self, **kwargs):
        data_directory = os.path.join(self._directory.name, "memgraph")
        if self._memgraph_version >= (0, 50, 0):
            kwargs["data_directory"] = data_directory
        else:
            kwargs["durability_directory"] = data_directory
        if self._memgraph_version >= (0, 50, 0):
            kwargs["storage_properties_on_edges"] = self._properties_on_edges
        else:
            assert self._properties_on_edges, "Older versions of Memgraph can't disable properties on edges!"
        return _convert_args_to_flags(self._memgraph_binary, **kwargs)

    def _start(self, **kwargs):
        if self._proc_mg is not None:
            raise Exception("The database process is already running!")
        args = self._get_args(**kwargs)
        self._proc_mg = subprocess.Popen(args, stdout=subprocess.DEVNULL)
        time.sleep(0.2)
        if self._proc_mg.poll() is not None:
            self._proc_mg = None
            raise Exception("The database process died prematurely!")
        wait_for_server(7687)
        ret = self._proc_mg.poll()
        assert ret is None, "The database process died prematurely " "({})!".format(ret)

    def _cleanup(self):
        if self._proc_mg is None:
            return 0
        usage = _get_usage(self._proc_mg.pid)
        self._proc_mg.terminate()
        ret = self._proc_mg.wait()
        self._proc_mg = None
        return ret, usage

    def start_preparation(self):
        if self._memgraph_version >= (0, 50, 0):
            self._start(storage_snapshot_on_exit=True)
        else:
            self._start(snapshot_on_exit=True)

    def start_benchmark(self):
        # TODO: support custom benchmarking config files!
        if self._memgraph_version >= (0, 50, 0):
            self._start(storage_recover_on_startup=True)
        else:
            self._start(db_recover_on_startup=True)

    def stop(self):
        ret, usage = self._cleanup()
        assert ret == 0, "The database process exited with a non-zero " "status ({})!".format(ret)
        return usage


class Client:
    def __init__(self, client_binary: str, temporary_directory: str, username: str = "", password: str = ""):
        self._client_binary = client_binary
        self._directory = tempfile.TemporaryDirectory(dir=temporary_directory)
        self._username = username
        self._password = password

    def _get_args(self, **kwargs):
        return _convert_args_to_flags(self._client_binary, **kwargs)

<<<<<<< HEAD
    def execute(self, queries=None, file_path=None, num_workers=1, max_retries=50):
=======
    def execute(self, queries=None, file_path=None, num_workers=1):
>>>>>>> 8ca84140
        if (queries is None and file_path is None) or (queries is not None and file_path is not None):
            raise ValueError("Either queries or input_path must be specified!")

        # TODO: check `file_path.endswith(".json")` to support advanced
        # input queries

        queries_json = False
        if queries is not None:
            queries_json = True
            file_path = os.path.join(self._directory.name, "queries.json")
            with open(file_path, "w") as f:
                for query in queries:
                    json.dump(query, f)
                    f.write("\n")

<<<<<<< HEAD
        args = self._get_args(
            input=file_path,
            num_workers=num_workers,
            queries_json=queries_json,
            username=self._username,
            password=self._password,
            max_retries=max_retries,
        )
=======
        args = self._get_args(input=file_path, num_workers=num_workers, queries_json=queries_json)
>>>>>>> 8ca84140
        ret = subprocess.run(args, stdout=subprocess.PIPE, check=True)
        data = ret.stdout.decode("utf-8").strip().split("\n")
        data = [x for x in data if not x.startswith("[")]
        return list(map(json.loads, data))<|MERGE_RESOLUTION|>--- conflicted
+++ resolved
@@ -130,11 +130,7 @@
     def _get_args(self, **kwargs):
         return _convert_args_to_flags(self._client_binary, **kwargs)
 
-<<<<<<< HEAD
-    def execute(self, queries=None, file_path=None, num_workers=1, max_retries=50):
-=======
     def execute(self, queries=None, file_path=None, num_workers=1):
->>>>>>> 8ca84140
         if (queries is None and file_path is None) or (queries is not None and file_path is not None):
             raise ValueError("Either queries or input_path must be specified!")
 
@@ -150,18 +146,13 @@
                     json.dump(query, f)
                     f.write("\n")
 
-<<<<<<< HEAD
         args = self._get_args(
             input=file_path,
             num_workers=num_workers,
             queries_json=queries_json,
             username=self._username,
             password=self._password,
-            max_retries=max_retries,
         )
-=======
-        args = self._get_args(input=file_path, num_workers=num_workers, queries_json=queries_json)
->>>>>>> 8ca84140
         ret = subprocess.run(args, stdout=subprocess.PIPE, check=True)
         data = ret.stdout.decode("utf-8").strip().split("\n")
         data = [x for x in data if not x.startswith("[")]
