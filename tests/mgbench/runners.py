# Copyright 2022 Memgraph Ltd.
#
# Use of this software is governed by the Business Source License
# included in the file licenses/BSL.txt; by using this file, you agree to be bound by the terms of the Business Source
# License, and you may not use this file except in compliance with the Business Source License.
#
# As of the Change Date specified in that file, in accordance with
# the Business Source License, use of this software will be governed
# by the Apache License, Version 2.0, included in the file
# licenses/APL.txt.

import atexit
import json
import os
import re
import subprocess
import tempfile
import threading
import time
from abc import ABC, abstractclassmethod
from pathlib import Path


def wait_for_server(port, delay=0.1):
    cmd = ["nc", "-z", "-w", "1", "127.0.0.1", str(port)]
    while subprocess.call(cmd) != 0:
        time.sleep(0.01)
    time.sleep(delay)


def _convert_args_to_flags(*args, **kwargs):
    flags = list(args)
    for key, value in kwargs.items():
        key = "--" + key.replace("_", "-")
        if type(value) == bool:
            flags.append(key + "=" + str(value).lower())
        else:
            flags.append(key)
            flags.append(str(value))
    return flags


def _get_usage(pid):
    total_cpu = 0
    with open("/proc/{}/stat".format(pid)) as f:
        total_cpu = sum(map(int, f.read().split(")")[1].split()[11:15])) / os.sysconf(os.sysconf_names["SC_CLK_TCK"])
    peak_rss = 0
    with open("/proc/{}/status".format(pid)) as f:
        for row in f:
            tmp = row.split()
            if tmp[0] == "VmHWM:":
                peak_rss = int(tmp[1]) * 1024
    return {"cpu": total_cpu, "memory": peak_rss}


def _get_current_usage(pid):
    rss = 0
    with open("/proc/{}/status".format(pid)) as f:
        for row in f:
            tmp = row.split()
            if tmp[0] == "VmRSS:":
                rss = int(tmp[1])
    return rss / 1024


class Runners(ABC):
    @abstractclassmethod
    def _get_args(self, **kwargs):
        pass


class Memgraph(Runners):
    def __init__(self, memgraph_binary, temporary_dir, properties_on_edges, bolt_port, performance_tracking):
        self._memgraph_binary = memgraph_binary
        self._directory = tempfile.TemporaryDirectory(dir=temporary_dir)
        self._properties_on_edges = properties_on_edges
        self._proc_mg = None
        self._bolt_port = bolt_port
        self.performance_tracking = performance_tracking
        self._stop_event = threading.Event()
        self._rss = []
        atexit.register(self._cleanup)

        # Determine Memgraph version
        ret = subprocess.run([memgraph_binary, "--version"], stdout=subprocess.PIPE, check=True)
        version = re.search(r"[0-9]+\.[0-9]+\.[0-9]+", ret.stdout.decode("utf-8")).group(0)
        self._memgraph_version = tuple(map(int, version.split(".")))

    def __del__(self):
        self._cleanup()
        atexit.unregister(self._cleanup)

    def _get_args(self, **kwargs):
        data_directory = os.path.join(self._directory.name, "memgraph")
        kwargs["bolt_port"] = self._bolt_port
        if self._memgraph_version >= (0, 50, 0):
            kwargs["data_directory"] = data_directory
        else:
            kwargs["durability_directory"] = data_directory
        if self._memgraph_version >= (0, 50, 0):
            kwargs["storage_properties_on_edges"] = self._properties_on_edges
        else:
            assert self._properties_on_edges, "Older versions of Memgraph can't disable properties on edges!"
        return _convert_args_to_flags(self._memgraph_binary, **kwargs)

    def _start(self, **kwargs):
        if self._proc_mg is not None:
            raise Exception("The database process is already running!")
        args = self._get_args(**kwargs)
        self._proc_mg = subprocess.Popen(args, stdout=subprocess.DEVNULL)
        time.sleep(0.2)
        if self._proc_mg.poll() is not None:
            self._proc_mg = None
            raise Exception("The database process died prematurely!")
        wait_for_server(self._bolt_port)
        ret = self._proc_mg.poll()
        assert ret is None, "The database process died prematurely " "({})!".format(ret)

    def _cleanup(self):
        if self._proc_mg is None:
            return 0
        usage = _get_usage(self._proc_mg.pid)
        self._proc_mg.terminate()
        ret = self._proc_mg.wait()
        self._proc_mg = None
        return ret, usage

    def start_preparation(self, workload):
        if self.performance_tracking:
            p = threading.Thread(target=self.res_background_tracking, args=(self._rss, self._stop_event))
            self._stop_event.clear()
            self._rss.clear()
            p.start()
        self._start(storage_snapshot_on_exit=True)

    def start_benchmark(self, workload):
        if self.performance_tracking:
            p = threading.Thread(target=self.res_background_tracking, args=(self._rss, self._stop_event))
            self._stop_event.clear()
            self._rss.clear()
            p.start()
        self._start(storage_recover_on_startup=True)

    def res_background_tracking(self, res, stop_event):
        print("Started rss tracking.")
        while not stop_event.is_set():
            if self._proc_mg != None:
                self._rss.append(_get_current_usage(self._proc_mg.pid))
            time.sleep(0.05)
        print("Stopped rss tracking. ")

    def dump_rss(self, workload):
        file_name = workload + "_rss"
        Path.mkdir(Path().cwd() / "memgraph_memory", exist_ok=True)
        file = Path(Path().cwd() / "memgraph_memory" / file_name)
        file.touch()
        with file.open("r+") as f:
            for rss in self._rss:
                f.write(str(rss))
                f.write("\n")
            f.close()

    def stop(self, workload):
        if self.performance_tracking:
            self._stop_event.set()
            self.dump_rss(workload)
        ret, usage = self._cleanup()
        assert ret == 0, "The database process exited with a non-zero " "status ({})!".format(ret)
        return usage


class Neo4j(Runners):
    def __init__(self, neo4j_path, temporary_dir, bolt_port, performance_tracking):
        self._neo4j_path = Path(neo4j_path)
        self._neo4j_binary = Path(neo4j_path) / "bin" / "neo4j"
        self._neo4j_config = Path(neo4j_path) / "conf" / "neo4j.conf"
        self._neo4j_pid = Path(neo4j_path) / "run" / "neo4j.pid"
        self._neo4j_admin = Path(neo4j_path) / "bin" / "neo4j-admin"
        self.performance_tracking = performance_tracking
        self._stop_event = threading.Event()
        self._rss = []

        if not self._neo4j_binary.is_file():
            raise Exception("Wrong path to binary!")
        self._directory = tempfile.TemporaryDirectory(dir=temporary_dir)
        self._bolt_port = bolt_port
        atexit.register(self._cleanup)
        configs = []
        memory_flag = "server.jvm.additional=-XX:NativeMemoryTracking=detail"
        auth_flag = "dbms.security.auth_enabled=false"

        if self.performance_tracking:
            configs.append(memory_flag)
        else:
            lines = []
            with self._neo4j_config.open("r") as file:
                lines = file.readlines()
                file.close()

            for i in range(0, len(lines)):
                if lines[i].strip("\n") == memory_flag:
                    print("Clear up config flag:  " + memory_flag)
                    lines[i] = "\n"
                    print(lines[i])

            with self._neo4j_config.open("w") as file:
                file.writelines(lines)
                file.close()

        configs.append(auth_flag)
        print("Check neo4j config flags:")
        for conf in configs:
            with self._neo4j_config.open("r+") as file:
                lines = file.readlines()
                line_exist = False
                for line in lines:
                    if conf == line.rstrip():
                        line_exist = True
                        print("Config line exist at line: " + str(lines.index(line)))
                        print("Line content: " + line)
                        file.close()
                        break
                if not line_exist:
                    print("Setting config line: " + conf)
                    file.write(conf)
                    file.write("\n")
                    file.close()

    def __del__(self):
        self._cleanup()
        atexit.unregister(self._cleanup)

    def _start(self, **kwargs):
        if self._neo4j_pid.exists():
            raise Exception("The database process is already running!")
        args = _convert_args_to_flags(self._neo4j_binary, "start", **kwargs)
        start_proc = subprocess.run(args, check=True)
        time.sleep(5)
        if self._neo4j_pid.exists():
            print("Neo4j started!")
        else:
            raise Exception("The database process died prematurely!")
        print("Run server check:")
        wait_for_server(self._bolt_port)

    def _cleanup(self):
        if self._neo4j_pid.exists():
            pid = self._neo4j_pid.read_text()
            print("Clean up: " + pid)
            usage = _get_usage(pid)

            exit_proc = subprocess.run(args=[self._neo4j_binary, "stop"], capture_output=True, check=True)
            return exit_proc.returncode, usage
        else:
            return 0

    def start_preparation(self, workload):
        if self.performance_tracking:
            p = threading.Thread(target=self.res_background_tracking, args=(self._rss, self._stop_event))
            self._stop_event.clear()
            self._rss.clear()
            p.start()

        # Start DB
        self._start()

        if self.performance_tracking:
            self.get_memory_usage("start_" + workload)

    def start_benchmark(self, workload):
        if self.performance_tracking:
            p = threading.Thread(target=self.res_background_tracking, args=(self._rss, self._stop_event))
            self._stop_event.clear()
            self._rss.clear()
            p.start()
        # Start DB
        self._start()

        if self.performance_tracking:
            self.get_memory_usage("start_" + workload)

    def dump_db(self, path):
        print("Dumping the neo4j database...")
        if self._neo4j_pid.exists():
            raise Exception("Cannot dump DB because it is running.")
        else:
            subprocess.run(
                args=[
                    self._neo4j_admin,
                    "database",
                    "dump",
                    "--overwrite-destination=false",
                    "--to-path",
                    path,
                    "neo4j",
                ],
                check=True,
            )

    def clean_db(self):
        print("Cleaning the database")
        if self._neo4j_pid.exists():
            raise Exception("Cannot clean DB because it is running.")
        else:
            out = subprocess.run(
                args="rm -Rf data/databases/* data/transactions/*",
                cwd=self._neo4j_path,
                capture_output=True,
                shell=True,
            )
            print(out.stderr.decode("utf-8"))
            print(out.stdout.decode("utf-8"))

    def load_db_from_dump(self, path):
        print("Loading the neo4j database from dump...")
        if self._neo4j_pid.exists():
            raise Exception("Cannot dump DB because it is running.")
        else:
            subprocess.run(
                args=[
                    self._neo4j_admin,
                    "database",
                    "load",
                    "--from-path=" + path,
                    "--overwrite-destination=true",
                    "neo4j",
                ],
                check=True,
            )

    def res_background_tracking(self, res, stop_event):
        print("Started rss tracking.")
        while not stop_event.is_set():
            if self._neo4j_pid.exists():
                pid = self._neo4j_pid.read_text()
                self._rss.append(_get_current_usage(pid))
            time.sleep(0.05)
        print("Stopped rss tracking. ")

    def is_stopped(self):
        pid_file = self._neo4j_path / "run" / "neo4j.pid"
        if pid_file.exists():

            return False
        else:
            return True

    def stop(self, workload):
        if self.performance_tracking:
            self._stop_event.set()
            self.get_memory_usage("stop_" + workload)
            self.dump_rss(workload)
        ret, usage = self._cleanup()
        assert ret == 0, "The database process exited with a non-zero " "status ({})!".format(ret)
        return usage

    def dump_rss(self, workload):
        file_name = workload + "_rss"
        Path.mkdir(Path().cwd() / "neo4j_memory", exist_ok=True)
        file = Path(Path().cwd() / "neo4j_memory" / file_name)
        file.touch()
        with file.open("r+") as f:
            for rss in self._rss:
                f.write(str(rss))
                f.write("\n")
            f.close()

    def get_memory_usage(self, workload):
        Path.mkdir(Path().cwd() / "neo4j_memory", exist_ok=True)

        pid = self._neo4j_pid.read_text()
        memory_usage = subprocess.run(args=["jcmd", pid, "VM.native_memory"], capture_output=True, text=True)
        file = Path(Path().cwd() / "neo4j_memory" / workload)
        if file.exists():
            with file.open("r+") as f:
                f.write(memory_usage.stdout)
                f.close()
        else:
            file.touch()
            with file.open("r+") as f:
                f.write(memory_usage.stdout)
                f.close()

    def _get_args(self, **kwargs):
        pass


class Client:
    def __init__(
        self, client_binary: str, temporary_directory: str, bolt_port: int, username: str = "", password: str = ""
    ):
        self._client_binary = client_binary
        self._directory = tempfile.TemporaryDirectory(dir=temporary_directory)
        self._username = username
        self._password = password
        self._bolt_port = bolt_port

    def _get_args(self, **kwargs):
        return _convert_args_to_flags(self._client_binary, **kwargs)

    def execute(self, queries=None, file_path=None, num_workers=1, max_retries: int = 50, validation: bool = False):
        if (queries is None and file_path is None) or (queries is not None and file_path is not None):
            raise ValueError("Either queries or input_path must be specified!")

        # TODO: check `file_path.endswith(".json")` to support advanced
        # input queries

        queries_json = False
        if queries is not None:
            queries_json = True
            file_path = os.path.join(self._directory.name, "queries.json")
            with open(file_path, "w") as f:
                for query in queries:
                    json.dump(query, f)
                    f.write("\n")
        args = self._get_args(
            input=file_path,
            num_workers=num_workers,
            max_retries=max_retries,
            queries_json=queries_json,
            username=self._username,
            password=self._password,
            port=self._bolt_port,
            validation=validation,
        )

<<<<<<< HEAD
        ret = None
        try:
            ret = subprocess.run(args, capture_output=True)
        finally:
            error = ret.stderr.decode("utf-8").strip().split("\n")
            data = ret.stdout.decode("utf-8").strip().split("\n")
            if error and error[0] != "":
                print("Reported errros from client")
                print(error)
            data = [x for x in data if not x.startswith("[")]
            return list(map(json.loads, data))
=======
        ret = subprocess.run(args, capture_output=True, check=True)
        error = ret.stderr.decode("utf-8").strip().split("\n")
        if error and error[0] != "":
            print("Reported errros from client")
            print(error)

        data = ret.stdout.decode("utf-8").strip().split("\n")
        data = [x for x in data if not x.startswith("[")]
        return list(map(json.loads, data))
>>>>>>> 024bf0c5
<|MERGE_RESOLUTION|>--- conflicted
+++ resolved
@@ -424,7 +424,6 @@
             validation=validation,
         )
 
-<<<<<<< HEAD
         ret = None
         try:
             ret = subprocess.run(args, capture_output=True)
@@ -436,14 +435,3 @@
                 print(error)
             data = [x for x in data if not x.startswith("[")]
             return list(map(json.loads, data))
-=======
-        ret = subprocess.run(args, capture_output=True, check=True)
-        error = ret.stderr.decode("utf-8").strip().split("\n")
-        if error and error[0] != "":
-            print("Reported errros from client")
-            print(error)
-
-        data = ret.stdout.decode("utf-8").strip().split("\n")
-        data = [x for x in data if not x.startswith("[")]
-        return list(map(json.loads, data))
->>>>>>> 024bf0c5
