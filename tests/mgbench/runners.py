--- conflicted
+++ resolved
@@ -479,7 +479,9 @@
 
     @classmethod
     def create(cls, benchmark_context: BenchmarkContext):
-<<<<<<< HEAD
+        if benchmark_context.external_vendor:
+            return ExternalVendor(benchmark_context=benchmark_context)
+
         subclass_name = (
             benchmark_context.vendor_name
             if benchmark_context.installation_type == BenchmarkInstallationType.NATIVE
@@ -487,12 +489,6 @@
         )
 
         if subclass_name not in cls.subclasses:
-=======
-        if benchmark_context.external_vendor:
-            return ExternalVendor(benchmark_context=benchmark_context)
-
-        if benchmark_context.vendor_name not in cls.subclasses:
->>>>>>> ca9f4f1b
             raise ValueError("Missing runner with name: {}".format(benchmark_context.vendor_name))
 
         return cls.subclasses[subclass_name](
@@ -508,19 +504,11 @@
         pass
 
     @abstractmethod
-<<<<<<< HEAD
-    def start_db(self):
-        pass
-
-    @abstractmethod
-    def stop_db_init(self):
-=======
     def stop_db_init(self, arg):
         pass
 
     @abstractmethod
     def start_db(self, arg):
->>>>>>> ca9f4f1b
         pass
 
     @abstractmethod
@@ -638,47 +626,6 @@
                 f.write("\n")
             f.close()
 
-<<<<<<< HEAD
-    def fetch_client(self) -> BaseClient:
-        if self.benchmark_context.client_language == BenchmarkClientLanguage.CPP:
-            return BoltClient(self.benchmark_context)
-        if self.benchmark_context.client_language == BenchmarkClientLanguage.PYTHON:
-            return PythonClient(self.benchmark_context, self._bolt_port)
-        raise Exception(f"Unknown client language specified: {self.benchmark_context.client_language}")
-
-    def _get_args(self, **kwargs):
-        data_directory = os.path.join(self._directory.name, "memgraph")
-        kwargs["bolt_port"] = self._bolt_port
-        kwargs["data_directory"] = data_directory
-        kwargs["storage_properties_on_edges"] = True
-        kwargs["bolt_num_workers"] = self._bolt_num_workers
-        for key, value in self._vendor_args.items():
-            kwargs[key] = value
-        return _convert_args_to_flags(self._memgraph_binary, **kwargs)
-
-    def _start(self, **kwargs):
-        if self._proc_mg is not None:
-            raise Exception("The database process is already running!")
-        args = self._get_args(**kwargs)
-        self._proc_mg = subprocess.Popen(args, stdout=subprocess.DEVNULL)
-        time.sleep(0.2)
-        if self._proc_mg.poll() is not None:
-            self._proc_mg = None
-            raise Exception("The database process died prematurely!")
-        _wait_for_server_socket(self._bolt_port)
-        ret = self._proc_mg.poll()
-
-    def _cleanup(self):
-        if self._proc_mg is None:
-            return 0
-        usage = _get_usage(self._proc_mg.pid)
-        self._proc_mg.terminate()
-        ret = self._proc_mg.wait()
-        self._proc_mg = None
-        return ret, usage
-
-=======
->>>>>>> ca9f4f1b
 
 class Neo4j(BaseRunner):
     def __init__(self, benchmark_context: BenchmarkContext):
@@ -904,40 +851,6 @@
                 f.write(memory_usage.stdout)
                 f.close()
 
-<<<<<<< HEAD
-    def fetch_client(self) -> BaseClient:
-        if self.benchmark_context.client_language == BenchmarkClientLanguage.CPP:
-            return BoltClient(self.benchmark_context)
-        if self.benchmark_context.client_language == BenchmarkClientLanguage.PYTHON:
-            return PythonClient(self.benchmark_context, self._bolt_port)
-        raise Exception(f"Unknown client language specified: {self.benchmark_context.client_language}")
-
-    def _start(self, **kwargs):
-        if self._neo4j_pid.exists():
-            raise Exception("The database process is already running!")
-        args = _convert_args_to_flags(self._neo4j_binary, "start", **kwargs)
-        start_proc = subprocess.run(args, check=True)
-        time.sleep(0.5)
-        if self._neo4j_pid.exists():
-            print("Neo4j started!")
-        else:
-            raise Exception("The database process died prematurely!")
-        print("Run server check:")
-        _wait_for_server_socket(self._bolt_port)
-
-    def _cleanup(self):
-        if self._neo4j_pid.exists():
-            pid = self._neo4j_pid.read_text()
-            print("Clean up: " + pid)
-            usage = _get_usage(pid)
-
-            exit_proc = subprocess.run(args=[self._neo4j_binary, "stop"], capture_output=True, check=True)
-            return exit_proc.returncode, usage
-        else:
-            return 0, 0
-
-=======
->>>>>>> ca9f4f1b
 
 class MemgraphDocker(BaseRunner):
     def __init__(self, benchmark_context: BenchmarkContext):
@@ -1031,16 +944,6 @@
     def clean_db(self):
         self.remove_container(self._container_name)
 
-<<<<<<< HEAD
-    def fetch_client(self) -> BaseClient:
-        if self.benchmark_context.client_language == BenchmarkClientLanguage.CPP:
-            return BoltClientDocker(self.benchmark_context)
-        if self.benchmark_context.client_language == BenchmarkClientLanguage.PYTHON:
-            return PythonClient(self.benchmark_context, self._bolt_port)
-        raise Exception(f"Unknown client language specified: {self.benchmark_context.client_language}")
-
-=======
->>>>>>> ca9f4f1b
     def remove_container(self, containerName):
         command = ["docker", "rm", "-f", containerName]
         self._run_command(command)
@@ -1185,16 +1088,6 @@
     def clean_db(self):
         self.remove_container(self._container_name)
 
-<<<<<<< HEAD
-    def fetch_client(self) -> BaseClient:
-        if self.benchmark_context.client_language == BenchmarkClientLanguage.CPP:
-            return BoltClientDocker(benchmark_context=self.benchmark_context)
-        if self.benchmark_context.client_language == BenchmarkClientLanguage.PYTHON:
-            return PythonClient(self.benchmark_context, self._bolt_port)
-        raise Exception(f"Unknown client language specified: {self.benchmark_context.client_language}")
-
-=======
->>>>>>> ca9f4f1b
     def remove_container(self, containerName):
         command = ["docker", "rm", "-f", containerName]
         self._run_command(command)
