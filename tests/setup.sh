#!/bin/bash
# shellcheck disable=1091
set -Eeuo pipefail
DIR="$( cd "$( dirname "${BASH_SOURCE[0]}" )" && pwd )"
cd "$DIR"

# Read existing packages from requirements.txt
existing_packages=$(cat "$DIR/../src/auth/reference_modules/requirements.txt")

# Define additional packages from PIP_DEPS
PIP_DEPS=(
   "behave==1.2.6"
   "ldap3==2.6"
   "kafka-python==2.0.2"
   "requests==2.25.1"
   "neo4j==5.14.1"
   "parse==1.18.0"
   "parse-type==0.5.2"
   "pytest==7.3.2"
   "pyyaml==6.0.1"
   "six==1.17.0"
   "networkx==2.5.1"
   "gqlalchemy==1.8.0"
   "python3-saml==1.16.0"
   "setuptools==75.8.0"
   "pymgclient==1.5.1"
   "xmlsec==1.3.16"
   "pulsar-client==3.5.0"
   "idna==2.10"
   "urllib3==1.26.20"
   "pyopenssl==25.1.0"
   "chardet==4.0.0"
   "pymgclient==1.5.1"
)

# Combine existing packages with PIP_DEPS, avoiding duplicates
packages="$existing_packages"
for dep in "${PIP_DEPS[@]}"; do
    # Extract package name (before the ==)
    pkg_name=$(echo "$dep" | cut -d'=' -f1)
    # Check if package already exists in the list
    if ! echo "$packages" | grep -q "^${pkg_name}=="; then
        packages="$packages"$'\n'"$dep"
    fi
done

# Remove old and create a new virtualenv.
if [ -d ve3 ]; then
    rm -rf ve3
fi
<<<<<<< HEAD
python3 -m venv ve3
=======
uv venv ve3 || exit 1
>>>>>>> 68888475
set +u
source "ve3/bin/activate"
set -u
uv pip install $packages
deactivate

"$DIR"/e2e/graphql/setup.sh<|MERGE_RESOLUTION|>--- conflicted
+++ resolved
@@ -48,11 +48,7 @@
 if [ -d ve3 ]; then
     rm -rf ve3
 fi
-<<<<<<< HEAD
-python3 -m venv ve3
-=======
 uv venv ve3 || exit 1
->>>>>>> 68888475
 set +u
 source "ve3/bin/activate"
 set -u
