--- conflicted
+++ resolved
@@ -89,22 +89,11 @@
 # develop on them -> pre-commit hook not required -> we can use latest
 # packages.
 if [[ "$ci" == "false" ]]; then
-<<<<<<< HEAD
-  python3 -m pip install --upgrade pip
-  python3 -m pip install pre-commit
-  python3 -m pre_commit install
-  # Install py format tools for usage during the development.
-  echo "Install black formatter"
-  python3 -m pip install black==23.1.*
-  echo "Install isort"
-  python3 -m pip install isort==5.12.*
-=======
   echo "Installing pre-commit hooks"
   export PIP_BREAK_SYSTEM_PACKAGES=1
   python3 -m pip install --upgrade pip
   pip install pre-commit black==23.1.* isort==5.12.*
   python3 -m pre_commit install
->>>>>>> 68888475
 fi
 
 # Link `include/mgp.py` with `release/mgp/mgp.py`
