#!/bin/bash -e
DIR="$( cd "$( dirname "${BASH_SOURCE[0]}" )" && pwd )"
cd "$DIR"
source "$DIR/environment/util.sh"

DISTRO=$(operating_system)
ARCHITECTURE=$(architecture)

function print_help () {
    echo "Usage: $0 [OPTION]"
    echo -e "Check for missing packages and setup the project.\n"
    echo "Optional arguments:"
    echo -e "  -h\tdisplay this help and exit"
    echo -e "  --without-libs-setup\tskip the step for setting up libs"
    echo -e "  --ci\tscript is being run inside ci"
}


setup_libs=true
ci=false
check_system_packages=true
if [[ $# -eq 1 && "$1" == "-h" ]]; then
    print_help
    exit 0
else
    while(($#)); do
        case "$1" in
          --without-libs-setup)
              shift
              setup_libs=false
          ;;
          --ci)
              shift
              ci=true
          ;;
          --skip-package-check)
            shift
            check_system_packages=false
          ;;
          *)
              # unknown option
              echo "Invalid argument provided: $1"
              print_help
              exit 1
          ;;
        esac
    done
fi

if [[ "$check_system_packages" == "true" ]]; then
  if [ "${ARCHITECTURE}" = "arm64" ] || [ "${ARCHITECTURE}" = "aarch64" ]; then
    OS_SCRIPT=$DIR/environment/os/$DISTRO-arm.sh
  else
    OS_SCRIPT=$DIR/environment/os/$DISTRO.sh
  fi
  echo "ALL BUILD PACKAGES: $($OS_SCRIPT list MEMGRAPH_BUILD_DEPS)"
  $OS_SCRIPT check MEMGRAPH_BUILD_DEPS
  echo "All packages are in-place..."
fi
<<<<<<< HEAD
=======
echo "ALL BUILD PACKAGES: $($OS_SCRIPT list MEMGRAPH_BUILD_DEPS)"
if [[ "$check_system_packages" == "true" ]]; then
  $OS_SCRIPT check MEMGRAPH_BUILD_DEPS
  echo "All packages are in-place..."
else
  echo "Skipping package check as requested..."
fi
>>>>>>> 62f75fdb

# create a default build directory
mkdir -p ./build


if [[ "$setup_libs" == "true" ]]; then
  # Setup libs (download).
  cd libs
  ./cleanup.sh
  ./setup.sh
  cd ..
fi



echo "Done installing dependencies for Memgraph"

echo "Linking git hooks OR skip if .git folder is not there"
if [ -d "$DIR/.git" ]; then
  for hook in $(find $DIR/.githooks -type f -printf "%f\n"); do
    ln -s -f "$DIR/.githooks/$hook" "$DIR/.git/hooks/$hook"
    echo "Added $hook hook"
  done;
else
  echo "WARNING: .git folder not present, skip adding hooks"
fi

# Install precommit hook except on old operating systems because we don't
# develop on them -> pre-commit hook not required -> we can use latest
# packages.
if [[ "$ci" == "false" ]]; then
  echo "Installing pre-commit hooks"
  export PIP_BREAK_SYSTEM_PACKAGES=1
  python3 -m pip install --upgrade pip
  pip install pre-commit black==23.1.* isort==5.12.*
  python3 -m pre_commit install
fi

# Link `include/mgp.py` with `release/mgp/mgp.py`
ln -v -f include/mgp.py release/mgp/mgp.py<|MERGE_RESOLUTION|>--- conflicted
+++ resolved
@@ -57,8 +57,7 @@
   $OS_SCRIPT check MEMGRAPH_BUILD_DEPS
   echo "All packages are in-place..."
 fi
-<<<<<<< HEAD
-=======
+
 echo "ALL BUILD PACKAGES: $($OS_SCRIPT list MEMGRAPH_BUILD_DEPS)"
 if [[ "$check_system_packages" == "true" ]]; then
   $OS_SCRIPT check MEMGRAPH_BUILD_DEPS
@@ -66,7 +65,6 @@
 else
   echo "Skipping package check as requested..."
 fi
->>>>>>> 62f75fdb
 
 # create a default build directory
 mkdir -p ./build
