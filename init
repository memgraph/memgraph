--- conflicted
+++ resolved
@@ -1,50 +1,5 @@
 #!/bin/bash -e
 
-<<<<<<< HEAD
-required_pkgs_apt=(git # source code control
-                   make pkg-config # build system
-                   curl wget # for downloading libs
-                   uuid-dev default-jre-headless # required by antlr
-                   libreadline-dev # for memgraph console
-                   libpython3-dev python3-dev # for query modules
-                   libssl-dev
-                   libseccomp-dev
-                   python3 python-virtualenv python3-pip # for gql_behave, macro_benchmark and stress tests
-                   python3-yaml # for the configuration generator
-                   libcurl4-openssl-dev # mg-requests
-                   sbcl # for custom Lisp C++ preprocessing
-                  )
-
-optional_pkgs_apt=(doxygen graphviz # source documentation generators
-                   php-cli # for user technical documentation generators
-                   mono-runtime mono-mcs nodejs zip unzip default-jdk-headless # for driver tests
-                  )
-
-
-required_pkgs_yum=(# NOTE: git is too old on CentOS, install it manually from IUS
-                   make pkgconfig # build system
-                   curl wget # for downloading libs
-                   libuuid-devel java-1.8.0-openjdk # required by antlr
-                   readline-devel # for memgraph console
-                   python3-devel # for query modules
-                   openssl-devel
-                   libseccomp-devel
-                   python3 python-virtualenv python3-pip nmap-ncat # for gql_behave, macro_benchmark and stress tests
-                   # NOTE: python3-yaml doesn't exist on CentOS, install it manually using `pip3 install PyYAML`
-                   libcurl-devel # mg-requests
-                   sbcl # for custom Lisp C++ preprocessing
-                   rpm-build rpmlint # for RPM package building
-                  )
-
-optional_pkgs_yum=(doxygen graphviz # source documentation generators
-                   php-cli # for user technical documentation generators
-                   mono-complete nodejs zip unzip java-1.8.0-openjdk-devel # for driver tests
-                  )
-
-use_sudo=0
-
-=======
->>>>>>> 4afcf1b6
 DIR="$( cd "$( dirname "${BASH_SOURCE[0]}" )" && pwd )"
 cd "$DIR"
 
