--- conflicted
+++ resolved
@@ -130,6 +130,7 @@
   -pr:h memgraph_template_profile
   -pr:b memgraph_build_profile
   -s build_type="$BUILD_TYPE"
+  -s os.distro="$DISTRO"
 )
 
 if [ "$offline" = true ]; then
@@ -223,18 +224,7 @@
 fi
 
 # install conan dependencies
-<<<<<<< HEAD
 MG_TOOLCHAIN_ROOT="/opt/toolchain-v7" conan install "${CONAN_INSTALL_ARGS[@]}"
-=======
-MG_TOOLCHAIN_ROOT="/opt/toolchain-v7" conan install \
-  . \
-  --build=missing \
-  -pr:h memgraph_template_profile \
-  -pr:b memgraph_build_profile \
-  -s build_type="$BUILD_TYPE" \
-  -s os.distro="$DISTRO" \
-  $CONAN_OFFLINE_ARG
->>>>>>> 6fc36f2d
 
 export CLASSPATH=
 export LD_LIBRARY_PATH=
