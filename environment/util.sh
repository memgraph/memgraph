#!/bin/bash

function operating_system() {
    if [[ "$OSTYPE" == "linux-gnu"* ]]; then
<<<<<<< HEAD
        os_info=$(grep -E '^(VERSION_)?ID=' /etc/os-release | \
        sort | cut -d '=' -f 2- | sed 's/"//g' | paste -s -d '-')
        
        # Handle Rocky distributions to only take major version
        if [[ "$os_info" == rocky-* ]]; then
            echo "$os_info" | sed 's/\(rocky-[0-9]*\)\..*/\1/'
        else
            echo "$os_info"
        fi
=======
        local detected_os=$(grep -E '^(VERSION_)?ID=' /etc/os-release | \
        sort | cut -d '=' -f 2- | sed 's/"//g' | paste -s -d '-')

        # Map popular Linux distributions to supported OSes
        case "$detected_os" in
            # Ubuntu mappings
            ubuntu-22.*|ubuntu-23.*)
                echo "ubuntu-22.04"
                ;;
            ubuntu-24.*|ubuntu-25.*)
                echo "ubuntu-24.04"
                ;;
            # Linux Mint mappings
            linuxmint-20*|linuxmint-21*)
                echo "ubuntu-22.04"
                ;;
            linuxmint-22*)
                echo "ubuntu-24.04"
                ;;
            # Direct mappings
            debian-11|debian-12|debian-13|centos-9|centos-10|fedora-41|fedora-42)
                echo "$detected_os"
                ;;
            # Rocky Linux mappings
            rocky-9*)
                echo "rocky-9"
                ;;
            rocky-10*)
                echo "rocky-10"
                ;;
            # Compatible mappings
            rhel-9*|almalinux-9*|amzn-2)
                echo "centos-9"
                ;;
            rhel-10*|almalinux-10*)
                echo "centos-10"
                ;;
            # Default: return the detected OS as-is
            *)
                echo "$detected_os"
                ;;
        esac
>>>>>>> 2faa72c4
    elif [[ "$OSTYPE" == "darwin"* ]]; then
        echo "$(sw_vers -productName)-$(sw_vers -productVersion | cut -d '.' -f 1)"
    else
        echo "operating_system called on an unknown OS"
        exit 1
    fi
}

function check_operating_system() {
    # NOTE: We are actually checking for prefix because:
    #   * Rocky Linux on dnf update automatically updates minor version, at one
    #   point during install/checking version could be 9.3, while later if
    #   could be 9.5.
    if [[ "$(operating_system)" == "$1"* ]]; then
        echo "The right operating system."
    else
        echo "Not the right operating system!"
        exit 1
    fi
}

function architecture() {
    uname -m
}

check_architecture() {
    local ARCH=$(architecture)
    for arch in "$@"; do
        if [ "${ARCH}" = "$arch" ]; then
            echo "The right architecture!"
            return 0
        fi
    done
    echo "Not the right architecture!"
    echo "Expected: $@"
    echo "Actual: ${ARCH}"
    exit 1
}

function check_custom_package() {
    local pkg="$1"

    case "$pkg" in
        custom-maven*)
            if [ ! -f "/opt/apache-maven-3.9.3/bin/mvn" ]; then
                echo "$pkg"
            fi
            ;;
        custom-golang*)
            if [ ! -f "/opt/go1.18.9/go/bin/go" ]; then
                echo "$pkg"
            fi
            ;;
        custom-rust)
            if [ ! -x "$HOME/.cargo/bin/rustup" ]; then
                echo "$pkg"
            fi
            ;;
        *)
            return 1
            ;;
    esac
    return 0
}

function install_custom_packages() {
    local packages=("$@")

    for pkg in "${packages[@]}"; do
        case "$pkg" in
            custom-maven*)
                install_custom_maven "3.9.3"
                ;;
            custom-golang*)
                install_custom_golang "1.18.9"
                ;;
            custom-rust)
                install_rust "1.80"
                ;;
            custom-node)
                install_node "20"
                ;;
        esac
    done
}

function check_all_yum() {
    local missing=""
    for pkg in $1; do
        if ! yum list installed "$pkg" >/dev/null 2>/dev/null; then
            missing="$pkg $missing"
        fi
    done
    if [ "$missing" != "" ]; then
        echo "MISSING PACKAGES: $missing"
        exit 1
    fi
}

function check_all_dpkg() {
    local missing=""
    for pkg in $1; do
        if ! dpkg -s "$pkg" >/dev/null 2>/dev/null; then
            missing="$pkg $missing"
        fi
    done
    if [ "$missing" != "" ]; then
        echo "MISSING PACKAGES: $missing"
        exit 1
    fi
}

function check_all_dnf() {
    local missing=""
    for pkg in $1; do
        if ! dnf list installed "$pkg" >/dev/null 2>/dev/null; then
            missing="$pkg $missing"
        fi
    done
    if [ "$missing" != "" ]; then
        echo "MISSING PACKAGES: $missing"
        exit 1
    fi
}

function install_all_apt() {
    for pkg in $1; do
        apt install -y "$pkg"
    done
}

function install_custom_golang() {
    # NOTE: The official https://go.dev/doc/manage-install doesn't seem to be working.
    GOVERSION="$1"
    GOINSTALLDIR="/opt/go$GOVERSION"
    GOROOT="$GOINSTALLDIR/go" # GOPATH=$HOME/go
    if [ ! -f "$GOROOT/bin/go" ]; then
      curl -LO https://go.dev/dl/go$GOVERSION.linux-amd64.tar.gz
      mkdir -p "$GOINSTALLDIR"
      tar -C "$GOINSTALLDIR" -xzf go$GOVERSION.linux-amd64.tar.gz
    fi
    echo "go $GOVERSION installed under $GOROOT"
}

function install_custom_maven() {
  MVNVERSION="$1"
  MVNINSTALLDIR="/opt/apache-maven-$MVNVERSION"
  MVNURL="https://s3.eu-west-1.amazonaws.com/deps.memgraph.io/maven/apache-maven-$MVNVERSION-bin.tar.gz"
  if [ ! -f "$MVNINSTALLDIR/bin/mvn" ]; then
    echo "Downloading maven from $MVNURL"
    curl -LO "$MVNURL"
    tar -C "/opt" -xzf "apache-maven-$MVNVERSION-bin.tar.gz"
  fi
  echo "maven $MVNVERSION installed under $MVNINSTALLDIR"
}

function install_dotnet_sdk ()
{
  DOTNETSDKVERSION="$1"
  DOTNETSDKINSTALLDIR="/opt/dotnet-sdk-$DOTNETSDKVERSION"
  if [ ! -d $DOTNETSDKINSTALLDIR ]; then
    mkdir -p $DOTNETSDKINSTALLDIR
  fi
  if [ ! -f "$DOTNETSDKINSTALLDIR/.dotnet/dotnet" ]; then
    wget https://dot.net/v1/dotnet-install.sh -O dotnet-install.sh
    chmod +x ./dotnet-install.sh
    ./dotnet-install.sh --channel 8.0 --install-dir $DOTNETSDKINSTALLDIR
    rm dotnet-install.sh
    ln -sf $DOTNETSDKINSTALLDIR/dotnet /usr/bin/dotnet
  fi
  echo "dotnet sdk $DOTNETSDKVERSION installed under $DOTNETSDKINSTALLDIR"
}

function install_rust () {
  RUST_VERSION="$1"
  curl --proto '=https' --tlsv1.2 -sSf https://sh.rustup.rs | sh -s -- -y \
    && . "$HOME/.cargo/env" \
    && rustup default ${RUST_VERSION}
}

function install_node () {
  NODE_VERSION="$1"
  curl https://raw.githubusercontent.com/creationix/nvm/master/install.sh | bash \
      && . ~/.nvm/nvm.sh \
      && nvm install ${NODE_VERSION} \
      && nvm use ${NODE_VERSION}
}

function parse_operating_system() {
    local os_output=$(operating_system)
    local os_name=""
    local os_version=""

    # Split on the first dash to separate OS name from version
    if [[ "$os_output" == *"-"* ]]; then
        os_name=$(echo "$os_output" | cut -d'-' -f1)
        os_version=$(echo "$os_output" | cut -d'-' -f2-)
    else
        # If no dash found, treat the whole string as OS name
        os_name="$os_output"
        os_version=""
    fi

    # Export variables for use by calling script
    export OS="$os_name"
    export VER="$os_version"

    echo "OS: $OS"
    echo "VER: $VER"
}

# Function to parse --skip-check flag from command line arguments
# Usage: parse_skip_check_flag
# Sets SKIP_CHECK variable and removes --skip-check from $@
function parse_skip_check_flag() {
    SKIP_CHECK=false
    local args=()

    while [[ $# -gt 0 ]]; do
        case $1 in
            --skip-check)
                SKIP_CHECK=true
                shift
                ;;
            *)
                args+=("$1")
                shift
                ;;
        esac
    done

    echo "$SKIP_CHECK"
}<|MERGE_RESOLUTION|>--- conflicted
+++ resolved
@@ -2,17 +2,6 @@
 
 function operating_system() {
     if [[ "$OSTYPE" == "linux-gnu"* ]]; then
-<<<<<<< HEAD
-        os_info=$(grep -E '^(VERSION_)?ID=' /etc/os-release | \
-        sort | cut -d '=' -f 2- | sed 's/"//g' | paste -s -d '-')
-        
-        # Handle Rocky distributions to only take major version
-        if [[ "$os_info" == rocky-* ]]; then
-            echo "$os_info" | sed 's/\(rocky-[0-9]*\)\..*/\1/'
-        else
-            echo "$os_info"
-        fi
-=======
         local detected_os=$(grep -E '^(VERSION_)?ID=' /etc/os-release | \
         sort | cut -d '=' -f 2- | sed 's/"//g' | paste -s -d '-')
 
@@ -55,7 +44,6 @@
                 echo "$detected_os"
                 ;;
         esac
->>>>>>> 2faa72c4
     elif [[ "$OSTYPE" == "darwin"* ]]; then
         echo "$(sw_vers -productName)-$(sw_vers -productVersion | cut -d '.' -f 1)"
     else
