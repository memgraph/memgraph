--- conflicted
+++ resolved
@@ -22,12 +22,7 @@
     for arch in "$@"; do
         if [ "$(architecture)" = "$arch" ]; then
             echo "The right architecture!"
-<<<<<<< HEAD
-            # TODO(gitbuda): exit 0 is not the right thing here.
-            return
-=======
             return 0
->>>>>>> 287c2e94
         fi
     done
     echo "Not the right architecture!"
