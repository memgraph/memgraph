--- conflicted
+++ resolved
@@ -148,11 +148,7 @@
       return *this;
     }
 
-<<<<<<< HEAD
-    [[nodiscard]] bool is_marked_for_deletion() const { return owner_->is_marked_for_deletion; }
-=======
-    [[nodiscard]] bool is_deleting() const { return owner_ && owner_->is_deleting; }
->>>>>>> fcb51d79
+    [[nodiscard]] bool is_marked_for_deletion() const { return owner_ && owner_->is_marked_for_deletion; }
 
     void prepare_for_deletion() {
       if (owner_) {
