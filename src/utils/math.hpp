// Copyright 2022 Memgraph Ltd.
//
// Use of this software is governed by the Business Source License
// included in the file licenses/BSL.txt; by using this file, you agree to be bound by the terms of the Business Source
// License, and you may not use this file except in compliance with the Business Source License.
//
// As of the Change Date specified in that file, in accordance with
// the Business Source License, use of this software will be governed
// by the Apache License, Version 2.0, included in the file
// licenses/APL.txt.

#pragma once

#include <cmath>
#include <cstdint>
#include <limits>
#include <optional>
#include <type_traits>

#include "utils/logging.hpp"

namespace memgraph::utils {

static_assert(std::is_same_v<uint64_t, unsigned long>,
              "utils::Log requires uint64_t to be implemented as unsigned long.");

/// This function computes the log2 function on integer types. It is faster than
/// the cmath `log2` function because it doesn't use floating point values for
/// calculation.
constexpr uint64_t Log2(uint64_t val) {
  // The `clz` function is undefined when the passed value is 0 and the value of
  // `log` is `-inf` so we special case it here.
  if (val == 0) return 0;
  // clzl = count leading zeros from long
  //        ^     ^       ^          ^
  int ret = __builtin_clzl(val);
  return 64UL - static_cast<uint64_t>(ret) - 1UL;
}

/// Return `true` if `val` is a power of 2.
constexpr bool IsPow2(uint64_t val) noexcept { return val != 0ULL && (val & (val - 1ULL)) == 0ULL; }

/// Return `val` if it is power of 2, otherwise get the next power of 2 value.
/// If `val` is sufficiently large, the next power of 2 value may not fit into
/// the result type and you will get a wrapped value to 1ULL.
constexpr uint64_t Ceil2(uint64_t val) noexcept {
  if (val == 0ULL || val == 1ULL) return 1ULL;
  return 1ULL << (Log2(val - 1ULL) + 1ULL);
}

/// Round `val` to the next `multiple` value, if needed.
/// `std::nullopt` is returned in case of an overflow or if `multiple` is 0.
///
/// Examples:
///
///     RoundUint64ToMultiple(5, 8) == 8
///     RoundUint64ToMultiple(8, 8) == 8
///     RoundUint64ToMultiple(9, 8) == 16
constexpr std::optional<uint64_t> RoundUint64ToMultiple(uint64_t val, uint64_t multiple) noexcept {
  if (multiple == 0) return std::nullopt;
  uint64_t numerator = val + multiple - 1;
  // Check for overflow.
  if (numerator < val) return std::nullopt;
  // Rely on integer division to get the rounded multiple.
  // No overflow is possible as the final, rounded value can only be less than
  // or equal to `numerator`.
  return (numerator / multiple) * multiple;
}

/*!
 * @return The default precision used in the project. Two doubles are considered different if the distance between them
 * is strictly greater than Epsilon.
 */
constexpr double GetEpsilon() noexcept { return 0.0000001; }

/*!
 *
 * @param a
 * @param b
 * @param epsilon The precision to use when comparing the two double. If dist(a,b)<=epsilon then a==b.
 * @return an integer indicating whether a and b are equal.
 *          +0: dist(a,b) <= epsilon
 *          +1: a > b+epsilon
 *          -1: a < b-epsilon
 */
constexpr int16_t CompareDouble(double a, double b, double epsilon = GetEpsilon()) noexcept {
  MG_ASSERT(epsilon - GetEpsilon() >= 0);

  const auto dist = b - a;
<<<<<<< HEAD
  auto result = (int16_t)0;

  if (std::abs(dist) > epsilon) {
    if (dist > 0) {
      result = -1;
    } else {
      MG_ASSERT(dist < 0);
      result = 1;
    }
  }

  return result;
=======
  if (!(std::abs(dist) > epsilon)) {
    return 0;
  }
  if (dist > 0) {
    return -1;
  }
  MG_ASSERT(dist < 0);
  return 1;
>>>>>>> 4dd67913
}

constexpr bool IsStrictlyGreater(double a, double b) noexcept { return CompareDouble(a, b) > 0; }
constexpr bool IsGreaterOrEqual(double a, double b) noexcept { return CompareDouble(a, b) >= 0; }
constexpr bool IsStrictlyLower(double a, double b) noexcept { return CompareDouble(a, b) < 0; }
constexpr bool IsLowerOrEqual(double a, double b) noexcept { return CompareDouble(a, b) <= 0; }
constexpr bool IsEqual(double a, double b) noexcept { return CompareDouble(a, b) == 0; }

}  // namespace memgraph::utils<|MERGE_RESOLUTION|>--- conflicted
+++ resolved
@@ -87,20 +87,6 @@
   MG_ASSERT(epsilon - GetEpsilon() >= 0);
 
   const auto dist = b - a;
-<<<<<<< HEAD
-  auto result = (int16_t)0;
-
-  if (std::abs(dist) > epsilon) {
-    if (dist > 0) {
-      result = -1;
-    } else {
-      MG_ASSERT(dist < 0);
-      result = 1;
-    }
-  }
-
-  return result;
-=======
   if (!(std::abs(dist) > epsilon)) {
     return 0;
   }
@@ -109,7 +95,6 @@
   }
   MG_ASSERT(dist < 0);
   return 1;
->>>>>>> 4dd67913
 }
 
 constexpr bool IsStrictlyGreater(double a, double b) noexcept { return CompareDouble(a, b) > 0; }
