// Copyright 2024 Memgraph Ltd.
//
// Use of this software is governed by the Business Source License
// included in the file licenses/BSL.txt; by using this file, you agree to be bound by the terms of the Business Source
// License, and you may not use this file except in compliance with the Business Source License.
//
// As of the Change Date specified in that file, in accordance with
// the Business Source License, use of this software will be governed
// by the Apache License, Version 2.0, included in the file
// licenses/APL.txt.

/// @file
///
/// This file defines convenience macros which wrap defining a command line flag
/// with validation function. The defined macros can only be used in tandem with
/// gflags.
///
/// For example, to define an integer flag which needs to be between 1 and 10.
/// The usual gflags approach is the following code.
///
/// @code
/// DEFINE_int32(my_flag, 2, "My flag, which needs to be in [1,10]");
///
/// bool ValidateMyFlag(const char *flagname, std::int32_t value) {
///   if (value >= 1 && value <= 10) return true;
///   std::cout << "Invalid value for --" << flagname << std::endl;
///   return false;
/// }
///
/// DEFINE_validator(my_flag, &ValidateMyFlag);
/// @endcode
///
/// With the macros defined in this file, the above can be simplified to the
/// following.
///
/// @code
/// DEFINE_VALIDATED_int32(my_flag, 2, "My flag, which needs to be in [1, 10]",
/// {
///   if (value >= 1 && value <= 10) return true;
///   std::cout << "Invalid value for --" << flagname << std::endl;
///   return false;
/// });
/// @endcode
///
/// Or even more simplified if you can use one of the general validators defined
/// in this file.
///
/// @code
/// DEFINE_VALIDATED_int32(my_flag, 2, "My flag, which needs to be in [1, 10]",
///                        FLAG_IN_RANGE(1, 10));
/// @endcode
///
/// Note that the `value` is implicitly bound to the new value of the flag. Name
/// of the flag as a string is implicitly bound to the `flagname` variable.

#include <cstdint>
#include <iostream>
#include <string>

#include "gflags/gflags.h"

/// Macro which defines a flag of given type and registers a validator function.
/// The function is generated from the `validation_body` and `cpp_type` is used
/// as the type of the implicitly bound `value`.
///
/// @sa DEFINE_VALIDATED_bool
/// @sa DEFINE_VALIDATED_int32
/// @sa DEFINE_VALIDATED_int64
/// @sa DEFINE_VALIDATED_uint64
/// @sa DEFINE_VALIDATED_double
/// @sa DEFINE_VALIDATED_string
#define DEFINE_VALIDATED_FLAG(flag_type, flag_name, default_value, description, cpp_type, validation_body) \
  DEFINE_##flag_type(flag_name, default_value, description);                                               \
  namespace {                                                                                              \
  bool validate_##flag_name(const char *flagname, cpp_type value) validation_body                          \
  }                                                                                                        \
  DEFINE_validator(flag_name, &validate_##flag_name)

#define DEFINE_VALIDATED_HIDDEN_FLAG(flag_type, flag_name, default_value, description, cpp_type, validation_body) \
  DEFINE_HIDDEN_##flag_type(flag_name, default_value, description);                                               \
  namespace {                                                                                                     \
  bool validate_##flag_name(const char *flagname, cpp_type value) validation_body                                 \
  }                                                                                                               \
  DEFINE_validator(flag_name, &validate_##flag_name)

/// Define a boolean command line flag with validation.
///
/// @sa DEFINE_VALIDATED_int32
/// @sa DEFINE_VALIDATED_int64
/// @sa DEFINE_VALIDATED_uint64
/// @sa DEFINE_VALIDATED_double
/// @sa DEFINE_VALIDATED_string
#define DEFINE_VALIDATED_bool(flag_name, default_value, description, validation_body) \
  DEFINE_VALIDATED_FLAG(bool, flag_name, default_value, description, bool, validation_body)
#define DEFINE_VALIDATED_HIDDEN_bool(flag_name, default_value, description, validation_body) \
  DEFINE_VALIDATED_HIDDEN_FLAG(bool, flag_name, default_value, description, bool, validation_body)

/// Define an integer command line flag with validation.
///
/// @sa DEFINE_VALIDATED_bool
/// @sa DEFINE_VALIDATED_int64
/// @sa DEFINE_VALIDATED_uint64
/// @sa DEFINE_VALIDATED_double
/// @sa DEFINE_VALIDATED_string
#define DEFINE_VALIDATED_int32(flag_name, default_value, description, validation_body) \
  DEFINE_VALIDATED_FLAG(int32, flag_name, default_value, description, std::int32_t, validation_body)
#define DEFINE_VALIDATED_HIDDEN_int32(flag_name, default_value, description, validation_body) \
  DEFINE_VALIDATED_HIDDEN_FLAG(int32, flag_name, default_value, description, std::int32_t, validation_body)

/// Define an integer command line flag with validation.
///
/// @sa DEFINE_VALIDATED_bool
/// @sa DEFINE_VALIDATED_int32
/// @sa DEFINE_VALIDATED_uint64
/// @sa DEFINE_VALIDATED_double
/// @sa DEFINE_VALIDATED_string
#define DEFINE_VALIDATED_int64(flag_name, default_value, description, validation_body) \
  DEFINE_VALIDATED_FLAG(int64, flag_name, default_value, description, std::int64_t, validation_body)
#define DEFINE_VALIDATED_HIDDEN_int64(flag_name, default_value, description, validation_body) \
  DEFINE_VALIDATED_HIDDEN_FLAG(int64, flag_name, default_value, description, std::int64_t, validation_body)

/// Define an unsigned integer command line flag with validation.
///
/// @sa DEFINE_VALIDATED_bool
/// @sa DEFINE_VALIDATED_int32
/// @sa DEFINE_VALIDATED_int64
/// @sa DEFINE_VALIDATED_double
/// @sa DEFINE_VALIDATED_string
#define DEFINE_VALIDATED_uint64(flag_name, default_value, description, validation_body) \
  DEFINE_VALIDATED_FLAG(uint64, flag_name, default_value, description, std::uint64_t, validation_body)
#define DEFINE_VALIDATED_HIDDEN_uint64(flag_name, default_value, description, validation_body) \
  DEFINE_VALIDATED_HIDDEN_FLAG(uint64, flag_name, default_value, description, std::uint64_t, validation_body)

/// Define a double floating point command line flag with validation.
///
/// @sa DEFINE_VALIDATED_bool
/// @sa DEFINE_VALIDATED_int32
/// @sa DEFINE_VALIDATED_int64
/// @sa DEFINE_VALIDATED_uint64
/// @sa DEFINE_VALIDATED_string
#define DEFINE_VALIDATED_double(flag_name, default_value, description, validation_body) \
  DEFINE_VALIDATED_FLAG(double, flag_name, default_value, description, double, validation_body)
#define DEFINE_VALIDATED_HIDDEN_double(flag_name, default_value, description, validation_body) \
  DEFINE_VALIDATED_HIDDEN_FLAG(double, flag_name, default_value, description, double, validation_body)

/// Define a character string command line flag with validation.
///
/// @sa DEFINE_VALIDATED_bool
/// @sa DEFINE_VALIDATED_int32
/// @sa DEFINE_VALIDATED_int64
/// @sa DEFINE_VALIDATED_uint64
/// @sa DEFINE_VALIDATED_double
#define DEFINE_VALIDATED_string(flag_name, default_value, description, validation_body) \
  DEFINE_VALIDATED_FLAG(string, flag_name, default_value, description, const std::string &, validation_body)
#define DEFINE_VALIDATED_HIDDEN_string(flag_name, default_value, description, validation_body) \
  DEFINE_VALIDATED_HIDDEN_FLAG(string, flag_name, default_value, description, const std::string &, validation_body)

/// General flag validator for numeric flag values inside a range (inclusive).
///
/// This should only be used with DEFINE_VALIDATED_* macros.
///
/// @sa DEFINE_VALIDATED_bool
/// @sa DEFINE_VALIDATED_int32
/// @sa DEFINE_VALIDATED_int64
/// @sa DEFINE_VALIDATED_uint64
/// @sa DEFINE_VALIDATED_double
<<<<<<< HEAD
#define FLAG_IN_RANGE(lower_bound, upper_bound)                                                                \
  {                                                                                                            \
    if (value >= lower_bound && value <= upper_bound) return true;                                             \
    std::cout << "Expected --" << flagname << " to be in range [" << lower_bound << ", " << upper_bound << "]" \
              << "\n";                                                                                         \
    return false;                                                                                              \
=======
#define FLAG_IN_RANGE(lower_bound, upper_bound)                                                                   \
  {                                                                                                               \
    if (value >= lower_bound && value <= upper_bound) return true;                                                \
    std::cout << "Expected --" << flagname << " to be in range [" << lower_bound << ", " << upper_bound << "]\n"; \
    return false;                                                                                                 \
>>>>>>> 49e58c8a
  }<|MERGE_RESOLUTION|>--- conflicted
+++ resolved
@@ -164,18 +164,9 @@
 /// @sa DEFINE_VALIDATED_int64
 /// @sa DEFINE_VALIDATED_uint64
 /// @sa DEFINE_VALIDATED_double
-<<<<<<< HEAD
-#define FLAG_IN_RANGE(lower_bound, upper_bound)                                                                \
-  {                                                                                                            \
-    if (value >= lower_bound && value <= upper_bound) return true;                                             \
-    std::cout << "Expected --" << flagname << " to be in range [" << lower_bound << ", " << upper_bound << "]" \
-              << "\n";                                                                                         \
-    return false;                                                                                              \
-=======
 #define FLAG_IN_RANGE(lower_bound, upper_bound)                                                                   \
   {                                                                                                               \
     if (value >= lower_bound && value <= upper_bound) return true;                                                \
     std::cout << "Expected --" << flagname << " to be in range [" << lower_bound << ", " << upper_bound << "]\n"; \
     return false;                                                                                                 \
->>>>>>> 49e58c8a
   }