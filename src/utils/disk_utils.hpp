--- conflicted
+++ resolved
@@ -26,10 +26,10 @@
   return std::nullopt;
 }
 
-<<<<<<< HEAD
 inline bool VertexExistsInCache(const utils::SkipList<storage::Vertex>::Accessor &accessor, storage::Gid gid) {
   return accessor.find(gid) != accessor.end();
-=======
+}
+
 inline uint64_t GetEarliestTimestamp(storage::Delta *head) {
   uint64_t ts = head->timestamp->load(std::memory_order_acquire);
   while (head->next != nullptr) {
@@ -37,7 +37,6 @@
     ts = std::min(ts, head->timestamp->load(std::memory_order_acquire));
   }
   return ts;
->>>>>>> 8c80d680
 }
 
 }  // namespace memgraph::utils