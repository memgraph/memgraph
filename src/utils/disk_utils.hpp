--- conflicted
+++ resolved
@@ -26,27 +26,17 @@
   return std::nullopt;
 }
 
-<<<<<<< HEAD
 template <typename TSkipListAccessor>
 inline bool ObjectExistsInCache(TSkipListAccessor &accessor, storage::Gid gid) {
   return accessor.find(gid) != accessor.end();
 }
 
 inline uint64_t GetEarliestTimestamp(storage::Delta *head) {
-  uint64_t ts = head->timestamp->load(std::memory_order_acquire);
-  while (head->next != nullptr) {
-    head = head->next;
-    ts = std::min(ts, head->timestamp->load(std::memory_order_acquire));
-  }
-  return ts;
-=======
-inline uint64_t GetEarliestTimestamp(storage::Delta *head) {
   if (head == nullptr) return 0;
   while (head->next != nullptr) {
     head = head->next;
   }
   return head->timestamp->load(std::memory_order_acquire);
->>>>>>> d516e408
 }
 
 }  // namespace memgraph::utils