// Copyright 2023 Memgraph Ltd.
//
// Use of this software is governed by the Business Source License
// included in the file licenses/BSL.txt; by using this file, you agree to be bound by the terms of the Business Source
// License, and you may not use this file except in compliance with the Business Source License.
//
// As of the Change Date specified in that file, in accordance with
// the Business Source License, use of this software will be governed
// by the Apache License, Version 2.0, included in the file
// licenses/APL.txt.

/// @file
#pragma once

#include <cstdint>

namespace memgraph::utils {

enum class TypeId : uint64_t {
  // Operators
  UNKNOWN,
  LOGICAL_OPERATOR,
  ONCE,
  NODE_CREATION_INFO,
  CREATE_NODE,
  EDGE_CREATION_INFO,
  CREATE_EXPAND,
  SCAN_ALL,
  SCAN_ALL_BY_LABEL,
  SCAN_ALL_BY_LABEL_PROPERTY_RANGE,
  SCAN_ALL_BY_LABEL_PROPERTY_VALUE,
  SCAN_ALL_BY_LABEL_PROPERTY,
  SCAN_ALL_BY_ID,
  EXPAND_COMMON,
  EXPAND,
  EXPANSION_LAMBDA,
  EXPAND_VARIABLE,
  CONSTRUCT_NAMED_PATH,
  FILTER,
  PRODUCE,
  DELETE,
  SET_PROPERTY,
  SET_PROPERTIES,
  SET_LABELS,
  REMOVE_PROPERTY,
  REMOVE_LABELS,
  EDGE_UNIQUENESS_FILTER,
  EMPTY_RESULT,
  ACCUMULATE,
  AGGREGATE,
  AGGREGATE_ELEMENT,
  SKIP,
  EVALUATE_PATTERN_FILTER,
  LIMIT,
  ORDERBY,
  MERGE,
  OPTIONAL,
  UNWIND,
  DISTINCT,
  UNION,
  CARTESIAN,
  OUTPUT_TABLE,
  OUTPUT_TABLE_STREAM,
  CALL_PROCEDURE,
  LOAD_CSV,
  FOREACH,
  APPLY,
<<<<<<< HEAD
  HASH_JOIN,
=======
  INDEXED_JOIN,
>>>>>>> eef57b1f

  // Replication
  REP_APPEND_DELTAS_REQ,
  REP_APPEND_DELTAS_RES,
  REP_HEARTBEAT_REQ,
  REP_HEARTBEAT_RES,
  REP_FREQUENT_HEARTBEAT_REQ,
  REP_FREQUENT_HEARTBEAT_RES,
  REP_SNAPSHOT_REQ,
  REP_SNAPSHOT_RES,
  REP_WALFILES_REQ,
  REP_WALFILES_RES,
  REP_CURRENT_WAL_REQ,
  REP_CURRENT_WAL_RES,
  REP_TIMESTAMP_REQ,
  REP_TIMESTAMP_RES,

  // AST
  AST_LABELIX,
  AST_PROPERTYIX,
  AST_EDGETYPEIX,
  AST_TREE,
  AST_EXPRESSION,
  AST_WHERE,
  AST_BINARY_OPERATOR,
  AST_UNARY_OPERATOR,
  AST_OR_OPERATOR,
  AST_XOR_OPERATOR,
  AST_AND_OPERATOR,
  AST_ADDITION_OPERATOR,
  AST_SUBTRACTION_OPERATOR,
  AST_MULTIPLICATION_OPERATOR,
  AST_DIVISION_OPERATOR,
  AST_MOD_OPERATOR,
  AST_NOT_EQUAL_OPERATOR,
  AST_EQUAL_OPERATOR,
  AST_LESS_OPERATOR,
  AST_GREATER_OPERATOR,
  AST_LESS_EQUAL_OPERATOR,
  AST_GREATER_EQUAL_OPERATOR,
  AST_IN_LIST_OPERATOR,
  AST_SUBSCRIPT_OPERATOR,
  AST_NOT_OPERATOR,
  AST_UNARY_PLUS_OPERATOR,
  AST_UNARY_MINUS_OPERATOR,
  AST_IS_NULL_OPERATOR,
  AST_AGGREGATION,
  AST_LIST_SLICING_OPERATOR,
  AST_IF_OPERATOR,
  AST_BASE_LITERAL,
  AST_PRIMITIVE_LITERAL,
  AST_LIST_LITERAL,
  AST_MAP_LITERAL,
  AST_MAP_PROJECTION_LITERAL,
  AST_IDENTIFIER,
  AST_PROPERTY_LOOKUP,
  AST_ALL_PROPERTIES_LOOKUP,
  AST_LABELS_TEST,
  AST_FUNCTION,
  AST_REDUCE,
  AST_COALESCE,
  AST_EXTRACT,
  AST_ALL,
  AST_SINGLE,
  AST_ANY,
  AST_NONE,
  AST_PARAMETER_LOOKUP,
  AST_REGEX_MATCH,
  AST_NAMED_EXPRESSION,
  AST_PATTERN_ATOM,
  AST_NODE_ATOM,
  AST_EDGE_ATOM_LAMBDA,
  AST_EDGE_ATOM,
  AST_PATTERN,
  AST_CLAUSE,
  AST_SINGLE_QUERY,
  AST_CYPHER_UNION,
  AST_QUERY,
  AST_CYPHER_QUERY,
  AST_EXPLAIN_QUERY,
  AST_PROFILE_QUERY,
  AST_INDEX_QUERY,
  AST_CREATE,
  AST_CALL_PROCEDURE,
  AST_MATCH,
  AST_SORT_ITEM,
  AST_RETURN_BODY,
  AST_RETURN,
  AST_WITH,
  AST_DELETE,
  AST_SET_PROPERTY,
  AST_SET_PROPERTIES,
  AST_SET_LABELS,
  AST_REMOVE_PROPERTY,
  AST_REMOVE_LABELS,
  AST_MERGE,
  AST_UNWIND,
  AST_AUTH_QUERY,
  AST_INFO_QUERY,
  AST_CONSTRAINT,
  AST_CONSTRAINT_QUERY,
  AST_DUMP_QUERY,
  AST_REPLICATION_QUERY,
  AST_LOCK_PATH_QUERY,
  AST_LOAD_CSV,
  AST_FREE_MEMORY_QUERY,
  AST_TRIGGER_QUERY,
  AST_ISOLATION_LEVEL_QUERY,
  AST_STORAGE_MODE_QUERY,
  AST_CREATE_SNAPSHOT_QUERY,
  AST_STREAM_QUERY,
  AST_SETTING_QUERY,
  AST_VERSION_QUERY,
  AST_FOREACH,
  AST_SHOW_CONFIG_QUERY,
  AST_ANALYZE_GRAPH_QUERY,
  AST_TRANSACTION_QUEUE_QUERY,
  AST_EXISTS,
  AST_CALL_SUBQUERY,
  AST_MULTI_DATABASE_QUERY,
  AST_SHOW_DATABASES,
  AST_EDGE_IMPORT_MODE_QUERY,
  // Symbol
  SYMBOL,
};

/// Type information on a C++ type.
///
/// You should embed this structure as a static constant member `kType` and make
/// sure you generate a unique ID for it. Also, if your type has inheritance,
/// you may want to add a `virtual utils::TypeInfo GetType();` method to get the
/// runtime type.
struct TypeInfo {
  /// Unique ID for the type.
  TypeId id;
  /// Pretty name of the type.
  const char *name;
  /// `TypeInfo *` for superclass of this type.
  /// Multiple inheritance is not supported.
  const TypeInfo *superclass{nullptr};
};

inline bool operator==(const TypeInfo &a, const TypeInfo &b) { return a.id == b.id; }
inline bool operator!=(const TypeInfo &a, const TypeInfo &b) { return a.id != b.id; }
inline bool operator<(const TypeInfo &a, const TypeInfo &b) { return a.id < b.id; }
inline bool operator<=(const TypeInfo &a, const TypeInfo &b) { return a.id <= b.id; }
inline bool operator>(const TypeInfo &a, const TypeInfo &b) { return a.id > b.id; }
inline bool operator>=(const TypeInfo &a, const TypeInfo &b) { return a.id >= b.id; }

/// Return true if `a` is subtype or the same type as `b`.
inline bool IsSubtype(const TypeInfo &a, const TypeInfo &b) {
  if (a == b) return true;
  const TypeInfo *super_a = a.superclass;
  while (super_a) {
    if (*super_a == b) return true;
    super_a = super_a->superclass;
  }
  return false;
}

template <class T>
bool IsSubtype(const T &a, const TypeInfo &b) {
  return IsSubtype(a.GetTypeInfo(), b);
}

/// Downcast `a` to `TDerived` using static_cast.
///
/// If `a` is `nullptr` or `TBase` is not a subtype of `TDerived`, then a
/// `nullptr` is returned.
///
/// This downcast is ill-formed if TBase is ambiguous, inaccessible, or virtual
/// base (or a base of a virtual base) of TDerived.
template <class TDerived, class TBase>
TDerived *Downcast(TBase *a) {
  if (!a) return nullptr;
  if (IsSubtype(*a, TDerived::kType)) return static_cast<TDerived *>(a);
  return nullptr;
}

}  // namespace memgraph::utils<|MERGE_RESOLUTION|>--- conflicted
+++ resolved
@@ -65,11 +65,8 @@
   LOAD_CSV,
   FOREACH,
   APPLY,
-<<<<<<< HEAD
+  INDEXED_JOIN,
   HASH_JOIN,
-=======
-  INDEXED_JOIN,
->>>>>>> eef57b1f
 
   // Replication
   REP_APPEND_DELTAS_REQ,
