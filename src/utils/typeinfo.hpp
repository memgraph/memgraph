// Copyright 2024 Memgraph Ltd.
//
// Use of this software is governed by the Business Source License
// included in the file licenses/BSL.txt; by using this file, you agree to be bound by the terms of the Business Source
// License, and you may not use this file except in compliance with the Business Source License.
//
// As of the Change Date specified in that file, in accordance with
// the Business Source License, use of this software will be governed
// by the Apache License, Version 2.0, included in the file
// licenses/APL.txt.

/// @file
#pragma once

#include <cstdint>

namespace memgraph::utils {

enum class TypeId : uint64_t {
  UNKNOWN = 0,

  // Operators
  LOGICAL_OPERATOR = 1000,
  ONCE,
  NODE_CREATION_INFO,
  CREATE_NODE,
  EDGE_CREATION_INFO,
  CREATE_EXPAND,
  SCAN_ALL,
  SCAN_ALL_BY_LABEL,
  SCAN_ALL_BY_LABEL_PROPERTY_RANGE,
  SCAN_ALL_BY_LABEL_PROPERTY_VALUE,
  SCAN_ALL_BY_LABEL_PROPERTY,
  SCAN_ALL_BY_ID,
  SCAN_ALL_BY_EDGE_TYPE,
  EXPAND_COMMON,
  EXPAND,
  EXPANSION_LAMBDA,
  EXPAND_VARIABLE,
  CONSTRUCT_NAMED_PATH,
  FILTER,
  PRODUCE,
  DELETE,
  SET_PROPERTY,
  SET_PROPERTIES,
  SET_LABELS,
  REMOVE_PROPERTY,
  REMOVE_LABELS,
  EDGE_UNIQUENESS_FILTER,
  EMPTY_RESULT,
  ACCUMULATE,
  AGGREGATE,
  AGGREGATE_ELEMENT,
  SKIP,
  EVALUATE_PATTERN_FILTER,
  LIMIT,
  ORDERBY,
  MERGE,
  OPTIONAL,
  UNWIND,
  DISTINCT,
  UNION,
  CARTESIAN,
  OUTPUT_TABLE,
  OUTPUT_TABLE_STREAM,
  CALL_PROCEDURE,
  LOAD_CSV,
  FOREACH,
  APPLY,
  INDEXED_JOIN,
  HASH_JOIN,
  ROLLUP_APPLY,

  // Replication
  // NOTE: these NEED to be stable in the 2000+ range (see rpc version)
  REP_APPEND_DELTAS_REQ = 2000,
  REP_APPEND_DELTAS_RES,
  REP_HEARTBEAT_REQ,
  REP_HEARTBEAT_RES,
  REP_FREQUENT_HEARTBEAT_REQ,
  REP_FREQUENT_HEARTBEAT_RES,
  REP_SNAPSHOT_REQ,
  REP_SNAPSHOT_RES,
  REP_WALFILES_REQ,
  REP_WALFILES_RES,
  REP_CURRENT_WAL_REQ,
  REP_CURRENT_WAL_RES,
  REP_TIMESTAMP_REQ,
  REP_TIMESTAMP_RES,
  REP_CREATE_DATABASE_REQ,
  REP_CREATE_DATABASE_RES,
  REP_DROP_DATABASE_REQ,
  REP_DROP_DATABASE_RES,
  REP_SYSTEM_HEARTBEAT_REQ,
  REP_SYSTEM_HEARTBEAT_RES,
  REP_SYSTEM_RECOVERY_REQ,
  REP_SYSTEM_RECOVERY_RES,
  REP_UPDATE_AUTH_DATA_REQ,
  REP_UPDATE_AUTH_DATA_RES,
  REP_DROP_AUTH_DATA_REQ,
  REP_DROP_AUTH_DATA_RES,
  REP_TRY_SET_MAIN_UUID_REQ,
  REP_TRY_SET_MAIN_UUID_RES,
  REP_FORCE_RESET_STORAGE_REQ,
  REP_FORCE_RESET_STORAGE_RES,

  // Coordinator
  COORD_FAILOVER_REQ,
  COORD_FAILOVER_RES,
  COORD_SET_REPL_MAIN_REQ,
  COORD_SET_REPL_MAIN_RES,
  COORD_SWAP_UUID_REQ,
  COORD_SWAP_UUID_RES,
  COORD_UNREGISTER_REPLICA_REQ,
  COORD_UNREGISTER_REPLICA_RES,
  COORD_ENABLE_WRITING_ON_MAIN_REQ,
  COORD_ENABLE_WRITING_ON_MAIN_RES,

  COORD_GET_UUID_REQ,
  COORD_GET_UUID_RES,
  COORD_GET_INSTANCE_DATABASES_REQ,
  COORD_GET_INSTANCE_DATABASES_RES,

  // AST
  AST_LABELIX = 3000,
  AST_PROPERTYIX,
  AST_EDGETYPEIX,
  AST_TREE,
  AST_EXPRESSION,
  AST_WHERE,
  AST_BINARY_OPERATOR,
  AST_UNARY_OPERATOR,
  AST_OR_OPERATOR,
  AST_XOR_OPERATOR,
  AST_AND_OPERATOR,
  AST_ADDITION_OPERATOR,
  AST_SUBTRACTION_OPERATOR,
  AST_MULTIPLICATION_OPERATOR,
  AST_DIVISION_OPERATOR,
  AST_MOD_OPERATOR,
  AST_NOT_EQUAL_OPERATOR,
  AST_EQUAL_OPERATOR,
  AST_LESS_OPERATOR,
  AST_GREATER_OPERATOR,
  AST_LESS_EQUAL_OPERATOR,
  AST_GREATER_EQUAL_OPERATOR,
  AST_IN_LIST_OPERATOR,
  AST_SUBSCRIPT_OPERATOR,
  AST_NOT_OPERATOR,
  AST_UNARY_PLUS_OPERATOR,
  AST_UNARY_MINUS_OPERATOR,
  AST_IS_NULL_OPERATOR,
  AST_AGGREGATION,
  AST_LIST_SLICING_OPERATOR,
  AST_IF_OPERATOR,
  AST_BASE_LITERAL,
  AST_PRIMITIVE_LITERAL,
  AST_LIST_LITERAL,
  AST_MAP_LITERAL,
  AST_MAP_PROJECTION_LITERAL,
  AST_IDENTIFIER,
  AST_PROPERTY_LOOKUP,
  AST_ALL_PROPERTIES_LOOKUP,
  AST_LABELS_TEST,
  AST_FUNCTION,
  AST_REDUCE,
  AST_COALESCE,
  AST_EXTRACT,
  AST_ALL,
  AST_SINGLE,
  AST_ANY,
  AST_NONE,
  AST_PARAMETER_LOOKUP,
  AST_REGEX_MATCH,
  AST_NAMED_EXPRESSION,
  AST_PATTERN_ATOM,
  AST_NODE_ATOM,
  AST_EDGE_ATOM_LAMBDA,
  AST_EDGE_ATOM,
  AST_PATTERN,
  AST_CLAUSE,
  AST_SINGLE_QUERY,
  AST_CYPHER_UNION,
  AST_QUERY,
  AST_CYPHER_QUERY,
  AST_EXPLAIN_QUERY,
  AST_PROFILE_QUERY,
  AST_INDEX_QUERY,
<<<<<<< HEAD
  AST_TEXT_INDEX_QUERY,
=======
  AST_EDGE_INDEX_QUERY,
>>>>>>> 8bc8e867
  AST_CREATE,
  AST_CALL_PROCEDURE,
  AST_MATCH,
  AST_SORT_ITEM,
  AST_RETURN_BODY,
  AST_RETURN,
  AST_WITH,
  AST_DELETE,
  AST_SET_PROPERTY,
  AST_SET_PROPERTIES,
  AST_SET_LABELS,
  AST_REMOVE_PROPERTY,
  AST_REMOVE_LABELS,
  AST_MERGE,
  AST_UNWIND,
  AST_AUTH_QUERY,
  AST_DATABASE_INFO_QUERY,
  AST_SYSTEM_INFO_QUERY,
  AST_CONSTRAINT,
  AST_CONSTRAINT_QUERY,
  AST_DUMP_QUERY,
  AST_REPLICATION_QUERY,
  AST_LOCK_PATH_QUERY,
  AST_LOAD_CSV,
  AST_FREE_MEMORY_QUERY,
  AST_TRIGGER_QUERY,
  AST_ISOLATION_LEVEL_QUERY,
  AST_STORAGE_MODE_QUERY,
  AST_CREATE_SNAPSHOT_QUERY,
  AST_STREAM_QUERY,
  AST_SETTING_QUERY,
  AST_VERSION_QUERY,
  AST_FOREACH,
  AST_SHOW_CONFIG_QUERY,
  AST_ANALYZE_GRAPH_QUERY,
  AST_TRANSACTION_QUEUE_QUERY,
  AST_EXISTS,
  AST_CALL_SUBQUERY,
  AST_MULTI_DATABASE_QUERY,
  AST_SHOW_DATABASES,
  AST_EDGE_IMPORT_MODE_QUERY,
  AST_PATTERN_COMPREHENSION,
  AST_COORDINATOR_QUERY,

  // Symbol
  SYMBOL = 4000,
};

/// Type information on a C++ type.
///
/// You should embed this structure as a static constant member `kType` and make
/// sure you generate a unique ID for it. Also, if your type has inheritance,
/// you may want to add a `virtual utils::TypeInfo GetType();` method to get the
/// runtime type.
struct TypeInfo {
  /// Unique ID for the type.
  TypeId id;
  /// Pretty name of the type.
  const char *name;
  /// `TypeInfo *` for superclass of this type.
  /// Multiple inheritance is not supported.
  const TypeInfo *superclass{nullptr};
};

inline bool operator==(const TypeInfo &a, const TypeInfo &b) { return a.id == b.id; }
inline bool operator!=(const TypeInfo &a, const TypeInfo &b) { return a.id != b.id; }
inline bool operator<(const TypeInfo &a, const TypeInfo &b) { return a.id < b.id; }
inline bool operator<=(const TypeInfo &a, const TypeInfo &b) { return a.id <= b.id; }
inline bool operator>(const TypeInfo &a, const TypeInfo &b) { return a.id > b.id; }
inline bool operator>=(const TypeInfo &a, const TypeInfo &b) { return a.id >= b.id; }

/// Return true if `a` is subtype or the same type as `b`.
inline bool IsSubtype(const TypeInfo &a, const TypeInfo &b) {
  if (a == b) return true;
  const TypeInfo *super_a = a.superclass;
  while (super_a) {
    if (*super_a == b) return true;
    super_a = super_a->superclass;
  }
  return false;
}

template <class T>
bool IsSubtype(const T &a, const TypeInfo &b) {
  return IsSubtype(a.GetTypeInfo(), b);
}

/// Downcast `a` to `TDerived` using static_cast.
///
/// If `a` is `nullptr` or `TBase` is not a subtype of `TDerived`, then a
/// `nullptr` is returned.
///
/// This downcast is ill-formed if TBase is ambiguous, inaccessible, or virtual
/// base (or a base of a virtual base) of TDerived.
template <class TDerived, class TBase>
TDerived *Downcast(TBase *a) {
  if (!a) return nullptr;
  if (IsSubtype(*a, TDerived::kType)) return static_cast<TDerived *>(a);
  return nullptr;
}

}  // namespace memgraph::utils<|MERGE_RESOLUTION|>--- conflicted
+++ resolved
@@ -186,11 +186,8 @@
   AST_EXPLAIN_QUERY,
   AST_PROFILE_QUERY,
   AST_INDEX_QUERY,
-<<<<<<< HEAD
+  AST_EDGE_INDEX_QUERY,
   AST_TEXT_INDEX_QUERY,
-=======
-  AST_EDGE_INDEX_QUERY,
->>>>>>> 8bc8e867
   AST_CREATE,
   AST_CALL_PROCEDURE,
   AST_MATCH,
