--- conflicted
+++ resolved
@@ -176,13 +176,9 @@
   AST_VERSION_QUERY,
   AST_FOREACH,
   AST_SHOW_CONFIG_QUERY,
-<<<<<<< HEAD
   AST_ANALYZE_GRAPH_QUERY,
-=======
   AST_TRANSACTION_QUEUE_QUERY,
->>>>>>> 029be10f
   AST_EXISTS,
-  // Symbol
   SYMBOL,
 };
 
