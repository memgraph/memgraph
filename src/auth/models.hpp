// Copyright 2022 Memgraph Ltd.
//
// Licensed as a Memgraph Enterprise file under the Memgraph Enterprise
// License (the "License"); by using this file, you agree to be bound by the terms of the License, and you may not use
// this file except in compliance with the License. You may obtain a copy of the License at https://memgraph.com/legal.
//
//

#pragma once

#include <optional>
#include <string>
#include <unordered_map>

#include <json/json.hpp>

namespace memgraph::auth {
const std::string kAsterisk = "*";
// These permissions must have values that are applicable for usage in a
// bitmask.
// clang-format off
enum class Permission : uint64_t {
  MATCH        = 1,
  CREATE       = 1U << 1U,
  MERGE        = 1U << 2U,
  DELETE       = 1U << 3U,
  SET          = 1U << 4U,
  REMOVE       = 1U << 5U,
  INDEX        = 1U << 6U,
  STATS        = 1U << 7U,
  CONSTRAINT   = 1U << 8U,
  DUMP         = 1U << 9U,
  REPLICATION  = 1U << 10U,
  DURABILITY   = 1U << 11U,
  READ_FILE    = 1U << 12U,
  FREE_MEMORY  = 1U << 13U,
  TRIGGER      = 1U << 14U,
  CONFIG       = 1U << 15U,
  AUTH         = 1U << 16U,
  STREAM       = 1U << 17U,
  MODULE_READ  = 1U << 18U,
  MODULE_WRITE = 1U << 19U,
  WEBSOCKET    = 1U << 20U
};
// clang-format on

// clang-format off
<<<<<<< HEAD
enum class LabelPermission : uint64_t {
  NO_PERMISSION = 0,
=======
enum class FineGrainedPermission : uint64_t {
>>>>>>> 05f120b7
  READ          = 1,
  UPDATE          = 1U << 1U,
  CREATE_DELETE = 1U << 2U
};
// clang-format on

constexpr inline uint64_t operator|(FineGrainedPermission lhs, FineGrainedPermission rhs) {
  return static_cast<uint64_t>(lhs) | static_cast<uint64_t>(rhs);
}

constexpr inline uint64_t operator|(uint64_t lhs, FineGrainedPermission rhs) {
  return lhs | static_cast<uint64_t>(rhs);
}

constexpr inline uint64_t operator&(uint64_t lhs, FineGrainedPermission rhs) {
  return (lhs & static_cast<uint64_t>(rhs)) != 0;
}

<<<<<<< HEAD
constexpr uint64_t kLabelPermissionAll = memgraph::auth::LabelPermission::CREATE_DELETE |
                                         memgraph::auth::LabelPermission::EDIT | memgraph::auth::LabelPermission::READ;
constexpr uint64_t kLabelPermissionMax = static_cast<uint64_t>(memgraph::auth::LabelPermission::CREATE_DELETE);
constexpr uint64_t kLabelPermissionMin = static_cast<uint64_t>(memgraph::auth::LabelPermission::READ);
=======
constexpr uint64_t kLabelPermissionAll = memgraph::auth::FineGrainedPermission::CREATE_DELETE |
                                         memgraph::auth::FineGrainedPermission::UPDATE |
                                         memgraph::auth::FineGrainedPermission::READ;
constexpr uint64_t kLabelPermissionMax = static_cast<uint64_t>(memgraph::auth::FineGrainedPermission::CREATE_DELETE);
constexpr uint64_t kLabelPermissionMin = static_cast<uint64_t>(memgraph::auth::FineGrainedPermission::READ);
>>>>>>> 05f120b7

// Function that converts a permission to its string representation.
std::string PermissionToString(Permission permission);

// Class that indicates what permission level the user/role has.
enum class PermissionLevel : uint8_t { GRANT, NEUTRAL, DENY };

// Function that converts a permission level to its string representation.
std::string PermissionLevelToString(PermissionLevel level);

// Function that converts a label permission level to its string representation.
std::string LabelPermissionToString(LabelPermission level);

// Constructs a label permission from a permission
LabelPermission PermissionToLabelPermission(uint64_t permission);

class Permissions final {
 public:
  explicit Permissions(uint64_t grants = 0, uint64_t denies = 0);

  Permissions(const Permissions &) = default;
  Permissions &operator=(const Permissions &) = default;
  Permissions(Permissions &&) noexcept = default;
  Permissions &operator=(Permissions &&) noexcept = default;
  ~Permissions() = default;

  PermissionLevel Has(Permission permission) const;

  void Grant(Permission permission);

  void Revoke(Permission permission);

  void Deny(Permission permission);

  std::vector<Permission> GetGrants() const;

  std::vector<Permission> GetDenies() const;

  nlohmann::json Serialize() const;

  /// @throw AuthException if unable to deserialize.
  static Permissions Deserialize(const nlohmann::json &data);

  uint64_t grants() const;
  uint64_t denies() const;

 private:
  uint64_t grants_{0};
  uint64_t denies_{0};
};

bool operator==(const Permissions &first, const Permissions &second);

bool operator!=(const Permissions &first, const Permissions &second);

class FineGrainedAccessPermissions final {
 public:
  explicit FineGrainedAccessPermissions(const std::unordered_map<std::string, uint64_t> &permissions = {},
                                        const std::optional<uint64_t> &global_permission = std::nullopt);
  FineGrainedAccessPermissions(const FineGrainedAccessPermissions &) = default;
  FineGrainedAccessPermissions &operator=(const FineGrainedAccessPermissions &) = default;
  FineGrainedAccessPermissions(FineGrainedAccessPermissions &&) = default;
  FineGrainedAccessPermissions &operator=(FineGrainedAccessPermissions &&) = default;
  ~FineGrainedAccessPermissions() = default;

  PermissionLevel Has(const std::string &permission, FineGrainedPermission label_permission) const;

  void Grant(const std::string &permission, FineGrainedPermission label_permission);

  void Revoke(const std::string &permission);

  void Deny(const std::string &permission, FineGrainedPermission label_permission);

  nlohmann::json Serialize() const;

  /// @throw AuthException if unable to deserialize.
  static FineGrainedAccessPermissions Deserialize(const nlohmann::json &data);

  const std::unordered_map<std::string, uint64_t> &GetPermissions() const;
  const std::optional<uint64_t> &GetGlobalPermission() const;

 private:
  std::unordered_map<std::string, uint64_t> permissions_{};
  std::optional<uint64_t> global_permission_;

  static uint64_t CalculateGrant(FineGrainedPermission label_permission);
  static uint64_t CalculateDeny(FineGrainedPermission label_permission);
};

bool operator==(const FineGrainedAccessPermissions &first, const FineGrainedAccessPermissions &second);

bool operator!=(const FineGrainedAccessPermissions &first, const FineGrainedAccessPermissions &second);

class FineGrainedAccessHandler final {
 public:
  explicit FineGrainedAccessHandler(FineGrainedAccessPermissions labelPermissions = FineGrainedAccessPermissions(),
                                    FineGrainedAccessPermissions edgeTypePermissions = FineGrainedAccessPermissions());

  FineGrainedAccessHandler(const FineGrainedAccessHandler &) = default;
  FineGrainedAccessHandler &operator=(const FineGrainedAccessHandler &) = default;
  FineGrainedAccessHandler(FineGrainedAccessHandler &&) noexcept = default;
  FineGrainedAccessHandler &operator=(FineGrainedAccessHandler &&) noexcept = default;
  ~FineGrainedAccessHandler() = default;

  const FineGrainedAccessPermissions &label_permissions() const;
  FineGrainedAccessPermissions &label_permissions();

  const FineGrainedAccessPermissions &edge_type_permissions() const;
  FineGrainedAccessPermissions &edge_type_permissions();

  nlohmann::json Serialize() const;

  /// @throw AuthException if unable to deserialize.
  static FineGrainedAccessHandler Deserialize(const nlohmann::json &data);

  friend bool operator==(const FineGrainedAccessHandler &first, const FineGrainedAccessHandler &second);

 private:
  FineGrainedAccessPermissions label_permissions_;
  FineGrainedAccessPermissions edge_type_permissions_;
};

bool operator==(const FineGrainedAccessHandler &first, const FineGrainedAccessHandler &second);

class Role final {
 public:
  explicit Role(const std::string &rolename);

  Role(const std::string &rolename, const Permissions &permissions,
       FineGrainedAccessHandler fine_grained_access_handler);

  Role(const Role &) = default;
  Role &operator=(const Role &) = default;
  Role(Role &&) noexcept = default;
  Role &operator=(Role &&) noexcept = default;
  ~Role() = default;

  const std::string &rolename() const;
  const Permissions &permissions() const;
  Permissions &permissions();
  const FineGrainedAccessHandler &fine_grained_access_handler() const;
  FineGrainedAccessHandler &fine_grained_access_handler();
  const FineGrainedAccessPermissions &GetFineGrainedAccessLabelPermissions() const;
  const FineGrainedAccessPermissions &GetFineGrainedAccessEdgeTypePermissions() const;

  nlohmann::json Serialize() const;

  /// @throw AuthException if unable to deserialize.
  static Role Deserialize(const nlohmann::json &data);

  friend bool operator==(const Role &first, const Role &second);

 private:
  std::string rolename_;
  Permissions permissions_;
  FineGrainedAccessHandler fine_grained_access_handler_;
};

bool operator==(const Role &first, const Role &second);

// TODO (mferencevic): Implement password expiry.
class User final {
 public:
  User();

  explicit User(const std::string &username);

  User(const std::string &username, const std::string &password_hash, const Permissions &permissions,
       FineGrainedAccessHandler fine_grained_access_handler);

  User(const User &) = default;
  User &operator=(const User &) = default;
  User(User &&) noexcept = default;
  User &operator=(User &&) noexcept = default;
  ~User() = default;

  /// @throw AuthException if unable to verify the password.
  bool CheckPassword(const std::string &password);

  /// @throw AuthException if unable to set the password.
  void UpdatePassword(const std::optional<std::string> &password = std::nullopt);

  void SetRole(const Role &role);

  void ClearRole();

  Permissions GetPermissions() const;
  FineGrainedAccessPermissions GetFineGrainedAccessLabelPermissions() const;
  FineGrainedAccessPermissions GetFineGrainedAccessEdgeTypePermissions() const;

  const std::string &username() const;

  const Permissions &permissions() const;
  Permissions &permissions();
  const FineGrainedAccessHandler &fine_grained_access_handler() const;
  FineGrainedAccessHandler &fine_grained_access_handler();

  const Role *role() const;

  nlohmann::json Serialize() const;

  /// @throw AuthException if unable to deserialize.
  static User Deserialize(const nlohmann::json &data);

  friend bool operator==(const User &first, const User &second);

 private:
  std::string username_;
  std::string password_hash_;
  Permissions permissions_;
  FineGrainedAccessHandler fine_grained_access_handler_;
  std::optional<Role> role_;
};

bool operator==(const User &first, const User &second);

FineGrainedAccessPermissions Merge(const FineGrainedAccessPermissions &first,
                                   const FineGrainedAccessPermissions &second);
}  // namespace memgraph::auth<|MERGE_RESOLUTION|>--- conflicted
+++ resolved
@@ -45,12 +45,8 @@
 // clang-format on
 
 // clang-format off
-<<<<<<< HEAD
-enum class LabelPermission : uint64_t {
+enum class FineGrainedPermission : uint64_t {
   NO_PERMISSION = 0,
-=======
-enum class FineGrainedPermission : uint64_t {
->>>>>>> 05f120b7
   READ          = 1,
   UPDATE          = 1U << 1U,
   CREATE_DELETE = 1U << 2U
@@ -69,18 +65,11 @@
   return (lhs & static_cast<uint64_t>(rhs)) != 0;
 }
 
-<<<<<<< HEAD
-constexpr uint64_t kLabelPermissionAll = memgraph::auth::LabelPermission::CREATE_DELETE |
-                                         memgraph::auth::LabelPermission::EDIT | memgraph::auth::LabelPermission::READ;
-constexpr uint64_t kLabelPermissionMax = static_cast<uint64_t>(memgraph::auth::LabelPermission::CREATE_DELETE);
-constexpr uint64_t kLabelPermissionMin = static_cast<uint64_t>(memgraph::auth::LabelPermission::READ);
-=======
 constexpr uint64_t kLabelPermissionAll = memgraph::auth::FineGrainedPermission::CREATE_DELETE |
                                          memgraph::auth::FineGrainedPermission::UPDATE |
                                          memgraph::auth::FineGrainedPermission::READ;
 constexpr uint64_t kLabelPermissionMax = static_cast<uint64_t>(memgraph::auth::FineGrainedPermission::CREATE_DELETE);
 constexpr uint64_t kLabelPermissionMin = static_cast<uint64_t>(memgraph::auth::FineGrainedPermission::READ);
->>>>>>> 05f120b7
 
 // Function that converts a permission to its string representation.
 std::string PermissionToString(Permission permission);
@@ -92,10 +81,10 @@
 std::string PermissionLevelToString(PermissionLevel level);
 
 // Function that converts a label permission level to its string representation.
-std::string LabelPermissionToString(LabelPermission level);
+std::string FineGrainedPermissionToString(FineGrainedPermission level);
 
 // Constructs a label permission from a permission
-LabelPermission PermissionToLabelPermission(uint64_t permission);
+FineGrainedPermission PermissionToFineGrainedPermission(uint64_t permission);
 
 class Permissions final {
  public:
