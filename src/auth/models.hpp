// Copyright 2022 Memgraph Ltd.
//
// Licensed as a Memgraph Enterprise file under the Memgraph Enterprise
// License (the "License"); by using this file, you agree to be bound by the terms of the License, and you may not use
// this file except in compliance with the License. You may obtain a copy of the License at https://memgraph.com/legal.
//
//

#pragma once

#include <optional>
#include <string>
#include <unordered_map>

#include <json/json.hpp>

namespace memgraph::auth {
const std::string kAsterisk = "*";
// These permissions must have values that are applicable for usage in a
// bitmask.
// clang-format off
enum class Permission : uint64_t {
  MATCH        = 1,
  CREATE       = 1U << 1U,
  MERGE        = 1U << 2U,
  DELETE       = 1U << 3U,
  SET          = 1U << 4U,
  REMOVE       = 1U << 5U,
  INDEX        = 1U << 6U,
  STATS        = 1U << 7U,
  CONSTRAINT   = 1U << 8U,
  DUMP         = 1U << 9U,
  REPLICATION  = 1U << 10U,
  DURABILITY   = 1U << 11U,
  READ_FILE    = 1U << 12U,
  FREE_MEMORY  = 1U << 13U,
  TRIGGER      = 1U << 14U,
  CONFIG       = 1U << 15U,
  AUTH         = 1U << 16U,
  STREAM       = 1U << 17U,
  MODULE_READ  = 1U << 18U,
  MODULE_WRITE = 1U << 19U,
  WEBSOCKET    = 1U << 20U
};
// clang-format on

// clang-format off
enum class LabelPermission : uint64_t {
  READ          = 1,
  EDIT          = 1U << 1U,
  CREATE_DELETE = 1U << 2U
};
// clang-format on

constexpr inline uint64_t operator|(LabelPermission lhs, LabelPermission rhs) {
  return static_cast<uint64_t>(lhs) | static_cast<uint64_t>(rhs);
}

constexpr inline uint64_t operator|(uint64_t lhs, LabelPermission rhs) { return lhs | static_cast<uint64_t>(rhs); }

constexpr inline uint64_t operator&(uint64_t lhs, LabelPermission rhs) {
  return (lhs & static_cast<uint64_t>(rhs)) != 0;
}

<<<<<<< HEAD
const uint64_t kLabelPermissionAll = memgraph::auth::LabelPermission::CREATE_DELETE |
                                     memgraph::auth::LabelPermission::EDIT | memgraph::auth::LabelPermission::READ;
const uint64_t kLabelPermissionMax = static_cast<uint64_t>(memgraph::auth::LabelPermission::CREATE_DELETE);
const uint64_t kLabelPermissionMin = static_cast<uint64_t>(memgraph::auth::LabelPermission::READ);
=======
constexpr uint64_t LabelPermissionAll = memgraph::auth::LabelPermission::CREATE_DELETE |
                                        memgraph::auth::LabelPermission::EDIT | memgraph::auth::LabelPermission::READ;
constexpr uint64_t LabelPermissionMax = static_cast<uint64_t>(memgraph::auth::LabelPermission::CREATE_DELETE);
constexpr uint64_t LabelPermissionMin = static_cast<uint64_t>(memgraph::auth::LabelPermission::READ);
>>>>>>> f8e43bb3

// Function that converts a permission to its string representation.
std::string PermissionToString(Permission permission);

// Class that indicates what permission level the user/role has.
enum class PermissionLevel : short { GRANT, NEUTRAL, DENY };

// Function that converts a permission level to its string representation.
std::string PermissionLevelToString(PermissionLevel level);

class Permissions final {
 public:
  explicit Permissions(uint64_t grants = 0, uint64_t denies = 0);

  Permissions(const Permissions &) = default;
  Permissions &operator=(const Permissions &) = default;
  Permissions(Permissions &&) noexcept = default;
  Permissions &operator=(Permissions &&) noexcept = default;
  ~Permissions() = default;

  PermissionLevel Has(Permission permission) const;

  void Grant(Permission permission);

  void Revoke(Permission permission);

  void Deny(Permission permission);

  std::vector<Permission> GetGrants() const;

  std::vector<Permission> GetDenies() const;

  nlohmann::json Serialize() const;

  /// @throw AuthException if unable to deserialize.
  static Permissions Deserialize(const nlohmann::json &data);

  uint64_t grants() const;
  uint64_t denies() const;

 private:
  uint64_t grants_{0};
  uint64_t denies_{0};
};

bool operator==(const Permissions &first, const Permissions &second);

bool operator!=(const Permissions &first, const Permissions &second);

class FineGrainedAccessPermissions final {
 public:
  explicit FineGrainedAccessPermissions(const std::unordered_map<std::string, uint64_t> &permissions = {},
                                        const std::optional<uint64_t> &global_permission = std::nullopt);
  FineGrainedAccessPermissions(const FineGrainedAccessPermissions &) = default;
  FineGrainedAccessPermissions &operator=(const FineGrainedAccessPermissions &) = default;
  FineGrainedAccessPermissions(FineGrainedAccessPermissions &&) = default;
  FineGrainedAccessPermissions &operator=(FineGrainedAccessPermissions &&) = default;
  ~FineGrainedAccessPermissions() = default;

  PermissionLevel Has(const std::string &permission, LabelPermission label_permission) const;

  void Grant(const std::string &permission, LabelPermission label_permission);

  void Revoke(const std::string &permission);

  void Deny(const std::string &permission, LabelPermission label_permission);

  nlohmann::json Serialize() const;

  /// @throw AuthException if unable to deserialize.
  static FineGrainedAccessPermissions Deserialize(const nlohmann::json &data);

  const std::unordered_map<std::string, uint64_t> &GetPermissions() const;
  const std::optional<uint64_t> &GetGlobalPermission() const;

 private:
  std::unordered_map<std::string, uint64_t> permissions_{};
  std::optional<uint64_t> global_permission_;

  static uint64_t CalculateGrant(LabelPermission label_permission);
  static uint64_t CalculateDeny(LabelPermission label_permission);
};

bool operator==(const FineGrainedAccessPermissions &first, const FineGrainedAccessPermissions &second);

bool operator!=(const FineGrainedAccessPermissions &first, const FineGrainedAccessPermissions &second);

class FineGrainedAccessHandler final {
 public:
  explicit FineGrainedAccessHandler(FineGrainedAccessPermissions labelPermissions = FineGrainedAccessPermissions(),
                                    FineGrainedAccessPermissions edgeTypePermissions = FineGrainedAccessPermissions());

  FineGrainedAccessHandler(const FineGrainedAccessHandler &) = default;
  FineGrainedAccessHandler &operator=(const FineGrainedAccessHandler &) = default;
  FineGrainedAccessHandler(FineGrainedAccessHandler &&) noexcept = default;
  FineGrainedAccessHandler &operator=(FineGrainedAccessHandler &&) noexcept = default;
  ~FineGrainedAccessHandler() = default;

  const FineGrainedAccessPermissions &label_permissions() const;
  FineGrainedAccessPermissions &label_permissions();

  const FineGrainedAccessPermissions &edge_type_permissions() const;
  FineGrainedAccessPermissions &edge_type_permissions();

  nlohmann::json Serialize() const;

  /// @throw AuthException if unable to deserialize.
  static FineGrainedAccessHandler Deserialize(const nlohmann::json &data);

  friend bool operator==(const FineGrainedAccessHandler &first, const FineGrainedAccessHandler &second);

 private:
  FineGrainedAccessPermissions label_permissions_;
  FineGrainedAccessPermissions edge_type_permissions_;
};

bool operator==(const FineGrainedAccessHandler &first, const FineGrainedAccessHandler &second);

class Role final {
 public:
  explicit Role(const std::string &rolename);

  Role(const std::string &rolename, const Permissions &permissions,
       FineGrainedAccessHandler fine_grained_access_handler);

  Role(const Role &) = default;
  Role &operator=(const Role &) = default;
  Role(Role &&) noexcept = default;
  Role &operator=(Role &&) noexcept = default;
  ~Role() = default;

  const std::string &rolename() const;
  const Permissions &permissions() const;
  Permissions &permissions();
  const FineGrainedAccessHandler &fine_grained_access_handler() const;
  FineGrainedAccessHandler &fine_grained_access_handler();

  nlohmann::json Serialize() const;

  /// @throw AuthException if unable to deserialize.
  static Role Deserialize(const nlohmann::json &data);

  friend bool operator==(const Role &first, const Role &second);

 private:
  std::string rolename_;
  Permissions permissions_;
  FineGrainedAccessHandler fine_grained_access_handler_;
};

bool operator==(const Role &first, const Role &second);

// TODO (mferencevic): Implement password expiry.
class User final {
 public:
  User();

  explicit User(const std::string &username);

  User(const std::string &username, const std::string &password_hash, const Permissions &permissions,
       FineGrainedAccessHandler fine_grained_access_handler);

  User(const User &) = default;
  User &operator=(const User &) = default;
  User(User &&) noexcept = default;
  User &operator=(User &&) noexcept = default;
  ~User() = default;

  /// @throw AuthException if unable to verify the password.
  bool CheckPassword(const std::string &password);

  /// @throw AuthException if unable to set the password.
  void UpdatePassword(const std::optional<std::string> &password = std::nullopt);

  void SetRole(const Role &role);

  void ClearRole();

  Permissions GetPermissions() const;
  FineGrainedAccessPermissions GetFineGrainedAccessLabelPermissions() const;
  FineGrainedAccessPermissions GetFineGrainedAccessEdgeTypePermissions() const;

  const std::string &username() const;

  const Permissions &permissions() const;
  Permissions &permissions();
  const FineGrainedAccessHandler &fine_grained_access_handler() const;
  FineGrainedAccessHandler &fine_grained_access_handler();

  const Role *role() const;

  nlohmann::json Serialize() const;

  /// @throw AuthException if unable to deserialize.
  static User Deserialize(const nlohmann::json &data);

  friend bool operator==(const User &first, const User &second);

 private:
  std::string username_;
  std::string password_hash_;
  Permissions permissions_;
  FineGrainedAccessHandler fine_grained_access_handler_;
  std::optional<Role> role_;
};

bool operator==(const User &first, const User &second);

FineGrainedAccessPermissions Merge(const FineGrainedAccessPermissions &first,
                                   const FineGrainedAccessPermissions &second);
}  // namespace memgraph::auth<|MERGE_RESOLUTION|>--- conflicted
+++ resolved
@@ -62,17 +62,10 @@
   return (lhs & static_cast<uint64_t>(rhs)) != 0;
 }
 
-<<<<<<< HEAD
-const uint64_t kLabelPermissionAll = memgraph::auth::LabelPermission::CREATE_DELETE |
-                                     memgraph::auth::LabelPermission::EDIT | memgraph::auth::LabelPermission::READ;
-const uint64_t kLabelPermissionMax = static_cast<uint64_t>(memgraph::auth::LabelPermission::CREATE_DELETE);
-const uint64_t kLabelPermissionMin = static_cast<uint64_t>(memgraph::auth::LabelPermission::READ);
-=======
-constexpr uint64_t LabelPermissionAll = memgraph::auth::LabelPermission::CREATE_DELETE |
-                                        memgraph::auth::LabelPermission::EDIT | memgraph::auth::LabelPermission::READ;
-constexpr uint64_t LabelPermissionMax = static_cast<uint64_t>(memgraph::auth::LabelPermission::CREATE_DELETE);
-constexpr uint64_t LabelPermissionMin = static_cast<uint64_t>(memgraph::auth::LabelPermission::READ);
->>>>>>> f8e43bb3
+constexpr uint64_t kLabelPermissionAll = memgraph::auth::LabelPermission::CREATE_DELETE |
+                                         memgraph::auth::LabelPermission::EDIT | memgraph::auth::LabelPermission::READ;
+constexpr uint64_t kLabelPermissionMax = static_cast<uint64_t>(memgraph::auth::LabelPermission::CREATE_DELETE);
+constexpr uint64_t kLabelPermissionMin = static_cast<uint64_t>(memgraph::auth::LabelPermission::READ);
 
 // Function that converts a permission to its string representation.
 std::string PermissionToString(Permission permission);
