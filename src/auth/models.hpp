// Copyright 2022 Memgraph Ltd.
//
// Licensed as a Memgraph Enterprise file under the Memgraph Enterprise
// License (the "License"); by using this file, you agree to be bound by the terms of the License, and you may not use
// this file except in compliance with the License. You may obtain a copy of the License at https://memgraph.com/legal.
//
//

#pragma once

#include <optional>
#include <string>
#include <unordered_set>

#include <json/json.hpp>
#include <unordered_set>

namespace memgraph::auth {
// These permissions must have values that are applicable for usage in a
// bitmask.
// clang-format off
enum class Permission : uint64_t {
  MATCH        = 1,
  CREATE       = 1U << 1U,
  MERGE        = 1U << 2U,
  DELETE       = 1U << 3U,
  SET          = 1U << 4U,
  REMOVE       = 1U << 5U,
  INDEX        = 1U << 6U,
  STATS        = 1U << 7U,
  CONSTRAINT   = 1U << 8U,
  DUMP         = 1U << 9U,
  REPLICATION  = 1U << 10U,
  DURABILITY   = 1U << 11U,
  READ_FILE    = 1U << 12U,
  FREE_MEMORY  = 1U << 13U,
  TRIGGER      = 1U << 14U,
  CONFIG       = 1U << 15U,
  AUTH         = 1U << 16U,
  STREAM       = 1U << 17U,
  MODULE_READ  = 1U << 18U,
  MODULE_WRITE = 1U << 19U,
  WEBSOCKET    = 1U << 20U,
  LABELS       = 1U << 21U
};
// clang-format on

// Function that converts a permission to its string representation.
std::string PermissionToString(Permission permission);

// Class that indicates what permission level the user/role has.
enum class PermissionLevel {
  GRANT,
  NEUTRAL,
  DENY,
};

// Function that converts a permission level to its string representation.
std::string PermissionLevelToString(PermissionLevel level);

class Permissions final {
 public:
  Permissions(uint64_t grants = 0, uint64_t denies = 0);

  PermissionLevel Has(Permission permission) const;

  void Grant(Permission permission);

  void Revoke(Permission permission);

  void Deny(Permission permission);

  std::vector<Permission> GetGrants() const;

  std::vector<Permission> GetDenies() const;

  nlohmann::json Serialize() const;

  /// @throw AuthException if unable to deserialize.
  static Permissions Deserialize(const nlohmann::json &data);

  uint64_t grants() const;
  uint64_t denies() const;

 private:
  uint64_t grants_{0};
  uint64_t denies_{0};
};

bool operator==(const Permissions &first, const Permissions &second);

bool operator!=(const Permissions &first, const Permissions &second);

<<<<<<< HEAD
class LabelPermissions final {
 public:
  LabelPermissions(const std::unordered_set<std::string> &grants = {},
                   const std::unordered_set<std::string> &denies = {});
=======
class FineGrainedAccessPermissions final {
 public:
  explicit FineGrainedAccessPermissions(const std::unordered_set<std::string> &grants = {},
                                        const std::unordered_set<std::string> &denies = {});
>>>>>>> 480df4ed

  PermissionLevel Has(const std::string &permission) const;

  void Grant(const std::string &permission);

  void Revoke(const std::string &permission);

  void Deny(const std::string &permission);

<<<<<<< HEAD
  std::unordered_set<std::string> GetGrants() const;
  std::unordered_set<std::string> GetDenies() const;

  nlohmann::json Serialize() const;

  /// @throw AuthException if unable to deserialize.
  static LabelPermissions Deserialize(const nlohmann::json &data);

  std::unordered_set<std::string> grants() const;
  std::unordered_set<std::string> denies() const;
=======
  nlohmann::json Serialize() const;

  /// @throw AuthException if unable to deserialize.
  static FineGrainedAccessPermissions Deserialize(const nlohmann::json &data);

  const std::unordered_set<std::string> &grants() const;
  const std::unordered_set<std::string> &denies() const;
>>>>>>> 480df4ed

 private:
  std::unordered_set<std::string> grants_{};
  std::unordered_set<std::string> denies_{};
};

<<<<<<< HEAD
bool operator==(const LabelPermissions &first, const LabelPermissions &second);

bool operator!=(const LabelPermissions &first, const LabelPermissions &second);
=======
bool operator==(const FineGrainedAccessPermissions &first, const FineGrainedAccessPermissions &second);

bool operator!=(const FineGrainedAccessPermissions &first, const FineGrainedAccessPermissions &second);
>>>>>>> 480df4ed

class Role final {
 public:
  Role(const std::string &rolename);

<<<<<<< HEAD
  Role(const std::string &rolename, const Permissions &permissions, const LabelPermissions &labelPermissions);
=======
  Role(const std::string &rolename, const Permissions &permissions,
       const FineGrainedAccessPermissions &fine_grained_access_permissions);
>>>>>>> 480df4ed

  const std::string &rolename() const;
  const Permissions &permissions() const;
  Permissions &permissions();
  const FineGrainedAccessPermissions &fine_grained_access_permissions() const;
  FineGrainedAccessPermissions &fine_grained_access_permissions();

  const LabelPermissions &labelPermissions() const;
  LabelPermissions &labelPermissions();

  nlohmann::json Serialize() const;

  /// @throw AuthException if unable to deserialize.
  static Role Deserialize(const nlohmann::json &data);

  friend bool operator==(const Role &first, const Role &second);

 private:
  std::string rolename_;
  Permissions permissions_;
<<<<<<< HEAD
  LabelPermissions labelPermissions_;
=======
  FineGrainedAccessPermissions fine_grained_access_permissions_;
>>>>>>> 480df4ed
};

bool operator==(const Role &first, const Role &second);

// TODO (mferencevic): Implement password expiry.
class User final {
 public:
  User(const std::string &username);

  User(const std::string &username, const std::string &password_hash, const Permissions &permissions,
<<<<<<< HEAD
       const LabelPermissions &labelPermissions);
=======
       const FineGrainedAccessPermissions &fine_grained_access_permissions);
>>>>>>> 480df4ed

  /// @throw AuthException if unable to verify the password.
  bool CheckPassword(const std::string &password);

  /// @throw AuthException if unable to set the password.
  void UpdatePassword(const std::optional<std::string> &password = std::nullopt);

  void SetRole(const Role &role);

  void ClearRole();

  Permissions GetPermissions() const;
<<<<<<< HEAD
  LabelPermissions GetLabelPermissions() const;
=======
  FineGrainedAccessPermissions GetFineGrainedAccessPermissions() const;
>>>>>>> 480df4ed

  const std::string &username() const;

  const Permissions &permissions() const;
  Permissions &permissions();
  const FineGrainedAccessPermissions &fine_grained_access_permissions() const;
  FineGrainedAccessPermissions &fine_grained_access_permissions();

  const LabelPermissions &labelPermissions() const;
  LabelPermissions &labelPermissions();

  const Role *role() const;

  nlohmann::json Serialize() const;

  /// @throw AuthException if unable to deserialize.
  static User Deserialize(const nlohmann::json &data);

  friend bool operator==(const User &first, const User &second);

 private:
  std::string username_;
  std::string password_hash_;
  Permissions permissions_;
<<<<<<< HEAD
  LabelPermissions labelPermissions_;
=======
  FineGrainedAccessPermissions fine_grained_access_permissions_;
>>>>>>> 480df4ed
  std::optional<Role> role_;
};

bool operator==(const User &first, const User &second);

}  // namespace memgraph::auth<|MERGE_RESOLUTION|>--- conflicted
+++ resolved
@@ -91,17 +91,10 @@
 
 bool operator!=(const Permissions &first, const Permissions &second);
 
-<<<<<<< HEAD
-class LabelPermissions final {
- public:
-  LabelPermissions(const std::unordered_set<std::string> &grants = {},
-                   const std::unordered_set<std::string> &denies = {});
-=======
 class FineGrainedAccessPermissions final {
  public:
   explicit FineGrainedAccessPermissions(const std::unordered_set<std::string> &grants = {},
                                         const std::unordered_set<std::string> &denies = {});
->>>>>>> 480df4ed
 
   PermissionLevel Has(const std::string &permission) const;
 
@@ -111,18 +104,6 @@
 
   void Deny(const std::string &permission);
 
-<<<<<<< HEAD
-  std::unordered_set<std::string> GetGrants() const;
-  std::unordered_set<std::string> GetDenies() const;
-
-  nlohmann::json Serialize() const;
-
-  /// @throw AuthException if unable to deserialize.
-  static LabelPermissions Deserialize(const nlohmann::json &data);
-
-  std::unordered_set<std::string> grants() const;
-  std::unordered_set<std::string> denies() const;
-=======
   nlohmann::json Serialize() const;
 
   /// @throw AuthException if unable to deserialize.
@@ -130,42 +111,28 @@
 
   const std::unordered_set<std::string> &grants() const;
   const std::unordered_set<std::string> &denies() const;
->>>>>>> 480df4ed
 
  private:
   std::unordered_set<std::string> grants_{};
   std::unordered_set<std::string> denies_{};
 };
 
-<<<<<<< HEAD
-bool operator==(const LabelPermissions &first, const LabelPermissions &second);
-
-bool operator!=(const LabelPermissions &first, const LabelPermissions &second);
-=======
 bool operator==(const FineGrainedAccessPermissions &first, const FineGrainedAccessPermissions &second);
 
 bool operator!=(const FineGrainedAccessPermissions &first, const FineGrainedAccessPermissions &second);
->>>>>>> 480df4ed
 
 class Role final {
  public:
   Role(const std::string &rolename);
 
-<<<<<<< HEAD
-  Role(const std::string &rolename, const Permissions &permissions, const LabelPermissions &labelPermissions);
-=======
   Role(const std::string &rolename, const Permissions &permissions,
        const FineGrainedAccessPermissions &fine_grained_access_permissions);
->>>>>>> 480df4ed
 
   const std::string &rolename() const;
   const Permissions &permissions() const;
   Permissions &permissions();
   const FineGrainedAccessPermissions &fine_grained_access_permissions() const;
   FineGrainedAccessPermissions &fine_grained_access_permissions();
-
-  const LabelPermissions &labelPermissions() const;
-  LabelPermissions &labelPermissions();
 
   nlohmann::json Serialize() const;
 
@@ -177,11 +144,7 @@
  private:
   std::string rolename_;
   Permissions permissions_;
-<<<<<<< HEAD
-  LabelPermissions labelPermissions_;
-=======
   FineGrainedAccessPermissions fine_grained_access_permissions_;
->>>>>>> 480df4ed
 };
 
 bool operator==(const Role &first, const Role &second);
@@ -192,11 +155,7 @@
   User(const std::string &username);
 
   User(const std::string &username, const std::string &password_hash, const Permissions &permissions,
-<<<<<<< HEAD
-       const LabelPermissions &labelPermissions);
-=======
        const FineGrainedAccessPermissions &fine_grained_access_permissions);
->>>>>>> 480df4ed
 
   /// @throw AuthException if unable to verify the password.
   bool CheckPassword(const std::string &password);
@@ -209,11 +168,7 @@
   void ClearRole();
 
   Permissions GetPermissions() const;
-<<<<<<< HEAD
-  LabelPermissions GetLabelPermissions() const;
-=======
   FineGrainedAccessPermissions GetFineGrainedAccessPermissions() const;
->>>>>>> 480df4ed
 
   const std::string &username() const;
 
@@ -221,9 +176,6 @@
   Permissions &permissions();
   const FineGrainedAccessPermissions &fine_grained_access_permissions() const;
   FineGrainedAccessPermissions &fine_grained_access_permissions();
-
-  const LabelPermissions &labelPermissions() const;
-  LabelPermissions &labelPermissions();
 
   const Role *role() const;
 
@@ -238,11 +190,7 @@
   std::string username_;
   std::string password_hash_;
   Permissions permissions_;
-<<<<<<< HEAD
-  LabelPermissions labelPermissions_;
-=======
   FineGrainedAccessPermissions fine_grained_access_permissions_;
->>>>>>> 480df4ed
   std::optional<Role> role_;
 };
 
