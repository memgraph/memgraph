// Copyright 2022 Memgraph Ltd.
//
// Licensed as a Memgraph Enterprise file under the Memgraph Enterprise
// License (the "License"); by using this file, you agree to be bound by the terms of the License, and you may not use
// this file except in compliance with the License. You may obtain a copy of the License at https://memgraph.com/legal.
//
//

#pragma once

#include <optional>
#include <string>
#include <unordered_map>

#include <json/json.hpp>
#include <unordered_set>

namespace memgraph::auth {
const std::string kAsterisk = "*";
// These permissions must have values that are applicable for usage in a
// bitmask.
// clang-format off
enum class Permission : uint64_t {
  MATCH        = 1,
  CREATE       = 1U << 1U,
  MERGE        = 1U << 2U,
  DELETE       = 1U << 3U,
  SET          = 1U << 4U,
  REMOVE       = 1U << 5U,
  INDEX        = 1U << 6U,
  STATS        = 1U << 7U,
  CONSTRAINT   = 1U << 8U,
  DUMP         = 1U << 9U,
  REPLICATION  = 1U << 10U,
  DURABILITY   = 1U << 11U,
  READ_FILE    = 1U << 12U,
  FREE_MEMORY  = 1U << 13U,
  TRIGGER      = 1U << 14U,
  CONFIG       = 1U << 15U,
  AUTH         = 1U << 16U,
  STREAM       = 1U << 17U,
  MODULE_READ  = 1U << 18U,
  MODULE_WRITE = 1U << 19U,
  WEBSOCKET    = 1U << 20U
};
// clang-format on

// clang-format off
enum class FineGrainedPermission : uint64_t {
  READ          = 1,
  UPDATE          = 1U << 1U,
  CREATE_DELETE = 1U << 2U
};
// clang-format on

constexpr inline uint64_t operator|(FineGrainedPermission lhs, FineGrainedPermission rhs) {
  return static_cast<uint64_t>(lhs) | static_cast<uint64_t>(rhs);
}

constexpr inline uint64_t operator|(uint64_t lhs, FineGrainedPermission rhs) {
  return lhs | static_cast<uint64_t>(rhs);
}

constexpr inline uint64_t operator&(uint64_t lhs, FineGrainedPermission rhs) {
  return (lhs & static_cast<uint64_t>(rhs)) != 0;
}

constexpr uint64_t kLabelPermissionAll = memgraph::auth::FineGrainedPermission::CREATE_DELETE |
                                         memgraph::auth::FineGrainedPermission::UPDATE |
                                         memgraph::auth::FineGrainedPermission::READ;
constexpr uint64_t kLabelPermissionMax = static_cast<uint64_t>(memgraph::auth::FineGrainedPermission::CREATE_DELETE);
constexpr uint64_t kLabelPermissionMin = static_cast<uint64_t>(memgraph::auth::FineGrainedPermission::READ);

// Function that converts a permission to its string representation.
std::string PermissionToString(Permission permission);

// Class that indicates what permission level the user/role has.
enum class PermissionLevel : uint8_t { GRANT, NEUTRAL, DENY };

// Function that converts a permission level to its string representation.
std::string PermissionLevelToString(PermissionLevel level);

class Permissions final {
 public:
  explicit Permissions(uint64_t grants = 0, uint64_t denies = 0);

  Permissions(const Permissions &) = default;
  Permissions &operator=(const Permissions &) = default;
  Permissions(Permissions &&) noexcept = default;
  Permissions &operator=(Permissions &&) noexcept = default;
  ~Permissions() = default;

  PermissionLevel Has(Permission permission) const;

  void Grant(Permission permission);

  void Revoke(Permission permission);

  void Deny(Permission permission);

  std::vector<Permission> GetGrants() const;

  std::vector<Permission> GetDenies() const;

  nlohmann::json Serialize() const;

  /// @throw AuthException if unable to deserialize.
  static Permissions Deserialize(const nlohmann::json &data);

  uint64_t grants() const;
  uint64_t denies() const;

 private:
  uint64_t grants_{0};
  uint64_t denies_{0};
};

bool operator==(const Permissions &first, const Permissions &second);

bool operator!=(const Permissions &first, const Permissions &second);

class FineGrainedAccessPermissions final {
 public:
  explicit FineGrainedAccessPermissions(const std::unordered_map<std::string, uint64_t> &permissions = {},
                                        const std::optional<uint64_t> &global_permission = std::nullopt);
  FineGrainedAccessPermissions(const FineGrainedAccessPermissions &) = default;
  FineGrainedAccessPermissions &operator=(const FineGrainedAccessPermissions &) = default;
  FineGrainedAccessPermissions(FineGrainedAccessPermissions &&) = default;
  FineGrainedAccessPermissions &operator=(FineGrainedAccessPermissions &&) = default;
  ~FineGrainedAccessPermissions() = default;

<<<<<<< HEAD
  FineGrainedAccessPermissions(const FineGrainedAccessPermissions &) = default;
  FineGrainedAccessPermissions &operator=(const FineGrainedAccessPermissions &) = default;
  FineGrainedAccessPermissions(FineGrainedAccessPermissions &&) = default;
  FineGrainedAccessPermissions &operator=(FineGrainedAccessPermissions &&) = default;
  ~FineGrainedAccessPermissions() = default;

  PermissionLevel Has(const std::string &permission) const;
=======
  PermissionLevel Has(const std::string &permission, FineGrainedPermission label_permission) const;
>>>>>>> 05f120b7

  void Grant(const std::string &permission, FineGrainedPermission label_permission);

  void Revoke(const std::string &permission);

  void Deny(const std::string &permission, FineGrainedPermission label_permission);

  void Reset();

  nlohmann::json Serialize() const;

  /// @throw AuthException if unable to deserialize.
  static FineGrainedAccessPermissions Deserialize(const nlohmann::json &data);

  const std::unordered_map<std::string, uint64_t> &GetPermissions() const;
  const std::optional<uint64_t> &GetGlobalPermission() const;

 private:
  std::unordered_map<std::string, uint64_t> permissions_{};
  std::optional<uint64_t> global_permission_;

  static uint64_t CalculateGrant(FineGrainedPermission label_permission);
  static uint64_t CalculateDeny(FineGrainedPermission label_permission);
};

bool operator==(const FineGrainedAccessPermissions &first, const FineGrainedAccessPermissions &second);

bool operator!=(const FineGrainedAccessPermissions &first, const FineGrainedAccessPermissions &second);

class FineGrainedAccessHandler final {
 public:
  explicit FineGrainedAccessHandler(FineGrainedAccessPermissions labelPermissions = FineGrainedAccessPermissions(),
                                    FineGrainedAccessPermissions edgeTypePermissions = FineGrainedAccessPermissions());

  FineGrainedAccessHandler(const FineGrainedAccessHandler &) = default;
  FineGrainedAccessHandler &operator=(const FineGrainedAccessHandler &) = default;
  FineGrainedAccessHandler(FineGrainedAccessHandler &&) noexcept = default;
  FineGrainedAccessHandler &operator=(FineGrainedAccessHandler &&) noexcept = default;
  ~FineGrainedAccessHandler() = default;

  const FineGrainedAccessPermissions &label_permissions() const;
  FineGrainedAccessPermissions &label_permissions();

  const FineGrainedAccessPermissions &edge_type_permissions() const;
  FineGrainedAccessPermissions &edge_type_permissions();

  nlohmann::json Serialize() const;

  /// @throw AuthException if unable to deserialize.
  static FineGrainedAccessHandler Deserialize(const nlohmann::json &data);

  friend bool operator==(const FineGrainedAccessHandler &first, const FineGrainedAccessHandler &second);

 private:
  FineGrainedAccessPermissions label_permissions_;
  FineGrainedAccessPermissions edge_type_permissions_;
};

bool operator==(const FineGrainedAccessHandler &first, const FineGrainedAccessHandler &second);

class Role final {
 public:
  explicit Role(const std::string &rolename);

  Role(const std::string &rolename, const Permissions &permissions,
       FineGrainedAccessHandler fine_grained_access_handler);

  Role(const Role &) = default;
  Role &operator=(const Role &) = default;
  Role(Role &&) noexcept = default;
  Role &operator=(Role &&) noexcept = default;
  ~Role() = default;

  const std::string &rolename() const;
  const Permissions &permissions() const;
  Permissions &permissions();
  const FineGrainedAccessHandler &fine_grained_access_handler() const;
  FineGrainedAccessHandler &fine_grained_access_handler();

  nlohmann::json Serialize() const;

  /// @throw AuthException if unable to deserialize.
  static Role Deserialize(const nlohmann::json &data);

  friend bool operator==(const Role &first, const Role &second);

 private:
  std::string rolename_;
  Permissions permissions_;
  FineGrainedAccessHandler fine_grained_access_handler_;
};

bool operator==(const Role &first, const Role &second);

// TODO (mferencevic): Implement password expiry.
class User final {
 public:
  User();

  explicit User(const std::string &username);

  User(const std::string &username, const std::string &password_hash, const Permissions &permissions,
       FineGrainedAccessHandler fine_grained_access_handler);

  User(const User &) = default;
  User &operator=(const User &) = default;
  User(User &&) noexcept = default;
  User &operator=(User &&) noexcept = default;
  ~User() = default;

  /// @throw AuthException if unable to verify the password.
  bool CheckPassword(const std::string &password);

  /// @throw AuthException if unable to set the password.
  void UpdatePassword(const std::optional<std::string> &password = std::nullopt);

  void SetRole(const Role &role);

  void ClearRole();

  Permissions GetPermissions() const;
  FineGrainedAccessPermissions GetFineGrainedAccessLabelPermissions() const;
  FineGrainedAccessPermissions GetFineGrainedAccessEdgeTypePermissions() const;

  const std::string &username() const;

  const Permissions &permissions() const;
  Permissions &permissions();
  const FineGrainedAccessHandler &fine_grained_access_handler() const;
  FineGrainedAccessHandler &fine_grained_access_handler();

  const Role *role() const;

  nlohmann::json Serialize() const;

  /// @throw AuthException if unable to deserialize.
  static User Deserialize(const nlohmann::json &data);

  friend bool operator==(const User &first, const User &second);

 private:
  std::string username_;
  std::string password_hash_;
  Permissions permissions_;
  FineGrainedAccessHandler fine_grained_access_handler_;
  std::optional<Role> role_;
};

bool operator==(const User &first, const User &second);

FineGrainedAccessPermissions Merge(const FineGrainedAccessPermissions &first,
                                   const FineGrainedAccessPermissions &second);
}  // namespace memgraph::auth<|MERGE_RESOLUTION|>--- conflicted
+++ resolved
@@ -128,26 +128,13 @@
   FineGrainedAccessPermissions(FineGrainedAccessPermissions &&) = default;
   FineGrainedAccessPermissions &operator=(FineGrainedAccessPermissions &&) = default;
   ~FineGrainedAccessPermissions() = default;
-
-<<<<<<< HEAD
-  FineGrainedAccessPermissions(const FineGrainedAccessPermissions &) = default;
-  FineGrainedAccessPermissions &operator=(const FineGrainedAccessPermissions &) = default;
-  FineGrainedAccessPermissions(FineGrainedAccessPermissions &&) = default;
-  FineGrainedAccessPermissions &operator=(FineGrainedAccessPermissions &&) = default;
-  ~FineGrainedAccessPermissions() = default;
-
-  PermissionLevel Has(const std::string &permission) const;
-=======
   PermissionLevel Has(const std::string &permission, FineGrainedPermission label_permission) const;
->>>>>>> 05f120b7
 
   void Grant(const std::string &permission, FineGrainedPermission label_permission);
 
   void Revoke(const std::string &permission);
 
   void Deny(const std::string &permission, FineGrainedPermission label_permission);
-
-  void Reset();
 
   nlohmann::json Serialize() const;
 
