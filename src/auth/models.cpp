// Copyright 2023 Memgraph Ltd.
//
// Licensed as a Memgraph Enterprise file under the Memgraph Enterprise
// License (the "License"); by using this file, you agree to be bound by the terms of the License, and you may not use
// this file except in compliance with the License. You may obtain a copy of the License at https://memgraph.com/legal.
//
//

#include "auth/models.hpp"

#include <cstdint>
#include <regex>

#include <gflags/gflags.h>

#include "auth/crypto.hpp"
#include "auth/exceptions.hpp"
#include "license/license.hpp"
#include "utils/cast.hpp"
#include "utils/logging.hpp"
#include "utils/settings.hpp"
#include "utils/string.hpp"

// NOLINTNEXTLINE(cppcoreguidelines-avoid-non-const-global-variables)
DEFINE_bool(auth_password_permit_null, true, "Set to false to disable null passwords.");

inline constexpr std::string_view default_password_regex = ".+";
// NOLINTNEXTLINE(cppcoreguidelines-avoid-non-const-global-variables)
DEFINE_string(auth_password_strength_regex, default_password_regex.data(),
              "The regular expression that should be used to match the entire "
              "entered password to ensure its strength.");

namespace memgraph::auth {
namespace {

// Constant list of all available permissions.
<<<<<<< HEAD
const std::vector<Permission> kPermissionsAll = {
    Permission::MATCH,      Permission::CREATE,    Permission::MERGE,       Permission::DELETE,
    Permission::SET,        Permission::REMOVE,    Permission::INDEX,       Permission::STATS,
    Permission::CONSTRAINT, Permission::DUMP,      Permission::AUTH,        Permission::REPLICATION,
    Permission::DURABILITY, Permission::READ_FILE, Permission::FREE_MEMORY, Permission::TRIGGER,
    Permission::CONFIG,     Permission::STREAM,    Permission::MODULE_READ, Permission::MODULE_WRITE,
    Permission::WEBSOCKET,  Permission::ANALYTICS};
=======
const std::vector<Permission> kPermissionsAll = {Permission::MATCH,       Permission::CREATE,
                                                 Permission::MERGE,       Permission::DELETE,
                                                 Permission::SET,         Permission::REMOVE,
                                                 Permission::INDEX,       Permission::STATS,
                                                 Permission::CONSTRAINT,  Permission::DUMP,
                                                 Permission::AUTH,        Permission::REPLICATION,
                                                 Permission::DURABILITY,  Permission::READ_FILE,
                                                 Permission::FREE_MEMORY, Permission::TRIGGER,
                                                 Permission::CONFIG,      Permission::STREAM,
                                                 Permission::MODULE_READ, Permission::MODULE_WRITE,
                                                 Permission::WEBSOCKET,   Permission::TRANSACTION_MANAGEMENT};
>>>>>>> f4cbdbc1
}  // namespace

std::string PermissionToString(Permission permission) {
  switch (permission) {
    case Permission::MATCH:
      return "MATCH";
    case Permission::CREATE:
      return "CREATE";
    case Permission::MERGE:
      return "MERGE";
    case Permission::DELETE:
      return "DELETE";
    case Permission::SET:
      return "SET";
    case Permission::REMOVE:
      return "REMOVE";
    case Permission::INDEX:
      return "INDEX";
    case Permission::STATS:
      return "STATS";
    case Permission::CONSTRAINT:
      return "CONSTRAINT";
    case Permission::DUMP:
      return "DUMP";
    case Permission::REPLICATION:
      return "REPLICATION";
    case Permission::DURABILITY:
      return "DURABILITY";
    case Permission::READ_FILE:
      return "READ_FILE";
    case Permission::FREE_MEMORY:
      return "FREE_MEMORY";
    case Permission::TRIGGER:
      return "TRIGGER";
    case Permission::CONFIG:
      return "CONFIG";
    case Permission::AUTH:
      return "AUTH";
    case Permission::STREAM:
      return "STREAM";
    case Permission::MODULE_READ:
      return "MODULE_READ";
    case Permission::MODULE_WRITE:
      return "MODULE_WRITE";
    case Permission::WEBSOCKET:
      return "WEBSOCKET";
<<<<<<< HEAD
    case Permission::ANALYTICS:
      return "ANALYTICS";
=======
    case Permission::TRANSACTION_MANAGEMENT:
      return "TRANSACTION_MANAGEMENT";
>>>>>>> f4cbdbc1
  }
}

std::string PermissionLevelToString(PermissionLevel level) {
  switch (level) {
    case PermissionLevel::GRANT:
      return "GRANT";
    case PermissionLevel::NEUTRAL:
      return "NEUTRAL";
    case PermissionLevel::DENY:
      return "DENY";
  }
}

#ifdef MG_ENTERPRISE
FineGrainedPermission PermissionToFineGrainedPermission(const uint64_t permission) {
  if (permission & FineGrainedPermission::CREATE_DELETE) {
    return FineGrainedPermission::CREATE_DELETE;
  }

  if (permission & FineGrainedPermission::UPDATE) {
    return FineGrainedPermission::UPDATE;
  }

  if (permission & FineGrainedPermission::READ) {
    return FineGrainedPermission::READ;
  }

  return FineGrainedPermission::NOTHING;
}

std::string FineGrainedPermissionToString(const FineGrainedPermission level) {
  switch (level) {
    case FineGrainedPermission::CREATE_DELETE:
      return "CREATE_DELETE";
    case FineGrainedPermission::UPDATE:
      return "UPDATE";
    case FineGrainedPermission::READ:
      return "READ";
    case FineGrainedPermission::NOTHING:
      return "NOTHING";
  }
}

FineGrainedAccessPermissions Merge(const FineGrainedAccessPermissions &first,
                                   const FineGrainedAccessPermissions &second) {
  std::unordered_map<std::string, uint64_t> permissions{first.GetPermissions()};
  std::optional<uint64_t> global_permission;

  if (second.GetGlobalPermission().has_value()) {
    global_permission = *second.GetGlobalPermission();
  } else if (first.GetGlobalPermission().has_value()) {
    global_permission = *first.GetGlobalPermission();
  }

  for (const auto &[label_name, permission] : second.GetPermissions()) {
    permissions[label_name] = permission;
  }

  return FineGrainedAccessPermissions(permissions, global_permission);
}
#endif

Permissions::Permissions(uint64_t grants, uint64_t denies) {
  // The deny bitmask has higher priority than the grant bitmask.
  denies_ = denies;
  // Mask out the grant bitmask to make sure that it is correct.
  grants_ = grants & (~denies);
}

PermissionLevel Permissions::Has(Permission permission) const {
  // Check for the deny first because it has greater priority than a grant.
  if (denies_ & utils::UnderlyingCast(permission)) {
    return PermissionLevel::DENY;
  }
  if (grants_ & utils::UnderlyingCast(permission)) {
    return PermissionLevel::GRANT;
  }
  return PermissionLevel::NEUTRAL;
}

void Permissions::Grant(Permission permission) {
  // Remove the possible deny.
  denies_ &= ~utils::UnderlyingCast(permission);
  // Now we grant the permission.
  grants_ |= utils::UnderlyingCast(permission);
}

void Permissions::Revoke(Permission permission) {
  // Remove the possible grant.
  grants_ &= ~utils::UnderlyingCast(permission);
  // Remove the possible deny.
  denies_ &= ~utils::UnderlyingCast(permission);
}

void Permissions::Deny(Permission permission) {
  // First deny the permission.
  denies_ |= utils::UnderlyingCast(permission);
  // Remove the possible grant.
  grants_ &= ~utils::UnderlyingCast(permission);
}

std::vector<Permission> Permissions::GetGrants() const {
  std::vector<Permission> ret;
  for (const auto &permission : kPermissionsAll) {
    if (Has(permission) == PermissionLevel::GRANT) {
      ret.push_back(permission);
    }
  }
  return ret;
}

std::vector<Permission> Permissions::GetDenies() const {
  std::vector<Permission> ret;
  for (const auto &permission : kPermissionsAll) {
    if (Has(permission) == PermissionLevel::DENY) {
      ret.push_back(permission);
    }
  }
  return ret;
}

nlohmann::json Permissions::Serialize() const {
  nlohmann::json data = nlohmann::json::object();
  data["grants"] = grants_;
  data["denies"] = denies_;
  return data;
}

Permissions Permissions::Deserialize(const nlohmann::json &data) {
  if (!data.is_object()) {
    throw AuthException("Couldn't load permissions data!");
  }
  if (!data["grants"].is_number_unsigned() || !data["denies"].is_number_unsigned()) {
    throw AuthException("Couldn't load permissions data!");
  }
  return Permissions{data["grants"], data["denies"]};
}

uint64_t Permissions::grants() const { return grants_; }
uint64_t Permissions::denies() const { return denies_; }

bool operator==(const Permissions &first, const Permissions &second) {
  return first.grants() == second.grants() && first.denies() == second.denies();
}

bool operator!=(const Permissions &first, const Permissions &second) { return !(first == second); }

#ifdef MG_ENTERPRISE
FineGrainedAccessPermissions::FineGrainedAccessPermissions(const std::unordered_map<std::string, uint64_t> &permissions,
                                                           const std::optional<uint64_t> &global_permission)
    : permissions_(permissions), global_permission_(global_permission) {}

PermissionLevel FineGrainedAccessPermissions::Has(const std::string &permission,
                                                  const FineGrainedPermission fine_grained_permission) const {
  if (!memgraph::license::global_license_checker.IsEnterpriseValidFast()) {
    return PermissionLevel::GRANT;
  }
  const auto concrete_permission = std::invoke([&]() -> uint64_t {
    if (permissions_.contains(permission)) {
      return permissions_.at(permission);
    }

    if (global_permission_.has_value()) {
      return global_permission_.value();
    }

    return 0;
  });

  const auto temp_permission = concrete_permission & fine_grained_permission;

  return temp_permission > 0 ? PermissionLevel::GRANT : PermissionLevel::DENY;
}

void FineGrainedAccessPermissions::Grant(const std::string &permission,
                                         const FineGrainedPermission fine_grained_permission) {
  if (permission == kAsterisk) {
    global_permission_ = CalculateGrant(fine_grained_permission);
  } else {
    permissions_[permission] = CalculateGrant(fine_grained_permission);
  }
}

void FineGrainedAccessPermissions::Revoke(const std::string &permission) {
  if (permission == kAsterisk) {
    permissions_.clear();
    global_permission_ = std::nullopt;
  } else {
    permissions_.erase(permission);
  }
}

nlohmann::json FineGrainedAccessPermissions::Serialize() const {
  if (!memgraph::license::global_license_checker.IsEnterpriseValidFast()) {
    return {};
  }
  nlohmann::json data = nlohmann::json::object();
  data["permissions"] = permissions_;
  data["global_permission"] = global_permission_.has_value() ? global_permission_.value() : -1;
  return data;
}

FineGrainedAccessPermissions FineGrainedAccessPermissions::Deserialize(const nlohmann::json &data) {
  if (!data.is_object()) {
    throw AuthException("Couldn't load permissions data!");
  }
  if (!memgraph::license::global_license_checker.IsEnterpriseValidFast()) {
    return FineGrainedAccessPermissions{};
  }
  std::optional<uint64_t> global_permission;

  if (data["global_permission"].empty() || data["global_permission"] == -1) {
    global_permission = std::nullopt;
  } else {
    global_permission = data["global_permission"];
  }

  return FineGrainedAccessPermissions(data["permissions"], global_permission);
}

const std::unordered_map<std::string, uint64_t> &FineGrainedAccessPermissions::GetPermissions() const {
  return permissions_;
}
const std::optional<uint64_t> &FineGrainedAccessPermissions::GetGlobalPermission() const { return global_permission_; };

uint64_t FineGrainedAccessPermissions::CalculateGrant(FineGrainedPermission fine_grained_permission) {
  uint64_t shift{1};
  uint64_t result{0};
  auto uint_fine_grained_permission = static_cast<uint64_t>(fine_grained_permission);
  while (uint_fine_grained_permission > 0) {
    result |= uint_fine_grained_permission;
    uint_fine_grained_permission >>= shift;
  }

  return result;
}

bool operator==(const FineGrainedAccessPermissions &first, const FineGrainedAccessPermissions &second) {
  return first.GetPermissions() == second.GetPermissions() &&
         first.GetGlobalPermission() == second.GetGlobalPermission();
}

bool operator!=(const FineGrainedAccessPermissions &first, const FineGrainedAccessPermissions &second) {
  return !(first == second);
}

FineGrainedAccessHandler::FineGrainedAccessHandler(FineGrainedAccessPermissions labelPermissions,
                                                   FineGrainedAccessPermissions edgeTypePermissions)
    : label_permissions_(std::move(labelPermissions)), edge_type_permissions_(std::move(edgeTypePermissions)) {}

const FineGrainedAccessPermissions &FineGrainedAccessHandler::label_permissions() const { return label_permissions_; }
FineGrainedAccessPermissions &FineGrainedAccessHandler::label_permissions() { return label_permissions_; }

const FineGrainedAccessPermissions &FineGrainedAccessHandler::edge_type_permissions() const {
  return edge_type_permissions_;
}
FineGrainedAccessPermissions &FineGrainedAccessHandler::edge_type_permissions() { return edge_type_permissions_; }

nlohmann::json FineGrainedAccessHandler::Serialize() const {
  if (!memgraph::license::global_license_checker.IsEnterpriseValidFast()) {
    return {};
  }
  nlohmann::json data = nlohmann::json::object();
  data["label_permissions"] = label_permissions_.Serialize();
  data["edge_type_permissions"] = edge_type_permissions_.Serialize();
  return data;
}

FineGrainedAccessHandler FineGrainedAccessHandler::Deserialize(const nlohmann::json &data) {
  if (!data.is_object()) {
    throw AuthException("Couldn't load role data!");
  }
  if (!data["label_permissions"].is_object() || !data["edge_type_permissions"].is_object()) {
    throw AuthException("Couldn't load label_permissions or edge_type_permissions data!");
  }
  if (!memgraph::license::global_license_checker.IsEnterpriseValidFast()) {
    return FineGrainedAccessHandler{};
  }
  auto label_permissions = FineGrainedAccessPermissions::Deserialize(data["label_permissions"]);
  auto edge_type_permissions = FineGrainedAccessPermissions::Deserialize(data["edge_type_permissions"]);

  return FineGrainedAccessHandler(std::move(label_permissions), std::move(edge_type_permissions));
}

bool operator==(const FineGrainedAccessHandler &first, const FineGrainedAccessHandler &second) {
  return first.label_permissions_ == second.label_permissions_ &&
         first.edge_type_permissions_ == second.edge_type_permissions_;
}

bool operator!=(const FineGrainedAccessHandler &first, const FineGrainedAccessHandler &second) {
  return !(first == second);
}
#endif

Role::Role(const std::string &rolename) : rolename_(utils::ToLowerCase(rolename)) {}
Role::Role(const std::string &rolename, const Permissions &permissions)
    : rolename_(utils::ToLowerCase(rolename)), permissions_(permissions) {}
#ifdef MG_ENTERPRISE
Role::Role(const std::string &rolename, const Permissions &permissions,
           FineGrainedAccessHandler fine_grained_access_handler)
    : rolename_(utils::ToLowerCase(rolename)),
      permissions_(permissions),
      fine_grained_access_handler_(std::move(fine_grained_access_handler)) {}
#endif

const std::string &Role::rolename() const { return rolename_; }
const Permissions &Role::permissions() const { return permissions_; }
Permissions &Role::permissions() { return permissions_; }
#ifdef MG_ENTERPRISE
const FineGrainedAccessHandler &Role::fine_grained_access_handler() const { return fine_grained_access_handler_; }
FineGrainedAccessHandler &Role::fine_grained_access_handler() { return fine_grained_access_handler_; }

const FineGrainedAccessPermissions &Role::GetFineGrainedAccessLabelPermissions() const {
  return fine_grained_access_handler_.label_permissions();
}

const FineGrainedAccessPermissions &Role::GetFineGrainedAccessEdgeTypePermissions() const {
  return fine_grained_access_handler_.edge_type_permissions();
}
#endif

nlohmann::json Role::Serialize() const {
  nlohmann::json data = nlohmann::json::object();
  data["rolename"] = rolename_;
  data["permissions"] = permissions_.Serialize();
#ifdef MG_ENTERPRISE
  if (memgraph::license::global_license_checker.IsEnterpriseValidFast()) {
    data["fine_grained_access_handler"] = fine_grained_access_handler_.Serialize();
  } else {
    data["fine_grained_access_handler"] = {};
  }
#endif
  return data;
}

Role Role::Deserialize(const nlohmann::json &data) {
  if (!data.is_object()) {
    throw AuthException("Couldn't load role data!");
  }
  if (!data["rolename"].is_string() || !data["permissions"].is_object()) {
    throw AuthException("Couldn't load role data!");
  }
  auto permissions = Permissions::Deserialize(data["permissions"]);
#ifdef MG_ENTERPRISE
  if (memgraph::license::global_license_checker.IsEnterpriseValidFast()) {
    if (!data["fine_grained_access_handler"].is_object()) {
      throw AuthException("Couldn't load user data!");
    }
    auto fine_grained_access_handler = FineGrainedAccessHandler::Deserialize(data["fine_grained_access_handler"]);
    return {data["rolename"], permissions, std::move(fine_grained_access_handler)};
  }
#endif
  return {data["rolename"], permissions};
}

bool operator==(const Role &first, const Role &second) {
#ifdef MG_ENTERPRISE
  if (memgraph::license::global_license_checker.IsEnterpriseValidFast()) {
    return first.rolename_ == second.rolename_ && first.permissions_ == second.permissions_ &&
           first.fine_grained_access_handler_ == second.fine_grained_access_handler_;
  }
#endif
  return first.rolename_ == second.rolename_ && first.permissions_ == second.permissions_;
}

User::User() {}

User::User(const std::string &username) : username_(utils::ToLowerCase(username)) {}
User::User(const std::string &username, const std::string &password_hash, const Permissions &permissions)
    : username_(utils::ToLowerCase(username)), password_hash_(password_hash), permissions_(permissions) {}

#ifdef MG_ENTERPRISE
User::User(const std::string &username, const std::string &password_hash, const Permissions &permissions,
           FineGrainedAccessHandler fine_grained_access_handler)
    : username_(utils::ToLowerCase(username)),
      password_hash_(password_hash),
      permissions_(permissions),
      fine_grained_access_handler_(std::move(fine_grained_access_handler)) {}
#endif

bool User::CheckPassword(const std::string &password) {
  if (password_hash_.empty()) return true;
  return VerifyPassword(password, password_hash_);
}

void User::UpdatePassword(const std::optional<std::string> &password) {
  if (!password) {
    if (!FLAGS_auth_password_permit_null) {
      throw AuthException("Null passwords aren't permitted!");
    }
    password_hash_ = "";
    return;
  }

  if (FLAGS_auth_password_strength_regex != default_password_regex) {
    if (const auto license_check_result = license::global_license_checker.IsEnterpriseValid(utils::global_settings);
        license_check_result.HasError()) {
      throw AuthException(
          "Custom password regex is a Memgraph Enterprise feature. Please set the config "
          "(\"--auth-password-strength-regex\") to its default value (\"{}\") or remove the flag.\n{}",
          default_password_regex,
          license::LicenseCheckErrorToString(license_check_result.GetError(), "password regex"));
    }
  }
  std::regex re(FLAGS_auth_password_strength_regex);
  if (!std::regex_match(*password, re)) {
    throw AuthException(
        "The user password doesn't conform to the required strength! Regex: "
        "\"{}\"",
        FLAGS_auth_password_strength_regex);
  }

  password_hash_ = EncryptPassword(*password);
}

void User::SetRole(const Role &role) { role_.emplace(role); }

void User::ClearRole() { role_ = std::nullopt; }

Permissions User::GetPermissions() const {
  if (role_) {
    return Permissions{permissions_.grants() | role_->permissions().grants(),
                       permissions_.denies() | role_->permissions().denies()};
  }
  return permissions_;
}

#ifdef MG_ENTERPRISE
FineGrainedAccessPermissions User::GetFineGrainedAccessLabelPermissions() const {
  if (!memgraph::license::global_license_checker.IsEnterpriseValidFast()) {
    return FineGrainedAccessPermissions{};
  }

  if (role_) {
    return Merge(role()->fine_grained_access_handler().label_permissions(),
                 fine_grained_access_handler_.label_permissions());
  }

  return fine_grained_access_handler_.label_permissions();
}

FineGrainedAccessPermissions User::GetFineGrainedAccessEdgeTypePermissions() const {
  if (!memgraph::license::global_license_checker.IsEnterpriseValidFast()) {
    return FineGrainedAccessPermissions{};
  }
  if (role_) {
    return Merge(role()->fine_grained_access_handler().edge_type_permissions(),
                 fine_grained_access_handler_.edge_type_permissions());
  }
  return fine_grained_access_handler_.edge_type_permissions();
}
#endif

const std::string &User::username() const { return username_; }

const Permissions &User::permissions() const { return permissions_; }
Permissions &User::permissions() { return permissions_; }
#ifdef MG_ENTERPRISE
const FineGrainedAccessHandler &User::fine_grained_access_handler() const { return fine_grained_access_handler_; }

FineGrainedAccessHandler &User::fine_grained_access_handler() { return fine_grained_access_handler_; }
#endif
const Role *User::role() const {
  if (role_.has_value()) {
    return &role_.value();
  }
  return nullptr;
}

nlohmann::json User::Serialize() const {
  nlohmann::json data = nlohmann::json::object();
  data["username"] = username_;
  data["password_hash"] = password_hash_;
  data["permissions"] = permissions_.Serialize();
#ifdef MG_ENTERPRISE
  if (memgraph::license::global_license_checker.IsEnterpriseValidFast()) {
    data["fine_grained_access_handler"] = fine_grained_access_handler_.Serialize();
  } else {
    data["fine_grained_access_handler"] = {};
  }
#endif
  // The role shouldn't be serialized here, it is stored as a foreign key.
  return data;
}

User User::Deserialize(const nlohmann::json &data) {
  if (!data.is_object()) {
    throw AuthException("Couldn't load user data!");
  }
  if (!data["username"].is_string() || !data["password_hash"].is_string() || !data["permissions"].is_object()) {
    throw AuthException("Couldn't load user data!");
  }
  auto permissions = Permissions::Deserialize(data["permissions"]);
#ifdef MG_ENTERPRISE
  if (memgraph::license::global_license_checker.IsEnterpriseValidFast()) {
    if (!data["fine_grained_access_handler"].is_object()) {
      throw AuthException("Couldn't load user data!");
    }
    auto fine_grained_access_handler = FineGrainedAccessHandler::Deserialize(data["fine_grained_access_handler"]);
    return {data["username"], data["password_hash"], permissions, fine_grained_access_handler};
  }
#endif
  return {data["username"], data["password_hash"], permissions};
}

bool operator==(const User &first, const User &second) {
#ifdef MG_ENTERPRISE
  if (memgraph::license::global_license_checker.IsEnterpriseValidFast()) {
    return first.username_ == second.username_ && first.password_hash_ == second.password_hash_ &&
           first.permissions_ == second.permissions_ && first.role_ == second.role_ &&
           first.fine_grained_access_handler_ == second.fine_grained_access_handler_;
  }
#endif
  return first.username_ == second.username_ && first.password_hash_ == second.password_hash_ &&
         first.permissions_ == second.permissions_ && first.role_ == second.role_;
}

}  // namespace memgraph::auth<|MERGE_RESOLUTION|>--- conflicted
+++ resolved
@@ -34,15 +34,6 @@
 namespace {
 
 // Constant list of all available permissions.
-<<<<<<< HEAD
-const std::vector<Permission> kPermissionsAll = {
-    Permission::MATCH,      Permission::CREATE,    Permission::MERGE,       Permission::DELETE,
-    Permission::SET,        Permission::REMOVE,    Permission::INDEX,       Permission::STATS,
-    Permission::CONSTRAINT, Permission::DUMP,      Permission::AUTH,        Permission::REPLICATION,
-    Permission::DURABILITY, Permission::READ_FILE, Permission::FREE_MEMORY, Permission::TRIGGER,
-    Permission::CONFIG,     Permission::STREAM,    Permission::MODULE_READ, Permission::MODULE_WRITE,
-    Permission::WEBSOCKET,  Permission::ANALYTICS};
-=======
 const std::vector<Permission> kPermissionsAll = {Permission::MATCH,       Permission::CREATE,
                                                  Permission::MERGE,       Permission::DELETE,
                                                  Permission::SET,         Permission::REMOVE,
@@ -53,8 +44,9 @@
                                                  Permission::FREE_MEMORY, Permission::TRIGGER,
                                                  Permission::CONFIG,      Permission::STREAM,
                                                  Permission::MODULE_READ, Permission::MODULE_WRITE,
-                                                 Permission::WEBSOCKET,   Permission::TRANSACTION_MANAGEMENT};
->>>>>>> f4cbdbc1
+                                                 Permission::WEBSOCKET,   Permission::TRANSACTION_MANAGEMENT,
+                                                 Permission::ANALYTICS};
+
 }  // namespace
 
 std::string PermissionToString(Permission permission) {
@@ -101,13 +93,10 @@
       return "MODULE_WRITE";
     case Permission::WEBSOCKET:
       return "WEBSOCKET";
-<<<<<<< HEAD
+    case Permission::TRANSACTION_MANAGEMENT:
+      return "TRANSACTION_MANAGEMENT";
     case Permission::ANALYTICS:
       return "ANALYTICS";
-=======
-    case Permission::TRANSACTION_MANAGEMENT:
-      return "TRANSACTION_MANAGEMENT";
->>>>>>> f4cbdbc1
   }
 }
 
