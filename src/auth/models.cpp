// Copyright 2022 Memgraph Ltd.
//
// Licensed as a Memgraph Enterprise file under the Memgraph Enterprise
// License (the "License"); by using this file, you agree to be bound by the terms of the License, and you may not use
// this file except in compliance with the License. You may obtain a copy of the License at https://memgraph.com/legal.
//
//

#include "auth/models.hpp"

#include <cstdint>
#include <regex>

#include <gflags/gflags.h>

#include "auth/crypto.hpp"
#include "auth/exceptions.hpp"
#include "utils/cast.hpp"
#include "utils/license.hpp"
#include "utils/logging.hpp"
#include "utils/settings.hpp"
#include "utils/string.hpp"

// NOLINTNEXTLINE(cppcoreguidelines-avoid-non-const-global-variables)
DEFINE_bool(auth_password_permit_null, true, "Set to false to disable null passwords.");

inline constexpr std::string_view default_password_regex = ".+";
// NOLINTNEXTLINE(cppcoreguidelines-avoid-non-const-global-variables)
DEFINE_string(auth_password_strength_regex, default_password_regex.data(),
              "The regular expression that should be used to match the entire "
              "entered password to ensure its strength.");

namespace memgraph::auth {
namespace {
const uint64_t kLabelPermissionMax = static_cast<uint64_t>(memgraph::auth::LabelPermission::CREATE_DELETE);

// Constant list of all available permissions.
const std::vector<Permission> kPermissionsAll = {
    Permission::MATCH,      Permission::CREATE,    Permission::MERGE,       Permission::DELETE,
    Permission::SET,        Permission::REMOVE,    Permission::INDEX,       Permission::STATS,
    Permission::CONSTRAINT, Permission::DUMP,      Permission::AUTH,        Permission::REPLICATION,
    Permission::DURABILITY, Permission::READ_FILE, Permission::FREE_MEMORY, Permission::TRIGGER,
    Permission::CONFIG,     Permission::STREAM,    Permission::MODULE_READ, Permission::MODULE_WRITE,
    Permission::WEBSOCKET};
}  // namespace

std::string PermissionToString(Permission permission) {
  switch (permission) {
    case Permission::MATCH:
      return "MATCH";
    case Permission::CREATE:
      return "CREATE";
    case Permission::MERGE:
      return "MERGE";
    case Permission::DELETE:
      return "DELETE";
    case Permission::SET:
      return "SET";
    case Permission::REMOVE:
      return "REMOVE";
    case Permission::INDEX:
      return "INDEX";
    case Permission::STATS:
      return "STATS";
    case Permission::CONSTRAINT:
      return "CONSTRAINT";
    case Permission::DUMP:
      return "DUMP";
    case Permission::REPLICATION:
      return "REPLICATION";
    case Permission::DURABILITY:
      return "DURABILITY";
    case Permission::READ_FILE:
      return "READ_FILE";
    case Permission::FREE_MEMORY:
      return "FREE_MEMORY";
    case Permission::TRIGGER:
      return "TRIGGER";
    case Permission::CONFIG:
      return "CONFIG";
    case Permission::AUTH:
      return "AUTH";
    case Permission::STREAM:
      return "STREAM";
    case Permission::MODULE_READ:
      return "MODULE_READ";
    case Permission::MODULE_WRITE:
      return "MODULE_WRITE";
    case Permission::WEBSOCKET:
      return "WEBSOCKET";
  }
}

std::string PermissionLevelToString(PermissionLevel level) {
  switch (level) {
    case PermissionLevel::GRANT:
      return "GRANT";
    case PermissionLevel::NEUTRAL:
      return "NEUTRAL";
    case PermissionLevel::DENY:
      return "DENY";
  }
}

std::unordered_map<std::string, uint64_t> Merge(const std::unordered_map<std::string, uint64_t> &first,
                                                const std::unordered_map<std::string, uint64_t> &second) {
  std::unordered_map<std::string, uint64_t> result{first};

  for (const auto &it : second) {
    if (result.find(it.first) != result.end()) {
      result[it.first] |= it.second;
    }
  }

  return result;
}

Permissions::Permissions(uint64_t grants, uint64_t denies) {
  // The deny bitmask has higher priority than the grant bitmask.
  denies_ = denies;
  // Mask out the grant bitmask to make sure that it is correct.
  grants_ = grants & (~denies);
}

PermissionLevel Permissions::Has(Permission permission) const {
  // Check for the deny first because it has greater priority than a grant.
  if (denies_ & utils::UnderlyingCast(permission)) {
    return PermissionLevel::DENY;
  }
  if (grants_ & utils::UnderlyingCast(permission)) {
    return PermissionLevel::GRANT;
  }
  return PermissionLevel::NEUTRAL;
}

void Permissions::Grant(Permission permission) {
  // Remove the possible deny.
  denies_ &= ~utils::UnderlyingCast(permission);
  // Now we grant the permission.
  grants_ |= utils::UnderlyingCast(permission);
}

void Permissions::Revoke(Permission permission) {
  // Remove the possible grant.
  grants_ &= ~utils::UnderlyingCast(permission);
  // Remove the possible deny.
  denies_ &= ~utils::UnderlyingCast(permission);
}

void Permissions::Deny(Permission permission) {
  // First deny the permission.
  denies_ |= utils::UnderlyingCast(permission);
  // Remove the possible grant.
  grants_ &= ~utils::UnderlyingCast(permission);
}

std::vector<Permission> Permissions::GetGrants() const {
  std::vector<Permission> ret;
  for (const auto &permission : kPermissionsAll) {
    if (Has(permission) == PermissionLevel::GRANT) {
      ret.push_back(permission);
    }
  }
  return ret;
}

std::vector<Permission> Permissions::GetDenies() const {
  std::vector<Permission> ret;
  for (const auto &permission : kPermissionsAll) {
    if (Has(permission) == PermissionLevel::DENY) {
      ret.push_back(permission);
    }
  }
  return ret;
}

nlohmann::json Permissions::Serialize() const {
  nlohmann::json data = nlohmann::json::object();
  data["grants"] = grants_;
  data["denies"] = denies_;
  return data;
}

Permissions Permissions::Deserialize(const nlohmann::json &data) {
  if (!data.is_object()) {
    throw AuthException("Couldn't load permissions data!");
  }
  if (!data["grants"].is_number_unsigned() || !data["denies"].is_number_unsigned()) {
    throw AuthException("Couldn't load permissions data!");
  }
  return {data["grants"], data["denies"]};
}

uint64_t Permissions::grants() const { return grants_; }
uint64_t Permissions::denies() const { return denies_; }

bool operator==(const Permissions &first, const Permissions &second) {
  return first.grants() == second.grants() && first.denies() == second.denies();
}

bool operator!=(const Permissions &first, const Permissions &second) { return !(first == second); }

FineGrainedAccessPermissions::FineGrainedAccessPermissions(const std::unordered_map<std::string, uint64_t> &grants,
                                                           const std::unordered_map<std::string, uint64_t> &denies)
    : grants_(grants), denies_(denies) {}

PermissionLevel FineGrainedAccessPermissions::Has(const std::string &permission,
                                                  const LabelPermission label_permission) {
<<<<<<< HEAD
  if (denies_.size() == 1 && denies_.find(kAsterisk) != denies_.end()) {
    return PermissionLevel::DENY;
  }

  if ((grants_.size() == 1 && grants_.find(kAsterisk) != grants_.end())) {
    return PermissionLevel::GRANT;
  }

=======
>>>>>>> 3f2d0f7a
  auto grants_permission = PermissionLevel::DENY;
  auto denies_permission = PermissionLevel::GRANT;

  const auto &deny_it = DeniesFind(permission);

  if (deny_it != denies_.end() && (deny_it->second & label_permission)) {
    denies_permission = PermissionLevel::DENY;
  }

  const auto &grant_it = GrantsFind(permission);

  if (grant_it != grants_.end() && (grant_it->second & label_permission)) {
    grants_permission = PermissionLevel::GRANT;
  }

  return denies_permission >= grants_permission ? denies_permission : grants_permission;
}

void FineGrainedAccessPermissions::Grant(const std::string &permission, const LabelPermission label_permission) {
  if (permission == kAsterisk) {
    grants_.clear();
  } else if (grants_.size() == 1 && grants_.contains(ASTERISK)) {
    grants_.erase(ASTERISK);

    auto denied_permission_iter = denies_.find(permission);

<<<<<<< HEAD
  if (grants_.size() == 1 && grants_.find(kAsterisk) != grants_.end()) {
    grants_.erase(kAsterisk);
=======
    if (denied_permission_iter != denies_.end()) {
      denies_.erase(denied_permission_iter);
    }
>>>>>>> 3f2d0f7a
  }

  DoGrant(permission, label_permission);
}

void FineGrainedAccessPermissions::Revoke(const std::string &permission) {
  if (permission == kAsterisk) {
    grants_.clear();
    denies_.clear();

    return;
  }

  auto denied_permission_iter = denies_.find(permission);
  auto granted_permission_iter = grants_.find(permission);

  if (denied_permission_iter != denies_.end()) {
    denies_.erase(denied_permission_iter);
  }

  if (granted_permission_iter != grants_.end()) {
    grants_.erase(granted_permission_iter);
  }
}

void FineGrainedAccessPermissions::Deny(const std::string &permission, const LabelPermission label_permission) {
  if (permission == kAsterisk) {
    denies_.clear();
  } else if (denies_.size() == 1 && denies_.find(ASTERISK) != denies_.end()) {
    denies_.erase(ASTERISK);

    auto granted_permission_iter = grants_.find(permission);

<<<<<<< HEAD
  if (denies_.size() == 1 && denies_.find(kAsterisk) != denies_.end()) {
    denies_.erase(kAsterisk);
=======
    if (granted_permission_iter != grants_.end()) {
      grants_.erase(granted_permission_iter);
    }
>>>>>>> 3f2d0f7a
  }

  DoDeny(permission, label_permission);
}

nlohmann::json FineGrainedAccessPermissions::Serialize() const {
  nlohmann::json data = nlohmann::json::object();
  data["grants"] = grants_;
  data["denies"] = denies_;
  return data;
}

FineGrainedAccessPermissions FineGrainedAccessPermissions::Deserialize(const nlohmann::json &data) {
  if (!data.is_object()) {
    throw AuthException("Couldn't load permissions data!");
  }

  return FineGrainedAccessPermissions(data["grants"], data["denies"]);
}

const std::unordered_map<std::string, uint64_t> &FineGrainedAccessPermissions::grants() const { return grants_; }
const std::unordered_map<std::string, uint64_t> &FineGrainedAccessPermissions::denies() const { return denies_; }

void FineGrainedAccessPermissions::DoGrant(const std::string &permission, LabelPermission label_permission) {
  uint64_t shift{1};
  uint64_t perm{0};
  auto u_label_perm = static_cast<uint64_t>(label_permission);

  while (u_label_perm != 0) {
    perm |= u_label_perm;
    u_label_perm >>= shift;
  }

  grants_[permission] = perm;
}

void FineGrainedAccessPermissions::DoDeny(const std::string &permission, LabelPermission label_permission) {
  uint64_t shift{1};
  uint64_t perm{0};
  auto u_label_perm = static_cast<uint64_t>(label_permission);

  while (u_label_perm <= kLabelPermissionMax) {
    perm |= u_label_perm;
    u_label_perm <<= shift;
  }

  denies_[permission] = perm;
}

std::unordered_map<std::string, uint64_t>::const_iterator FineGrainedAccessPermissions::Find(const std::string &key,
                                                                                             bool in_denies) const {
  const auto &collection = in_denies ? denies_ : grants_;
  const auto &it = collection.find("*");

  return it != collection.end() ? it : collection.find(key);
}

std::unordered_map<std::string, uint64_t>::const_iterator FineGrainedAccessPermissions::GrantsFind(
    const std::string &key) const {
  return Find(key, false);
}

std::unordered_map<std::string, uint64_t>::const_iterator FineGrainedAccessPermissions::DeniesFind(
    const std::string &key) const {
  return Find(key, true);
}

bool operator==(const FineGrainedAccessPermissions &first, const FineGrainedAccessPermissions &second) {
  return first.grants() == second.grants() && first.denies() == second.denies();
}

bool operator!=(const FineGrainedAccessPermissions &first, const FineGrainedAccessPermissions &second) {
  return !(first == second);
}

Role::Role(const std::string &rolename) : rolename_(utils::ToLowerCase(rolename)) {}

Role::Role(const std::string &rolename, const Permissions &permissions,
           const FineGrainedAccessPermissions &fine_grained_access_permissions)
    : rolename_(utils::ToLowerCase(rolename)),
      permissions_(permissions),
      fine_grained_access_permissions_(fine_grained_access_permissions) {}

const std::string &Role::rolename() const { return rolename_; }
const Permissions &Role::permissions() const { return permissions_; }
Permissions &Role::permissions() { return permissions_; }
const FineGrainedAccessPermissions &Role::fine_grained_access_permissions() const {
  return fine_grained_access_permissions_;
}
FineGrainedAccessPermissions &Role::fine_grained_access_permissions() { return fine_grained_access_permissions_; }

nlohmann::json Role::Serialize() const {
  nlohmann::json data = nlohmann::json::object();
  data["rolename"] = rolename_;
  data["permissions"] = permissions_.Serialize();
  data["fine_grained_access_permissions"] = fine_grained_access_permissions_.Serialize();
  return data;
}

Role Role::Deserialize(const nlohmann::json &data) {
  if (!data.is_object()) {
    throw AuthException("Couldn't load role data!");
  }
  if (!data["rolename"].is_string() || !data["permissions"].is_object() ||
      !data["fine_grained_access_permissions"].is_object()) {
    throw AuthException("Couldn't load role data!");
  }
  auto permissions = Permissions::Deserialize(data["permissions"]);
  auto fine_grained_access_permissions =
      FineGrainedAccessPermissions::Deserialize(data["fine_grained_access_permissions"]);
  return {data["rolename"], permissions, fine_grained_access_permissions};
}

bool operator==(const Role &first, const Role &second) {
  return first.rolename_ == second.rolename_ && first.permissions_ == second.permissions_;
}

User::User(const std::string &username) : username_(utils::ToLowerCase(username)) {}

User::User(const std::string &username, const std::string &password_hash, const Permissions &permissions,
           const FineGrainedAccessPermissions &fine_grained_access_permissions)
    : username_(utils::ToLowerCase(username)),
      password_hash_(password_hash),
      permissions_(permissions),
      fine_grained_access_permissions_(fine_grained_access_permissions) {}

bool User::CheckPassword(const std::string &password) {
  if (password_hash_.empty()) return true;
  return VerifyPassword(password, password_hash_);
}

void User::UpdatePassword(const std::optional<std::string> &password) {
  if (!password) {
    if (!FLAGS_auth_password_permit_null) {
      throw AuthException("Null passwords aren't permitted!");
    }
    password_hash_ = "";
    return;
  }

  if (FLAGS_auth_password_strength_regex != default_password_regex) {
    if (const auto license_check_result = utils::license::global_license_checker.IsValidLicense(utils::global_settings);
        license_check_result.HasError()) {
      throw AuthException(
          "Custom password regex is a Memgraph Enterprise feature. Please set the config "
          "(\"--auth-password-strength-regex\") to its default value (\"{}\") or remove the flag.\n{}",
          default_password_regex,
          utils::license::LicenseCheckErrorToString(license_check_result.GetError(), "password regex"));
    }
  }
  std::regex re(FLAGS_auth_password_strength_regex);
  if (!std::regex_match(*password, re)) {
    throw AuthException(
        "The user password doesn't conform to the required strength! Regex: "
        "\"{}\"",
        FLAGS_auth_password_strength_regex);
  }

  password_hash_ = EncryptPassword(*password);
}

void User::SetRole(const Role &role) { role_.emplace(role); }

void User::ClearRole() { role_ = std::nullopt; }

Permissions User::GetPermissions() const {
  if (role_) {
    return Permissions(permissions_.grants() | role_->permissions().grants(),
                       permissions_.denies() | role_->permissions().denies());
  }
  return permissions_;
}

FineGrainedAccessPermissions User::GetFineGrainedAccessPermissions() const {
  if (role_) {
    return FineGrainedAccessPermissions(
        Merge(fine_grained_access_permissions_.grants(), role_->fine_grained_access_permissions().grants()),
        Merge(fine_grained_access_permissions_.denies(), role_->fine_grained_access_permissions().denies()));
  }
  return fine_grained_access_permissions_;
}

const std::string &User::username() const { return username_; }

const Permissions &User::permissions() const { return permissions_; }
Permissions &User::permissions() { return permissions_; }
const FineGrainedAccessPermissions &User::fine_grained_access_permissions() const {
  return fine_grained_access_permissions_;
}
FineGrainedAccessPermissions &User::fine_grained_access_permissions() { return fine_grained_access_permissions_; }

const Role *User::role() const {
  if (role_.has_value()) {
    return &role_.value();
  }
  return nullptr;
}

nlohmann::json User::Serialize() const {
  nlohmann::json data = nlohmann::json::object();
  data["username"] = username_;
  data["password_hash"] = password_hash_;
  data["permissions"] = permissions_.Serialize();
  data["fine_grained_access_permissions"] = fine_grained_access_permissions_.Serialize();
  // The role shouldn't be serialized here, it is stored as a foreign key.
  return data;
}

User User::Deserialize(const nlohmann::json &data) {
  if (!data.is_object()) {
    throw AuthException("Couldn't load user data!");
  }
  if (!data["username"].is_string() || !data["password_hash"].is_string() || !data["permissions"].is_object()) {
    throw AuthException("Couldn't load user data!");
  }
  auto permissions = Permissions::Deserialize(data["permissions"]);
  auto fine_grained_access_permissions =
      FineGrainedAccessPermissions::Deserialize(data["fine_grained_access_permissions"]);
  return {data["username"], data["password_hash"], permissions, fine_grained_access_permissions};
}

bool operator==(const User &first, const User &second) {
  return first.username_ == second.username_ && first.password_hash_ == second.password_hash_ &&
         first.permissions_ == second.permissions_ && first.role_ == second.role_;
}
}  // namespace memgraph::auth<|MERGE_RESOLUTION|>--- conflicted
+++ resolved
@@ -206,17 +206,6 @@
 
 PermissionLevel FineGrainedAccessPermissions::Has(const std::string &permission,
                                                   const LabelPermission label_permission) {
-<<<<<<< HEAD
-  if (denies_.size() == 1 && denies_.find(kAsterisk) != denies_.end()) {
-    return PermissionLevel::DENY;
-  }
-
-  if ((grants_.size() == 1 && grants_.find(kAsterisk) != grants_.end())) {
-    return PermissionLevel::GRANT;
-  }
-
-=======
->>>>>>> 3f2d0f7a
   auto grants_permission = PermissionLevel::DENY;
   auto denies_permission = PermissionLevel::GRANT;
 
@@ -243,14 +232,9 @@
 
     auto denied_permission_iter = denies_.find(permission);
 
-<<<<<<< HEAD
-  if (grants_.size() == 1 && grants_.find(kAsterisk) != grants_.end()) {
-    grants_.erase(kAsterisk);
-=======
     if (denied_permission_iter != denies_.end()) {
       denies_.erase(denied_permission_iter);
     }
->>>>>>> 3f2d0f7a
   }
 
   DoGrant(permission, label_permission);
@@ -284,14 +268,9 @@
 
     auto granted_permission_iter = grants_.find(permission);
 
-<<<<<<< HEAD
-  if (denies_.size() == 1 && denies_.find(kAsterisk) != denies_.end()) {
-    denies_.erase(kAsterisk);
-=======
     if (granted_permission_iter != grants_.end()) {
       grants_.erase(granted_permission_iter);
     }
->>>>>>> 3f2d0f7a
   }
 
   DoDeny(permission, label_permission);
