--- conflicted
+++ resolved
@@ -101,31 +101,31 @@
   }
 }
 
-LabelPermission PermissionToLabelPermission(uint64_t permission) {
-  if (permission & LabelPermission::CREATE_DELETE) {
-    return LabelPermission::CREATE_DELETE;
-  }
-
-  if (permission & LabelPermission::EDIT) {
-    return LabelPermission::EDIT;
-  }
-
-  if (permission & LabelPermission::READ) {
-    return LabelPermission::READ;
-  }
-
-  return LabelPermission::NO_PERMISSION;
-}
-
-std::string LabelPermissionToString(LabelPermission level) {
+FineGrainedPermission PermissionToFineGrainedPermission(uint64_t permission) {
+  if (permission & FineGrainedPermission::CREATE_DELETE) {
+    return FineGrainedPermission::CREATE_DELETE;
+  }
+
+  if (permission & FineGrainedPermission::UPDATE) {
+    return FineGrainedPermission::UPDATE;
+  }
+
+  if (permission & FineGrainedPermission::READ) {
+    return FineGrainedPermission::READ;
+  }
+
+  return FineGrainedPermission::NO_PERMISSION;
+}
+
+std::string FineGrainedPermissionToString(FineGrainedPermission level) {
   switch (level) {
-    case LabelPermission::CREATE_DELETE:
+    case FineGrainedPermission::CREATE_DELETE:
       return "CREATE_DELETE";
-    case LabelPermission::EDIT:
+    case FineGrainedPermission::UPDATE:
       return "EDIT";
-    case LabelPermission::READ:
+    case FineGrainedPermission::READ:
       return "READ";
-    case LabelPermission::NO_PERMISSION:
+    case FineGrainedPermission::NO_PERMISSION:
       return "NO_PERMISSION";
   }
 }
@@ -256,11 +256,7 @@
   return temp_permission > 0 ? PermissionLevel::GRANT : PermissionLevel::DENY;
 }
 
-<<<<<<< HEAD
-void FineGrainedAccessPermissions::Grant(const std::string &permission, const LabelPermission label_permission) {
-=======
 void FineGrainedAccessPermissions::Grant(const std::string &permission, const FineGrainedPermission label_permission) {
->>>>>>> 05f120b7
   if (permission == kAsterisk) {
     global_permission_ = CalculateGrant(label_permission);
   } else {
@@ -277,11 +273,7 @@
   }
 }
 
-<<<<<<< HEAD
-void FineGrainedAccessPermissions::Deny(const std::string &permission, const LabelPermission label_permission) {
-=======
 void FineGrainedAccessPermissions::Deny(const std::string &permission, const FineGrainedPermission label_permission) {
->>>>>>> 05f120b7
   if (permission == kAsterisk) {
     global_permission_ = CalculateDeny(label_permission);
   } else {
