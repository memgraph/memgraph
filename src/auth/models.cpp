// Copyright 2022 Memgraph Ltd.
//
// Licensed as a Memgraph Enterprise file under the Memgraph Enterprise
// License (the "License"); by using this file, you agree to be bound by the terms of the License, and you may not use
// this file except in compliance with the License. You may obtain a copy of the License at https://memgraph.com/legal.
//
//

#include "auth/models.hpp"

<<<<<<< HEAD
#include <algorithm>
#include <iterator>
=======
#include <cstdint>
>>>>>>> 05f120b7
#include <regex>
#include <unordered_set>

#include <gflags/gflags.h>

#include "auth/crypto.hpp"
#include "auth/exceptions.hpp"
#include "utils/cast.hpp"
#include "utils/license.hpp"
#include "utils/logging.hpp"
#include "utils/settings.hpp"
#include "utils/string.hpp"

// NOLINTNEXTLINE(cppcoreguidelines-avoid-non-const-global-variables)
DEFINE_bool(auth_password_permit_null, true, "Set to false to disable null passwords.");

inline constexpr std::string_view default_password_regex = ".+";
// NOLINTNEXTLINE(cppcoreguidelines-avoid-non-const-global-variables)
DEFINE_string(auth_password_strength_regex, default_password_regex.data(),
              "The regular expression that should be used to match the entire "
              "entered password to ensure its strength.");

namespace memgraph::auth {
namespace {

// Constant list of all available permissions.
const std::vector<Permission> kPermissionsAll = {
    Permission::MATCH,      Permission::CREATE,    Permission::MERGE,       Permission::DELETE,
    Permission::SET,        Permission::REMOVE,    Permission::INDEX,       Permission::STATS,
    Permission::CONSTRAINT, Permission::DUMP,      Permission::AUTH,        Permission::REPLICATION,
    Permission::DURABILITY, Permission::READ_FILE, Permission::FREE_MEMORY, Permission::TRIGGER,
    Permission::CONFIG,     Permission::STREAM,    Permission::MODULE_READ, Permission::MODULE_WRITE,
    Permission::WEBSOCKET};
}  // namespace

std::string PermissionToString(Permission permission) {
  switch (permission) {
    case Permission::MATCH:
      return "MATCH";
    case Permission::CREATE:
      return "CREATE";
    case Permission::MERGE:
      return "MERGE";
    case Permission::DELETE:
      return "DELETE";
    case Permission::SET:
      return "SET";
    case Permission::REMOVE:
      return "REMOVE";
    case Permission::INDEX:
      return "INDEX";
    case Permission::STATS:
      return "STATS";
    case Permission::CONSTRAINT:
      return "CONSTRAINT";
    case Permission::DUMP:
      return "DUMP";
    case Permission::REPLICATION:
      return "REPLICATION";
    case Permission::DURABILITY:
      return "DURABILITY";
    case Permission::READ_FILE:
      return "READ_FILE";
    case Permission::FREE_MEMORY:
      return "FREE_MEMORY";
    case Permission::TRIGGER:
      return "TRIGGER";
    case Permission::CONFIG:
      return "CONFIG";
    case Permission::AUTH:
      return "AUTH";
    case Permission::STREAM:
      return "STREAM";
    case Permission::MODULE_READ:
      return "MODULE_READ";
    case Permission::MODULE_WRITE:
      return "MODULE_WRITE";
    case Permission::WEBSOCKET:
      return "WEBSOCKET";
  }
}

std::string PermissionLevelToString(PermissionLevel level) {
  switch (level) {
    case PermissionLevel::GRANT:
      return "GRANT";
    case PermissionLevel::NEUTRAL:
      return "NEUTRAL";
    case PermissionLevel::DENY:
      return "DENY";
  }
}

FineGrainedAccessPermissions Merge(const FineGrainedAccessPermissions &first,
                                   const FineGrainedAccessPermissions &second) {
  std::unordered_map<std::string, uint64_t> permissions{first.GetPermissions()};
  std::optional<uint64_t> global_permission;

  if (second.GetGlobalPermission().has_value()) {
    global_permission = second.GetGlobalPermission().value();
  } else if (first.GetGlobalPermission().has_value()) {
    global_permission = first.GetGlobalPermission().value();
  }

  for (const auto &[label_name, permission] : second.GetPermissions()) {
    permissions[label_name] = permission;
  }

  return FineGrainedAccessPermissions(permissions, global_permission);
}

Permissions::Permissions(uint64_t grants, uint64_t denies) {
  // The deny bitmask has higher priority than the grant bitmask.
  denies_ = denies;
  // Mask out the grant bitmask to make sure that it is correct.
  grants_ = grants & (~denies);
}

PermissionLevel Permissions::Has(Permission permission) const {
  // Check for the deny first because it has greater priority than a grant.
  if (denies_ & utils::UnderlyingCast(permission)) {
    return PermissionLevel::DENY;
  }
  if (grants_ & utils::UnderlyingCast(permission)) {
    return PermissionLevel::GRANT;
  }
  return PermissionLevel::NEUTRAL;
}

void Permissions::Grant(Permission permission) {
  // Remove the possible deny.
  denies_ &= ~utils::UnderlyingCast(permission);
  // Now we grant the permission.
  grants_ |= utils::UnderlyingCast(permission);
}

void Permissions::Revoke(Permission permission) {
  // Remove the possible grant.
  grants_ &= ~utils::UnderlyingCast(permission);
  // Remove the possible deny.
  denies_ &= ~utils::UnderlyingCast(permission);
}

void Permissions::Deny(Permission permission) {
  // First deny the permission.
  denies_ |= utils::UnderlyingCast(permission);
  // Remove the possible grant.
  grants_ &= ~utils::UnderlyingCast(permission);
}

std::vector<Permission> Permissions::GetGrants() const {
  std::vector<Permission> ret;
  for (const auto &permission : kPermissionsAll) {
    if (Has(permission) == PermissionLevel::GRANT) {
      ret.push_back(permission);
    }
  }
  return ret;
}

std::vector<Permission> Permissions::GetDenies() const {
  std::vector<Permission> ret;
  for (const auto &permission : kPermissionsAll) {
    if (Has(permission) == PermissionLevel::DENY) {
      ret.push_back(permission);
    }
  }
  return ret;
}

nlohmann::json Permissions::Serialize() const {
  nlohmann::json data = nlohmann::json::object();
  data["grants"] = grants_;
  data["denies"] = denies_;
  return data;
}

Permissions Permissions::Deserialize(const nlohmann::json &data) {
  if (!data.is_object()) {
    throw AuthException("Couldn't load permissions data!");
  }
  if (!data["grants"].is_number_unsigned() || !data["denies"].is_number_unsigned()) {
    throw AuthException("Couldn't load permissions data!");
  }
  return Permissions{data["grants"], data["denies"]};
}

uint64_t Permissions::grants() const { return grants_; }
uint64_t Permissions::denies() const { return denies_; }

bool operator==(const Permissions &first, const Permissions &second) {
  return first.grants() == second.grants() && first.denies() == second.denies();
}

bool operator!=(const Permissions &first, const Permissions &second) { return !(first == second); }

FineGrainedAccessPermissions::FineGrainedAccessPermissions(const std::unordered_map<std::string, uint64_t> &permissions,
                                                           const std::optional<uint64_t> &global_permission)
    : permissions_(permissions), global_permission_(global_permission) {}

PermissionLevel FineGrainedAccessPermissions::Has(const std::string &permission,
                                                  const FineGrainedPermission label_permission) const {
  const auto concrete_permission = std::invoke([&]() -> uint64_t {
    if (permissions_.contains(permission)) {
      return permissions_.at(permission);
    }

    if (global_permission_.has_value()) {
      return global_permission_.value();
    }

    return 0;
  });

  const auto temp_permission = concrete_permission & label_permission;

  return temp_permission > 0 ? PermissionLevel::GRANT : PermissionLevel::DENY;
}

void FineGrainedAccessPermissions::Grant(const std::string &permission, const FineGrainedPermission label_permission) {
  if (permission == kAsterisk) {
    global_permission_ = CalculateGrant(label_permission);
  } else {
    permissions_[permission] |= CalculateGrant(label_permission);
  }
}

void FineGrainedAccessPermissions::Revoke(const std::string &permission) {
  if (permission == kAsterisk) {
    permissions_.clear();
    global_permission_ = std::nullopt;
  } else {
    permissions_.erase(permission);
  }
}

void FineGrainedAccessPermissions::Deny(const std::string &permission, const FineGrainedPermission label_permission) {
  if (permission == kAsterisk) {
    global_permission_ = CalculateDeny(label_permission);
  } else {
    permissions_[permission] = CalculateDeny(label_permission);
  }
}

<<<<<<< HEAD
void FineGrainedAccessPermissions::Grant(const std::string &permission) {
  if (permission == ASTERISK) {
    grants_.clear();
    denies_.clear();
    grants_.insert(permission);
=======
nlohmann::json FineGrainedAccessPermissions::Serialize() const {
  nlohmann::json data = nlohmann::json::object();
  data["permissions"] = permissions_;
  data["global_permission"] = global_permission_.has_value() ? global_permission_.value() : -1;
  return data;
}
>>>>>>> 05f120b7

FineGrainedAccessPermissions FineGrainedAccessPermissions::Deserialize(const nlohmann::json &data) {
  if (!data.is_object()) {
    throw AuthException("Couldn't load permissions data!");
  }

  std::optional<uint64_t> global_permission;

  if (data["global_permission"].empty() || data["global_permission"] == -1) {
    global_permission = std::nullopt;
  } else {
    global_permission = data["global_permission"];
  }

  return FineGrainedAccessPermissions(data["permissions"], global_permission);
}

const std::unordered_map<std::string, uint64_t> &FineGrainedAccessPermissions::GetPermissions() const {
  return permissions_;
}
const std::optional<uint64_t> &FineGrainedAccessPermissions::GetGlobalPermission() const { return global_permission_; };

<<<<<<< HEAD
void FineGrainedAccessPermissions::Reset() {
  grants_.clear();
  denies_.clear();
}

void FineGrainedAccessPermissions::Revoke(const std::string &permission) {
  if (permission == ASTERISK) {
    Reset();
    return;
=======
uint64_t FineGrainedAccessPermissions::CalculateGrant(FineGrainedPermission label_permission) {
  uint64_t shift{1};
  uint64_t result{0};
  auto uint_label_permission = static_cast<uint64_t>(label_permission);

  while (uint_label_permission > 0) {
    result |= uint_label_permission;
    uint_label_permission >>= shift;
>>>>>>> 05f120b7
  }

  return result;
}

uint64_t FineGrainedAccessPermissions::CalculateDeny(FineGrainedPermission label_permission) {
  uint64_t shift{1};
  uint64_t result{0};
  auto uint_label_permission = static_cast<uint64_t>(label_permission);

  while (uint_label_permission <= kLabelPermissionMax) {
    result |= uint_label_permission;
    uint_label_permission <<= shift;
  }

<<<<<<< HEAD
void FineGrainedAccessPermissions::Deny(const std::string &permission) {
  if (permission == ASTERISK) {
    Reset();
    denies_.insert(permission);
=======
  return kLabelPermissionAll - result;
}
>>>>>>> 05f120b7

bool operator==(const FineGrainedAccessPermissions &first, const FineGrainedAccessPermissions &second) {
  return first.GetPermissions() == second.GetPermissions() &&
         first.GetGlobalPermission() == second.GetGlobalPermission();
}

bool operator!=(const FineGrainedAccessPermissions &first, const FineGrainedAccessPermissions &second) {
  return !(first == second);
}

FineGrainedAccessHandler::FineGrainedAccessHandler(FineGrainedAccessPermissions labelPermissions,
                                                   FineGrainedAccessPermissions edgeTypePermissions)
    : label_permissions_(std::move(labelPermissions)), edge_type_permissions_(std::move(edgeTypePermissions)) {}

const FineGrainedAccessPermissions &FineGrainedAccessHandler::label_permissions() const { return label_permissions_; }
FineGrainedAccessPermissions &FineGrainedAccessHandler::label_permissions() { return label_permissions_; }

const FineGrainedAccessPermissions &FineGrainedAccessHandler::edge_type_permissions() const {
  return edge_type_permissions_;
}
FineGrainedAccessPermissions &FineGrainedAccessHandler::edge_type_permissions() { return edge_type_permissions_; }

nlohmann::json FineGrainedAccessHandler::Serialize() const {
  nlohmann::json data = nlohmann::json::object();
  data["label_permissions"] = label_permissions_.Serialize();
  data["edge_type_permissions"] = edge_type_permissions_.Serialize();
  return data;
}

FineGrainedAccessHandler FineGrainedAccessHandler::Deserialize(const nlohmann::json &data) {
  if (!data.is_object()) {
    throw AuthException("Couldn't load role data!");
  }
  if (!data["label_permissions"].is_object() || !data["edge_type_permissions"].is_object()) {
    throw AuthException("Couldn't load label_permissions or edge_type_permissions data!");
  }
  auto label_permissions = FineGrainedAccessPermissions::Deserialize(data["label_permissions"]);
  auto edge_type_permissions = FineGrainedAccessPermissions::Deserialize(data["edge_type_permissions"]);

  return FineGrainedAccessHandler(std::move(label_permissions), std::move(edge_type_permissions));
}

bool operator==(const FineGrainedAccessHandler &first, const FineGrainedAccessHandler &second) {
  return first.label_permissions_ == second.label_permissions_ &&
         first.edge_type_permissions_ == second.edge_type_permissions_;
}

bool operator!=(const FineGrainedAccessHandler &first, const FineGrainedAccessHandler &second) {
  return !(first == second);
}

FineGrainedAccessHandler::FineGrainedAccessHandler(FineGrainedAccessPermissions labelPermissions,
                                                   FineGrainedAccessPermissions edgeTypePermissions)
    : label_permissions_(std::move(labelPermissions)), edge_type_permissions_(std::move(edgeTypePermissions)) {}

const FineGrainedAccessPermissions &FineGrainedAccessHandler::label_permissions() const { return label_permissions_; }
FineGrainedAccessPermissions &FineGrainedAccessHandler::label_permissions() { return label_permissions_; }

const FineGrainedAccessPermissions &FineGrainedAccessHandler::edge_type_permissions() const {
  return edge_type_permissions_;
}
FineGrainedAccessPermissions &FineGrainedAccessHandler::edge_type_permissions() { return edge_type_permissions_; }

nlohmann::json FineGrainedAccessHandler::Serialize() const {
  nlohmann::json data = nlohmann::json::object();
  data["label_permissions"] = label_permissions_.Serialize();
  data["edge_type_permissions"] = edge_type_permissions_.Serialize();
  return data;
}

FineGrainedAccessHandler FineGrainedAccessHandler::Deserialize(const nlohmann::json &data) {
  if (!data.is_object()) {
    throw AuthException("Couldn't load role data!");
  }
  if (!data["label_permissions"].is_object() && !data["edge_type_permissions"].is_object()) {
    throw AuthException("Couldn't load label_permissions or edge_type_permissions data!");
  }
  auto label_permissions = FineGrainedAccessPermissions::Deserialize(data["label_permissions"]);
  auto edge_type_permissions = FineGrainedAccessPermissions::Deserialize(data["edge_type_permissions"]);

  return FineGrainedAccessHandler(std::move(label_permissions), std::move(edge_type_permissions));
}

bool operator==(const FineGrainedAccessHandler &first, const FineGrainedAccessHandler &second) {
  return first.label_permissions_ == second.label_permissions_ &&
         first.edge_type_permissions_ == second.edge_type_permissions_;
}

bool operator!=(const FineGrainedAccessHandler &first, const FineGrainedAccessHandler &second) {
  return !(first == second);
}

Role::Role(const std::string &rolename) : rolename_(utils::ToLowerCase(rolename)) {}

Role::Role(const std::string &rolename, const Permissions &permissions,
           FineGrainedAccessHandler fine_grained_access_handler)
    : rolename_(utils::ToLowerCase(rolename)),
      permissions_(permissions),
      fine_grained_access_handler_(std::move(fine_grained_access_handler)) {}

const std::string &Role::rolename() const { return rolename_; }
const Permissions &Role::permissions() const { return permissions_; }
Permissions &Role::permissions() { return permissions_; }
const FineGrainedAccessHandler &Role::fine_grained_access_handler() const { return fine_grained_access_handler_; }
FineGrainedAccessHandler &Role::fine_grained_access_handler() { return fine_grained_access_handler_; }

nlohmann::json Role::Serialize() const {
  nlohmann::json data = nlohmann::json::object();
  data["rolename"] = rolename_;
  data["permissions"] = permissions_.Serialize();
  data["fine_grained_access_handler"] = fine_grained_access_handler_.Serialize();
  return data;
}

Role Role::Deserialize(const nlohmann::json &data) {
  if (!data.is_object()) {
    throw AuthException("Couldn't load role data!");
  }
  if (!data["rolename"].is_string() || !data["permissions"].is_object() ||
      !data["fine_grained_access_handler"].is_object()) {
    throw AuthException("Couldn't load role data!");
  }
  auto permissions = Permissions::Deserialize(data["permissions"]);
  auto fine_grained_access_handler = FineGrainedAccessHandler::Deserialize(data["fine_grained_access_handler"]);
  return {data["rolename"], permissions, std::move(fine_grained_access_handler)};
}

bool operator==(const Role &first, const Role &second) {
  return first.rolename_ == second.rolename_ && first.permissions_ == second.permissions_ &&
         first.fine_grained_access_handler_ == second.fine_grained_access_handler_;
}

User::User() {}

User::User(const std::string &username) : username_(utils::ToLowerCase(username)) {}

User::User(const std::string &username, const std::string &password_hash, const Permissions &permissions,
           FineGrainedAccessHandler fine_grained_access_handler)
    : username_(utils::ToLowerCase(username)),
      password_hash_(password_hash),
      permissions_(permissions),
      fine_grained_access_handler_(std::move(fine_grained_access_handler)) {}

bool User::CheckPassword(const std::string &password) {
  if (password_hash_.empty()) return true;
  return VerifyPassword(password, password_hash_);
}

void User::UpdatePassword(const std::optional<std::string> &password) {
  if (!password) {
    if (!FLAGS_auth_password_permit_null) {
      throw AuthException("Null passwords aren't permitted!");
    }
    password_hash_ = "";
    return;
  }

  if (FLAGS_auth_password_strength_regex != default_password_regex) {
    if (const auto license_check_result = utils::license::global_license_checker.IsValidLicense(utils::global_settings);
        license_check_result.HasError()) {
      throw AuthException(
          "Custom password regex is a Memgraph Enterprise feature. Please set the config "
          "(\"--auth-password-strength-regex\") to its default value (\"{}\") or remove the flag.\n{}",
          default_password_regex,
          utils::license::LicenseCheckErrorToString(license_check_result.GetError(), "password regex"));
    }
  }
  std::regex re(FLAGS_auth_password_strength_regex);
  if (!std::regex_match(*password, re)) {
    throw AuthException(
        "The user password doesn't conform to the required strength! Regex: "
        "\"{}\"",
        FLAGS_auth_password_strength_regex);
  }

  password_hash_ = EncryptPassword(*password);
}

void User::SetRole(const Role &role) { role_.emplace(role); }

void User::ClearRole() { role_ = std::nullopt; }

Permissions User::GetPermissions() const {
  if (role_) {
    return Permissions{permissions_.grants() | role_->permissions().grants(),
                       permissions_.denies() | role_->permissions().denies()};
  }
  return permissions_;
}

FineGrainedAccessPermissions User::GetFineGrainedAccessLabelPermissions() const {
<<<<<<< HEAD
  if (role_) {
    std::unordered_set<std::string> resultGrants;

    std::set_union(fine_grained_access_handler_.label_permissions().grants().begin(),
                   fine_grained_access_handler_.label_permissions().grants().end(),
                   role_->fine_grained_access_handler().label_permissions().grants().begin(),
                   role_->fine_grained_access_handler().label_permissions().grants().end(),
                   std::inserter(resultGrants, resultGrants.begin()));

    std::unordered_set<std::string> resultDenies;

    std::set_union(fine_grained_access_handler_.label_permissions().denies().begin(),
                   fine_grained_access_handler_.label_permissions().denies().end(),
                   role_->fine_grained_access_handler().label_permissions().denies().begin(),
                   role_->fine_grained_access_handler().label_permissions().denies().end(),
                   std::inserter(resultDenies, resultDenies.begin()));

    return FineGrainedAccessPermissions(resultGrants, resultDenies);
  }
  return fine_grained_access_handler_.label_permissions();
}

FineGrainedAccessPermissions User::GetFineGrainedAccessEdgeTypePermissions() const {
  if (role_) {
    std::unordered_set<std::string> resultGrants;

    std::set_union(fine_grained_access_handler_.edge_type_permissions().grants().begin(),
                   fine_grained_access_handler_.edge_type_permissions().grants().end(),
                   role_->fine_grained_access_handler().edge_type_permissions().grants().begin(),
                   role_->fine_grained_access_handler().edge_type_permissions().grants().end(),
                   std::inserter(resultGrants, resultGrants.begin()));

    std::unordered_set<std::string> resultDenies;

    std::set_union(fine_grained_access_handler_.edge_type_permissions().denies().begin(),
                   fine_grained_access_handler_.edge_type_permissions().denies().end(),
                   role_->fine_grained_access_handler().edge_type_permissions().denies().begin(),
                   role_->fine_grained_access_handler().edge_type_permissions().denies().end(),
                   std::inserter(resultDenies, resultDenies.begin()));
=======
  if (role_) {
    return Merge(role()->fine_grained_access_handler().label_permissions(),
                 fine_grained_access_handler_.label_permissions());
  }
  return fine_grained_access_handler_.label_permissions();
}
>>>>>>> 05f120b7

FineGrainedAccessPermissions User::GetFineGrainedAccessEdgeTypePermissions() const {
  if (role_) {
    return Merge(role()->fine_grained_access_handler().edge_type_permissions(),
                 fine_grained_access_handler_.edge_type_permissions());
  }
  return fine_grained_access_handler_.edge_type_permissions();
}

const std::string &User::username() const { return username_; }

const Permissions &User::permissions() const { return permissions_; }
Permissions &User::permissions() { return permissions_; }
const FineGrainedAccessHandler &User::fine_grained_access_handler() const { return fine_grained_access_handler_; }
FineGrainedAccessHandler &User::fine_grained_access_handler() { return fine_grained_access_handler_; }

const Role *User::role() const {
  if (role_.has_value()) {
    return &role_.value();
  }
  return nullptr;
}

nlohmann::json User::Serialize() const {
  nlohmann::json data = nlohmann::json::object();
  data["username"] = username_;
  data["password_hash"] = password_hash_;
  data["permissions"] = permissions_.Serialize();
  data["fine_grained_access_handler"] = fine_grained_access_handler_.Serialize();
  // The role shouldn't be serialized here, it is stored as a foreign key.
  return data;
}

User User::Deserialize(const nlohmann::json &data) {
  if (!data.is_object()) {
    throw AuthException("Couldn't load user data!");
  }
  if (!data["username"].is_string() || !data["password_hash"].is_string() || !data["permissions"].is_object() ||
      !data["fine_grained_access_handler"].is_object()) {
    throw AuthException("Couldn't load user data!");
  }
  auto permissions = Permissions::Deserialize(data["permissions"]);
  auto fine_grained_access_handler = FineGrainedAccessHandler::Deserialize(data["fine_grained_access_handler"]);
  return {data["username"], data["password_hash"], permissions, fine_grained_access_handler};
}

bool operator==(const User &first, const User &second) {
  return first.username_ == second.username_ && first.password_hash_ == second.password_hash_ &&
         first.permissions_ == second.permissions_ && first.role_ == second.role_ &&
         first.fine_grained_access_handler_ == second.fine_grained_access_handler_;
}

}  // namespace memgraph::auth<|MERGE_RESOLUTION|>--- conflicted
+++ resolved
@@ -7,13 +7,7 @@
 //
 
 #include "auth/models.hpp"
-
-<<<<<<< HEAD
-#include <algorithm>
-#include <iterator>
-=======
 #include <cstdint>
->>>>>>> 05f120b7
 #include <regex>
 #include <unordered_set>
 
@@ -258,20 +252,12 @@
   }
 }
 
-<<<<<<< HEAD
-void FineGrainedAccessPermissions::Grant(const std::string &permission) {
-  if (permission == ASTERISK) {
-    grants_.clear();
-    denies_.clear();
-    grants_.insert(permission);
-=======
 nlohmann::json FineGrainedAccessPermissions::Serialize() const {
   nlohmann::json data = nlohmann::json::object();
   data["permissions"] = permissions_;
   data["global_permission"] = global_permission_.has_value() ? global_permission_.value() : -1;
   return data;
 }
->>>>>>> 05f120b7
 
 FineGrainedAccessPermissions FineGrainedAccessPermissions::Deserialize(const nlohmann::json &data) {
   if (!data.is_object()) {
@@ -294,17 +280,6 @@
 }
 const std::optional<uint64_t> &FineGrainedAccessPermissions::GetGlobalPermission() const { return global_permission_; };
 
-<<<<<<< HEAD
-void FineGrainedAccessPermissions::Reset() {
-  grants_.clear();
-  denies_.clear();
-}
-
-void FineGrainedAccessPermissions::Revoke(const std::string &permission) {
-  if (permission == ASTERISK) {
-    Reset();
-    return;
-=======
 uint64_t FineGrainedAccessPermissions::CalculateGrant(FineGrainedPermission label_permission) {
   uint64_t shift{1};
   uint64_t result{0};
@@ -313,7 +288,6 @@
   while (uint_label_permission > 0) {
     result |= uint_label_permission;
     uint_label_permission >>= shift;
->>>>>>> 05f120b7
   }
 
   return result;
@@ -329,15 +303,8 @@
     uint_label_permission <<= shift;
   }
 
-<<<<<<< HEAD
-void FineGrainedAccessPermissions::Deny(const std::string &permission) {
-  if (permission == ASTERISK) {
-    Reset();
-    denies_.insert(permission);
-=======
   return kLabelPermissionAll - result;
 }
->>>>>>> 05f120b7
 
 bool operator==(const FineGrainedAccessPermissions &first, const FineGrainedAccessPermissions &second) {
   return first.GetPermissions() == second.GetPermissions() &&
@@ -372,47 +339,6 @@
     throw AuthException("Couldn't load role data!");
   }
   if (!data["label_permissions"].is_object() || !data["edge_type_permissions"].is_object()) {
-    throw AuthException("Couldn't load label_permissions or edge_type_permissions data!");
-  }
-  auto label_permissions = FineGrainedAccessPermissions::Deserialize(data["label_permissions"]);
-  auto edge_type_permissions = FineGrainedAccessPermissions::Deserialize(data["edge_type_permissions"]);
-
-  return FineGrainedAccessHandler(std::move(label_permissions), std::move(edge_type_permissions));
-}
-
-bool operator==(const FineGrainedAccessHandler &first, const FineGrainedAccessHandler &second) {
-  return first.label_permissions_ == second.label_permissions_ &&
-         first.edge_type_permissions_ == second.edge_type_permissions_;
-}
-
-bool operator!=(const FineGrainedAccessHandler &first, const FineGrainedAccessHandler &second) {
-  return !(first == second);
-}
-
-FineGrainedAccessHandler::FineGrainedAccessHandler(FineGrainedAccessPermissions labelPermissions,
-                                                   FineGrainedAccessPermissions edgeTypePermissions)
-    : label_permissions_(std::move(labelPermissions)), edge_type_permissions_(std::move(edgeTypePermissions)) {}
-
-const FineGrainedAccessPermissions &FineGrainedAccessHandler::label_permissions() const { return label_permissions_; }
-FineGrainedAccessPermissions &FineGrainedAccessHandler::label_permissions() { return label_permissions_; }
-
-const FineGrainedAccessPermissions &FineGrainedAccessHandler::edge_type_permissions() const {
-  return edge_type_permissions_;
-}
-FineGrainedAccessPermissions &FineGrainedAccessHandler::edge_type_permissions() { return edge_type_permissions_; }
-
-nlohmann::json FineGrainedAccessHandler::Serialize() const {
-  nlohmann::json data = nlohmann::json::object();
-  data["label_permissions"] = label_permissions_.Serialize();
-  data["edge_type_permissions"] = edge_type_permissions_.Serialize();
-  return data;
-}
-
-FineGrainedAccessHandler FineGrainedAccessHandler::Deserialize(const nlohmann::json &data) {
-  if (!data.is_object()) {
-    throw AuthException("Couldn't load role data!");
-  }
-  if (!data["label_permissions"].is_object() && !data["edge_type_permissions"].is_object()) {
     throw AuthException("Couldn't load label_permissions or edge_type_permissions data!");
   }
   auto label_permissions = FineGrainedAccessPermissions::Deserialize(data["label_permissions"]);
@@ -529,54 +455,12 @@
 }
 
 FineGrainedAccessPermissions User::GetFineGrainedAccessLabelPermissions() const {
-<<<<<<< HEAD
-  if (role_) {
-    std::unordered_set<std::string> resultGrants;
-
-    std::set_union(fine_grained_access_handler_.label_permissions().grants().begin(),
-                   fine_grained_access_handler_.label_permissions().grants().end(),
-                   role_->fine_grained_access_handler().label_permissions().grants().begin(),
-                   role_->fine_grained_access_handler().label_permissions().grants().end(),
-                   std::inserter(resultGrants, resultGrants.begin()));
-
-    std::unordered_set<std::string> resultDenies;
-
-    std::set_union(fine_grained_access_handler_.label_permissions().denies().begin(),
-                   fine_grained_access_handler_.label_permissions().denies().end(),
-                   role_->fine_grained_access_handler().label_permissions().denies().begin(),
-                   role_->fine_grained_access_handler().label_permissions().denies().end(),
-                   std::inserter(resultDenies, resultDenies.begin()));
-
-    return FineGrainedAccessPermissions(resultGrants, resultDenies);
-  }
-  return fine_grained_access_handler_.label_permissions();
-}
-
-FineGrainedAccessPermissions User::GetFineGrainedAccessEdgeTypePermissions() const {
-  if (role_) {
-    std::unordered_set<std::string> resultGrants;
-
-    std::set_union(fine_grained_access_handler_.edge_type_permissions().grants().begin(),
-                   fine_grained_access_handler_.edge_type_permissions().grants().end(),
-                   role_->fine_grained_access_handler().edge_type_permissions().grants().begin(),
-                   role_->fine_grained_access_handler().edge_type_permissions().grants().end(),
-                   std::inserter(resultGrants, resultGrants.begin()));
-
-    std::unordered_set<std::string> resultDenies;
-
-    std::set_union(fine_grained_access_handler_.edge_type_permissions().denies().begin(),
-                   fine_grained_access_handler_.edge_type_permissions().denies().end(),
-                   role_->fine_grained_access_handler().edge_type_permissions().denies().begin(),
-                   role_->fine_grained_access_handler().edge_type_permissions().denies().end(),
-                   std::inserter(resultDenies, resultDenies.begin()));
-=======
   if (role_) {
     return Merge(role()->fine_grained_access_handler().label_permissions(),
                  fine_grained_access_handler_.label_permissions());
   }
   return fine_grained_access_handler_.label_permissions();
 }
->>>>>>> 05f120b7
 
 FineGrainedAccessPermissions User::GetFineGrainedAccessEdgeTypePermissions() const {
   if (role_) {
