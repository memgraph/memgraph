--- conflicted
+++ resolved
@@ -693,14 +693,6 @@
   auto permissions = Permissions::Deserialize(data["permissions"]);
 #ifdef MG_ENTERPRISE
   if (memgraph::license::global_license_checker.IsEnterpriseValidFast()) {
-<<<<<<< HEAD
-    FineGrainedAccessHandler fine_grained_access_handler;
-    // We can have an empty fine_grained if the user was created without a valid license
-    if (data["fine_grained_access_handler"].is_object()) {
-      fine_grained_access_handler = FineGrainedAccessHandler::Deserialize(data["fine_grained_access_handler"]);
-    }
-    return {data["username"], data["password_hash"], permissions, std::move(fine_grained_access_handler)};
-=======
     Databases db_access;
     if (data["databases"].is_structured()) {
       db_access = Databases::Deserialize(data["databases"]);
@@ -710,12 +702,12 @@
       db_access.Add(dbms::kDefaultDB);
       db_access.SetDefault(dbms::kDefaultDB);
     }
-    if (!data["fine_grained_access_handler"].is_object()) {
-      throw AuthException("Couldn't load user data!");
-    }
-    auto fine_grained_access_handler = FineGrainedAccessHandler::Deserialize(data["fine_grained_access_handler"]);
-    return {data["username"], data["password_hash"], permissions, fine_grained_access_handler, db_access};
->>>>>>> 2877c343
+    FineGrainedAccessHandler fine_grained_access_handler;
+    // We can have an empty fine_grained if the user was created without a valid license
+    if (data["fine_grained_access_handler"].is_object()) {
+      fine_grained_access_handler = FineGrainedAccessHandler::Deserialize(data["fine_grained_access_handler"]);
+    }
+    return {data["username"], data["password_hash"], permissions, std::move(fine_grained_access_handler), db_access};
   }
 #endif
   return {data["username"], data["password_hash"], permissions};
