// Copyright 2022 Memgraph Ltd.
//
// Licensed as a Memgraph Enterprise file under the Memgraph Enterprise
// License (the "License"); by using this file, you agree to be bound by the terms of the License, and you may not use
// this file except in compliance with the License. You may obtain a copy of the License at https://memgraph.com/legal.
//
//

#include "auth/models.hpp"

#include <cstdint>
#include <regex>

#include <gflags/gflags.h>

#include "auth/crypto.hpp"
#include "auth/exceptions.hpp"
#include "utils/cast.hpp"
#include "utils/license.hpp"
#include "utils/logging.hpp"
#include "utils/settings.hpp"
#include "utils/string.hpp"

// NOLINTNEXTLINE(cppcoreguidelines-avoid-non-const-global-variables)
DEFINE_bool(auth_password_permit_null, true, "Set to false to disable null passwords.");

inline constexpr std::string_view default_password_regex = ".+";
// NOLINTNEXTLINE(cppcoreguidelines-avoid-non-const-global-variables)
DEFINE_string(auth_password_strength_regex, default_password_regex.data(),
              "The regular expression that should be used to match the entire "
              "entered password to ensure its strength.");

namespace memgraph::auth {
namespace {
<<<<<<< HEAD
const uint64_t kLabelPermissionMax = static_cast<uint64_t>(memgraph::auth::LabelPermission::CREATE_DELETE);

=======
>>>>>>> 22ae90b4
// Constant list of all available permissions.
const std::vector<Permission> kPermissionsAll = {
    Permission::MATCH,      Permission::CREATE,    Permission::MERGE,       Permission::DELETE,
    Permission::SET,        Permission::REMOVE,    Permission::INDEX,       Permission::STATS,
    Permission::CONSTRAINT, Permission::DUMP,      Permission::AUTH,        Permission::REPLICATION,
    Permission::DURABILITY, Permission::READ_FILE, Permission::FREE_MEMORY, Permission::TRIGGER,
    Permission::CONFIG,     Permission::STREAM,    Permission::MODULE_READ, Permission::MODULE_WRITE,
    Permission::WEBSOCKET};
}  // namespace

std::string PermissionToString(Permission permission) {
  switch (permission) {
    case Permission::MATCH:
      return "MATCH";
    case Permission::CREATE:
      return "CREATE";
    case Permission::MERGE:
      return "MERGE";
    case Permission::DELETE:
      return "DELETE";
    case Permission::SET:
      return "SET";
    case Permission::REMOVE:
      return "REMOVE";
    case Permission::INDEX:
      return "INDEX";
    case Permission::STATS:
      return "STATS";
    case Permission::CONSTRAINT:
      return "CONSTRAINT";
    case Permission::DUMP:
      return "DUMP";
    case Permission::REPLICATION:
      return "REPLICATION";
    case Permission::DURABILITY:
      return "DURABILITY";
    case Permission::READ_FILE:
      return "READ_FILE";
    case Permission::FREE_MEMORY:
      return "FREE_MEMORY";
    case Permission::TRIGGER:
      return "TRIGGER";
    case Permission::CONFIG:
      return "CONFIG";
    case Permission::AUTH:
      return "AUTH";
    case Permission::STREAM:
      return "STREAM";
    case Permission::MODULE_READ:
      return "MODULE_READ";
    case Permission::MODULE_WRITE:
      return "MODULE_WRITE";
    case Permission::WEBSOCKET:
      return "WEBSOCKET";
  }
}

std::string PermissionLevelToString(PermissionLevel level) {
  switch (level) {
    case PermissionLevel::GRANT:
      return "GRANT";
    case PermissionLevel::NEUTRAL:
      return "NEUTRAL";
    case PermissionLevel::DENY:
      return "DENY";
  }
}

FineGrainedAccessPermissions Merge(const FineGrainedAccessPermissions &first,
                                   const FineGrainedAccessPermissions &second) {
  std::unordered_map<std::string, uint64_t> permissions{first.permissions()};
  std::optional<uint64_t> global_permission = std::nullopt;

  if (second.global_permission().has_value()) {
    global_permission = second.global_permission().value();
  } else if (first.global_permission().has_value()) {
    global_permission = first.global_permission().value();
  }

  for (const auto &it : second.permissions()) {
    permissions[it.first] = it.second;
  }

  return FineGrainedAccessPermissions(permissions, global_permission);
}

Permissions::Permissions(uint64_t grants, uint64_t denies) {
  // The deny bitmask has higher priority than the grant bitmask.
  denies_ = denies;
  // Mask out the grant bitmask to make sure that it is correct.
  grants_ = grants & (~denies);
}

PermissionLevel Permissions::Has(Permission permission) const {
  // Check for the deny first because it has greater priority than a grant.
  if (denies_ & utils::UnderlyingCast(permission)) {
    return PermissionLevel::DENY;
  }
  if (grants_ & utils::UnderlyingCast(permission)) {
    return PermissionLevel::GRANT;
  }
  return PermissionLevel::NEUTRAL;
}

void Permissions::Grant(Permission permission) {
  // Remove the possible deny.
  denies_ &= ~utils::UnderlyingCast(permission);
  // Now we grant the permission.
  grants_ |= utils::UnderlyingCast(permission);
}

void Permissions::Revoke(Permission permission) {
  // Remove the possible grant.
  grants_ &= ~utils::UnderlyingCast(permission);
  // Remove the possible deny.
  denies_ &= ~utils::UnderlyingCast(permission);
}

void Permissions::Deny(Permission permission) {
  // First deny the permission.
  denies_ |= utils::UnderlyingCast(permission);
  // Remove the possible grant.
  grants_ &= ~utils::UnderlyingCast(permission);
}

std::vector<Permission> Permissions::GetGrants() const {
  std::vector<Permission> ret;
  for (const auto &permission : kPermissionsAll) {
    if (Has(permission) == PermissionLevel::GRANT) {
      ret.push_back(permission);
    }
  }
  return ret;
}

std::vector<Permission> Permissions::GetDenies() const {
  std::vector<Permission> ret;
  for (const auto &permission : kPermissionsAll) {
    if (Has(permission) == PermissionLevel::DENY) {
      ret.push_back(permission);
    }
  }
  return ret;
}

nlohmann::json Permissions::Serialize() const {
  nlohmann::json data = nlohmann::json::object();
  data["grants"] = grants_;
  data["denies"] = denies_;
  return data;
}

Permissions Permissions::Deserialize(const nlohmann::json &data) {
  if (!data.is_object()) {
    throw AuthException("Couldn't load permissions data!");
  }
  if (!data["grants"].is_number_unsigned() || !data["denies"].is_number_unsigned()) {
    throw AuthException("Couldn't load permissions data!");
  }
  return {data["grants"], data["denies"]};
}

uint64_t Permissions::grants() const { return grants_; }
uint64_t Permissions::denies() const { return denies_; }

bool operator==(const Permissions &first, const Permissions &second) {
  return first.grants() == second.grants() && first.denies() == second.denies();
}

bool operator!=(const Permissions &first, const Permissions &second) { return !(first == second); }

FineGrainedAccessPermissions::FineGrainedAccessPermissions(const std::unordered_map<std::string, uint64_t> &permissions,
                                                           const std::optional<uint64_t> &global_permission)
    : permissions_(permissions), global_permission_(global_permission) {}

PermissionLevel FineGrainedAccessPermissions::Has(const std::string &permission,
                                                  const LabelPermission label_permission) {
  uint64_t concrete_permission = permissions_.contains(permission)
                                     ? permissions_[permission]
                                     : (global_permission_.has_value() ? global_permission_.value() : 0);

  auto temp_permission = concrete_permission & label_permission;

  return temp_permission > 0 ? PermissionLevel::GRANT : PermissionLevel::DENY;
}

void FineGrainedAccessPermissions::Grant(const std::string &permission, const LabelPermission label_permission) {
<<<<<<< HEAD
  if (permission == kAsterisk) {
    grants_.clear();
  } else if (grants_.size() == 1 && grants_.contains(kAsterisk)) {
    grants_.erase(kAsterisk);

    auto denied_permission_iter = denies_.find(permission);

    if (denied_permission_iter != denies_.end()) {
      denies_.erase(denied_permission_iter);
    }
=======
  if (permission == ASTERISK) {
    global_permission_ = global_permission_.has_value() ? *global_permission_ |= CalculateGrant(label_permission)
                                                        : CalculateGrant(label_permission);
  } else {
    permissions_[permission] |= CalculateGrant(label_permission);
>>>>>>> 22ae90b4
  }
}

void FineGrainedAccessPermissions::Revoke(const std::string &permission) {
<<<<<<< HEAD
  if (permission == kAsterisk) {
    grants_.clear();
    denies_.clear();

    return;
  }

  auto denied_permission_iter = denies_.find(permission);
  auto granted_permission_iter = grants_.find(permission);

  if (denied_permission_iter != denies_.end()) {
    denies_.erase(denied_permission_iter);
  }

  if (granted_permission_iter != grants_.end()) {
    grants_.erase(granted_permission_iter);
=======
  if (permission == ASTERISK) {
    permissions_.clear();
    global_permission_ = std::nullopt;
  } else {
    permissions_.erase(permission);
>>>>>>> 22ae90b4
  }
}

void FineGrainedAccessPermissions::Deny(const std::string &permission, const LabelPermission label_permission) {
<<<<<<< HEAD
  if (permission == kAsterisk) {
    denies_.clear();
  } else if (denies_.size() == 1 && denies_.find(kAsterisk) != denies_.end()) {
    denies_.erase(kAsterisk);

    auto granted_permission_iter = grants_.find(permission);

    if (granted_permission_iter != grants_.end()) {
      grants_.erase(granted_permission_iter);
    }
=======
  if (permission == ASTERISK) {
    global_permission_ = global_permission_.has_value() ? *global_permission_ &= CalculateDeny(label_permission)
                                                        : CalculateDeny(label_permission);
  } else {
    permissions_[permission] |= CalculateDeny(label_permission);
>>>>>>> 22ae90b4
  }
}

nlohmann::json FineGrainedAccessPermissions::Serialize() const {
  nlohmann::json data = nlohmann::json::object();
  data["permissions"] = permissions_;
  data["global_permission"] = global_permission_.has_value() ? global_permission_.value() : -1;
  return data;
}

FineGrainedAccessPermissions FineGrainedAccessPermissions::Deserialize(const nlohmann::json &data) {
  if (!data.is_object()) {
    throw AuthException("Couldn't load permissions data!");
  }

  std::optional<uint64_t> global_permission;

  if (data["global_permission"].empty() || data["global_permission"] == -1) {
    global_permission = std::nullopt;
  } else {
    global_permission = data["global_permission"];
  }

  return FineGrainedAccessPermissions(data["permissions"], global_permission);
}

const std::unordered_map<std::string, uint64_t> &FineGrainedAccessPermissions::permissions() const {
  return permissions_;
}
const std::optional<uint64_t> &FineGrainedAccessPermissions::global_permission() const { return global_permission_; };

uint64_t FineGrainedAccessPermissions::CalculateGrant(LabelPermission label_permission) {
  uint64_t shift{1};
  uint64_t result{0};
  auto uint_label_permission = static_cast<uint64_t>(label_permission);

<<<<<<< HEAD
  while (u_label_perm <= kLabelPermissionMax) {
    perm |= u_label_perm;
    u_label_perm <<= shift;
=======
  while (uint_label_permission > 0) {
    result |= uint_label_permission;
    uint_label_permission >>= shift;
>>>>>>> 22ae90b4
  }

  return result;
}

uint64_t FineGrainedAccessPermissions::CalculateDeny(LabelPermission label_permission) {
  uint64_t shift{1};
  uint64_t result{0};
  auto uint_label_permission = static_cast<uint64_t>(label_permission);

  while (uint_label_permission <= LabelPermissionMax) {
    result |= uint_label_permission;
    uint_label_permission <<= shift;
  }

  return LabelPermissionAll - result;
}

bool operator==(const FineGrainedAccessPermissions &first, const FineGrainedAccessPermissions &second) {
  return first.permissions() == second.permissions() && first.global_permission() == second.global_permission();
}

bool operator!=(const FineGrainedAccessPermissions &first, const FineGrainedAccessPermissions &second) {
  return !(first == second);
}

Role::Role(const std::string &rolename) : rolename_(utils::ToLowerCase(rolename)) {}

Role::Role(const std::string &rolename, const Permissions &permissions,
           const FineGrainedAccessPermissions &fine_grained_access_permissions)
    : rolename_(utils::ToLowerCase(rolename)),
      permissions_(permissions),
      fine_grained_access_permissions_(fine_grained_access_permissions) {}

const std::string &Role::rolename() const { return rolename_; }
const Permissions &Role::permissions() const { return permissions_; }
Permissions &Role::permissions() { return permissions_; }
const FineGrainedAccessPermissions &Role::fine_grained_access_permissions() const {
  return fine_grained_access_permissions_;
}
FineGrainedAccessPermissions &Role::fine_grained_access_permissions() { return fine_grained_access_permissions_; }

nlohmann::json Role::Serialize() const {
  nlohmann::json data = nlohmann::json::object();
  data["rolename"] = rolename_;
  data["permissions"] = permissions_.Serialize();
  data["fine_grained_access_permissions"] = fine_grained_access_permissions_.Serialize();
  return data;
}

Role Role::Deserialize(const nlohmann::json &data) {
  if (!data.is_object()) {
    throw AuthException("Couldn't load role data!");
  }
  if (!data["rolename"].is_string() || !data["permissions"].is_object() ||
      !data["fine_grained_access_permissions"].is_object()) {
    throw AuthException("Couldn't load role data!");
  }
  auto permissions = Permissions::Deserialize(data["permissions"]);
  auto fine_grained_access_permissions =
      FineGrainedAccessPermissions::Deserialize(data["fine_grained_access_permissions"]);
  return {data["rolename"], permissions, fine_grained_access_permissions};
}

bool operator==(const Role &first, const Role &second) {
  return first.rolename_ == second.rolename_ && first.permissions_ == second.permissions_;
}

User::User(const std::string &username) : username_(utils::ToLowerCase(username)) {}

User::User(const std::string &username, const std::string &password_hash, const Permissions &permissions,
           const FineGrainedAccessPermissions &fine_grained_access_permissions)
    : username_(utils::ToLowerCase(username)),
      password_hash_(password_hash),
      permissions_(permissions),
      fine_grained_access_permissions_(fine_grained_access_permissions) {}

bool User::CheckPassword(const std::string &password) {
  if (password_hash_.empty()) return true;
  return VerifyPassword(password, password_hash_);
}

void User::UpdatePassword(const std::optional<std::string> &password) {
  if (!password) {
    if (!FLAGS_auth_password_permit_null) {
      throw AuthException("Null passwords aren't permitted!");
    }
    password_hash_ = "";
    return;
  }

  if (FLAGS_auth_password_strength_regex != default_password_regex) {
    if (const auto license_check_result = utils::license::global_license_checker.IsValidLicense(utils::global_settings);
        license_check_result.HasError()) {
      throw AuthException(
          "Custom password regex is a Memgraph Enterprise feature. Please set the config "
          "(\"--auth-password-strength-regex\") to its default value (\"{}\") or remove the flag.\n{}",
          default_password_regex,
          utils::license::LicenseCheckErrorToString(license_check_result.GetError(), "password regex"));
    }
  }
  std::regex re(FLAGS_auth_password_strength_regex);
  if (!std::regex_match(*password, re)) {
    throw AuthException(
        "The user password doesn't conform to the required strength! Regex: "
        "\"{}\"",
        FLAGS_auth_password_strength_regex);
  }

  password_hash_ = EncryptPassword(*password);
}

void User::SetRole(const Role &role) { role_.emplace(role); }

void User::ClearRole() { role_ = std::nullopt; }

Permissions User::GetPermissions() const {
  if (role_) {
    return Permissions(permissions_.grants() | role_->permissions().grants(),
                       permissions_.denies() | role_->permissions().denies());
  }
  return permissions_;
}

FineGrainedAccessPermissions User::GetFineGrainedAccessPermissions() const {
  if (role_) {
    return Merge(role()->fine_grained_access_permissions(), fine_grained_access_permissions_);
  }
  return fine_grained_access_permissions_;
}

const std::string &User::username() const { return username_; }

const Permissions &User::permissions() const { return permissions_; }
Permissions &User::permissions() { return permissions_; }
const FineGrainedAccessPermissions &User::fine_grained_access_permissions() const {
  return fine_grained_access_permissions_;
}
FineGrainedAccessPermissions &User::fine_grained_access_permissions() { return fine_grained_access_permissions_; }

const Role *User::role() const {
  if (role_.has_value()) {
    return &role_.value();
  }
  return nullptr;
}

nlohmann::json User::Serialize() const {
  nlohmann::json data = nlohmann::json::object();
  data["username"] = username_;
  data["password_hash"] = password_hash_;
  data["permissions"] = permissions_.Serialize();
  data["fine_grained_access_permissions"] = fine_grained_access_permissions_.Serialize();
  // The role shouldn't be serialized here, it is stored as a foreign key.
  return data;
}

User User::Deserialize(const nlohmann::json &data) {
  if (!data.is_object()) {
    throw AuthException("Couldn't load user data!");
  }
  if (!data["username"].is_string() || !data["password_hash"].is_string() || !data["permissions"].is_object()) {
    throw AuthException("Couldn't load user data!");
  }
  auto permissions = Permissions::Deserialize(data["permissions"]);
  auto fine_grained_access_permissions =
      FineGrainedAccessPermissions::Deserialize(data["fine_grained_access_permissions"]);
  return {data["username"], data["password_hash"], permissions, fine_grained_access_permissions};
}

bool operator==(const User &first, const User &second) {
  return first.username_ == second.username_ && first.password_hash_ == second.password_hash_ &&
         first.permissions_ == second.permissions_ && first.role_ == second.role_;
}
}  // namespace memgraph::auth<|MERGE_RESOLUTION|>--- conflicted
+++ resolved
@@ -32,11 +32,8 @@
 
 namespace memgraph::auth {
 namespace {
-<<<<<<< HEAD
 const uint64_t kLabelPermissionMax = static_cast<uint64_t>(memgraph::auth::LabelPermission::CREATE_DELETE);
 
-=======
->>>>>>> 22ae90b4
 // Constant list of all available permissions.
 const std::vector<Permission> kPermissionsAll = {
     Permission::MATCH,      Permission::CREATE,    Permission::MERGE,       Permission::DELETE,
@@ -224,74 +221,29 @@
 }
 
 void FineGrainedAccessPermissions::Grant(const std::string &permission, const LabelPermission label_permission) {
-<<<<<<< HEAD
   if (permission == kAsterisk) {
-    grants_.clear();
-  } else if (grants_.size() == 1 && grants_.contains(kAsterisk)) {
-    grants_.erase(kAsterisk);
-
-    auto denied_permission_iter = denies_.find(permission);
-
-    if (denied_permission_iter != denies_.end()) {
-      denies_.erase(denied_permission_iter);
-    }
-=======
-  if (permission == ASTERISK) {
     global_permission_ = global_permission_.has_value() ? *global_permission_ |= CalculateGrant(label_permission)
                                                         : CalculateGrant(label_permission);
   } else {
     permissions_[permission] |= CalculateGrant(label_permission);
->>>>>>> 22ae90b4
   }
 }
 
 void FineGrainedAccessPermissions::Revoke(const std::string &permission) {
-<<<<<<< HEAD
   if (permission == kAsterisk) {
-    grants_.clear();
-    denies_.clear();
-
-    return;
-  }
-
-  auto denied_permission_iter = denies_.find(permission);
-  auto granted_permission_iter = grants_.find(permission);
-
-  if (denied_permission_iter != denies_.end()) {
-    denies_.erase(denied_permission_iter);
-  }
-
-  if (granted_permission_iter != grants_.end()) {
-    grants_.erase(granted_permission_iter);
-=======
-  if (permission == ASTERISK) {
     permissions_.clear();
     global_permission_ = std::nullopt;
   } else {
     permissions_.erase(permission);
->>>>>>> 22ae90b4
   }
 }
 
 void FineGrainedAccessPermissions::Deny(const std::string &permission, const LabelPermission label_permission) {
-<<<<<<< HEAD
   if (permission == kAsterisk) {
-    denies_.clear();
-  } else if (denies_.size() == 1 && denies_.find(kAsterisk) != denies_.end()) {
-    denies_.erase(kAsterisk);
-
-    auto granted_permission_iter = grants_.find(permission);
-
-    if (granted_permission_iter != grants_.end()) {
-      grants_.erase(granted_permission_iter);
-    }
-=======
-  if (permission == ASTERISK) {
     global_permission_ = global_permission_.has_value() ? *global_permission_ &= CalculateDeny(label_permission)
                                                         : CalculateDeny(label_permission);
   } else {
     permissions_[permission] |= CalculateDeny(label_permission);
->>>>>>> 22ae90b4
   }
 }
 
@@ -328,15 +280,9 @@
   uint64_t result{0};
   auto uint_label_permission = static_cast<uint64_t>(label_permission);
 
-<<<<<<< HEAD
-  while (u_label_perm <= kLabelPermissionMax) {
-    perm |= u_label_perm;
-    u_label_perm <<= shift;
-=======
   while (uint_label_permission > 0) {
     result |= uint_label_permission;
     uint_label_permission >>= shift;
->>>>>>> 22ae90b4
   }
 
   return result;
