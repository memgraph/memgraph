--- conflicted
+++ resolved
@@ -123,11 +123,7 @@
   std::optional<UserOrRole> Authenticate(const std::string &username, const std::string &password);
 
   /**
-<<<<<<< HEAD
-   * Authenticates a user using a bearer token, i.e. a identity provider response. Requires an external auth module.
-=======
    * Authenticates a user using the identity provider response/token. Requires an external auth module.
->>>>>>> cd49e0c5
    *
    * @param response
    *
@@ -423,13 +419,6 @@
     }
 
     return true;
-<<<<<<< HEAD
-  }
-
-  void DisableIfUsingAuthModule() const {
-    if (UsingAuthModule()) throw AuthException("Operation not permited when using an authentication module.");
-=======
->>>>>>> cd49e0c5
   }
 
   // Even though the `kvstore::KVStore` class is guaranteed to be thread-safe,
