// Copyright 2024 Memgraph Ltd.
//
// Licensed as a Memgraph Enterprise file under the Memgraph Enterprise
// License (the "License"); by using this file, you agree to be bound by the terms of the License, and you may not use
// this file except in compliance with the License. You may obtain a copy of the License at https://memgraph.com/legal.
//
//

#pragma once

#include <mutex>
#include <optional>
#include <regex>
#include <vector>

#include "auth/exceptions.hpp"
#include "auth/models.hpp"
#include "auth/module.hpp"
#include "glue/auth_global.hpp"
#include "kvstore/kvstore.hpp"
#include "license/license.hpp"
#include "system/action.hpp"
#include "utils/settings.hpp"
#include "utils/synchronized.hpp"

namespace memgraph::auth {

class Auth;
using SynchedAuth = memgraph::utils::Synchronized<memgraph::auth::Auth, memgraph::utils::WritePrioritizedRWLock>;

static const constexpr char *const kAllDatabases = "*";

struct RoleWUsername : Role {
  template <typename... Args>
  RoleWUsername(std::string_view username, Args &&...args) : Role{std::forward<Args>(args)...}, username_{username} {}

  std::string username() { return username_; }
  const std::string &username() const { return username_; }

 private:
  std::string username_;
};
using UserOrRole = std::variant<User, RoleWUsername>;

/**
 * This class serves as the main Authentication/Authorization storage.
 * It provides functions for managing Users, Roles, Permissions and FineGrainedAccessPermissions.
 * NOTE: The non-const functions in this class aren't thread safe.
 * TODO (mferencevic): Disable user/role modification functions when they are
 * being managed by the auth module.
 */
class Auth final {
 public:
  struct Config {
    Config() {}
    Config(std::string name_regex, std::string password_regex, bool password_permit_null)
        : name_regex_str{std::move(name_regex)},
          password_regex_str{std::move(password_regex)},
          password_permit_null{password_permit_null},
          custom_name_regex{name_regex_str != glue::kDefaultUserRoleRegex},
          name_regex{name_regex_str},
          custom_password_regex{password_regex_str != glue::kDefaultPasswordRegex},
          password_regex{password_regex_str} {}

    std::string name_regex_str{glue::kDefaultUserRoleRegex};
    std::string password_regex_str{glue::kDefaultPasswordRegex};
    bool password_permit_null{true};

   private:
    friend class Auth;
    bool custom_name_regex{false};
    std::regex name_regex{name_regex_str};
    bool custom_password_regex{false};
    std::regex password_regex{password_regex_str};
  };

  struct Epoch {
    Epoch() : epoch_{0} {}
    Epoch(unsigned e) : epoch_{e} {}

    Epoch operator++() { return ++epoch_; }
    bool operator==(const Epoch &rhs) const = default;

   private:
    unsigned epoch_;
  };

  static const Epoch kStartEpoch;

  enum class Result {
    SUCCESS,
    NO_USER_ROLE,
  };

  explicit Auth(std::string storage_directory, Config config);

  /**
   * @brief Set the Config object
   *
   * @param config
   */
  void SetConfig(Config config) {
    // NOTE: The Auth class itself is not thread-safe, higher-level code needs to synchronize it when using it.
    config_ = std::move(config);
  }

  /**
   * @brief
   *
   * @return Config
   */
  Config GetConfig() const { return config_; }

  /**
   * Calls the external auth module and validates its response.
   *
   * @param scheme
   * @param module_params
   * @param provided_username
   *
   * @return username + role if the module authenticated successfully and provided a valid response, nullopt otherwise
   */
  std::optional<UserOrRole> CallExternalModule(const std::string &scheme, const nlohmann::json &module_params,
                                               std::optional<std::string> provided_username = std::nullopt);

  /**
   * Authenticates a user identified by username and password.
   *
   * @param username
   * @param password
   *
   * @return a user when the username and password match, nullopt otherwise
   * @throw AuthException if unable to authenticate for whatever reason.
   */
  std::optional<UserOrRole> Authenticate(const std::string &username, const std::string &password);

  /**
   * Authenticates a user using the identity provider response/token. Requires an external auth module.
   *
   * @param response
   *
   * @return username + role if the identity provider response is valid, nullopt otherwise
<<<<<<< HEAD
   * @throw AuthException if unable to authenticate for any other reason.
=======
>>>>>>> 325d9833
   */
  std::optional<UserOrRole> SSOAuthenticate(const std::string &scheme, const std::string &identity_provider_response);

  /**
   * Gets a user from the storage.
   *
   * @param username
   *
   * @return a user when the user exists, nullopt otherwise
   * @throw AuthException if unable to load user data.
   */
  std::optional<User> GetUser(const std::string &username) const;

  void LinkUser(User &user) const;

  /**
   * Saves a user object to the storage.
   *
   * @param user
   *
   * @throw AuthException if unable to save the user.
   */
  void SaveUser(const User &user, system::Transaction *system_tx = nullptr);

  /**
   * Creates a user if the user doesn't exist.
   *
   * @param username
   * @param password
   *
   * @return a user when the user is created, nullopt if the user exists
   * @throw AuthException if unable to save the user.
   */
  std::optional<User> AddUser(const std::string &username, const std::optional<std::string> &password = std::nullopt,
                              system::Transaction *system_tx = nullptr);

  /**
   * Removes a user from the storage.
   *
   * @param username
   *
   * @return `true` if the user existed and was removed, `false` if the user
   *         doesn't exist
   * @throw AuthException if unable to remove the user.
   */
  bool RemoveUser(const std::string &username, system::Transaction *system_tx = nullptr);

  /**
   * @brief
   *
   * @param user
   * @param password
   */
  void UpdatePassword(auth::User &user, const std::optional<std::string> &password);

  /**
   * Gets all users from the storage.
   *
   * @return a list of users
   * @throw AuthException if unable to load user data.
   */
  std::vector<User> AllUsers() const;

  /**
   * @brief
   *
   * @return std::vector<std::string>
   */
  std::vector<std::string> AllUsernames() const;

  /**
   * Returns whether there are users in the storage.
   *
   * @return `true` if the storage contains any users, `false` otherwise
   */
  bool HasUsers() const;

  /**
   * Returns whether the access is controlled by authentication/authorization.
   *
   * @return `true` if auth needs to run
   */
  bool AccessControlled() const;

  /**
   * Returns whether the access is controlled by authentication/authorization carried out by an external module.
   *
   * @return `true` if auth needs to run
   */
  bool UsingAuthModule() const { return !modules_.empty(); }

  /**
   * Gets a role from the storage.
   *
   * @param rolename
   *
   * @return a role when the role exists, nullopt otherwise
   * @throw AuthException if unable to load role data.
   */
  std::optional<Role> GetRole(const std::string &rolename) const;

  std::optional<UserOrRole> GetUserOrRole(const std::optional<std::string> &username,
                                          const std::optional<std::string> &rolename) const {
    auto expect = [](bool condition, std::string &&msg) {
      if (!condition) throw AuthException(std::move(msg));
    };
    // Special case if we are using a module; we must find the specified role
    if (UsingAuthModule()) {
      expect(username && rolename, "When using a module, a role needs to be connected to a username.");
      const auto role = GetRole(*rolename);
      expect(role != std::nullopt, "No role named " + *rolename);
      return UserOrRole(auth::RoleWUsername{*username, *role});
    }

    // First check if we need to find a role
    if (username && rolename) {
      const auto role = GetRole(*rolename);
      expect(role != std::nullopt, "No role named " + *rolename);
      return UserOrRole(auth::RoleWUsername{*username, *role});
    }

    // We are only looking for a user
    if (username) {
      const auto user = GetUser(*username);
      expect(user != std::nullopt, "No user named " + *username);
      return *user;
    }

    // No user or role
    return std::nullopt;
  }

  /**
   * Saves a role object to the storage.
   *
   * @param role
   *
   * @throw AuthException if unable to save the role.
   */
  void SaveRole(const Role &role, system::Transaction *system_tx = nullptr);

  /**
   * Creates a role if the role doesn't exist.
   *
   * @param rolename
   *
   * @return a role when the role is created, nullopt if the role exists
   * @throw AuthException if unable to save the role.
   */
  std::optional<Role> AddRole(const std::string &rolename, system::Transaction *system_tx = nullptr);

  /**
   * Removes a role from the storage.
   *
   * @param rolename
   *
   * @return `true` if the role existed and was removed, `false` if the role
   *         doesn't exist
   * @throw AuthException if unable to remove the role.
   */
  bool RemoveRole(const std::string &rolename, system::Transaction *system_tx = nullptr);

  /**
   * Gets all roles from the storage.
   *
   * @return a list of roles
   * @throw AuthException if unable to load role data.
   */
  std::vector<Role> AllRoles() const;

  /**
   * @brief
   *
   * @return std::vector<std::string>
   */
  std::vector<std::string> AllRolenames() const;

  /**
   * Gets all users for a role from the storage.
   *
   * @param rolename
   *
   * @return a list of roles
   * @throw AuthException if unable to load user data.
   */
  std::vector<User> AllUsersForRole(const std::string &rolename) const;

#ifdef MG_ENTERPRISE
  /**
   * @brief Grant access to individual database for a user.
   *
   * @param db name of the database to revoke
   * @param name user's username
   * @return true on success
   * @throw AuthException if unable to find or update the user
   */
  Result GrantDatabase(const std::string &db, const std::string &name, system::Transaction *system_tx = nullptr);
  void GrantDatabase(const std::string &db, User &user, system::Transaction *system_tx = nullptr);
  void GrantDatabase(const std::string &db, Role &role, system::Transaction *system_tx = nullptr);

  /**
   * @brief Revoke access to individual database for a user.
   *
   * @param db name of the database to revoke
   * @param name user's username
   * @return true on success
   * @throw AuthException if unable to find or update the user
   */
  Result DenyDatabase(const std::string &db, const std::string &name, system::Transaction *system_tx = nullptr);
  void DenyDatabase(const std::string &db, User &user, system::Transaction *system_tx = nullptr);
  void DenyDatabase(const std::string &db, Role &role, system::Transaction *system_tx = nullptr);

  /**
   * @brief Revoke access to individual database for a user.
   *
   * @param db name of the database to revoke
   * @param name user's username
   * @return true on success
   * @throw AuthException if unable to find or update the user
   */
  Result RevokeDatabase(const std::string &db, const std::string &name, system::Transaction *system_tx = nullptr);
  void RevokeDatabase(const std::string &db, User &user, system::Transaction *system_tx = nullptr);
  void RevokeDatabase(const std::string &db, Role &role, system::Transaction *system_tx = nullptr);

  /**
   * @brief Delete a database from all users.
   *
   * @param db name of the database to delete
   * @throw AuthException if unable to read data
   */
  void DeleteDatabase(const std::string &db, system::Transaction *system_tx = nullptr);

  /**
   * @brief Set main database for an individual user.
   *
   * @param db name of the database to revoke
   * @param name user's username
   * @return true on success
   * @throw AuthException if unable to find or update the user
   */
  Result SetMainDatabase(std::string_view db, const std::string &name, system::Transaction *system_tx = nullptr);
  void SetMainDatabase(std::string_view db, User &user, system::Transaction *system_tx = nullptr);
  void SetMainDatabase(std::string_view db, Role &role, system::Transaction *system_tx = nullptr);
#endif

  bool UpToDate(Epoch &e) const {
    bool res = e == epoch_;
    e = epoch_;
    return res;
  }

 private:
  /**
   * @brief
   *
   * @param user_or_role
   * @return true
   * @return false
   */
  bool NameRegexMatch(const std::string &user_or_role) const;

  void UpdateEpoch() { ++epoch_; }

  /**
   * Returns whether the prerequisites for authentication aided by external module are met:
   * a) valid enterprise license
   * b) module defined for the given auth scheme
   *
   * @return `true` if auth needs to run
   */
  bool HasAuthModulePrerequisites(const std::string &scheme) const {
    const auto license_check_result = license::global_license_checker.IsEnterpriseValid(utils::global_settings);
    if (license_check_result.HasError()) {
      spdlog::warn(license::LicenseCheckErrorToString(license_check_result.GetError(), "authentication modules"));
      return false;
    }

    if (modules_.empty()) {
      spdlog::warn(
          utils::MessageWithLink("Couldn't authenticate via SSO without an external module.", "https://memgr.ph/sso"));
      return false;
    }

    if (!modules_.contains(scheme)) {
      spdlog::warn(utils::MessageWithLink("Couldn't authenticate user: no module is specified for the {} auth scheme.",
                                          scheme, "https://memgr.ph/sso"));
      return false;
    }

    return true;
  }

  // Even though the `kvstore::KVStore` class is guaranteed to be thread-safe,
  // Auth is not thread-safe because modifying users and roles might require
  // more than one operation on the storage.
  kvstore::KVStore storage_;
  std::unordered_map<std::string, auth::Module> modules_;
  Config config_;
  Epoch epoch_{kStartEpoch};
};
}  // namespace memgraph::auth<|MERGE_RESOLUTION|>--- conflicted
+++ resolved
@@ -140,10 +140,6 @@
    * @param response
    *
    * @return username + role if the identity provider response is valid, nullopt otherwise
-<<<<<<< HEAD
-   * @throw AuthException if unable to authenticate for any other reason.
-=======
->>>>>>> 325d9833
    */
   std::optional<UserOrRole> SSOAuthenticate(const std::string &scheme, const std::string &identity_provider_response);
 
