// Copyright 2022 Memgraph Ltd.
//
// Use of this software is governed by the Business Source License
// included in the file licenses/BSL.txt; by using this file, you agree to be bound by the terms of the Business Source
// License, and you may not use this file except in compliance with the Business Source License.
//
// As of the Change Date specified in that file, in accordance with
// the Business Source License, use of this software will be governed
// by the Apache License, Version 2.0, included in the file
// licenses/APL.txt.

#pragma once

#include <fmt/format.h>
#include <cstdint>
#include <iostream>
#include <map>
#include <memory>
#include <string>
#include <string_view>
#include <utility>
#include <vector>

#include "utils/algorithm.hpp"
#include "utils/exceptions.hpp"
#include "utils/fnv.hpp"
#include "utils/memory.hpp"
#include "utils/pmr/map.hpp"
#include "utils/pmr/string.hpp"
#include "utils/pmr/vector.hpp"
#include "utils/temporal.hpp"

namespace memgraph::expr {

/**
 * An exception raised by the TypedValue system. Typically when
 * trying to perform operations (such as addition) on TypedValues
 * of incompatible Types.
 */
class TypedValueException : public utils::BasicException {
 public:
  using utils::BasicException::BasicException;
};

// TODO: Neo4j does overflow checking. Should we also implement it?
/**
 * Stores a query runtime value and its type.
 *
 * Values can be of a number of predefined types that are enumerated in
 * TypedValueT::Type. Each such type corresponds to exactly one C++ type.
 *
 * Non-primitive value types perform additional memory allocations. To tune the
 * allocation scheme, each TypedValue stores a MemoryResource for said
 * allocations. When copying and moving TypedValue instances, take care that the
 * appropriate MemoryResource is used.
 */
template <typename TVertexAccessor, typename TEdgeAccessor, typename TPathT>
class TypedValueT {
 public:
  /** Custom TypedValue equality function that returns a bool
   * (as opposed to returning TypedValue as the default equality does).
   * This implementation treats two nulls as being equal and null
   * not being equal to everything else.
   */
  struct BoolEqual {
    bool operator()(const TypedValueT &lhs, const TypedValueT &rhs) const {
      if (lhs.IsNull() && rhs.IsNull()) return true;
      TypedValueT equality_result = lhs == rhs;
      switch (equality_result.type()) {
        case TypedValueT::Type::Bool:
          return equality_result.ValueBool();
        case TypedValueT::Type::Null:
          return false;
        default:
          LOG_FATAL(
              "Equality between two TypedValues resulted in something other "
              "than Null or bool");
      }
    }
  };

  /** Hash operator for TypedValue.
   *
   * Not injecting into std
   * due to linking problems. If the implementation is in this header,
   * then it implicitly instantiates TypedValue::Value<T> before
   * explicit instantiation in .cpp file. If the implementation is in
   * the .cpp file, it won't link.
   * TODO: No longer the case as Value<T> was removed.
   */
  struct Hash {
    size_t operator()(const TypedValueT &value) const {
      switch (value.type()) {
        case TypedValueT::Type::Null:
          return 31;
        case TypedValueT::Type::Bool:
          return std::hash<bool>{}(value.ValueBool());
        case TypedValueT::Type::Int:
          // we cast int to double for hashing purposes
          // to be consistent with TypedValueT equality
          // in which (2.0 == 2) returns true
          return std::hash<double>{}((double)value.ValueInt());
        case TypedValueT::Type::Double:
          return std::hash<double>{}(value.ValueDouble());
        case TypedValueT::Type::String:
          return std::hash<std::string_view>{}(value.ValueString());
        case TypedValueT::Type::List: {
          return utils::FnvCollection<TypedValueT::TVector, TypedValueT, Hash>{}(value.ValueList());
        }
        case TypedValueT::Type::Map: {
          size_t hash = 6543457;
          for (const auto &kv : value.ValueMap()) {
            hash ^= std::hash<std::string_view>{}(kv.first);
            hash ^= this->operator()(kv.second);
          }
          return hash;
        }
        case TypedValueT::Type::Vertex:
<<<<<<< HEAD
          return 34;
          // return value.ValueVertex().Gid().AsUint();
        case TypedValueT::Type::Edge:
          return 35;
          // return value.ValueEdge().Gid().AsUint();
=======
        case TypedValueT::Type::Edge:
          return 0;
>>>>>>> ecda7116
        case TypedValueT::Type::Path: {
          // const auto &vertices = value.ValuePath().vertices();
          // const auto &edges = value.ValuePath().edges();
          // return utils::FnvCollection<decltype(vertices), TVertexAccessor>{}(vertices) ^
          //        utils::FnvCollection<decltype(edges), TEdgeAccessor>{}(edges);
          return 36;
        }
        case TypedValueT::Type::Date:
          return utils::DateHash{}(value.ValueDate());
        case TypedValueT::Type::LocalTime:
          return utils::LocalTimeHash{}(value.ValueLocalTime());
        case TypedValueT::Type::LocalDateTime:
          return utils::LocalDateTimeHash{}(value.ValueLocalDateTime());
        case TypedValueT::Type::Duration:
          return utils::DurationHash{}(value.ValueDuration());
          break;
      }
      LOG_FATAL("Unhandled TypedValue.type() in hash function");
    }
  };

  /** A value type. Each type corresponds to exactly one C++ type */
  enum class Type : unsigned {
    Null,
    Bool,
    Int,
    Double,
    String,
    List,
    Map,
    Vertex,
    Edge,
    Path,
    Date,
    LocalTime,
    LocalDateTime,
    Duration
  };

  // TypedValue at this exact moment of compilation is an incomplete type, and
  // the standard says that instantiating a container with an incomplete type
  // invokes undefined behaviour. The libstdc++-8.3.0 we are using supports
  // std::map with incomplete type, but this is still murky territory. Note that
  // since C++17, std::vector is explicitly said to support incomplete types.

  using TString = utils::pmr::string;
  using TVector = utils::pmr::vector<TypedValueT>;
  using TMap = utils::pmr::map<utils::pmr::string, TypedValueT>;

  /** Allocator type so that STL containers are aware that we need one */
  using allocator_type = utils::Allocator<TypedValueT>;

  /** Construct a Null value with default utils::NewDeleteResource(). */
  TypedValueT() : type_(Type::Null) {}

  /** Construct a Null value with given utils::MemoryResource. */
  explicit TypedValueT(utils::MemoryResource *memory) : memory_(memory), type_(Type::Null) {}

  /**
   * Construct a copy of other.
   * utils::MemoryResource is obtained by calling
   * std::allocator_traits<>::select_on_container_copy_construction(other.memory_).
   * Since we use utils::Allocator, which does not propagate, this means that
   * memory_ will be the default utils::NewDeleteResource().
   */
  TypedValueT(const TypedValueT &other)
      : TypedValueT(other, std::allocator_traits<utils::Allocator<TypedValueT>>::select_on_container_copy_construction(
                               other.memory_)
                               .GetMemoryResource()) {}

  /** Construct a copy using the given utils::MemoryResource */
  TypedValueT(const TypedValueT &other, utils::MemoryResource *memory) : memory_(memory), type_(other.type_) {
    switch (other.type_) {
      case TypedValueT::Type::Null:
        return;
      case TypedValueT::Type::Bool:
        this->bool_v = other.bool_v;
        return;
      case Type::Int:
        this->int_v = other.int_v;
        return;
      case Type::Double:
        this->double_v = other.double_v;
        return;
      case TypedValueT::Type::String:
        new (&string_v) TString(other.string_v, memory_);
        return;
      case Type::List:
        new (&list_v) TVector(other.list_v, memory_);
        return;
      case Type::Map:
        new (&map_v) TMap(other.map_v, memory_);
        return;
      case Type::Vertex:
        new (&vertex_v) TVertexAccessor(other.vertex_v);
        return;
      case Type::Edge:
        new (&edge_v) TEdgeAccessor(other.edge_v);
        return;
      case Type::Path:
        new (&path_v) TPathT(other.path_v, memory_);
        return;
      case Type::Date:
        new (&date_v) utils::Date(other.date_v);
        return;
      case Type::LocalTime:
        new (&local_time_v) utils::LocalTime(other.local_time_v);
        return;
      case Type::LocalDateTime:
        new (&local_date_time_v) utils::LocalDateTime(other.local_date_time_v);
        return;
      case Type::Duration:
        new (&duration_v) utils::Duration(other.duration_v);
        return;
    }
    LOG_FATAL("Unsupported TypedValueT::Type");
  }

  /**
   * Construct with the value of other.
   * utils::MemoryResource is obtained from other. After the move, other will be
   * set to Null.
   */
  TypedValueT(TypedValueT &&other) noexcept : TypedValueT(std::move(other), other.memory_) {}

  /**
   * Construct with the value of other, but use the given utils::MemoryResource.
   * After the move, other will be set to Null.
   * If `*memory != *other.GetMemoryResource()`, then a copy is made instead of
   * a move.
   */
  TypedValueT(TypedValueT &&other, utils::MemoryResource *memory) : memory_(memory), type_(other.type_) {
    switch (other.type_) {
      case TypedValueT::Type::Null:
        break;
      case TypedValueT::Type::Bool:
        this->bool_v = other.bool_v;
        break;
      case Type::Int:
        this->int_v = other.int_v;
        break;
      case Type::Double:
        this->double_v = other.double_v;
        break;
      case TypedValueT::Type::String:
        new (&string_v) TString(std::move(other.string_v), memory_);
        break;
      case Type::List:
        new (&list_v) TVector(std::move(other.list_v), memory_);
        break;
      case Type::Map:
        new (&map_v) TMap(std::move(other.map_v), memory_);
        break;
      case Type::Vertex:
        new (&vertex_v) TVertexAccessor(std::move(other.vertex_v));
        break;
      case Type::Edge:
        new (&edge_v) TEdgeAccessor(std::move(other.edge_v));
        break;
      case Type::Path:
        new (&path_v) TPathT(std::move(other.path_v), memory_);
        break;
      case Type::Date:
        new (&date_v) utils::Date(other.date_v);
        break;
      case Type::LocalTime:
        new (&local_time_v) utils::LocalTime(other.local_time_v);
        break;
      case Type::LocalDateTime:
        new (&local_date_time_v) utils::LocalDateTime(other.local_date_time_v);
        break;
      case Type::Duration:
        new (&duration_v) utils::Duration(other.duration_v);
        break;
    }
    other.DestroyValue();
  }

  explicit TypedValueT(bool value, utils::MemoryResource *memory = utils::NewDeleteResource())
      : memory_(memory), type_(Type::Bool) {
    bool_v = value;
  }

  explicit TypedValueT(int value, utils::MemoryResource *memory = utils::NewDeleteResource())
      : memory_(memory), type_(Type::Int) {
    int_v = value;
  }

  explicit TypedValueT(int64_t value, utils::MemoryResource *memory = utils::NewDeleteResource())
      : memory_(memory), type_(Type::Int) {
    int_v = value;
  }

  explicit TypedValueT(double value, utils::MemoryResource *memory = utils::NewDeleteResource())
      : memory_(memory), type_(Type::Double) {
    double_v = value;
  }

  explicit TypedValueT(const utils::Date &value, utils::MemoryResource *memory = utils::NewDeleteResource())
      : memory_(memory), type_(Type::Date) {
    date_v = value;
  }

  explicit TypedValueT(const utils::LocalTime &value, utils::MemoryResource *memory = utils::NewDeleteResource())
      : memory_(memory), type_(Type::LocalTime) {
    local_time_v = value;
  }

  explicit TypedValueT(const utils::LocalDateTime &value, utils::MemoryResource *memory = utils::NewDeleteResource())
      : memory_(memory), type_(Type::LocalDateTime) {
    local_date_time_v = value;
  }

  explicit TypedValueT(const utils::Duration &value, utils::MemoryResource *memory = utils::NewDeleteResource())
      : memory_(memory), type_(Type::Duration) {
    duration_v = value;
  }

  // copy constructors for non-primitive types
  explicit TypedValueT(const std::string &value, utils::MemoryResource *memory = utils::NewDeleteResource())
      : memory_(memory), type_(Type::String) {
    new (&string_v) TString(value, memory_);
  }

  explicit TypedValueT(const char *value, utils::MemoryResource *memory = utils::NewDeleteResource())
      : memory_(memory), type_(Type::String) {
    new (&string_v) TString(value, memory_);
  }

  explicit TypedValueT(const std::string_view value, utils::MemoryResource *memory = utils::NewDeleteResource())
      : memory_(memory), type_(Type::String) {
    new (&string_v) TString(value, memory_);
  }

  /**
   * Construct a copy of other.
   * utils::MemoryResource is obtained by calling
   * std::allocator_traits<>::
   *     select_on_container_copy_construction(other.get_allocator()).
   * Since we use utils::Allocator, which does not propagate, this means that
   * memory_ will be the default utils::NewDeleteResource().
   */
  explicit TypedValueT(const TString &other)
      : TypedValueT(other, std::allocator_traits<utils::Allocator<TypedValueT>>::select_on_container_copy_construction(
                               other.get_allocator())
                               .GetMemoryResource()) {}

  /** Construct a copy using the given utils::MemoryResource */
  TypedValueT(const TString &other, utils::MemoryResource *memory) : memory_(memory), type_(Type::String) {
    new (&string_v) TString(other, memory_);
  }

  /** Construct a copy using the given utils::MemoryResource */
  explicit TypedValueT(const std::vector<TypedValueT> &value,
                       utils::MemoryResource *memory = utils::NewDeleteResource())
      : memory_(memory), type_(Type::List) {
    new (&list_v) TVector(memory_);
    list_v.reserve(value.size());
    list_v.assign(value.begin(), value.end());
  }

  /**
   * Construct a copy of other.
   * utils::MemoryResource is obtained by calling
   * std::allocator_traits<>::
   *     select_on_container_copy_construction(other.get_allocator()).
   * Since we use utils::Allocator, which does not propagate, this means that
   * memory_ will be the default utils::NewDeleteResource().
   */
  explicit TypedValueT(const TVector &other)
      : TypedValueT(other, std::allocator_traits<utils::Allocator<TypedValueT>>::select_on_container_copy_construction(
                               other.get_allocator())
                               .GetMemoryResource()) {}

  /** Construct a copy using the given utils::MemoryResource */
  TypedValueT(const TVector &value, utils::MemoryResource *memory) : memory_(memory), type_(Type::List) {
    new (&list_v) TVector(value, memory_);
  }

  /** Construct a copy using the given utils::MemoryResource */
  explicit TypedValueT(const std::map<std::string, TypedValueT> &value,
                       utils::MemoryResource *memory = utils::NewDeleteResource())
      : memory_(memory), type_(Type::Map) {
    new (&map_v) TMap(memory_);
    for (const auto &kv : value) map_v.emplace(kv.first, kv.second);
  }

  /**
   * Construct a copy of other.
   * utils::MemoryResource is obtained by calling
   * std::allocator_traits<>::
   *     select_on_container_copy_construction(other.get_allocator()).
   * Since we use utils::Allocator, which does not propagate, this means that
   * memory_ will be the default utils::NewDeleteResource().
   */
  explicit TypedValueT(const TMap &other)
      : TypedValueT(other, std::allocator_traits<utils::Allocator<TypedValueT>>::select_on_container_copy_construction(
                               other.get_allocator())
                               .GetMemoryResource()) {}

  /** Construct a copy using the given utils::MemoryResource */
  TypedValueT(const TMap &value, utils::MemoryResource *memory) : memory_(memory), type_(Type::Map) {
    new (&map_v) TMap(value, memory_);
  }

  explicit TypedValueT(const TVertexAccessor &vertex, utils::MemoryResource *memory = utils::NewDeleteResource())
      : memory_(memory), type_(Type::Vertex) {
    new (&vertex_v) TVertexAccessor(vertex);
  }

  explicit TypedValueT(const TEdgeAccessor &edge, utils::MemoryResource *memory = utils::NewDeleteResource())
      : memory_(memory), type_(Type::Edge) {
    new (&edge_v) TEdgeAccessor(edge);
  }

  explicit TypedValueT(const TPathT &path, utils::MemoryResource *memory = utils::NewDeleteResource())
      : memory_(memory), type_(Type::Path) {
    new (&path_v) TPathT(path, memory_);
  }

  // move constructors for non-primitive types

  /**
   * Construct with the value of other.
   * utils::MemoryResource is obtained from other. After the move, other will be
   * left in unspecified state.
   */
  explicit TypedValueT(TString &&other) noexcept
      : TypedValueT(std::move(other), other.get_allocator().GetMemoryResource()) {}

  /**
   * Construct with the value of other and use the given MemoryResource
   * After the move, other will be left in unspecified state.
   */
  TypedValueT(TString &&other, utils::MemoryResource *memory) : memory_(memory), type_(Type::String) {
    new (&string_v) TString(std::move(other), memory_);
  }

  /**
   * Perform an element-wise move using default utils::NewDeleteResource().
   * Other will be not be empty, though elements may be Null.
   */
  explicit TypedValueT(std::vector<TypedValueT> &&other) : TypedValueT(std::move(other), utils::NewDeleteResource()) {}

  /**
   * Perform an element-wise move of the other and use the given MemoryResource.
   * Other will be not be left empty, though elements may be Null.
   */
  TypedValueT(std::vector<TypedValueT> &&other, utils::MemoryResource *memory) : memory_(memory), type_(Type::List) {
    new (&list_v) TVector(memory_);
    list_v.reserve(other.size());
    // std::vector<TypedValueT> has std::allocator and there's no move
    // constructor for std::vector using different allocator types. Since
    // std::allocator is not propagated to elements, it is possible that some
    // TypedValueT elements have a MemoryResource that is the same as the one we
    // are given. In such a case we would like to move those TypedValueT
    // instances, so we use move_iterator.
    list_v.assign(std::make_move_iterator(other.begin()), std::make_move_iterator(other.end()));
  }

  /**
   * Construct with the value of other.
   * utils::MemoryResource is obtained from other. After the move, other will be
   * left empty.
   */
  explicit TypedValueT(TVector &&other) noexcept
      : TypedValueT(std::move(other), other.get_allocator().GetMemoryResource()) {}

  /**
   * Construct with the value of other and use the given MemoryResource.
   * If `other.get_allocator() != *memory`, this call will perform an
   * element-wise move and other is not guaranteed to be empty.
   */
  TypedValueT(TVector &&other, utils::MemoryResource *memory) : memory_(memory), type_(Type::List) {
    new (&list_v) TVector(std::move(other), memory_);
  }

  /**
   * Perform an element-wise move using default utils::NewDeleteResource().
   * Other will not be left empty, i.e. keys will exist but their values may
   * be Null.
   */
  explicit TypedValueT(std::map<std::string, TypedValueT> &&other)
      : TypedValueT(std::move(other), utils::NewDeleteResource()) {}

  /**
   * Perform an element-wise move using the given MemoryResource.
   * Other will not be left empty, i.e. keys will exist but their values may
   * be Null.
   */
  TypedValueT(std::map<std::string, TypedValueT> &&other, utils::MemoryResource *memory)
      : memory_(memory), type_(Type::Map) {
    new (&map_v) TMap(memory_);
    for (auto &kv : other) map_v.emplace(kv.first, std::move(kv.second));
  }

  /**
   * Construct with the value of other.
   * utils::MemoryResource is obtained from other. After the move, other will be
   * left empty.
   */
  explicit TypedValueT(TMap &&other) noexcept
      : TypedValueT(std::move(other), other.get_allocator().GetMemoryResource()) {}

  /**
   * Construct with the value of other and use the given MemoryResource.
   * If `other.get_allocator() != *memory`, this call will perform an
   * element-wise move and other is not guaranteed to be empty, i.e. keys may
   * exist but their values may be Null.
   */
  TypedValueT(TMap &&other, utils::MemoryResource *memory) : memory_(memory), type_(Type::Map) {
    new (&map_v) TMap(std::move(other), memory_);
  }

  explicit TypedValueT(TVertexAccessor &&vertex, utils::MemoryResource *memory = utils::NewDeleteResource()) noexcept
      : memory_(memory), type_(Type::Vertex) {
    new (&vertex_v) TVertexAccessor(std::move(vertex));
  }

  explicit TypedValueT(TEdgeAccessor &&edge, utils::MemoryResource *memory = utils::NewDeleteResource()) noexcept
      : memory_(memory), type_(Type::Edge) {
    new (&edge_v) TEdgeAccessor(std::move(edge));
  }

  /**
   * Construct with the value of path.
   * utils::MemoryResource is obtained from path. After the move, path will be
   * left empty.
   */
  explicit TypedValueT(TPathT &&path) noexcept : TypedValueT(std::move(path), path.GetMemoryResource()) {}

  /**
   * Construct with the value of path and use the given MemoryResource.
   * If `*path.GetMemoryResource() != *memory`, this call will perform an
   * element-wise move and path is not guaranteed to be empty.
   */
  TypedValueT(TPathT &&path, utils::MemoryResource *memory) : memory_(memory), type_(Type::Path) {
    new (&path_v) TPathT(std::move(path), memory_);
  }

  // copy assignment operators
  // NOLINTNEXTLINE(cppcoreguidelines-macro-usage)
#define DEFINE_TYPED_VALUE_COPY_ASSIGNMENT(type_param, typed_value_type, member) \
  /* NOLINTNEXTLINE(bugprone-macro-parentheses) */                               \
  TypedValueT &operator=(type_param other) {                                     \
    if (this->type_ == TypedValueT::Type::typed_value_type) {                    \
      this->member = other;                                                      \
    } else {                                                                     \
      *this = TypedValueT(other, memory_);                                       \
    }                                                                            \
                                                                                 \
    return *this;                                                                \
  }

  DEFINE_TYPED_VALUE_COPY_ASSIGNMENT(const char *, String, string_v)
  DEFINE_TYPED_VALUE_COPY_ASSIGNMENT(int, Int, int_v)
  DEFINE_TYPED_VALUE_COPY_ASSIGNMENT(bool, Bool, bool_v)
  DEFINE_TYPED_VALUE_COPY_ASSIGNMENT(int64_t, Int, int_v)
  DEFINE_TYPED_VALUE_COPY_ASSIGNMENT(double, Double, double_v)
  DEFINE_TYPED_VALUE_COPY_ASSIGNMENT(const std::string_view, String, string_v)
  DEFINE_TYPED_VALUE_COPY_ASSIGNMENT(const TypedValueT::TVector &, List, list_v)

  TypedValueT &operator=(const std::vector<TypedValueT> &other) {
    if (type_ == Type::List) {
      list_v.reserve(other.size());
      list_v.assign(other.begin(), other.end());
    } else {
      *this = TypedValueT(other, memory_);
    }
    return *this;
  }

  DEFINE_TYPED_VALUE_COPY_ASSIGNMENT(const TypedValueT::TMap &, Map, map_v)

  TypedValueT &operator=(const std::map<std::string, TypedValueT> &other) {
    if (type_ == Type::Map) {
      map_v.clear();
      for (const auto &kv : other) map_v.emplace(kv.first, kv.second);
    } else {
      *this = TypedValueT(other, memory_);
    }
    return *this;
  }

  DEFINE_TYPED_VALUE_COPY_ASSIGNMENT(const TVertexAccessor &, Vertex, vertex_v)
  DEFINE_TYPED_VALUE_COPY_ASSIGNMENT(const TEdgeAccessor &, Edge, edge_v)
  DEFINE_TYPED_VALUE_COPY_ASSIGNMENT(const TPathT &, Path, path_v)
  DEFINE_TYPED_VALUE_COPY_ASSIGNMENT(const utils::Date &, Date, date_v)
  DEFINE_TYPED_VALUE_COPY_ASSIGNMENT(const utils::LocalTime &, LocalTime, local_time_v)
  DEFINE_TYPED_VALUE_COPY_ASSIGNMENT(const utils::LocalDateTime &, LocalDateTime, local_date_time_v)
  DEFINE_TYPED_VALUE_COPY_ASSIGNMENT(const utils::Duration &, Duration, duration_v)

#undef DEFINE_TYPED_VALUE_COPY_ASSIGNMENT

  /** Move assign other, utils::MemoryResource of `this` is used. */
  // NOLINTNEXTLINE(cppcoreguidelines-macro-usage)
#define DEFINE_TYPED_VALUE_MOVE_ASSIGNMENT(type_param, typed_value_type, member) \
  /* NOLINTNEXTLINE(bugprone-macro-parentheses) */                               \
  TypedValueT &operator=(type_param &&other) {                                   \
    if (this->type_ == TypedValueT::Type::typed_value_type) {                    \
      this->member = std::move(other);                                           \
    } else {                                                                     \
      *this = TypedValueT(std::move(other), memory_);                            \
    }                                                                            \
    return *this;                                                                \
  }

  DEFINE_TYPED_VALUE_MOVE_ASSIGNMENT(TypedValueT::TString, String, string_v)
  DEFINE_TYPED_VALUE_MOVE_ASSIGNMENT(TypedValueT::TVector, List, list_v)

  TypedValueT &operator=(std::vector<TypedValueT> &&other) {
    if (type_ == Type::List) {
      list_v.reserve(other.size());
      list_v.assign(std::make_move_iterator(other.begin()), std::make_move_iterator(other.end()));
    } else {
      *this = TypedValueT(std::move(other), memory_);
    }
    return *this;
  }

  DEFINE_TYPED_VALUE_MOVE_ASSIGNMENT(TMap, Map, map_v)

  TypedValueT &operator=(std::map<std::string, TypedValueT> &&other) {
    if (type_ == Type::Map) {
      map_v.clear();
      for (auto &kv : other) map_v.emplace(kv.first, std::move(kv.second));
    } else {
      *this = TypedValueT(std::move(other), memory_);
    }
    return *this;
  }

  DEFINE_TYPED_VALUE_MOVE_ASSIGNMENT(TPathT, Path, path_v)

#undef DEFINE_TYPED_VALUE_MOVE_ASSIGNMENT

  TypedValueT &operator=(const TypedValueT &other) {
    if (this != &other) {
      // NOTE: STL uses
      // std::allocator_traits<>::propagate_on_container_copy_assignment to
      // determine whether to take the allocator from `other`, or use the one in
      // `this`. Our utils::Allocator never propagates, so we use the allocator
      // from `this`.
      static_assert(
          !std::allocator_traits<utils::Allocator<TypedValueT>>::propagate_on_container_copy_assignment::value,
          "Allocator propagation not implemented");
      DestroyValue();
      type_ = other.type_;
      switch (other.type_) {
        case TypedValueT::Type::Null:
          return *this;
        case TypedValueT::Type::Bool:
          this->bool_v = other.bool_v;
          return *this;
        case TypedValueT::Type::Int:
          this->int_v = other.int_v;
          return *this;
        case TypedValueT::Type::Double:
          this->double_v = other.double_v;
          return *this;
        case TypedValueT::Type::String:
          new (&string_v) TString(other.string_v, memory_);
          return *this;
        case TypedValueT::Type::List:
          new (&list_v) TVector(other.list_v, memory_);
          return *this;
        case TypedValueT::Type::Map:
          new (&map_v) TMap(other.map_v, memory_);
          return *this;
        case TypedValueT::Type::Vertex:
          new (&vertex_v) TVertexAccessor(other.vertex_v);
          return *this;
        case TypedValueT::Type::Edge:
          new (&edge_v) TEdgeAccessor(other.edge_v);
          return *this;
        case TypedValueT::Type::Path:
          new (&path_v) TPathT(other.path_v, memory_);
          return *this;
        case Type::Date:
          new (&date_v) utils::Date(other.date_v);
          return *this;
        case Type::LocalTime:
          new (&local_time_v) utils::LocalTime(other.local_time_v);
          return *this;
        case Type::LocalDateTime:
          new (&local_date_time_v) utils::LocalDateTime(other.local_date_time_v);
          return *this;
        case Type::Duration:
          new (&duration_v) utils::Duration(other.duration_v);
          return *this;
      }
      LOG_FATAL("Unsupported TypedValueT::Type");
    }
    return *this;
  }

  TypedValueT &operator=(TypedValueT &&other) noexcept(false) {
    if (this != &other) {
      DestroyValue();
      // NOTE: STL uses
      // std::allocator_traits<>::propagate_on_container_move_assignment to
      // determine whether to take the allocator from `other`, or use the one in
      // `this`. Our utils::Allocator never propagates, so we use the allocator
      // from `this`.
      static_assert(
          !std::allocator_traits<utils::Allocator<TypedValueT>>::propagate_on_container_move_assignment::value,
          "Allocator propagation not implemented");
      type_ = other.type_;
      switch (other.type_) {
        case TypedValueT::Type::Null:
          break;
        case TypedValueT::Type::Bool:
          this->bool_v = other.bool_v;
          break;
        case TypedValueT::Type::Int:
          this->int_v = other.int_v;
          break;
        case TypedValueT::Type::Double:
          this->double_v = other.double_v;
          break;
        case TypedValueT::Type::String:
          new (&string_v) TString(std::move(other.string_v), memory_);
          break;
        case TypedValueT::Type::List:
          new (&list_v) TVector(std::move(other.list_v), memory_);
          break;
        case TypedValueT::Type::Map:
          new (&map_v) TMap(std::move(other.map_v), memory_);
          break;
        case TypedValueT::Type::Vertex:
          new (&vertex_v) TVertexAccessor(std::move(other.vertex_v));
          break;
        case TypedValueT::Type::Edge:
          new (&edge_v) TEdgeAccessor(std::move(other.edge_v));
          break;
        case TypedValueT::Type::Path:
          new (&path_v) TPathT(std::move(other.path_v), memory_);
          break;
        case Type::Date:
          new (&date_v) utils::Date(other.date_v);
          break;
        case Type::LocalTime:
          new (&local_time_v) utils::LocalTime(other.local_time_v);
          break;
        case Type::LocalDateTime:
          new (&local_date_time_v) utils::LocalDateTime(other.local_date_time_v);
          break;
        case Type::Duration:
          new (&duration_v) utils::Duration(other.duration_v);
          break;
      }
      other.DestroyValue();
    }
    return *this;
  }

  ~TypedValueT() { DestroyValue(); }

  Type type() const { return type_; }

  // TODO consider adding getters for primitives by value (and not by ref)

  // NOLINTNEXTLINE(cppcoreguidelines-macro-usage)
#define DEFINE_VALUE_AND_TYPE_GETTERS(type_param, type_enum, field)                              \
  /* NOLINTNEXTLINE(bugprone-macro-parentheses) */                                               \
  type_param &Value##type_enum() {                                                               \
    if (type_ != Type::type_enum)                                                                \
      throw TypedValueException("TypedValue is of type '{}', not '{}'", type_, Type::type_enum); \
    return field;                                                                                \
  }                                                                                              \
                                                                                                 \
  const type_param &Value##type_enum() const {                                                   \
    if (type_ != Type::type_enum)                                                                \
      throw TypedValueException("TypedValue is of type '{}', not '{}'", type_, Type::type_enum); \
    return field;                                                                                \
  }                                                                                              \
                                                                                                 \
  bool Is##type_enum() const { return type_ == Type::type_enum; }

  DEFINE_VALUE_AND_TYPE_GETTERS(bool, Bool, bool_v)
  DEFINE_VALUE_AND_TYPE_GETTERS(int64_t, Int, int_v)
  DEFINE_VALUE_AND_TYPE_GETTERS(double, Double, double_v)
  DEFINE_VALUE_AND_TYPE_GETTERS(TString, String, string_v)
  DEFINE_VALUE_AND_TYPE_GETTERS(TVector, List, list_v)
  DEFINE_VALUE_AND_TYPE_GETTERS(TMap, Map, map_v)
  DEFINE_VALUE_AND_TYPE_GETTERS(TVertexAccessor, Vertex, vertex_v)
  DEFINE_VALUE_AND_TYPE_GETTERS(TEdgeAccessor, Edge, edge_v)
  DEFINE_VALUE_AND_TYPE_GETTERS(TPathT, Path, path_v)
  DEFINE_VALUE_AND_TYPE_GETTERS(utils::Date, Date, date_v)
  DEFINE_VALUE_AND_TYPE_GETTERS(utils::LocalTime, LocalTime, local_time_v)
  DEFINE_VALUE_AND_TYPE_GETTERS(utils::LocalDateTime, LocalDateTime, local_date_time_v)
  DEFINE_VALUE_AND_TYPE_GETTERS(utils::Duration, Duration, duration_v)

#undef DEFINE_VALUE_AND_TYPE_GETTERS

  /**  Checks if value is a TypedValueT::Null. */
  bool IsNull() const { return type_ == Type::Null; }

  /** Convenience function for checking if this TypedValueT is either
   * an integer or double */
  bool IsNumeric() const { return IsInt() || IsDouble(); }

  utils::MemoryResource *GetMemoryResource() const { return memory_; }

  // binary bool operators

  /**
   * Perform logical 'and' on TypedValues.
   *
   * If any of the values is false, return false. Otherwise checks if any value is
   * Null and return Null. All other cases return true. The resulting value uses
   * the same MemoryResource as the left hand side arguments.
   *
   * @throw TypedValueException if arguments are not boolean or Null.
   */
  friend TypedValueT operator&&(const TypedValueT &a, const TypedValueT &b) {
    EnsureLogicallyOk(a, b, "logical AND");
    // at this point we only have null and bool
    // if either operand is false, the result is false
    if (a.IsBool() && !a.ValueBool()) return TypedValueT(false, a.GetMemoryResource());
    if (b.IsBool() && !b.ValueBool()) return TypedValueT(false, a.GetMemoryResource());
    if (a.IsNull() || b.IsNull()) return TypedValueT(a.GetMemoryResource());
    // neither is false, neither is null, thus both are true
    return TypedValueT(true, a.GetMemoryResource());
  }

  /**
   * Perform logical 'or' on TypedValues.
   *
   * If any of the values is true, return true. Otherwise checks if any value is
   * Null and return Null. All other cases return false. The resulting value uses
   * the same MemoryResource as the left hand side arguments.
   *
   * @throw TypedValueException if arguments are not boolean or Null.
   */
  friend TypedValueT operator||(const TypedValueT &a, const TypedValueT &b) {
    EnsureLogicallyOk(a, b, "logical OR");
    // at this point we only have null and bool
    // if either operand is true, the result is true
    if (a.IsBool() && a.ValueBool()) return TypedValueT(true, a.GetMemoryResource());
    if (b.IsBool() && b.ValueBool()) return TypedValueT(true, a.GetMemoryResource());
    if (a.IsNull() || b.IsNull()) return TypedValueT(a.GetMemoryResource());
    // neither is true, neither is null, thus both are false
    return TypedValueT(false, a.GetMemoryResource());
  }

  /**
   * Logically negate a TypedValueT.
   *
   * Negating Null value returns Null. Values other than null raise an exception.
   * The resulting value uses the same MemoryResource as the argument.
   *
   * @throw TypedValueException if TypedValueT is not a boolean or Null.
   */
  friend TypedValueT operator!(const TypedValueT &a) {
    if (a.IsNull()) return TypedValueT(a.GetMemoryResource());
    if (a.IsBool()) return TypedValueT(!a.ValueBool(), a.GetMemoryResource());
    throw TypedValueException("Invalid logical not operand type (!{})", a.type());
  }

  // binary bool xor, not power operator
  // Be careful: since ^ is binary operator and || and && are logical operators
  // they have different priority in c++.
  friend TypedValueT operator^(const TypedValueT &a, const TypedValueT &b) {
    EnsureLogicallyOk(a, b, "logical XOR");
    // at this point we only have null and bool
    if (a.IsNull() || b.IsNull()) {
      return TypedValueT(a.GetMemoryResource());
    }

    return TypedValueT(static_cast<bool>(a.ValueBool() ^ b.ValueBool()), a.GetMemoryResource());
  }

  // comparison operators

  /**
   * Compare TypedValueTs and return true, false or Null.
   *
   * Null is returned if either of the two values is Null.
   * Since each TypedValueT may have a different MemoryResource for allocations,
   * the results is allocated using MemoryResource obtained from the left hand
   * side.
   */
  friend TypedValueT operator==(const TypedValueT &a, const TypedValueT &b) {
    if (a.IsNull() || b.IsNull()) return TypedValueT(a.GetMemoryResource());

    // check we have values that can be compared
    // this means that either they're the same type, or (int, double) combo
    if ((a.type() != b.type() && !(a.IsNumeric() && b.IsNumeric()))) return TypedValueT(false, a.GetMemoryResource());

    switch (a.type()) {
      case TypedValueT::Type::Bool:
        return TypedValueT(a.ValueBool() == b.ValueBool(), a.GetMemoryResource());
      case TypedValueT::Type::Int:
        if (b.IsDouble())
          return TypedValueT(ToDouble(a) == ToDouble(b), a.GetMemoryResource());
        else
          return TypedValueT(a.ValueInt() == b.ValueInt(), a.GetMemoryResource());
      case TypedValueT::Type::Double:
        return TypedValueT(ToDouble(a) == ToDouble(b), a.GetMemoryResource());
      case TypedValueT::Type::String:
        return TypedValueT(a.ValueString() == b.ValueString(), a.GetMemoryResource());
      case TypedValueT::Type::Vertex:
        return TypedValueT(a.ValueVertex() == b.ValueVertex(), a.GetMemoryResource());
      case TypedValueT::Type::Edge:
        return TypedValueT(a.ValueEdge() == b.ValueEdge(), a.GetMemoryResource());
      case TypedValueT::Type::List: {
        // We are not compatible with neo4j at this point. In neo4j 2 = [2]
        // compares
        // to true. That is not the end of unselfishness of developers at neo4j so
        // they allow us to use as many braces as we want to get to the truth in
        // list comparison, so [[2]] = [[[[[[2]]]]]] compares to true in neo4j as
        // well. Because, why not?
        // At memgraph we prefer sanity so [1,2] = [1,2] compares to true and
        // 2 = [2] compares to false.
        const auto &list_a = a.ValueList();
        const auto &list_b = b.ValueList();
        if (list_a.size() != list_b.size()) return TypedValueT(false, a.GetMemoryResource());
        // two arrays are considered equal (by neo) if all their
        // elements are bool-equal. this means that:
        //    [1] == [null] -> false
        //    [null] == [null] -> true
        // in that sense array-comparison never results in Null
        return TypedValueT(std::equal(list_a.begin(), list_a.end(), list_b.begin(), TypedValueT::BoolEqual{}),
                           a.GetMemoryResource());
      }
      case TypedValueT::Type::Map: {
        const auto &map_a = a.ValueMap();
        const auto &map_b = b.ValueMap();
        if (map_a.size() != map_b.size()) return TypedValueT(false, a.GetMemoryResource());
        for (const auto &kv_a : map_a) {
          auto found_b_it = map_b.find(kv_a.first);
          if (found_b_it == map_b.end()) return TypedValueT(false, a.GetMemoryResource());
          TypedValueT comparison = kv_a.second == found_b_it->second;
          if (comparison.IsNull() || !comparison.ValueBool()) return TypedValueT(false, a.GetMemoryResource());
        }
        return TypedValueT(true, a.GetMemoryResource());
      }
      case TypedValueT::Type::Path:
        return TypedValueT(a.ValuePath() == b.ValuePath(), a.GetMemoryResource());
      case TypedValueT::Type::Date:
        return TypedValueT(a.ValueDate() == b.ValueDate(), a.GetMemoryResource());
      case TypedValueT::Type::LocalTime:
        return TypedValueT(a.ValueLocalTime() == b.ValueLocalTime(), a.GetMemoryResource());
      case TypedValueT::Type::LocalDateTime:
        return TypedValueT(a.ValueLocalDateTime() == b.ValueLocalDateTime(), a.GetMemoryResource());
      case TypedValueT::Type::Duration:
        return TypedValueT(a.ValueDuration() == b.ValueDuration(), a.GetMemoryResource());
      default:
        LOG_FATAL("Unhandled comparison for types");
    }
  }

  /**
   * Compare TypedValueTs and return true, false or Null.
   *
   * Null is returned if either of the two values is Null.
   * Since each TypedValueT may have a different MemoryResource for allocations,
   * the results is allocated using MemoryResource obtained from the left hand
   * side.
   */
  friend TypedValueT operator!=(const TypedValueT &a, const TypedValueT &b) { return !(a == b); }

  /**
   * Compare TypedValueTs and return true, false or Null.
   *
   * Null is returned if either of the two values is Null.
   * The resulting value uses the same MemoryResource as the left hand side
   * argument.
   *
   * @throw TypedValueException if the values cannot be compared, i.e. they are
   *        not either Null, numeric or a character string type.
   */
  friend TypedValueT operator<(const TypedValueT &a, const TypedValueT &b) {
    auto is_legal = [](TypedValueT::Type type) {
      switch (type) {
        case TypedValueT::Type::Null:
        case TypedValueT::Type::Int:
        case TypedValueT::Type::Double:
        case TypedValueT::Type::String:
        case TypedValueT::Type::Date:
        case TypedValueT::Type::LocalTime:
        case TypedValueT::Type::LocalDateTime:
        case TypedValueT::Type::Duration:
          return true;
        default:
          return false;
      }
    };
    if (!is_legal(a.type()) || !is_legal(b.type()))
      throw TypedValueException("Invalid 'less' operand types({} + {})", a.type(), b.type());

    if (a.IsNull() || b.IsNull()) return TypedValueT(a.GetMemoryResource());

    if (a.IsString() || b.IsString()) {
      if (a.type() != b.type()) {
        throw TypedValueException("Invalid 'less' operand types({} + {})", a.type(), b.type());
      }
      return TypedValueT(a.ValueString() < b.ValueString(), a.GetMemoryResource());
    }

    if (IsTemporalType(a.type()) || IsTemporalType(b.type())) {
      if (a.type() != b.type()) {
        throw TypedValueException("Invalid 'less' operand types({} + {})", a.type(), b.type());
      }

      switch (a.type()) {
        case TypedValueT::Type::Date:
          // NOLINTNEXTLINE(modernize-use-nullptr)
          return TypedValueT(a.ValueDate() < b.ValueDate(), a.GetMemoryResource());
        case TypedValueT::Type::LocalTime:
          // NOLINTNEXTLINE(modernize-use-nullptr)
          return TypedValueT(a.ValueLocalTime() < b.ValueLocalTime(), a.GetMemoryResource());
        case TypedValueT::Type::LocalDateTime:
          // NOLINTNEXTLINE(modernize-use-nullptr)
          return TypedValueT(a.ValueLocalDateTime() < b.ValueLocalDateTime(), a.GetMemoryResource());
        case TypedValueT::Type::Duration:
          // NOLINTNEXTLINE(modernize-use-nullptr)
          return TypedValueT(a.ValueDuration() < b.ValueDuration(), a.GetMemoryResource());
        default:
          LOG_FATAL("Invalid temporal type");
      }
    }

    // at this point we only have int and double
    if (a.IsDouble() || b.IsDouble()) {
      return TypedValueT(ToDouble(a) < ToDouble(b), a.GetMemoryResource());
    }
    return TypedValueT(a.ValueInt() < b.ValueInt(), a.GetMemoryResource());
  }

  /**
   * Compare TypedValueTs and return true, false or Null.
   *
   * Null is returned if either of the two values is Null.
   * The resulting value uses the same MemoryResource as the left hand side
   * argument.
   *
   * @throw TypedValueException if the values cannot be compared, i.e. they are
   *        not either Null, numeric or a character string type.
   */
  friend TypedValueT operator<=(const TypedValueT &a, const TypedValueT &b) { return a < b || a == b; }

  /**
   * Compare TypedValueTs and return true, false or Null.
   *
   * Null is returned if either of the two values is Null.
   * The resulting value uses the same MemoryResource as the left hand side
   * argument.
   *
   * @throw TypedValueException if the values cannot be compared, i.e. they are
   *        not either Null, numeric or a character string type.
   */
  friend TypedValueT operator>(const TypedValueT &a, const TypedValueT &b) { return !(a <= b); }

  /**
   * Compare TypedValueTs and return true, false or Null.
   *
   * Null is returned if either of the two values is Null.
   * The resulting value uses the same MemoryResource as the left hand side
   * argument.
   *
   * @throw TypedValueException if the values cannot be compared, i.e. they are
   *        not either Null, numeric or a character string type.
   */
  friend TypedValueT operator>=(const TypedValueT &a, const TypedValueT &b) { return !(a < b); }

  // arithmetic operators

  /**
   * Arithmetically negate a value.
   *
   * If the value is Null, then Null is returned.
   * The resulting value uses the same MemoryResource as the argument.
   *
   * @throw TypedValueException if the value is not numeric or Null.
   */
  friend TypedValueT operator-(const TypedValueT &a) {
    if (a.IsNull()) return TypedValueT(a.GetMemoryResource());
    if (a.IsInt()) return TypedValueT(-a.ValueInt(), a.GetMemoryResource());
    if (a.IsDouble()) return TypedValueT(-a.ValueDouble(), a.GetMemoryResource());
    if (a.IsDuration()) return TypedValueT(-a.ValueDuration(), a.GetMemoryResource());
    throw TypedValueException("Invalid unary minus operand type (-{})", a.type());
  }

  /**
   * Apply the unary plus operator to a value.
   *
   * If the value is Null, then Null is returned.
   * The resulting value uses the same MemoryResource as the argument.
   *
   * @throw TypedValueException if the value is not numeric or Null.
   */
  friend TypedValueT operator+(const TypedValueT &a) {
    if (a.IsNull()) return TypedValueT(a.GetMemoryResource());
    if (a.IsInt()) return TypedValueT(+a.ValueInt(), a.GetMemoryResource());
    if (a.IsDouble()) return TypedValueT(+a.ValueDouble(), a.GetMemoryResource());
    throw TypedValueException("Invalid unary plus operand type (+{})", a.type());
  }

  /**
   * Perform addition or concatenation on two values.
   *
   * Numeric values are summed, while lists and character strings are
   * concatenated. If either value is Null, then Null is returned. The resulting
   * value uses the same MemoryResource as the left hand side argument.
   *
   * @throw TypedValueException if values cannot be summed or concatenated.
   */
  friend TypedValueT operator+(const TypedValueT &a, const TypedValueT &b) {
    if (a.IsNull() || b.IsNull()) return TypedValueT(a.GetMemoryResource());

    if (a.IsList() || b.IsList()) {
      TypedValueT::TVector list(a.GetMemoryResource());
      auto append_list = [&list](const TypedValueT &v) {
        if (v.IsList()) {
          auto list2 = v.ValueList();
          list.insert(list.end(), list2.begin(), list2.end());
        } else {
          list.push_back(v);
        }
      };
      append_list(a);
      append_list(b);
      return TypedValueT(std::move(list), a.GetMemoryResource());
    }

    if (const auto maybe_add = MaybeDoTemporalTypeAddition(a, b); maybe_add) {
      return *maybe_add;
    }

    EnsureArithmeticallyOk(a, b, true, "addition");
    // no more Bool nor Null, summing works on anything from here onward

    if (a.IsString() || b.IsString()) return TypedValueT(ValueToString(a) + ValueToString(b), a.GetMemoryResource());

    // at this point we only have int and double
    if (a.IsDouble() || b.IsDouble()) {
      return TypedValueT(ToDouble(a) + ToDouble(b), a.GetMemoryResource());
    }
    return TypedValueT(a.ValueInt() + b.ValueInt(), a.GetMemoryResource());
  }

  /**
   * Subtract two values.
   *
   * If any of the values is Null, then Null is returned.
   * The resulting value uses the same MemoryResource as the left hand side
   * argument.
   *
   * @throw TypedValueException if the values are not numeric or Null.
   */
  friend TypedValueT operator-(const TypedValueT &a, const TypedValueT &b) {
    if (a.IsNull() || b.IsNull()) return TypedValueT(a.GetMemoryResource());
    if (const auto maybe_sub = MaybeDoTemporalTypeSubtraction(a, b); maybe_sub) {
      return *maybe_sub;
    }
    EnsureArithmeticallyOk(a, b, true, "subraction");
    // at this point we only have int and double
    if (a.IsDouble() || b.IsDouble()) {
      return TypedValueT(ToDouble(a) - ToDouble(b), a.GetMemoryResource());
    }
    return TypedValueT(a.ValueInt() - b.ValueInt(), a.GetMemoryResource());
  }

  /**
   * Divide two values.
   *
   * If any of the values is Null, then Null is returned.
   * The resulting value uses the same MemoryResource as the left hand side
   * argument.
   *
   * @throw TypedValueException if the values are not numeric or Null, or if
   *        dividing two integer values by zero.
   */
  friend TypedValueT operator/(const TypedValueT &a, const TypedValueT &b) {
    if (a.IsNull() || b.IsNull()) return TypedValueT(a.GetMemoryResource());
    EnsureArithmeticallyOk(a, b, false, "division");

    // at this point we only have int and double
    if (a.IsDouble() || b.IsDouble()) {
      return TypedValueT(ToDouble(a) / ToDouble(b), a.GetMemoryResource());
    }
    if (b.ValueInt() == 0LL) {
      throw TypedValueException("Division by zero");
    }
    return TypedValueT(a.ValueInt() / b.ValueInt(), a.GetMemoryResource());
  }

  /**
   * Multiply two values.
   *
   * If any of the values is Null, then Null is returned.
   * The resulting value uses the same MemoryResource as the left hand side
   * argument.
   *
   * @throw TypedValueException if the values are not numeric or Null.
   */
  friend TypedValueT operator*(const TypedValueT &a, const TypedValueT &b) {
    if (a.IsNull() || b.IsNull()) return TypedValueT(a.GetMemoryResource());
    EnsureArithmeticallyOk(a, b, false, "multiplication");

    // at this point we only have int and double
    if (a.IsDouble() || b.IsDouble()) {
      return TypedValueT(ToDouble(a) * ToDouble(b), a.GetMemoryResource());
    }
    return TypedValueT(a.ValueInt() * b.ValueInt(), a.GetMemoryResource());
  }

  /**
   * Perform modulo operation on two values.
   *
   * If any of the values is Null, then Null is returned.
   * The resulting value uses the same MemoryResource as the left hand side
   * argument.
   *
   * @throw TypedValueException if the values are not numeric or Null.
   */
  friend TypedValueT operator%(const TypedValueT &a, const TypedValueT &b) {
    if (a.IsNull() || b.IsNull()) return TypedValueT(a.GetMemoryResource());
    EnsureArithmeticallyOk(a, b, false, "modulo");

    // at this point we only have int and double
    if (a.IsDouble() || b.IsDouble()) {
      return TypedValueT(static_cast<double>(fmod(ToDouble(a), ToDouble(b))), a.GetMemoryResource());
    }
    if (b.ValueInt() == 0LL) {
      throw TypedValueException("Mod with zero");
    }
    return TypedValueT(a.ValueInt() % b.ValueInt(), a.GetMemoryResource());
  }

  /** Output the TypedValueT::Type value as a string */
  friend std::ostream &operator<<(std::ostream &os, const TypedValueT::Type &type) {
    switch (type) {
      case TypedValueT::Type::Null:
        return os << "null";
      case TypedValueT::Type::Bool:
        return os << "bool";
      case TypedValueT::Type::Int:
        return os << "int";
      case TypedValueT::Type::Double:
        return os << "double";
      case TypedValueT::Type::String:
        return os << "string";
      case TypedValueT::Type::List:
        return os << "list";
      case TypedValueT::Type::Map:
        return os << "map";
      case TypedValueT::Type::Vertex:
        return os << "vertex";
      case TypedValueT::Type::Edge:
        return os << "edge";
      case TypedValueT::Type::Path:
        return os << "path";
      case TypedValueT::Type::Date:
        return os << "date";
      case TypedValueT::Type::LocalTime:
        return os << "local_time";
      case TypedValueT::Type::LocalDateTime:
        return os << "local_date_time";
      case TypedValueT::Type::Duration:
        return os << "duration";
    }
    LOG_FATAL("Unsupported TypedValueT::Type");
  }

  friend std::ostream &operator<<(std::ostream &os, const TypedValueT &val) {
    switch (val.type()) {
      case TypedValueT::Type::Null:
        return os << "null";
      case TypedValueT::Type::Bool:
        return os << (val.ValueBool() ? "true" : "false");
      case TypedValueT::Type::Int:
        return os << val.ValueInt();
      case TypedValueT::Type::Double:
        return os << val.ValueDouble();
      case TypedValueT::Type::String:
        return os << val.ValueString();
      case TypedValueT::Type::List:
        os << "[";
        utils::PrintIterable(os, val.ValueList());
        return os << "]";
      case TypedValueT::Type::Map:
        os << "{";
        utils::PrintIterable(os, val.ValueMap(), ", ",
                             [](auto &strm, const auto &pr) { strm << pr.first << ": " << pr.second; });
        return os << "}";
      case TypedValueT::Type::Date:
        return os << val.ValueDate();
      case TypedValueT::Type::LocalTime:
        return os << val.ValueLocalTime();
      case TypedValueT::Type::LocalDateTime:
        return os << val.ValueLocalDateTime();
      case TypedValueT::Type::Duration:
        return os << val.ValueDuration();
      default:
        LOG_FATAL("Unsupported printing: TVertexAccessor || TEdgeAccessor || TPathT");
    }
  }

 private:
  void DestroyValue() {
    switch (type_) {
        // destructor for primitive types does nothing
      case Type::Null:
      case Type::Bool:
      case Type::Int:
      case Type::Double:
        break;

        // we need to call destructors for non primitive types since we used
        // placement new
      case Type::String:
        string_v.~TString();
        break;
      case Type::List:
        list_v.~TVector();
        break;
      case Type::Map:
        map_v.~TMap();
        break;
      case Type::Vertex:
        vertex_v.~TVertexAccessor();
        break;
      case Type::Edge:
        edge_v.~TEdgeAccessor();
        break;
      case Type::Path:
        path_v.~TPathT();
        break;
      case Type::Date:
      case Type::LocalTime:
      case Type::LocalDateTime:
      case Type::Duration:
        break;
    }

    type_ = TypedValueT::Type::Null;
  }

  friend void EnsureLogicallyOk(const TypedValueT &a, const TypedValueT &b, const std::string &op_name) {
    if (!((a.IsBool() || a.IsNull()) && (b.IsBool() || b.IsNull())))
      throw TypedValueException("Invalid {} operand types({} && {})", op_name, a.type(), b.type());
  }

  /**
   * Turns a numeric or string value into a string.
   *
   * @param value a value.
   * @return A string.
   */
  friend std::string ValueToString(const TypedValueT &value) {
    // TODO: Should this allocate a string through value.GetMemoryResource()?
    if (value.IsString()) return std::string(value.ValueString());
    if (value.IsInt()) return std::to_string(value.ValueInt());
    if (value.IsDouble()) return fmt::format("{}", value.ValueDouble());
    // unsupported situations
    throw TypedValueException("Unsupported TypedValueT::Type conversion to string");
  }
  /**
   * Raises a TypedValueTException if the given values do not support arithmetic
   * operations. If they do, nothing happens.
   *
   * @param a First value.
   * @param b Second value.
   * @param string_ok If or not for the given operation it's valid to work with
   *  String values (typically it's OK only for sum).
   *  @param op_name Name of the operation, used only for exception description,
   *  if raised.
   */
  friend void EnsureArithmeticallyOk(const TypedValueT &a, const TypedValueT &b, bool string_ok,
                                     const std::string &op_name) {
    auto is_legal = [string_ok](const TypedValueT &value) {
      return value.IsNumeric() || (string_ok && value.type() == TypedValueT::Type::String);
    };

    // Note that List and Null can also be valid in arithmetic ops. They are not
    // checked here because they are handled before this check is performed in
    // arithmetic op implementations.

    if (!is_legal(a) || !is_legal(b))
      throw TypedValueException("Invalid {} operand types {}, {}", op_name, a.type(), b.type());
  }

  friend bool IsTemporalType(const TypedValueT::Type type) {
    static constexpr std::array temporal_types{TypedValueT::Type::Date, TypedValueT::Type::LocalTime,
                                               TypedValueT::Type::LocalDateTime, TypedValueT::Type::Duration};
    return std::any_of(temporal_types.begin(), temporal_types.end(),
                       [type](const auto temporal_type) { return temporal_type == type; });
  }

  friend double ToDouble(const TypedValueT &value) {
    switch (value.type()) {
      case TypedValueT::Type::Int:
        return (double)value.ValueInt();
      case TypedValueT::Type::Double:
        return value.ValueDouble();
      default:
        throw TypedValueException("Unsupported TypedValueT::Type conversion to double");
    }
  }

  friend std::optional<TypedValueT> MaybeDoTemporalTypeAddition(const TypedValueT &a, const TypedValueT &b) {
    // Duration
    if (a.IsDuration() && b.IsDuration()) {
      return TypedValueT(a.ValueDuration() + b.ValueDuration());
    }
    // Date
    if (a.IsDate() && b.IsDuration()) {
      return TypedValueT(a.ValueDate() + b.ValueDuration());
    }
    if (a.IsDuration() && b.IsDate()) {
      return TypedValueT(a.ValueDuration() + b.ValueDate());
    }
    // LocalTime
    if (a.IsLocalTime() && b.IsDuration()) {
      return TypedValueT(a.ValueLocalTime() + b.ValueDuration());
    }
    if (a.IsDuration() && b.IsLocalTime()) {
      return TypedValueT(a.ValueDuration() + b.ValueLocalTime());
    }
    // LocalDateTime
    if (a.IsLocalDateTime() && b.IsDuration()) {
      return TypedValueT(a.ValueLocalDateTime() + b.ValueDuration());
    }
    if (a.IsDuration() && b.IsLocalDateTime()) {
      return TypedValueT(a.ValueDuration() + b.ValueLocalDateTime());
    }
    return std::nullopt;
  }

  friend std::optional<TypedValueT> MaybeDoTemporalTypeSubtraction(const TypedValueT &a, const TypedValueT &b) {
    // Duration
    if (a.IsDuration() && b.IsDuration()) {
      return TypedValueT(a.ValueDuration() - b.ValueDuration());
    }
    // Date
    if (a.IsDate() && b.IsDuration()) {
      return TypedValueT(a.ValueDate() - b.ValueDuration());
    }
    if (a.IsDate() && b.IsDate()) {
      return TypedValueT(a.ValueDate() - b.ValueDate());
    }
    // LocalTime
    if (a.IsLocalTime() && b.IsDuration()) {
      return TypedValueT(a.ValueLocalTime() - b.ValueDuration());
    }
    if (a.IsLocalTime() && b.IsLocalTime()) {
      return TypedValueT(a.ValueLocalTime() - b.ValueLocalTime());
    }
    // LocalDateTime
    if (a.IsLocalDateTime() && b.IsDuration()) {
      return TypedValueT(a.ValueLocalDateTime() - b.ValueDuration());
    }
    if (a.IsLocalDateTime() && b.IsLocalDateTime()) {
      return TypedValueT(a.ValueLocalDateTime() - b.ValueLocalDateTime());
    }
    return std::nullopt;
  }

  // Memory resource for allocations of non primitive values
  utils::MemoryResource *memory_{utils::NewDeleteResource()};

  // storage for the value of the property
  union {
    bool bool_v;
    int64_t int_v;
    double double_v;
    // Since this is used in query runtime, size of union is not critical so
    // string and vector are used instead of pointers. It requires copy of data,
    // but most of algorithms (concatenations, serialisation...) has linear time
    // complexity so it shouldn't be a problem. This is maybe even faster
    // because of data locality.
    TString string_v;
    TVector list_v;
    TMap map_v;
    TVertexAccessor vertex_v;
    TEdgeAccessor edge_v;
    TPathT path_v;
    utils::Date date_v;
    utils::LocalTime local_time_v;
    utils::LocalDateTime local_date_time_v;
    utils::Duration duration_v;
  };

  /**
   * The Type of property.
   */
  Type type_;
};

}  // namespace memgraph::expr<|MERGE_RESOLUTION|>--- conflicted
+++ resolved
@@ -116,16 +116,9 @@
           return hash;
         }
         case TypedValueT::Type::Vertex:
-<<<<<<< HEAD
           return 34;
-          // return value.ValueVertex().Gid().AsUint();
         case TypedValueT::Type::Edge:
           return 35;
-          // return value.ValueEdge().Gid().AsUint();
-=======
-        case TypedValueT::Type::Edge:
-          return 0;
->>>>>>> ecda7116
         case TypedValueT::Type::Path: {
           // const auto &vertices = value.ValuePath().vertices();
           // const auto &edges = value.ValuePath().edges();
