--- conflicted
+++ resolved
@@ -60,25 +60,11 @@
 
 void CoordinatorClient::StopFrequentCheck() { replica_checker_.Stop(); }
 
-<<<<<<< HEAD
 bool CoordinatorClient::DoHealthCheck() const {
   auto response = std::chrono::system_clock::now();
   auto duration = std::chrono::duration_cast<std::chrono::seconds>(response - last_response_time);
 
   return duration.count() <= 5;
-=======
-auto CoordinatorClient::DoHealthCheck() const -> bool {
-  try {
-    {
-      auto stream{rpc_client_.Stream<memgraph::replication::FrequentHeartbeatRpc>()};
-      stream.AwaitResponse();
-      return true;
-    }
-  } catch (const rpc::RpcFailedException &) {
-    // Nothing to do...wait for a reconnect
-  }
-  return false;
->>>>>>> 5066e395
 }
 
 auto CoordinatorClient::InstanceName() const -> std::string_view { return config_.instance_name; }
