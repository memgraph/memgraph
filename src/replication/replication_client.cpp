--- conflicted
+++ resolved
@@ -29,12 +29,8 @@
 
 ReplicationClient::~ReplicationClient() {
   try {
-<<<<<<< HEAD
+    auto const &endpoint = rpc_client_.Endpoint();
     spdlog::trace("Closing replication client on {}", endpoint.SocketAddress());
-=======
-    auto const &endpoint = rpc_client_.Endpoint();
-    spdlog::trace("Closing replication client on {}:{}", endpoint.address, endpoint.port);
->>>>>>> fb281459
   } catch (...) {
     // Logging can throw. Not a big deal, just ignore.
   }
