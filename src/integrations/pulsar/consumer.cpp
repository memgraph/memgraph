// Copyright 2025 Memgraph Ltd.
//
// Use of this software is governed by the Business Source License
// included in the file licenses/BSL.txt; by using this file, you agree to be bound by the terms of the Business Source
// License, and you may not use this file except in compliance with the Business Source License.
//
// As of the Change Date specified in that file, in accordance with
// the Business Source License, use of this software will be governed
// by the Apache License, Version 2.0, included in the file
// licenses/APL.txt.

#include "integrations/pulsar/consumer.hpp"

#include <chrono>
#include <thread>

#include <pulsar/Client.h>
#include <pulsar/InitialPosition.h>

#include "integrations/constants.hpp"
#include "integrations/pulsar/exceptions.hpp"
#include "utils/concepts.hpp"
#include "utils/logging.hpp"
#include "utils/on_scope_exit.hpp"
#include "utils/thread.hpp"

namespace r = std::ranges;
namespace memgraph::integrations::pulsar {

namespace {

template <typename T>
concept PulsarConsumer = utils::SameAsAnyOf<T, pulsar_client::Consumer, pulsar_client::Reader>;

template <typename TFunc>
concept PulsarMessageGetter =
    std::same_as<const pulsar_client::Message &, std::invoke_result_t<TFunc, const Message &>>;

pulsar_client::Result ConsumeMessage(pulsar_client::Consumer &consumer, pulsar_client::Message &message,
                                     int remaining_timeout_in_ms) {
  return consumer.receive(message, remaining_timeout_in_ms);
}

pulsar_client::Result ConsumeMessage(pulsar_client::Reader &reader, pulsar_client::Message &message,
                                     int remaining_timeout_in_ms) {
  return reader.readNext(message, remaining_timeout_in_ms);
}

template <PulsarConsumer TConsumer>
std::expected<std::vector<Message>, std::string> GetBatch(TConsumer &consumer, const ConsumerInfo &info,
                                                          std::atomic<bool> &is_running,
                                                          const pulsar_client::MessageId &last_message_id) {
  std::vector<Message> batch{};

  batch.reserve(info.batch_size);

  auto remaining_timeout_in_ms = info.batch_interval.count();
  auto start = std::chrono::steady_clock::now();

  while (remaining_timeout_in_ms > 0 && batch.size() < info.batch_size && is_running) {
    pulsar_client::Message message;
    const auto result = ConsumeMessage(consumer, message, remaining_timeout_in_ms);
    switch (result) {
      case pulsar_client::Result::ResultTimeout:
        return std::move(batch);
      case pulsar_client::Result::ResultOk:
        if (message.getMessageId() != last_message_id) {
          batch.emplace_back(std::move(message));
        }
        break;
      default:
        spdlog::warn(fmt::format("Unexpected error while consuming message from consumer {}, error: {}",
<<<<<<< HEAD
                                 info.consumer_name, pulsar_client::strResult(result)));
        return {pulsar_client::strResult(result)};
=======
                                 info.consumer_name, result));
        return std::unexpected{pulsar_client::strResult(result)};
>>>>>>> 969530b3
    }

    auto now = std::chrono::steady_clock::now();
    auto took = std::chrono::duration_cast<std::chrono::milliseconds>(now - start);
    remaining_timeout_in_ms = remaining_timeout_in_ms - took.count();
    start = now;
  }

  return batch;
}

class SpdlogLogger : public pulsar_client::Logger {
  bool isEnabled(Level /*level*/) override { return spdlog::should_log(spdlog::level::trace); }

  void log(Level /*level*/, int /*line*/, const std::string &message) override {
    spdlog::trace("[Pulsar] {}", message);
  }
};

class SpdlogLoggerFactory : public pulsar_client::LoggerFactory {
  pulsar_client::Logger *getLogger(const std::string & /*file_name*/) override { return new SpdlogLogger; }
};

pulsar_client::Client CreateClient(const std::string &service_url) {
  pulsar_client::ClientConfiguration conf;
  conf.setLogger(new SpdlogLoggerFactory);
  return {service_url, conf};
}

template <PulsarConsumer TConsumer, PulsarMessageGetter TPulsarMessageGetter>
void TryToConsumeBatch(TConsumer &consumer, const ConsumerInfo &info, const ConsumerFunction &consumer_function,
                       pulsar_client::MessageId &last_message_id, const std::vector<Message> &batch,
                       const TPulsarMessageGetter &message_getter) {
  consumer_function(batch);

  auto has_message_failed = [&consumer, &info, &last_message_id, &message_getter](const auto &message) {
    if (const auto result = consumer.acknowledge(message_getter(message)); result != pulsar_client::ResultOk) {
      spdlog::warn("Acknowledging a message of consumer {} failed: {}", info.consumer_name,
                   pulsar_client::strResult(result));
      return true;
    }
    last_message_id = message_getter(message).getMessageId();
    return false;
  };

  if (r::any_of(batch, has_message_failed)) {
    throw ConsumerAcknowledgeMessagesFailedException(info.consumer_name);
  }
}
}  // namespace

Message::Message(pulsar_client::Message &&message) : message_{std::move(message)} {}

std::span<const char> Message::Payload() const {
  return {static_cast<const char *>(message_.getData()), message_.getLength()};
}

std::string_view Message::TopicName() const { return message_.getTopicName(); }

Consumer::Consumer(ConsumerInfo info, ConsumerFunction consumer_function)
    : info_{std::move(info)},
      client_{CreateClient(info_.service_url)},
      consumer_function_{std::move(consumer_function)} {
  pulsar_client::ConsumerConfiguration config;
  config.setSubscriptionInitialPosition(pulsar_client::InitialPositionLatest);
  config.setConsumerType(pulsar_client::ConsumerType::ConsumerExclusive);
  if (pulsar_client::Result result = client_.subscribe(info_.topics, info_.consumer_name, config, consumer_);
      result != pulsar_client::ResultOk) {
    throw ConsumerFailedToInitializeException(info_.consumer_name, pulsar_client::strResult(result));
  }
}
Consumer::~Consumer() {
  StopIfRunning();
  consumer_.close();
  client_.close();
}

bool Consumer::IsRunning() const { return is_running_; }

const ConsumerInfo &Consumer::Info() const { return info_; }

void Consumer::Start() {
  if (is_running_) {
    throw ConsumerRunningException(info_.consumer_name);
  }

  StartConsuming();
}

void Consumer::StartWithLimit(const uint64_t limit_batches,
                              const std::optional<std::chrono::milliseconds> timeout) const {
  if (is_running_) {
    throw ConsumerRunningException(info_.consumer_name);
  }
  if (limit_batches < kMinimumStartBatchLimit) {
    throw ConsumerStartFailedException(
        info_.consumer_name, fmt::format("Batch limit has to be greater than or equal to {}", kMinimumStartBatchLimit));
  }
  if (timeout.value_or(kMinimumInterval) < kMinimumInterval) {
    throw ConsumerStartFailedException(
        info_.consumer_name,
        fmt::format("Timeout has to be greater than or equal to {} milliseconds", kMinimumInterval.count()));
  }

  StartConsumingWithLimit(limit_batches, timeout);
}

void Consumer::Stop() {
  if (!is_running_) {
    throw ConsumerStoppedException(info_.consumer_name);
  }
  StopConsuming();
}

void Consumer::StopIfRunning() {
  if (is_running_) {
    StopConsuming();
  }

  if (thread_.joinable()) {
    thread_.join();
  }
}

void Consumer::Check(std::optional<std::chrono::milliseconds> timeout, std::optional<uint64_t> limit_batches,
                     const ConsumerFunction &check_consumer_function) const {
  // NOLINTNEXTLINE (modernize-use-nullptr)
  if (timeout.value_or(kMinimumInterval) < kMinimumInterval) {
    throw ConsumerCheckFailedException(info_.consumer_name, "Timeout has to be positive!");
  }
  if (limit_batches.value_or(kMinimumSize) < kMinimumSize) {
    throw ConsumerCheckFailedException(info_.consumer_name, "Batch limit has to be positive!");
  }
  // The implementation of this function is questionable: it is const qualified, though it changes the inner state of
  // PulsarConsumer. Though it changes the inner state, it saves the current assignment for future Check/Start calls to
  // restore the current state, so the changes made by this function shouldn't be visible for the users of the class. It
  // also passes a non const reference of PulsarConsumer to GetBatch function. That means the object is bitwise const
  // (PulsarConsumer is stored in unique_ptr) and internally mostly synchronized. Mostly, because as Start/Stop requires
  // exclusive access to consumer, so we don't have to deal with simultaneous calls to those functions. The only concern
  // in this function is to prevent executing this function on multiple threads simultaneously.
  if (is_running_.exchange(true)) {
    throw ConsumerRunningException(info_.consumer_name);
  }

  utils::OnScopeExit restore_is_running([this] { is_running_.store(false); });

  const auto num_of_batches = limit_batches.value_or(kDefaultCheckBatchLimit);
  const auto timeout_to_use = timeout.value_or(kDefaultCheckTimeout);
  const auto start = std::chrono::steady_clock::now();

  if (info_.topics.size() != 1) {
    throw ConsumerCheckFailedException(info_.consumer_name, "Check cannot be used for consumers with multiple topics.");
  }

  std::vector<std::string> partitions;
  const auto &topic = info_.topics.front();
  client_.getPartitionsForTopic(topic, partitions);
  if (partitions.size() > 1) {
    throw ConsumerCheckFailedException(info_.consumer_name, "Check cannot be used for topics with multiple partitions");
  }
  pulsar_client::Reader reader;
  client_.createReader(topic, last_message_id_, {}, reader);
  for (int64_t i = 0; i < num_of_batches;) {
    const auto now = std::chrono::steady_clock::now();
    // NOLINTNEXTLINE (modernize-use-nullptr)
    if (now - start >= timeout_to_use) {
      throw ConsumerCheckFailedException(info_.consumer_name, "Timeout reached");
    }

    auto maybe_batch = GetBatch(reader, info_, is_running_, last_message_id_);

    if (!maybe_batch) {
      throw ConsumerCheckFailedException(info_.consumer_name, maybe_batch.error());
    }

    const auto &batch = maybe_batch.value();

    if (batch.empty()) {
      continue;
    }
    ++i;

    try {
      check_consumer_function(batch);
    } catch (const std::exception &e) {
      spdlog::warn("Pulsar consumer {} check failed with error {}", info_.consumer_name, e.what());
      throw ConsumerCheckFailedException(info_.consumer_name, e.what());
    }
  }
  reader.close();
}

void Consumer::StartConsuming() {
  MG_ASSERT(!is_running_, "Cannot start already running consumer!");
  if (thread_.joinable()) {
    thread_.join();
  }

  is_running_.store(true);

  thread_ = std::thread([this] {
    static constexpr auto kMaxThreadNameSize = utils::GetMaxThreadNameSize();
    const auto full_thread_name = "Cons#" + info_.consumer_name;

    utils::ThreadSetName(full_thread_name.substr(0, kMaxThreadNameSize));

    while (is_running_) {
      auto maybe_batch = GetBatch(consumer_, info_, is_running_, last_message_id_);

      if (!maybe_batch) {
        throw ConsumerReadMessagesFailedException(info_.consumer_name, maybe_batch.error());
      }

      const auto &batch = maybe_batch.value();

      if (batch.empty()) {
        continue;
      }

      spdlog::info("Pulsar consumer {} is processing a batch", info_.consumer_name);

      try {
        TryToConsumeBatch(consumer_, info_, consumer_function_, last_message_id_, batch,
                          [&](const Message &message) -> const pulsar_client::Message & { return message.message_; });
      } catch (const std::exception &e) {
        spdlog::warn("Error happened in consumer {} while processing a batch: {}!", info_.consumer_name, e.what());
        break;
      }

      spdlog::info("Pulsar consumer {} finished processing", info_.consumer_name);
    }
    is_running_.store(false);
  });
}

void Consumer::StartConsumingWithLimit(uint64_t limit_batches, std::optional<std::chrono::milliseconds> timeout) const {
  if (is_running_.exchange(true)) {
    throw ConsumerRunningException(info_.consumer_name);
  }
  utils::OnScopeExit restore_is_running([this] { is_running_.store(false); });

  const auto timeout_to_use = timeout.value_or(kDefaultCheckTimeout);
  const auto start = std::chrono::steady_clock::now();

  for (uint64_t batch_count = 0; batch_count < limit_batches;) {
    const auto now = std::chrono::steady_clock::now();
    if (now - start >= timeout_to_use) {
      throw ConsumerCheckFailedException(info_.consumer_name, "Timeout reached");
    }

    const auto maybe_batch = GetBatch(consumer_, info_, is_running_, last_message_id_);

    if (!maybe_batch) {
      throw ConsumerReadMessagesFailedException(info_.consumer_name, maybe_batch.error());
    }

    const auto &batch = maybe_batch.value();

    if (batch.empty()) {
      continue;
    }
    ++batch_count;

    spdlog::info("Pulsar consumer {} is processing a batch", info_.consumer_name);

    TryToConsumeBatch(consumer_, info_, consumer_function_, last_message_id_, batch,
                      [](const Message &message) -> const pulsar_client::Message & { return message.message_; });

    spdlog::info("Pulsar consumer {} finished processing", info_.consumer_name);
  }
}

void Consumer::StopConsuming() {
  is_running_.store(false);
  if (thread_.joinable()) {
    thread_.join();
  }
}

}  // namespace memgraph::integrations::pulsar<|MERGE_RESOLUTION|>--- conflicted
+++ resolved
@@ -70,13 +70,8 @@
         break;
       default:
         spdlog::warn(fmt::format("Unexpected error while consuming message from consumer {}, error: {}",
-<<<<<<< HEAD
                                  info.consumer_name, pulsar_client::strResult(result)));
-        return {pulsar_client::strResult(result)};
-=======
-                                 info.consumer_name, result));
         return std::unexpected{pulsar_client::strResult(result)};
->>>>>>> 969530b3
     }
 
     auto now = std::chrono::steady_clock::now();
