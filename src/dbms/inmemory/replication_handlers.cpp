--- conflicted
+++ resolved
@@ -842,14 +842,6 @@
         transaction->DeleteLabelPropertyIndexStats(storage->NameToLabel(info.label));
         break;
       }
-<<<<<<< HEAD
-      case WalDeltaData::Type::TEXT_INDEX_CREATE: {
-        // NOTE: Text search doesn’t have replication in scope yet (Phases 1 and 2)
-        break;
-      }
-      case WalDeltaData::Type::TEXT_INDEX_DROP: {
-        // NOTE: Text search doesn’t have replication in scope yet (Phases 1 and 2)
-=======
       case WalDeltaData::Type::EDGE_INDEX_CREATE: {
         spdlog::trace("       Create edge index on :{}", delta.operation_edge_type.edge_type);
         auto *transaction = get_transaction(timestamp, kUniqueAccess);
@@ -862,7 +854,14 @@
         auto *transaction = get_transaction(timestamp, kUniqueAccess);
         if (transaction->DropIndex(storage->NameToEdgeType(delta.operation_label.label)).HasError())
           throw utils::BasicException("Invalid transaction! Please raise an issue, {}:{}", __FILE__, __LINE__);
->>>>>>> 8bc8e867
+        break;
+      }
+      case WalDeltaData::Type::TEXT_INDEX_CREATE: {
+        // NOTE: Text search doesn’t have replication in scope yet (Phases 1 and 2)
+        break;
+      }
+      case WalDeltaData::Type::TEXT_INDEX_DROP: {
+        // NOTE: Text search doesn’t have replication in scope yet (Phases 1 and 2)
         break;
       }
       case WalDeltaData::Type::EXISTENCE_CONSTRAINT_CREATE: {
