--- conflicted
+++ resolved
@@ -1044,14 +1044,8 @@
           if (!vertex) {
             throw utils::BasicException("Failed to find vertex {} when setting property.", gid);
           }
-<<<<<<< HEAD
-          // NOTE: Phase 1 of the text search feature doesn't have replication in scope
           auto value = ToPropertyValue(data.value, mapper);
           auto ret = vertex->SetProperty(transaction->NameToProperty(data.property), value);
-=======
-          auto ret =
-              vertex->SetProperty(transaction->NameToProperty(data.property), ToPropertyValue(data.value, mapper));
->>>>>>> 41601eee
           if (ret.HasError()) {
             throw utils::BasicException("Failed to set property label from vertex {}.", gid);
           }
