// Copyright 2023 Memgraph Ltd.
//
// Use of this software is governed by the Business Source License
// included in the file licenses/BSL.txt; by using this file, you agree to be bound by the terms of the Business Source
// License, and you may not use this file except in compliance with the Business Source License.
//
// As of the Change Date specified in that file, in accordance with
// the Business Source License, use of this software will be governed
// by the Apache License, Version 2.0, included in the file
// licenses/APL.txt.

#pragma once

#include <algorithm>
#include <filesystem>
#include <iterator>
#include <memory>
#include <optional>
#include <string_view>
#include <unordered_map>

#include "query/cypher_query_interpreter.hpp"
#include "query/stream/streams.hpp"
#include "query/trigger.hpp"
#include "storage/v2/storage.hpp"
#include "utils/gatekeeper.hpp"
#include "utils/lru_cache.hpp"
#include "utils/synchronized.hpp"

namespace memgraph::dbms {

struct DatabaseInfo {
  storage::StorageInfo storage_info;
  uint64_t triggers;
  uint64_t streams;
};

static inline nlohmann::json ToJson(const DatabaseInfo &info) { return ToJson(info.storage_info); }

/**
 * @brief Class containing everything associated with a single Database
 *
 */
class Database {
 public:
  /**
   * @brief Construct a new Database object
   *
   * @param config storage configuration
   */
  explicit Database(storage::Config config, const replication::ReplicationState &repl_state);

  /**
   * @brief Returns the raw storage pointer.
   * @note Ideally everybody would be using an accessor
   * TODO: Remove
   *
   * @return storage::Storage*
   */
  storage::Storage *storage() { return storage_.get(); }
  storage::Storage const *storage() const { return storage_.get(); }

  /**
   * @brief Storage's Accessor
   *
   * @param override_isolation_level
   * @return std::unique_ptr<storage::Storage::Accessor>
   */
  std::unique_ptr<storage::Storage::Accessor> Access(
      std::optional<storage::IsolationLevel> override_isolation_level = {}) {
    return storage_->Access(override_isolation_level, repl_state_->IsMain());
  }

  std::unique_ptr<storage::Storage::Accessor> UniqueAccess(
      std::optional<storage::IsolationLevel> override_isolation_level = {}) {
    return storage_->UniqueAccess(override_isolation_level, repl_state_->IsMain());
  }

  /**
   * @brief Unique storage identified (name)
   *
   * @return const std::string&
   */
  const std::string &id() const { return storage_->id(); }

  /**
   * @brief Returns the storage configuration
   *
   * @return const storage::Config&
   */
  const storage::Config &config() const { return storage_->config_; }

  /**
   * @brief Get the storage mode
   *
   * @return storage::StorageMode
   */
  storage::StorageMode GetStorageMode() const { return storage_->GetStorageMode(); }

  /**
   * @brief Get the storage info
   *
   * @param force_directory Use the configured directory, do not try to decipher the multi-db version
   * @return DatabaseInfo
   */
  DatabaseInfo GetInfo(bool force_directory = false) const {
    DatabaseInfo info;
    info.storage_info = storage_->GetInfo(force_directory);
    info.triggers = trigger_store_.GetTriggerInfo().size();
    info.streams = streams_.GetStreamInfo().size();
    return info;
  }

  /**
   * @brief Switch storage to OnDisk
   *
   */
  void SwitchToOnDisk();

  /**
   * @brief Returns the raw TriggerStore pointer
   *
   * @return query::TriggerStore*
   */
  query::TriggerStore *trigger_store() { return &trigger_store_; }

  /**
   * @brief Returns the raw Streams pointer
   *
   * @return query::stream::Streams*
   */
  query::stream::Streams *streams() { return &streams_; }

  /**
   * @brief Returns the raw ThreadPool pointer (used for after commit triggers)
   *
   * @return utils::ThreadPool*
   */
  utils::ThreadPool *thread_pool() { return &after_commit_trigger_pool_; }

  /**
   * @brief Add task to the after commit trigger thread pool
   *
   * @param new_task
   */
  void AddTask(std::function<void()> new_task) { after_commit_trigger_pool_.AddTask(std::move(new_task)); }

  /**
   * @brief Returns the PlanCache vector raw pointer
   *
   * @return utils::Synchronized<utils::LRUCache<uint64_t, std::shared_ptr<PlanWrapper>>, utils::RWSpinLock>
   */
  query::PlanCacheLRU *plan_cache() { return &plan_cache_; }

 private:
  std::unique_ptr<storage::Storage> storage_;       //!< Underlying storage
  query::TriggerStore trigger_store_;               //!< Triggers associated with the storage
  utils::ThreadPool after_commit_trigger_pool_{1};  //!< Thread pool for executing after commit triggers
  query::stream::Streams streams_;                  //!< Streams associated with the storage

  // TODO: Move to a better place
<<<<<<< HEAD
  query::PlanCacheLRU plan_cache_;  //!< Plan cache associated with the storage
=======
  utils::SkipList<query::PlanCacheEntry> plan_cache_;  //!< Plan cache associated with the storage

  const replication::ReplicationState *repl_state_;
>>>>>>> 1ab7f6ac
};

}  // namespace memgraph::dbms

extern template struct memgraph::utils::Gatekeeper<memgraph::dbms::Database>;

namespace memgraph::dbms {
using DatabaseAccess = memgraph::utils::Gatekeeper<memgraph::dbms::Database>::Accessor;
}  // namespace memgraph::dbms<|MERGE_RESOLUTION|>--- conflicted
+++ resolved
@@ -159,13 +159,9 @@
   query::stream::Streams streams_;                  //!< Streams associated with the storage
 
   // TODO: Move to a better place
-<<<<<<< HEAD
   query::PlanCacheLRU plan_cache_;  //!< Plan cache associated with the storage
-=======
-  utils::SkipList<query::PlanCacheEntry> plan_cache_;  //!< Plan cache associated with the storage
 
   const replication::ReplicationState *repl_state_;
->>>>>>> 1ab7f6ac
 };
 
 }  // namespace memgraph::dbms
