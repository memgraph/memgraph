// Copyright 2023 Memgraph Ltd.
//
// Use of this software is governed by the Business Source License
// included in the file licenses/BSL.txt; by using this file, you agree to be bound by the terms of the Business Source
// License, and you may not use this file except in compliance with the Business Source License.
//
// As of the Change Date specified in that file, in accordance with
// the Business Source License, use of this software will be governed
// by the Apache License, Version 2.0, included in the file
// licenses/APL.txt.

#pragma once

#ifdef MG_ENTERPRISE

#include <filesystem>
#include <memory>
#include <optional>
#include <string_view>
#include <unordered_map>

#include "global.hpp"
#include "glue/auth_checker.hpp"
#include "glue/auth_handler.hpp"
#include "query/auth_checker.hpp"
#include "query/config.hpp"
#include "query/interpreter.hpp"
#include "storage/v2/storage.hpp"
#include "utils/sync_ptr.hpp"

namespace memgraph::dbms {

/**
 * @brief Multi-tenancy handler of interpreter context.
 *
 * @tparam TContext
 * @tparam TConfig
 */
template <typename TContext = query::InterpreterContext, typename TConfig = query::InterpreterConfig>
class InterpContextHandler {
 public:
  using NewResult = utils::BasicResult<NewError, std::shared_ptr<TContext>>;

  InterpContextHandler() {}

  /**
   * @brief Create a new interpreter context associated to the "name" database.
   *
   * @param name name of the database
   * @param db database storage pointer
   * @param config interpreter configuration
   * @param data_directory underlying RocksDB directory
   * @param ah associated auth handler (@note: glue)
   * @param ac associated auth checker (@note: glue)
   * @return NewResult pointer to context on success, error on failure
   */
  NewResult New(std::string_view name, storage::Storage *db, const TConfig &config,
<<<<<<< HEAD
                const std::filesystem::path &data_directory) {
    // TODO: Is there anything that can conflict
    // Control that the new configuration does not conflict with the previous ones
    // Create storage
    auto [itr, success] = interp_.emplace(std::piecewise_construct, std::forward_as_tuple(name),
                                          std::forward_as_tuple(config, db, config, data_directory));
    if (success) {
      auto &ref = itr->second.ptr_;
      if (ah_) ref->auth = ah_;
      if (ac_) ref->auth_checker = ac_;
      return ref;
=======
                const std::filesystem::path &data_directory, glue::AuthQueryHandler &ah, glue::AuthChecker &ac) {
    auto [itr, success] =
        interp_.emplace(name, std::make_pair(std::make_shared<TContext>(db, config, data_directory, &ah, &ac), config));
    if (success) {
      return itr->second.first;
>>>>>>> 4f8c53b1
    }
    return NewError::EXISTS;
  }

  std::optional<std::shared_ptr<TContext>> Get(const std::string &name) {
    if (auto search = interp_.find(name); search != interp_.end()) {
      return search->second.ptr_;
    }
    return {};
  }

  /**
   * @brief Delete the interpreter context associated with the "name" database
   *
   * @param name name of the database
   * @return true on success
   */
  bool Delete(const std::string &name) {
    if (auto itr = interp_.find(name); itr != interp_.end()) {
      interp_.erase(itr);
      return true;
    }
    return false;
  }

 private:
<<<<<<< HEAD
  std::unordered_map<std::string, utils::SyncPtr<TContext, TConfig>> interp_;  //!< map to all active interpreters
  std::optional<TConfig> default_config_;                                      //!< default configuration to use
  query::AuthChecker *ac_{nullptr};
  query::AuthQueryHandler *ah_{nullptr};
=======
  std::unordered_map<std::string, std::pair<std::shared_ptr<TContext>, TConfig>>
      interp_;  //!< map to all active interpreters
>>>>>>> 4f8c53b1
};

}  // namespace memgraph::dbms

#endif<|MERGE_RESOLUTION|>--- conflicted
+++ resolved
@@ -55,25 +55,11 @@
    * @return NewResult pointer to context on success, error on failure
    */
   NewResult New(std::string_view name, storage::Storage *db, const TConfig &config,
-<<<<<<< HEAD
-                const std::filesystem::path &data_directory) {
-    // TODO: Is there anything that can conflict
-    // Control that the new configuration does not conflict with the previous ones
-    // Create storage
+                const std::filesystem::path &data_directory, glue::AuthQueryHandler &ah, glue::AuthChecker &ac) {
     auto [itr, success] = interp_.emplace(std::piecewise_construct, std::forward_as_tuple(name),
-                                          std::forward_as_tuple(config, db, config, data_directory));
+                                          std::forward_as_tuple(config, db, config, data_directory, &ah, &ac));
     if (success) {
-      auto &ref = itr->second.ptr_;
-      if (ah_) ref->auth = ah_;
-      if (ac_) ref->auth_checker = ac_;
-      return ref;
-=======
-                const std::filesystem::path &data_directory, glue::AuthQueryHandler &ah, glue::AuthChecker &ac) {
-    auto [itr, success] =
-        interp_.emplace(name, std::make_pair(std::make_shared<TContext>(db, config, data_directory, &ah, &ac), config));
-    if (success) {
-      return itr->second.first;
->>>>>>> 4f8c53b1
+      return itr->second.ptr_;
     }
     return NewError::EXISTS;
   }
@@ -100,15 +86,7 @@
   }
 
  private:
-<<<<<<< HEAD
   std::unordered_map<std::string, utils::SyncPtr<TContext, TConfig>> interp_;  //!< map to all active interpreters
-  std::optional<TConfig> default_config_;                                      //!< default configuration to use
-  query::AuthChecker *ac_{nullptr};
-  query::AuthQueryHandler *ah_{nullptr};
-=======
-  std::unordered_map<std::string, std::pair<std::shared_ptr<TContext>, TConfig>>
-      interp_;  //!< map to all active interpreters
->>>>>>> 4f8c53b1
 };
 
 }  // namespace memgraph::dbms
