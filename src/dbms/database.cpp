--- conflicted
+++ resolved
@@ -24,11 +24,8 @@
 Database::Database(storage::Config config, const replication::ReplicationState &repl_state)
     : trigger_store_(config.durability.storage_directory / "triggers"),
       streams_{config.durability.storage_directory / "streams"},
-<<<<<<< HEAD
-      plan_cache_{FLAGS_query_plan_cache_max_size} {
-=======
+      plan_cache_{FLAGS_query_plan_cache_max_size},
       repl_state_(&repl_state) {
->>>>>>> 1ab7f6ac
   if (config.storage_mode == memgraph::storage::StorageMode::ON_DISK_TRANSACTIONAL || config.force_on_disk ||
       utils::DirExists(config.disk.main_storage_directory)) {
     storage_ = std::make_unique<storage::DiskStorage>(std::move(config));
