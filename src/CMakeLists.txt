--- conflicted
+++ resolved
@@ -32,11 +32,7 @@
 # Memgraph Single Node v2 Executable
 # ----------------------------------------------------------------------------
 set(mg_single_node_v2_sources
-<<<<<<< HEAD
-    memgraph.cpp
-=======
         memgraph.cpp
->>>>>>> f5966e10
 )
 
 set(mg_single_node_v2_libs stdc++fs Threads::Threads
