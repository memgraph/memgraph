// Copyright 2022 Memgraph Ltd.
//
// Use of this software is governed by the Business Source License
// included in the file licenses/BSL.txt; by using this file, you agree to be bound by the terms of the Business Source
// License, and you may not use this file except in compliance with the Business Source License.
//
// As of the Change Date specified in that file, in accordance with
// the Business Source License, use of this software will be governed
// by the Apache License, Version 2.0, included in the file
// licenses/APL.txt.

// TODO(tyler) buffer out-of-order Append buffers on the Followers to reassemble more quickly
// TODO(tyler) handle granular batch sizes based on simple flow control

#pragma once

#include <deque>
#include <iostream>
#include <map>
#include <set>
#include <thread>
#include <unordered_map>
#include <vector>

#include "io/simulator/simulator.hpp"
#include "io/transport.hpp"

namespace memgraph::io::rsm {

using memgraph::io::Address;
using memgraph::io::Duration;
using memgraph::io::Io;
using memgraph::io::ResponseFuture;
using memgraph::io::ResponseResult;
using memgraph::io::Time;

using Term = uint64_t;
using LogIndex = uint64_t;
using RequestId = uint64_t;

template <typename WriteOperation>
struct WriteRequest {
  WriteOperation operation;
};

/// WriteResponse is returned to a client after
/// their WriteRequest was entered in to the raft
/// log and it reached consensus.
///
/// WriteReturn is the result of applying the WriteRequest to
/// ReplicatedState, and if the ReplicatedState::write
/// method is deterministic, all replicas will
/// have the same ReplicatedState after applying
/// the submitted WriteRequest.
template <typename WriteReturn>
struct WriteResponse {
  bool success;
  WriteReturn write_return;
  std::optional<Address> retry_leader;
};

template <typename ReadOperation>
struct ReadRequest {
  ReadOperation operation;
};

template <typename ReadReturn>
struct ReadResponse {
  bool success;
  ReadReturn read_return;
  std::optional<Address> retry_leader;
};

/// AppendRequest is a raft-level message that the Leader
/// periodically broadcasts to all Follower peers. This
/// serves three main roles:
/// 1. acts as a heartbeat from the Leader to the Follower
/// 2. replicates new data that the Leader has received to the Follower
/// 3. informs Follower peers when the commit index has increased,
///    signalling that it is now safe to apply log items to the
///    replicated state machine
template <typename WriteRequest>
struct AppendRequest {
  Term term = 0;
  LogIndex last_log_index;
  Term last_log_term;
  std::vector<std::pair<Term, WriteRequest>> entries;
  LogIndex leader_commit;
};

struct AppendResponse {
  bool success;
  Term term;
  Term last_log_term;
  // a small optimization over the raft paper, tells
  // the leader the offset that we are interested in
  // to send log offsets from for us. This will only
  // be useful at the beginning of a leader's term.
  LogIndex last_log_index;
};

struct VoteRequest {
  Term term = 0;
  LogIndex last_log_index;
  Term last_log_term;
};

struct VoteResponse {
  Term term = 0;
  LogIndex committed_log_size;
  bool vote_granted = false;
};

template <typename WriteRequest>
struct CommonState {
  Term term = 0;
  std::vector<std::pair<Term, WriteRequest>> log;
  LogIndex committed_log_size = 0;
  LogIndex applied_size = 0;
};

struct FollowerTracker {
  LogIndex next_index = 0;
  LogIndex confirmed_contiguous_index = 0;
};

struct PendingClientRequest {
  RequestId request_id;
  Address address;
  Time received_at;
};

struct Leader {
  std::map<Address, FollowerTracker> followers;
  std::unordered_map<LogIndex, PendingClientRequest> pending_client_requests;
  Time last_broadcast = Time::min();

  static void Print() { std::cout << "\tLeader   \t"; }
};

struct Candidate {
  std::map<Address, LogIndex> successful_votes;
  Time election_began = Time::min();
  std::set<Address> outstanding_votes;

  static void Print() { std::cout << "\tCandidate\t"; }
};

struct Follower {
  Time last_received_append_entries_timestamp;
  Address leader_address;

  static void Print() { std::cout << "\tFollower \t"; }
};

using Role = std::variant<Candidate, Leader, Follower>;

/*
all ReplicatedState classes should have an Apply method
that returns our WriteResponseValue:

ReadResponse Read(ReadOperation);
WriteResponseValue ReplicatedState::Apply(WriteRequest);

for examples:
if the state is uint64_t, and WriteRequest is `struct PlusOne {};`,
and WriteResponseValue is also uint64_t (the new value), then
each call to state.Apply(PlusOne{}) will return the new value
after incrementing it. 0, 1, 2, 3... and this will be sent back
to the client that requested the mutation.

In practice, these mutations will usually be predicated on some
previous value, so that they are idempotent, functioning similarly
to a CAS operation.
*/
template <typename WriteOperation, typename ReadOperation, typename ReplicatedState, typename WriteResponseValue,
          typename ReadResponseValue>
concept Rsm = requires(ReplicatedState state, WriteOperation w, ReadOperation r) {
  { state.Read(r) } -> std::same_as<ReadResponseValue>;
  { state.Apply(w) } -> std::same_as<WriteResponseValue>;
};

/// Parameter           Purpose
/// --------------------------
/// IoImpl              the concrete Io provider - SimulatorTransport, ThriftTransport, etc...
/// ReplicatedState     the high-level data structure that is managed by the raft-backed replicated state machine
/// WriteOperation      the individual operation type that is applied to the ReplicatedState in identical order
///                     across each replica
/// WriteResponseValue  the return value of calling ReplicatedState::write(WriteOperation), which is executed in
///                     identical order across all replicas after an WriteOperation reaches consensus.
/// ReadOperation       the type of operations that do not require consensus before executing directly
///                     on a const ReplicatedState &
/// ReadResponseValue   the return value of calling ReplicatedState::Read(ReadOperation), which is executed directly
///                     without going through consensus first
template <typename IoImpl, typename ReplicatedState, typename WriteOperation, typename WriteResponseValue,
          typename ReadOperation, typename ReadResponseValue>
requires Rsm<WriteOperation, ReadOperation, ReplicatedState, WriteResponseValue, ReadResponseValue>
class Raft {
  CommonState<WriteOperation> state_;
  Role role_ = Candidate{};
  Io<IoImpl> io_;
  std::vector<Address> peers_;
  ReplicatedState replicated_state_;

 public:
  Raft(Io<IoImpl> &&io, std::vector<Address> peers, ReplicatedState &&replicated_state)
      : io_(std::move(io)), peers_(peers), replicated_state_(std::move(replicated_state)) {}

  void Run() {
    Time last_cron = io_.Now();

    while (!io_.ShouldShutDown()) {
      const auto now = io_.Now();
      const Duration random_cron_interval = RandomTimeout(1000, 2000);
      if (now - last_cron > random_cron_interval) {
        Cron();
        last_cron = now;
      }

      Duration receive_timeout = RandomTimeout(10000, 50000);

      auto request_result =
          io_.template ReceiveWithTimeout<ReadRequest<ReadOperation>, AppendRequest<WriteOperation>, AppendResponse,
                                          WriteRequest<WriteOperation>, VoteRequest, VoteResponse>(receive_timeout);
      if (request_result.HasError()) {
        continue;
      }

      auto request = std::move(request_result.GetValue());

      Handle(std::move(request.message), request.request_id, request.from_address);
    }
  }

 private:
  // Raft paper - 5.3
  // When the entry has been safely replicated, the leader applies the
  // entry to its state machine and returns the result of that
  // execution to the client.
  void BumpCommitIndexAndReplyToClients(Leader &leader) {
    // set the current committed_log_size based on the
    auto indices = std::vector<LogIndex>{state_.log.size()};
    for (const auto &[addr, f] : leader.followers) {
      indices.push_back(f.confirmed_contiguous_index);
      Log("at port ", addr.last_known_port, " has confirmed contiguous index of: ", f.confirmed_contiguous_index);
    }

    // reverse sort from highest to lowest (using std::ranges::greater)
    std::ranges::sort(indices, std::ranges::greater());

    size_t new_committed_log_size = indices[(indices.size() / 2)];

    state_.committed_log_size = new_committed_log_size;

    // For each index between the old index and the new one (inclusive),
    // Apply that log's WriteOperation to our replicated_state_,
    // and use the specific return value of the ReplicatedState::Apply
    // method (WriteResponseValue) to respond to the requester.
    for (; state_.applied_size < state_.committed_log_size; state_.applied_size++) {
      const LogIndex apply_index = state_.applied_size;
      const auto &write_request = state_.log[apply_index].second;
      WriteResponseValue write_return = replicated_state_.Apply(write_request);

      if (leader.pending_client_requests.contains(apply_index)) {
        PendingClientRequest client_request = std::move(leader.pending_client_requests.at(apply_index));

<<<<<<< HEAD
    while (!leader.pending_client_requests.empty()) {
      const auto &front = leader.pending_client_requests.front();
      if (front.log_index <= state_.committed_log_size) {
        const auto &write_request = state_.log[front.log_index].second;
        WriteResponseValue write_return = replicated_state_.Apply(write_request);
=======
>>>>>>> cbdfd54e
        WriteResponse<WriteResponseValue> resp;
        resp.success = true;
        resp.write_return = write_return;

        io_.Send(client_request.address, client_request.request_id, std::move(resp));
        leader.pending_client_requests.erase(apply_index);
      }
    }

    Log("committed_log_size is now ", state_.committed_log_size);
  }

  // Raft paper - 5.1
  // AppendEntries RPCs are initiated by leaders to replicate log entries and to provide a form of heartbeat
  void BroadcastAppendEntries(std::map<Address, FollowerTracker> &followers) {
    for (auto &[address, follower] : followers) {
      const LogIndex index = follower.confirmed_contiguous_index;

      std::vector<std::pair<Term, WriteOperation>> entries;

      if (state_.log.size() > index) {
        entries.insert(entries.begin(), state_.log.begin() + index, state_.log.end());
      }

      const Term previous_term_from_index = PreviousTermFromIndex(index);

      Log("sending ", entries.size(), " entries to Follower ", address.last_known_port,
          " which are above its known index of ", index);

      AppendRequest<WriteOperation> ar{
          .term = state_.term,
          .last_log_index = index,
          .last_log_term = previous_term_from_index,
          .entries = entries,
          .leader_commit = state_.committed_log_size,
      };

      // request_id not necessary to set because it's not a Future-backed Request.
      const RequestId request_id = 0;

      io_.Send(address, request_id, ar);
    }
  }

  // Raft paper - 5.2
  // Raft uses randomized election timeouts to ensure that split votes are rare and that they are resolved quickly
  Duration RandomTimeout(Duration min, Duration max) {
    auto min_micros = std::chrono::duration_cast<std::chrono::milliseconds>(min).count();
    auto max_micros = std::chrono::duration_cast<std::chrono::milliseconds>(max).count();

    std::uniform_int_distribution time_distrib(min_micros, max_micros);

    auto rand_micros = io_.Rand(time_distrib);

    return std::chrono::microseconds{rand_micros};
  }

  Duration RandomTimeout(int min_micros, int max_micros) {
    std::uniform_int_distribution time_distrib(min_micros, max_micros);

    int rand_micros = io_.Rand(time_distrib);

    return std::chrono::microseconds{rand_micros};
  }

  Term PreviousTermFromIndex(LogIndex index) {
    if (index == 0 || state_.log.size() + 1 <= index) {
      return 0;
    }

    auto &[term, data] = state_.log.at(index - 1);
    return term;
  }

  LogIndex CommittedLogIndex() { return state_.committed_log_size; }

  Term CommittedLogTerm() {
    MG_ASSERT(state_.log.size() >= state_.committed_log_size);
    if (state_.log.empty() || state_.committed_log_size == 0) {
      return 0;
    }

    auto &[term, data] = state_.log.at(state_.committed_log_size - 1);
    return term;
  }

  LogIndex LastLogIndex() { return state_.log.size(); }

  Term LastLogTerm() {
    if (state_.log.empty()) {
      return 0;
    }

    auto &[term, data] = state_.log.back();
    return term;
  }

  template <typename... Ts>
  void Log(Ts &&...args) {
    const Time now = io_.Now();
    const Term term = state_.term;

    auto now_micros = std::chrono::duration_cast<std::chrono::milliseconds>(now.time_since_epoch()).count();

    std::cout << '\t' << now_micros << "\t" << term << "\t" << io_.GetAddress().last_known_port;

    std::visit([&](auto &&role) { role.Print(); }, role_);

    (std::cout << ... << args) << std::endl;
  }

  /////////////////////////////////////////////////////////////
  /// Raft-related Cron methods
  ///
  /// Cron + std::visit is how events are dispatched
  /// to certain code based on Raft role.
  ///
  /// Cron(role) takes as the first argument a reference to its
  /// role, and as the second argument, the message that has
  /// been received.
  /////////////////////////////////////////////////////////////

  /// Periodic protocol maintenance.
  void Cron() {
    // dispatch periodic logic based on our role to a specific Cron method.
    std::optional<Role> new_role = std::visit([&](auto &&role) { return Cron(role); }, role_);

    if (new_role) {
      role_ = std::move(new_role).value();
    }
  }

  // Raft paper - 5.2
  // Candidates keep sending Vote to peers until:
  // 1. receiving Append with a higher term (become Follower)
  // 2. receiving Vote with a higher term (become a Follower)
  // 3. receiving a quorum of responses to our last batch of Vote (become a Leader)
  std::optional<Role> Cron(Candidate &candidate) {
    const auto now = io_.Now();
    const Duration election_timeout = RandomTimeout(100000, 200000);
    auto election_timeout_us = std::chrono::duration_cast<std::chrono::milliseconds>(election_timeout).count();

    if (now - candidate.election_began > election_timeout) {
      state_.term++;
      Log("becoming Candidate for term ", state_.term, " after leader timeout of ", election_timeout_us,
          " elapsed since last election attempt");

      const VoteRequest request{
          .term = state_.term,
          .last_log_index = LastLogIndex(),
          .last_log_term = LastLogTerm(),
      };

      auto outstanding_votes = std::set<Address>();

      for (const auto &peer : peers_) {
        // request_id not necessary to set because it's not a Future-backed Request.
        auto request_id = 0;
        io_.template Send<VoteRequest>(peer, request_id, request);
        outstanding_votes.insert(peer);
      }

      return Candidate{
          .successful_votes = std::map<Address, LogIndex>(),
          .election_began = now,
          .outstanding_votes = outstanding_votes,
      };
    }
    return std::nullopt;
  }

  // Raft paper - 5.2
  // Followers become candidates if we haven't heard from the leader
  // after a randomized timeout.
  std::optional<Role> Cron(Follower &follower) {
    const auto now = io_.Now();
    const auto time_since_last_append_entries = now - follower.last_received_append_entries_timestamp;
    Duration election_timeout = RandomTimeout(100000, 200000);

    // randomized follower timeout with a range of 100-150ms.
    if (time_since_last_append_entries > election_timeout) {
      // become a Candidate if we haven't heard from the Leader after this timeout
      return Candidate{};
    }

    return std::nullopt;
  }

  // Leaders (re)send AppendRequest to followers.
  std::optional<Role> Cron(Leader &leader) {
    const Time now = io_.Now();
    const Duration broadcast_timeout = RandomTimeout(40000, 60000);

    if (now - leader.last_broadcast > broadcast_timeout) {
      BroadcastAppendEntries(leader.followers);
      leader.last_broadcast = now;
    }

    return std::nullopt;
  }

  /////////////////////////////////////////////////////////////
  /// Raft-related Handle methods
  ///
  /// Handle + std::visit is how events are dispatched
  /// to certain code based on Raft role.
  ///
  /// Handle(role, message, ...)
  /// takes as the first argument a reference
  /// to its role, and as the second argument, the
  /// message that has been received.
  /////////////////////////////////////////////////////////////

  void Handle(std::variant<ReadRequest<ReadOperation>, AppendRequest<WriteOperation>, AppendResponse,
                           WriteRequest<WriteOperation>, VoteRequest, VoteResponse> &&message_variant,
              RequestId request_id, Address from_address) {
    // dispatch the message to a handler based on our role,
    // which can be specified in the Handle first argument,
    // or it can be `auto` if it's a handler for several roles
    // or messages.
    std::optional<Role> new_role =
        std::visit([&](auto &&msg, auto &&role) { return Handle(role, std::move(msg), request_id, from_address); },
                   std::move(message_variant), role_);

    // TODO(tyler) (M3) maybe replace std::visit with get_if for explicit prioritized matching, [[likely]] etc...
    if (new_role) {
      role_ = std::move(new_role).value();
    }
  }

  // all roles can receive Vote and possibly become a follower
  template <typename AllRoles>
  std::optional<Role> Handle(AllRoles &, VoteRequest &&req, RequestId request_id, Address from_address) {
    Log("received Vote from ", from_address.last_known_port, " with term ", req.term);
    const bool last_log_term_dominates = req.last_log_term >= LastLogTerm();
    const bool term_dominates = req.term > state_.term;
    const bool last_log_index_dominates = req.last_log_index >= LastLogIndex();
    const bool new_leader = last_log_term_dominates && term_dominates && last_log_index_dominates;

    if (new_leader) {
      MG_ASSERT(req.term > state_.term);
      MG_ASSERT(std::max(req.term, state_.term) == req.term);
    }

    const VoteResponse res{
        .term = std::max(req.term, state_.term),
        .committed_log_size = state_.committed_log_size,
        .vote_granted = new_leader,
    };

    io_.Send(from_address, request_id, res);

    if (new_leader) {
      // become a follower
      state_.term = req.term;
      return Follower{
          .last_received_append_entries_timestamp = io_.Now(),
          .leader_address = from_address,
      };
    } else if (term_dominates) {
      Log("received a vote from an inferior candidate. Becoming Candidate");
      state_.term = std::max(state_.term, req.term) + 1;
      return Candidate{};
    }

    return std::nullopt;
  }

  std::optional<Role> Handle(Candidate &candidate, VoteResponse &&res, RequestId, Address from_address) {
    Log("received VoteResponse");

    if (!res.vote_granted || res.term != state_.term) {
      Log("received unsuccessful VoteResponse from term ", res.term, " when our candidacy term is ", state_.term);
      // we received a delayed VoteResponse from the past, which has to do with an election that is
      // no longer valid. We can simply drop this.
      return std::nullopt;
    }

    MG_ASSERT(candidate.outstanding_votes.contains(from_address),
              "Received unexpected VoteResponse from server not present in Candidate's outstanding_votes!");
    candidate.outstanding_votes.erase(from_address);

    MG_ASSERT(!candidate.successful_votes.contains(from_address),
              "Received unexpected VoteResponse from server already in Candidate's successful_votes!");
    candidate.successful_votes.insert({from_address, res.committed_log_size});

    if (candidate.successful_votes.size() >= candidate.outstanding_votes.size()) {
      std::map<Address, FollowerTracker> followers{};

      for (const auto &[address, committed_log_size] : candidate.successful_votes) {
        FollowerTracker follower{
            .next_index = committed_log_size,
            .confirmed_contiguous_index = committed_log_size,
        };
        followers.insert({address, follower});
      }
      for (const auto &address : candidate.outstanding_votes) {
        FollowerTracker follower{
            .next_index = state_.log.size(),
            .confirmed_contiguous_index = 0,
        };
        followers.insert({address, follower});
      }

      Log("becoming Leader at term ", state_.term);

      BroadcastAppendEntries(followers);

      return Leader{
          .followers = std::move(followers),
          .pending_client_requests = std::unordered_map<LogIndex, PendingClientRequest>(),
      };
    }

    return std::nullopt;
  }

  template <typename AllRoles>
  std::optional<Role> Handle(AllRoles &, VoteResponse &&, RequestId, Address) {
    Log("non-Candidate received VoteResponse");
    return std::nullopt;
  }

  template <typename AllRoles>
  std::optional<Role> Handle(AllRoles &role, AppendRequest<WriteOperation> &&req, RequestId request_id,
                             Address from_address) {
    AppendResponse res{
        .success = false,
        .term = state_.term,
        .last_log_term = CommittedLogTerm(),
        .last_log_index = CommittedLogIndex(),
    };

    if constexpr (std::is_same<AllRoles, Leader>()) {
      MG_ASSERT(req.term != state_.term, "Multiple leaders are acting under the term ", req.term);
    }

    const bool is_candidate = std::is_same<AllRoles, Candidate>();
    const bool is_failed_competitor = is_candidate && req.term == state_.term;
    const Time now = io_.Now();

    // Raft paper - 5.2
    // While waiting for votes, a candidate may receive an
    // AppendEntries RPC from another server claiming to be leader. If
    // the leader’s term (included in its RPC) is at least as large as
    // the candidate’s current term, then the candidate recognizes the
    // leader as legitimate and returns to follower state.
    if (req.term > state_.term || is_failed_competitor) {
      // become follower of this leader, reply with our log status
      state_.term = req.term;

      io_.Send(from_address, request_id, res);

      Log("becoming Follower of Leader ", from_address.last_known_port, " at term ", req.term);
      return Follower{
          .last_received_append_entries_timestamp = now,
          .leader_address = from_address,
      };
    } else if (req.term < state_.term) {
      // nack this request from an old leader
      io_.Send(from_address, request_id, res);

      return std::nullopt;
    }

    // at this point, we're dealing with our own leader
    if constexpr (std::is_same<AllRoles, Follower>()) {
      // small specialization for when we're already a Follower
      MG_ASSERT(role.leader_address == from_address, "Multiple Leaders are acting under the same term number!");
      role.last_received_append_entries_timestamp = now;
    } else {
      Log("Somehow entered Follower-specific logic as a non-Follower");
      MG_ASSERT(false, "Somehow entered Follower-specific logic as a non-Follower");
    }

    res.last_log_term = LastLogTerm();
    res.last_log_index = LastLogIndex();

    Log("returning last_log_index of ", res.last_log_index);

    // Handle steady-state conditions.
    if (req.last_log_index != LastLogIndex()) {
      Log("req.last_log_index is above our last applied log index");
    } else if (req.last_log_term != LastLogTerm()) {
      Log("req.last_log_term differs from our leader term at that slot, expected: ", LastLogTerm(), " but got ",
          req.last_log_term);
    } else {
      // happy path - Apply log
      Log("applying batch of entries to log of size ", req.entries.size());

      MG_ASSERT(req.last_log_index >= state_.committed_log_size,
                "Applied history from Leader which goes back in time from our commit_index");

      // possibly chop-off stuff that was replaced by
      // things with different terms (we got data that
      // hasn't reached consensus yet, which is normal)
      state_.log.resize(req.last_log_index);

      state_.log.insert(state_.log.end(), req.entries.begin(), req.entries.end());

      state_.committed_log_size = std::min(req.leader_commit, LastLogIndex());

      for (; state_.applied_size < state_.committed_log_size; state_.applied_size++) {
        const auto &write_request = state_.log[state_.applied_size].second;
        replicated_state_.Apply(write_request);
      }

      res.success = true;
    }

    io_.Send(from_address, request_id, res);

    return std::nullopt;
  }

  std::optional<Role> Handle(Leader &leader, AppendResponse &&res, RequestId, Address from_address) {
    if (res.term != state_.term) {
    } else if (!leader.followers.contains(from_address)) {
      Log("received AppendResponse from unknown Follower");
      MG_ASSERT(false, "received AppendResponse from unknown Follower");
    } else {
      if (res.success) {
        Log("got successful AppendResponse from ", from_address.last_known_port, " with last_log_index of ",
            res.last_log_index);
      } else {
        Log("got unsuccessful AppendResponse from ", from_address.last_known_port, " with last_log_index of ",
            res.last_log_index);
      }
      FollowerTracker &follower = leader.followers.at(from_address);
      follower.next_index = std::max(follower.next_index, res.last_log_index);
      follower.confirmed_contiguous_index = std::max(follower.confirmed_contiguous_index, res.last_log_index);

      BumpCommitIndexAndReplyToClients(leader);
    }
    return std::nullopt;
  }

  template <typename AllRoles>
  std::optional<Role> Handle(AllRoles &, AppendResponse &&, RequestId, Address) {
    // we used to be the leader, and are getting old delayed responses
    return std::nullopt;
  }

  /////////////////////////////////////////////////////////////
  /// RSM-related handle methods
  /////////////////////////////////////////////////////////////

  // Leaders are able to immediately respond to the requester (with a ReadResponseValue) applied to the ReplicatedState
  std::optional<Role> Handle(Leader &, ReadRequest<ReadOperation> &&req, RequestId request_id, Address from_address) {
    Log("handling ReadOperation");
    ReadOperation read_operation = req.operation;

    ReadResponseValue read_return = replicated_state_.Read(read_operation);

    ReadResponse<ReadResponseValue> resp{
        .success = true,
        .read_return = std::move(read_return),
        .retry_leader = std::nullopt,
    };

    io_.Send(from_address, request_id, resp);

    return std::nullopt;
  }

  // Candidates should respond with a failure, similar to the Candidate + WriteRequest failure below
  std::optional<Role> Handle(Candidate &, ReadRequest<ReadOperation> &&, RequestId request_id, Address from_address) {
    Log("received ReadOperation - not redirecting because no Leader is known");
    auto res = ReadResponse<ReadResponseValue>{};

    res.success = false;

    Cron();

    io_.Send(from_address, request_id, res);

    return std::nullopt;
  }

  // Followers should respond with a redirection, similar to the Follower + WriteRequest response below
  std::optional<Role> Handle(Follower &follower, ReadRequest<ReadOperation> &&, RequestId request_id,
                             Address from_address) {
    auto res = ReadResponse<ReadResponseValue>{};

    res.success = false;
    Log("redirecting client to known Leader with port ", follower.leader_address.last_known_port);
    res.retry_leader = follower.leader_address;

    io_.Send(from_address, request_id, res);

    return std::nullopt;
  }

  // Raft paper - 8
  // When a client first starts up, it connects to a randomly chosen
  // server. If the client’s first choice is not the leader, that
  // server will reject the client’s request and supply information
  // about the most recent leader it has heard from.
  std::optional<Role> Handle(Follower &follower, WriteRequest<WriteOperation> &&, RequestId request_id,
                             Address from_address) {
    auto res = WriteResponse<WriteResponseValue>{};

    res.success = false;
    Log("redirecting client to known Leader with port ", follower.leader_address.last_known_port);
    res.retry_leader = follower.leader_address;

    io_.Send(from_address, request_id, res);

    return std::nullopt;
  }

  std::optional<Role> Handle(Candidate &, WriteRequest<WriteOperation> &&, RequestId request_id, Address from_address) {
    Log("received WriteRequest - not redirecting because no Leader is known");
    auto res = WriteResponse<WriteResponseValue>{};

    res.success = false;

    Cron();

    io_.Send(from_address, request_id, res);

    return std::nullopt;
  }

  // only leaders actually handle replication requests from clients
  std::optional<Role> Handle(Leader &leader, WriteRequest<WriteOperation> &&req, RequestId request_id,
                             Address from_address) {
    Log("handling WriteRequest");

    // we are the leader. add item to log and send Append to peers
    state_.log.emplace_back(std::pair(state_.term, std::move(req.operation)));

    LogIndex log_index = state_.log.size() - 1;

    PendingClientRequest pcr{
        .request_id = request_id,
        .address = from_address,
        .received_at = io_.Now(),
    };

    leader.pending_client_requests.emplace(log_index, pcr);

    BroadcastAppendEntries(leader.followers);

    return std::nullopt;
  }
};

};  // namespace memgraph::io::rsm<|MERGE_RESOLUTION|>--- conflicted
+++ resolved
@@ -264,14 +264,6 @@
       if (leader.pending_client_requests.contains(apply_index)) {
         PendingClientRequest client_request = std::move(leader.pending_client_requests.at(apply_index));
 
-<<<<<<< HEAD
-    while (!leader.pending_client_requests.empty()) {
-      const auto &front = leader.pending_client_requests.front();
-      if (front.log_index <= state_.committed_log_size) {
-        const auto &write_request = state_.log[front.log_index].second;
-        WriteResponseValue write_return = replicated_state_.Apply(write_request);
-=======
->>>>>>> cbdfd54e
         WriteResponse<WriteResponseValue> resp;
         resp.success = true;
         resp.write_return = write_return;
