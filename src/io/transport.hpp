// Copyright 2023 Memgraph Ltd.
//
// Use of this software is governed by the Business Source License
// included in the file licenses/BSL.txt; by using this file, you agree to be bound by the terms of the Business Source
// License, and you may not use this file except in compliance with the Business Source License.
//
// As of the Change Date specified in that file, in accordance with
// the Business Source License, use of this software will be governed
// by the Apache License, Version 2.0, included in the file
// licenses/APL.txt.

#pragma once

#include <chrono>
#include <concepts>
#include <random>
#include <variant>

#include "io/address.hpp"
#include "io/errors.hpp"
#include "io/future.hpp"
#include "io/message_histogram_collector.hpp"
#include "io/notifier.hpp"
#include "io/time.hpp"
<<<<<<< HEAD
#include "utils/concrete_msg_sender.hpp"
=======
#include "utils/concepts.hpp"
>>>>>>> 5b5ce1c4
#include "utils/result.hpp"

namespace memgraph::io {

using memgraph::utils::BasicResult;

<<<<<<< HEAD
=======
// TODO(tyler) ensure that Message continues to represent
// reasonable constraints around message types over time,
// as we adapt things to use Thrift-generated message types.
template <typename T>
concept Message = std::movable<T> && std::copyable<T>;

template <utils::Object T>
struct RValueRefEnforcer {
  using Type = T &&;
};

template <typename T>
using RValueRef = typename RValueRefEnforcer<T>::Type;

>>>>>>> 5b5ce1c4
using RequestId = uint64_t;

template <utils::Message M>
struct ResponseEnvelope {
  M message;
  RequestId request_id;
  Address to_address;
  Address from_address;
  Duration response_latency;
};

template <utils::Message M>
using ResponseResult = BasicResult<TimedOut, ResponseEnvelope<M>>;

template <utils::Message M>
using ResponseFuture = Future<ResponseResult<M>>;

template <utils::Message M>
using ResponsePromise = Promise<ResponseResult<M>>;

template <utils::Message... Ms>
struct RequestEnvelope {
  std::variant<Ms...> message;
  RequestId request_id;
  Address to_address;
  Address from_address;
};

template <utils::Message... Ms>
using RequestResult = BasicResult<TimedOut, RequestEnvelope<Ms...>>;

template <typename I>
class Io {
  I implementation_;
  Address address_;
  Duration default_timeout_ = std::chrono::microseconds{100000};

 public:
  Io(I io, Address address) : implementation_(io), address_(address) {}

  /// Set the default timeout for all requests that are issued
  /// without an explicit timeout set.
  void SetDefaultTimeout(Duration timeout) { default_timeout_ = timeout; }

  /// Returns the current default timeout for this Io instance.
  Duration GetDefaultTimeout() { return default_timeout_; }

  /// Issue a request with an explicit timeout in microseconds provided. This tends to be used by clients.
<<<<<<< HEAD
  template <utils::Message RequestT, utils::Message ResponseT>
  ResponseFuture<ResponseT> RequestWithTimeout(Address address, RequestT request, Duration timeout) {
=======
  template <Message ResponseT, Message RequestT>
  ResponseFuture<ResponseT> RequestWithTimeout(Address address, RValueRef<RequestT> request, Duration timeout) {
>>>>>>> 5b5ce1c4
    const Address from_address = address_;
    std::function<void()> fill_notifier = nullptr;
    return implementation_.template Request<ResponseT, RequestT>(address, from_address, std::move(request),
                                                                 fill_notifier, timeout);
  }

  /// Issue a request that times out after the default timeout. This tends
  /// to be used by clients.
<<<<<<< HEAD
  template <utils::Message RequestT, utils::Message ResponseT>
  ResponseFuture<ResponseT> Request(Address to_address, RequestT request) {
=======
  template <Message ResponseT, Message RequestT>
  ResponseFuture<ResponseT> Request(Address to_address, RValueRef<RequestT> request) {
>>>>>>> 5b5ce1c4
    const Duration timeout = default_timeout_;
    const Address from_address = address_;
    std::function<void()> fill_notifier = nullptr;
    return implementation_.template Request<ResponseT, RequestT>(to_address, from_address, std::move(request),
                                                                 fill_notifier, timeout);
  }

  /// Issue a request that will notify a Notifier when it is filled or times out.
<<<<<<< HEAD
  template <utils::Message RequestT, utils::Message ResponseT>
  ResponseFuture<ResponseT> RequestWithNotification(Address to_address, RequestT request, Notifier notifier,
=======
  template <Message ResponseT, Message RequestT>
  ResponseFuture<ResponseT> RequestWithNotification(Address to_address, RValueRef<RequestT> request, Notifier notifier,
>>>>>>> 5b5ce1c4
                                                    ReadinessToken readiness_token) {
    const Duration timeout = default_timeout_;
    const Address from_address = address_;
    std::function<void()> fill_notifier = [notifier, readiness_token]() { notifier.Notify(readiness_token); };
    return implementation_.template Request<ResponseT, RequestT>(to_address, from_address, std::move(request),
                                                                 fill_notifier, timeout);
  }

  /// Issue a request that will notify a Notifier when it is filled or times out.
<<<<<<< HEAD
  template <utils::Message RequestT, utils::Message ResponseT>
  ResponseFuture<ResponseT> RequestWithNotificationAndTimeout(Address to_address, RequestT request, Notifier notifier,
=======
  template <Message ResponseT, Message RequestT>
  ResponseFuture<ResponseT> RequestWithNotificationAndTimeout(Address to_address, RequestT &&request, Notifier notifier,
>>>>>>> 5b5ce1c4
                                                              ReadinessToken readiness_token, Duration timeout) {
    const Address from_address = address_;
    std::function<void()> fill_notifier = [notifier, readiness_token]() { notifier.Notify(readiness_token); };
    return implementation_.template Request<ResponseT>(to_address, from_address, std::forward<RequestT>(request),
                                                       fill_notifier, timeout);
  }

  /// Wait for an explicit number of microseconds for a request of one of the
  /// provided types to arrive. This tends to be used by servers.
  template <utils::Message... Ms>
  RequestResult<Ms...> ReceiveWithTimeout(Duration timeout) {
    return implementation_.template Receive<Ms...>(address_, timeout);
  }

  /// Wait the default number of microseconds for a request of one of the
  /// provided types to arrive. This tends to be used by servers.
  template <utils::Message... Ms>
  requires(sizeof...(Ms) > 0) RequestResult<Ms...> Receive() {
    const Duration timeout = default_timeout_;
    return implementation_.template Receive<Ms...>(address_, timeout);
  }

  /// Send a message in a best-effort fashion. This is used for messaging where
  /// responses are not necessarily expected, and for servers to respond to requests.
  /// If you need reliable delivery, this must be built on-top. TCP is not enough for most use cases.
<<<<<<< HEAD
  template <utils::Message M>
  void Send(Address to_address, RequestId request_id, M message) {
=======
  template <Message M>
  void Send(Address to_address, RequestId request_id, M &&message) {
>>>>>>> 5b5ce1c4
    Address from_address = address_;
    return implementation_.template Send<M>(to_address, from_address, request_id, std::forward<M>(message));
  }

  /// The current system time. This time source should be preferred over any other,
  /// because it lets us deterministically control clocks from tests for making
  /// things like timeouts deterministic.
  Time Now() const { return implementation_.Now(); }

  /// Returns true if the system should shut-down.
  bool ShouldShutDown() const { return implementation_.ShouldShutDown(); }

  /// Returns a random number within the specified distribution.
  template <class D = std::poisson_distribution<>, class Return = uint64_t>
  Return Rand(D distrib) {
    return implementation_.template Rand<D, Return>(distrib);
  }

  Address GetAddress() { return address_; }

  void SetAddress(Address address) { address_ = address; }

  Io<I> ForkLocal(boost::uuids::uuid uuid) {
    Address new_address{
        .unique_id = uuid,
        .last_known_ip = address_.last_known_ip,
        .last_known_port = address_.last_known_port,
    };
    return Io(implementation_, new_address);
  }

  LatencyHistogramSummaries ResponseLatencies() { return implementation_.ResponseLatencies(); }

  template <utils::Message M>
  utils::Sender<M> GetSender(Address address) {
    Io<I> io_copy = Io(implementation_, address_);

    std::function<void(M)> sender = [address, io_copy](M &&message) mutable {
      io_copy.template Send<M>(address, 0, std::forward<M>(message));
    };

    return utils::Sender{sender};
  }
};
};  // namespace memgraph::io<|MERGE_RESOLUTION|>--- conflicted
+++ resolved
@@ -22,34 +22,13 @@
 #include "io/message_histogram_collector.hpp"
 #include "io/notifier.hpp"
 #include "io/time.hpp"
-<<<<<<< HEAD
+#include "utils/concepts.hpp"
 #include "utils/concrete_msg_sender.hpp"
-=======
-#include "utils/concepts.hpp"
->>>>>>> 5b5ce1c4
 #include "utils/result.hpp"
 
 namespace memgraph::io {
 
-using memgraph::utils::BasicResult;
-
-<<<<<<< HEAD
-=======
-// TODO(tyler) ensure that Message continues to represent
-// reasonable constraints around message types over time,
-// as we adapt things to use Thrift-generated message types.
-template <typename T>
-concept Message = std::movable<T> && std::copyable<T>;
-
-template <utils::Object T>
-struct RValueRefEnforcer {
-  using Type = T &&;
-};
-
-template <typename T>
-using RValueRef = typename RValueRefEnforcer<T>::Type;
-
->>>>>>> 5b5ce1c4
+using utils::BasicResult;
 using RequestId = uint64_t;
 
 template <utils::Message M>
@@ -98,59 +77,39 @@
   Duration GetDefaultTimeout() { return default_timeout_; }
 
   /// Issue a request with an explicit timeout in microseconds provided. This tends to be used by clients.
-<<<<<<< HEAD
   template <utils::Message RequestT, utils::Message ResponseT>
   ResponseFuture<ResponseT> RequestWithTimeout(Address address, RequestT request, Duration timeout) {
-=======
-  template <Message ResponseT, Message RequestT>
-  ResponseFuture<ResponseT> RequestWithTimeout(Address address, RValueRef<RequestT> request, Duration timeout) {
->>>>>>> 5b5ce1c4
     const Address from_address = address_;
     std::function<void()> fill_notifier = nullptr;
-    return implementation_.template Request<ResponseT, RequestT>(address, from_address, std::move(request),
+    return implementation_.template Request<RequestT, ResponseT>(address, from_address, std::move(request),
                                                                  fill_notifier, timeout);
   }
 
   /// Issue a request that times out after the default timeout. This tends
   /// to be used by clients.
-<<<<<<< HEAD
   template <utils::Message RequestT, utils::Message ResponseT>
   ResponseFuture<ResponseT> Request(Address to_address, RequestT request) {
-=======
-  template <Message ResponseT, Message RequestT>
-  ResponseFuture<ResponseT> Request(Address to_address, RValueRef<RequestT> request) {
->>>>>>> 5b5ce1c4
     const Duration timeout = default_timeout_;
     const Address from_address = address_;
     std::function<void()> fill_notifier = nullptr;
-    return implementation_.template Request<ResponseT, RequestT>(to_address, from_address, std::move(request),
+    return implementation_.template Request<RequestT, ResponseT>(to_address, from_address, std::move(request),
                                                                  fill_notifier, timeout);
   }
 
   /// Issue a request that will notify a Notifier when it is filled or times out.
-<<<<<<< HEAD
   template <utils::Message RequestT, utils::Message ResponseT>
   ResponseFuture<ResponseT> RequestWithNotification(Address to_address, RequestT request, Notifier notifier,
-=======
-  template <Message ResponseT, Message RequestT>
-  ResponseFuture<ResponseT> RequestWithNotification(Address to_address, RValueRef<RequestT> request, Notifier notifier,
->>>>>>> 5b5ce1c4
                                                     ReadinessToken readiness_token) {
     const Duration timeout = default_timeout_;
     const Address from_address = address_;
     std::function<void()> fill_notifier = [notifier, readiness_token]() { notifier.Notify(readiness_token); };
-    return implementation_.template Request<ResponseT, RequestT>(to_address, from_address, std::move(request),
+    return implementation_.template Request<RequestT, ResponseT>(to_address, from_address, std::move(request),
                                                                  fill_notifier, timeout);
   }
 
   /// Issue a request that will notify a Notifier when it is filled or times out.
-<<<<<<< HEAD
   template <utils::Message RequestT, utils::Message ResponseT>
   ResponseFuture<ResponseT> RequestWithNotificationAndTimeout(Address to_address, RequestT request, Notifier notifier,
-=======
-  template <Message ResponseT, Message RequestT>
-  ResponseFuture<ResponseT> RequestWithNotificationAndTimeout(Address to_address, RequestT &&request, Notifier notifier,
->>>>>>> 5b5ce1c4
                                                               ReadinessToken readiness_token, Duration timeout) {
     const Address from_address = address_;
     std::function<void()> fill_notifier = [notifier, readiness_token]() { notifier.Notify(readiness_token); };
@@ -176,13 +135,8 @@
   /// Send a message in a best-effort fashion. This is used for messaging where
   /// responses are not necessarily expected, and for servers to respond to requests.
   /// If you need reliable delivery, this must be built on-top. TCP is not enough for most use cases.
-<<<<<<< HEAD
   template <utils::Message M>
   void Send(Address to_address, RequestId request_id, M message) {
-=======
-  template <Message M>
-  void Send(Address to_address, RequestId request_id, M &&message) {
->>>>>>> 5b5ce1c4
     Address from_address = address_;
     return implementation_.template Send<M>(to_address, from_address, request_id, std::forward<M>(message));
   }
