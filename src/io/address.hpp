--- conflicted
+++ resolved
@@ -38,14 +38,11 @@
   }
 
   std::string ToString() const { return fmt::format("PartialAddress {{ ip: {}, port: {} }}", ip.to_string(), port); }
-<<<<<<< HEAD
-=======
 
   friend std::ostream &operator<<(std::ostream &in, const PartialAddress &partial_address) {
     in << partial_address.ToString();
     return in;
   }
->>>>>>> 12e7a261
 };
 
 struct Address {
