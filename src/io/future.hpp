// Copyright 2022 Memgraph Ltd.
//
// Use of this software is governed by the Business Source License
// included in the file licenses/BSL.txt; by using this file, you agree to be bound by the terms of the Business Source
// License, and you may not use this file except in compliance with the Business Source License.
//
// As of the Change Date specified in that file, in accordance with
// the Business Source License, use of this software will be governed
// by the Apache License, Version 2.0, included in the file
// licenses/APL.txt.

#pragma once

#include <condition_variable>
#include <memory>
#include <mutex>
#include <optional>
#include <thread>
#include <utility>

#include "io/errors.hpp"
#include "utils/logging.hpp"

namespace memgraph::io {

// Shared is in an anonymous namespace, and the only way to
// construct a Promise or Future is to pass a Shared in. This
// ensures that Promises and Futures can only be constructed
// in this translation unit.
namespace details {
template <typename T>
class Shared {
  mutable std::condition_variable cv_;
  mutable std::mutex mu_;
  std::optional<T> item_;
  bool consumed_ = false;
  bool waiting_ = false;
  std::function<bool()> simulator_notifier_ = nullptr;

 public:
  explicit Shared(std::function<bool()> simulator_notifier) : simulator_notifier_(simulator_notifier) {}
  Shared() = default;
  Shared(Shared &&) = delete;
  Shared &operator=(Shared &&) = delete;
  Shared(const Shared &) = delete;
  Shared &operator=(const Shared &) = delete;
  ~Shared() = default;

  /// Takes the item out of our optional item_ and returns it.
  T Take() {
    MG_ASSERT(item_, "Take called without item_ being present");
    MG_ASSERT(!consumed_, "Take called on already-consumed Future");

    T ret = std::move(item_).value();
    item_.reset();

    consumed_ = true;

    return ret;
  }

  T Wait() {
    std::unique_lock<std::mutex> lock(mu_);
    waiting_ = true;

    while (!item_) {
      bool simulator_progressed = false;
      if (simulator_notifier_) [[unlikely]] {
        // We can't hold our own lock while notifying
        // the simulator because notifying the simulator
        // involves acquiring the simulator's mutex
        // to guarantee that our notification linearizes
        // with the simulator's condition variable.
        // However, the simulator may acquire our
        // mutex to check if we are being awaited,
        // while determining system quiescence,
        // so we have to get out of its way to avoid
        // a cyclical deadlock.
        lock.unlock();
        simulator_progressed = std::invoke(simulator_notifier_);
        lock.lock();
        if (item_) {
          // item may have been filled while we
          // had dropped our mutex while notifying
          // the simulator of our waiting_ status.
          break;
        }
      }
      if (!simulator_progressed) [[likely]] {
        cv_.wait(lock);
      }
      MG_ASSERT(!consumed_, "Future consumed twice!");
    }

    waiting_ = false;

    return Take();
  }

  bool IsReady() const {
    std::unique_lock<std::mutex> lock(mu_);
    return item_.has_value();
  }

  std::optional<T> TryGet() {
    std::unique_lock<std::mutex> lock(mu_);

    if (item_) {
      return Take();
    }

    return std::nullopt;
  }

  void Fill(T item) {
    {
      std::unique_lock<std::mutex> lock(mu_);

      MG_ASSERT(!consumed_, "Promise filled after it was already consumed!");
      MG_ASSERT(!item_, "Promise filled twice!");

      item_ = item;
    }  // lock released before condition variable notification

    cv_.notify_all();
  }

  bool IsAwaited() const {
    std::unique_lock<std::mutex> lock(mu_);
    return waiting_;
  }
};
}  // namespace details

template <typename T>
class Future {
  bool consumed_or_moved_ = false;
  std::shared_ptr<details::Shared<T>> shared_;

 public:
  explicit Future(std::shared_ptr<details::Shared<T>> shared) : shared_(shared) {}

  Future() = delete;
  Future(Future &&old) noexcept {
    MG_ASSERT(!old.consumed_or_moved_, "Future moved from after already being moved from or consumed.");
    shared_ = std::move(old.shared_);
    consumed_or_moved_ = old.consumed_or_moved_;
    old.consumed_or_moved_ = true;
  }

<<<<<<< HEAD
  /*
  Future &operator=(Future &&old) noexcept {
    MG_ASSERT(!consumed_or_moved_);
    MG_ASSERT(this != &old);
    MG_ASSERT(!old.consumed_or_moved_, "Future moved from after already being moved from or consumed.");
    shared_ = std::move(old.shared_);
    old.consumed_or_moved_ = true;
    return *this;
  }
  */

=======
>>>>>>> 58eb2caf
  Future(const Future &) = delete;
  Future &operator=(const Future &) = delete;
  ~Future() = default;

  /// Returns true if the Future is ready to
  /// be consumed using TryGet or Wait (prefer Wait
  /// if you know it's ready, because it doesn't
  /// return an optional.
  bool IsReady() {
    MG_ASSERT(!consumed_or_moved_, "Called IsReady after Future already consumed!");
    return shared_->IsReady();
  }

  /// Non-blocking method that returns the inner
  /// item if it's already ready, or std::nullopt
  /// if it is not ready yet.
  std::optional<T> TryGet() {
    MG_ASSERT(!consumed_or_moved_, "Called TryGet after Future already consumed!");
    std::optional<T> ret = shared_->TryGet();
    if (ret) {
      consumed_or_moved_ = true;
    }
    return ret;
  }

  /// Block on the corresponding promise to be filled,
  /// returning the inner item when ready.
  T Wait() && {
    MG_ASSERT(!consumed_or_moved_, "Future should only be consumed with Wait once!");
    T ret = shared_->Wait();
    consumed_or_moved_ = true;
    return ret;
  }

  /// Marks this Future as canceled.
  void Cancel() {
    MG_ASSERT(!consumed_or_moved_, "Future::Cancel called on a future that was already moved or consumed!");
    consumed_or_moved_ = true;
  }
};

template <typename T>
class Promise {
  std::shared_ptr<details::Shared<T>> shared_;
  bool filled_or_moved_ = false;

 public:
  explicit Promise(std::shared_ptr<details::Shared<T>> shared) : shared_(shared) {}

  Promise() = delete;
  Promise(Promise &&old) noexcept {
    MG_ASSERT(!old.filled_or_moved_, "Promise moved from after already being moved from or filled.");
    shared_ = std::move(old.shared_);
    old.filled_or_moved_ = true;
  }

  Promise &operator=(Promise &&old) noexcept {
    MG_ASSERT(!old.filled_or_moved_, "Promise moved from after already being moved from or filled.");
    shared_ = std::move(old.shared_);
    old.filled_or_moved_ = true;
  }
  Promise(const Promise &) = delete;
  Promise &operator=(const Promise &) = delete;

  ~Promise() { MG_ASSERT(filled_or_moved_, "Promise destroyed before its associated Future was filled!"); }

  // Fill the expected item into the Future.
  void Fill(T item) {
    MG_ASSERT(!filled_or_moved_, "Promise::Fill called on a promise that is already filled or moved!");
    shared_->Fill(item);
    filled_or_moved_ = true;
  }

  bool IsAwaited() { return shared_->IsAwaited(); }

  /// Moves this Promise into a unique_ptr.
  std::unique_ptr<Promise<T>> ToUnique() && {
    std::unique_ptr<Promise<T>> up = std::make_unique<Promise<T>>(std::move(shared_));

    filled_or_moved_ = true;

    return up;
  }
};

template <typename T>
std::pair<Future<T>, Promise<T>> FuturePromisePair() {
  std::shared_ptr<details::Shared<T>> shared = std::make_shared<details::Shared<T>>();

  Future<T> future = Future<T>(shared);
  Promise<T> promise = Promise<T>(shared);

  return std::make_pair(std::move(future), std::move(promise));
}

template <typename T>
std::pair<Future<T>, Promise<T>> FuturePromisePairWithNotifier(std::function<bool()> simulator_notifier) {
  std::shared_ptr<details::Shared<T>> shared = std::make_shared<details::Shared<T>>(simulator_notifier);

  Future<T> future = Future<T>(shared);
  Promise<T> promise = Promise<T>(shared);

  return std::make_pair(std::move(future), std::move(promise));
}

};  // namespace memgraph::io<|MERGE_RESOLUTION|>--- conflicted
+++ resolved
@@ -148,20 +148,6 @@
     old.consumed_or_moved_ = true;
   }
 
-<<<<<<< HEAD
-  /*
-  Future &operator=(Future &&old) noexcept {
-    MG_ASSERT(!consumed_or_moved_);
-    MG_ASSERT(this != &old);
-    MG_ASSERT(!old.consumed_or_moved_, "Future moved from after already being moved from or consumed.");
-    shared_ = std::move(old.shared_);
-    old.consumed_or_moved_ = true;
-    return *this;
-  }
-  */
-
-=======
->>>>>>> 58eb2caf
   Future(const Future &) = delete;
   Future &operator=(const Future &) = delete;
   ~Future() = default;
