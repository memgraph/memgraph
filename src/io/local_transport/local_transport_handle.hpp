// Copyright 2022 Memgraph Ltd.
//
// Use of this software is governed by the Business Source License
// included in the file licenses/BSL.txt; by using this file, you agree to be bound by the terms of the Business Source
// License, and you may not use this file except in compliance with the Business Source License.
//
// As of the Change Date specified in that file, in accordance with
// the Business Source License, use of this software will be governed
// by the Apache License, Version 2.0, included in the file
// licenses/APL.txt.

#pragma once

#include <chrono>
#include <condition_variable>
#include <iostream>
#include <map>
#include <mutex>

#include "io/errors.hpp"
#include "io/message_conversion.hpp"
#include "io/time.hpp"
#include "io/transport.hpp"

namespace memgraph::io::local_transport {

class LocalTransportHandle {
  mutable std::mutex mu_{};
  mutable std::condition_variable cv_;
  bool should_shut_down_ = false;

  // the responses to requests that are being waited on
  std::map<PromiseKey, DeadlineAndOpaquePromise> promises_;

  // messages that are sent to servers that may later receive them
  std::vector<OpaqueMessage> can_receive_;

 public:
  ~LocalTransportHandle() {
    for (auto &&[pk, promise] : promises_) {
      std::move(promise.promise).TimeOut();
    }
    promises_.clear();
  }

  void ShutDown() {
    std::unique_lock<std::mutex> lock(mu_);
    should_shut_down_ = true;
    cv_.notify_all();
  }

  bool ShouldShutDown() const {
    std::unique_lock<std::mutex> lock(mu_);
    return should_shut_down_;
  }

  static Time Now() {
    auto nano_time = std::chrono::system_clock::now();
    return std::chrono::time_point_cast<std::chrono::microseconds>(nano_time);
  }

  template <Message... Ms>
<<<<<<< HEAD
  requires(sizeof...(Ms) > 0) RequestResult<Ms...> Receive(Address receiver_address, Duration timeout) {
=======
  requires(sizeof...(Ms) > 0) RequestResult<Ms...> Receive(Address /* receiver_address */, Duration timeout) {
>>>>>>> 58eb2caf
    std::unique_lock lock(mu_);

    Time before = Now();

    spdlog::info("can_receive_ size: {}", can_receive_.size());

    while (can_receive_.empty()) {
      Time now = Now();

      // protection against non-monotonic timesources
      auto maxed_now = std::max(now, before);
      auto elapsed = maxed_now - before;

      if (timeout < elapsed) {
        return TimedOut{};
      }

      Duration relative_timeout = timeout - elapsed;

      std::cv_status cv_status_value = cv_.wait_for(lock, relative_timeout);

      if (cv_status_value == std::cv_status::timeout) {
        return TimedOut{};
      }
    }

    auto current_message = std::move(can_receive_.back());
    can_receive_.pop_back();

    auto m_opt = std::move(current_message).Take<Ms...>();

    return std::move(m_opt).value();
  }

  template <Message M>
  void Send(Address to_address, Address from_address, RequestId request_id, M &&message) {
    std::any message_any(std::forward<M>(message));
    OpaqueMessage opaque_message{.to_address = to_address,
                                 .from_address = from_address,
                                 .request_id = request_id,
                                 .message = std::move(message_any)};

    PromiseKey promise_key{
        .requester_address = to_address, .request_id = opaque_message.request_id, .replier_address = from_address};

    {
      std::unique_lock<std::mutex> lock(mu_);

      if (promises_.contains(promise_key)) {
        spdlog::info("using message to fill promise");
        // complete waiting promise if it's there
        DeadlineAndOpaquePromise dop = std::move(promises_.at(promise_key));
        promises_.erase(promise_key);

        dop.promise.Fill(std::move(opaque_message));
      } else {
        spdlog::info("placing message in can_receive_");
        can_receive_.emplace_back(std::move(opaque_message));
      }
    }  // lock dropped

    cv_.notify_all();
  }

  template <Message RequestT, Message ResponseT>
  void SubmitRequest(Address to_address, Address from_address, RequestId request_id, RequestT &&request,
                     Duration timeout, ResponsePromise<ResponseT> promise) {
    const bool port_matches = to_address.last_known_port == from_address.last_known_port;
    const bool ip_matches = to_address.last_known_ip == from_address.last_known_ip;

    MG_ASSERT(port_matches && ip_matches);
    const Time deadline = Now() + timeout;

    {
      std::unique_lock<std::mutex> lock(mu_);

      PromiseKey promise_key{
          .requester_address = from_address, .request_id = request_id, .replier_address = to_address};
      OpaquePromise opaque_promise(std::move(promise).ToUnique());
      DeadlineAndOpaquePromise dop{.deadline = deadline, .promise = std::move(opaque_promise)};
      promises_.emplace(std::move(promise_key), std::move(dop));
    }  // lock dropped

    Send(to_address, from_address, request_id, std::forward<RequestT>(request));
  }
};

}  // namespace memgraph::io::local_transport<|MERGE_RESOLUTION|>--- conflicted
+++ resolved
@@ -60,11 +60,7 @@
   }
 
   template <Message... Ms>
-<<<<<<< HEAD
-  requires(sizeof...(Ms) > 0) RequestResult<Ms...> Receive(Address receiver_address, Duration timeout) {
-=======
   requires(sizeof...(Ms) > 0) RequestResult<Ms...> Receive(Address /* receiver_address */, Duration timeout) {
->>>>>>> 58eb2caf
     std::unique_lock lock(mu_);
 
     Time before = Now();
