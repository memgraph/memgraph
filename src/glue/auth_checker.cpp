--- conflicted
+++ resolved
@@ -20,28 +20,16 @@
 namespace {
 bool IsUserAuthorizedLabels(const memgraph::auth::User &user, const memgraph::query::DbAccessor &dba,
                             const std::vector<memgraph::storage::LabelId> &labels,
-<<<<<<< HEAD
                             const memgraph::auth::FineGrainedPermission fine_grained_permission) {
   return std::all_of(labels.begin(), labels.end(), [&dba, &user, fine_grained_permission](const auto &label) {
     return user.GetFineGrainedAccessLabelPermissions().Has(dba.LabelToName(label), fine_grained_permission) ==
-=======
-                            const memgraph::auth::FineGrainedPermission permission) {
-  return std::all_of(labels.begin(), labels.end(), [&dba, &user, permission](const auto label) {
-    return user.GetFineGrainedAccessLabelPermissions().Has(dba.LabelToName(label), permission) ==
->>>>>>> 8949cdb1
-           memgraph::auth::PermissionLevel::GRANT;
   });
 }
 
 bool IsUserAuthorizedEdgeType(const memgraph::auth::User &user, const memgraph::query::DbAccessor &dba,
                               const memgraph::storage::EdgeTypeId &edgeType,
-<<<<<<< HEAD
                               const memgraph::auth::FineGrainedPermission fine_grained_permission) {
   return user.GetFineGrainedAccessEdgeTypePermissions().Has(dba.EdgeTypeToName(edgeType), fine_grained_permission) ==
-=======
-                              const memgraph::auth::FineGrainedPermission permission) {
-  return user.GetFineGrainedAccessEdgeTypePermissions().Has(dba.EdgeTypeToName(edgeType), permission) ==
->>>>>>> 8949cdb1
          memgraph::auth::PermissionLevel::GRANT;
 }
 }  // namespace
@@ -97,11 +85,7 @@
 
 bool FineGrainedAuthChecker::Accept(const memgraph::query::DbAccessor &dba,
                                     const memgraph::query::VertexAccessor &vertex, const memgraph::storage::View view,
-<<<<<<< HEAD
                                     const memgraph::auth::FineGrainedPermission fine_grained_permission) const {
-=======
-                                    const memgraph::auth::FineGrainedPermission permission) const {
->>>>>>> 8949cdb1
   auto maybe_labels = vertex.Labels(view);
   if (maybe_labels.HasError()) {
     switch (maybe_labels.GetError()) {
@@ -116,7 +100,6 @@
     }
   }
 
-<<<<<<< HEAD
   return IsUserAuthorizedLabels(user_, dba, *maybe_labels, fine_grained_permission);
 }
 
@@ -135,14 +118,6 @@
                                     const memgraph::storage::EdgeTypeId &edge_type,
                                     const memgraph::auth::FineGrainedPermission fine_grained_permission) const {
   return IsUserAuthorizedEdgeType(user_, dba, edge_type, fine_grained_permission);
-=======
-  return IsUserAuthorizedLabels(user_, dba, *maybe_labels, permission);
-}
-
-bool FineGrainedAuthChecker::Accept(const memgraph::query::DbAccessor &dba, const memgraph::query::EdgeAccessor &edge,
-                                    const memgraph::auth::FineGrainedPermission permission) const {
-  return IsUserAuthorizedEdgeType(user_, dba, edge.EdgeType(), permission);
->>>>>>> 8949cdb1
 }
 
 }  // namespace memgraph::glue