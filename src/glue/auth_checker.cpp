--- conflicted
+++ resolved
@@ -22,16 +22,11 @@
 namespace {
 bool IsUserAuthorizedLabels(const memgraph::auth::User &user, const memgraph::query::DbAccessor *dba,
                             const std::vector<memgraph::storage::LabelId> &labels,
-<<<<<<< HEAD
-                            const memgraph::query::AuthQuery::FineGrainedPrivilege fine_grained_permission) {
+                            const memgraph::query::AuthQuery::FineGrainedPrivilege fine_grained_privilege) {
   if (!memgraph::utils::license::global_license_checker.IsValidLicenseFast()) {
     return true;
   }
-  return std::all_of(labels.begin(), labels.end(), [&dba, &user, fine_grained_permission](const auto &label) {
-=======
-                            const memgraph::query::AuthQuery::FineGrainedPrivilege fine_grained_privilege) {
   return std::all_of(labels.begin(), labels.end(), [dba, &user, fine_grained_privilege](const auto &label) {
->>>>>>> aa027459
     return user.GetFineGrainedAccessLabelPermissions().Has(
                dba->LabelToName(label), memgraph::glue::FineGrainedPrivilegeToFineGrainedPermission(
                                             fine_grained_privilege)) == memgraph::auth::PermissionLevel::GRANT;
@@ -58,14 +53,10 @@
 
 bool IsUserAuthorizedEdgeType(const memgraph::auth::User &user, const memgraph::query::DbAccessor *dba,
                               const memgraph::storage::EdgeTypeId &edgeType,
-<<<<<<< HEAD
-                              const memgraph::query::AuthQuery::FineGrainedPrivilege fine_grained_permission) {
+                              const memgraph::query::AuthQuery::FineGrainedPrivilege fine_grained_privilege) {
   if (!memgraph::utils::license::global_license_checker.IsValidLicenseFast()) {
     return true;
   }
-=======
-                              const memgraph::query::AuthQuery::FineGrainedPrivilege fine_grained_privilege) {
->>>>>>> aa027459
   return user.GetFineGrainedAccessEdgeTypePermissions().Has(
              dba->EdgeTypeToName(edgeType), memgraph::glue::FineGrainedPrivilegeToFineGrainedPermission(
                                                 fine_grained_privilege)) == memgraph::auth::PermissionLevel::GRANT;
@@ -95,14 +86,10 @@
 }
 #ifdef MG_ENTERPRISE
 std::unique_ptr<memgraph::query::FineGrainedAuthChecker> AuthChecker::GetFineGrainedAuthChecker(
-<<<<<<< HEAD
-    const std::string &username) const {
+    const std::string &username, const memgraph::query::DbAccessor *dba) const {
   if (!memgraph::utils::license::global_license_checker.IsValidLicenseFast()) {
     return {};
   }
-=======
-    const std::string &username, const memgraph::query::DbAccessor *dba) const {
->>>>>>> aa027459
   try {
     auto locked_auth = auth_->Lock();
     auto user = locked_auth->GetUser(username);
@@ -127,24 +114,12 @@
   });
 }
 
-<<<<<<< HEAD
 #ifdef MG_ENTERPRISE
-FineGrainedAuthChecker::FineGrainedAuthChecker(auth::User user) : user_{std::move(user)} {};
-
-bool FineGrainedAuthChecker::Accept(
-    const memgraph::query::DbAccessor &dba, const memgraph::query::VertexAccessor &vertex,
-    const memgraph::storage::View view,
-    const memgraph::query::AuthQuery::FineGrainedPrivilege fine_grained_permission) const {
-  if (!memgraph::utils::license::global_license_checker.IsValidLicenseFast()) {
-    return true;
-  }
-=======
 FineGrainedAuthChecker::FineGrainedAuthChecker(auth::User user, const memgraph::query::DbAccessor *dba)
     : user_{std::move(user)}, dba_(dba){};
 
 bool FineGrainedAuthChecker::Has(const memgraph::query::VertexAccessor &vertex, const memgraph::storage::View view,
                                  const memgraph::query::AuthQuery::FineGrainedPrivilege fine_grained_privilege) const {
->>>>>>> aa027459
   auto maybe_labels = vertex.Labels(view);
   if (maybe_labels.HasError()) {
     switch (maybe_labels.GetError()) {
@@ -162,33 +137,6 @@
   return IsUserAuthorizedLabels(user_, dba_, *maybe_labels, fine_grained_privilege);
 }
 
-<<<<<<< HEAD
-bool FineGrainedAuthChecker::Accept(
-    const memgraph::query::DbAccessor &dba, const memgraph::query::EdgeAccessor &edge,
-    const memgraph::query::AuthQuery::FineGrainedPrivilege fine_grained_permission) const {
-  if (!memgraph::utils::license::global_license_checker.IsValidLicenseFast()) {
-    return true;
-  }
-  return IsUserAuthorizedEdgeType(user_, dba, edge.EdgeType(), fine_grained_permission);
-}
-
-bool FineGrainedAuthChecker::Accept(
-    const memgraph::query::DbAccessor &dba, const std::vector<memgraph::storage::LabelId> &labels,
-    const memgraph::query::AuthQuery::FineGrainedPrivilege fine_grained_permission) const {
-  if (!memgraph::utils::license::global_license_checker.IsValidLicenseFast()) {
-    return true;
-  }
-  return IsUserAuthorizedLabels(user_, dba, labels, fine_grained_permission);
-}
-
-bool FineGrainedAuthChecker::Accept(
-    const memgraph::query::DbAccessor &dba, const memgraph::storage::EdgeTypeId &edge_type,
-    const memgraph::query::AuthQuery::FineGrainedPrivilege fine_grained_permission) const {
-  if (!memgraph::utils::license::global_license_checker.IsValidLicenseFast()) {
-    return true;
-  }
-  return IsUserAuthorizedEdgeType(user_, dba, edge_type, fine_grained_permission);
-=======
 bool FineGrainedAuthChecker::Has(const memgraph::query::EdgeAccessor &edge,
                                  const memgraph::query::AuthQuery::FineGrainedPrivilege fine_grained_privilege) const {
   return IsUserAuthorizedEdgeType(user_, dba_, edge.EdgeType(), fine_grained_privilege);
@@ -202,7 +150,6 @@
 bool FineGrainedAuthChecker::Has(const memgraph::storage::EdgeTypeId &edge_type,
                                  const memgraph::query::AuthQuery::FineGrainedPrivilege fine_grained_privilege) const {
   return IsUserAuthorizedEdgeType(user_, dba_, edge_type, fine_grained_privilege);
->>>>>>> aa027459
 }
 
 bool FineGrainedAuthChecker::HasGlobalPrivilegeOnVertices(
