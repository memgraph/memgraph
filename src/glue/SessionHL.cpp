// Copyright 2025 Memgraph Ltd.
//
// Use of this software is governed by the Business Source License
// included in the file licenses/BSL.txt; by using this file, you agree to be bound by the terms of the Business Source
// License, and you may not use this file except in compliance with the Business Source License.
//
// As of the Change Date specified in that file, in accordance with
// the Business Source License, use of this software will be governed
// by the Apache License, Version 2.0, included in the file
// licenses/APL.txt.

#include <optional>
#include <utility>

#include "audit/log.hpp"
#include "auth/auth.hpp"
#include "auth/exceptions.hpp"
#include "dbms/constants.hpp"
#include "flags/run_time_configurable.hpp"
#include "frontend/ast/ast.hpp"
#include "glue/SessionHL.hpp"
#include "glue/auth_checker.hpp"
#include "glue/communication.hpp"
#include "glue/run_id.hpp"
#include "license/license.hpp"
#include "query/discard_value_stream.hpp"
#include "query/interpreter_context.hpp"
#include "query/query_user.hpp"
#include "utils/event_map.hpp"
#include "utils/priorities.hpp"
#include "utils/typeinfo.hpp"
#include "utils/variant_helpers.hpp"

namespace memgraph::metrics {
extern const Event ActiveBoltSessions;
}  // namespace memgraph::metrics

namespace {

auto ToQueryExtras(const memgraph::glue::bolt_value_t &extra) -> memgraph::query::QueryExtras {
  auto metadata_pv = memgraph::storage::PropertyValue::map_t{};
  auto const &as_map = extra.ValueMap();
  // user-defined metadata
  if (auto const it = as_map.find("tx_metadata"); it != as_map.cend() && it->second.IsMap()) {
    for (const auto &[key, bolt_md] : it->second.ValueMap()) {
      metadata_pv.emplace(key, memgraph::glue::ToPropertyValue(bolt_md, nullptr));
    }
  }
  // timeout
  auto tx_timeout = std::optional<int64_t>{};
  if (auto const it = as_map.find("tx_timeout"); it != as_map.cend() && it->second.IsInt()) {
    tx_timeout = it->second.ValueInt();
  }
  // rw type
  bool is_read = false;
  if (auto const it = as_map.find("mode"); it != as_map.cend() && it->second.IsString()) {
    is_read = it->second.ValueString() == "r";
  }
  return memgraph::query::QueryExtras{std::move(metadata_pv), tx_timeout, is_read};
}

/// Wrapper around TEncoder which converts TypedValue to Value
/// before forwarding the calls to original TEncoder.
template <typename TEncoder>
class TypedValueResultStream {
 public:
  TypedValueResultStream(TEncoder *encoder, memgraph::storage::Storage *storage)
      : storage_{storage}, encoder_(encoder) {}

  void Result(const std::vector<memgraph::query::TypedValue> &values) {
    // Splitting the MessageRecord allows us to skip vector insertion and just directly encode the value
    encoder_->MessageRecordHeader(values.size());
    for (const auto &v : values) {
      auto maybe_value = memgraph::glue::ToBoltValue(v, storage_, memgraph::storage::View::NEW);
      if (maybe_value.HasError()) {
        switch (maybe_value.GetError()) {
          case memgraph::storage::Error::DELETED_OBJECT:
            throw memgraph::communication::bolt::ClientError("Returning a deleted object as a result.");
          case memgraph::storage::Error::NONEXISTENT_OBJECT:
            throw memgraph::communication::bolt::ClientError("Returning a nonexistent object as a result.");
          case memgraph::storage::Error::VERTEX_HAS_EDGES:
          case memgraph::storage::Error::SERIALIZATION_ERROR:
          case memgraph::storage::Error::PROPERTIES_DISABLED:
            throw memgraph::communication::bolt::ClientError("Unexpected storage error when streaming results.");
        }
      }
      encoder_->MessageRecordAppendValue(maybe_value.GetValue());
    }
    if (!encoder_->MessageRecordFinalize()) {
      throw memgraph::communication::bolt::ClientError("Failed to send result to client!");
    }
  }

 private:
  // NOTE: Needed only for ToBoltValue conversions
  memgraph::storage::Storage *storage_;
  TEncoder *encoder_;
};

#ifdef MG_ENTERPRISE
void MultiDatabaseAuth(memgraph::query::QueryUserOrRole *user, std::string_view db) {
  if (user && !user->IsAuthorized({}, db, &memgraph::query::session_long_policy)) {
    throw memgraph::communication::bolt::ClientError(
        "You are not authorized on the database \"{}\"! Please contact your database administrator.", db);
  }
}

void ImpersonateUserAuth(memgraph::query::QueryUserOrRole *user_or_role, const std::string &impersonated_user) {
  if (!memgraph::license::global_license_checker.IsEnterpriseValidFast()) {
    throw memgraph::communication::bolt::ClientError(memgraph::license::LicenseCheckErrorToString(
        memgraph::license::LicenseCheckError::NOT_ENTERPRISE_LICENSE, "impersonate user"));
  }
  if (!user_or_role) {
    throw memgraph::communication::bolt::ClientError(
        "No session user. You must be logged-in in order to use the impersonate-user feature.");
  }
  if (!user_or_role->CanImpersonate(impersonated_user, &memgraph::query::session_long_policy)) {
    throw memgraph::communication::bolt::ClientError(
        "Failed to impersonate user '{}'. Make sure you have the right privileges and that the user exists.",
        impersonated_user);
  }
}
#endif
}  // namespace

namespace memgraph::glue {

#ifdef MG_ENTERPRISE
std::optional<std::string> SessionHL::GetDefaultDB() const {
  if (interpreter_.user_or_role_) {
    try {
      return interpreter_.user_or_role_->GetDefaultDB();
    } catch (auth::AuthException &) {
      // Support non-db connection
      return {};
    }
  }
  return std::string{memgraph::dbms::kDefaultDB};
}

std::string SessionHL::GetCurrentUser() const {
  if (interpreter_.user_or_role_) {
    if (const auto &name = interpreter_.user_or_role_->username()) return *name;
    if (const auto &name = interpreter_.user_or_role_->rolename()) return *name;
  }
  return "";
}
#endif

std::string SessionHL::GetCurrentDB() const {
  if (!interpreter_.current_db_.db_acc_) return "";
  const auto *db = interpreter_.current_db_.db_acc_->get();
  return db->name();
}

std::optional<std::string> SessionHL::GetServerNameForInit() {
  const auto &name = flags::run_time::GetServerName();
  return name.empty() ? std::nullopt : std::make_optional(name);
}

utils::Priority SessionHL::ApproximateQueryPriority() const {
  // Query has been parsed and a priority can be determined
  if (parsed_res_ && state_ == memgraph::communication::bolt::State::Parsed) {
    return std::visit(utils::Overloaded{
                          [](const query::Interpreter::TransactionQuery &) {
                            // BEGIN; COMMIT; ROLLBACK
                            return utils::Priority::LOW;
                          },
                          [](const query::Interpreter::ParseInfo &parse_info) {
                            // Many variants of queries
                            // Cypher -> low
                            // all others -> high
                            const auto &query = parse_info.parsed_query.query;
                            // Most often query type
                            if (utils::Downcast<query::CypherQuery>(query)) [[likely]]
                              return utils::Priority::LOW;
                            // For now return HIGH only for hand-picked queries (non-system and non-db queries)
                            auto high_priority = utils::Downcast<query::ShowConfigQuery>(query) ||
                                                 utils::Downcast<query::SettingQuery>(query) ||
                                                 utils::Downcast<query::VersionQuery>(query) ||
                                                 utils::Downcast<query::TransactionQueueQuery>(query) ||
                                                 utils::Downcast<query::UseDatabaseQuery>(query) ||
                                                 utils::Downcast<query::ShowDatabaseQuery>(query) ||
                                                 utils::Downcast<query::ShowDatabasesQuery>(query) ||
                                                 utils::Downcast<query::ReplicationInfoQuery>(query);
                            return high_priority ? utils::Priority::HIGH : utils::Priority::LOW;
                          },
                          [](const auto &) { MG_ASSERT(false, "Unexpected ParseRes variant!"); },
                      },
                      parsed_res_->parsed_query);
  }

  // Result means query has been prepared and we are pulling
  return state_ == memgraph::communication::bolt::State::Result ? interpreter_.ApproximateNextQueryPriority()
                                                                : utils::Priority::HIGH;
}

void SessionHL::TryDefaultDB() {
#ifdef MG_ENTERPRISE
  const auto default_db = GetDefaultDB();
  if (default_db) {
    // Start off with the default database
    interpreter_.SetCurrentDB(*default_db, false);
  } else {
    // Failed to get default db, connect without db
    interpreter_.ResetDB();
  }
  auto db = GetCurrentDB();
  if (db.empty())
    runtime_db_.implicit_config_.reset();
  else
    runtime_db_.implicit_config_.emplace(std::move(db));
#else
  // Community has to connect to the default database
  interpreter_.SetCurrentDB();
#endif
}

// This is called on connection establishment
bool SessionHL::Authenticate(const std::string &username, const std::string &password) {
  bool res = true;
  interpreter_.ResetUser();
  {
    auto locked_auth = auth_->Lock();
    if (locked_auth->AccessControlled()) {
      const auto user_or_role = locked_auth->Authenticate(username, password);
      if (user_or_role.has_value()) {
        session_user_or_role_ = AuthChecker::GenQueryUser(auth_, *user_or_role);
        interpreter_.SetUser(session_user_or_role_);
        interpreter_.SetSessionInfo(
            UUID(),
            interpreter_.user_or_role_->username().has_value() ? interpreter_.user_or_role_->username().value() : "",
            GetLoginTimestamp());
      } else {
        res = false;
      }
    } else {
      // No access control -> give empty user
      session_user_or_role_ = AuthChecker::GenQueryUser(auth_, std::nullopt);
      interpreter_.SetUser(session_user_or_role_);
      interpreter_.SetSessionInfo(UUID(), "", GetLoginTimestamp());
    }
  }

  TryDefaultDB();
  return res;
}

bool SessionHL::SSOAuthenticate(const std::string &scheme, const std::string &identity_provider_response) {
  interpreter_.ResetUser();

  auto locked_auth = auth_->Lock();

  const auto user_or_role = locked_auth->SSOAuthenticate(scheme, identity_provider_response);
  if (!user_or_role.has_value()) {
    return false;
  }

  session_user_or_role_ = AuthChecker::GenQueryUser(auth_, *user_or_role);
  interpreter_.SetUser(session_user_or_role_);

  TryDefaultDB();
  return true;
}

void SessionHL::Abort() { interpreter_.Abort(); }

bolt_map_t SessionHL::Discard(std::optional<int> n, std::optional<int> qid) {
  try {
    memgraph::query::DiscardValueResultStream stream;
    return DecodeSummary(interpreter_.Pull(&stream, n, qid));
  } catch (const memgraph::query::QueryException &e) {
    // Count the number of specific exceptions thrown
    metrics::IncrementCounter(GetExceptionName(e));
    // Wrap QueryException into ClientError, because we want to allow the
    // client to fix their query.
    throw memgraph::communication::bolt::ClientError(e.what());
  }
}

bolt_map_t SessionHL::Pull(std::optional<int> n, std::optional<int> qid) {
  try {
    using TEncoder =
        communication::bolt::Encoder<communication::bolt::ChunkedEncoderBuffer<communication::v2::OutputStream>>;
    auto &db = interpreter_.current_db_.db_acc_;
    auto *storage = db ? db->get()->storage() : nullptr;
    TypedValueResultStream<TEncoder> stream(&encoder_, storage);
    return DecodeSummary(interpreter_.Pull(&stream, n, qid));
  } catch (const memgraph::query::QueryException &e) {
    // Count the number of specific exceptions thrown
    metrics::IncrementCounter(GetExceptionName(e));
    // Wrap QueryException into ClientError, because we want to allow the
    // client to fix their query.
    throw memgraph::communication::bolt::ClientError(e.what());
  } catch (const utils::BasicException &) {
    // Exceptions inheriting from BasicException will result in a TransientError
    // i. e. client will be encouraged to retry execution because it
    // could succeed if executed again.
    throw;
  }
}

void SessionHL::InterpretParse(const std::string &query, bolt_map_t params, const bolt_map_t &extra) {
#ifdef MG_ENTERPRISE
  if (memgraph::license::global_license_checker.IsEnterpriseValidFast()) {
    auto &db = interpreter_.current_db_.db_acc_;
    const auto username = user_or_role_ ? (user_or_role_->username() ? *user_or_role_->username() : "") : "";
    audit_log_->Record(fmt::format("{}:{}", endpoint_.address().to_string(), std::to_string(endpoint_.port())),
                       username, query, params, db ? db->get()->name() : "");
  }
#endif

  auto get_params_pv =
      [params = std::move(params)](storage::Storage const *storage) -> memgraph::storage::PropertyValue::map_t {
    auto params_pv = memgraph::storage::PropertyValue::map_t{};
    params_pv.reserve(params.size());
    for (const auto &[key, bolt_param] : params) {
      params_pv.try_emplace(key, ToPropertyValue(bolt_param, storage));
    }
    return params_pv;
  };

<<<<<<< HEAD
  try {
    auto query_extras = ToQueryExtras(extra);
    auto parsed_query = interpreter_.Parse(query, get_params_pv, query_extras);
    parsed_res_.emplace(std::move(parsed_query), std::move(get_params_pv), std::move(query_extras));
  } catch (const memgraph::query::QueryException &e) {
    // Count the number of specific exceptions thrown
    metrics::IncrementCounter(GetExceptionName(e));
    // Wrap QueryException into ClientError, because we want to allow the
    // client to fix their query.
    throw memgraph::communication::bolt::ClientError(e.what());
  } catch (const memgraph::query::ReplicationException &e) {
    // Count the number of specific exceptions thrown
    metrics::IncrementCounter(GetExceptionName(e));
    throw memgraph::communication::bolt::ClientError(e.what());
=======
#ifdef MG_ENTERPRISE
  if (memgraph::license::global_license_checker.IsEnterpriseValidFast()) {
    auto &db = interpreter_.current_db_.db_acc_;
    const auto &user_or_role = interpreter_.user_or_role_;
    const auto username = user_or_role ? (user_or_role->username() ? *user_or_role->username() : "") : "";
    audit_log_->Record(fmt::format("{}:{}", endpoint_.address().to_string(), std::to_string(endpoint_.port())),
                       username, query, params, db ? db->get()->name() : "");
>>>>>>> 52023e32
  }
}

std::pair<std::vector<std::string>, std::optional<int>> SessionHL::InterpretPrepare() {
  if (!parsed_res_) {
    throw memgraph::communication::bolt::ClientError("Trying to prepare a query that was not parsed.");
  }

  try {
<<<<<<< HEAD
    auto parsed_res = *std::move(parsed_res_);
    parsed_res_.reset();
    auto result =
        interpreter_.Prepare(std::move(parsed_res.parsed_query), std::move(parsed_res.get_params_pv), parsed_res.extra);
    const std::string db_name = result.db ? *result.db : "";
    if (user_or_role_ && !user_or_role_->IsAuthorized(result.privileges, db_name, &query::session_long_policy)) {
      interpreter_.Abort();
      if (db_name.empty()) {
        throw memgraph::communication::bolt::ClientError(
            "You are not authorized to execute this query! Please contact your database administrator.");
      }
      throw memgraph::communication::bolt::ClientError(
          "You are not authorized to execute this query on database \"{}\"! Please contact your database "
          "administrator.",
          db_name);
    }
=======
    auto result = interpreter_.Prepare(query, get_params_pv, ToQueryExtras(extra));
    interpreter_.CheckAuthorized(result.privileges, result.db);
>>>>>>> 52023e32
    return {std::move(result.headers), result.qid};
  } catch (const memgraph::query::QueryException &e) {
    // Count the number of specific exceptions thrown
    metrics::IncrementCounter(GetExceptionName(e));
    // Wrap QueryException into ClientError, because we want to allow the
    // client to fix their query.
    throw memgraph::communication::bolt::ClientError(e.what());
  } catch (const memgraph::query::ReplicationException &e) {
    // Count the number of specific exceptions thrown
    metrics::IncrementCounter(GetExceptionName(e));
    throw memgraph::communication::bolt::ClientError(e.what());
  }
}

#ifdef MG_ENTERPRISE
auto SessionHL::Route(bolt_map_t const &routing, std::vector<bolt_value_t> const & /*bookmarks*/, bolt_map_t const &
                      /*extra*/) -> bolt_map_t {
  auto routing_map = ranges::views::transform(
                         routing, [](auto const &pair) { return std::pair(pair.first, pair.second.ValueString()); }) |
                     ranges::to<std::map<std::string, std::string>>();

  auto routing_table_res = interpreter_.Route(routing_map);

  auto create_server = [](auto const &server_info) -> bolt_value_t {
    auto const &[addresses, role] = server_info;
    bolt_map_t server_map;
    auto bolt_addresses = ranges::views::transform(addresses, [](auto const &addr) { return bolt_value_t{addr}; }) |
                          ranges::to<std::vector<bolt_value_t>>();

    server_map["addresses"] = std::move(bolt_addresses);
    server_map["role"] = bolt_value_t{role};
    return bolt_value_t{std::move(server_map)};
  };

  bolt_map_t communication_res;
  communication_res["ttl"] = bolt_value_t{routing_table_res.ttl};
  communication_res["db"] = bolt_value_t{};

  auto servers =
      ranges::views::transform(routing_table_res.servers, create_server) | ranges::to<std::vector<bolt_value_t>>();
  communication_res["servers"] = bolt_value_t{std::move(servers)};

  return {{"rt", bolt_value_t{std::move(communication_res)}}};
}
#endif

void SessionHL::RollbackTransaction() {
  try {
    interpreter_.RollbackTransaction();
  } catch (const memgraph::query::QueryException &e) {
    // Count the number of specific exceptions thrown
    metrics::IncrementCounter(GetExceptionName(e));
    // Wrap QueryException into ClientError, because we want to allow the
    // client to fix their query.
    throw memgraph::communication::bolt::ClientError(e.what());
  } catch (const memgraph::query::ReplicationException &e) {
    // Count the number of specific exceptions thrown
    metrics::IncrementCounter(GetExceptionName(e));
    throw memgraph::communication::bolt::ClientError(e.what());
  }
}

void SessionHL::CommitTransaction() {
  try {
    interpreter_.CommitTransaction();
  } catch (const memgraph::query::QueryException &e) {
    // Count the number of specific exceptions thrown
    metrics::IncrementCounter(GetExceptionName(e));
    // Wrap QueryException into ClientError, because we want to allow the
    // client to fix their query.
    throw memgraph::communication::bolt::ClientError(e.what());
  } catch (const memgraph::query::ReplicationException &e) {
    // Count the number of specific exceptions thrown
    metrics::IncrementCounter(GetExceptionName(e));
    throw memgraph::communication::bolt::ClientError(e.what());
  }
}

void SessionHL::BeginTransaction(const bolt_map_t &extra) {
  try {
    interpreter_.BeginTransaction(ToQueryExtras(extra));
  } catch (const memgraph::query::QueryException &e) {
    // Count the number of specific exceptions thrown
    metrics::IncrementCounter(GetExceptionName(e));
    // Wrap QueryException into ClientError, because we want to allow the
    // client to fix their query.
    throw memgraph::communication::bolt::ClientError(e.what());
  } catch (const memgraph::query::ReplicationException &e) {
    // Count the number of specific exceptions thrown
    metrics::IncrementCounter(GetExceptionName(e));
    throw memgraph::communication::bolt::ClientError(e.what());
  }
}

void SessionHL::Configure(const bolt_map_t &run_time_info) {
#ifdef MG_ENTERPRISE
  // NOTE: Order is important, runtime_user_ must be configured before runtime_db_
  // because runtime_db_ uses runtime_user_ to check if the user is authorized
  runtime_user_.Configure(run_time_info, interpreter_.in_explicit_transaction_);
  runtime_db_.Configure(run_time_info, interpreter_.in_explicit_transaction_);
#else
  (void)run_time_info;
#endif
}
SessionHL::SessionHL(Context context, memgraph::communication::v2::InputStream *input_stream,
                     memgraph::communication::v2::OutputStream *output_stream)
    : Session<memgraph::communication::v2::InputStream, memgraph::communication::v2::OutputStream>(input_stream,
                                                                                                   output_stream),
      interpreter_context_(context.ic),
      interpreter_(interpreter_context_),
#ifdef MG_ENTERPRISE
      audit_log_(context.audit_log),
      runtime_db_{"db", [this]() { return GetCurrentDB(); }, [this]() { return GetDefaultDB(); },
                  [this](std::optional<std::string> defined_db, bool user_defined) {
                    if (defined_db) {  // Db connection
                      MultiDatabaseAuth(interpreter_.user_or_role_.get(), *defined_db);
                      interpreter_.SetCurrentDB(*defined_db, user_defined);
                    } else {  // Non-db connection
                      interpreter_.ResetDB();
                    }
                  }},
      runtime_user_{"imp_user", [this]() { return GetCurrentUser(); },
                    []() {
                      // Only one possible default
                      return std::nullopt;
                    },
                    [this](std::optional<std::string> defined_user, bool impersonate_user) {
                      if (impersonate_user) {
                        if (!defined_user) {
                          throw memgraph::communication::bolt::ClientError("Trying to impersonate an undefined user.");
                        }
                        spdlog::trace("Trying to impersonate user '{}'...", *defined_user);
                        ImpersonateUserAuth(session_user_or_role_.get(), *defined_user);
                        const auto &imp_usr = auth_->ReadLock()->GetUser(*defined_user);
                        if (!imp_usr) throw auth::AuthException("Trying to impersonate a user that doesn't exist.");
                        interpreter_.SetUser(AuthChecker::GenQueryUser(auth_, imp_usr));
                        TryDefaultDB();
                      } else {
                        spdlog::trace("Done impersonating users.");
                        // Set our default user/role
                        interpreter_.SetUser(session_user_or_role_);
                        TryDefaultDB();
                      }
                    }},
#endif
      auth_(context.auth),
      endpoint_(std::move(context.endpoint)) {
  // Metrics update
  memgraph::metrics::IncrementCounter(memgraph::metrics::ActiveBoltSessions);
#ifdef MG_ENTERPRISE
  interpreter_.OnChangeCB([&](std::string_view db_name) {
    auto &user_or_role = interpreter_.user_or_role_;
    MultiDatabaseAuth(user_or_role.get(), db_name);
  });
#endif
  interpreter_context_->interpreters.WithLock([this](auto &interpreters) { interpreters.insert(&interpreter_); });
}

SessionHL::~SessionHL() {
  memgraph::metrics::DecrementCounter(memgraph::metrics::ActiveBoltSessions);
  interpreter_context_->interpreters.WithLock([this](auto &interpreters) { interpreters.erase(&interpreter_); });
}

bolt_map_t SessionHL::DecodeSummary(const std::map<std::string, memgraph::query::TypedValue> &summary) {
  auto &db_acc = interpreter_.current_db_.db_acc_;
  auto *storage = db_acc ? db_acc->get()->storage() : nullptr;
  bolt_map_t decoded_summary;
  for (const auto &kv : summary) {
    auto maybe_value = ToBoltValue(kv.second, storage, memgraph::storage::View::NEW);
    if (maybe_value.HasError()) {
      switch (maybe_value.GetError()) {
        case memgraph::storage::Error::DELETED_OBJECT:
        case memgraph::storage::Error::SERIALIZATION_ERROR:
        case memgraph::storage::Error::VERTEX_HAS_EDGES:
        case memgraph::storage::Error::PROPERTIES_DISABLED:
        case memgraph::storage::Error::NONEXISTENT_OBJECT:
          throw memgraph::communication::bolt::ClientError("Unexpected storage error when streaming summary.");
      }
    }
    decoded_summary.emplace(kv.first, std::move(*maybe_value));
  }
  // Add this memgraph instance run_id, received from telemetry
  // This is sent with every query, instead of only on bolt init inside
  // communication/bolt/v1/states/init.hpp because neo4jdriver does not
  // read the init message.
  decoded_summary.emplace("run_id", memgraph::glue::run_id_);

  return decoded_summary;
}

void RunTimeConfig::Configure(auto run_time_info, bool in_explicit_tx) {
  std::optional<std::string> defined_config{};
  bool update = false;

  // Check if user explicitly defined this config
  if (run_time_info.contains(key_)) {
    const auto &info = run_time_info.at(key_);
    if (!info.IsString()) {
      throw memgraph::communication::bolt::ClientError("Malformed config input.");
    }
    defined_config = info.ValueString();
    const auto &current_config = get_current_();
    update = defined_config != current_config;
    if (!explicit_) {
      implicit_config_.emplace(current_config);  // Still not in an explicit database, save for recovery
      update = true;
    }
    explicit_ = true;
    // NOTE: Once in a transaction, the drivers stop explicitly sending the config and count on using it until commit
  } else if (explicit_ && !in_explicit_tx) {  // Just on a switch
    if (implicit_config_) {
      defined_config = *implicit_config_;
    } else {
      defined_config = get_default_();
    }
    update = true;  // We have to update in order to update the explicit flag
    explicit_ = false;
  }

  // Check if the underlying config needs updating
  if (update) {
    update_(defined_config, explicit_);
  }
}
}  // namespace memgraph::glue<|MERGE_RESOLUTION|>--- conflicted
+++ resolved
@@ -304,7 +304,8 @@
 #ifdef MG_ENTERPRISE
   if (memgraph::license::global_license_checker.IsEnterpriseValidFast()) {
     auto &db = interpreter_.current_db_.db_acc_;
-    const auto username = user_or_role_ ? (user_or_role_->username() ? *user_or_role_->username() : "") : "";
+    const auto &user_or_role = interpreter_.user_or_role_;
+    const auto username = user_or_role ? (user_or_role->username() ? *user_or_role->username() : "") : "";
     audit_log_->Record(fmt::format("{}:{}", endpoint_.address().to_string(), std::to_string(endpoint_.port())),
                        username, query, params, db ? db->get()->name() : "");
   }
@@ -320,7 +321,6 @@
     return params_pv;
   };
 
-<<<<<<< HEAD
   try {
     auto query_extras = ToQueryExtras(extra);
     auto parsed_query = interpreter_.Parse(query, get_params_pv, query_extras);
@@ -335,15 +335,6 @@
     // Count the number of specific exceptions thrown
     metrics::IncrementCounter(GetExceptionName(e));
     throw memgraph::communication::bolt::ClientError(e.what());
-=======
-#ifdef MG_ENTERPRISE
-  if (memgraph::license::global_license_checker.IsEnterpriseValidFast()) {
-    auto &db = interpreter_.current_db_.db_acc_;
-    const auto &user_or_role = interpreter_.user_or_role_;
-    const auto username = user_or_role ? (user_or_role->username() ? *user_or_role->username() : "") : "";
-    audit_log_->Record(fmt::format("{}:{}", endpoint_.address().to_string(), std::to_string(endpoint_.port())),
-                       username, query, params, db ? db->get()->name() : "");
->>>>>>> 52023e32
   }
 }
 
@@ -353,27 +344,11 @@
   }
 
   try {
-<<<<<<< HEAD
     auto parsed_res = *std::move(parsed_res_);
     parsed_res_.reset();
     auto result =
         interpreter_.Prepare(std::move(parsed_res.parsed_query), std::move(parsed_res.get_params_pv), parsed_res.extra);
-    const std::string db_name = result.db ? *result.db : "";
-    if (user_or_role_ && !user_or_role_->IsAuthorized(result.privileges, db_name, &query::session_long_policy)) {
-      interpreter_.Abort();
-      if (db_name.empty()) {
-        throw memgraph::communication::bolt::ClientError(
-            "You are not authorized to execute this query! Please contact your database administrator.");
-      }
-      throw memgraph::communication::bolt::ClientError(
-          "You are not authorized to execute this query on database \"{}\"! Please contact your database "
-          "administrator.",
-          db_name);
-    }
-=======
-    auto result = interpreter_.Prepare(query, get_params_pv, ToQueryExtras(extra));
     interpreter_.CheckAuthorized(result.privileges, result.db);
->>>>>>> 52023e32
     return {std::move(result.headers), result.qid};
   } catch (const memgraph::query::QueryException &e) {
     // Count the number of specific exceptions thrown
