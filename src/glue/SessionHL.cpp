// Copyright 2023 Memgraph Ltd.
//
// Use of this software is governed by the Business Source License
// included in the file licenses/BSL.txt; by using this file, you agree to be bound by the terms of the Business Source
// License, and you may not use this file except in compliance with the Business Source License.
//
// As of the Change Date specified in that file, in accordance with
// the Business Source License, use of this software will be governed
// by the Apache License, Version 2.0, included in the file
// licenses/APL.txt.

#include "glue/SessionHL.hpp"
#include <optional>

#include "audit/log.hpp"
<<<<<<< HEAD
#include "dbms/constants.hpp"
=======
#include "flags/run_time_configurable.hpp"
>>>>>>> fd639444
#include "glue/auth_checker.hpp"
#include "glue/communication.hpp"
#include "license/license.hpp"
#include "query/discard_value_stream.hpp"
#include "utils/spin_lock.hpp"

#include "gflags/gflags.h"
#include "query/interpreter.hpp"

namespace memgraph::metrics {
extern const Event ActiveBoltSessions;
}  // namespace memgraph::metrics

auto ToQueryExtras(const memgraph::communication::bolt::Value &extra) -> memgraph::query::QueryExtras {
  auto const &as_map = extra.ValueMap();

  auto metadata_pv = std::map<std::string, memgraph::storage::PropertyValue>{};

  if (auto const it = as_map.find("tx_metadata"); it != as_map.cend() && it->second.IsMap()) {
    for (const auto &[key, bolt_md] : it->second.ValueMap()) {
      metadata_pv.emplace(key, memgraph::glue::ToPropertyValue(bolt_md));
    }
  }

  auto tx_timeout = std::optional<int64_t>{};
  if (auto const it = as_map.find("tx_timeout"); it != as_map.cend() && it->second.IsInt()) {
    tx_timeout = it->second.ValueInt();
  }

  return memgraph::query::QueryExtras{std::move(metadata_pv), tx_timeout};
}

class TypedValueResultStreamBase {
 public:
  explicit TypedValueResultStreamBase(memgraph::storage::Storage *storage);

  std::vector<memgraph::communication::bolt::Value> DecodeValues(
      const std::vector<memgraph::query::TypedValue> &values) const;

 protected:
  // NOTE: Needed only for ToBoltValue conversions
  memgraph::storage::Storage *storage_;
};

/// Wrapper around TEncoder which converts TypedValue to Value
/// before forwarding the calls to original TEncoder.
template <typename TEncoder>
class TypedValueResultStream : public TypedValueResultStreamBase {
 public:
  TypedValueResultStream(TEncoder *encoder, memgraph::storage::Storage *storage)
      : TypedValueResultStreamBase{storage}, encoder_(encoder) {}

  void Result(const std::vector<memgraph::query::TypedValue> &values) { encoder_->MessageRecord(DecodeValues(values)); }

 private:
  TEncoder *encoder_;
};

std::vector<memgraph::communication::bolt::Value> TypedValueResultStreamBase::DecodeValues(
    const std::vector<memgraph::query::TypedValue> &values) const {
  std::vector<memgraph::communication::bolt::Value> decoded_values;
  decoded_values.reserve(values.size());
  for (const auto &v : values) {
    auto maybe_value = memgraph::glue::ToBoltValue(v, *storage_, memgraph::storage::View::NEW);
    if (maybe_value.HasError()) {
      switch (maybe_value.GetError()) {
        case memgraph::storage::Error::DELETED_OBJECT:
          throw memgraph::communication::bolt::ClientError("Returning a deleted object as a result.");
        case memgraph::storage::Error::NONEXISTENT_OBJECT:
          throw memgraph::communication::bolt::ClientError("Returning a nonexistent object as a result.");
        case memgraph::storage::Error::VERTEX_HAS_EDGES:
        case memgraph::storage::Error::SERIALIZATION_ERROR:
        case memgraph::storage::Error::PROPERTIES_DISABLED:
          throw memgraph::communication::bolt::ClientError("Unexpected storage error when streaming results.");
      }
    }
    decoded_values.emplace_back(std::move(*maybe_value));
  }
  return decoded_values;
}
TypedValueResultStreamBase::TypedValueResultStreamBase(memgraph::storage::Storage *storage) : storage_(storage) {}

namespace memgraph::glue {

#ifdef MG_ENTERPRISE
inline static void MultiDatabaseAuth(const std::optional<auth::User> &user, std::string_view db) {
  if (user && !AuthChecker::IsUserAuthorized(*user, {}, db.data())) {
    throw memgraph::communication::bolt::ClientError(
        "You are not authorized on the database \"{}\"! Please contact your database administrator.", db);
  }
}
std::string SessionHL::GetDefaultDB() {
  if (user_.has_value()) {
    return user_->db_access().GetDefault();
  }
  return memgraph::dbms::kDefaultDB;
}
#endif

std::string SessionHL::GetDatabaseName() const {
  if (!interpreter_.db_acc_) return "";
  const auto *db = interpreter_.db_acc_->get();
  return db->id();
}

std::optional<std::string> SessionHL::GetServerNameForInit() {
  auto locked_name = flags::run_time::bolt_server_name_.Lock();
  return locked_name->empty() ? std::nullopt : std::make_optional(*locked_name);
}

bool SessionHL::Authenticate(const std::string &username, const std::string &password) {
  bool res = true;
  {
    auto locked_auth = auth_->Lock();
    if (locked_auth->HasUsers()) {
      user_ = locked_auth->Authenticate(username, password);
      res = user_.has_value();
    }
  }
#ifdef MG_ENTERPRISE
  // Start off with the default database
  interpreter_.SetCurrentDB(GetDefaultDB());
#endif
  implicit_db_.emplace(GetDatabaseName());
  return res;
}

void SessionHL::Abort() { interpreter_.Abort(); }

std::map<std::string, memgraph::communication::bolt::Value> SessionHL::Discard(std::optional<int> n,
                                                                               std::optional<int> qid) {
  try {
    memgraph::query::DiscardValueResultStream stream;
    return DecodeSummary(interpreter_.Pull(&stream, n, qid));
  } catch (const memgraph::query::QueryException &e) {
    // Wrap QueryException into ClientError, because we want to allow the
    // client to fix their query.
    throw memgraph::communication::bolt::ClientError(e.what());
  }
}
std::map<std::string, memgraph::communication::bolt::Value> SessionHL::Pull(SessionHL::TEncoder *encoder,
                                                                            std::optional<int> n,
                                                                            std::optional<int> qid) {
  // TODO: Update once interpreter can handle non-database queries (db_acc will be nullopt)
  auto *db = interpreter_.db_acc_->get();
  try {
    TypedValueResultStream<TEncoder> stream(encoder, db->storage());
    return DecodeSummary(interpreter_.Pull(&stream, n, qid));
  } catch (const memgraph::query::QueryException &e) {
    // Wrap QueryException into ClientError, because we want to allow the
    // client to fix their query.
    throw memgraph::communication::bolt::ClientError(e.what());
  }
}

std::pair<std::vector<std::string>, std::optional<int>> SessionHL::Interpret(
    const std::string &query, const std::map<std::string, memgraph::communication::bolt::Value> &params,
    const std::map<std::string, memgraph::communication::bolt::Value> &extra) {
  std::map<std::string, memgraph::storage::PropertyValue> params_pv;
  for (const auto &[key, bolt_param] : params) {
    params_pv.emplace(key, ToPropertyValue(bolt_param));
  }
  const std::string *username{nullptr};
  if (user_) {
    username = &user_->username();
  }

#ifdef MG_ENTERPRISE
  // TODO: Update once interpreter can handle non-database queries (db_acc will be nullopt)
  auto *db = interpreter_.db_acc_->get();
  if (memgraph::license::global_license_checker.IsEnterpriseValidFast()) {
    audit_log_->Record(endpoint_.address().to_string(), user_ ? *username : "", query,
                       memgraph::storage::PropertyValue(params_pv), db->id());
  }
#endif
  try {
    auto result = interpreter_.Prepare(query, params_pv, username, ToQueryExtras(extra), UUID());
    const std::string db_name = result.db ? *result.db : "";
    if (user_ && !AuthChecker::IsUserAuthorized(*user_, result.privileges, db_name)) {
      interpreter_.Abort();
      if (db_name.empty()) {
        throw memgraph::communication::bolt::ClientError(
            "You are not authorized to execute this query! Please contact your database administrator.");
      }
      throw memgraph::communication::bolt::ClientError(
          "You are not authorized to execute this query on database \"{}\"! Please contact your database "
          "administrator.",
          db_name);
    }
    return {std::move(result.headers), result.qid};

  } catch (const memgraph::query::QueryException &e) {
    // Wrap QueryException into ClientError, because we want to allow the
    // client to fix their query.
    throw memgraph::communication::bolt::ClientError(e.what());
  } catch (const memgraph::query::ReplicationException &e) {
    throw memgraph::communication::bolt::ClientError(e.what());
  }
}
void SessionHL::RollbackTransaction() { interpreter_.RollbackTransaction(); }
void SessionHL::CommitTransaction() { interpreter_.CommitTransaction(); }
void SessionHL::BeginTransaction(const std::map<std::string, memgraph::communication::bolt::Value> &extra) {
  interpreter_.BeginTransaction(ToQueryExtras(extra));
}
void SessionHL::Configure(const std::map<std::string, memgraph::communication::bolt::Value> &run_time_info) {
#ifdef MG_ENTERPRISE
  std::string db;
  bool update = false;
  // Check if user explicitly defined the database to use
  if (run_time_info.contains("db")) {
    const auto &db_info = run_time_info.at("db");
    if (!db_info.IsString()) {
      throw memgraph::communication::bolt::ClientError("Malformed database name.");
    }
    db = db_info.ValueString();
    const auto &current = GetDatabaseName();
    update = db != current;
    if (!in_explicit_db_) implicit_db_.emplace(current);  // Still not in an explicit database, save for recovery
    in_explicit_db_ = true;
    // NOTE: Once in a transaction, the drivers stop explicitly sending the db and count on using it until commit
  } else if (in_explicit_db_ && !interpreter_.in_explicit_transaction_) {  // Just on a switch
    if (implicit_db_) {
      db = *implicit_db_;
    } else {
      db = GetDefaultDB();
    }
    update = db != GetDatabaseName();
    in_explicit_db_ = false;
  }

  // Check if the underlying database needs to be updated
  if (update) {
    MultiDatabaseAuth(user_, db);
    interpreter_.SetCurrentDB(db);
  }
#endif
}
SessionHL::SessionHL(memgraph::query::InterpreterContext *interpreter_context,
                     const memgraph::communication::v2::ServerEndpoint &endpoint,
                     memgraph::communication::v2::InputStream *input_stream,
                     memgraph::communication::v2::OutputStream *output_stream,
                     memgraph::utils::Synchronized<memgraph::auth::Auth, memgraph::utils::WritePrioritizedRWLock> *auth
#ifdef MG_ENTERPRISE
                     ,
                     memgraph::audit::Log *audit_log
#endif
                     )
    : Session<memgraph::communication::v2::InputStream, memgraph::communication::v2::OutputStream>(input_stream,
                                                                                                   output_stream),
      interpreter_context_(interpreter_context),
      interpreter_(interpreter_context_),
#ifdef MG_ENTERPRISE
      audit_log_(audit_log),
#endif
      auth_(auth),
      endpoint_(endpoint),
<<<<<<< HEAD
      implicit_db_(dbms::kDefaultDB) {
=======
      run_id_(current_.run_id()) {
  // Metrics update
>>>>>>> fd639444
  memgraph::metrics::IncrementCounter(memgraph::metrics::ActiveBoltSessions);
#ifdef MG_ENTERPRISE
  interpreter_.OnChangeCB([&](std::string_view db_name) { MultiDatabaseAuth(user_, db_name); });
#endif
  interpreter_context_->interpreters.WithLock([this](auto &interpreters) { interpreters.insert(&interpreter_); });
}

SessionHL::~SessionHL() {
  memgraph::metrics::DecrementCounter(memgraph::metrics::ActiveBoltSessions);
  interpreter_context_->interpreters.WithLock([this](auto &interpreters) { interpreters.erase(&interpreter_); });
}

std::map<std::string, memgraph::communication::bolt::Value> SessionHL::DecodeSummary(
    const std::map<std::string, memgraph::query::TypedValue> &summary) {
  // TODO: Update once interpreter can handle non-database queries (db_acc will be nullopt)
  auto *db = interpreter_.db_acc_->get();
  std::map<std::string, memgraph::communication::bolt::Value> decoded_summary;
  for (const auto &kv : summary) {
    auto maybe_value = ToBoltValue(kv.second, *db->storage(), memgraph::storage::View::NEW);
    if (maybe_value.HasError()) {
      switch (maybe_value.GetError()) {
        case memgraph::storage::Error::DELETED_OBJECT:
        case memgraph::storage::Error::SERIALIZATION_ERROR:
        case memgraph::storage::Error::VERTEX_HAS_EDGES:
        case memgraph::storage::Error::PROPERTIES_DISABLED:
        case memgraph::storage::Error::NONEXISTENT_OBJECT:
          throw memgraph::communication::bolt::ClientError("Unexpected storage error when streaming summary.");
      }
    }
    decoded_summary.emplace(kv.first, std::move(*maybe_value));
  }
  // Add this memgraph instance run_id, received from telemetry
  // This is sent with every query, instead of only on bolt init inside
  // communication/bolt/v1/states/init.hpp because neo4jdriver does not
  // read the init message.
  if (auto run_id = run_id_; run_id) {
    decoded_summary.emplace("run_id", *run_id);
  }

  return decoded_summary;
}
}  // namespace memgraph::glue<|MERGE_RESOLUTION|>--- conflicted
+++ resolved
@@ -13,11 +13,8 @@
 #include <optional>
 
 #include "audit/log.hpp"
-<<<<<<< HEAD
 #include "dbms/constants.hpp"
-=======
 #include "flags/run_time_configurable.hpp"
->>>>>>> fd639444
 #include "glue/auth_checker.hpp"
 #include "glue/communication.hpp"
 #include "license/license.hpp"
@@ -274,12 +271,8 @@
 #endif
       auth_(auth),
       endpoint_(endpoint),
-<<<<<<< HEAD
       implicit_db_(dbms::kDefaultDB) {
-=======
-      run_id_(current_.run_id()) {
   // Metrics update
->>>>>>> fd639444
   memgraph::metrics::IncrementCounter(memgraph::metrics::ActiveBoltSessions);
 #ifdef MG_ENTERPRISE
   interpreter_.OnChangeCB([&](std::string_view db_name) { MultiDatabaseAuth(user_, db_name); });
