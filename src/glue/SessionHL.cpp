// Copyright 2025 Memgraph Ltd.
//
// Use of this software is governed by the Business Source License
// included in the file licenses/BSL.txt; by using this file, you agree to be bound by the terms of the Business Source
// License, and you may not use this file except in compliance with the Business Source License.
//
// As of the Change Date specified in that file, in accordance with
// the Business Source License, use of this software will be governed
// by the Apache License, Version 2.0, included in the file
// licenses/APL.txt.

#include <exception>
#include <optional>
#include <utility>
#include <variant>
#include "auth/auth.hpp"
#include "auth/exceptions.hpp"

#include "audit/log.hpp"
#include "dbms/constants.hpp"
#include "flags/run_time_configurable.hpp"
#include "frontend/ast/ast.hpp"
#include "glue/SessionHL.hpp"
#include "glue/auth_checker.hpp"
#include "glue/communication.hpp"
#include "glue/query_user.hpp"
#include "glue/run_id.hpp"
#include "license/license.hpp"
#include "query/discard_value_stream.hpp"
#include "query/interpreter_context.hpp"
#include "query/query_user.hpp"
#include "utils/event_map.hpp"
#include "utils/priority_thread_pool.hpp"
#include "utils/typeinfo.hpp"
#include "utils/variant_helpers.hpp"

namespace memgraph::metrics {
extern const Event ActiveBoltSessions;
}  // namespace memgraph::metrics

namespace {

auto ToQueryExtras(const memgraph::glue::bolt_value_t &extra) -> memgraph::query::QueryExtras {
  auto const &as_map = extra.ValueMap();

  auto metadata_pv = memgraph::storage::PropertyValue::map_t{};

  if (auto const it = as_map.find("tx_metadata"); it != as_map.cend() && it->second.IsMap()) {
    for (const auto &[key, bolt_md] : it->second.ValueMap()) {
      metadata_pv.emplace(key, memgraph::glue::ToPropertyValue(bolt_md, nullptr));
    }
  }

  auto tx_timeout = std::optional<int64_t>{};
  if (auto const it = as_map.find("tx_timeout"); it != as_map.cend() && it->second.IsInt()) {
    tx_timeout = it->second.ValueInt();
  }

  return memgraph::query::QueryExtras{std::move(metadata_pv), tx_timeout};
}

class TypedValueResultStreamBase {
 public:
  explicit TypedValueResultStreamBase(memgraph::storage::Storage *storage);

  void DecodeValues(const std::vector<memgraph::query::TypedValue> &values);

  auto AccessValues() const -> std::vector<memgraph::glue::bolt_value_t> const & { return decoded_values_; }

 protected:
  // NOTE: Needed only for ToBoltValue conversions
  memgraph::storage::Storage *storage_;
  std::vector<memgraph::glue::bolt_value_t> decoded_values_;
};

/// Wrapper around TEncoder which converts TypedValue to Value
/// before forwarding the calls to original TEncoder.
template <typename TEncoder>
class TypedValueResultStream : public TypedValueResultStreamBase {
 public:
  TypedValueResultStream(TEncoder *encoder, memgraph::storage::Storage *storage)
      : TypedValueResultStreamBase{storage}, encoder_(encoder) {}

  void Result(const std::vector<memgraph::query::TypedValue> &values) {
    encoder_->MessageRecordHeader(values.size());
    for (const auto &v : values) {
      auto maybe_value = memgraph::glue::ToBoltValue(v, storage_, memgraph::storage::View::NEW);
      if (maybe_value.HasError()) {
        switch (maybe_value.GetError()) {
          case memgraph::storage::Error::DELETED_OBJECT:
            throw memgraph::communication::bolt::ClientError("Returning a deleted object as a result.");
          case memgraph::storage::Error::NONEXISTENT_OBJECT:
            throw memgraph::communication::bolt::ClientError("Returning a nonexistent object as a result.");
          case memgraph::storage::Error::VERTEX_HAS_EDGES:
          case memgraph::storage::Error::SERIALIZATION_ERROR:
          case memgraph::storage::Error::PROPERTIES_DISABLED:
            throw memgraph::communication::bolt::ClientError("Unexpected storage error when streaming results.");
        }
      }
      encoder_->MessageRecordAppendValue(maybe_value.GetValue());
    }
    if (!encoder_->MessageRecordFinalize()) {
      throw memgraph::communication::bolt::ClientError("Failed to send result to client!");
    }
  }

 private:
  TEncoder *encoder_;
};

void TypedValueResultStreamBase::DecodeValues(const std::vector<memgraph::query::TypedValue> &values) {
  decoded_values_.reserve(values.size());
  decoded_values_.clear();
  for (const auto &v : values) {
    auto maybe_value = memgraph::glue::ToBoltValue(v, storage_, memgraph::storage::View::NEW);
    if (maybe_value.HasError()) {
      switch (maybe_value.GetError()) {
        case memgraph::storage::Error::DELETED_OBJECT:
          throw memgraph::communication::bolt::ClientError("Returning a deleted object as a result.");
        case memgraph::storage::Error::NONEXISTENT_OBJECT:
          throw memgraph::communication::bolt::ClientError("Returning a nonexistent object as a result.");
        case memgraph::storage::Error::VERTEX_HAS_EDGES:
        case memgraph::storage::Error::SERIALIZATION_ERROR:
        case memgraph::storage::Error::PROPERTIES_DISABLED:
          throw memgraph::communication::bolt::ClientError("Unexpected storage error when streaming results.");
      }
    }
    decoded_values_.emplace_back(std::move(*maybe_value));
  }
}

TypedValueResultStreamBase::TypedValueResultStreamBase(memgraph::storage::Storage *storage) : storage_(storage) {}

#ifdef MG_ENTERPRISE
void MultiDatabaseAuth(memgraph::query::QueryUserOrRole *user, std::string_view db) {
  if (user && !user->IsAuthorized({}, db, &memgraph::query::session_long_policy)) {
    throw memgraph::communication::bolt::ClientError(
        "You are not authorized on the database \"{}\"! Please contact your database administrator.", db);
  }
}

void ImpersonateUserAuth(memgraph::query::QueryUserOrRole *user_or_role, const std::string &impersonated_user) {
  if (!memgraph::license::global_license_checker.IsEnterpriseValidFast()) {
    throw memgraph::communication::bolt::ClientError(memgraph::license::LicenseCheckErrorToString(
        memgraph::license::LicenseCheckError::NOT_ENTERPRISE_LICENSE, "impersonate user"));
  }
  if (!user_or_role) {
    throw memgraph::communication::bolt::ClientError(
        "No session userYou must be logged-in in order to use the impersonate-user feature.");
  }
  if (!user_or_role->CanImpersonate(impersonated_user, &memgraph::query::session_long_policy)) {
    throw memgraph::communication::bolt::ClientError(
        "Failed to impersonate user '{}'. Make sure you have the right privileges and that the user exists.",
        impersonated_user);
  }
}
#endif
}  // namespace

namespace memgraph::glue {

#ifdef MG_ENTERPRISE
std::optional<std::string> SessionHL::GetDefaultDB() const {
  if (user_or_role_) {
    try {
      return user_or_role_->GetDefaultDB();
    } catch (auth::AuthException &) {
      // Support non-db connection
      return {};
    }
  }
  return std::string{memgraph::dbms::kDefaultDB};
}

std::string SessionHL::GetCurrentUser() const {
  if (interpreter_.user_or_role_) {
    if (const auto &name = interpreter_.user_or_role_->username()) return *name;
    if (const auto &name = interpreter_.user_or_role_->rolename()) return *name;
  }
  return "";
}
#endif

std::string SessionHL::GetCurrentDB() const {
  if (!interpreter_.current_db_.db_acc_) return "";
  const auto *db = interpreter_.current_db_.db_acc_->get();
  return db->name();
}

std::optional<std::string> SessionHL::GetServerNameForInit() {
  const auto &name = flags::run_time::GetServerName();
  return name.empty() ? std::nullopt : std::make_optional(name);
}

void SessionHL::TryDefaultDB() {
#ifdef MG_ENTERPRISE
  const auto default_db = GetDefaultDB();
  if (default_db) {
    // Start off with the default database
    interpreter_.SetCurrentDB(*default_db, false);
  } else {
    // Failed to get default db, connect without db
    interpreter_.ResetDB();
  }
  auto db = GetCurrentDB();
  if (db.empty())
    runtime_db_.implicit_config_.reset();
  else
    runtime_db_.implicit_config_.emplace(std::move(db));
#else
  // Community has to connect to the default database
  interpreter_.SetCurrentDB();
#endif
}

// This is called on connection establishment
bool SessionHL::Authenticate(const std::string &username, const std::string &password) {
  bool res = true;
  interpreter_.ResetUser();
  {
    auto locked_auth = auth_->Lock();
    if (locked_auth->AccessControlled()) {
      const auto user_or_role = locked_auth->Authenticate(username, password);
      if (user_or_role.has_value()) {
        user_or_role_ = AuthChecker::GenQueryUser(auth_, *user_or_role);
        interpreter_.SetUser(user_or_role_);
        interpreter_.SetSessionInfo(
            UUID(),
            interpreter_.user_or_role_->username().has_value() ? interpreter_.user_or_role_->username().value() : "",
            GetLoginTimestamp());
      } else {
        res = false;
      }
    } else {
      // No access control -> give empty user
      user_or_role_ = AuthChecker::GenQueryUser(auth_, std::nullopt);
      interpreter_.SetUser(user_or_role_);
      interpreter_.SetSessionInfo(UUID(), "", GetLoginTimestamp());
    }
  }

  TryDefaultDB();
  return res;
}

bool SessionHL::SSOAuthenticate(const std::string &scheme, const std::string &identity_provider_response) {
  interpreter_.ResetUser();

  auto locked_auth = auth_->Lock();

  const auto user_or_role = locked_auth->SSOAuthenticate(scheme, identity_provider_response);
  if (!user_or_role.has_value()) {
    return false;
  }

  user_or_role_ = AuthChecker::GenQueryUser(auth_, *user_or_role);
  interpreter_.SetUser(user_or_role_);

  TryDefaultDB();
  return true;
}

void SessionHL::Abort() { interpreter_.Abort(); }

bolt_map_t SessionHL::Discard(std::optional<int> n, std::optional<int> qid) {
  try {
    memgraph::query::DiscardValueResultStream stream;
    return DecodeSummary(interpreter_.Pull(&stream, n, qid));
  } catch (const memgraph::query::QueryException &e) {
    // Count the number of specific exceptions thrown
    metrics::IncrementCounter(GetExceptionName(e));
    // Wrap QueryException into ClientError, because we want to allow the
    // client to fix their query.
    throw memgraph::communication::bolt::ClientError(e.what());
  }
}

bolt_map_t SessionHL::Pull(std::optional<int> n, std::optional<int> qid) {
  try {
    auto &db = interpreter_.current_db_.db_acc_;
    auto *storage = db ? db->get()->storage() : nullptr;
    TypedValueResultStream<TEncoder> stream(&encoder_, storage);
    return DecodeSummary(interpreter_.Pull(&stream, n, qid));
  } catch (const memgraph::query::QueryException &e) {
    // Count the number of specific exceptions thrown
    metrics::IncrementCounter(GetExceptionName(e));
    // Wrap QueryException into ClientError, because we want to allow the
    // client to fix their query.
    throw memgraph::communication::bolt::ClientError(e.what());
  } catch (const utils::BasicException &) {
    // Exceptions inheriting from BasicException will result in a TransientError
    // i. e. client will be encouraged to retry execution because it
    // could succeed if executed again.
    throw;
  }
}

void SessionHL::InterpretParse(const std::string &query, bolt_map_t params, const bolt_map_t &extra) {
#ifdef MG_ENTERPRISE
  if (memgraph::license::global_license_checker.IsEnterpriseValidFast()) {
    auto &db = interpreter_.current_db_.db_acc_;
    const auto username = user_or_role_ ? (user_or_role_->username() ? *user_or_role_->username() : "") : "";
    audit_log_->Record(fmt::format("{}:{}", endpoint_.address().to_string(), std::to_string(endpoint_.port())),
                       username, query, params, db ? db->get()->name() : "");
  }
#endif

  auto get_params_pv =
      [params = std::move(params)](storage::Storage const *storage) -> memgraph::storage::PropertyValue::map_t {
    auto params_pv = memgraph::storage::PropertyValue::map_t{};
    params_pv.reserve(params.size());
    for (const auto &[key, bolt_param] : params) {
      params_pv.try_emplace(key, ToPropertyValue(bolt_param, storage));
    }
    return params_pv;
  };

  try {
    auto query_extras = ToQueryExtras(extra);
    auto parsed_query = interpreter_.Parse(query, get_params_pv, query_extras);
    parsed_res_.emplace(std::move(parsed_query), std::move(get_params_pv), std::move(query_extras));
  } catch (const memgraph::query::QueryException &e) {
    // Count the number of specific exceptions thrown
    metrics::IncrementCounter(GetExceptionName(e));
    // Wrap QueryException into ClientError, because we want to allow the
    // client to fix their query.
    throw memgraph::communication::bolt::ClientError(e.what());
  } catch (const memgraph::query::ReplicationException &e) {
    // Count the number of specific exceptions thrown
    metrics::IncrementCounter(GetExceptionName(e));
    throw memgraph::communication::bolt::ClientError(e.what());
  }
}

std::pair<std::vector<std::string>, std::optional<int>> SessionHL::InterpretPrepare() {
  // TODO Dont assert
  MG_ASSERT(parsed_res_, "Trying to prepare a query that was not parsed.");

  try {
    auto parsed_res = *std::move(parsed_res_);
    parsed_res_.reset();
    auto result =
        interpreter_.Prepare(std::move(parsed_res.parsed_query), std::move(parsed_res.get_params_pv), parsed_res.extra);
    const std::string db_name = result.db ? *result.db : "";
    if (user_or_role_ && !user_or_role_->IsAuthorized(result.privileges, db_name, &query::session_long_policy)) {
      interpreter_.Abort();
      if (db_name.empty()) {
        throw memgraph::communication::bolt::ClientError(
            "You are not authorized to execute this query! Please contact your database administrator.");
      }
      throw memgraph::communication::bolt::ClientError(
          "You are not authorized to execute this query on database \"{}\"! Please contact your database "
          "administrator.",
          db_name);
    }
    return {std::move(result.headers), result.qid};

  } catch (const memgraph::query::QueryException &e) {
    // Count the number of specific exceptions thrown
    metrics::IncrementCounter(GetExceptionName(e));
    // Wrap QueryException into ClientError, because we want to allow the
    // client to fix their query.
    throw memgraph::communication::bolt::ClientError(e.what());
  } catch (const memgraph::query::ReplicationException &e) {
    // Count the number of specific exceptions thrown
    metrics::IncrementCounter(GetExceptionName(e));
    throw memgraph::communication::bolt::ClientError(e.what());
  }
}

#ifdef MG_ENTERPRISE
auto SessionHL::Route(bolt_map_t const &routing, std::vector<bolt_value_t> const & /*bookmarks*/, bolt_map_t const &
                      /*extra*/) -> bolt_map_t {
  auto routing_map = ranges::views::transform(
                         routing, [](auto const &pair) { return std::pair(pair.first, pair.second.ValueString()); }) |
                     ranges::to<std::map<std::string, std::string>>();

  auto routing_table_res = interpreter_.Route(routing_map);

  auto create_server = [](auto const &server_info) -> bolt_value_t {
    auto const &[addresses, role] = server_info;
    bolt_map_t server_map;
    auto bolt_addresses = ranges::views::transform(addresses, [](auto const &addr) { return bolt_value_t{addr}; }) |
                          ranges::to<std::vector<bolt_value_t>>();

    server_map["addresses"] = std::move(bolt_addresses);
    server_map["role"] = bolt_value_t{role};
    return bolt_value_t{std::move(server_map)};
  };

  bolt_map_t communication_res;
  communication_res["ttl"] = bolt_value_t{routing_table_res.ttl};
  communication_res["db"] = bolt_value_t{};

  auto servers =
      ranges::views::transform(routing_table_res.servers, create_server) | ranges::to<std::vector<bolt_value_t>>();
  communication_res["servers"] = bolt_value_t{std::move(servers)};

  return {{"rt", bolt_value_t{std::move(communication_res)}}};
}
#endif

void SessionHL::RollbackTransaction() {
  try {
    interpreter_.RollbackTransaction();
  } catch (const memgraph::query::QueryException &e) {
    // Count the number of specific exceptions thrown
    metrics::IncrementCounter(GetExceptionName(e));
    // Wrap QueryException into ClientError, because we want to allow the
    // client to fix their query.
    throw memgraph::communication::bolt::ClientError(e.what());
  } catch (const memgraph::query::ReplicationException &e) {
    // Count the number of specific exceptions thrown
    metrics::IncrementCounter(GetExceptionName(e));
    throw memgraph::communication::bolt::ClientError(e.what());
  }
}

void SessionHL::CommitTransaction() {
  try {
    interpreter_.CommitTransaction();
  } catch (const memgraph::query::QueryException &e) {
    // Count the number of specific exceptions thrown
    metrics::IncrementCounter(GetExceptionName(e));
    // Wrap QueryException into ClientError, because we want to allow the
    // client to fix their query.
    throw memgraph::communication::bolt::ClientError(e.what());
  } catch (const memgraph::query::ReplicationException &e) {
    // Count the number of specific exceptions thrown
    metrics::IncrementCounter(GetExceptionName(e));
    throw memgraph::communication::bolt::ClientError(e.what());
  }
}

void SessionHL::BeginTransaction(const bolt_map_t &extra) {
  try {
    interpreter_.BeginTransaction(ToQueryExtras(extra));
  } catch (const memgraph::query::QueryException &e) {
    // Count the number of specific exceptions thrown
    metrics::IncrementCounter(GetExceptionName(e));
    // Wrap QueryException into ClientError, because we want to allow the
    // client to fix their query.
    throw memgraph::communication::bolt::ClientError(e.what());
  } catch (const memgraph::query::ReplicationException &e) {
    // Count the number of specific exceptions thrown
    metrics::IncrementCounter(GetExceptionName(e));
    throw memgraph::communication::bolt::ClientError(e.what());
  }
}

void SessionHL::Configure(const bolt_map_t &run_time_info) {
#ifdef MG_ENTERPRISE
  runtime_user_.Configure(run_time_info, interpreter_.in_explicit_transaction_);
  runtime_db_.Configure(run_time_info, interpreter_.in_explicit_transaction_);
#else
  (void)run_time_info;
#endif
}
SessionHL::SessionHL(Context context, memgraph::communication::v2::InputStream *input_stream,
                     memgraph::communication::v2::OutputStream *output_stream)
    : Session<memgraph::communication::v2::InputStream, memgraph::communication::v2::OutputStream>(input_stream,
                                                                                                   output_stream),
      interpreter_context_(context.ic),
      interpreter_(interpreter_context_),
#ifdef MG_ENTERPRISE
<<<<<<< HEAD
      audit_log_(context.audit_log),
#endif
      auth_(context.auth),
      endpoint_(std::move(context.endpoint)),
      implicit_db_(std::nullopt) {
=======
      audit_log_(audit_log),
      runtime_db_{"db", [this]() { return GetCurrentDB(); }, [this]() { return GetDefaultDB(); },
                  [this](std::optional<std::string> defined_db, bool user_defined) {
                    if (defined_db) {  // Db connection
                      MultiDatabaseAuth(user_or_role_.get(), *defined_db);
                      interpreter_.SetCurrentDB(*defined_db, user_defined);
                    } else {  // Non-db connection
                      interpreter_.ResetDB();
                    }
                  }},
      runtime_user_{"imp_user", [this]() { return GetCurrentUser(); },
                    []() {
                      // Only one possible default
                      return std::nullopt;
                    },
                    [this](std::optional<std::string> defined_user, bool impersonate_user) {
                      if (impersonate_user) {
                        ImpersonateUserAuth(user_or_role_.get(), *defined_user);
                        const auto &imp_usr = auth_->ReadLock()->GetUser(*defined_user);
                        if (!imp_usr) throw auth::AuthException("Trying to impersonate a user that doesn't exist.");
                        interpreter_.SetUser(AuthChecker::GenQueryUser(auth_, imp_usr));
                      } else {
                        // Set our default user/role
                        interpreter_.SetUser(user_or_role_);
                      }
                    }},
#endif
      auth_(auth),
      endpoint_(std::move(endpoint)) {
>>>>>>> e7efc22c
  // Metrics update
  memgraph::metrics::IncrementCounter(memgraph::metrics::ActiveBoltSessions);
#ifdef MG_ENTERPRISE
  interpreter_.OnChangeCB([&](std::string_view db_name) { MultiDatabaseAuth(user_or_role_.get(), db_name); });
#endif
  interpreter_context_->interpreters.WithLock([this](auto &interpreters) { interpreters.insert(&interpreter_); });
}

SessionHL::~SessionHL() {
  memgraph::metrics::DecrementCounter(memgraph::metrics::ActiveBoltSessions);
  interpreter_context_->interpreters.WithLock([this](auto &interpreters) { interpreters.erase(&interpreter_); });
}

bolt_map_t SessionHL::DecodeSummary(const std::map<std::string, memgraph::query::TypedValue> &summary) {
  auto &db_acc = interpreter_.current_db_.db_acc_;
  auto *storage = db_acc ? db_acc->get()->storage() : nullptr;
  bolt_map_t decoded_summary;
  for (const auto &kv : summary) {
    auto maybe_value = ToBoltValue(kv.second, storage, memgraph::storage::View::NEW);
    if (maybe_value.HasError()) {
      switch (maybe_value.GetError()) {
        case memgraph::storage::Error::DELETED_OBJECT:
        case memgraph::storage::Error::SERIALIZATION_ERROR:
        case memgraph::storage::Error::VERTEX_HAS_EDGES:
        case memgraph::storage::Error::PROPERTIES_DISABLED:
        case memgraph::storage::Error::NONEXISTENT_OBJECT:
          throw memgraph::communication::bolt::ClientError("Unexpected storage error when streaming summary.");
      }
    }
    decoded_summary.emplace(kv.first, std::move(*maybe_value));
  }
  // Add this memgraph instance run_id, received from telemetry
  // This is sent with every query, instead of only on bolt init inside
  // communication/bolt/v1/states/init.hpp because neo4jdriver does not
  // read the init message.
  decoded_summary.emplace("run_id", memgraph::glue::run_id_);

  return decoded_summary;
}

<<<<<<< HEAD
=======
void RunTimeConfig::Configure(auto run_time_info, bool in_explicit_tx) {
  std::optional<std::string> defined_config{};
  bool update = false;

  // Check if user explicitly defined this config
  if (run_time_info.contains(key_)) {
    const auto &info = run_time_info.at(key_);
    if (!info.IsString()) {
      throw memgraph::communication::bolt::ClientError("Malformed config input.");
    }
    defined_config = info.ValueString();
    const auto &current_config = get_current_();
    update = defined_config != current_config;
    if (!explicit_) {
      implicit_config_.emplace(current_config);  // Still not in an explicit database, save for recovery
      update = true;
    }
    explicit_ = true;
    // NOTE: Once in a transaction, the drivers stop explicitly sending the config and count on using it until commit
  } else if (explicit_ && !in_explicit_tx) {  // Just on a switch
    if (implicit_config_) {
      defined_config = *implicit_config_;
    } else {
      defined_config = get_default_();
    }
    update = true;  // We have to update in order to update the explicit flag
    explicit_ = false;
  }

  // Check if the underlying config needs updating
  if (update) {
    update_(defined_config, explicit_);
  }
}
>>>>>>> e7efc22c
}  // namespace memgraph::glue<|MERGE_RESOLUTION|>--- conflicted
+++ resolved
@@ -463,14 +463,7 @@
       interpreter_context_(context.ic),
       interpreter_(interpreter_context_),
 #ifdef MG_ENTERPRISE
-<<<<<<< HEAD
       audit_log_(context.audit_log),
-#endif
-      auth_(context.auth),
-      endpoint_(std::move(context.endpoint)),
-      implicit_db_(std::nullopt) {
-=======
-      audit_log_(audit_log),
       runtime_db_{"db", [this]() { return GetCurrentDB(); }, [this]() { return GetDefaultDB(); },
                   [this](std::optional<std::string> defined_db, bool user_defined) {
                     if (defined_db) {  // Db connection
@@ -497,9 +490,8 @@
                       }
                     }},
 #endif
-      auth_(auth),
-      endpoint_(std::move(endpoint)) {
->>>>>>> e7efc22c
+      auth_(context.auth),
+      endpoint_(std::move(context.endpoint)) {
   // Metrics update
   memgraph::metrics::IncrementCounter(memgraph::metrics::ActiveBoltSessions);
 #ifdef MG_ENTERPRISE
@@ -540,8 +532,6 @@
   return decoded_summary;
 }
 
-<<<<<<< HEAD
-=======
 void RunTimeConfig::Configure(auto run_time_info, bool in_explicit_tx) {
   std::optional<std::string> defined_config{};
   bool update = false;
@@ -576,5 +566,4 @@
     update_(defined_config, explicit_);
   }
 }
->>>>>>> e7efc22c
 }  // namespace memgraph::glue