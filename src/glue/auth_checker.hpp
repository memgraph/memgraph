--- conflicted
+++ resolved
@@ -43,21 +43,16 @@
 
   bool Accept(const memgraph::query::DbAccessor &dba, const query::VertexAccessor &vertex,
               const memgraph::storage::View &view,
-<<<<<<< HEAD
-              memgraph::auth::FineGrainedPermission fine_grained_permission) const override;
-
-  bool Accept(const memgraph::query::DbAccessor &dba, const query::EdgeAccessor &edge,
-              memgraph::auth::FineGrainedPermission fine_grained_permission) const override;
-
-  bool HasGlobalPermissionOnVertices(memgraph::auth::FineGrainedPermission fine_grained_permission) const override;
-
-  bool HasGlobalPermissionOnEdges(memgraph::auth::FineGrainedPermission fine_grained_permission) const override;
-=======
               memgraph::query::AuthQuery::FineGrainedPrivilege fine_grained_privilege) const override;
 
   bool Accept(const memgraph::query::DbAccessor &dba, const query::EdgeAccessor &edge,
               memgraph::query::AuthQuery::FineGrainedPrivilege fine_grained_privilege) const override;
->>>>>>> 3d24ad28
+
+  bool HasGlobalPermissionOnVertices(
+      memgraph::query::AuthQuery::FineGrainedPrivilege fine_grained_privilege) const override;
+
+  bool HasGlobalPermissionOnEdges(
+      memgraph::query::AuthQuery::FineGrainedPrivilege fine_grained_privilege) const override;
 
  private:
   auth::User user_;
