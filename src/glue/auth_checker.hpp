--- conflicted
+++ resolved
@@ -41,14 +41,6 @@
  public:
   explicit FineGrainedAuthChecker(auth::User user);
 
-<<<<<<< HEAD
-  bool Accept(const memgraph::query::DbAccessor &dba, const query::VertexAccessor &vertex,
-              const memgraph::storage::View &view,
-              memgraph::query::AuthQuery::FineGrainedPrivilege fine_grained_privilege) const override;
-
-  bool Accept(const memgraph::query::DbAccessor &dba, const query::EdgeAccessor &edge,
-              memgraph::query::AuthQuery::FineGrainedPrivilege fine_grained_privilege) const override;
-=======
   bool Accept(const memgraph::query::DbAccessor &dba, const query::VertexAccessor &vertex, memgraph::storage::View view,
               query::AuthQuery::FineGrainedPrivilege fine_grained_permission) const override;
 
@@ -60,7 +52,6 @@
 
   bool Accept(const memgraph::query::DbAccessor &dba, const memgraph::storage::EdgeTypeId &edge_type,
               query::AuthQuery::FineGrainedPrivilege fine_grained_permission) const override;
->>>>>>> d008a2ad
 
  private:
   auth::User user_;
