--- conflicted
+++ resolved
@@ -68,22 +68,8 @@
 #endif
       ) override;
 
-<<<<<<< HEAD
   void DenyPrivilege(const std::string &user_or_role,
                      const std::vector<memgraph::query::AuthQuery::Privilege> &privileges) override;
-=======
-  void DenyPrivilege(
-      const std::string &user_or_role, const std::vector<memgraph::query::AuthQuery::Privilege> &privileges
-#ifdef MG_ENTERPRISE
-      ,
-      const std::vector<std::unordered_map<memgraph::query::AuthQuery::FineGrainedPrivilege, std::vector<std::string>>>
-          &label_privileges,
-
-      const std::vector<std::unordered_map<memgraph::query::AuthQuery::FineGrainedPrivilege, std::vector<std::string>>>
-          &edge_type_privileges
-#endif
-      ) override;
->>>>>>> 201f75e8
 
   void RevokePrivilege(
       const std::string &user_or_role, const std::vector<memgraph::query::AuthQuery::Privilege> &privileges
