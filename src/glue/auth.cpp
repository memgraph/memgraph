// Copyright 2022 Memgraph Ltd.
//
// Use of this software is governed by the Business Source License
// included in the file licenses/BSL.txt; by using this file, you agree to be bound by the terms of the Business Source
// License, and you may not use this file except in compliance with the Business Source License.
//
// As of the Change Date specified in that file, in accordance with
// the Business Source License, use of this software will be governed
// by the Apache License, Version 2.0, included in the file
// licenses/APL.txt.

#include "glue/auth.hpp"
#include "auth/models.hpp"

namespace memgraph::glue {

auth::Permission PrivilegeToPermission(query::AuthQuery::Privilege privilege) {
  switch (privilege) {
    case query::AuthQuery::Privilege::MATCH:
      return auth::Permission::MATCH;
    case query::AuthQuery::Privilege::CREATE:
      return auth::Permission::CREATE;
    case query::AuthQuery::Privilege::MERGE:
      return auth::Permission::MERGE;
    case query::AuthQuery::Privilege::DELETE:
      return auth::Permission::DELETE;
    case query::AuthQuery::Privilege::SET:
      return auth::Permission::SET;
    case query::AuthQuery::Privilege::REMOVE:
      return auth::Permission::REMOVE;
    case query::AuthQuery::Privilege::INDEX:
      return auth::Permission::INDEX;
    case query::AuthQuery::Privilege::STATS:
      return auth::Permission::STATS;
    case query::AuthQuery::Privilege::CONSTRAINT:
      return auth::Permission::CONSTRAINT;
    case query::AuthQuery::Privilege::DUMP:
      return auth::Permission::DUMP;
    case query::AuthQuery::Privilege::REPLICATION:
      return auth::Permission::REPLICATION;
    case query::AuthQuery::Privilege::DURABILITY:
      return auth::Permission::DURABILITY;
    case query::AuthQuery::Privilege::READ_FILE:
      return auth::Permission::READ_FILE;
    case query::AuthQuery::Privilege::FREE_MEMORY:
      return auth::Permission::FREE_MEMORY;
    case query::AuthQuery::Privilege::TRIGGER:
      return auth::Permission::TRIGGER;
    case query::AuthQuery::Privilege::CONFIG:
      return auth::Permission::CONFIG;
    case query::AuthQuery::Privilege::AUTH:
      return auth::Permission::AUTH;
    case query::AuthQuery::Privilege::STREAM:
      return auth::Permission::STREAM;
    case query::AuthQuery::Privilege::MODULE_READ:
      return auth::Permission::MODULE_READ;
    case query::AuthQuery::Privilege::MODULE_WRITE:
      return auth::Permission::MODULE_WRITE;
    case query::AuthQuery::Privilege::WEBSOCKET:
      return auth::Permission::WEBSOCKET;
  }
}

<<<<<<< HEAD
auth::LabelPermission LabelPrivilegeToLabelPermission(query::AuthQuery::LabelPrivilege label_privilege) {
  switch (label_privilege) {
    case query::AuthQuery::LabelPrivilege::READ:
      return auth::LabelPermission::READ;
    case query::AuthQuery::LabelPrivilege::EDIT:
      return auth::LabelPermission::EDIT;
    case query::AuthQuery::LabelPrivilege::CREATE_DELETE:
      return auth::LabelPermission::CREATE_DELETE;
=======
auth::FineGrainedPermission FineGrainedPrivilegeToFineGrainedPermission(
    const query::AuthQuery::FineGrainedPrivilege fine_grained_privilege) {
  switch (fine_grained_privilege) {
    case query::AuthQuery::FineGrainedPrivilege::READ:
      return auth::FineGrainedPermission::READ;
    case query::AuthQuery::FineGrainedPrivilege::UPDATE:
      return auth::FineGrainedPermission::UPDATE;
    case query::AuthQuery::FineGrainedPrivilege::CREATE_DELETE:
      return auth::FineGrainedPermission::CREATE_DELETE;
>>>>>>> 05f120b7
  }
}
}  // namespace memgraph::glue<|MERGE_RESOLUTION|>--- conflicted
+++ resolved
@@ -61,16 +61,6 @@
   }
 }
 
-<<<<<<< HEAD
-auth::LabelPermission LabelPrivilegeToLabelPermission(query::AuthQuery::LabelPrivilege label_privilege) {
-  switch (label_privilege) {
-    case query::AuthQuery::LabelPrivilege::READ:
-      return auth::LabelPermission::READ;
-    case query::AuthQuery::LabelPrivilege::EDIT:
-      return auth::LabelPermission::EDIT;
-    case query::AuthQuery::LabelPrivilege::CREATE_DELETE:
-      return auth::LabelPermission::CREATE_DELETE;
-=======
 auth::FineGrainedPermission FineGrainedPrivilegeToFineGrainedPermission(
     const query::AuthQuery::FineGrainedPrivilege fine_grained_privilege) {
   switch (fine_grained_privilege) {
@@ -80,7 +70,6 @@
       return auth::FineGrainedPermission::UPDATE;
     case query::AuthQuery::FineGrainedPrivilege::CREATE_DELETE:
       return auth::FineGrainedPermission::CREATE_DELETE;
->>>>>>> 05f120b7
   }
 }
 }  // namespace memgraph::glue