--- conflicted
+++ resolved
@@ -148,11 +148,6 @@
     return;
   }
 
-<<<<<<< HEAD
-  spdlog::trace("n areanas {}", n_arenas);
-
-=======
->>>>>>> 7f7f3adf
   if (nullptr != old_hooks) {
     return;
   }
