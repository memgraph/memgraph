--- conflicted
+++ resolved
@@ -143,22 +143,8 @@
 storage::v3::PropertyValue PropsSetChecked(T *record, const DbAccessor &dba, const storage::v3::PropertyId &key,
                                            const TypedValue &value) {
   try {
-<<<<<<< HEAD
-    auto maybe_old_value = record->SetProperty(key, storage::v3::TypedToPropertyValue(value));
-    if (maybe_old_value.HasError()) {
-      switch (maybe_old_value.GetError()) {
-        case storage::v3::Error::SERIALIZATION_ERROR:
-          throw TransactionSerializationException();
-        case storage::v3::Error::DELETED_OBJECT:
-          throw QueryRuntimeException("Trying to set properties on a deleted object.");
-        case storage::v3::Error::PROPERTIES_DISABLED:
-          throw QueryRuntimeException("Can't set property because properties on edges are disabled.");
-        case storage::v3::Error::VERTEX_HAS_EDGES:
-        case storage::v3::Error::NONEXISTENT_OBJECT:
-          throw QueryRuntimeException("Unexpected error when setting a property.");
-=======
     if constexpr (std::is_same_v<T, VertexAccessor>) {
-      const auto maybe_old_value = record->SetPropertyAndValidate(key, storage::v3::PropertyValue(value));
+      const auto maybe_old_value = record->SetPropertyAndValidate(key, storage::v3::TypedToPropertyValue(value));
       if (maybe_old_value.HasError()) {
         std::visit(utils::Overloaded{[](const storage::v3::Error error) { HandleErrorOnPropertyUpdate(error); },
                                      [&dba](const storage::v3::SchemaViolation &schema_violation) {
@@ -169,19 +155,13 @@
       return std::move(*maybe_old_value);
     } else {
       // No validation on edge properties
-      const auto maybe_old_value = record->SetProperty(key, storage::v3::PropertyValue(value));
+      const auto maybe_old_value = record->SetProperty(key, storage::v3::TypedToPropertyValue(value));
       if (maybe_old_value.HasError()) {
         HandleErrorOnPropertyUpdate(maybe_old_value.GetError());
->>>>>>> 5012824e
       }
       return std::move(*maybe_old_value);
     }
-<<<<<<< HEAD
-    return std::move(*maybe_old_value);
   } catch (const expr::TypedValueException &) {
-=======
-  } catch (const TypedValueException &) {
->>>>>>> 5012824e
     throw QueryRuntimeException("'{}' cannot be used as a property value.", value.type());
   }
 }
