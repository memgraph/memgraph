// Copyright 2022 Memgraph Ltd.
//
// Use of this software is governed by the Business Source License
// included in the file licenses/BSL.txt; by using this file, you agree to be bound by the terms of the Business Source
// License, and you may not use this file except in compliance with the Business Source License.
//
// As of the Change Date specified in that file, in accordance with
// the Business Source License, use of this software will be governed
// by the Apache License, Version 2.0, included in the file
// licenses/APL.txt.

/// @file
#pragma once

#include <concepts>
#include <cstdint>
#include <string>
#include <string_view>
#include <type_traits>

#include "query/v2/bindings/symbol.hpp"
#include "query/v2/bindings/typed_value.hpp"
#include "query/v2/db_accessor.hpp"
#include "query/v2/exceptions.hpp"
#include "query/v2/frontend/ast/ast.hpp"
#include "query/v2/path.hpp"
#include "storage/v3/conversions.hpp"
#include "storage/v3/id_types.hpp"
#include "storage/v3/property_value.hpp"
#include "storage/v3/result.hpp"
#include "storage/v3/schema_validator.hpp"
#include "storage/v3/view.hpp"
#include "utils/exceptions.hpp"
#include "utils/logging.hpp"
#include "utils/variant_helpers.hpp"

namespace memgraph::query::v2 {

namespace impl {
bool TypedValueCompare(const TypedValue &a, const TypedValue &b);
}  // namespace impl

/// Custom Comparator type for comparing vectors of TypedValues.
///
/// Does lexicographical ordering of elements based on the above
/// defined TypedValueCompare, and also accepts a vector of Orderings
/// the define how respective elements compare.
class TypedValueVectorCompare final {
 public:
  TypedValueVectorCompare() {}
  explicit TypedValueVectorCompare(const std::vector<Ordering> &ordering) : ordering_(ordering) {}

  template <class TAllocator>
  bool operator()(const std::vector<TypedValue, TAllocator> &c1, const std::vector<TypedValue, TAllocator> &c2) const {
    // ordering is invalid if there are more elements in the collections
    // then there are in the ordering_ vector
    MG_ASSERT(c1.size() <= ordering_.size() && c2.size() <= ordering_.size(),
              "Collections contain more elements then there are orderings");

    auto c1_it = c1.begin();
    auto c2_it = c2.begin();
    auto ordering_it = ordering_.begin();
    for (; c1_it != c1.end() && c2_it != c2.end(); c1_it++, c2_it++, ordering_it++) {
      if (impl::TypedValueCompare(*c1_it, *c2_it)) return *ordering_it == Ordering::ASC;
      if (impl::TypedValueCompare(*c2_it, *c1_it)) return *ordering_it == Ordering::DESC;
    }

    // at least one collection is exhausted
    // c1 is less then c2 iff c1 reached the end but c2 didn't
    return (c1_it == c1.end()) && (c2_it != c2.end());
  }

  // TODO: Remove this, member is public
  const auto &ordering() const { return ordering_; }

  std::vector<Ordering> ordering_;
};

/// Raise QueryRuntimeException if the value for symbol isn't of expected type.
inline void ExpectType(const Symbol &symbol, const TypedValue &value, TypedValue::Type expected) {
  if (value.type() != expected)
    throw QueryRuntimeException("Expected a {} for '{}', but got {}.", expected, symbol.name(), value.type());
}

template <typename T>
concept AccessorWithSetProperty = requires(T accessor, const storage::v3::PropertyId key,
                                           const storage::v3::PropertyValue new_value) {
  { accessor.SetProperty(key, new_value) } -> std::same_as<storage::v3::Result<storage::v3::PropertyValue>>;
};

template <typename T>
concept AccessorWithSetPropertyAndValidate = requires(T accessor, const storage::v3::PropertyId key,
                                                      const storage::v3::PropertyValue new_value) {
  {
    accessor.SetPropertyAndValidate(key, new_value)
    } -> std::same_as<storage::v3::ResultSchema<storage::v3::PropertyValue>>;
};

template <typename TRecordAccessor>
concept RecordAccessor =
    AccessorWithSetProperty<TRecordAccessor> || AccessorWithSetPropertyAndValidate<TRecordAccessor>;

<<<<<<< HEAD
inline void HandleSchemaViolation(const storage::v3::SchemaViolation &schema_violation, const DbAccessor &dba) {
  switch (schema_violation.status) {
    case storage::v3::SchemaViolation::ValidationStatus::VERTEX_HAS_NO_PRIMARY_PROPERTY: {
      // TODO(antaljanosbenjamin)
      throw SchemaViolationException(
          fmt::format("Primary key {} not defined on label :{}",
                      storage::v3::SchemaTypeToString(schema_violation.violated_schema_property->type),
                      "dba.LabelToName(schema_violation.label)"));
    }
    case storage::v3::SchemaViolation::ValidationStatus::NO_SCHEMA_DEFINED_FOR_LABEL: {
      // TODO(antaljanosbenjamin)
      throw SchemaViolationException(
          fmt::format("Label :{} is not a primary label", "dba.LabelToName(schema_violation.label)"));
    }
    case storage::v3::SchemaViolation::ValidationStatus::VERTEX_PROPERTY_WRONG_TYPE: {
      // TODO(antaljanosbenjamin)
      throw SchemaViolationException(
          fmt::format("Wrong type of property {} in schema :{}, should be of type {}",
                      *schema_violation.violated_property_value, "dba.LabelToName(schema_violation.label)",
                      storage::v3::SchemaTypeToString(schema_violation.violated_schema_property->type)));
    }
    case storage::v3::SchemaViolation::ValidationStatus::VERTEX_UPDATE_PRIMARY_KEY: {
      // TODO(antaljanosbenjamin)
      throw SchemaViolationException(fmt::format("Updating of primary key {} on schema :{} not supported",
                                                 *schema_violation.violated_property_value,
                                                 "dba.LabelToName(schema_violation.label)"));
    }
    case storage::v3::SchemaViolation::ValidationStatus::VERTEX_UPDATE_PRIMARY_LABEL: {
      // TODO(antaljanosbenjamin)
      throw SchemaViolationException(fmt::format(
          "Adding primary label as secondary or removing primary label:", *schema_violation.violated_property_value,
          "dba.LabelToName(schema_violation.label)"));
    }
    case storage::v3::SchemaViolation::ValidationStatus::VERTEX_SECONDARY_LABEL_IS_PRIMARY: {
      // TODO(antaljanosbenjamin)
      throw SchemaViolationException(fmt::format("Cannot create vertex where primary label is secondary:{}",
                                                 "dba.LabelToName(schema_violation.label)"));
    }
  }
}

=======
>>>>>>> d06132cb
inline void HandleErrorOnPropertyUpdate(const storage::v3::Error error) {
  switch (error) {
    case storage::v3::Error::SERIALIZATION_ERROR:
      throw TransactionSerializationException();
    case storage::v3::Error::DELETED_OBJECT:
      throw QueryRuntimeException("Trying to set properties on a deleted object.");
    case storage::v3::Error::PROPERTIES_DISABLED:
      throw QueryRuntimeException("Can't set property because properties on edges are disabled.");
    case storage::v3::Error::VERTEX_HAS_EDGES:
    case storage::v3::Error::NONEXISTENT_OBJECT:
      throw QueryRuntimeException("Unexpected error when setting a property.");
  }
}

int64_t QueryTimestamp();
}  // namespace memgraph::query::v2<|MERGE_RESOLUTION|>--- conflicted
+++ resolved
@@ -100,50 +100,6 @@
 concept RecordAccessor =
     AccessorWithSetProperty<TRecordAccessor> || AccessorWithSetPropertyAndValidate<TRecordAccessor>;
 
-<<<<<<< HEAD
-inline void HandleSchemaViolation(const storage::v3::SchemaViolation &schema_violation, const DbAccessor &dba) {
-  switch (schema_violation.status) {
-    case storage::v3::SchemaViolation::ValidationStatus::VERTEX_HAS_NO_PRIMARY_PROPERTY: {
-      // TODO(antaljanosbenjamin)
-      throw SchemaViolationException(
-          fmt::format("Primary key {} not defined on label :{}",
-                      storage::v3::SchemaTypeToString(schema_violation.violated_schema_property->type),
-                      "dba.LabelToName(schema_violation.label)"));
-    }
-    case storage::v3::SchemaViolation::ValidationStatus::NO_SCHEMA_DEFINED_FOR_LABEL: {
-      // TODO(antaljanosbenjamin)
-      throw SchemaViolationException(
-          fmt::format("Label :{} is not a primary label", "dba.LabelToName(schema_violation.label)"));
-    }
-    case storage::v3::SchemaViolation::ValidationStatus::VERTEX_PROPERTY_WRONG_TYPE: {
-      // TODO(antaljanosbenjamin)
-      throw SchemaViolationException(
-          fmt::format("Wrong type of property {} in schema :{}, should be of type {}",
-                      *schema_violation.violated_property_value, "dba.LabelToName(schema_violation.label)",
-                      storage::v3::SchemaTypeToString(schema_violation.violated_schema_property->type)));
-    }
-    case storage::v3::SchemaViolation::ValidationStatus::VERTEX_UPDATE_PRIMARY_KEY: {
-      // TODO(antaljanosbenjamin)
-      throw SchemaViolationException(fmt::format("Updating of primary key {} on schema :{} not supported",
-                                                 *schema_violation.violated_property_value,
-                                                 "dba.LabelToName(schema_violation.label)"));
-    }
-    case storage::v3::SchemaViolation::ValidationStatus::VERTEX_UPDATE_PRIMARY_LABEL: {
-      // TODO(antaljanosbenjamin)
-      throw SchemaViolationException(fmt::format(
-          "Adding primary label as secondary or removing primary label:", *schema_violation.violated_property_value,
-          "dba.LabelToName(schema_violation.label)"));
-    }
-    case storage::v3::SchemaViolation::ValidationStatus::VERTEX_SECONDARY_LABEL_IS_PRIMARY: {
-      // TODO(antaljanosbenjamin)
-      throw SchemaViolationException(fmt::format("Cannot create vertex where primary label is secondary:{}",
-                                                 "dba.LabelToName(schema_violation.label)"));
-    }
-  }
-}
-
-=======
->>>>>>> d06132cb
 inline void HandleErrorOnPropertyUpdate(const storage::v3::Error error) {
   switch (error) {
     case storage::v3::Error::SERIALIZATION_ERROR:
