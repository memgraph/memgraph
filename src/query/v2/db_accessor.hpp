--- conflicted
+++ resolved
@@ -358,19 +358,6 @@
   // TODO(jbajic) Query engine should have a map of labels, properties and edge
   // types
   // NOLINTNEXTLINE(readability-convert-member-functions-to-static)
-<<<<<<< HEAD
-  storage::v3::PropertyId NameToProperty(const std::string_view /*name*/) {
-    return storage::v3::PropertyId::FromUint(0);
-  }
-
-  // NOLINTNEXTLINE(readability-convert-member-functions-to-static)
-  storage::v3::LabelId NameToLabel(const std::string_view /*name*/) { return storage::v3::LabelId::FromUint(0); }
-
-  // NOLINTNEXTLINE(readability-convert-member-functions-to-static)
-  storage::v3::EdgeTypeId NameToEdgeType(const std::string_view /*name*/) {
-    return storage::v3::EdgeTypeId::FromUint(0);
-  }
-=======
   storage::v3::PropertyId NameToProperty(const std::string_view name) { return accessor_->NameToProperty(name); }
 
   // NOLINTNEXTLINE(readability-convert-member-functions-to-static)
@@ -378,7 +365,6 @@
 
   // NOLINTNEXTLINE(readability-convert-member-functions-to-static)
   storage::v3::EdgeTypeId NameToEdgeType(const std::string_view name) { return accessor_->NameToEdgeType(name); }
->>>>>>> b8186bea
 
   const std::string &PropertyToName(storage::v3::PropertyId prop) const { return accessor_->PropertyToName(prop); }
 
