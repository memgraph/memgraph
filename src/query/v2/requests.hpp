--- conflicted
+++ resolved
@@ -26,17 +26,11 @@
 
 using memgraph::coordinator::Hlc;
 using memgraph::storage::v3::LabelId;
-<<<<<<< HEAD
-struct Label {
-  LabelId id;
-=======
-
 namespace requests {
 
 struct Label {
   LabelId id;
   friend bool operator==(const Label &lhs, const Label &rhs) { return lhs.id == rhs.id; }
->>>>>>> ced3b7db
 };
 
 // TODO(kostasrim) update this with CompoundKey, same for the rest of the file.
@@ -54,23 +48,14 @@
 using PropertyId = memgraph::storage::v3::PropertyId;
 
 struct EdgeType {
-<<<<<<< HEAD
   uint64_t id;
-=======
-  std::string name;
   friend bool operator==(const EdgeType &lhs, const EdgeType &rhs) = default;
->>>>>>> ced3b7db
 };
 
 struct EdgeId {
   VertexId src;
   VertexId dst;
   Gid gid;
-};
-
-struct Edge {
-  EdgeId id;
-  EdgeType type;
 };
 
 struct Vertex {
@@ -81,18 +66,14 @@
   }
 };
 
-<<<<<<< HEAD
-=======
 struct Edge {
-  VertexId src;
-  VertexId dst;
+  EdgeId edge_id;
   EdgeType type;
   friend bool operator==(const Edge &lhs, const Edge &rhs) {
-    return (lhs.src == rhs.src) && (lhs.dst == rhs.dst) && (lhs.type == rhs.type);
-  }
-};
-
->>>>>>> ced3b7db
+    return (lhs.edge_id.src == rhs.edge_id.src) && (lhs.edge_id.dst == rhs.edge_id.dst) && (lhs.type == rhs.type);
+  }
+};
+
 struct PathPart {
   Vertex dst;
   Gid edge;
@@ -107,21 +88,6 @@
 
 struct Value {
   Value() : type(NILL), null_v{} {};
-
-  // copy ctor needed.
-  // Value(const Value& other){};
-  Value(Value &&other) noexcept {};
-
-  Value(const bool &val) : type(BOOL), bool_v(val){};
-  Value(const int64_t &val) : type(INT64), int_v(val){};
-  Value(const double &val) : type(DOUBLE), double_v(val){};
-  Value(const std::string &val) : type(STRING), string_v(val){};
-  Value(std::vector<Value> &&val) : type(LIST), list_v(std::move(val)){};
-  Value(std::map<std::string, Value> &&val) : type(MAP), map_v(std::move(val)){};
-  Value(const Vertex &val) : type(VERTEX), vertex_v(val){};
-  Value(const Edge &val) : type(EDGE), edge_v(val){};
-  Value(const Path &val) : type(PATH), path_v(val){};
-
   ~Value(){};
 
   enum Type { NILL, BOOL, INT64, DOUBLE, STRING, LIST, MAP, VERTEX, EDGE, PATH };
@@ -139,8 +105,6 @@
   };
 
   Type type;
-
-  Value() : null_v{}, type(NILL) {}
 
   // copy ctor needed.
   Value(const Value &value) : type(value.type) {
@@ -258,8 +222,6 @@
         return true;
     }
   }
-
-  ~Value(){};
 };
 
 // this one
@@ -297,11 +259,7 @@
 struct ScanVerticesRequest {
   Hlc transaction_id;
   VertexId start_id;
-<<<<<<< HEAD
   std::optional<std::vector<PropertyId>> props_to_return;
-=======
-  std::optional<std::vector<std::string>> props_to_return;
->>>>>>> ced3b7db
   std::optional<std::vector<std::string>> filter_expressions;
   std::optional<size_t> batch_limit;
   StorageView storage_view;
@@ -403,21 +361,16 @@
  * Vertices
  */
 struct NewVertex {
-<<<<<<< HEAD
   std::vector<Label> label_ids;
   PrimaryKey primary_key;
+  LabelId primary_label_id;
   std::vector<std::pair<PropertyId, Value>> properties;
-=======
-  Label label_ids;
-  PrimaryKey primary_key;
-  std::map<PropertyId, Value> properties;
 };
 
 struct NewVertexLabel {
   std::string label;
   PrimaryKey primary_key;
   std::map<PropertyId, Value> properties;
->>>>>>> ced3b7db
 };
 
 struct CreateVerticesRequest {
@@ -483,13 +436,8 @@
 using ReadRequests = std::variant<ExpandOneRequest, GetPropertiesRequest, ScanVerticesRequest>;
 using ReadResponses = std::variant<ExpandOneResponse, GetPropertiesResponse, ScanVerticesResponse>;
 
-<<<<<<< HEAD
 using WriteRequests = std::variant<CreateVerticesRequest, DeleteVerticesRequest, UpdateVerticesRequest,
                                    CreateEdgesRequest, DeleteEdgesRequest, UpdateEdgesRequest>;
 using WriteResponses = std::variant<CreateVerticesResponse, DeleteVerticesResponse, UpdateVerticesResponse,
                                     CreateEdgesResponse, DeleteEdgesResponse, UpdateEdgesResponse>;
-=======
-using WriteRequests = CreateVerticesRequest;
-using WriteResponses = CreateVerticesResponse;
-}  // namespace requests
->>>>>>> ced3b7db
+}  // namespace requests