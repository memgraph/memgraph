// Copyright 2022 Memgraph Ltd.
//
// Use of this software is governed by the Business Source License
// included in the file licenses/BSL.txt; by using this file, you agree to be bound by the terms of the Business Source
// License, and you may not use this file except in compliance with the Business Source License.
//
// As of the Change Date specified in that file, in accordance with
// the Business Source License, use of this software will be governed
// by the Apache License, Version 2.0, included in the file
// licenses/APL.txt.

#pragma once

#include <chrono>
#include <iostream>
#include <map>
#include <memory>
#include <optional>
#include <unordered_map>
#include <utility>
#include <variant>
#include <vector>

#include "coordinator/hybrid_logical_clock.hpp"
#include "storage/v3/id_types.hpp"
#include "storage/v3/property_value.hpp"

namespace memgraph::msgs {

<<<<<<< HEAD
// TODO(gvolfing) introduce structure for property updates
// TODO(gvolfing) remove tuples from ExpandOne and add specific structs instead

// TODO(gvolfing) discuss with kostas:
//  - EdgeId
//  - Everything about ExpandOne
//  - Edge properties
//  - Ctors

=======
>>>>>>> 925835b0
using coordinator::Hlc;
using storage::v3::LabelId;

struct Value;

struct Label {
  LabelId id;
<<<<<<< HEAD
=======
  friend bool operator==(const Label &lhs, const Label &rhs) { return lhs.id == rhs.id; }
>>>>>>> 925835b0
};

// TODO(kostasrim) update this with CompoundKey, same for the rest of the file.
using PrimaryKey = std::vector<Value>;
using VertexId = std::pair<Label, PrimaryKey>;

inline bool operator==(const VertexId &lhs, const VertexId &rhs) {
  return (lhs.first == rhs.first) && (lhs.second == rhs.second);
}

using Gid = size_t;
using PropertyId = memgraph::storage::v3::PropertyId;

// struct PropertyUpdate{
//   PropertyId id;
//   Value value;
// };

struct EdgeType {
  uint64_t id;
<<<<<<< HEAD
=======
  friend bool operator==(const EdgeType &lhs, const EdgeType &rhs) = default;
>>>>>>> 925835b0
};

struct EdgeId {
  Gid gid;
};

<<<<<<< HEAD
struct Edge {
  VertexId src;
  VertexId dst;
  std::optional<std::vector<std::pair<PropertyId, Value>>> properties;
=======
struct Vertex {
  VertexId id;
  std::vector<Label> labels;
  friend bool operator==(const Vertex &lhs, const Vertex &rhs) {
    return (lhs.id == rhs.id) && (lhs.labels == rhs.labels);
  }
};

struct Edge {
  VertexId src;
  VertexId dst;
>>>>>>> 925835b0
  EdgeId id;
  EdgeType type;
  friend bool operator==(const Edge &lhs, const Edge &rhs) {
    return (lhs.src == rhs.src) && (lhs.dst == rhs.dst) && (lhs.type == rhs.type);
  }
};

struct Vertex {
  VertexId id;
  std::vector<Label> labels;
};

struct PathPart {
  Vertex dst;
  Gid edge;
};

struct Path {
  Vertex src;
  std::vector<PathPart> parts;
};

struct Null {};

struct Value {
  Value() : null_v{} {}

  explicit Value(const bool val) : type(Type::Bool), bool_v(val) {}
  explicit Value(const int64_t val) : type(Type::Int64), int_v(val) {}
  explicit Value(const double val) : type(Type::Double), double_v(val) {}

  explicit Value(const Vertex val) : type(Type::Vertex), vertex_v(val) {}
<<<<<<< HEAD
=======
  explicit Value(const Edge val) : type(Type::Edge), edge_v(val) {}
>>>>>>> 925835b0

  explicit Value(const std::string &val) : type(Type::String) { new (&string_v) std::string(val); }
  explicit Value(const char *val) : type(Type::String) { new (&string_v) std::string(val); }

  explicit Value(const std::vector<Value> &val) : type(Type::List) { new (&list_v) std::vector<Value>(val); }

  explicit Value(const std::map<std::string, Value> &val) : type(Type::Map) {
    new (&map_v) std::map<std::string, Value>(val);
  }

  explicit Value(std::string &&val) noexcept : type(Type::String) { new (&string_v) std::string(std::move(val)); }

  explicit Value(std::vector<Value> &&val) noexcept : type(Type::List) {
    new (&list_v) std::vector<Value>(std::move(val));
  }
  explicit Value(std::map<std::string, Value> &&val) noexcept : type(Type::Map) {
    new (&map_v) std::map<std::string, Value>(std::move(val));
  }

  ~Value() { DestroyValue(); }

  void DestroyValue() noexcept {
    switch (type) {
      case Type::Null:
      case Type::Bool:
      case Type::Int64:
      case Type::Double:
        return;

      case Type::String:
        std::destroy_at(&string_v);
        return;
      case Type::List:
        std::destroy_at(&list_v);
        return;
      case Type::Map:
        std::destroy_at(&map_v);
        return;

      case Type::Vertex:
        std::destroy_at(&vertex_v);
        return;
      case Type::Path:
        std::destroy_at(&path_v);
        return;
      case Type::Edge:
        std::destroy_at(&edge_v);
    }
  }

  Value(const Value &other) : type(other.type) {
    switch (other.type) {
      case Type::Null:
        return;
      case Type::Bool:
        this->bool_v = other.bool_v;
        return;
      case Type::Int64:
        this->int_v = other.int_v;
        return;
      case Type::Double:
        this->double_v = other.double_v;
        return;
      case Type::String:
        new (&string_v) std::string(other.string_v);
        return;
      case Type::List:
        new (&list_v) std::vector<Value>(other.list_v);
        return;
      case Type::Map:
        new (&map_v) std::map<std::string, Value>(other.map_v);
        return;
      case Type::Vertex:
        new (&vertex_v) Vertex(other.vertex_v);
        return;
      case Type::Edge:
        new (&edge_v) Edge(other.edge_v);
        return;
      case Type::Path:
        new (&path_v) Path(other.path_v);
        return;
    }
  }

  Value(Value &&other) noexcept : type(other.type) {
    switch (other.type) {
      case Type::Null:
        break;
      case Type::Bool:
        this->bool_v = other.bool_v;
        break;
      case Type::Int64:
        this->int_v = other.int_v;
        break;
      case Type::Double:
        this->double_v = other.double_v;
        break;
      case Type::String:
        new (&string_v) std::string(std::move(other.string_v));
        break;
      case Type::List:
        new (&list_v) std::vector<Value>(std::move(other.list_v));
        break;
      case Type::Map:
        new (&map_v) std::map<std::string, Value>(std::move(other.map_v));
        break;
      case Type::Vertex:
        new (&vertex_v) Vertex(std::move(other.vertex_v));
        break;
      case Type::Edge:
        new (&edge_v) Edge(std::move(other.edge_v));
        break;
      case Type::Path:
        new (&path_v) Path(std::move(other.path_v));
        break;
    }

    other.DestroyValue();
    other.type = Type::Null;
  }

  Value &operator=(const Value &other) {
    if (this == &other) return *this;

    DestroyValue();
    type = other.type;

    switch (other.type) {
      case Type::Null:
        break;
      case Type::Bool:
        this->bool_v = other.bool_v;
        break;
      case Type::Int64:
        this->int_v = other.int_v;
        break;
      case Type::Double:
        this->double_v = other.double_v;
        break;
      case Type::String:
        new (&string_v) std::string(other.string_v);
        break;
      case Type::List:
        new (&list_v) std::vector<Value>(other.list_v);
        break;
      case Type::Map:
        new (&map_v) std::map<std::string, Value>(other.map_v);
        break;
      case Type::Vertex:
        new (&vertex_v) Vertex(other.vertex_v);
        break;
      case Type::Edge:
        new (&edge_v) Edge(other.edge_v);
        break;
      case Type::Path:
        new (&path_v) Path(other.path_v);
        break;
    }

    return *this;
  }

  Value &operator=(Value &&other) noexcept {
    if (this == &other) return *this;

    DestroyValue();
    type = other.type;

    switch (other.type) {
      case Type::Null:
        break;
      case Type::Bool:
        this->bool_v = other.bool_v;
        break;
      case Type::Int64:
        this->int_v = other.int_v;
        break;
      case Type::Double:
        this->double_v = other.double_v;
        break;
      case Type::String:
        new (&string_v) std::string(std::move(other.string_v));
        break;
      case Type::List:
        new (&list_v) std::vector<Value>(std::move(other.list_v));
        break;
      case Type::Map:
        new (&map_v) std::map<std::string, Value>(std::move(other.map_v));
        break;
      case Type::Vertex:
        new (&vertex_v) Vertex(std::move(other.vertex_v));
        break;
      case Type::Edge:
        new (&edge_v) Edge(std::move(other.edge_v));
        break;
      case Type::Path:
        new (&path_v) Path(std::move(other.path_v));
        break;
    }

    other.DestroyValue();
    other.type = Type::Null;

    return *this;
  }
  enum class Type : uint8_t { Null, Bool, Int64, Double, String, List, Map, Vertex, Edge, Path };
  Type type{Type::Null};
  union {
    Null null_v;
    bool bool_v;
    int64_t int_v;
    double double_v;
    std::string string_v;
    std::vector<Value> list_v;
    std::map<std::string, Value> map_v;
    Vertex vertex_v;
    Edge edge_v;
    Path path_v;
  };
<<<<<<< HEAD
=======

  friend bool operator==(const Value &lhs, const Value &rhs) {
    if (lhs.type != rhs.type) {
      return false;
    }
    switch (lhs.type) {
      case Value::Type::Null:
        return true;
      case Value::Type::Bool:
        return lhs.bool_v == rhs.bool_v;
      case Value::Type::Int64:
        return lhs.int_v == rhs.int_v;
      case Value::Type::Double:
        return lhs.double_v == rhs.double_v;
      case Value::Type::String:
        return lhs.string_v == rhs.string_v;
      case Value::Type::List:
        return lhs.list_v == rhs.list_v;
      case Value::Type::Map:
        return lhs.map_v == rhs.map_v;
      case Value::Type::Vertex:
        return lhs.vertex_v == rhs.vertex_v;
      case Value::Type::Edge:
        return lhs.edge_v == rhs.edge_v;
      case Value::Type::Path:
        return true;
    }
  }
>>>>>>> 925835b0
};

struct ValuesMap {
  std::unordered_map<PropertyId, Value> values_map;
};

struct MappedValues {
  std::vector<ValuesMap> values_map;
};

struct ListedValues {
  std::vector<std::vector<Value>> properties;
};

using Values = std::variant<ListedValues, MappedValues>;

struct Expression {
  std::string expression;
};

struct Filter {
  std::string filter_expression;
};

enum class OrderingDirection { ASCENDING = 1, DESCENDING = 2 };

struct OrderBy {
  Expression expression;
  OrderingDirection direction;
};

enum class StorageView { OLD = 0, NEW = 1 };

struct ScanVerticesRequest {
  Hlc transaction_id;
  VertexId start_id;
  std::optional<std::vector<PropertyId>> props_to_return;
  std::optional<std::vector<std::string>> filter_expressions;
  std::optional<size_t> batch_limit;
  StorageView storage_view;
};

struct ScanResultRow {
<<<<<<< HEAD
  Value vertex;
  // empty() is no properties returned
  std::map<PropertyId, Value> props;
=======
  Vertex vertex;
  // empty() is no properties returned
  std::vector<std::pair<PropertyId, Value>> props;
>>>>>>> 925835b0
};

struct ScanVerticesResponse {
  bool success;
  std::optional<VertexId> next_start_id;
  std::vector<ScanResultRow> results;
};

using VertexOrEdgeIds = std::variant<VertexId, EdgeId>;

struct GetPropertiesRequest {
  Hlc transaction_id;
  VertexOrEdgeIds vertex_or_edge_ids;
  std::vector<PropertyId> property_ids;
  std::vector<Expression> expressions;
  bool only_unique = false;
  std::optional<std::vector<OrderBy>> order_by;
  std::optional<size_t> limit;
  std::optional<Filter> filter;
};

struct GetPropertiesResponse {
  bool success;
  Values values;
};

enum class EdgeDirection : uint8_t { OUT = 1, IN = 2, BOTH = 3 };

struct VertexEdgeId {
  VertexId vertex_id;
  std::optional<EdgeId> next_id;
};

struct ExpandOneRequest {
  Hlc transaction_id;
  std::vector<VertexId> src_vertices;
  std::vector<EdgeType> edge_types;
  EdgeDirection direction;
  bool only_unique_neighbor_rows = false;
  //  The empty optional means return all of the properties, while an empty
  //  list means do not return any properties
  //  TODO(antaljanosbenjamin): All of the special values should be communicated through a single vertex object
  //                            after schema is implemented
  //  Special values are accepted:
  //  * __mg__labels
  std::optional<std::vector<PropertyId>> src_vertex_properties;
  //  TODO(antaljanosbenjamin): All of the special values should be communicated through a single vertex object
  //                            after schema is implemented
  //  Special values are accepted:
  //  * __mg__dst_id (Vertex, but without labels)
  //  * __mg__type (binary)
  std::optional<std::vector<PropertyId>> edge_properties;
  //  QUESTION(antaljanosbenjamin): Maybe also add possibility to expressions evaluated on the source vertex?
  //  List of expressions evaluated on edges
  std::vector<Expression> expressions;
  std::optional<std::vector<OrderBy>> order_by;
  std::optional<size_t> limit;
  std::optional<Filter> filter;
};

struct ExpandOneResultRow {
  // NOTE: This struct could be a single Values with columns something like this:
  // src_vertex(Vertex), vertex_prop1(Value), vertex_prop2(Value), edges(list<Value>)
  // where edges might be a list of:
  // 1. list<Value> if only a defined list of edge properties are returned
  // 2. map<binary, Value> if all of the edge properties are returned
  // The drawback of this is currently the key of the map is always interpreted as a string in Value, not as an
  // integer, which should be in case of mapped properties.
  Vertex src_vertex;
  std::optional<std::map<PropertyId, Value>> src_vertex_properties;

  // NOTE: If the desired edges are specified in the request,
  // edges_with_specific_properties will have a value and it will
  // return the properties as a vector of property values. The order
  // of the values returned should be the same as the PropertyIds
  // were defined in the request.
  std::optional<std::vector<std::tuple<VertexId, Gid, std::map<PropertyId, Value>>>> edges_with_all_properties;
  std::optional<std::vector<std::tuple<VertexId, Gid, std::vector<Value>>>> edges_with_specific_properties;
};

struct ExpandOneResponse {
  std::vector<ExpandOneResultRow> result;
};

struct UpdateVertexProp {
<<<<<<< HEAD
  PrimaryKey primary_key;
=======
  VertexId primary_key;
>>>>>>> 925835b0
  std::vector<std::pair<PropertyId, Value>> property_updates;
};

struct UpdateEdgeProp {
<<<<<<< HEAD
  EdgeId edge_id;
  VertexId src;
  VertexId dst;
=======
  Edge edge;
>>>>>>> 925835b0
  std::vector<std::pair<PropertyId, Value>> property_updates;
};

/*
 * Vertices
 */
struct NewVertex {
  std::vector<Label> label_ids;
  PrimaryKey primary_key;
  std::vector<std::pair<PropertyId, Value>> properties;
<<<<<<< HEAD
=======
};

struct NewVertexLabel {
  std::string label;
  PrimaryKey primary_key;
  std::vector<std::pair<PropertyId, Value>> properties;
>>>>>>> 925835b0
};

struct CreateVerticesRequest {
  std::string label;
  Hlc transaction_id;
  std::vector<NewVertex> new_vertices;
};

struct CreateVerticesResponse {
  bool success;
};

struct DeleteVerticesRequest {
  enum class DeletionType { DELETE, DETACH_DELETE };
  Hlc transaction_id;
  std::vector<std::vector<Value>> primary_keys;
  DeletionType deletion_type;
};

struct DeleteVerticesResponse {
  bool success;
};

struct UpdateVerticesRequest {
  Hlc transaction_id;
  std::vector<UpdateVertexProp> new_properties;
};

struct UpdateVerticesResponse {
  bool success;
};

/*
 * Edges
 */
struct CreateEdgesRequest {
  Hlc transaction_id;
  std::vector<Edge> edges;
};

struct CreateEdgesResponse {
  bool success;
};

struct DeleteEdgesRequest {
  Hlc transaction_id;
  std::vector<Edge> edges;
};

struct DeleteEdgesResponse {
  bool success;
};

struct UpdateEdgesRequest {
  Hlc transaction_id;
  std::vector<UpdateEdgeProp> new_properties;
};

struct UpdateEdgesResponse {
  bool success;
};

<<<<<<< HEAD
=======
struct CommitRequest {
  Hlc transaction_id;
  Hlc commit_timestamp;
};

struct CommitResponse {
  bool success;
};

>>>>>>> 925835b0
using ReadRequests = std::variant<ExpandOneRequest, GetPropertiesRequest, ScanVerticesRequest>;
using ReadResponses = std::variant<ExpandOneResponse, GetPropertiesResponse, ScanVerticesResponse>;

using WriteRequests = std::variant<CreateVerticesRequest, DeleteVerticesRequest, UpdateVerticesRequest,
<<<<<<< HEAD
                                   CreateEdgesRequest, DeleteEdgesRequest, UpdateEdgesRequest>;
using WriteResponses = std::variant<CreateVerticesResponse, DeleteVerticesResponse, UpdateVerticesResponse,
                                    CreateEdgesResponse, DeleteEdgesResponse, UpdateEdgesResponse>;
=======
                                   CreateEdgesRequest, DeleteEdgesRequest, UpdateEdgesRequest, CommitRequest>;
using WriteResponses = std::variant<CreateVerticesResponse, DeleteVerticesResponse, UpdateVerticesResponse,
                                    CreateEdgesResponse, DeleteEdgesResponse, UpdateEdgesResponse, CommitResponse>;
>>>>>>> 925835b0

}  // namespace memgraph::msgs<|MERGE_RESOLUTION|>--- conflicted
+++ resolved
@@ -27,7 +27,6 @@
 
 namespace memgraph::msgs {
 
-<<<<<<< HEAD
 // TODO(gvolfing) introduce structure for property updates
 // TODO(gvolfing) remove tuples from ExpandOne and add specific structs instead
 
@@ -37,8 +36,6 @@
 //  - Edge properties
 //  - Ctors
 
-=======
->>>>>>> 925835b0
 using coordinator::Hlc;
 using storage::v3::LabelId;
 
@@ -46,10 +43,7 @@
 
 struct Label {
   LabelId id;
-<<<<<<< HEAD
-=======
   friend bool operator==(const Label &lhs, const Label &rhs) { return lhs.id == rhs.id; }
->>>>>>> 925835b0
 };
 
 // TODO(kostasrim) update this with CompoundKey, same for the rest of the file.
@@ -70,22 +64,24 @@
 
 struct EdgeType {
   uint64_t id;
-<<<<<<< HEAD
-=======
   friend bool operator==(const EdgeType &lhs, const EdgeType &rhs) = default;
->>>>>>> 925835b0
 };
 
 struct EdgeId {
   Gid gid;
 };
 
-<<<<<<< HEAD
 struct Edge {
   VertexId src;
   VertexId dst;
   std::optional<std::vector<std::pair<PropertyId, Value>>> properties;
-=======
+  EdgeId id;
+  EdgeType type;
+  friend bool operator==(const Edge &lhs, const Edge &rhs) {
+    return (lhs.src == rhs.src) && (lhs.dst == rhs.dst) && (lhs.type == rhs.type);
+  }
+};
+
 struct Vertex {
   VertexId id;
   std::vector<Label> labels;
@@ -94,22 +90,6 @@
   }
 };
 
-struct Edge {
-  VertexId src;
-  VertexId dst;
->>>>>>> 925835b0
-  EdgeId id;
-  EdgeType type;
-  friend bool operator==(const Edge &lhs, const Edge &rhs) {
-    return (lhs.src == rhs.src) && (lhs.dst == rhs.dst) && (lhs.type == rhs.type);
-  }
-};
-
-struct Vertex {
-  VertexId id;
-  std::vector<Label> labels;
-};
-
 struct PathPart {
   Vertex dst;
   Gid edge;
@@ -130,10 +110,7 @@
   explicit Value(const double val) : type(Type::Double), double_v(val) {}
 
   explicit Value(const Vertex val) : type(Type::Vertex), vertex_v(val) {}
-<<<<<<< HEAD
-=======
   explicit Value(const Edge val) : type(Type::Edge), edge_v(val) {}
->>>>>>> 925835b0
 
   explicit Value(const std::string &val) : type(Type::String) { new (&string_v) std::string(val); }
   explicit Value(const char *val) : type(Type::String) { new (&string_v) std::string(val); }
@@ -353,8 +330,6 @@
     Edge edge_v;
     Path path_v;
   };
-<<<<<<< HEAD
-=======
 
   friend bool operator==(const Value &lhs, const Value &rhs) {
     if (lhs.type != rhs.type) {
@@ -383,7 +358,6 @@
         return true;
     }
   }
->>>>>>> 925835b0
 };
 
 struct ValuesMap {
@@ -427,15 +401,9 @@
 };
 
 struct ScanResultRow {
-<<<<<<< HEAD
-  Value vertex;
-  // empty() is no properties returned
-  std::map<PropertyId, Value> props;
-=======
   Vertex vertex;
   // empty() is no properties returned
   std::vector<std::pair<PropertyId, Value>> props;
->>>>>>> 925835b0
 };
 
 struct ScanVerticesResponse {
@@ -521,22 +489,14 @@
 };
 
 struct UpdateVertexProp {
-<<<<<<< HEAD
   PrimaryKey primary_key;
-=======
-  VertexId primary_key;
->>>>>>> 925835b0
   std::vector<std::pair<PropertyId, Value>> property_updates;
 };
 
 struct UpdateEdgeProp {
-<<<<<<< HEAD
   EdgeId edge_id;
   VertexId src;
   VertexId dst;
-=======
-  Edge edge;
->>>>>>> 925835b0
   std::vector<std::pair<PropertyId, Value>> property_updates;
 };
 
@@ -547,15 +507,12 @@
   std::vector<Label> label_ids;
   PrimaryKey primary_key;
   std::vector<std::pair<PropertyId, Value>> properties;
-<<<<<<< HEAD
-=======
 };
 
 struct NewVertexLabel {
   std::string label;
   PrimaryKey primary_key;
   std::vector<std::pair<PropertyId, Value>> properties;
->>>>>>> 925835b0
 };
 
 struct CreateVerticesRequest {
@@ -618,8 +575,6 @@
   bool success;
 };
 
-<<<<<<< HEAD
-=======
 struct CommitRequest {
   Hlc transaction_id;
   Hlc commit_timestamp;
@@ -629,19 +584,12 @@
   bool success;
 };
 
->>>>>>> 925835b0
 using ReadRequests = std::variant<ExpandOneRequest, GetPropertiesRequest, ScanVerticesRequest>;
 using ReadResponses = std::variant<ExpandOneResponse, GetPropertiesResponse, ScanVerticesResponse>;
 
 using WriteRequests = std::variant<CreateVerticesRequest, DeleteVerticesRequest, UpdateVerticesRequest,
-<<<<<<< HEAD
-                                   CreateEdgesRequest, DeleteEdgesRequest, UpdateEdgesRequest>;
-using WriteResponses = std::variant<CreateVerticesResponse, DeleteVerticesResponse, UpdateVerticesResponse,
-                                    CreateEdgesResponse, DeleteEdgesResponse, UpdateEdgesResponse>;
-=======
                                    CreateEdgesRequest, DeleteEdgesRequest, UpdateEdgesRequest, CommitRequest>;
 using WriteResponses = std::variant<CreateVerticesResponse, DeleteVerticesResponse, UpdateVerticesResponse,
                                     CreateEdgesResponse, DeleteEdgesResponse, UpdateEdgesResponse, CommitResponse>;
->>>>>>> 925835b0
 
 }  // namespace memgraph::msgs