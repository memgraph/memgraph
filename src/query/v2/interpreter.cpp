--- conflicted
+++ resolved
@@ -129,11 +129,7 @@
 
 class ReplQueryHandler final : public query::v2::ReplicationQueryHandler {
  public:
-<<<<<<< HEAD
-  explicit ReplQueryHandler(storage::v3::Shard *db) : db_(db) {}
-=======
   explicit ReplQueryHandler(storage::v3::Shard * /*db*/) {}
->>>>>>> b8186bea
 
   /// @throw QueryRuntimeException if an error ocurred.
   void SetReplicationRole(ReplicationQuery::ReplicationRole /*replication_role*/,
@@ -151,60 +147,7 @@
   void DropReplica(const std::string & /*replica_name*/) override {}
 
   using Replica = ReplicationQueryHandler::Replica;
-<<<<<<< HEAD
-  std::vector<Replica> ShowReplicas() const override {
-    if (db_->GetReplicationRole() == storage::v3::ReplicationRole::REPLICA) {
-      // replica can't show registered replicas (it shouldn't have any)
-      throw QueryRuntimeException("Replica can't show registered replicas (it shouldn't have any)!");
-    }
-
-    auto repl_infos = db_->ReplicasInfo();
-    std::vector<Replica> replicas;
-    replicas.reserve(repl_infos.size());
-
-    const auto from_info = [](const auto &repl_info) -> Replica {
-      Replica replica;
-      replica.name = repl_info.name;
-      replica.socket_address = repl_info.endpoint.SocketAddress();
-      switch (repl_info.mode) {
-        case storage::v3::replication::ReplicationMode::SYNC:
-          replica.sync_mode = ReplicationQuery::SyncMode::SYNC;
-          break;
-        case storage::v3::replication::ReplicationMode::ASYNC:
-          replica.sync_mode = ReplicationQuery::SyncMode::ASYNC;
-          break;
-      }
-      if (repl_info.timeout) {
-        replica.timeout = *repl_info.timeout;
-      }
-
-      switch (repl_info.state) {
-        case storage::v3::replication::ReplicaState::READY:
-          replica.state = ReplicationQuery::ReplicaState::READY;
-          break;
-        case storage::v3::replication::ReplicaState::REPLICATING:
-          replica.state = ReplicationQuery::ReplicaState::REPLICATING;
-          break;
-        case storage::v3::replication::ReplicaState::RECOVERY:
-          replica.state = ReplicationQuery::ReplicaState::RECOVERY;
-          break;
-        case storage::v3::replication::ReplicaState::INVALID:
-          replica.state = ReplicationQuery::ReplicaState::INVALID;
-          break;
-      }
-
-      return replica;
-    };
-
-    std::transform(repl_infos.begin(), repl_infos.end(), std::back_inserter(replicas), from_info);
-    return replicas;
-  }
-
- private:
-  storage::v3::Shard *db_;
-=======
   std::vector<Replica> ShowReplicas() const override { return {}; }
->>>>>>> b8186bea
 };
 /// returns false if the replication role can't be set
 /// @throw QueryRuntimeException if an error ocurred.
@@ -907,10 +850,6 @@
       callback.fn = [interpreter_context, primary_label = schema_query->label_]() {
         auto *db = interpreter_context->db;
         const auto label = interpreter_context->NameToLabelId(primary_label.name);
-<<<<<<< HEAD
-
-=======
->>>>>>> b8186bea
         if (!db->DropSchema(label)) {
           throw QueryException(fmt::format("Schema on label :{} does not exist!", primary_label.name));
         }
@@ -1109,13 +1048,8 @@
       in_explicit_transaction_ = true;
       expect_rollback_ = false;
 
-<<<<<<< HEAD
-      db_accessor_ =
-          std::make_unique<storage::v3::Shard::Accessor>(interpreter_context_->db->Access(GetIsolationLevelOverride()));
-=======
       db_accessor_ = std::make_unique<storage::v3::Shard::Accessor>(
           interpreter_context_->db->Access(coordinator::Hlc{}, GetIsolationLevelOverride()));
->>>>>>> b8186bea
       execution_db_accessor_.emplace(db_accessor_.get());
 
       if (interpreter_context_->trigger_store.HasTriggers()) {
@@ -1386,11 +1320,7 @@
     }
   };
 
-<<<<<<< HEAD
-  auto label = interpreter_context->NameToLabelId(index_query->label_.name);
-=======
   const auto label = interpreter_context->NameToLabelId(index_query->label_.name);
->>>>>>> b8186bea
 
   std::vector<storage::v3::PropertyId> properties;
   std::vector<std::string> properties_string;
@@ -1769,28 +1699,7 @@
 
 PreparedQuery PrepareCreateSnapshotQuery(ParsedQuery parsed_query, bool in_explicit_transaction,
                                          InterpreterContext *interpreter_context) {
-<<<<<<< HEAD
-  if (in_explicit_transaction) {
-    throw CreateSnapshotInMulticommandTxException();
-  }
-
-  return PreparedQuery{
-      {},
-      std::move(parsed_query.required_privileges),
-      [interpreter_context](AnyStream *stream, std::optional<int> n) -> std::optional<QueryHandlerResult> {
-        if (auto maybe_error = interpreter_context->db->CreateSnapshot(); maybe_error.HasError()) {
-          switch (maybe_error.GetError()) {
-            case storage::v3::Shard::CreateSnapshotError::DisabledForReplica:
-              throw utils::BasicException(
-                  "Failed to create a snapshot. Replica instances are not allowed to create them.");
-          }
-        }
-        return QueryHandlerResult::COMMIT;
-      },
-      RWType::NONE};
-=======
   throw SemanticException("CreateSnapshot query is not supported!");
->>>>>>> b8186bea
 }
 
 PreparedQuery PrepareSettingQuery(ParsedQuery parsed_query, const bool in_explicit_transaction, DbAccessor *dba) {
@@ -1906,189 +1815,7 @@
 PreparedQuery PrepareConstraintQuery(ParsedQuery parsed_query, bool in_explicit_transaction,
                                      std::vector<Notification> *notifications,
                                      InterpreterContext *interpreter_context) {
-<<<<<<< HEAD
-  if (in_explicit_transaction) {
-    throw ConstraintInMulticommandTxException();
-  }
-
-  auto *constraint_query = utils::Downcast<ConstraintQuery>(parsed_query.query);
-  std::function<void(Notification &)> handler;
-
-  auto label = interpreter_context->NameToLabelId(constraint_query->constraint_.label.name);
-  std::vector<storage::v3::PropertyId> properties;
-  std::vector<std::string> properties_string;
-  properties.reserve(constraint_query->constraint_.properties.size());
-  properties_string.reserve(constraint_query->constraint_.properties.size());
-  for (const auto &prop : constraint_query->constraint_.properties) {
-    properties.push_back(interpreter_context->NameToPropertyId(prop.name));
-    properties_string.push_back(prop.name);
-  }
-  auto properties_stringified = utils::Join(properties_string, ", ");
-
-  Notification constraint_notification(SeverityLevel::INFO);
-  switch (constraint_query->action_type_) {
-    case ConstraintQuery::ActionType::CREATE: {
-      constraint_notification.code = NotificationCode::CREATE_CONSTRAINT;
-
-      switch (constraint_query->constraint_.type) {
-        case Constraint::Type::NODE_KEY:
-          throw utils::NotYetImplemented("Node key constraints");
-        case Constraint::Type::EXISTS:
-          if (properties.empty() || properties.size() > 1) {
-            throw SyntaxException("Exactly one property must be used for existence constraints.");
-          }
-          constraint_notification.title = fmt::format("Created EXISTS constraint on label {} on properties {}.",
-                                                      constraint_query->constraint_.label.name, properties_stringified);
-          handler = [interpreter_context, label, label_name = constraint_query->constraint_.label.name,
-                     properties_stringified = std::move(properties_stringified),
-                     properties = std::move(properties)](Notification &constraint_notification) {
-            auto res = interpreter_context->db->CreateExistenceConstraint(label, properties[0]);
-            if (res.HasError()) {
-              auto violation = res.GetError();
-              auto label_name = interpreter_context->db->LabelToName(violation.label);
-              MG_ASSERT(violation.properties.size() == 1U);
-              auto property_name = interpreter_context->db->PropertyToName(*violation.properties.begin());
-              throw QueryRuntimeException(
-                  "Unable to create existence constraint :{}({}), because an "
-                  "existing node violates it.",
-                  label_name, property_name);
-            }
-            if (res.HasValue() && !res.GetValue()) {
-              constraint_notification.code = NotificationCode::EXISTANT_CONSTRAINT;
-              constraint_notification.title = fmt::format(
-                  "Constraint EXISTS on label {} on properties {} already exists.", label_name, properties_stringified);
-            }
-          };
-          break;
-        case Constraint::Type::UNIQUE:
-          std::set<storage::v3::PropertyId> property_set;
-          for (const auto &property : properties) {
-            property_set.insert(property);
-          }
-          if (property_set.size() != properties.size()) {
-            throw SyntaxException("The given set of properties contains duplicates.");
-          }
-          constraint_notification.title =
-              fmt::format("Created UNIQUE constraint on label {} on properties {}.",
-                          constraint_query->constraint_.label.name, utils::Join(properties_string, ", "));
-          handler = [interpreter_context, label, label_name = constraint_query->constraint_.label.name,
-                     properties_stringified = std::move(properties_stringified),
-                     property_set = std::move(property_set)](Notification &constraint_notification) {
-            auto res = interpreter_context->db->CreateUniqueConstraint(label, property_set);
-            if (res.HasError()) {
-              auto violation = res.GetError();
-              auto label_name = interpreter_context->db->LabelToName(violation.label);
-              std::stringstream property_names_stream;
-              utils::PrintIterable(property_names_stream, violation.properties, ", ",
-                                   [&interpreter_context](auto &stream, const auto &prop) {
-                                     stream << interpreter_context->db->PropertyToName(prop);
-                                   });
-              throw QueryRuntimeException(
-                  "Unable to create unique constraint :{}({}), because an "
-                  "existing node violates it.",
-                  label_name, property_names_stream.str());
-            }
-            switch (res.GetValue()) {
-              case storage::v3::UniqueConstraints::CreationStatus::EMPTY_PROPERTIES:
-                throw SyntaxException(
-                    "At least one property must be used for unique "
-                    "constraints.");
-              case storage::v3::UniqueConstraints::CreationStatus::PROPERTIES_SIZE_LIMIT_EXCEEDED:
-                throw SyntaxException(
-                    "Too many properties specified. Limit of {} properties "
-                    "for unique constraints is exceeded.",
-                    storage::v3::kUniqueConstraintsMaxProperties);
-              case storage::v3::UniqueConstraints::CreationStatus::ALREADY_EXISTS:
-                constraint_notification.code = NotificationCode::EXISTANT_CONSTRAINT;
-                constraint_notification.title =
-                    fmt::format("Constraint UNIQUE on label {} on properties {} already exists.", label_name,
-                                properties_stringified);
-                break;
-              case storage::v3::UniqueConstraints::CreationStatus::SUCCESS:
-                break;
-            }
-          };
-          break;
-      }
-    } break;
-    case ConstraintQuery::ActionType::DROP: {
-      constraint_notification.code = NotificationCode::DROP_CONSTRAINT;
-
-      switch (constraint_query->constraint_.type) {
-        case Constraint::Type::NODE_KEY:
-          throw utils::NotYetImplemented("Node key constraints");
-        case Constraint::Type::EXISTS:
-          if (properties.empty() || properties.size() > 1) {
-            throw SyntaxException("Exactly one property must be used for existence constraints.");
-          }
-          constraint_notification.title =
-              fmt::format("Dropped EXISTS constraint on label {} on properties {}.",
-                          constraint_query->constraint_.label.name, utils::Join(properties_string, ", "));
-          handler = [interpreter_context, label, label_name = constraint_query->constraint_.label.name,
-                     properties_stringified = std::move(properties_stringified),
-                     properties = std::move(properties)](Notification &constraint_notification) {
-            if (!interpreter_context->db->DropExistenceConstraint(label, properties[0])) {
-              constraint_notification.code = NotificationCode::NONEXISTANT_CONSTRAINT;
-              constraint_notification.title = fmt::format(
-                  "Constraint EXISTS on label {} on properties {} doesn't exist.", label_name, properties_stringified);
-            }
-            return std::vector<std::vector<TypedValue>>();
-          };
-          break;
-        case Constraint::Type::UNIQUE:
-          std::set<storage::v3::PropertyId> property_set;
-          for (const auto &property : properties) {
-            property_set.insert(property);
-          }
-          if (property_set.size() != properties.size()) {
-            throw SyntaxException("The given set of properties contains duplicates.");
-          }
-          constraint_notification.title =
-              fmt::format("Dropped UNIQUE constraint on label {} on properties {}.",
-                          constraint_query->constraint_.label.name, utils::Join(properties_string, ", "));
-          handler = [interpreter_context, label, label_name = constraint_query->constraint_.label.name,
-                     properties_stringified = std::move(properties_stringified),
-                     property_set = std::move(property_set)](Notification &constraint_notification) {
-            auto res = interpreter_context->db->DropUniqueConstraint(label, property_set);
-            switch (res) {
-              case storage::v3::UniqueConstraints::DeletionStatus::EMPTY_PROPERTIES:
-                throw SyntaxException(
-                    "At least one property must be used for unique "
-                    "constraints.");
-                break;
-              case storage::v3::UniqueConstraints::DeletionStatus::PROPERTIES_SIZE_LIMIT_EXCEEDED:
-                throw SyntaxException(
-                    "Too many properties specified. Limit of {} properties for "
-                    "unique constraints is exceeded.",
-                    storage::v3::kUniqueConstraintsMaxProperties);
-                break;
-              case storage::v3::UniqueConstraints::DeletionStatus::NOT_FOUND:
-                constraint_notification.code = NotificationCode::NONEXISTANT_CONSTRAINT;
-                constraint_notification.title =
-                    fmt::format("Constraint UNIQUE on label {} on properties {} doesn't exist.", label_name,
-                                properties_stringified);
-                break;
-              case storage::v3::UniqueConstraints::DeletionStatus::SUCCESS:
-                break;
-            }
-            return std::vector<std::vector<TypedValue>>();
-          };
-      }
-    } break;
-  }
-
-  return PreparedQuery{{},
-                       std::move(parsed_query.required_privileges),
-                       [handler = std::move(handler), constraint_notification = std::move(constraint_notification),
-                        notifications](AnyStream * /*stream*/, std::optional<int> /*n*/) mutable {
-                         handler(constraint_notification);
-                         notifications->push_back(constraint_notification);
-                         return QueryHandlerResult::COMMIT;
-                       },
-                       RWType::NONE};
-=======
   throw SemanticException("Constraint query is not supported!");
->>>>>>> b8186bea
 }
 
 PreparedQuery PrepareSchemaQuery(ParsedQuery parsed_query, bool in_explicit_transaction,
@@ -2182,13 +1909,8 @@
         (utils::Downcast<CypherQuery>(parsed_query.query) || utils::Downcast<ExplainQuery>(parsed_query.query) ||
          utils::Downcast<ProfileQuery>(parsed_query.query) || utils::Downcast<DumpQuery>(parsed_query.query) ||
          utils::Downcast<TriggerQuery>(parsed_query.query))) {
-<<<<<<< HEAD
-      db_accessor_ =
-          std::make_unique<storage::v3::Shard::Accessor>(interpreter_context_->db->Access(GetIsolationLevelOverride()));
-=======
       db_accessor_ = std::make_unique<storage::v3::Shard::Accessor>(
           interpreter_context_->db->Access(coordinator::Hlc{}, GetIsolationLevelOverride()));
->>>>>>> b8186bea
       execution_db_accessor_.emplace(db_accessor_.get());
 
       if (utils::Downcast<CypherQuery>(parsed_query.query) && interpreter_context_->trigger_store.HasTriggers()) {
