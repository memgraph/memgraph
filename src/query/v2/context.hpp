--- conflicted
+++ resolved
@@ -77,16 +77,11 @@
                                                        msgs::ShardRequestManagerInterface *shard_request_manager) {
   std::vector<storage::v3::LabelId> labels;
   labels.reserve(label_names.size());
-<<<<<<< HEAD
-  for (const auto &name : label_names) {
-    labels.push_back(shard_request_manager->NameToLabel(name));
-=======
   // TODO Fix by using reference
   if (shard_request_manager != nullptr) {
     for (const auto &name : label_names) {
-      labels.push_back(shard_request_manager->LabelNameToLabelId(name));
+      labels.push_back(shard_request_manager->NameToLabel(name));
     }
->>>>>>> 00752e6c
   }
   return labels;
 }
