--- conflicted
+++ resolved
@@ -33,14 +33,7 @@
 
   auto NameToLabel(const std::string &name) { return shard_request_manager_->LabelNameToLabelId(name); }
   auto NameToProperty(const std::string &name) { return shard_request_manager_->NameToProperty(name); }
-<<<<<<< HEAD
   auto NameToEdgeType(const std::string &name) { return shard_request_manager_->NameToEdgeType(name); }
-=======
-  auto NameToEdgeType(const std::string & /*name*/) {
-    MG_ASSERT(false, "NameToEdgeType");
-    return storage::v3::EdgeTypeId::FromInt(0);
-  }
->>>>>>> c1c96d7c
 
   int64_t VerticesCount() { return 1; }
 
