--- conflicted
+++ resolved
@@ -183,12 +183,9 @@
     std::vector<msgs::NewVertex> requests;
     for (const auto &node_info : nodes_info_) {
       msgs::NewVertex rqst;
-<<<<<<< HEAD
       // TODO(jbajic) Fix properties not send,
       // suggestion: ignore distinction between properties and primary keys
       // since schema validation is done on storage side
-=======
->>>>>>> d06132cb
       std::map<msgs::PropertyId, msgs::Value> properties;
       ExpressionEvaluator evaluator(&frame, context.symbol_table, context.evaluation_context, nullptr,
                                     storage::v3::View::NEW);
@@ -427,13 +424,9 @@
 UniqueCursorPtr ScanAll::MakeCursor(utils::MemoryResource *mem) const {
   EventCounter::IncrementCounter(EventCounter::ScanAllOperator);
 
-<<<<<<< HEAD
-  return MakeUniqueCursorPtr<DistributedScanAllCursor>(mem, output_symbol_, input_->MakeCursor(mem), "ScanAll");
-=======
   return MakeUniqueCursorPtr<DistributedScanAllAndFilterCursor>(
       mem, output_symbol_, input_->MakeCursor(mem), "ScanAll", std::nullopt /*label*/,
       std::nullopt /*property_expression_pair*/, std::nullopt /*filter_expressions*/);
->>>>>>> d06132cb
 }
 
 std::vector<Symbol> ScanAll::ModifiedSymbols(const SymbolTable &table) const {
@@ -448,16 +441,12 @@
 
 ACCEPT_WITH_INPUT(ScanAllByLabel)
 
-UniqueCursorPtr ScanAllByLabel::MakeCursor(utils::MemoryResource * /*mem*/) const {
+UniqueCursorPtr ScanAllByLabel::MakeCursor(utils::MemoryResource *mem) const {
   EventCounter::IncrementCounter(EventCounter::ScanAllByLabelOperator);
 
-<<<<<<< HEAD
-  throw QueryRuntimeException("ScanAllByLabel is not supported");
-=======
   return MakeUniqueCursorPtr<DistributedScanAllAndFilterCursor>(
       mem, output_symbol_, input_->MakeCursor(mem), "ScanAllByLabel", label_, std::nullopt /*property_expression_pair*/,
       std::nullopt /*filter_expressions*/);
->>>>>>> d06132cb
 }
 
 // TODO(buda): Implement ScanAllByLabelProperty operator to iterate over
@@ -501,16 +490,12 @@
 
 ACCEPT_WITH_INPUT(ScanAllByLabelPropertyValue)
 
-UniqueCursorPtr ScanAllByLabelPropertyValue::MakeCursor(utils::MemoryResource * /*mem*/) const {
+UniqueCursorPtr ScanAllByLabelPropertyValue::MakeCursor(utils::MemoryResource *mem) const {
   EventCounter::IncrementCounter(EventCounter::ScanAllByLabelPropertyValueOperator);
 
-<<<<<<< HEAD
-  throw QueryRuntimeException("ScanAllByLabelPropertyValue is not supported");
-=======
   return MakeUniqueCursorPtr<DistributedScanAllAndFilterCursor>(
       mem, output_symbol_, input_->MakeCursor(mem), "ScanAllByLabelPropertyValue", label_,
       std::make_pair(property_, expression_), std::nullopt /*filter_expressions*/);
->>>>>>> d06132cb
 }
 
 ScanAllByLabelProperty::ScanAllByLabelProperty(const std::shared_ptr<LogicalOperator> &input, Symbol output_symbol,
@@ -535,10 +520,7 @@
 
 UniqueCursorPtr ScanAllById::MakeCursor(utils::MemoryResource *mem) const {
   EventCounter::IncrementCounter(EventCounter::ScanAllByIdOperator);
-<<<<<<< HEAD
-=======
   // TODO Reimplement when we have reliable conversion between hash value and pk
->>>>>>> d06132cb
   auto vertices = [](Frame & /*frame*/, ExecutionContext & /*context*/) -> std::optional<std::vector<VertexAccessor>> {
     return std::nullopt;
   };
@@ -2363,65 +2345,6 @@
   return visitor.PostVisit(*this);
 }
 
-<<<<<<< HEAD
-class DistributedScanAllCursor : public Cursor {
- public:
-  explicit DistributedScanAllCursor(Symbol output_symbol, UniqueCursorPtr input_cursor, const char *op_name)
-      : output_symbol_(output_symbol), input_cursor_(std::move(input_cursor)), op_name_(op_name) {}
-
-  using VertexAccessor = accessors::VertexAccessor;
-
-  bool MakeRequest(msgs::ShardRequestManagerInterface &shard_manager) {
-    request_state_.label = "label";
-    current_batch = shard_manager.Request(request_state_);
-    current_vertex_it = current_batch.begin();
-    return !current_batch.empty();
-  }
-
-  bool Pull(Frame &frame, ExecutionContext &context) override {
-    SCOPED_PROFILE_OP(op_name_);
-    auto &shard_manager = *context.shard_request_manager;
-    if (MustAbort(context)) throw HintedAbortError();
-    using State = msgs::ExecutionState<msgs::ScanVerticesRequest>;
-
-    if (request_state_.state == State::INITIALIZING) {
-      if (!input_cursor_->Pull(frame, context)) return false;
-    }
-
-    if (current_vertex_it == current_batch.end()) {
-      if (request_state_.state == State::COMPLETED || !MakeRequest(shard_manager)) {
-        ResetExecutionState();
-        return Pull(frame, context);
-      }
-    }
-
-    frame[output_symbol_] = TypedValue(std::move(*current_vertex_it));
-    ++current_vertex_it;
-    return true;
-  }
-
-  void Shutdown() override { input_cursor_->Shutdown(); }
-
-  void ResetExecutionState() {
-    current_batch.clear();
-    current_vertex_it = current_batch.end();
-    request_state_ = msgs::ExecutionState<msgs::ScanVerticesRequest>{};
-  }
-
-  void Reset() override {
-    input_cursor_->Reset();
-    ResetExecutionState();
-  }
-
- private:
-  const Symbol output_symbol_;
-  const UniqueCursorPtr input_cursor_;
-  const char *op_name_;
-  std::vector<VertexAccessor> current_batch;
-  decltype(std::vector<VertexAccessor>().begin()) current_vertex_it;
-  msgs::ExecutionState<msgs::ScanVerticesRequest> request_state_;
-};
-
 class DistributedCreateExpandCursor : public Cursor {
  public:
   using InputOperator = std::shared_ptr<memgraph::query::v2::plan::LogicalOperator>;
@@ -2515,6 +2438,4 @@
   msgs::ExecutionState<msgs::CreateExpandRequest> state_;
 };
 
-=======
->>>>>>> d06132cb
 }  // namespace memgraph::query::v2::plan