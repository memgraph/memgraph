// Copyright 2022 Memgraph Ltd.
//
// Use of this software is governed by the Business Source License
// included in the file licenses/BSL.txt; by using this file, you agree to be bound by the terms of the Business Source
// License, and you may not use this file except in compliance with the Business Source License.
//
// As of the Change Date specified in that file, in accordance with
// the Business Source License, use of this software will be governed
// by the Apache License, Version 2.0, included in the file
// licenses/APL.txt.

#include "query/v2/plan/operator.hpp"

#include <algorithm>
#include <cstdint>
#include <limits>
#include <queue>
#include <random>
#include <string>
#include <tuple>
#include <type_traits>
#include <unordered_map>
#include <unordered_set>
#include <utility>

#include <cppitertools/chain.hpp>
#include <cppitertools/imap.hpp>

#include "query/v2/bindings/eval.hpp"
#include "query/v2/bindings/symbol_table.hpp"
#include "query/v2/context.hpp"
#include "query/v2/db_accessor.hpp"
#include "query/v2/exceptions.hpp"
#include "query/v2/frontend/ast/ast.hpp"
#include "query/v2/path.hpp"
#include "query/v2/plan/scoped_profile.hpp"
#include "query/v2/procedure/cypher_types.hpp"
#include "query/v2/procedure/mg_procedure_impl.hpp"
#include "query/v2/procedure/module.hpp"
#include "storage/v3/conversions.hpp"
#include "storage/v3/property_value.hpp"
#include "utils/algorithm.hpp"
#include "utils/csv_parsing.hpp"
#include "utils/event_counter.hpp"
#include "utils/exceptions.hpp"
#include "utils/fnv.hpp"
#include "utils/likely.hpp"
#include "utils/logging.hpp"
#include "utils/memory.hpp"
#include "utils/pmr/unordered_map.hpp"
#include "utils/pmr/unordered_set.hpp"
#include "utils/pmr/vector.hpp"
#include "utils/readable_size.hpp"
#include "utils/string.hpp"
#include "utils/temporal.hpp"
#include "utils/variant_helpers.hpp"

// macro for the default implementation of LogicalOperator::Accept
// that accepts the visitor and visits it's input_ operator
#define ACCEPT_WITH_INPUT(class_name)                                    \
  bool class_name::Accept(HierarchicalLogicalOperatorVisitor &visitor) { \
    if (visitor.PreVisit(*this)) {                                       \
      input_->Accept(visitor);                                           \
    }                                                                    \
    return visitor.PostVisit(*this);                                     \
  }

#define WITHOUT_SINGLE_INPUT(class_name)                         \
  bool class_name::HasSingleInput() const { return false; }      \
  std::shared_ptr<LogicalOperator> class_name::input() const {   \
    LOG_FATAL("Operator " #class_name " has no single input!");  \
  }                                                              \
  void class_name::set_input(std::shared_ptr<LogicalOperator>) { \
    LOG_FATAL("Operator " #class_name " has no single input!");  \
  }

namespace EventCounter {
extern const Event OnceOperator;
extern const Event CreateNodeOperator;
extern const Event CreateExpandOperator;
extern const Event ScanAllOperator;
extern const Event ScanAllByLabelOperator;
extern const Event ScanAllByLabelPropertyRangeOperator;
extern const Event ScanAllByLabelPropertyValueOperator;
extern const Event ScanAllByLabelPropertyOperator;
extern const Event ScanAllByIdOperator;
extern const Event ExpandOperator;
extern const Event ExpandVariableOperator;
extern const Event ConstructNamedPathOperator;
extern const Event FilterOperator;
extern const Event ProduceOperator;
extern const Event DeleteOperator;
extern const Event SetPropertyOperator;
extern const Event SetPropertiesOperator;
extern const Event SetLabelsOperator;
extern const Event RemovePropertyOperator;
extern const Event RemoveLabelsOperator;
extern const Event EdgeUniquenessFilterOperator;
extern const Event AccumulateOperator;
extern const Event AggregateOperator;
extern const Event SkipOperator;
extern const Event LimitOperator;
extern const Event OrderByOperator;
extern const Event MergeOperator;
extern const Event OptionalOperator;
extern const Event UnwindOperator;
extern const Event DistinctOperator;
extern const Event UnionOperator;
extern const Event CartesianOperator;
extern const Event CallProcedureOperator;
extern const Event ForeachOperator;
}  // namespace EventCounter

namespace memgraph::query::v2::plan {

namespace {

// Custom equality function for a vector of typed values.
// Used in unordered_maps in Aggregate and Distinct operators.
struct TypedValueVectorEqual {
  template <class TAllocator>
  bool operator()(const std::vector<TypedValue, TAllocator> &left,
                  const std::vector<TypedValue, TAllocator> &right) const {
    MG_ASSERT(left.size() == right.size(),
              "TypedValueVector comparison should only be done over vectors "
              "of the same size");
    return std::equal(left.begin(), left.end(), right.begin(), TypedValue::BoolEqual{});
  }
};

// Returns boolean result of evaluating filter expression. Null is treated as
// false. Other non boolean values raise a QueryRuntimeException.
bool EvaluateFilter(ExpressionEvaluator &evaluator, Expression *filter) {
  TypedValue result = filter->Accept(evaluator);
  // Null is treated like false.
  if (result.IsNull()) return false;
  if (result.type() != TypedValue::Type::Bool)
    throw QueryRuntimeException("Filter expression must evaluate to bool or null, got {}.", result.type());
  return result.ValueBool();
}

template <typename T>
uint64_t ComputeProfilingKey(const T *obj) {
  static_assert(sizeof(T *) == sizeof(uint64_t));
  return reinterpret_cast<uint64_t>(obj);
}

}  // namespace

#define SCOPED_PROFILE_OP(name) ScopedProfile profile{ComputeProfilingKey(this), name, &context};

bool Once::OnceCursor::Pull(Frame &, ExecutionContext &context) {
  SCOPED_PROFILE_OP("Once");

  if (!did_pull_) {
    did_pull_ = true;
    return true;
  }
  return false;
}

UniqueCursorPtr Once::MakeCursor(utils::MemoryResource *mem) const {
  EventCounter::IncrementCounter(EventCounter::OnceOperator);

  return MakeUniqueCursorPtr<OnceCursor>(mem);
}

WITHOUT_SINGLE_INPUT(Once);

void Once::OnceCursor::Shutdown() {}

void Once::OnceCursor::Reset() { did_pull_ = false; }

CreateNode::CreateNode(const std::shared_ptr<LogicalOperator> &input, const NodeCreationInfo &node_info)
    : input_(input ? input : std::make_shared<Once>()), node_info_(node_info) {}

// Creates a vertex on this GraphDb. Returns a reference to vertex placed on the
// frame.
VertexAccessor &CreateLocalVertexAtomically(const NodeCreationInfo &node_info, Frame *frame,
                                            ExecutionContext &context) {
  auto &dba = *context.db_accessor;
  // Evaluator should use the latest accessors, as modified in this query, when
  // setting properties on new nodes.
  ExpressionEvaluator evaluator(frame, context.symbol_table, context.evaluation_context, context.db_accessor,
                                storage::v3::View::NEW);

  std::vector<std::pair<storage::v3::PropertyId, storage::v3::PropertyValue>> properties;
  if (const auto *node_info_properties = std::get_if<PropertiesMapList>(&node_info.properties)) {
    properties.reserve(node_info_properties->size());
    for (const auto &[key, value_expression] : *node_info_properties) {
      properties.emplace_back(key, storage::v3::PropertyValue(value_expression->Accept(evaluator)));
    }
  } else {
    auto property_map = evaluator.Visit(*std::get<ParameterLookup *>(node_info.properties)).ValueMap();
    properties.reserve(property_map.size());

    for (const auto &[key, value] : property_map) {
      auto property_id = dba.NameToProperty(key);
      properties.emplace_back(property_id, value);
    }
  }

  if (node_info.labels.empty()) {
    throw QueryRuntimeException("Primary label must be defined!");
  }
  const auto primary_label = node_info.labels[0];
  std::vector<storage::v3::LabelId> secondary_labels(node_info.labels.begin() + 1, node_info.labels.end());
  auto maybe_new_node = dba.InsertVertexAndValidate(primary_label, secondary_labels, properties);
  if (maybe_new_node.HasError()) {
    std::visit(utils::Overloaded{[&dba](const storage::v3::SchemaViolation &schema_violation) {
                                   HandleSchemaViolation(schema_violation, dba);
                                 },
                                 [](const storage::v3::Error error) {
                                   switch (error) {
                                     case storage::v3::Error::SERIALIZATION_ERROR:
                                       throw TransactionSerializationException();
                                     case storage::v3::Error::DELETED_OBJECT:
                                       throw QueryRuntimeException("Trying to set a label on a deleted node.");
                                     case storage::v3::Error::VERTEX_HAS_EDGES:
                                     case storage::v3::Error::PROPERTIES_DISABLED:
                                     case storage::v3::Error::NONEXISTENT_OBJECT:
                                       throw QueryRuntimeException("Unexpected error when setting a label.");
                                   }
                                 }},
               maybe_new_node.GetError());
  }

  context.execution_stats[ExecutionStats::Key::CREATED_NODES] += 1;

  (*frame)[node_info.symbol] = *maybe_new_node;
  return (*frame)[node_info.symbol].ValueVertex();
}

ACCEPT_WITH_INPUT(CreateNode)

UniqueCursorPtr CreateNode::MakeCursor(utils::MemoryResource *mem) const {
  EventCounter::IncrementCounter(EventCounter::CreateNodeOperator);

  return MakeUniqueCursorPtr<CreateNodeCursor>(mem, *this, mem);
}

std::vector<Symbol> CreateNode::ModifiedSymbols(const SymbolTable &table) const {
  auto symbols = input_->ModifiedSymbols(table);
  symbols.emplace_back(node_info_.symbol);
  return symbols;
}

CreateNode::CreateNodeCursor::CreateNodeCursor(const CreateNode &self, utils::MemoryResource *mem)
    : self_(self), input_cursor_(self.input_->MakeCursor(mem)) {}

bool CreateNode::CreateNodeCursor::Pull(Frame &frame, ExecutionContext &context) {
  SCOPED_PROFILE_OP("CreateNode");

  if (input_cursor_->Pull(frame, context)) {
    auto created_vertex = CreateLocalVertexAtomically(self_.node_info_, &frame, context);
    if (context.trigger_context_collector) {
      context.trigger_context_collector->RegisterCreatedObject(created_vertex);
    }
    return true;
  }

  return false;
}

void CreateNode::CreateNodeCursor::Shutdown() { input_cursor_->Shutdown(); }

void CreateNode::CreateNodeCursor::Reset() { input_cursor_->Reset(); }

CreateExpand::CreateExpand(const NodeCreationInfo &node_info, const EdgeCreationInfo &edge_info,
                           const std::shared_ptr<LogicalOperator> &input, Symbol input_symbol, bool existing_node)
    : node_info_(node_info),
      edge_info_(edge_info),
      input_(input ? input : std::make_shared<Once>()),
      input_symbol_(input_symbol),
      existing_node_(existing_node) {}

ACCEPT_WITH_INPUT(CreateExpand)

UniqueCursorPtr CreateExpand::MakeCursor(utils::MemoryResource *mem) const {
  EventCounter::IncrementCounter(EventCounter::CreateNodeOperator);

  return MakeUniqueCursorPtr<CreateExpandCursor>(mem, *this, mem);
}

std::vector<Symbol> CreateExpand::ModifiedSymbols(const SymbolTable &table) const {
  auto symbols = input_->ModifiedSymbols(table);
  symbols.emplace_back(node_info_.symbol);
  symbols.emplace_back(edge_info_.symbol);
  return symbols;
}

CreateExpand::CreateExpandCursor::CreateExpandCursor(const CreateExpand &self, utils::MemoryResource *mem)
    : self_(self), input_cursor_(self.input_->MakeCursor(mem)) {}

namespace {

EdgeAccessor CreateEdge(const EdgeCreationInfo &edge_info, DbAccessor *dba, VertexAccessor *from, VertexAccessor *to,
                        Frame *frame, ExpressionEvaluator *evaluator) {
  auto maybe_edge = dba->InsertEdge(from, to, edge_info.edge_type);
  if (maybe_edge.HasValue()) {
    auto &edge = *maybe_edge;
    if (const auto *properties = std::get_if<PropertiesMapList>(&edge_info.properties)) {
      for (const auto &[key, value_expression] : *properties) {
        PropsSetChecked(&edge, *dba, key, value_expression->Accept(*evaluator));
      }
    } else {
      auto property_map = evaluator->Visit(*std::get<ParameterLookup *>(edge_info.properties));
      for (const auto &[key, value] : property_map.ValueMap()) {
        auto property_id = dba->NameToProperty(key);
        PropsSetChecked(&edge, *dba, property_id, value);
      }
    }

    (*frame)[edge_info.symbol] = edge;
  } else {
    switch (maybe_edge.GetError()) {
      case storage::v3::Error::SERIALIZATION_ERROR:
        throw TransactionSerializationException();
      case storage::v3::Error::DELETED_OBJECT:
        throw QueryRuntimeException("Trying to create an edge on a deleted node.");
      case storage::v3::Error::VERTEX_HAS_EDGES:
      case storage::v3::Error::PROPERTIES_DISABLED:
      case storage::v3::Error::NONEXISTENT_OBJECT:
        throw QueryRuntimeException("Unexpected error when creating an edge.");
    }
  }

  return *maybe_edge;
}

}  // namespace

bool CreateExpand::CreateExpandCursor::Pull(Frame &frame, ExecutionContext &context) {
  SCOPED_PROFILE_OP("CreateExpand");

  if (!input_cursor_->Pull(frame, context)) return false;

  // get the origin vertex
  TypedValue &vertex_value = frame[self_.input_symbol_];
  ExpectType(self_.input_symbol_, vertex_value, TypedValue::Type::Vertex);
  auto &v1 = vertex_value.ValueVertex();

  // Similarly to CreateNode, newly created edges and nodes should use the
  // storage::v3::View::NEW.
  // E.g. we pickup new properties: `CREATE (n {p: 42}) -[:r {ep: n.p}]-> ()`
  ExpressionEvaluator evaluator(&frame, context.symbol_table, context.evaluation_context, context.db_accessor,
                                storage::v3::View::NEW);

  // get the destination vertex (possibly an existing node)
  auto &v2 = OtherVertex(frame, context);

  // create an edge between the two nodes
  auto *dba = context.db_accessor;

  auto created_edge = [&] {
    switch (self_.edge_info_.direction) {
      case EdgeAtom::Direction::IN:
        return CreateEdge(self_.edge_info_, dba, &v2, &v1, &frame, &evaluator);
      case EdgeAtom::Direction::OUT:
      // in the case of an undirected CreateExpand we choose an arbitrary
      // direction. this is used in the MERGE clause
      // it is not allowed in the CREATE clause, and the semantic
      // checker needs to ensure it doesn't reach this point
      case EdgeAtom::Direction::BOTH:
        return CreateEdge(self_.edge_info_, dba, &v1, &v2, &frame, &evaluator);
    }
  }();

  context.execution_stats[ExecutionStats::Key::CREATED_EDGES] += 1;
  if (context.trigger_context_collector) {
    context.trigger_context_collector->RegisterCreatedObject(created_edge);
  }

  return true;
}

void CreateExpand::CreateExpandCursor::Shutdown() { input_cursor_->Shutdown(); }

void CreateExpand::CreateExpandCursor::Reset() { input_cursor_->Reset(); }

VertexAccessor &CreateExpand::CreateExpandCursor::OtherVertex(Frame &frame, ExecutionContext &context) {
  if (self_.existing_node_) {
    TypedValue &dest_node_value = frame[self_.node_info_.symbol];
    ExpectType(self_.node_info_.symbol, dest_node_value, TypedValue::Type::Vertex);
    return dest_node_value.ValueVertex();
  }
  auto &created_vertex = CreateLocalVertexAtomically(self_.node_info_, &frame, context);
  if (context.trigger_context_collector) {
    context.trigger_context_collector->RegisterCreatedObject(created_vertex);
  }
  return created_vertex;
}

template <class TVerticesFun>
class ScanAllCursor : public Cursor {
 public:
  explicit ScanAllCursor(Symbol output_symbol, UniqueCursorPtr input_cursor, TVerticesFun get_vertices,
                         const char *op_name)
      : output_symbol_(output_symbol),
        input_cursor_(std::move(input_cursor)),
        get_vertices_(std::move(get_vertices)),
        op_name_(op_name) {}

  bool Pull(Frame &frame, ExecutionContext &context) override {
    SCOPED_PROFILE_OP(op_name_);

    if (MustAbort(context)) throw HintedAbortError();

    while (!vertices_ || vertices_it_.value() == vertices_.value().end()) {
      if (!input_cursor_->Pull(frame, context)) return false;
      // We need a getter function, because in case of exhausting a lazy
      // iterable, we cannot simply reset it by calling begin().
      auto next_vertices = get_vertices_(frame, context);
      if (!next_vertices) continue;
      // Since vertices iterator isn't nothrow_move_assignable, we have to use
      // the roundabout assignment + emplace, instead of simple:
      // vertices _ = get_vertices_(frame, context);
      vertices_.emplace(std::move(next_vertices.value()));
      vertices_it_.emplace(vertices_.value().begin());
    }

    frame[output_symbol_] = *vertices_it_.value();
    ++vertices_it_.value();
    return true;
  }

  void Shutdown() override { input_cursor_->Shutdown(); }

  void Reset() override {
    input_cursor_->Reset();
    vertices_ = std::nullopt;
    vertices_it_ = std::nullopt;
  }

 private:
  const Symbol output_symbol_;
  const UniqueCursorPtr input_cursor_;
  TVerticesFun get_vertices_;
  std::optional<typename std::result_of<TVerticesFun(Frame &, ExecutionContext &)>::type::value_type> vertices_;
  std::optional<decltype(vertices_.value().begin())> vertices_it_;
  const char *op_name_;
};

ScanAll::ScanAll(const std::shared_ptr<LogicalOperator> &input, Symbol output_symbol, storage::v3::View view)
    : input_(input ? input : std::make_shared<Once>()), output_symbol_(output_symbol), view_(view) {}

ACCEPT_WITH_INPUT(ScanAll)

UniqueCursorPtr ScanAll::MakeCursor(utils::MemoryResource *mem) const {
  EventCounter::IncrementCounter(EventCounter::ScanAllOperator);

  auto vertices = [this](Frame &, ExecutionContext &context) {
    auto *db = context.db_accessor;
    return std::make_optional(db->Vertices(view_));
  };
  return MakeUniqueCursorPtr<ScanAllCursor<decltype(vertices)>>(mem, output_symbol_, input_->MakeCursor(mem),
                                                                std::move(vertices), "ScanAll");
}

std::vector<Symbol> ScanAll::ModifiedSymbols(const SymbolTable &table) const {
  auto symbols = input_->ModifiedSymbols(table);
  symbols.emplace_back(output_symbol_);
  return symbols;
}

ScanAllByLabel::ScanAllByLabel(const std::shared_ptr<LogicalOperator> &input, Symbol output_symbol,
                               storage::v3::LabelId label, storage::v3::View view)
    : ScanAll(input, output_symbol, view), label_(label) {}

ACCEPT_WITH_INPUT(ScanAllByLabel)

UniqueCursorPtr ScanAllByLabel::MakeCursor(utils::MemoryResource *mem) const {
  EventCounter::IncrementCounter(EventCounter::ScanAllByLabelOperator);

  auto vertices = [this](Frame &, ExecutionContext &context) {
    auto *db = context.db_accessor;
    return std::make_optional(db->Vertices(view_, label_));
  };
  return MakeUniqueCursorPtr<ScanAllCursor<decltype(vertices)>>(mem, output_symbol_, input_->MakeCursor(mem),
                                                                std::move(vertices), "ScanAllByLabel");
}

// TODO(buda): Implement ScanAllByLabelProperty operator to iterate over
// vertices that have the label and some value for the given property.

ScanAllByLabelPropertyRange::ScanAllByLabelPropertyRange(const std::shared_ptr<LogicalOperator> &input,
                                                         Symbol output_symbol, storage::v3::LabelId label,
                                                         storage::v3::PropertyId property,
                                                         const std::string &property_name,
                                                         std::optional<Bound> lower_bound,
                                                         std::optional<Bound> upper_bound, storage::v3::View view)
    : ScanAll(input, output_symbol, view),
      label_(label),
      property_(property),
      property_name_(property_name),
      lower_bound_(lower_bound),
      upper_bound_(upper_bound) {
  MG_ASSERT(lower_bound_ || upper_bound_, "Only one bound can be left out");
}

ACCEPT_WITH_INPUT(ScanAllByLabelPropertyRange)

UniqueCursorPtr ScanAllByLabelPropertyRange::MakeCursor(utils::MemoryResource *mem) const {
  EventCounter::IncrementCounter(EventCounter::ScanAllByLabelPropertyRangeOperator);

  auto vertices = [this](Frame &frame, ExecutionContext &context)
      -> std::optional<decltype(context.db_accessor->Vertices(view_, label_, property_, std::nullopt, std::nullopt))> {
    auto *db = context.db_accessor;
    ExpressionEvaluator evaluator(&frame, context.symbol_table, context.evaluation_context, context.db_accessor, view_);
    auto convert = [&evaluator](const auto &bound) -> std::optional<utils::Bound<storage::v3::PropertyValue>> {
      if (!bound) return std::nullopt;
      const auto &value = bound->value()->Accept(evaluator);
      try {
        const auto &property_value = storage::v3::TypedToPropertyValue(value);
        switch (property_value.type()) {
          case storage::v3::PropertyValue::Type::Bool:
          case storage::v3::PropertyValue::Type::List:
          case storage::v3::PropertyValue::Type::Map:
            // Prevent indexed lookup with something that would fail if we did
            // the original filter with `operator<`. Note, for some reason,
            // Cypher does not support comparing boolean values.
            throw QueryRuntimeException("Invalid type {} for '<'.", value.type());
          case storage::v3::PropertyValue::Type::Null:
          case storage::v3::PropertyValue::Type::Int:
          case storage::v3::PropertyValue::Type::Double:
          case storage::v3::PropertyValue::Type::String:
          case storage::v3::PropertyValue::Type::TemporalData:
            // These are all fine, there's also Point, Date and Time data types
            // which were added to Cypher, but we don't have support for those
            // yet.
            return std::make_optional(utils::Bound<storage::v3::PropertyValue>(property_value, bound->type()));
        }
      } catch (const expr::TypedValueException &) {
        throw QueryRuntimeException("'{}' cannot be used as a property value.", value.type());
      }
    };
    auto maybe_lower = convert(lower_bound_);
    auto maybe_upper = convert(upper_bound_);
    // If any bound is null, then the comparison would result in nulls. This
    // is treated as not satisfying the filter, so return no vertices.
    if (maybe_lower && maybe_lower->value().IsNull()) return std::nullopt;
    if (maybe_upper && maybe_upper->value().IsNull()) return std::nullopt;
    return std::make_optional(db->Vertices(view_, label_, property_, maybe_lower, maybe_upper));
  };
  return MakeUniqueCursorPtr<ScanAllCursor<decltype(vertices)>>(mem, output_symbol_, input_->MakeCursor(mem),
                                                                std::move(vertices), "ScanAllByLabelPropertyRange");
}

ScanAllByLabelPropertyValue::ScanAllByLabelPropertyValue(const std::shared_ptr<LogicalOperator> &input,
                                                         Symbol output_symbol, storage::v3::LabelId label,
                                                         storage::v3::PropertyId property,
                                                         const std::string &property_name, Expression *expression,
                                                         storage::v3::View view)
    : ScanAll(input, output_symbol, view),
      label_(label),
      property_(property),
      property_name_(property_name),
      expression_(expression) {
  DMG_ASSERT(expression, "Expression is not optional.");
}

ACCEPT_WITH_INPUT(ScanAllByLabelPropertyValue)

UniqueCursorPtr ScanAllByLabelPropertyValue::MakeCursor(utils::MemoryResource *mem) const {
  EventCounter::IncrementCounter(EventCounter::ScanAllByLabelPropertyValueOperator);

  auto vertices =
      [this](Frame &frame, ExecutionContext &context) -> std::optional<decltype(context.db_accessor->Vertices(
                                                          view_, label_, property_, storage::v3::PropertyValue()))> {
    auto *db = context.db_accessor;
    ExpressionEvaluator evaluator(&frame, context.symbol_table, context.evaluation_context, context.db_accessor, view_);
    auto value = expression_->Accept(evaluator);
    if (value.IsNull()) return std::nullopt;
    //    if (!value.IsPropertyValue()) {
    //      throw QueryRuntimeException("'{}' cannot be used as a property value.", value.type());
    //    }
    return std::make_optional(db->Vertices(view_, label_, property_, storage::v3::TypedToPropertyValue(value)));
  };
  return MakeUniqueCursorPtr<ScanAllCursor<decltype(vertices)>>(mem, output_symbol_, input_->MakeCursor(mem),
                                                                std::move(vertices), "ScanAllByLabelPropertyValue");
}

ScanAllByLabelProperty::ScanAllByLabelProperty(const std::shared_ptr<LogicalOperator> &input, Symbol output_symbol,
                                               storage::v3::LabelId label, storage::v3::PropertyId property,
                                               const std::string &property_name, storage::v3::View view)
    : ScanAll(input, output_symbol, view), label_(label), property_(property), property_name_(property_name) {}

ACCEPT_WITH_INPUT(ScanAllByLabelProperty)

UniqueCursorPtr ScanAllByLabelProperty::MakeCursor(utils::MemoryResource *mem) const {
  EventCounter::IncrementCounter(EventCounter::ScanAllByLabelPropertyOperator);

  auto vertices = [this](Frame &frame, ExecutionContext &context) {
    auto *db = context.db_accessor;
    return std::make_optional(db->Vertices(view_, label_, property_));
  };
  return MakeUniqueCursorPtr<ScanAllCursor<decltype(vertices)>>(mem, output_symbol_, input_->MakeCursor(mem),
                                                                std::move(vertices), "ScanAllByLabelProperty");
}

ScanAllById::ScanAllById(const std::shared_ptr<LogicalOperator> &input, Symbol output_symbol, Expression *expression,
                         storage::v3::View view)
    : ScanAll(input, output_symbol, view), expression_(expression) {
  MG_ASSERT(expression);
}

ACCEPT_WITH_INPUT(ScanAllById)

UniqueCursorPtr ScanAllById::MakeCursor(utils::MemoryResource *mem) const {
  EventCounter::IncrementCounter(EventCounter::ScanAllByIdOperator);

  auto vertices = [this](Frame &frame, ExecutionContext &context) -> std::optional<std::vector<VertexAccessor>> {
    auto *db = context.db_accessor;
    ExpressionEvaluator evaluator(&frame, context.symbol_table, context.evaluation_context, context.db_accessor, view_);
    auto value = expression_->Accept(evaluator);
    if (!value.IsNumeric()) return std::nullopt;
    int64_t id = value.IsInt() ? value.ValueInt() : value.ValueDouble();
    if (value.IsDouble() && id != value.ValueDouble()) return std::nullopt;
    auto maybe_vertex = db->FindVertex(storage::v3::Gid::FromInt(id), view_);
    if (!maybe_vertex) return std::nullopt;
    return std::vector<VertexAccessor>{*maybe_vertex};
  };
  return MakeUniqueCursorPtr<ScanAllCursor<decltype(vertices)>>(mem, output_symbol_, input_->MakeCursor(mem),
                                                                std::move(vertices), "ScanAllById");
}

namespace {
bool CheckExistingNode(const VertexAccessor &new_node, const Symbol &existing_node_sym, Frame &frame) {
  const TypedValue &existing_node = frame[existing_node_sym];
  if (existing_node.IsNull()) return false;
  ExpectType(existing_node_sym, existing_node, TypedValue::Type::Vertex);
  return existing_node.ValueVertex() == new_node;
}

template <class TEdges>
auto UnwrapEdgesResult(storage::v3::Result<TEdges> &&result) {
  if (result.HasError()) {
    switch (result.GetError()) {
      case storage::v3::Error::DELETED_OBJECT:
        throw QueryRuntimeException("Trying to get relationships of a deleted node.");
      case storage::v3::Error::NONEXISTENT_OBJECT:
        throw query::v2::QueryRuntimeException("Trying to get relationships from a node that doesn't exist.");
      case storage::v3::Error::VERTEX_HAS_EDGES:
      case storage::v3::Error::SERIALIZATION_ERROR:
      case storage::v3::Error::PROPERTIES_DISABLED:
        throw QueryRuntimeException("Unexpected error when accessing relationships.");
    }
  }
  return std::move(*result);
}

}  // namespace

Expand::Expand(const std::shared_ptr<LogicalOperator> &input, Symbol input_symbol, Symbol node_symbol,
               Symbol edge_symbol, EdgeAtom::Direction direction,
               const std::vector<storage::v3::EdgeTypeId> &edge_types, bool existing_node, storage::v3::View view)
    : input_(input ? input : std::make_shared<Once>()),
      input_symbol_(input_symbol),
      common_{node_symbol, edge_symbol, direction, edge_types, existing_node},
      view_(view) {}

ACCEPT_WITH_INPUT(Expand)

UniqueCursorPtr Expand::MakeCursor(utils::MemoryResource *mem) const {
  EventCounter::IncrementCounter(EventCounter::ExpandOperator);

  return MakeUniqueCursorPtr<ExpandCursor>(mem, *this, mem);
}

std::vector<Symbol> Expand::ModifiedSymbols(const SymbolTable &table) const {
  auto symbols = input_->ModifiedSymbols(table);
  symbols.emplace_back(common_.node_symbol);
  symbols.emplace_back(common_.edge_symbol);
  return symbols;
}

Expand::ExpandCursor::ExpandCursor(const Expand &self, utils::MemoryResource *mem)
    : self_(self), input_cursor_(self.input_->MakeCursor(mem)) {}

bool Expand::ExpandCursor::Pull(Frame &frame, ExecutionContext &context) {
  SCOPED_PROFILE_OP("Expand");

  // A helper function for expanding a node from an edge.
  auto pull_node = [this, &frame](const EdgeAccessor &new_edge, EdgeAtom::Direction direction) {
    if (self_.common_.existing_node) return;
    switch (direction) {
      case EdgeAtom::Direction::IN:
        frame[self_.common_.node_symbol] = new_edge.From();
        break;
      case EdgeAtom::Direction::OUT:
        frame[self_.common_.node_symbol] = new_edge.To();
        break;
      case EdgeAtom::Direction::BOTH:
        LOG_FATAL("Must indicate exact expansion direction here");
    }
  };

  while (true) {
    if (MustAbort(context)) throw HintedAbortError();
    // attempt to get a value from the incoming edges
    if (in_edges_ && *in_edges_it_ != in_edges_->end()) {
      auto edge = *(*in_edges_it_)++;
      frame[self_.common_.edge_symbol] = edge;
      pull_node(edge, EdgeAtom::Direction::IN);
      return true;
    }

    // attempt to get a value from the outgoing edges
    if (out_edges_ && *out_edges_it_ != out_edges_->end()) {
      auto edge = *(*out_edges_it_)++;
      // when expanding in EdgeAtom::Direction::BOTH directions
      // we should do only one expansion for cycles, and it was
      // already done in the block above
      if (self_.common_.direction == EdgeAtom::Direction::BOTH && edge.IsCycle()) continue;
      frame[self_.common_.edge_symbol] = edge;
      pull_node(edge, EdgeAtom::Direction::OUT);
      return true;
    }

    // If we are here, either the edges have not been initialized,
    // or they have been exhausted. Attempt to initialize the edges.
    if (!InitEdges(frame, context)) return false;

    // we have re-initialized the edges, continue with the loop
  }
}

void Expand::ExpandCursor::Shutdown() { input_cursor_->Shutdown(); }

void Expand::ExpandCursor::Reset() {
  input_cursor_->Reset();
  in_edges_ = std::nullopt;
  in_edges_it_ = std::nullopt;
  out_edges_ = std::nullopt;
  out_edges_it_ = std::nullopt;
}

bool Expand::ExpandCursor::InitEdges(Frame &frame, ExecutionContext &context) {
  // Input Vertex could be null if it is created by a failed optional match. In
  // those cases we skip that input pull and continue with the next.
  while (true) {
    if (!input_cursor_->Pull(frame, context)) return false;
    TypedValue &vertex_value = frame[self_.input_symbol_];

    // Null check due to possible failed optional match.
    if (vertex_value.IsNull()) continue;

    ExpectType(self_.input_symbol_, vertex_value, TypedValue::Type::Vertex);
    auto &vertex = vertex_value.ValueVertex();

    auto direction = self_.common_.direction;
    if (direction == EdgeAtom::Direction::IN || direction == EdgeAtom::Direction::BOTH) {
      if (self_.common_.existing_node) {
        TypedValue &existing_node = frame[self_.common_.node_symbol];
        // old_node_value may be Null when using optional matching
        if (!existing_node.IsNull()) {
          ExpectType(self_.common_.node_symbol, existing_node, TypedValue::Type::Vertex);
          in_edges_.emplace(
              UnwrapEdgesResult(vertex.InEdges(self_.view_, self_.common_.edge_types, existing_node.ValueVertex())));
        }
      } else {
        in_edges_.emplace(UnwrapEdgesResult(vertex.InEdges(self_.view_, self_.common_.edge_types)));
      }
      if (in_edges_) {
        in_edges_it_.emplace(in_edges_->begin());
      }
    }

    if (direction == EdgeAtom::Direction::OUT || direction == EdgeAtom::Direction::BOTH) {
      if (self_.common_.existing_node) {
        TypedValue &existing_node = frame[self_.common_.node_symbol];
        // old_node_value may be Null when using optional matching
        if (!existing_node.IsNull()) {
          ExpectType(self_.common_.node_symbol, existing_node, TypedValue::Type::Vertex);
          out_edges_.emplace(
              UnwrapEdgesResult(vertex.OutEdges(self_.view_, self_.common_.edge_types, existing_node.ValueVertex())));
        }
      } else {
        out_edges_.emplace(UnwrapEdgesResult(vertex.OutEdges(self_.view_, self_.common_.edge_types)));
      }
      if (out_edges_) {
        out_edges_it_.emplace(out_edges_->begin());
      }
    }

    return true;
  }
}

ExpandVariable::ExpandVariable(const std::shared_ptr<LogicalOperator> &input, Symbol input_symbol, Symbol node_symbol,
                               Symbol edge_symbol, EdgeAtom::Type type, EdgeAtom::Direction direction,
                               const std::vector<storage::v3::EdgeTypeId> &edge_types, bool is_reverse,
                               Expression *lower_bound, Expression *upper_bound, bool existing_node,
                               ExpansionLambda filter_lambda, std::optional<ExpansionLambda> weight_lambda,
                               std::optional<Symbol> total_weight)
    : input_(input ? input : std::make_shared<Once>()),
      input_symbol_(input_symbol),
      common_{node_symbol, edge_symbol, direction, edge_types, existing_node},
      type_(type),
      is_reverse_(is_reverse),
      lower_bound_(lower_bound),
      upper_bound_(upper_bound),
      filter_lambda_(filter_lambda),
      weight_lambda_(weight_lambda),
      total_weight_(total_weight) {
  DMG_ASSERT(type_ == EdgeAtom::Type::DEPTH_FIRST || type_ == EdgeAtom::Type::BREADTH_FIRST ||
                 type_ == EdgeAtom::Type::WEIGHTED_SHORTEST_PATH,
             "ExpandVariable can only be used with breadth first, depth first or "
             "weighted shortest path type");
  DMG_ASSERT(!(type_ == EdgeAtom::Type::BREADTH_FIRST && is_reverse), "Breadth first expansion can't be reversed");
}

ACCEPT_WITH_INPUT(ExpandVariable)

std::vector<Symbol> ExpandVariable::ModifiedSymbols(const SymbolTable &table) const {
  auto symbols = input_->ModifiedSymbols(table);
  symbols.emplace_back(common_.node_symbol);
  symbols.emplace_back(common_.edge_symbol);
  return symbols;
}

namespace {

/**
 * Helper function that returns an iterable over
 * <EdgeAtom::Direction, EdgeAccessor> pairs
 * for the given params.
 *
 * @param vertex - The vertex to expand from.
 * @param direction - Expansion direction. All directions (IN, OUT, BOTH)
 *    are supported.
 * @param memory - Used to allocate the result.
 * @return See above.
 */
auto ExpandFromVertex(const VertexAccessor &vertex, EdgeAtom::Direction direction,
                      const std::vector<storage::v3::EdgeTypeId> &edge_types, utils::MemoryResource *memory) {
  // wraps an EdgeAccessor into a pair <accessor, direction>
  auto wrapper = [](EdgeAtom::Direction direction, auto &&edges) {
    return iter::imap([direction](const auto &edge) { return std::make_pair(edge, direction); },
                      std::forward<decltype(edges)>(edges));
  };

  storage::v3::View view = storage::v3::View::OLD;
  utils::pmr::vector<decltype(wrapper(direction, *vertex.InEdges(view, edge_types)))> chain_elements(memory);

  if (direction != EdgeAtom::Direction::OUT) {
    auto edges = UnwrapEdgesResult(vertex.InEdges(view, edge_types));
    if (edges.begin() != edges.end()) {
      chain_elements.emplace_back(wrapper(EdgeAtom::Direction::IN, std::move(edges)));
    }
  }
  if (direction != EdgeAtom::Direction::IN) {
    auto edges = UnwrapEdgesResult(vertex.OutEdges(view, edge_types));
    if (edges.begin() != edges.end()) {
      chain_elements.emplace_back(wrapper(EdgeAtom::Direction::OUT, std::move(edges)));
    }
  }

  // TODO: Investigate whether itertools perform heap allocation?
  return iter::chain.from_iterable(std::move(chain_elements));
}

}  // namespace

class ExpandVariableCursor : public Cursor {
 public:
  ExpandVariableCursor(const ExpandVariable &self, utils::MemoryResource *mem)
      : self_(self), input_cursor_(self.input_->MakeCursor(mem)), edges_(mem), edges_it_(mem) {}

  bool Pull(Frame &frame, ExecutionContext &context) override {
    SCOPED_PROFILE_OP("ExpandVariable");

    ExpressionEvaluator evaluator(&frame, context.symbol_table, context.evaluation_context, context.db_accessor,
                                  storage::v3::View::OLD);
    while (true) {
      if (Expand(frame, context)) return true;

      if (PullInput(frame, context)) {
        // if lower bound is zero we also yield empty paths
        if (lower_bound_ == 0) {
          auto &start_vertex = frame[self_.input_symbol_].ValueVertex();
          if (!self_.common_.existing_node) {
            frame[self_.common_.node_symbol] = start_vertex;
            return true;
          } else if (CheckExistingNode(start_vertex, self_.common_.node_symbol, frame)) {
            return true;
          }
        }
        // if lower bound is not zero, we just continue, the next
        // loop iteration will attempt to expand and we're good
      } else
        return false;
      // else continue with the loop, try to expand again
      // because we succesfully pulled from the input
    }
  }

  void Shutdown() override { input_cursor_->Shutdown(); }

  void Reset() override {
    input_cursor_->Reset();
    edges_.clear();
    edges_it_.clear();
  }

 private:
  const ExpandVariable &self_;
  const UniqueCursorPtr input_cursor_;
  // bounds. in the cursor they are not optional but set to
  // default values if missing in the ExpandVariable operator
  // initialize to arbitrary values, they should only be used
  // after a successful pull from the input
  int64_t upper_bound_{-1};
  int64_t lower_bound_{-1};

  // a stack of edge iterables corresponding to the level/depth of
  // the expansion currently being Pulled
  using ExpandEdges = decltype(ExpandFromVertex(std::declval<VertexAccessor>(), EdgeAtom::Direction::IN,
                                                self_.common_.edge_types, utils::NewDeleteResource()));

  utils::pmr::vector<ExpandEdges> edges_;
  // an iterator indicating the position in the corresponding edges_ element
  utils::pmr::vector<decltype(edges_.begin()->begin())> edges_it_;

  /**
   * Helper function that Pulls from the input vertex and
   * makes iteration over it's edges possible.
   *
   * @return If the Pull succeeded. If not, this VariableExpandCursor
   * is exhausted.
   */
  bool PullInput(Frame &frame, ExecutionContext &context) {
    // Input Vertex could be null if it is created by a failed optional match.
    // In those cases we skip that input pull and continue with the next.
    while (true) {
      if (MustAbort(context)) throw HintedAbortError();
      if (!input_cursor_->Pull(frame, context)) return false;
      TypedValue &vertex_value = frame[self_.input_symbol_];

      // Null check due to possible failed optional match.
      if (vertex_value.IsNull()) continue;

      ExpectType(self_.input_symbol_, vertex_value, TypedValue::Type::Vertex);
      auto &vertex = vertex_value.ValueVertex();

      // Evaluate the upper and lower bounds.
      ExpressionEvaluator evaluator(&frame, context.symbol_table, context.evaluation_context, context.db_accessor,
                                    storage::v3::View::OLD);
      auto calc_bound = [&evaluator](auto &bound) {
        auto value = expr::EvaluateInt(&evaluator, bound, "Variable expansion bound");
        if (value < 0) throw QueryRuntimeException("Variable expansion bound must be a non-negative integer.");
        return value;
      };

      lower_bound_ = self_.lower_bound_ ? calc_bound(self_.lower_bound_) : 1;
      upper_bound_ = self_.upper_bound_ ? calc_bound(self_.upper_bound_) : std::numeric_limits<int64_t>::max();

      if (upper_bound_ > 0) {
        auto *memory = edges_.get_allocator().GetMemoryResource();
        edges_.emplace_back(ExpandFromVertex(vertex, self_.common_.direction, self_.common_.edge_types, memory));
        edges_it_.emplace_back(edges_.back().begin());
      }

      // reset the frame value to an empty edge list
      auto *pull_memory = context.evaluation_context.memory;
      frame[self_.common_.edge_symbol] = TypedValue::TVector(pull_memory);

      return true;
    }
  }

  // Helper function for appending an edge to the list on the frame.
  void AppendEdge(const EdgeAccessor &new_edge, utils::pmr::vector<TypedValue> *edges_on_frame) {
    // We are placing an edge on the frame. It is possible that there already
    // exists an edge on the frame for this level. If so first remove it.
    DMG_ASSERT(edges_.size() > 0, "Edges are empty");
    if (self_.is_reverse_) {
      // TODO: This is innefficient, we should look into replacing
      // vector with something else for TypedValue::List.
      size_t diff = edges_on_frame->size() - std::min(edges_on_frame->size(), edges_.size() - 1U);
      if (diff > 0U) edges_on_frame->erase(edges_on_frame->begin(), edges_on_frame->begin() + diff);
      edges_on_frame->emplace(edges_on_frame->begin(), new_edge);
    } else {
      edges_on_frame->resize(std::min(edges_on_frame->size(), edges_.size() - 1U));
      edges_on_frame->emplace_back(new_edge);
    }
  }

  /**
   * Performs a single expansion for the current state of this
   * VariableExpansionCursor.
   *
   * @return True if the expansion was a success and this Cursor's
   * consumer can consume it. False if the expansion failed. In that
   * case no more expansions are available from the current input
   * vertex and another Pull from the input cursor should be performed.
   */
  bool Expand(Frame &frame, ExecutionContext &context) {
    ExpressionEvaluator evaluator(&frame, context.symbol_table, context.evaluation_context, context.db_accessor,
                                  storage::v3::View::OLD);
    // Some expansions might not be valid due to edge uniqueness and
    // existing_node criterions, so expand in a loop until either the input
    // vertex is exhausted or a valid variable-length expansion is available.
    while (true) {
      if (MustAbort(context)) throw HintedAbortError();
      // pop from the stack while there is stuff to pop and the current
      // level is exhausted
      while (!edges_.empty() && edges_it_.back() == edges_.back().end()) {
        edges_.pop_back();
        edges_it_.pop_back();
      }

      // check if we exhausted everything, if so return false
      if (edges_.empty()) return false;

      // we use this a lot
      auto &edges_on_frame = frame[self_.common_.edge_symbol].ValueList();

      // it is possible that edges_on_frame does not contain as many
      // elements as edges_ due to edge-uniqueness (when a whole layer
      // gets exhausted but no edges are valid). for that reason only
      // pop from edges_on_frame if they contain enough elements
      if (self_.is_reverse_) {
        auto diff = edges_on_frame.size() - std::min(edges_on_frame.size(), edges_.size());
        if (diff > 0) {
          edges_on_frame.erase(edges_on_frame.begin(), edges_on_frame.begin() + diff);
        }
      } else {
        edges_on_frame.resize(std::min(edges_on_frame.size(), edges_.size()));
      }

      // if we are here, we have a valid stack,
      // get the edge, increase the relevant iterator
      auto current_edge = *edges_it_.back()++;

      // Check edge-uniqueness.
      bool found_existing =
          std::any_of(edges_on_frame.begin(), edges_on_frame.end(),
                      [&current_edge](const TypedValue &edge) { return current_edge.first == edge.ValueEdge(); });
      if (found_existing) continue;

      AppendEdge(current_edge.first, &edges_on_frame);
      VertexAccessor current_vertex =
          current_edge.second == EdgeAtom::Direction::IN ? current_edge.first.From() : current_edge.first.To();

      if (!self_.common_.existing_node) {
        frame[self_.common_.node_symbol] = current_vertex;
      }

      // Skip expanding out of filtered expansion.
      frame[self_.filter_lambda_.inner_edge_symbol] = current_edge.first;
      frame[self_.filter_lambda_.inner_node_symbol] = current_vertex;
      if (self_.filter_lambda_.expression && !EvaluateFilter(evaluator, self_.filter_lambda_.expression)) continue;

      // we are doing depth-first search, so place the current
      // edge's expansions onto the stack, if we should continue to expand
      if (upper_bound_ > static_cast<int64_t>(edges_.size())) {
        auto *memory = edges_.get_allocator().GetMemoryResource();
        edges_.emplace_back(
            ExpandFromVertex(current_vertex, self_.common_.direction, self_.common_.edge_types, memory));
        edges_it_.emplace_back(edges_.back().begin());
      }

      if (self_.common_.existing_node && !CheckExistingNode(current_vertex, self_.common_.node_symbol, frame)) continue;

      // We only yield true if we satisfy the lower bound.
      if (static_cast<int64_t>(edges_on_frame.size()) >= lower_bound_)
        return true;
      else
        continue;
    }
  }
};

class STShortestPathCursor : public query::v2::plan::Cursor {
 public:
  STShortestPathCursor(const ExpandVariable &self, utils::MemoryResource *mem)
      : self_(self), input_cursor_(self_.input()->MakeCursor(mem)) {
    MG_ASSERT(self_.common_.existing_node,
              "s-t shortest path algorithm should only "
              "be used when `existing_node` flag is "
              "set!");
  }

  bool Pull(Frame &frame, ExecutionContext &context) override {
    SCOPED_PROFILE_OP("STShortestPath");

    ExpressionEvaluator evaluator(&frame, context.symbol_table, context.evaluation_context, context.db_accessor,
                                  storage::v3::View::OLD);
    while (input_cursor_->Pull(frame, context)) {
      const auto &source_tv = frame[self_.input_symbol_];
      const auto &sink_tv = frame[self_.common_.node_symbol];

      // It is possible that source or sink vertex is Null due to optional
      // matching.
      if (source_tv.IsNull() || sink_tv.IsNull()) continue;

      const auto &source = source_tv.ValueVertex();
      const auto &sink = sink_tv.ValueVertex();

      int64_t lower_bound =
          self_.lower_bound_ ? expr::EvaluateInt(&evaluator, self_.lower_bound_, "Min depth in breadth-first expansion")
                             : 1;
      int64_t upper_bound =
          self_.upper_bound_ ? expr::EvaluateInt(&evaluator, self_.upper_bound_, "Max depth in breadth-first expansion")
                             : std::numeric_limits<int64_t>::max();

      if (upper_bound < 1 || lower_bound > upper_bound) continue;

      if (FindPath(*context.db_accessor, source, sink, lower_bound, upper_bound, &frame, &evaluator, context)) {
        return true;
      }
    }
    return false;
  }

  void Shutdown() override { input_cursor_->Shutdown(); }

  void Reset() override { input_cursor_->Reset(); }

 private:
  const ExpandVariable &self_;
  UniqueCursorPtr input_cursor_;

  using VertexEdgeMapT = utils::pmr::unordered_map<VertexAccessor, std::optional<EdgeAccessor>>;

  void ReconstructPath(const VertexAccessor &midpoint, const VertexEdgeMapT &in_edge, const VertexEdgeMapT &out_edge,
                       Frame *frame, utils::MemoryResource *pull_memory) {
    utils::pmr::vector<TypedValue> result(pull_memory);
    auto last_vertex = midpoint;
    while (true) {
      const auto &last_edge = in_edge.at(last_vertex);
      if (!last_edge) break;
      last_vertex = last_edge->From() == last_vertex ? last_edge->To() : last_edge->From();
      result.emplace_back(*last_edge);
    }
    std::reverse(result.begin(), result.end());
    last_vertex = midpoint;
    while (true) {
      const auto &last_edge = out_edge.at(last_vertex);
      if (!last_edge) break;
      last_vertex = last_edge->From() == last_vertex ? last_edge->To() : last_edge->From();
      result.emplace_back(*last_edge);
    }
    frame->at(self_.common_.edge_symbol) = std::move(result);
  }

  bool ShouldExpand(const VertexAccessor &vertex, const EdgeAccessor &edge, Frame *frame,
                    ExpressionEvaluator *evaluator) {
    if (!self_.filter_lambda_.expression) return true;

    frame->at(self_.filter_lambda_.inner_node_symbol) = vertex;
    frame->at(self_.filter_lambda_.inner_edge_symbol) = edge;

    TypedValue result = self_.filter_lambda_.expression->Accept(*evaluator);
    if (result.IsNull()) return false;
    if (result.IsBool()) return result.ValueBool();

    throw QueryRuntimeException("Expansion condition must evaluate to boolean or null");
  }

  bool FindPath(const DbAccessor &dba, const VertexAccessor &source, const VertexAccessor &sink, int64_t lower_bound,
                int64_t upper_bound, Frame *frame, ExpressionEvaluator *evaluator, const ExecutionContext &context) {
    using utils::Contains;

    if (source == sink) return false;

    // We expand from both directions, both from the source and the sink.
    // Expansions meet at the middle of the path if it exists. This should
    // perform better for real-world like graphs where the expansion front
    // grows exponentially, effectively reducing the exponent by half.

    auto *pull_memory = evaluator->GetMemoryResource();
    // Holds vertices at the current level of expansion from the source
    // (sink).
    utils::pmr::vector<VertexAccessor> source_frontier(pull_memory);
    utils::pmr::vector<VertexAccessor> sink_frontier(pull_memory);

    // Holds vertices we can expand to from `source_frontier`
    // (`sink_frontier`).
    utils::pmr::vector<VertexAccessor> source_next(pull_memory);
    utils::pmr::vector<VertexAccessor> sink_next(pull_memory);

    // Maps each vertex we visited expanding from the source (sink) to the
    // edge used. Necessary for path reconstruction.
    VertexEdgeMapT in_edge(pull_memory);
    VertexEdgeMapT out_edge(pull_memory);

    size_t current_length = 0;

    source_frontier.emplace_back(source);
    in_edge[source] = std::nullopt;
    sink_frontier.emplace_back(sink);
    out_edge[sink] = std::nullopt;

    while (true) {
      if (MustAbort(context)) throw HintedAbortError();
      // Top-down step (expansion from the source).
      ++current_length;
      if (current_length > upper_bound) return false;

      for (const auto &vertex : source_frontier) {
        if (self_.common_.direction != EdgeAtom::Direction::IN) {
          auto out_edges = UnwrapEdgesResult(vertex.OutEdges(storage::v3::View::OLD, self_.common_.edge_types));
          for (const auto &edge : out_edges) {
            if (ShouldExpand(edge.To(), edge, frame, evaluator) && !Contains(in_edge, edge.To())) {
              in_edge.emplace(edge.To(), edge);
              if (Contains(out_edge, edge.To())) {
                if (current_length >= lower_bound) {
                  ReconstructPath(edge.To(), in_edge, out_edge, frame, pull_memory);
                  return true;
                } else {
                  return false;
                }
              }
              source_next.push_back(edge.To());
            }
          }
        }
        if (self_.common_.direction != EdgeAtom::Direction::OUT) {
          auto in_edges = UnwrapEdgesResult(vertex.InEdges(storage::v3::View::OLD, self_.common_.edge_types));
          for (const auto &edge : in_edges) {
            if (ShouldExpand(edge.From(), edge, frame, evaluator) && !Contains(in_edge, edge.From())) {
              in_edge.emplace(edge.From(), edge);
              if (Contains(out_edge, edge.From())) {
                if (current_length >= lower_bound) {
                  ReconstructPath(edge.From(), in_edge, out_edge, frame, pull_memory);
                  return true;
                } else {
                  return false;
                }
              }
              source_next.push_back(edge.From());
            }
          }
        }
      }

      if (source_next.empty()) return false;
      source_frontier.clear();
      std::swap(source_frontier, source_next);

      // Bottom-up step (expansion from the sink).
      ++current_length;
      if (current_length > upper_bound) return false;

      // When expanding from the sink we have to be careful which edge
      // endpoint we pass to `should_expand`, because everything is
      // reversed.
      for (const auto &vertex : sink_frontier) {
        if (self_.common_.direction != EdgeAtom::Direction::OUT) {
          auto out_edges = UnwrapEdgesResult(vertex.OutEdges(storage::v3::View::OLD, self_.common_.edge_types));
          for (const auto &edge : out_edges) {
            if (ShouldExpand(vertex, edge, frame, evaluator) && !Contains(out_edge, edge.To())) {
              out_edge.emplace(edge.To(), edge);
              if (Contains(in_edge, edge.To())) {
                if (current_length >= lower_bound) {
                  ReconstructPath(edge.To(), in_edge, out_edge, frame, pull_memory);
                  return true;
                } else {
                  return false;
                }
              }
              sink_next.push_back(edge.To());
            }
          }
        }
        if (self_.common_.direction != EdgeAtom::Direction::IN) {
          auto in_edges = UnwrapEdgesResult(vertex.InEdges(storage::v3::View::OLD, self_.common_.edge_types));
          for (const auto &edge : in_edges) {
            if (ShouldExpand(vertex, edge, frame, evaluator) && !Contains(out_edge, edge.From())) {
              out_edge.emplace(edge.From(), edge);
              if (Contains(in_edge, edge.From())) {
                if (current_length >= lower_bound) {
                  ReconstructPath(edge.From(), in_edge, out_edge, frame, pull_memory);
                  return true;
                } else {
                  return false;
                }
              }
              sink_next.push_back(edge.From());
            }
          }
        }
      }

      if (sink_next.empty()) return false;
      sink_frontier.clear();
      std::swap(sink_frontier, sink_next);
    }
  }
};

class SingleSourceShortestPathCursor : public query::v2::plan::Cursor {
 public:
  SingleSourceShortestPathCursor(const ExpandVariable &self, utils::MemoryResource *mem)
      : self_(self),
        input_cursor_(self_.input()->MakeCursor(mem)),
        processed_(mem),
        to_visit_current_(mem),
        to_visit_next_(mem) {
    MG_ASSERT(!self_.common_.existing_node,
              "Single source shortest path algorithm "
              "should not be used when `existing_node` "
              "flag is set, s-t shortest path algorithm "
              "should be used instead!");
  }

  bool Pull(Frame &frame, ExecutionContext &context) override {
    SCOPED_PROFILE_OP("SingleSourceShortestPath");

    ExpressionEvaluator evaluator(&frame, context.symbol_table, context.evaluation_context, context.db_accessor,
                                  storage::v3::View::OLD);

    // for the given (edge, vertex) pair checks if they satisfy the
    // "where" condition. if so, places them in the to_visit_ structure.
    auto expand_pair = [this, &evaluator, &frame](EdgeAccessor edge, VertexAccessor vertex) {
      // if we already processed the given vertex it doesn't get expanded
      if (processed_.find(vertex) != processed_.end()) return;

      frame[self_.filter_lambda_.inner_edge_symbol] = edge;
      frame[self_.filter_lambda_.inner_node_symbol] = vertex;

      if (self_.filter_lambda_.expression) {
        TypedValue result = self_.filter_lambda_.expression->Accept(evaluator);
        switch (result.type()) {
          case TypedValue::Type::Null:
            return;
          case TypedValue::Type::Bool:
            if (!result.ValueBool()) return;
            break;
          default:
            throw QueryRuntimeException("Expansion condition must evaluate to boolean or null.");
        }
      }
      to_visit_next_.emplace_back(edge, vertex);
      processed_.emplace(vertex, edge);
    };

    // populates the to_visit_next_ structure with expansions
    // from the given vertex. skips expansions that don't satisfy
    // the "where" condition.
    auto expand_from_vertex = [this, &expand_pair](const auto &vertex) {
      if (self_.common_.direction != EdgeAtom::Direction::IN) {
        auto out_edges = UnwrapEdgesResult(vertex.OutEdges(storage::v3::View::OLD, self_.common_.edge_types));
        for (const auto &edge : out_edges) expand_pair(edge, edge.To());
      }
      if (self_.common_.direction != EdgeAtom::Direction::OUT) {
        auto in_edges = UnwrapEdgesResult(vertex.InEdges(storage::v3::View::OLD, self_.common_.edge_types));
        for (const auto &edge : in_edges) expand_pair(edge, edge.From());
      }
    };

    // do it all in a loop because we skip some elements
    while (true) {
      if (MustAbort(context)) throw HintedAbortError();
      // if we have nothing to visit on the current depth, switch to next
      if (to_visit_current_.empty()) to_visit_current_.swap(to_visit_next_);

      // if current is still empty, it means both are empty, so pull from
      // input
      if (to_visit_current_.empty()) {
        if (!input_cursor_->Pull(frame, context)) return false;

        to_visit_current_.clear();
        to_visit_next_.clear();
        processed_.clear();

        const auto &vertex_value = frame[self_.input_symbol_];
        // it is possible that the vertex is Null due to optional matching
        if (vertex_value.IsNull()) continue;
        lower_bound_ = self_.lower_bound_
                           ? expr::EvaluateInt(&evaluator, self_.lower_bound_, "Min depth in breadth-first expansion")
                           : 1;
        upper_bound_ = self_.upper_bound_
                           ? expr::EvaluateInt(&evaluator, self_.upper_bound_, "Max depth in breadth-first expansion")
                           : std::numeric_limits<int64_t>::max();

        if (upper_bound_ < 1 || lower_bound_ > upper_bound_) continue;

        const auto &vertex = vertex_value.ValueVertex();
        processed_.emplace(vertex, std::nullopt);
        expand_from_vertex(vertex);

        // go back to loop start and see if we expanded anything
        continue;
      }

      // take the next expansion from the queue
      auto expansion = to_visit_current_.back();
      to_visit_current_.pop_back();

      // create the frame value for the edges
      auto *pull_memory = context.evaluation_context.memory;
      utils::pmr::vector<TypedValue> edge_list(pull_memory);
      edge_list.emplace_back(expansion.first);
      auto last_vertex = expansion.second;
      while (true) {
        const EdgeAccessor &last_edge = edge_list.back().ValueEdge();
        last_vertex = last_edge.From() == last_vertex ? last_edge.To() : last_edge.From();
        // origin_vertex must be in processed
        const auto &previous_edge = processed_.find(last_vertex)->second;
        if (!previous_edge) break;

        edge_list.emplace_back(previous_edge.value());
      }

      // expand only if what we've just expanded is less then max depth
      if (static_cast<int64_t>(edge_list.size()) < upper_bound_) expand_from_vertex(expansion.second);

      if (static_cast<int64_t>(edge_list.size()) < lower_bound_) continue;

      frame[self_.common_.node_symbol] = expansion.second;

      // place edges on the frame in the correct order
      std::reverse(edge_list.begin(), edge_list.end());
      frame[self_.common_.edge_symbol] = std::move(edge_list);

      return true;
    }
  }

  void Shutdown() override { input_cursor_->Shutdown(); }

  void Reset() override {
    input_cursor_->Reset();
    processed_.clear();
    to_visit_next_.clear();
    to_visit_current_.clear();
  }

 private:
  const ExpandVariable &self_;
  const UniqueCursorPtr input_cursor_;

  // Depth bounds. Calculated on each pull from the input, the initial value
  // is irrelevant.
  int64_t lower_bound_{-1};
  int64_t upper_bound_{-1};

  // maps vertices to the edge they got expanded from. it is an optional
  // edge because the root does not get expanded from anything.
  // contains visited vertices as well as those scheduled to be visited.
  utils::pmr::unordered_map<VertexAccessor, std::optional<EdgeAccessor>> processed_;
  // edge/vertex pairs we have yet to visit, for current and next depth
  utils::pmr::vector<std::pair<EdgeAccessor, VertexAccessor>> to_visit_current_;
  utils::pmr::vector<std::pair<EdgeAccessor, VertexAccessor>> to_visit_next_;
};

class ExpandWeightedShortestPathCursor : public query::v2::plan::Cursor {
 public:
  ExpandWeightedShortestPathCursor(const ExpandVariable &self, utils::MemoryResource *mem)
      : self_(self),
        input_cursor_(self_.input_->MakeCursor(mem)),
        total_cost_(mem),
        previous_(mem),
        yielded_vertices_(mem),
        pq_(mem) {}

  bool Pull(Frame &frame, ExecutionContext &context) override {
    SCOPED_PROFILE_OP("ExpandWeightedShortestPath");

    ExpressionEvaluator evaluator(&frame, context.symbol_table, context.evaluation_context, context.db_accessor,
                                  storage::v3::View::OLD);
    auto create_state = [this](const VertexAccessor &vertex, int64_t depth) {
      return std::make_pair(vertex, upper_bound_set_ ? depth : 0);
    };

    // For the given (edge, vertex, weight, depth) tuple checks if they
    // satisfy the "where" condition. if so, places them in the priority
    // queue.
    auto expand_pair = [this, &evaluator, &frame, &create_state](const EdgeAccessor &edge, const VertexAccessor &vertex,
                                                                 const TypedValue &total_weight, int64_t depth) {
      auto *memory = evaluator.GetMemoryResource();
      if (self_.filter_lambda_.expression) {
        frame[self_.filter_lambda_.inner_edge_symbol] = edge;
        frame[self_.filter_lambda_.inner_node_symbol] = vertex;

        if (!EvaluateFilter(evaluator, self_.filter_lambda_.expression)) return;
      }

      frame[self_.weight_lambda_->inner_edge_symbol] = edge;
      frame[self_.weight_lambda_->inner_node_symbol] = vertex;

      TypedValue current_weight = self_.weight_lambda_->expression->Accept(evaluator);

      if (!current_weight.IsNumeric() && !current_weight.IsDuration()) {
        throw QueryRuntimeException("Calculated weight must be numeric or a Duration, got {}.", current_weight.type());
      }

      const auto is_valid_numeric = [&] {
        return current_weight.IsNumeric() && (current_weight >= TypedValue(0, memory)).ValueBool();
      };

      const auto is_valid_duration = [&] {
        return current_weight.IsDuration() && (current_weight >= TypedValue(utils::Duration(0), memory)).ValueBool();
      };

      if (!is_valid_numeric() && !is_valid_duration()) {
        throw QueryRuntimeException("Calculated weight must be non-negative!");
      }

      auto next_state = create_state(vertex, depth);

      TypedValue next_weight = std::invoke([&] {
        if (total_weight.IsNull()) {
          return current_weight;
        }

        ValidateWeightTypes(current_weight, total_weight);

        return TypedValue(current_weight, memory) + total_weight;
      });

      auto found_it = total_cost_.find(next_state);
      if (found_it != total_cost_.end() && (found_it->second.IsNull() || (found_it->second <= next_weight).ValueBool()))
        return;

      pq_.push({next_weight, depth + 1, vertex, edge});
    };

    // Populates the priority queue structure with expansions
    // from the given vertex. skips expansions that don't satisfy
    // the "where" condition.
    auto expand_from_vertex = [this, &expand_pair](const VertexAccessor &vertex, const TypedValue &weight,
                                                   int64_t depth) {
      if (self_.common_.direction != EdgeAtom::Direction::IN) {
        auto out_edges = UnwrapEdgesResult(vertex.OutEdges(storage::v3::View::OLD, self_.common_.edge_types));
        for (const auto &edge : out_edges) {
          expand_pair(edge, edge.To(), weight, depth);
        }
      }
      if (self_.common_.direction != EdgeAtom::Direction::OUT) {
        auto in_edges = UnwrapEdgesResult(vertex.InEdges(storage::v3::View::OLD, self_.common_.edge_types));
        for (const auto &edge : in_edges) {
          expand_pair(edge, edge.From(), weight, depth);
        }
      }
    };

    while (true) {
      if (MustAbort(context)) throw HintedAbortError();
      if (pq_.empty()) {
        if (!input_cursor_->Pull(frame, context)) return false;
        const auto &vertex_value = frame[self_.input_symbol_];
        if (vertex_value.IsNull()) continue;
        auto vertex = vertex_value.ValueVertex();
        if (self_.common_.existing_node) {
          const auto &node = frame[self_.common_.node_symbol];
          // Due to optional matching the existing node could be null.
          // Skip expansion for such nodes.
          if (node.IsNull()) continue;
        }
        if (self_.upper_bound_) {
          upper_bound_ =
              expr::EvaluateInt(&evaluator, self_.upper_bound_, "Max depth in weighted shortest path expansion");
          upper_bound_set_ = true;
        } else {
          upper_bound_ = std::numeric_limits<int64_t>::max();
          upper_bound_set_ = false;
        }
        if (upper_bound_ < 1)
          throw QueryRuntimeException(
              "Maximum depth in weighted shortest path expansion must be at "
              "least 1.");

        // Clear existing data structures.
        previous_.clear();
        total_cost_.clear();
        yielded_vertices_.clear();

        pq_.push({TypedValue(), 0, vertex, std::nullopt});
        // We are adding the starting vertex to the set of yielded vertices
        // because we don't want to yield paths that end with the starting
        // vertex.
        yielded_vertices_.insert(vertex);
      }

      while (!pq_.empty()) {
        if (MustAbort(context)) throw HintedAbortError();
        auto [current_weight, current_depth, current_vertex, current_edge] = pq_.top();
        pq_.pop();

        auto current_state = create_state(current_vertex, current_depth);

        // Check if the vertex has already been processed.
        if (total_cost_.find(current_state) != total_cost_.end()) {
          continue;
        }
        previous_.emplace(current_state, current_edge);
        total_cost_.emplace(current_state, current_weight);

        // Expand only if what we've just expanded is less than max depth.
        if (current_depth < upper_bound_) expand_from_vertex(current_vertex, current_weight, current_depth);

        // If we yielded a path for a vertex already, make the expansion but
        // don't return the path again.
        if (yielded_vertices_.find(current_vertex) != yielded_vertices_.end()) continue;

        // Reconstruct the path.
        auto last_vertex = current_vertex;
        auto last_depth = current_depth;
        auto *pull_memory = context.evaluation_context.memory;
        utils::pmr::vector<TypedValue> edge_list(pull_memory);
        while (true) {
          // Origin_vertex must be in previous.
          const auto &previous_edge = previous_.find(create_state(last_vertex, last_depth))->second;
          if (!previous_edge) break;
          last_vertex = previous_edge->From() == last_vertex ? previous_edge->To() : previous_edge->From();
          last_depth--;
          edge_list.emplace_back(previous_edge.value());
        }

        // Place destination node on the frame, handle existence flag.
        if (self_.common_.existing_node) {
          const auto &node = frame[self_.common_.node_symbol];
          if ((node != TypedValue(current_vertex, pull_memory)).ValueBool())
            continue;
          else
            // Prevent expanding other paths, because we found the
            // shortest to existing node.
            ClearQueue();
        } else {
          frame[self_.common_.node_symbol] = current_vertex;
        }

        if (!self_.is_reverse_) {
          // Place edges on the frame in the correct order.
          std::reverse(edge_list.begin(), edge_list.end());
        }
        frame[self_.common_.edge_symbol] = std::move(edge_list);
        frame[self_.total_weight_.value()] = current_weight;
        yielded_vertices_.insert(current_vertex);
        return true;
      }
    }
  }

  void Shutdown() override { input_cursor_->Shutdown(); }

  void Reset() override {
    input_cursor_->Reset();
    previous_.clear();
    total_cost_.clear();
    yielded_vertices_.clear();
    ClearQueue();
  }

 private:
  const ExpandVariable &self_;
  const UniqueCursorPtr input_cursor_;

  // Upper bound on the path length.
  int64_t upper_bound_{-1};
  bool upper_bound_set_{false};

  struct WspStateHash {
    size_t operator()(const std::pair<VertexAccessor, int64_t> &key) const {
      return utils::HashCombine<VertexAccessor, int64_t>{}(key.first, key.second);
    }
  };

  // Maps vertices to weights they got in expansion.
  utils::pmr::unordered_map<std::pair<VertexAccessor, int64_t>, TypedValue, WspStateHash> total_cost_;

  // Maps vertices to edges used to reach them.
  utils::pmr::unordered_map<std::pair<VertexAccessor, int64_t>, std::optional<EdgeAccessor>, WspStateHash> previous_;

  // Keeps track of vertices for which we yielded a path already.
  utils::pmr::unordered_set<VertexAccessor> yielded_vertices_;

  static void ValidateWeightTypes(const TypedValue &lhs, const TypedValue &rhs) {
    if (!((lhs.IsNumeric() && lhs.IsNumeric()) || (rhs.IsDuration() && rhs.IsDuration()))) {
      throw QueryRuntimeException(utils::MessageWithLink(
          "All weights should be of the same type, either numeric or a Duration. Please update the weight "
          "expression or the filter expression.",
          "https://memgr.ph/wsp"));
    }
  }

  // Priority queue comparator. Keep lowest weight on top of the queue.
  class PriorityQueueComparator {
   public:
    bool operator()(const std::tuple<TypedValue, int64_t, VertexAccessor, std::optional<EdgeAccessor>> &lhs,
                    const std::tuple<TypedValue, int64_t, VertexAccessor, std::optional<EdgeAccessor>> &rhs) {
      const auto &lhs_weight = std::get<0>(lhs);
      const auto &rhs_weight = std::get<0>(rhs);
      // Null defines minimum value for all types
      if (lhs_weight.IsNull()) {
        return false;
      }

      if (rhs_weight.IsNull()) {
        return true;
      }

      ValidateWeightTypes(lhs_weight, rhs_weight);
      return (lhs_weight > rhs_weight).ValueBool();
    }
  };

  std::priority_queue<std::tuple<TypedValue, int64_t, VertexAccessor, std::optional<EdgeAccessor>>,
                      utils::pmr::vector<std::tuple<TypedValue, int64_t, VertexAccessor, std::optional<EdgeAccessor>>>,
                      PriorityQueueComparator>
      pq_;

  void ClearQueue() {
    while (!pq_.empty()) pq_.pop();
  }
};

UniqueCursorPtr ExpandVariable::MakeCursor(utils::MemoryResource *mem) const {
  EventCounter::IncrementCounter(EventCounter::ExpandVariableOperator);

  switch (type_) {
    case EdgeAtom::Type::BREADTH_FIRST:
      if (common_.existing_node) {
        return MakeUniqueCursorPtr<STShortestPathCursor>(mem, *this, mem);
      } else {
        return MakeUniqueCursorPtr<SingleSourceShortestPathCursor>(mem, *this, mem);
      }
    case EdgeAtom::Type::DEPTH_FIRST:
      return MakeUniqueCursorPtr<ExpandVariableCursor>(mem, *this, mem);
    case EdgeAtom::Type::WEIGHTED_SHORTEST_PATH:
      return MakeUniqueCursorPtr<ExpandWeightedShortestPathCursor>(mem, *this, mem);
    case EdgeAtom::Type::SINGLE:
      LOG_FATAL("ExpandVariable should not be planned for a single expansion!");
  }
}

class ConstructNamedPathCursor : public Cursor {
 public:
  ConstructNamedPathCursor(const ConstructNamedPath &self, utils::MemoryResource *mem)
      : self_(self), input_cursor_(self_.input()->MakeCursor(mem)) {}

  bool Pull(Frame &frame, ExecutionContext &context) override {
    SCOPED_PROFILE_OP("ConstructNamedPath");

    if (!input_cursor_->Pull(frame, context)) return false;

    auto symbol_it = self_.path_elements_.begin();
    DMG_ASSERT(symbol_it != self_.path_elements_.end(), "Named path must contain at least one node");

    const auto &start_vertex = frame[*symbol_it++];
    auto *pull_memory = context.evaluation_context.memory;
    // In an OPTIONAL MATCH everything could be Null.
    if (start_vertex.IsNull()) {
      frame[self_.path_symbol_] = TypedValue(pull_memory);
      return true;
    }

    DMG_ASSERT(start_vertex.IsVertex(), "First named path element must be a vertex");
    query::v2::Path path(start_vertex.ValueVertex(), pull_memory);

    // If the last path element symbol was for an edge list, then
    // the next symbol is a vertex and it should not append to the path
    // because
    // expansion already did it.
    bool last_was_edge_list = false;

    for (; symbol_it != self_.path_elements_.end(); symbol_it++) {
      const auto &expansion = frame[*symbol_it];
      //  We can have Null (OPTIONAL MATCH), a vertex, an edge, or an edge
      //  list (variable expand or BFS).
      switch (expansion.type()) {
        case TypedValue::Type::Null:
          frame[self_.path_symbol_] = TypedValue(pull_memory);
          return true;
        case TypedValue::Type::Vertex:
          if (!last_was_edge_list) path.Expand(expansion.ValueVertex());
          last_was_edge_list = false;
          break;
        case TypedValue::Type::Edge:
          path.Expand(expansion.ValueEdge());
          break;
        case TypedValue::Type::List: {
          last_was_edge_list = true;
          // We need to expand all edges in the list and intermediary
          // vertices.
          const auto &edges = expansion.ValueList();
          for (const auto &edge_value : edges) {
            const auto &edge = edge_value.ValueEdge();
            const auto &from = edge.From();
            if (path.vertices().back() == from)
              path.Expand(edge, edge.To());
            else
              path.Expand(edge, from);
          }
          break;
        }
        default:
          LOG_FATAL("Unsupported type in named path construction");

          break;
      }
    }

    frame[self_.path_symbol_] = path;
    return true;
  }

  void Shutdown() override { input_cursor_->Shutdown(); }

  void Reset() override { input_cursor_->Reset(); }

 private:
  const ConstructNamedPath self_;
  const UniqueCursorPtr input_cursor_;
};

ACCEPT_WITH_INPUT(ConstructNamedPath)

UniqueCursorPtr ConstructNamedPath::MakeCursor(utils::MemoryResource *mem) const {
  EventCounter::IncrementCounter(EventCounter::ConstructNamedPathOperator);

  return MakeUniqueCursorPtr<ConstructNamedPathCursor>(mem, *this, mem);
}

std::vector<Symbol> ConstructNamedPath::ModifiedSymbols(const SymbolTable &table) const {
  auto symbols = input_->ModifiedSymbols(table);
  symbols.emplace_back(path_symbol_);
  return symbols;
}

Filter::Filter(const std::shared_ptr<LogicalOperator> &input, Expression *expression)
    : input_(input ? input : std::make_shared<Once>()), expression_(expression) {}

ACCEPT_WITH_INPUT(Filter)

UniqueCursorPtr Filter::MakeCursor(utils::MemoryResource *mem) const {
  EventCounter::IncrementCounter(EventCounter::FilterOperator);

  return MakeUniqueCursorPtr<FilterCursor>(mem, *this, mem);
}

std::vector<Symbol> Filter::ModifiedSymbols(const SymbolTable &table) const { return input_->ModifiedSymbols(table); }

Filter::FilterCursor::FilterCursor(const Filter &self, utils::MemoryResource *mem)
    : self_(self), input_cursor_(self_.input_->MakeCursor(mem)) {}

bool Filter::FilterCursor::Pull(Frame &frame, ExecutionContext &context) {
  SCOPED_PROFILE_OP("Filter");

  // Like all filters, newly set values should not affect filtering of old
  // nodes and edges.
  ExpressionEvaluator evaluator(&frame, context.symbol_table, context.evaluation_context, context.db_accessor,
                                storage::v3::View::OLD);
  while (input_cursor_->Pull(frame, context)) {
    if (EvaluateFilter(evaluator, self_.expression_)) return true;
  }
  return false;
}

void Filter::FilterCursor::Shutdown() { input_cursor_->Shutdown(); }

void Filter::FilterCursor::Reset() { input_cursor_->Reset(); }

Produce::Produce(const std::shared_ptr<LogicalOperator> &input, const std::vector<NamedExpression *> &named_expressions)
    : input_(input ? input : std::make_shared<Once>()), named_expressions_(named_expressions) {}

ACCEPT_WITH_INPUT(Produce)

UniqueCursorPtr Produce::MakeCursor(utils::MemoryResource *mem) const {
  EventCounter::IncrementCounter(EventCounter::ProduceOperator);

  return MakeUniqueCursorPtr<ProduceCursor>(mem, *this, mem);
}

std::vector<Symbol> Produce::OutputSymbols(const SymbolTable &symbol_table) const {
  std::vector<Symbol> symbols;
  for (const auto &named_expr : named_expressions_) {
    symbols.emplace_back(symbol_table.at(*named_expr));
  }
  return symbols;
}

std::vector<Symbol> Produce::ModifiedSymbols(const SymbolTable &table) const { return OutputSymbols(table); }

Produce::ProduceCursor::ProduceCursor(const Produce &self, utils::MemoryResource *mem)
    : self_(self), input_cursor_(self_.input_->MakeCursor(mem)) {}

bool Produce::ProduceCursor::Pull(Frame &frame, ExecutionContext &context) {
  SCOPED_PROFILE_OP("Produce");

  if (input_cursor_->Pull(frame, context)) {
    // Produce should always yield the latest results.
    ExpressionEvaluator evaluator(&frame, context.symbol_table, context.evaluation_context, context.db_accessor,
                                  storage::v3::View::NEW);
    for (auto named_expr : self_.named_expressions_) named_expr->Accept(evaluator);

    return true;
  }
  return false;
}

void Produce::ProduceCursor::Shutdown() { input_cursor_->Shutdown(); }

void Produce::ProduceCursor::Reset() { input_cursor_->Reset(); }

Delete::Delete(const std::shared_ptr<LogicalOperator> &input_, const std::vector<Expression *> &expressions,
               bool detach_)
    : input_(input_), expressions_(expressions), detach_(detach_) {}

ACCEPT_WITH_INPUT(Delete)

UniqueCursorPtr Delete::MakeCursor(utils::MemoryResource *mem) const {
  EventCounter::IncrementCounter(EventCounter::DeleteOperator);

  return MakeUniqueCursorPtr<DeleteCursor>(mem, *this, mem);
}

std::vector<Symbol> Delete::ModifiedSymbols(const SymbolTable &table) const { return input_->ModifiedSymbols(table); }

Delete::DeleteCursor::DeleteCursor(const Delete &self, utils::MemoryResource *mem)
    : self_(self), input_cursor_(self_.input_->MakeCursor(mem)) {}

bool Delete::DeleteCursor::Pull(Frame &frame, ExecutionContext &context) {
  SCOPED_PROFILE_OP("Delete");

  if (!input_cursor_->Pull(frame, context)) return false;

  // Delete should get the latest information, this way it is also possible
  // to delete newly added nodes and edges.
  ExpressionEvaluator evaluator(&frame, context.symbol_table, context.evaluation_context, context.db_accessor,
                                storage::v3::View::NEW);
  auto *pull_memory = context.evaluation_context.memory;
  // collect expressions results so edges can get deleted before vertices
  // this is necessary because an edge that gets deleted could block vertex
  // deletion
  utils::pmr::vector<TypedValue> expression_results(pull_memory);
  expression_results.reserve(self_.expressions_.size());
  for (Expression *expression : self_.expressions_) {
    expression_results.emplace_back(expression->Accept(evaluator));
  }

  auto &dba = *context.db_accessor;
  // delete edges first
  for (TypedValue &expression_result : expression_results) {
    if (MustAbort(context)) throw HintedAbortError();
    if (expression_result.type() == TypedValue::Type::Edge) {
      auto maybe_value = dba.RemoveEdge(&expression_result.ValueEdge());
      if (maybe_value.HasError()) {
        switch (maybe_value.GetError()) {
          case storage::v3::Error::SERIALIZATION_ERROR:
            throw TransactionSerializationException();
          case storage::v3::Error::DELETED_OBJECT:
          case storage::v3::Error::VERTEX_HAS_EDGES:
          case storage::v3::Error::PROPERTIES_DISABLED:
          case storage::v3::Error::NONEXISTENT_OBJECT:
            throw QueryRuntimeException("Unexpected error when deleting an edge.");
        }
      }
      context.execution_stats[ExecutionStats::Key::DELETED_EDGES] += 1;
      if (context.trigger_context_collector && maybe_value.GetValue()) {
        context.trigger_context_collector->RegisterDeletedObject(*maybe_value.GetValue());
      }
    }
  }

  // delete vertices
  for (TypedValue &expression_result : expression_results) {
    if (MustAbort(context)) throw HintedAbortError();
    switch (expression_result.type()) {
      case TypedValue::Type::Vertex: {
        auto &va = expression_result.ValueVertex();
        if (self_.detach_) {
          auto res = dba.DetachRemoveVertex(&va);
          if (res.HasError()) {
            switch (res.GetError()) {
              case storage::v3::Error::SERIALIZATION_ERROR:
                throw TransactionSerializationException();
              case storage::v3::Error::DELETED_OBJECT:
              case storage::v3::Error::VERTEX_HAS_EDGES:
              case storage::v3::Error::PROPERTIES_DISABLED:
              case storage::v3::Error::NONEXISTENT_OBJECT:
                throw QueryRuntimeException("Unexpected error when deleting a node.");
            }
          }

          context.execution_stats[ExecutionStats::Key::DELETED_NODES] += 1;
          if (*res) {
            context.execution_stats[ExecutionStats::Key::DELETED_EDGES] += static_cast<int64_t>((*res)->second.size());
          }
          std::invoke([&] {
            if (!context.trigger_context_collector || !*res) {
              return;
            }

            context.trigger_context_collector->RegisterDeletedObject((*res)->first);
            if (!context.trigger_context_collector->ShouldRegisterDeletedObject<query::v2::EdgeAccessor>()) {
              return;
            }
            for (const auto &edge : (*res)->second) {
              context.trigger_context_collector->RegisterDeletedObject(edge);
            }
          });
        } else {
          auto res = dba.RemoveVertex(&va);
          if (res.HasError()) {
            switch (res.GetError()) {
              case storage::v3::Error::SERIALIZATION_ERROR:
                throw TransactionSerializationException();
              case storage::v3::Error::VERTEX_HAS_EDGES:
                throw RemoveAttachedVertexException();
              case storage::v3::Error::DELETED_OBJECT:
              case storage::v3::Error::PROPERTIES_DISABLED:
              case storage::v3::Error::NONEXISTENT_OBJECT:
                throw QueryRuntimeException("Unexpected error when deleting a node.");
            }
          }
          context.execution_stats[ExecutionStats::Key::DELETED_NODES] += 1;
          if (context.trigger_context_collector && res.GetValue()) {
            context.trigger_context_collector->RegisterDeletedObject(*res.GetValue());
          }
        }
        break;
      }

      // skip Edges (already deleted) and Nulls (can occur in optional
      // match)
      case TypedValue::Type::Edge:
      case TypedValue::Type::Null:
        break;
      // check we're not trying to delete anything except vertices and edges
      default:
        throw QueryRuntimeException("Only edges and vertices can be deleted.");
    }
  }

  return true;
}

void Delete::DeleteCursor::Shutdown() { input_cursor_->Shutdown(); }

void Delete::DeleteCursor::Reset() { input_cursor_->Reset(); }

SetProperty::SetProperty(const std::shared_ptr<LogicalOperator> &input, storage::v3::PropertyId property,
                         PropertyLookup *lhs, Expression *rhs)
    : input_(input), property_(property), lhs_(lhs), rhs_(rhs) {}

ACCEPT_WITH_INPUT(SetProperty)

UniqueCursorPtr SetProperty::MakeCursor(utils::MemoryResource *mem) const {
  EventCounter::IncrementCounter(EventCounter::SetPropertyOperator);

  return MakeUniqueCursorPtr<SetPropertyCursor>(mem, *this, mem);
}

std::vector<Symbol> SetProperty::ModifiedSymbols(const SymbolTable &table) const {
  return input_->ModifiedSymbols(table);
}

SetProperty::SetPropertyCursor::SetPropertyCursor(const SetProperty &self, utils::MemoryResource *mem)
    : self_(self), input_cursor_(self.input_->MakeCursor(mem)) {}

bool SetProperty::SetPropertyCursor::Pull(Frame &frame, ExecutionContext &context) {
  SCOPED_PROFILE_OP("SetProperty");

  if (!input_cursor_->Pull(frame, context)) return false;

  // Set, just like Create needs to see the latest changes.
  ExpressionEvaluator evaluator(&frame, context.symbol_table, context.evaluation_context, context.db_accessor,
                                storage::v3::View::NEW);
  TypedValue lhs = self_.lhs_->expression_->Accept(evaluator);
  TypedValue rhs = self_.rhs_->Accept(evaluator);

  switch (lhs.type()) {
    case TypedValue::Type::Vertex: {
<<<<<<< HEAD
      auto old_value =
          storage::v3::PropertyToTypedValue<TypedValue>(PropsSetChecked(&lhs.ValueVertex(), self_.property_, rhs));
=======
      auto old_value = PropsSetChecked(&lhs.ValueVertex(), *context.db_accessor, self_.property_, rhs);
>>>>>>> 5012824e
      context.execution_stats[ExecutionStats::Key::UPDATED_PROPERTIES] += 1;
      if (context.trigger_context_collector) {
        // rhs cannot be moved because it was created with the allocator that is only valid during current pull
        context.trigger_context_collector->RegisterSetObjectProperty(lhs.ValueVertex(), self_.property_,
                                                                     TypedValue{std::move(old_value)}, TypedValue{rhs});
      }
      break;
    }
    case TypedValue::Type::Edge: {
<<<<<<< HEAD
      auto old_value =
          storage::v3::PropertyToTypedValue<TypedValue>(PropsSetChecked(&lhs.ValueEdge(), self_.property_, rhs));
=======
      auto old_value = PropsSetChecked(&lhs.ValueEdge(), *context.db_accessor, self_.property_, rhs);
>>>>>>> 5012824e
      context.execution_stats[ExecutionStats::Key::UPDATED_PROPERTIES] += 1;
      if (context.trigger_context_collector) {
        // rhs cannot be moved because it was created with the allocator that is only valid during current pull
        context.trigger_context_collector->RegisterSetObjectProperty(lhs.ValueEdge(), self_.property_,
                                                                     TypedValue{std::move(old_value)}, TypedValue{rhs});
      }
      break;
    }
    case TypedValue::Type::Null:
      // Skip setting properties on Null (can occur in optional match).
      break;
    case TypedValue::Type::Map:
    // Semantically modifying a map makes sense, but it's not supported due
    // to all the copying we do (when PropertyValue -> TypedValue and in
    // ExpressionEvaluator). So even though we set a map property here, that
    // is never visible to the user and it's not stored.
    // TODO: fix above described bug
    default:
      throw QueryRuntimeException("Properties can only be set on edges and vertices.");
  }
  return true;
}

void SetProperty::SetPropertyCursor::Shutdown() { input_cursor_->Shutdown(); }

void SetProperty::SetPropertyCursor::Reset() { input_cursor_->Reset(); }

SetProperties::SetProperties(const std::shared_ptr<LogicalOperator> &input, Symbol input_symbol, Expression *rhs, Op op)
    : input_(input), input_symbol_(input_symbol), rhs_(rhs), op_(op) {}

ACCEPT_WITH_INPUT(SetProperties)

UniqueCursorPtr SetProperties::MakeCursor(utils::MemoryResource *mem) const {
  EventCounter::IncrementCounter(EventCounter::SetPropertiesOperator);

  return MakeUniqueCursorPtr<SetPropertiesCursor>(mem, *this, mem);
}

std::vector<Symbol> SetProperties::ModifiedSymbols(const SymbolTable &table) const {
  return input_->ModifiedSymbols(table);
}

SetProperties::SetPropertiesCursor::SetPropertiesCursor(const SetProperties &self, utils::MemoryResource *mem)
    : self_(self), input_cursor_(self.input_->MakeCursor(mem)) {}

namespace {

template <typename T>
concept AccessorWithProperties = requires(T value, storage::v3::PropertyId property_id,
                                          storage::v3::PropertyValue property_value) {
  {
    value.ClearProperties()
    } -> std::same_as<storage::v3::Result<std::map<storage::v3::PropertyId, storage::v3::PropertyValue>>>;
  {value.SetProperty(property_id, property_value)};
};

/// Helper function that sets the given values on either a Vertex or an Edge.
///
/// @tparam TRecordAccessor Either RecordAccessor<Vertex> or
///     RecordAccessor<Edge>
template <AccessorWithProperties TRecordAccessor>
void SetPropertiesOnRecord(TRecordAccessor *record, const TypedValue &rhs, SetProperties::Op op,
                           ExecutionContext *context) {
  std::optional<std::map<storage::v3::PropertyId, storage::v3::PropertyValue>> old_values;
  const bool should_register_change =
      context->trigger_context_collector &&
      context->trigger_context_collector->ShouldRegisterObjectPropertyChange<TRecordAccessor>();
  if (op == SetProperties::Op::REPLACE) {
    auto maybe_value = record->ClearProperties();
    if (maybe_value.HasError()) {
      switch (maybe_value.GetError()) {
        case storage::v3::Error::DELETED_OBJECT:
          throw QueryRuntimeException("Trying to set properties on a deleted graph element.");
        case storage::v3::Error::SERIALIZATION_ERROR:
          throw TransactionSerializationException();
        case storage::v3::Error::PROPERTIES_DISABLED:
          throw QueryRuntimeException("Can't set property because properties on edges are disabled.");
        case storage::v3::Error::VERTEX_HAS_EDGES:
        case storage::v3::Error::NONEXISTENT_OBJECT:
          throw QueryRuntimeException("Unexpected error when setting properties.");
      }
    }

    if (should_register_change) {
      old_values.emplace(std::move(*maybe_value));
    }
  }

  auto get_props = [](const auto &record) {
    auto maybe_props = record.Properties(storage::v3::View::NEW);
    if (maybe_props.HasError()) {
      switch (maybe_props.GetError()) {
        case storage::v3::Error::DELETED_OBJECT:
          throw QueryRuntimeException("Trying to get properties from a deleted object.");
        case storage::v3::Error::NONEXISTENT_OBJECT:
          throw query::v2::QueryRuntimeException("Trying to get properties from an object that doesn't exist.");
        case storage::v3::Error::SERIALIZATION_ERROR:
        case storage::v3::Error::VERTEX_HAS_EDGES:
        case storage::v3::Error::PROPERTIES_DISABLED:
          throw QueryRuntimeException("Unexpected error when getting properties.");
      }
    }
    return *maybe_props;
  };

  auto register_set_property = [&](auto &&returned_old_value, auto key, auto &&new_value) {
    auto old_value = storage::v3::PropertyToTypedValue<TypedValue>([&]() -> storage::v3::PropertyValue {
      if (!old_values) {
        return std::forward<decltype(returned_old_value)>(returned_old_value);
      }

      if (auto it = old_values->find(key); it != old_values->end()) {
        return std::move(it->second);
      }

      return {};
    }());
    context->trigger_context_collector->RegisterSetObjectProperty(
        *record, key, std::move(old_value), memgraph::storage::v3::PropertyToTypedValue<TypedValue>(new_value));
  };

  auto set_props = [&, record](auto properties) {
    for (auto &kv : properties) {
      auto maybe_error = record->SetProperty(kv.first, kv.second);
      if (maybe_error.HasError()) {
        switch (maybe_error.GetError()) {
          case storage::v3::Error::DELETED_OBJECT:
            throw QueryRuntimeException("Trying to set properties on a deleted graph element.");
          case storage::v3::Error::SERIALIZATION_ERROR:
            throw TransactionSerializationException();
          case storage::v3::Error::PROPERTIES_DISABLED:
            throw QueryRuntimeException("Can't set property because properties on edges are disabled.");
          case storage::v3::Error::VERTEX_HAS_EDGES:
          case storage::v3::Error::NONEXISTENT_OBJECT:
            throw QueryRuntimeException("Unexpected error when setting properties.");
        }
      }

      if (should_register_change) {
        register_set_property(std::move(*maybe_error), kv.first, std::move(kv.second));
      }
    }
  };

  switch (rhs.type()) {
    case TypedValue::Type::Edge:
      set_props(get_props(rhs.ValueEdge()));
      break;
    case TypedValue::Type::Vertex:
      set_props(get_props(rhs.ValueVertex()));
      break;
    case TypedValue::Type::Map: {
      for (const auto &kv : rhs.ValueMap()) {
        auto key = context->db_accessor->NameToProperty(kv.first);
        auto old_value = PropsSetChecked(record, *context->db_accessor, key, kv.second);
        if (should_register_change) {
          register_set_property(std::move(old_value), key, storage::v3::TypedToPropertyValue(kv.second));
        }
      }
      break;
    }
    default:
      throw QueryRuntimeException(
          "Right-hand side in SET expression must be a node, an edge or a "
          "map.");
  }

  if (should_register_change && old_values) {
    // register removed properties
    for (auto &[property_id, property_value] : *old_values) {
      context->trigger_context_collector->RegisterRemovedObjectProperty(
          *record, property_id, storage::v3::PropertyToTypedValue<TypedValue>(std::move(property_value)));
    }
  }
}

}  // namespace

bool SetProperties::SetPropertiesCursor::Pull(Frame &frame, ExecutionContext &context) {
  SCOPED_PROFILE_OP("SetProperties");

  if (!input_cursor_->Pull(frame, context)) return false;

  TypedValue &lhs = frame[self_.input_symbol_];

  // Set, just like Create needs to see the latest changes.
  ExpressionEvaluator evaluator(&frame, context.symbol_table, context.evaluation_context, context.db_accessor,
                                storage::v3::View::NEW);
  TypedValue rhs = self_.rhs_->Accept(evaluator);

  switch (lhs.type()) {
    case TypedValue::Type::Vertex:
      SetPropertiesOnRecord(&lhs.ValueVertex(), rhs, self_.op_, &context);
      break;
    case TypedValue::Type::Edge:
      SetPropertiesOnRecord(&lhs.ValueEdge(), rhs, self_.op_, &context);
      break;
    case TypedValue::Type::Null:
      // Skip setting properties on Null (can occur in optional match).
      break;
    default:
      throw QueryRuntimeException("Properties can only be set on edges and vertices.");
  }
  return true;
}

void SetProperties::SetPropertiesCursor::Shutdown() { input_cursor_->Shutdown(); }

void SetProperties::SetPropertiesCursor::Reset() { input_cursor_->Reset(); }

SetLabels::SetLabels(const std::shared_ptr<LogicalOperator> &input, Symbol input_symbol,
                     const std::vector<storage::v3::LabelId> &labels)
    : input_(input), input_symbol_(input_symbol), labels_(labels) {}

ACCEPT_WITH_INPUT(SetLabels)

UniqueCursorPtr SetLabels::MakeCursor(utils::MemoryResource *mem) const {
  EventCounter::IncrementCounter(EventCounter::SetLabelsOperator);

  return MakeUniqueCursorPtr<SetLabelsCursor>(mem, *this, mem);
}

std::vector<Symbol> SetLabels::ModifiedSymbols(const SymbolTable &table) const {
  return input_->ModifiedSymbols(table);
}

SetLabels::SetLabelsCursor::SetLabelsCursor(const SetLabels &self, utils::MemoryResource *mem)
    : self_(self), input_cursor_(self.input_->MakeCursor(mem)) {}

bool SetLabels::SetLabelsCursor::Pull(Frame &frame, ExecutionContext &context) {
  SCOPED_PROFILE_OP("SetLabels");

  if (!input_cursor_->Pull(frame, context)) return false;

  TypedValue &vertex_value = frame[self_.input_symbol_];
  // Skip setting labels on Null (can occur in optional match).
  if (vertex_value.IsNull()) return true;
  ExpectType(self_.input_symbol_, vertex_value, TypedValue::Type::Vertex);

  auto &dba = *context.db_accessor;
  auto &vertex = vertex_value.ValueVertex();
  for (const auto label : self_.labels_) {
    auto maybe_value = vertex.AddLabelAndValidate(label);
    if (maybe_value.HasError()) {
      std::visit(utils::Overloaded{[](const storage::v3::Error error) {
                                     switch (error) {
                                       case storage::v3::Error::SERIALIZATION_ERROR:
                                         throw TransactionSerializationException();
                                       case storage::v3::Error::DELETED_OBJECT:
                                         throw QueryRuntimeException("Trying to set a label on a deleted node.");
                                       case storage::v3::Error::VERTEX_HAS_EDGES:
                                       case storage::v3::Error::PROPERTIES_DISABLED:
                                       case storage::v3::Error::NONEXISTENT_OBJECT:
                                         throw QueryRuntimeException("Unexpected error when setting a label.");
                                     }
                                   },
                                   [&dba](const storage::v3::SchemaViolation schema_violation) {
                                     HandleSchemaViolation(schema_violation, dba);
                                   }},
                 maybe_value.GetError());
    }

    context.execution_stats[ExecutionStats::Key::CREATED_LABELS]++;
    if (context.trigger_context_collector && *maybe_value) {
      context.trigger_context_collector->RegisterSetVertexLabel(vertex, label);
    }
  }

  return true;
}

void SetLabels::SetLabelsCursor::Shutdown() { input_cursor_->Shutdown(); }

void SetLabels::SetLabelsCursor::Reset() { input_cursor_->Reset(); }

RemoveProperty::RemoveProperty(const std::shared_ptr<LogicalOperator> &input, storage::v3::PropertyId property,
                               PropertyLookup *lhs)
    : input_(input), property_(property), lhs_(lhs) {}

ACCEPT_WITH_INPUT(RemoveProperty)

UniqueCursorPtr RemoveProperty::MakeCursor(utils::MemoryResource *mem) const {
  EventCounter::IncrementCounter(EventCounter::RemovePropertyOperator);

  return MakeUniqueCursorPtr<RemovePropertyCursor>(mem, *this, mem);
}

std::vector<Symbol> RemoveProperty::ModifiedSymbols(const SymbolTable &table) const {
  return input_->ModifiedSymbols(table);
}

RemoveProperty::RemovePropertyCursor::RemovePropertyCursor(const RemoveProperty &self, utils::MemoryResource *mem)
    : self_(self), input_cursor_(self.input_->MakeCursor(mem)) {}

bool RemoveProperty::RemovePropertyCursor::Pull(Frame &frame, ExecutionContext &context) {
  SCOPED_PROFILE_OP("RemoveProperty");

  if (!input_cursor_->Pull(frame, context)) return false;

  // Remove, just like Delete needs to see the latest changes.
  ExpressionEvaluator evaluator(&frame, context.symbol_table, context.evaluation_context, context.db_accessor,
                                storage::v3::View::NEW);
  TypedValue lhs = self_.lhs_->expression_->Accept(evaluator);

  auto remove_prop = [property = self_.property_, &context](auto *record) {
    auto old_value = PropsSetChecked(record, *context.db_accessor, property, TypedValue{});

    if (context.trigger_context_collector) {
<<<<<<< HEAD
      context.trigger_context_collector->RegisterRemovedObjectProperty(
          *record, property, storage::v3::PropertyToTypedValue<TypedValue>(std::move(*maybe_old_value)));
=======
      context.trigger_context_collector->RegisterRemovedObjectProperty(*record, property,
                                                                       TypedValue(std::move(old_value)));
>>>>>>> 5012824e
    }
  };

  switch (lhs.type()) {
    case TypedValue::Type::Vertex:
      remove_prop(&lhs.ValueVertex());
      break;
    case TypedValue::Type::Edge:
      remove_prop(&lhs.ValueEdge());
      break;
    case TypedValue::Type::Null:
      // Skip removing properties on Null (can occur in optional match).
      break;
    default:
      throw QueryRuntimeException("Properties can only be removed from vertices and edges.");
  }
  return true;
}

void RemoveProperty::RemovePropertyCursor::Shutdown() { input_cursor_->Shutdown(); }

void RemoveProperty::RemovePropertyCursor::Reset() { input_cursor_->Reset(); }

RemoveLabels::RemoveLabels(const std::shared_ptr<LogicalOperator> &input, Symbol input_symbol,
                           const std::vector<storage::v3::LabelId> &labels)
    : input_(input), input_symbol_(input_symbol), labels_(labels) {}

ACCEPT_WITH_INPUT(RemoveLabels)

UniqueCursorPtr RemoveLabels::MakeCursor(utils::MemoryResource *mem) const {
  EventCounter::IncrementCounter(EventCounter::RemoveLabelsOperator);

  return MakeUniqueCursorPtr<RemoveLabelsCursor>(mem, *this, mem);
}

std::vector<Symbol> RemoveLabels::ModifiedSymbols(const SymbolTable &table) const {
  return input_->ModifiedSymbols(table);
}

RemoveLabels::RemoveLabelsCursor::RemoveLabelsCursor(const RemoveLabels &self, utils::MemoryResource *mem)
    : self_(self), input_cursor_(self.input_->MakeCursor(mem)) {}

bool RemoveLabels::RemoveLabelsCursor::Pull(Frame &frame, ExecutionContext &context) {
  SCOPED_PROFILE_OP("RemoveLabels");

  if (!input_cursor_->Pull(frame, context)) return false;

  TypedValue &vertex_value = frame[self_.input_symbol_];
  // Skip removing labels on Null (can occur in optional match).
  if (vertex_value.IsNull()) return true;
  ExpectType(self_.input_symbol_, vertex_value, TypedValue::Type::Vertex);
  auto &vertex = vertex_value.ValueVertex();
  for (auto label : self_.labels_) {
    auto maybe_value = vertex.RemoveLabelAndValidate(label);
    if (maybe_value.HasError()) {
      std::visit(
          utils::Overloaded{[](const storage::v3::Error error) {
                              switch (error) {
                                case storage::v3::Error::SERIALIZATION_ERROR:
                                  throw TransactionSerializationException();
                                case storage::v3::Error::DELETED_OBJECT:
                                  throw QueryRuntimeException("Trying to remove labels from a deleted node.");
                                case storage::v3::Error::VERTEX_HAS_EDGES:
                                case storage::v3::Error::PROPERTIES_DISABLED:
                                case storage::v3::Error::NONEXISTENT_OBJECT:
                                  throw QueryRuntimeException("Unexpected error when removing labels from a node.");
                              }
                            },
                            [&context](const storage::v3::SchemaViolation &schema_violation) {
                              HandleSchemaViolation(schema_violation, *context.db_accessor);
                            }},
          maybe_value.GetError());
    }

    context.execution_stats[ExecutionStats::Key::DELETED_LABELS] += 1;
    if (context.trigger_context_collector && *maybe_value) {
      context.trigger_context_collector->RegisterRemovedVertexLabel(vertex, label);
    }
  }

  return true;
}

void RemoveLabels::RemoveLabelsCursor::Shutdown() { input_cursor_->Shutdown(); }

void RemoveLabels::RemoveLabelsCursor::Reset() { input_cursor_->Reset(); }

EdgeUniquenessFilter::EdgeUniquenessFilter(const std::shared_ptr<LogicalOperator> &input, Symbol expand_symbol,
                                           const std::vector<Symbol> &previous_symbols)
    : input_(input), expand_symbol_(expand_symbol), previous_symbols_(previous_symbols) {}

ACCEPT_WITH_INPUT(EdgeUniquenessFilter)

UniqueCursorPtr EdgeUniquenessFilter::MakeCursor(utils::MemoryResource *mem) const {
  EventCounter::IncrementCounter(EventCounter::EdgeUniquenessFilterOperator);

  return MakeUniqueCursorPtr<EdgeUniquenessFilterCursor>(mem, *this, mem);
}

std::vector<Symbol> EdgeUniquenessFilter::ModifiedSymbols(const SymbolTable &table) const {
  return input_->ModifiedSymbols(table);
}

EdgeUniquenessFilter::EdgeUniquenessFilterCursor::EdgeUniquenessFilterCursor(const EdgeUniquenessFilter &self,
                                                                             utils::MemoryResource *mem)
    : self_(self), input_cursor_(self.input_->MakeCursor(mem)) {}

namespace {
/**
 * Returns true if:
 *    - a and b are either edge or edge-list values, and there
 *    is at least one matching edge in the two values
 */
bool ContainsSameEdge(const TypedValue &a, const TypedValue &b) {
  auto compare_to_list = [](const TypedValue &list, const TypedValue &other) {
    for (const TypedValue &list_elem : list.ValueList())
      if (ContainsSameEdge(list_elem, other)) return true;
    return false;
  };

  if (a.type() == TypedValue::Type::List) return compare_to_list(a, b);
  if (b.type() == TypedValue::Type::List) return compare_to_list(b, a);

  return a.ValueEdge() == b.ValueEdge();
}
}  // namespace

bool EdgeUniquenessFilter::EdgeUniquenessFilterCursor::Pull(Frame &frame, ExecutionContext &context) {
  SCOPED_PROFILE_OP("EdgeUniquenessFilter");

  auto expansion_ok = [&]() {
    const auto &expand_value = frame[self_.expand_symbol_];
    for (const auto &previous_symbol : self_.previous_symbols_) {
      const auto &previous_value = frame[previous_symbol];
      // This shouldn't raise a TypedValueException, because the planner
      // makes sure these are all of the expected type. In case they are not
      // an error should be raised long before this code is executed.
      if (ContainsSameEdge(previous_value, expand_value)) return false;
    }
    return true;
  };

  while (input_cursor_->Pull(frame, context))
    if (expansion_ok()) return true;
  return false;
}

void EdgeUniquenessFilter::EdgeUniquenessFilterCursor::Shutdown() { input_cursor_->Shutdown(); }

void EdgeUniquenessFilter::EdgeUniquenessFilterCursor::Reset() { input_cursor_->Reset(); }

Accumulate::Accumulate(const std::shared_ptr<LogicalOperator> &input, const std::vector<Symbol> &symbols,
                       bool advance_command)
    : input_(input), symbols_(symbols), advance_command_(advance_command) {}

ACCEPT_WITH_INPUT(Accumulate)

std::vector<Symbol> Accumulate::ModifiedSymbols(const SymbolTable &) const { return symbols_; }

class AccumulateCursor : public Cursor {
 public:
  AccumulateCursor(const Accumulate &self, utils::MemoryResource *mem)
      : self_(self), input_cursor_(self.input_->MakeCursor(mem)), cache_(mem) {}

  bool Pull(Frame &frame, ExecutionContext &context) override {
    SCOPED_PROFILE_OP("Accumulate");

    auto &dba = *context.db_accessor;
    // cache all the input
    if (!pulled_all_input_) {
      while (input_cursor_->Pull(frame, context)) {
        utils::pmr::vector<TypedValue> row(cache_.get_allocator().GetMemoryResource());
        row.reserve(self_.symbols_.size());
        for (const Symbol &symbol : self_.symbols_) row.emplace_back(frame[symbol]);
        cache_.emplace_back(std::move(row));
      }
      pulled_all_input_ = true;
      cache_it_ = cache_.begin();

      if (self_.advance_command_) dba.AdvanceCommand();
    }

    if (MustAbort(context)) throw HintedAbortError();
    if (cache_it_ == cache_.end()) return false;
    auto row_it = (cache_it_++)->begin();
    for (const Symbol &symbol : self_.symbols_) frame[symbol] = *row_it++;
    return true;
  }

  void Shutdown() override { input_cursor_->Shutdown(); }

  void Reset() override {
    input_cursor_->Reset();
    cache_.clear();
    cache_it_ = cache_.begin();
    pulled_all_input_ = false;
  }

 private:
  const Accumulate &self_;
  const UniqueCursorPtr input_cursor_;
  utils::pmr::vector<utils::pmr::vector<TypedValue>> cache_;
  decltype(cache_.begin()) cache_it_ = cache_.begin();
  bool pulled_all_input_{false};
};

UniqueCursorPtr Accumulate::MakeCursor(utils::MemoryResource *mem) const {
  EventCounter::IncrementCounter(EventCounter::AccumulateOperator);

  return MakeUniqueCursorPtr<AccumulateCursor>(mem, *this, mem);
}

Aggregate::Aggregate(const std::shared_ptr<LogicalOperator> &input, const std::vector<Aggregate::Element> &aggregations,
                     const std::vector<Expression *> &group_by, const std::vector<Symbol> &remember)
    : input_(input ? input : std::make_shared<Once>()),
      aggregations_(aggregations),
      group_by_(group_by),
      remember_(remember) {}

ACCEPT_WITH_INPUT(Aggregate)

std::vector<Symbol> Aggregate::ModifiedSymbols(const SymbolTable &) const {
  auto symbols = remember_;
  for (const auto &elem : aggregations_) symbols.push_back(elem.output_sym);
  return symbols;
}

namespace {
/** Returns the default TypedValue for an Aggregation element.
 * This value is valid both for returning when where are no inputs
 * to the aggregation op, and for initializing an aggregation result
 * when there are */
TypedValue DefaultAggregationOpValue(const Aggregate::Element &element, utils::MemoryResource *memory) {
  switch (element.op) {
    case Aggregation::Op::COUNT:
      return TypedValue(0, memory);
    case Aggregation::Op::SUM:
    case Aggregation::Op::MIN:
    case Aggregation::Op::MAX:
    case Aggregation::Op::AVG:
      return TypedValue(memory);
    case Aggregation::Op::COLLECT_LIST:
      return TypedValue(TypedValue::TVector(memory));
    case Aggregation::Op::COLLECT_MAP:
      return TypedValue(TypedValue::TMap(memory));
  }
}
}  // namespace

class AggregateCursor : public Cursor {
 public:
  AggregateCursor(const Aggregate &self, utils::MemoryResource *mem)
      : self_(self), input_cursor_(self_.input_->MakeCursor(mem)), aggregation_(mem) {}

  bool Pull(Frame &frame, ExecutionContext &context) override {
    SCOPED_PROFILE_OP("Aggregate");

    if (!pulled_all_input_) {
      ProcessAll(&frame, &context);
      pulled_all_input_ = true;
      aggregation_it_ = aggregation_.begin();

      // in case there is no input and no group_bys we need to return true
      // just this once
      if (aggregation_.empty() && self_.group_by_.empty()) {
        auto *pull_memory = context.evaluation_context.memory;
        // place default aggregation values on the frame
        for (const auto &elem : self_.aggregations_)
          frame[elem.output_sym] = DefaultAggregationOpValue(elem, pull_memory);
        // place null as remember values on the frame
        for (const Symbol &remember_sym : self_.remember_) frame[remember_sym] = TypedValue(pull_memory);
        return true;
      }
    }

    if (aggregation_it_ == aggregation_.end()) return false;

    // place aggregation values on the frame
    auto aggregation_values_it = aggregation_it_->second.values_.begin();
    for (const auto &aggregation_elem : self_.aggregations_)
      frame[aggregation_elem.output_sym] = *aggregation_values_it++;

    // place remember values on the frame
    auto remember_values_it = aggregation_it_->second.remember_.begin();
    for (const Symbol &remember_sym : self_.remember_) frame[remember_sym] = *remember_values_it++;

    aggregation_it_++;
    return true;
  }

  void Shutdown() override { input_cursor_->Shutdown(); }

  void Reset() override {
    input_cursor_->Reset();
    aggregation_.clear();
    aggregation_it_ = aggregation_.begin();
    pulled_all_input_ = false;
  }

 private:
  // Data structure for a single aggregation cache.
  // Does NOT include the group-by values since those are a key in the
  // aggregation map. The vectors in an AggregationValue contain one element for
  // each aggregation in this LogicalOp.
  struct AggregationValue {
    explicit AggregationValue(utils::MemoryResource *mem) : counts_(mem), values_(mem), remember_(mem) {}

    // how many input rows have been aggregated in respective values_ element so
    // far
    // TODO: The counting value type should be changed to an unsigned type once
    // TypedValue can support signed integer values larger than 64bits so that
    // precision isn't lost.
    utils::pmr::vector<int64_t> counts_;
    // aggregated values. Initially Null (until at least one input row with a
    // valid value gets processed)
    utils::pmr::vector<TypedValue> values_;
    // remember values.
    utils::pmr::vector<TypedValue> remember_;
  };

  const Aggregate &self_;
  const UniqueCursorPtr input_cursor_;
  // storage for aggregated data
  // map key is the vector of group-by values
  // map value is an AggregationValue struct
  utils::pmr::unordered_map<utils::pmr::vector<TypedValue>, AggregationValue,
                            // use FNV collection hashing specialized for a
                            // vector of TypedValues
                            utils::FnvCollection<utils::pmr::vector<TypedValue>, TypedValue, TypedValue::Hash>,
                            // custom equality
                            TypedValueVectorEqual>
      aggregation_;
  // iterator over the accumulated cache
  decltype(aggregation_.begin()) aggregation_it_ = aggregation_.begin();
  // this LogicalOp pulls all from the input on it's first pull
  // this switch tracks if this has been performed
  bool pulled_all_input_{false};

  /**
   * Pulls from the input operator until exhausted and aggregates the
   * results. If the input operator is not provided, a single call
   * to ProcessOne is issued.
   *
   * Accumulation automatically groups the results so that `aggregation_`
   * cache cardinality depends on number of
   * aggregation results, and not on the number of inputs.
   */
  void ProcessAll(Frame *frame, ExecutionContext *context) {
    ExpressionEvaluator evaluator(frame, context->symbol_table, context->evaluation_context, context->db_accessor,
                                  storage::v3::View::NEW);
    while (input_cursor_->Pull(*frame, *context)) {
      ProcessOne(*frame, &evaluator);
    }

    // calculate AVG aggregations (so far they have only been summed)
    for (size_t pos = 0; pos < self_.aggregations_.size(); ++pos) {
      if (self_.aggregations_[pos].op != Aggregation::Op::AVG) continue;
      for (auto &kv : aggregation_) {
        AggregationValue &agg_value = kv.second;
        auto count = agg_value.counts_[pos];
        auto *pull_memory = context->evaluation_context.memory;
        if (count > 0) {
          agg_value.values_[pos] = agg_value.values_[pos] / TypedValue(static_cast<double>(count), pull_memory);
        }
      }
    }
  }

  /**
   * Performs a single accumulation.
   */
  void ProcessOne(const Frame &frame, ExpressionEvaluator *evaluator) {
    auto *mem = aggregation_.get_allocator().GetMemoryResource();
    utils::pmr::vector<TypedValue> group_by(mem);
    group_by.reserve(self_.group_by_.size());
    for (Expression *expression : self_.group_by_) {
      group_by.emplace_back(expression->Accept(*evaluator));
    }
    auto &agg_value = aggregation_.try_emplace(std::move(group_by), mem).first->second;
    EnsureInitialized(frame, &agg_value);
    Update(evaluator, &agg_value);
  }

  /** Ensures the new AggregationValue has been initialized. This means
   * that the value vectors are filled with an appropriate number of Nulls,
   * counts are set to 0 and remember values are remembered.
   */
  void EnsureInitialized(const Frame &frame, AggregateCursor::AggregationValue *agg_value) const {
    if (!agg_value->values_.empty()) return;

    for (const auto &agg_elem : self_.aggregations_) {
      auto *mem = agg_value->values_.get_allocator().GetMemoryResource();
      agg_value->values_.emplace_back(DefaultAggregationOpValue(agg_elem, mem));
    }
    agg_value->counts_.resize(self_.aggregations_.size(), 0);

    for (const Symbol &remember_sym : self_.remember_) agg_value->remember_.push_back(frame[remember_sym]);
  }

  /** Updates the given AggregationValue with new data. Assumes that
   * the AggregationValue has been initialized */
  void Update(ExpressionEvaluator *evaluator, AggregateCursor::AggregationValue *agg_value) {
    DMG_ASSERT(self_.aggregations_.size() == agg_value->values_.size(),
               "Expected as much AggregationValue.values_ as there are "
               "aggregations.");
    DMG_ASSERT(self_.aggregations_.size() == agg_value->counts_.size(),
               "Expected as much AggregationValue.counts_ as there are "
               "aggregations.");

    // we iterate over counts, values and aggregation info at the same time
    auto count_it = agg_value->counts_.begin();
    auto value_it = agg_value->values_.begin();
    auto agg_elem_it = self_.aggregations_.begin();
    for (; count_it < agg_value->counts_.end(); count_it++, value_it++, agg_elem_it++) {
      // COUNT(*) is the only case where input expression is optional
      // handle it here
      auto input_expr_ptr = agg_elem_it->value;
      if (!input_expr_ptr) {
        *count_it += 1;
        *value_it = *count_it;
        continue;
      }

      TypedValue input_value = input_expr_ptr->Accept(*evaluator);

      // Aggregations skip Null input values.
      if (input_value.IsNull()) continue;
      const auto &agg_op = agg_elem_it->op;
      *count_it += 1;
      if (*count_it == 1) {
        // first value, nothing to aggregate. check type, set and continue.
        switch (agg_op) {
          case Aggregation::Op::MIN:
          case Aggregation::Op::MAX:
            *value_it = input_value;
            EnsureOkForMinMax(input_value);
            break;
          case Aggregation::Op::SUM:
          case Aggregation::Op::AVG:
            *value_it = input_value;
            EnsureOkForAvgSum(input_value);
            break;
          case Aggregation::Op::COUNT:
            *value_it = 1;
            break;
          case Aggregation::Op::COLLECT_LIST:
            value_it->ValueList().push_back(input_value);
            break;
          case Aggregation::Op::COLLECT_MAP:
            auto key = agg_elem_it->key->Accept(*evaluator);
            if (key.type() != TypedValue::Type::String) throw QueryRuntimeException("Map key must be a string.");
            value_it->ValueMap().emplace(key.ValueString(), input_value);
            break;
        }
        continue;
      }

      // aggregation of existing values
      switch (agg_op) {
        case Aggregation::Op::COUNT:
          *value_it = *count_it;
          break;
        case Aggregation::Op::MIN: {
          EnsureOkForMinMax(input_value);
          try {
            TypedValue comparison_result = input_value < *value_it;
            // since we skip nulls we either have a valid comparison, or
            // an exception was just thrown above
            // safe to assume a bool TypedValue
            if (comparison_result.ValueBool()) *value_it = input_value;
          } catch (const expr::TypedValueException &) {
            throw QueryRuntimeException("Unable to get MIN of '{}' and '{}'.", input_value.type(), value_it->type());
          }
          break;
        }
        case Aggregation::Op::MAX: {
          //  all comments as for Op::Min
          EnsureOkForMinMax(input_value);
          try {
            TypedValue comparison_result = input_value > *value_it;
            if (comparison_result.ValueBool()) *value_it = input_value;
          } catch (const expr::TypedValueException &) {
            throw QueryRuntimeException("Unable to get MAX of '{}' and '{}'.", input_value.type(), value_it->type());
          }
          break;
        }
        case Aggregation::Op::AVG:
        // for averaging we sum first and divide by count once all
        // the input has been processed
        case Aggregation::Op::SUM:
          EnsureOkForAvgSum(input_value);
          *value_it = *value_it + input_value;
          break;
        case Aggregation::Op::COLLECT_LIST:
          value_it->ValueList().push_back(input_value);
          break;
        case Aggregation::Op::COLLECT_MAP:
          auto key = agg_elem_it->key->Accept(*evaluator);
          if (key.type() != TypedValue::Type::String) throw QueryRuntimeException("Map key must be a string.");
          value_it->ValueMap().emplace(key.ValueString(), input_value);
          break;
      }  // end switch over Aggregation::Op enum
    }    // end loop over all aggregations
  }

  /** Checks if the given TypedValue is legal in MIN and MAX. If not
   * an appropriate exception is thrown. */
  void EnsureOkForMinMax(const TypedValue &value) const {
    switch (value.type()) {
      case TypedValue::Type::Bool:
      case TypedValue::Type::Int:
      case TypedValue::Type::Double:
      case TypedValue::Type::String:
        return;
      default:
        throw QueryRuntimeException(
            "Only boolean, numeric and string values are allowed in "
            "MIN and MAX aggregations.");
    }
  }

  /** Checks if the given TypedValue is legal in AVG and SUM. If not
   * an appropriate exception is thrown. */
  void EnsureOkForAvgSum(const TypedValue &value) const {
    switch (value.type()) {
      case TypedValue::Type::Int:
      case TypedValue::Type::Double:
        return;
      default:
        throw QueryRuntimeException("Only numeric values allowed in SUM and AVG aggregations.");
    }
  }
};

UniqueCursorPtr Aggregate::MakeCursor(utils::MemoryResource *mem) const {
  EventCounter::IncrementCounter(EventCounter::AggregateOperator);

  return MakeUniqueCursorPtr<AggregateCursor>(mem, *this, mem);
}

Skip::Skip(const std::shared_ptr<LogicalOperator> &input, Expression *expression)
    : input_(input), expression_(expression) {}

ACCEPT_WITH_INPUT(Skip)

UniqueCursorPtr Skip::MakeCursor(utils::MemoryResource *mem) const {
  EventCounter::IncrementCounter(EventCounter::SkipOperator);

  return MakeUniqueCursorPtr<SkipCursor>(mem, *this, mem);
}

std::vector<Symbol> Skip::OutputSymbols(const SymbolTable &symbol_table) const {
  // Propagate this to potential Produce.
  return input_->OutputSymbols(symbol_table);
}

std::vector<Symbol> Skip::ModifiedSymbols(const SymbolTable &table) const { return input_->ModifiedSymbols(table); }

Skip::SkipCursor::SkipCursor(const Skip &self, utils::MemoryResource *mem)
    : self_(self), input_cursor_(self_.input_->MakeCursor(mem)) {}

bool Skip::SkipCursor::Pull(Frame &frame, ExecutionContext &context) {
  SCOPED_PROFILE_OP("Skip");

  while (input_cursor_->Pull(frame, context)) {
    if (to_skip_ == -1) {
      // First successful pull from the input, evaluate the skip expression.
      // The skip expression doesn't contain identifiers so graph view
      // parameter is not important.
      ExpressionEvaluator evaluator(&frame, context.symbol_table, context.evaluation_context, context.db_accessor,
                                    storage::v3::View::OLD);
      TypedValue to_skip = self_.expression_->Accept(evaluator);
      if (to_skip.type() != TypedValue::Type::Int)
        throw QueryRuntimeException("Number of elements to skip must be an integer.");

      to_skip_ = to_skip.ValueInt();
      if (to_skip_ < 0) throw QueryRuntimeException("Number of elements to skip must be non-negative.");
    }

    if (skipped_++ < to_skip_) continue;
    return true;
  }
  return false;
}

void Skip::SkipCursor::Shutdown() { input_cursor_->Shutdown(); }

void Skip::SkipCursor::Reset() {
  input_cursor_->Reset();
  to_skip_ = -1;
  skipped_ = 0;
}

Limit::Limit(const std::shared_ptr<LogicalOperator> &input, Expression *expression)
    : input_(input), expression_(expression) {}

ACCEPT_WITH_INPUT(Limit)

UniqueCursorPtr Limit::MakeCursor(utils::MemoryResource *mem) const {
  EventCounter::IncrementCounter(EventCounter::LimitOperator);

  return MakeUniqueCursorPtr<LimitCursor>(mem, *this, mem);
}

std::vector<Symbol> Limit::OutputSymbols(const SymbolTable &symbol_table) const {
  // Propagate this to potential Produce.
  return input_->OutputSymbols(symbol_table);
}

std::vector<Symbol> Limit::ModifiedSymbols(const SymbolTable &table) const { return input_->ModifiedSymbols(table); }

Limit::LimitCursor::LimitCursor(const Limit &self, utils::MemoryResource *mem)
    : self_(self), input_cursor_(self_.input_->MakeCursor(mem)) {}

bool Limit::LimitCursor::Pull(Frame &frame, ExecutionContext &context) {
  SCOPED_PROFILE_OP("Limit");

  // We need to evaluate the limit expression before the first input Pull
  // because it might be 0 and thereby we shouldn't Pull from input at all.
  // We can do this before Pulling from the input because the limit expression
  // is not allowed to contain any identifiers.
  if (limit_ == -1) {
    // Limit expression doesn't contain identifiers so graph view is not
    // important.
    ExpressionEvaluator evaluator(&frame, context.symbol_table, context.evaluation_context, context.db_accessor,
                                  storage::v3::View::OLD);
    TypedValue limit = self_.expression_->Accept(evaluator);
    if (limit.type() != TypedValue::Type::Int)
      throw QueryRuntimeException("Limit on number of returned elements must be an integer.");

    limit_ = limit.ValueInt();
    if (limit_ < 0) throw QueryRuntimeException("Limit on number of returned elements must be non-negative.");
  }

  // check we have not exceeded the limit before pulling
  if (pulled_++ >= limit_) return false;

  return input_cursor_->Pull(frame, context);
}

void Limit::LimitCursor::Shutdown() { input_cursor_->Shutdown(); }

void Limit::LimitCursor::Reset() {
  input_cursor_->Reset();
  limit_ = -1;
  pulled_ = 0;
}

OrderBy::OrderBy(const std::shared_ptr<LogicalOperator> &input, const std::vector<SortItem> &order_by,
                 const std::vector<Symbol> &output_symbols)
    : input_(input), output_symbols_(output_symbols) {
  // split the order_by vector into two vectors of orderings and expressions
  std::vector<Ordering> ordering;
  ordering.reserve(order_by.size());
  order_by_.reserve(order_by.size());
  for (const auto &ordering_expression_pair : order_by) {
    ordering.emplace_back(ordering_expression_pair.ordering);
    order_by_.emplace_back(ordering_expression_pair.expression);
  }
  compare_ = TypedValueVectorCompare(ordering);
}

ACCEPT_WITH_INPUT(OrderBy)

std::vector<Symbol> OrderBy::OutputSymbols(const SymbolTable &symbol_table) const {
  // Propagate this to potential Produce.
  return input_->OutputSymbols(symbol_table);
}

std::vector<Symbol> OrderBy::ModifiedSymbols(const SymbolTable &table) const { return input_->ModifiedSymbols(table); }

class OrderByCursor : public Cursor {
 public:
  OrderByCursor(const OrderBy &self, utils::MemoryResource *mem)
      : self_(self), input_cursor_(self_.input_->MakeCursor(mem)), cache_(mem) {}

  bool Pull(Frame &frame, ExecutionContext &context) override {
    SCOPED_PROFILE_OP("OrderBy");

    if (!did_pull_all_) {
      ExpressionEvaluator evaluator(&frame, context.symbol_table, context.evaluation_context, context.db_accessor,
                                    storage::v3::View::OLD);
      auto *mem = cache_.get_allocator().GetMemoryResource();
      while (input_cursor_->Pull(frame, context)) {
        // collect the order_by elements
        utils::pmr::vector<TypedValue> order_by(mem);
        order_by.reserve(self_.order_by_.size());
        for (auto expression_ptr : self_.order_by_) {
          order_by.emplace_back(expression_ptr->Accept(evaluator));
        }

        // collect the output elements
        utils::pmr::vector<TypedValue> output(mem);
        output.reserve(self_.output_symbols_.size());
        for (const Symbol &output_sym : self_.output_symbols_) output.emplace_back(frame[output_sym]);

        cache_.push_back(Element{std::move(order_by), std::move(output)});
      }

      std::sort(cache_.begin(), cache_.end(), [this](const auto &pair1, const auto &pair2) {
        return self_.compare_(pair1.order_by, pair2.order_by);
      });

      did_pull_all_ = true;
      cache_it_ = cache_.begin();
    }

    if (cache_it_ == cache_.end()) return false;

    if (MustAbort(context)) throw HintedAbortError();

    // place the output values on the frame
    DMG_ASSERT(self_.output_symbols_.size() == cache_it_->remember.size(),
               "Number of values does not match the number of output symbols "
               "in OrderBy");
    auto output_sym_it = self_.output_symbols_.begin();
    for (const TypedValue &output : cache_it_->remember) frame[*output_sym_it++] = output;

    cache_it_++;
    return true;
  }
  void Shutdown() override { input_cursor_->Shutdown(); }

  void Reset() override {
    input_cursor_->Reset();
    did_pull_all_ = false;
    cache_.clear();
    cache_it_ = cache_.begin();
  }

 private:
  struct Element {
    utils::pmr::vector<TypedValue> order_by;
    utils::pmr::vector<TypedValue> remember;
  };

  const OrderBy &self_;
  const UniqueCursorPtr input_cursor_;
  bool did_pull_all_{false};
  // a cache of elements pulled from the input
  // the cache is filled and sorted (only on first elem) on first Pull
  utils::pmr::vector<Element> cache_;
  // iterator over the cache_, maintains state between Pulls
  decltype(cache_.begin()) cache_it_ = cache_.begin();
};

UniqueCursorPtr OrderBy::MakeCursor(utils::MemoryResource *mem) const {
  EventCounter::IncrementCounter(EventCounter::OrderByOperator);

  return MakeUniqueCursorPtr<OrderByCursor>(mem, *this, mem);
}

Merge::Merge(const std::shared_ptr<LogicalOperator> &input, const std::shared_ptr<LogicalOperator> &merge_match,
             const std::shared_ptr<LogicalOperator> &merge_create)
    : input_(input ? input : std::make_shared<Once>()), merge_match_(merge_match), merge_create_(merge_create) {}

bool Merge::Accept(HierarchicalLogicalOperatorVisitor &visitor) {
  if (visitor.PreVisit(*this)) {
    input_->Accept(visitor) && merge_match_->Accept(visitor) && merge_create_->Accept(visitor);
  }
  return visitor.PostVisit(*this);
}

UniqueCursorPtr Merge::MakeCursor(utils::MemoryResource *mem) const {
  EventCounter::IncrementCounter(EventCounter::MergeOperator);

  return MakeUniqueCursorPtr<MergeCursor>(mem, *this, mem);
}

std::vector<Symbol> Merge::ModifiedSymbols(const SymbolTable &table) const {
  auto symbols = input_->ModifiedSymbols(table);
  // Match and create branches should have the same symbols, so just take one
  // of them.
  auto my_symbols = merge_match_->OutputSymbols(table);
  symbols.insert(symbols.end(), my_symbols.begin(), my_symbols.end());
  return symbols;
}

Merge::MergeCursor::MergeCursor(const Merge &self, utils::MemoryResource *mem)
    : input_cursor_(self.input_->MakeCursor(mem)),
      merge_match_cursor_(self.merge_match_->MakeCursor(mem)),
      merge_create_cursor_(self.merge_create_->MakeCursor(mem)) {}

bool Merge::MergeCursor::Pull(Frame &frame, ExecutionContext &context) {
  SCOPED_PROFILE_OP("Merge");

  while (true) {
    if (pull_input_) {
      if (input_cursor_->Pull(frame, context)) {
        // after a successful input from the input
        // reset merge_match (it's expand iterators maintain state)
        // and merge_create (could have a Once at the beginning)
        merge_match_cursor_->Reset();
        merge_create_cursor_->Reset();
      } else
        // input is exhausted, we're done
        return false;
    }

    // pull from the merge_match cursor
    if (merge_match_cursor_->Pull(frame, context)) {
      // if successful, next Pull from this should not pull_input_
      pull_input_ = false;
      return true;
    } else {
      // failed to Pull from the merge_match cursor
      if (pull_input_) {
        // if we have just now pulled from the input
        // and failed to pull from merge_match, we should create
        __attribute__((unused)) bool merge_create_pull_result = merge_create_cursor_->Pull(frame, context);
        DMG_ASSERT(merge_create_pull_result, "MergeCreate must never fail");
        return true;
      }
      // We have exhausted merge_match_cursor_ after 1 or more successful
      // Pulls. Attempt next input_cursor_ pull
      pull_input_ = true;
      continue;
    }
  }
}

void Merge::MergeCursor::Shutdown() {
  input_cursor_->Shutdown();
  merge_match_cursor_->Shutdown();
  merge_create_cursor_->Shutdown();
}

void Merge::MergeCursor::Reset() {
  input_cursor_->Reset();
  merge_match_cursor_->Reset();
  merge_create_cursor_->Reset();
  pull_input_ = true;
}

Optional::Optional(const std::shared_ptr<LogicalOperator> &input, const std::shared_ptr<LogicalOperator> &optional,
                   const std::vector<Symbol> &optional_symbols)
    : input_(input ? input : std::make_shared<Once>()), optional_(optional), optional_symbols_(optional_symbols) {}

bool Optional::Accept(HierarchicalLogicalOperatorVisitor &visitor) {
  if (visitor.PreVisit(*this)) {
    input_->Accept(visitor) && optional_->Accept(visitor);
  }
  return visitor.PostVisit(*this);
}

UniqueCursorPtr Optional::MakeCursor(utils::MemoryResource *mem) const {
  EventCounter::IncrementCounter(EventCounter::OptionalOperator);

  return MakeUniqueCursorPtr<OptionalCursor>(mem, *this, mem);
}

std::vector<Symbol> Optional::ModifiedSymbols(const SymbolTable &table) const {
  auto symbols = input_->ModifiedSymbols(table);
  auto my_symbols = optional_->ModifiedSymbols(table);
  symbols.insert(symbols.end(), my_symbols.begin(), my_symbols.end());
  return symbols;
}

Optional::OptionalCursor::OptionalCursor(const Optional &self, utils::MemoryResource *mem)
    : self_(self), input_cursor_(self.input_->MakeCursor(mem)), optional_cursor_(self.optional_->MakeCursor(mem)) {}

bool Optional::OptionalCursor::Pull(Frame &frame, ExecutionContext &context) {
  SCOPED_PROFILE_OP("Optional");

  while (true) {
    if (pull_input_) {
      if (input_cursor_->Pull(frame, context)) {
        // after a successful input from the input
        // reset optional_ (it's expand iterators maintain state)
        optional_cursor_->Reset();
      } else
        // input is exhausted, we're done
        return false;
    }

    // pull from the optional_ cursor
    if (optional_cursor_->Pull(frame, context)) {
      // if successful, next Pull from this should not pull_input_
      pull_input_ = false;
      return true;
    } else {
      // failed to Pull from the merge_match cursor
      if (pull_input_) {
        // if we have just now pulled from the input
        // and failed to pull from optional_ so set the
        // optional symbols to Null, ensure next time the
        // input gets pulled and return true
        for (const Symbol &sym : self_.optional_symbols_) frame[sym] = TypedValue(context.evaluation_context.memory);
        pull_input_ = true;
        return true;
      }
      // we have exhausted optional_cursor_ after 1 or more successful Pulls
      // attempt next input_cursor_ pull
      pull_input_ = true;
      continue;
    }
  }
}

void Optional::OptionalCursor::Shutdown() {
  input_cursor_->Shutdown();
  optional_cursor_->Shutdown();
}

void Optional::OptionalCursor::Reset() {
  input_cursor_->Reset();
  optional_cursor_->Reset();
  pull_input_ = true;
}

Unwind::Unwind(const std::shared_ptr<LogicalOperator> &input, Expression *input_expression, Symbol output_symbol)
    : input_(input ? input : std::make_shared<Once>()),
      input_expression_(input_expression),
      output_symbol_(output_symbol) {}

ACCEPT_WITH_INPUT(Unwind)

std::vector<Symbol> Unwind::ModifiedSymbols(const SymbolTable &table) const {
  auto symbols = input_->ModifiedSymbols(table);
  symbols.emplace_back(output_symbol_);
  return symbols;
}

class UnwindCursor : public Cursor {
 public:
  UnwindCursor(const Unwind &self, utils::MemoryResource *mem)
      : self_(self), input_cursor_(self.input_->MakeCursor(mem)), input_value_(mem) {}

  bool Pull(Frame &frame, ExecutionContext &context) override {
    SCOPED_PROFILE_OP("Unwind");
    while (true) {
      if (MustAbort(context)) throw HintedAbortError();
      // if we reached the end of our list of values
      // pull from the input
      if (input_value_it_ == input_value_.end()) {
        if (!input_cursor_->Pull(frame, context)) return false;

        // successful pull from input, initialize value and iterator
        ExpressionEvaluator evaluator(&frame, context.symbol_table, context.evaluation_context, context.db_accessor,
                                      storage::v3::View::OLD);
        TypedValue input_value = self_.input_expression_->Accept(evaluator);
        if (input_value.type() != TypedValue::Type::List)
          throw QueryRuntimeException("Argument of UNWIND must be a list, but '{}' was provided.", input_value.type());
        // Copy the evaluted input_value_list to our vector.
        input_value_ = input_value.ValueList();
        input_value_it_ = input_value_.begin();
      }

      // if we reached the end of our list of values goto back to top
      if (input_value_it_ == input_value_.end()) continue;

      frame[self_.output_symbol_] = *input_value_it_++;
      return true;
    }
  }

  void Shutdown() override { input_cursor_->Shutdown(); }

  void Reset() override {
    input_cursor_->Reset();
    input_value_.clear();
    input_value_it_ = input_value_.end();
  }

 private:
  const Unwind &self_;
  const UniqueCursorPtr input_cursor_;
  // typed values we are unwinding and yielding
  utils::pmr::vector<TypedValue> input_value_;
  // current position in input_value_
  decltype(input_value_)::iterator input_value_it_ = input_value_.end();
};

UniqueCursorPtr Unwind::MakeCursor(utils::MemoryResource *mem) const {
  EventCounter::IncrementCounter(EventCounter::UnwindOperator);

  return MakeUniqueCursorPtr<UnwindCursor>(mem, *this, mem);
}

class DistinctCursor : public Cursor {
 public:
  DistinctCursor(const Distinct &self, utils::MemoryResource *mem)
      : self_(self), input_cursor_(self.input_->MakeCursor(mem)), seen_rows_(mem) {}

  bool Pull(Frame &frame, ExecutionContext &context) override {
    SCOPED_PROFILE_OP("Distinct");

    while (true) {
      if (!input_cursor_->Pull(frame, context)) return false;

      utils::pmr::vector<TypedValue> row(seen_rows_.get_allocator().GetMemoryResource());
      row.reserve(self_.value_symbols_.size());
      for (const auto &symbol : self_.value_symbols_) row.emplace_back(frame[symbol]);
      if (seen_rows_.insert(std::move(row)).second) return true;
    }
  }

  void Shutdown() override { input_cursor_->Shutdown(); }

  void Reset() override {
    input_cursor_->Reset();
    seen_rows_.clear();
  }

 private:
  const Distinct &self_;
  const UniqueCursorPtr input_cursor_;
  // a set of already seen rows
  utils::pmr::unordered_set<utils::pmr::vector<TypedValue>,
                            // use FNV collection hashing specialized for a
                            // vector of TypedValue
                            utils::FnvCollection<utils::pmr::vector<TypedValue>, TypedValue, TypedValue::Hash>,
                            TypedValueVectorEqual>
      seen_rows_;
};

Distinct::Distinct(const std::shared_ptr<LogicalOperator> &input, const std::vector<Symbol> &value_symbols)
    : input_(input ? input : std::make_shared<Once>()), value_symbols_(value_symbols) {}

ACCEPT_WITH_INPUT(Distinct)

UniqueCursorPtr Distinct::MakeCursor(utils::MemoryResource *mem) const {
  EventCounter::IncrementCounter(EventCounter::DistinctOperator);

  return MakeUniqueCursorPtr<DistinctCursor>(mem, *this, mem);
}

std::vector<Symbol> Distinct::OutputSymbols(const SymbolTable &symbol_table) const {
  // Propagate this to potential Produce.
  return input_->OutputSymbols(symbol_table);
}

std::vector<Symbol> Distinct::ModifiedSymbols(const SymbolTable &table) const { return input_->ModifiedSymbols(table); }

Union::Union(const std::shared_ptr<LogicalOperator> &left_op, const std::shared_ptr<LogicalOperator> &right_op,
             const std::vector<Symbol> &union_symbols, const std::vector<Symbol> &left_symbols,
             const std::vector<Symbol> &right_symbols)
    : left_op_(left_op),
      right_op_(right_op),
      union_symbols_(union_symbols),
      left_symbols_(left_symbols),
      right_symbols_(right_symbols) {}

UniqueCursorPtr Union::MakeCursor(utils::MemoryResource *mem) const {
  EventCounter::IncrementCounter(EventCounter::UnionOperator);

  return MakeUniqueCursorPtr<Union::UnionCursor>(mem, *this, mem);
}

bool Union::Accept(HierarchicalLogicalOperatorVisitor &visitor) {
  if (visitor.PreVisit(*this)) {
    if (left_op_->Accept(visitor)) {
      right_op_->Accept(visitor);
    }
  }
  return visitor.PostVisit(*this);
}

std::vector<Symbol> Union::OutputSymbols(const SymbolTable &) const { return union_symbols_; }

std::vector<Symbol> Union::ModifiedSymbols(const SymbolTable &) const { return union_symbols_; }

WITHOUT_SINGLE_INPUT(Union);

Union::UnionCursor::UnionCursor(const Union &self, utils::MemoryResource *mem)
    : self_(self), left_cursor_(self.left_op_->MakeCursor(mem)), right_cursor_(self.right_op_->MakeCursor(mem)) {}

bool Union::UnionCursor::Pull(Frame &frame, ExecutionContext &context) {
  SCOPED_PROFILE_OP("Union");

  utils::pmr::unordered_map<std::string, TypedValue> results(context.evaluation_context.memory);
  if (left_cursor_->Pull(frame, context)) {
    // collect values from the left child
    for (const auto &output_symbol : self_.left_symbols_) {
      results[output_symbol.name()] = frame[output_symbol];
    }
  } else if (right_cursor_->Pull(frame, context)) {
    // collect values from the right child
    for (const auto &output_symbol : self_.right_symbols_) {
      results[output_symbol.name()] = frame[output_symbol];
    }
  } else {
    return false;
  }

  // put collected values on frame under union symbols
  for (const auto &symbol : self_.union_symbols_) {
    frame[symbol] = results[symbol.name()];
  }
  return true;
}

void Union::UnionCursor::Shutdown() {
  left_cursor_->Shutdown();
  right_cursor_->Shutdown();
}

void Union::UnionCursor::Reset() {
  left_cursor_->Reset();
  right_cursor_->Reset();
}

std::vector<Symbol> Cartesian::ModifiedSymbols(const SymbolTable &table) const {
  auto symbols = left_op_->ModifiedSymbols(table);
  auto right = right_op_->ModifiedSymbols(table);
  symbols.insert(symbols.end(), right.begin(), right.end());
  return symbols;
}

bool Cartesian::Accept(HierarchicalLogicalOperatorVisitor &visitor) {
  if (visitor.PreVisit(*this)) {
    left_op_->Accept(visitor) && right_op_->Accept(visitor);
  }
  return visitor.PostVisit(*this);
}

WITHOUT_SINGLE_INPUT(Cartesian);

namespace {

class CartesianCursor : public Cursor {
 public:
  CartesianCursor(const Cartesian &self, utils::MemoryResource *mem)
      : self_(self),
        left_op_frames_(mem),
        right_op_frame_(mem),
        left_op_cursor_(self.left_op_->MakeCursor(mem)),
        right_op_cursor_(self_.right_op_->MakeCursor(mem)) {
    MG_ASSERT(left_op_cursor_ != nullptr, "CartesianCursor: Missing left operator cursor.");
    MG_ASSERT(right_op_cursor_ != nullptr, "CartesianCursor: Missing right operator cursor.");
  }

  bool Pull(Frame &frame, ExecutionContext &context) override {
    SCOPED_PROFILE_OP("Cartesian");

    if (!cartesian_pull_initialized_) {
      // Pull all left_op frames.
      while (left_op_cursor_->Pull(frame, context)) {
        left_op_frames_.emplace_back(frame.elems().begin(), frame.elems().end());
      }

      // We're setting the iterator to 'end' here so it pulls the right
      // cursor.
      left_op_frames_it_ = left_op_frames_.end();
      cartesian_pull_initialized_ = true;
    }

    // If left operator yielded zero results there is no cartesian product.
    if (left_op_frames_.empty()) {
      return false;
    }

    auto restore_frame = [&frame](const auto &symbols, const auto &restore_from) {
      for (const auto &symbol : symbols) {
        frame[symbol] = restore_from[symbol.position()];
      }
    };

    if (left_op_frames_it_ == left_op_frames_.end()) {
      // Advance right_op_cursor_.
      if (!right_op_cursor_->Pull(frame, context)) return false;

      right_op_frame_.assign(frame.elems().begin(), frame.elems().end());
      left_op_frames_it_ = left_op_frames_.begin();
    } else {
      // Make sure right_op_cursor last pulled results are on frame.
      restore_frame(self_.right_symbols_, right_op_frame_);
    }

    if (MustAbort(context)) throw HintedAbortError();

    restore_frame(self_.left_symbols_, *left_op_frames_it_);
    left_op_frames_it_++;
    return true;
  }

  void Shutdown() override {
    left_op_cursor_->Shutdown();
    right_op_cursor_->Shutdown();
  }

  void Reset() override {
    left_op_cursor_->Reset();
    right_op_cursor_->Reset();
    right_op_frame_.clear();
    left_op_frames_.clear();
    left_op_frames_it_ = left_op_frames_.end();
    cartesian_pull_initialized_ = false;
  }

 private:
  const Cartesian &self_;
  utils::pmr::vector<utils::pmr::vector<TypedValue>> left_op_frames_;
  utils::pmr::vector<TypedValue> right_op_frame_;
  const UniqueCursorPtr left_op_cursor_;
  const UniqueCursorPtr right_op_cursor_;
  utils::pmr::vector<utils::pmr::vector<TypedValue>>::iterator left_op_frames_it_;
  bool cartesian_pull_initialized_{false};
};

}  // namespace

UniqueCursorPtr Cartesian::MakeCursor(utils::MemoryResource *mem) const {
  EventCounter::IncrementCounter(EventCounter::CartesianOperator);

  return MakeUniqueCursorPtr<CartesianCursor>(mem, *this, mem);
}

OutputTable::OutputTable(std::vector<Symbol> output_symbols, std::vector<std::vector<TypedValue>> rows)
    : output_symbols_(std::move(output_symbols)), callback_([rows](Frame *, ExecutionContext *) { return rows; }) {}

OutputTable::OutputTable(std::vector<Symbol> output_symbols,
                         std::function<std::vector<std::vector<TypedValue>>(Frame *, ExecutionContext *)> callback)
    : output_symbols_(std::move(output_symbols)), callback_(std::move(callback)) {}

WITHOUT_SINGLE_INPUT(OutputTable);

class OutputTableCursor : public Cursor {
 public:
  OutputTableCursor(const OutputTable &self) : self_(self) {}

  bool Pull(Frame &frame, ExecutionContext &context) override {
    if (!pulled_) {
      rows_ = self_.callback_(&frame, &context);
      for (const auto &row : rows_) {
        MG_ASSERT(row.size() == self_.output_symbols_.size(), "Wrong number of columns in row!");
      }
      pulled_ = true;
    }
    if (current_row_ < rows_.size()) {
      for (size_t i = 0; i < self_.output_symbols_.size(); ++i) {
        frame[self_.output_symbols_[i]] = rows_[current_row_][i];
      }
      current_row_++;
      return true;
    }
    return false;
  }

  void Reset() override {
    pulled_ = false;
    current_row_ = 0;
    rows_.clear();
  }

  void Shutdown() override {}

 private:
  const OutputTable &self_;
  size_t current_row_{0};
  std::vector<std::vector<TypedValue>> rows_;
  bool pulled_{false};
};

UniqueCursorPtr OutputTable::MakeCursor(utils::MemoryResource *mem) const {
  return MakeUniqueCursorPtr<OutputTableCursor>(mem, *this);
}

OutputTableStream::OutputTableStream(
    std::vector<Symbol> output_symbols,
    std::function<std::optional<std::vector<TypedValue>>(Frame *, ExecutionContext *)> callback)
    : output_symbols_(std::move(output_symbols)), callback_(std::move(callback)) {}

WITHOUT_SINGLE_INPUT(OutputTableStream);

class OutputTableStreamCursor : public Cursor {
 public:
  explicit OutputTableStreamCursor(const OutputTableStream *self) : self_(self) {}

  bool Pull(Frame &frame, ExecutionContext &context) override {
    const auto row = self_->callback_(&frame, &context);
    if (row) {
      MG_ASSERT(row->size() == self_->output_symbols_.size(), "Wrong number of columns in row!");
      for (size_t i = 0; i < self_->output_symbols_.size(); ++i) {
        frame[self_->output_symbols_[i]] = row->at(i);
      }
      return true;
    }
    return false;
  }

  // TODO(tsabolcec): Come up with better approach for handling `Reset()`.
  // One possibility is to implement a custom closure utility class with
  // `Reset()` method.
  void Reset() override { throw utils::NotYetImplemented("OutputTableStreamCursor::Reset"); }

  void Shutdown() override {}

 private:
  const OutputTableStream *self_;
};

UniqueCursorPtr OutputTableStream::MakeCursor(utils::MemoryResource *mem) const {
  return MakeUniqueCursorPtr<OutputTableStreamCursor>(mem, this);
}

CallProcedure::CallProcedure(std::shared_ptr<LogicalOperator> input, std::string name, std::vector<Expression *> args,
                             std::vector<std::string> fields, std::vector<Symbol> symbols, Expression *memory_limit,
                             size_t memory_scale, bool is_write)
    : input_(input ? input : std::make_shared<Once>()),
      procedure_name_(name),
      arguments_(args),
      result_fields_(fields),
      result_symbols_(symbols),
      memory_limit_(memory_limit),
      memory_scale_(memory_scale),
      is_write_(is_write) {}

ACCEPT_WITH_INPUT(CallProcedure);

std::vector<Symbol> CallProcedure::OutputSymbols(const SymbolTable &) const { return result_symbols_; }

std::vector<Symbol> CallProcedure::ModifiedSymbols(const SymbolTable &table) const {
  auto symbols = input_->ModifiedSymbols(table);
  symbols.insert(symbols.end(), result_symbols_.begin(), result_symbols_.end());
  return symbols;
}

void CallProcedure::IncrementCounter(const std::string &procedure_name) {
  procedure_counters_.WithLock([&](auto &counters) { ++counters[procedure_name]; });
}

std::unordered_map<std::string, int64_t> CallProcedure::GetAndResetCounters() {
  auto counters = procedure_counters_.Lock();
  auto ret = std::move(*counters);
  counters->clear();
  return ret;
}

namespace {

void CallCustomProcedure(const std::string_view fully_qualified_procedure_name, const mgp_proc &proc,
                         const std::vector<Expression *> &args, mgp_graph &graph, ExpressionEvaluator *evaluator,
                         utils::MemoryResource *memory, std::optional<size_t> memory_limit, mgp_result *result) {
  static_assert(std::uses_allocator_v<mgp_value, utils::Allocator<mgp_value>>,
                "Expected mgp_value to use custom allocator and makes STL "
                "containers aware of that");
  // Build and type check procedure arguments.
  mgp_list proc_args(memory);
  std::vector<TypedValue> args_list;
  args_list.reserve(args.size());
  for (auto *expression : args) {
    args_list.emplace_back(expression->Accept(*evaluator));
  }
  procedure::ConstructArguments(args_list, proc, fully_qualified_procedure_name, proc_args, graph);
  if (memory_limit) {
    SPDLOG_INFO("Running '{}' with memory limit of {}", fully_qualified_procedure_name,
                utils::GetReadableSize(*memory_limit));
    utils::LimitedMemoryResource limited_mem(memory, *memory_limit);
    mgp_memory proc_memory{&limited_mem};
    MG_ASSERT(result->signature == &proc.results);
    // TODO: What about cross library boundary exceptions? OMG C++?!
    proc.cb(&proc_args, &graph, result, &proc_memory);
    size_t leaked_bytes = limited_mem.GetAllocatedBytes();
    if (leaked_bytes > 0U) {
      spdlog::warn("Query procedure '{}' leaked {} *tracked* bytes", fully_qualified_procedure_name, leaked_bytes);
    }
  } else {
    // TODO: Add a tracking MemoryResource without limits, so that we report
    // memory leaks in procedure.
    mgp_memory proc_memory{memory};
    MG_ASSERT(result->signature == &proc.results);
    // TODO: What about cross library boundary exceptions? OMG C++?!
    proc.cb(&proc_args, &graph, result, &proc_memory);
  }
}

}  // namespace

class CallProcedureCursor : public Cursor {
  const CallProcedure *self_;
  UniqueCursorPtr input_cursor_;
  mgp_result result_;
  decltype(result_.rows.end()) result_row_it_{result_.rows.end()};
  size_t result_signature_size_{0};

 public:
  CallProcedureCursor(const CallProcedure *self, utils::MemoryResource *mem)
      : self_(self),
        input_cursor_(self_->input_->MakeCursor(mem)),
        // result_ needs to live throughout multiple Pull evaluations, until all
        // rows are produced. Therefore, we use the memory dedicated for the
        // whole execution.
        result_(nullptr, mem) {
    MG_ASSERT(self_->result_fields_.size() == self_->result_symbols_.size(), "Incorrectly constructed CallProcedure");
  }

  bool Pull(Frame &frame, ExecutionContext &context) override {
    SCOPED_PROFILE_OP("CallProcedure");

    if (MustAbort(context)) throw HintedAbortError();

    // We need to fetch new procedure results after pulling from input.
    // TODO: Look into openCypher's distinction between procedures returning an
    // empty result set vs procedures which return `void`. We currently don't
    // have procedures registering what they return.
    // This `while` loop will skip over empty results.
    while (result_row_it_ == result_.rows.end()) {
      if (!input_cursor_->Pull(frame, context)) return false;
      result_.signature = nullptr;
      result_.rows.clear();
      result_.error_msg.reset();
      // It might be a good idea to resolve the procedure name once, at the
      // start. Unfortunately, this could deadlock if we tried to invoke a
      // procedure from a module (read lock) and reload a module (write lock)
      // inside the same execution thread. Also, our RWLock is setup so that
      // it's not possible for a single thread to request multiple read locks.
      // Builtin module registration in query/procedure/module.cpp depends on
      // this locking scheme.
      const auto &maybe_found = procedure::FindProcedure(procedure::gModuleRegistry, self_->procedure_name_,
                                                         context.evaluation_context.memory);
      if (!maybe_found) {
        throw QueryRuntimeException("There is no procedure named '{}'.", self_->procedure_name_);
      }
      const auto &[module, proc] = *maybe_found;
      if (proc->info.is_write != self_->is_write_) {
        auto get_proc_type_str = [](bool is_write) { return is_write ? "write" : "read"; };
        throw QueryRuntimeException("The procedure named '{}' was a {} procedure, but changed to be a {} procedure.",
                                    self_->procedure_name_, get_proc_type_str(self_->is_write_),
                                    get_proc_type_str(proc->info.is_write));
      }
      const auto graph_view = proc->info.is_write ? storage::v3::View::NEW : storage::v3::View::OLD;
      ExpressionEvaluator evaluator(&frame, context.symbol_table, context.evaluation_context, context.db_accessor,
                                    graph_view);

      result_.signature = &proc->results;
      // Use evaluation memory, as invoking a procedure is akin to a simple
      // evaluation of an expression.
      // TODO: This will probably need to be changed when we add support for
      // generator like procedures which yield a new result on each invocation.
      auto *memory = context.evaluation_context.memory;
      auto memory_limit = expr::EvaluateMemoryLimit(&evaluator, self_->memory_limit_, self_->memory_scale_);
      auto graph = mgp_graph::WritableGraph(*context.db_accessor, graph_view, context);
      CallCustomProcedure(self_->procedure_name_, *proc, self_->arguments_, graph, &evaluator, memory, memory_limit,
                          &result_);

      // Reset result_.signature to nullptr, because outside of this scope we
      // will no longer hold a lock on the `module`. If someone were to reload
      // it, the pointer would be invalid.
      result_signature_size_ = result_.signature->size();
      result_.signature = nullptr;
      if (result_.error_msg) {
        throw QueryRuntimeException("{}: {}", self_->procedure_name_, *result_.error_msg);
      }
      result_row_it_ = result_.rows.begin();
    }

    const auto &values = result_row_it_->values;
    // Check that the row has all fields as required by the result signature.
    // C API guarantees that it's impossible to set fields which are not part of
    // the result record, but it does not gurantee that some may be missing. See
    // `mgp_result_record_insert`.
    if (values.size() != result_signature_size_) {
      throw QueryRuntimeException(
          "Procedure '{}' did not yield all fields as required by its "
          "signature.",
          self_->procedure_name_);
    }
    for (size_t i = 0; i < self_->result_fields_.size(); ++i) {
      std::string_view field_name(self_->result_fields_[i]);
      auto result_it = values.find(field_name);
      if (result_it == values.end()) {
        throw QueryRuntimeException("Procedure '{}' did not yield a record with '{}' field.", self_->procedure_name_,
                                    field_name);
      }
      frame[self_->result_symbols_[i]] = result_it->second;
    }
    ++result_row_it_;

    return true;
  }

  void Reset() override {
    result_.rows.clear();
    result_.error_msg.reset();
    input_cursor_->Reset();
  }

  void Shutdown() override {}
};

UniqueCursorPtr CallProcedure::MakeCursor(utils::MemoryResource *mem) const {
  EventCounter::IncrementCounter(EventCounter::CallProcedureOperator);
  CallProcedure::IncrementCounter(procedure_name_);

  return MakeUniqueCursorPtr<CallProcedureCursor>(mem, this, mem);
}

LoadCsv::LoadCsv(std::shared_ptr<LogicalOperator> input, Expression *file, bool with_header, bool ignore_bad,
                 Expression *delimiter, Expression *quote, Symbol row_var)
    : input_(input ? input : (std::make_shared<Once>())),
      file_(file),
      with_header_(with_header),
      ignore_bad_(ignore_bad),
      delimiter_(delimiter),
      quote_(quote),
      row_var_(row_var) {
  MG_ASSERT(file_, "Something went wrong - '{}' member file_ shouldn't be a nullptr", __func__);
}

bool LoadCsv::Accept(HierarchicalLogicalOperatorVisitor &visitor) { return false; };

class LoadCsvCursor;

std::vector<Symbol> LoadCsv::OutputSymbols(const SymbolTable &sym_table) const { return {row_var_}; };

std::vector<Symbol> LoadCsv::ModifiedSymbols(const SymbolTable &sym_table) const {
  auto symbols = input_->ModifiedSymbols(sym_table);
  symbols.push_back(row_var_);
  return symbols;
};

namespace {
// copy-pasted from interpreter.cpp
TypedValue EvaluateOptionalExpression(Expression *expression, ExpressionEvaluator *eval) {
  return expression ? expression->Accept(*eval) : TypedValue();
}

auto ToOptionalString(ExpressionEvaluator *evaluator, Expression *expression) -> std::optional<utils::pmr::string> {
  const auto evaluated_expr = EvaluateOptionalExpression(expression, evaluator);
  if (evaluated_expr.IsString()) {
    return utils::pmr::string(evaluated_expr.ValueString(), utils::NewDeleteResource());
  }
  return std::nullopt;
};

TypedValue CsvRowToTypedList(csv::Reader::Row row) {
  auto *mem = row.get_allocator().GetMemoryResource();
  auto typed_columns = utils::pmr::vector<TypedValue>(mem);
  typed_columns.reserve(row.size());
  for (auto &column : row) {
    typed_columns.emplace_back(std::move(column));
  }
  return TypedValue(typed_columns, mem);
}

TypedValue CsvRowToTypedMap(csv::Reader::Row row, csv::Reader::Header header) {
  // a valid row has the same number of elements as the header
  auto *mem = row.get_allocator().GetMemoryResource();
  utils::pmr::map<utils::pmr::string, TypedValue> m(mem);
  for (auto i = 0; i < row.size(); ++i) {
    m.emplace(std::move(header[i]), std::move(row[i]));
  }
  return TypedValue(m, mem);
}

}  // namespace

class LoadCsvCursor : public Cursor {
  const LoadCsv *self_;
  const UniqueCursorPtr input_cursor_;
  bool input_is_once_;
  std::optional<csv::Reader> reader_{};

 public:
  LoadCsvCursor(const LoadCsv *self, utils::MemoryResource *mem)
      : self_(self), input_cursor_(self_->input_->MakeCursor(mem)) {
    input_is_once_ = dynamic_cast<Once *>(self_->input_.get());
  }

  bool Pull(Frame &frame, ExecutionContext &context) override {
    SCOPED_PROFILE_OP("LoadCsv");

    if (MustAbort(context)) throw HintedAbortError();

    // ToDo(the-joksim):
    //  - this is an ungodly hack because the pipeline of creating a plan
    //  doesn't allow evaluating the expressions contained in self_->file_,
    //  self_->delimiter_, and self_->quote_ earlier (say, in the interpreter.cpp)
    //  without massacring the code even worse than I did here
    if (UNLIKELY(!reader_)) {
      reader_ = MakeReader(&context.evaluation_context);
    }

    bool input_pulled = input_cursor_->Pull(frame, context);

    // If the input is Once, we have to keep going until we read all the rows,
    // regardless of whether the pull on Once returned false.
    // If we have e.g. MATCH(n) LOAD CSV ... AS x SET n.name = x.name, then we
    // have to read at most cardinality(n) rows (but we can read less and stop
    // pulling MATCH).
    if (!input_is_once_ && !input_pulled) return false;

    if (auto row = reader_->GetNextRow(context.evaluation_context.memory)) {
      if (!reader_->HasHeader()) {
        frame[self_->row_var_] = CsvRowToTypedList(std::move(*row));
      } else {
        frame[self_->row_var_] = CsvRowToTypedMap(
            std::move(*row), csv::Reader::Header(reader_->GetHeader(), context.evaluation_context.memory));
      }
      return true;
    }

    return false;
  }

  void Reset() override { input_cursor_->Reset(); }
  void Shutdown() override { input_cursor_->Shutdown(); }

 private:
  csv::Reader MakeReader(EvaluationContext *eval_context) {
    Frame frame(0);
    SymbolTable symbol_table;
    DbAccessor *dba = nullptr;
    auto evaluator = ExpressionEvaluator(&frame, symbol_table, *eval_context, dba, storage::v3::View::OLD);

    auto maybe_file = ToOptionalString(&evaluator, self_->file_);
    auto maybe_delim = ToOptionalString(&evaluator, self_->delimiter_);
    auto maybe_quote = ToOptionalString(&evaluator, self_->quote_);

    // No need to check if maybe_file is std::nullopt, as the parser makes sure
    // we can't get a nullptr for the 'file_' member in the LoadCsv clause.
    // Note that the reader has to be given its own memory resource, as it
    // persists between pulls, so it can't use the evalutation context memory
    // resource.
    return csv::Reader(
        *maybe_file,
        csv::Reader::Config(self_->with_header_, self_->ignore_bad_, std::move(maybe_delim), std::move(maybe_quote)),
        utils::NewDeleteResource());
  }
};

UniqueCursorPtr LoadCsv::MakeCursor(utils::MemoryResource *mem) const {
  return MakeUniqueCursorPtr<LoadCsvCursor>(mem, this, mem);
};

class ForeachCursor : public Cursor {
 public:
  explicit ForeachCursor(const Foreach &foreach, utils::MemoryResource *mem)
      : loop_variable_symbol_(foreach.loop_variable_symbol_),
        input_(foreach.input_->MakeCursor(mem)),
        updates_(foreach.update_clauses_->MakeCursor(mem)),
        expression(foreach.expression_) {}

  bool Pull(Frame &frame, ExecutionContext &context) override {
    SCOPED_PROFILE_OP(op_name_);

    if (!input_->Pull(frame, context)) {
      return false;
    }

    ExpressionEvaluator evaluator(&frame, context.symbol_table, context.evaluation_context, context.db_accessor,
                                  storage::v3::View::NEW);
    TypedValue expr_result = expression->Accept(evaluator);

    if (expr_result.IsNull()) {
      return true;
    }

    if (!expr_result.IsList()) {
      throw QueryRuntimeException("FOREACH expression must resolve to a list, but got '{}'.", expr_result.type());
    }

    const auto &cache_ = expr_result.ValueList();
    for (const auto &index : cache_) {
      frame[loop_variable_symbol_] = index;
      while (updates_->Pull(frame, context)) {
      }
      ResetUpdates();
    }

    return true;
  }

  void Shutdown() override { input_->Shutdown(); }

  void ResetUpdates() { updates_->Reset(); }

  void Reset() override {
    input_->Reset();
    ResetUpdates();
  }

 private:
  const Symbol loop_variable_symbol_;
  const UniqueCursorPtr input_;
  const UniqueCursorPtr updates_;
  Expression *expression;
  const char *op_name_{"Foreach"};
};

Foreach::Foreach(std::shared_ptr<LogicalOperator> input, std::shared_ptr<LogicalOperator> updates, Expression *expr,
                 Symbol loop_variable_symbol)
    : input_(input ? std::move(input) : std::make_shared<Once>()),
      update_clauses_(std::move(updates)),
      expression_(expr),
      loop_variable_symbol_(loop_variable_symbol) {}

UniqueCursorPtr Foreach::MakeCursor(utils::MemoryResource *mem) const {
  EventCounter::IncrementCounter(EventCounter::ForeachOperator);
  return MakeUniqueCursorPtr<ForeachCursor>(mem, *this, mem);
}

std::vector<Symbol> Foreach::ModifiedSymbols(const SymbolTable &table) const {
  auto symbols = input_->ModifiedSymbols(table);
  symbols.emplace_back(loop_variable_symbol_);
  return symbols;
}

bool Foreach::Accept(HierarchicalLogicalOperatorVisitor &visitor) {
  if (visitor.PreVisit(*this)) {
    input_->Accept(visitor);
    update_clauses_->Accept(visitor);
  }
  return visitor.PostVisit(*this);
}

}  // namespace memgraph::query::v2::plan<|MERGE_RESOLUTION|>--- conflicted
+++ resolved
@@ -188,7 +188,7 @@
   if (const auto *node_info_properties = std::get_if<PropertiesMapList>(&node_info.properties)) {
     properties.reserve(node_info_properties->size());
     for (const auto &[key, value_expression] : *node_info_properties) {
-      properties.emplace_back(key, storage::v3::PropertyValue(value_expression->Accept(evaluator)));
+      properties.emplace_back(key, storage::v3::TypedToPropertyValue(value_expression->Accept(evaluator)));
     }
   } else {
     auto property_map = evaluator.Visit(*std::get<ParameterLookup *>(node_info.properties)).ValueMap();
@@ -196,7 +196,7 @@
 
     for (const auto &[key, value] : property_map) {
       auto property_id = dba.NameToProperty(key);
-      properties.emplace_back(property_id, value);
+      properties.emplace_back(property_id, storage::v3::TypedToPropertyValue(value));
     }
   }
 
@@ -2066,12 +2066,8 @@
 
   switch (lhs.type()) {
     case TypedValue::Type::Vertex: {
-<<<<<<< HEAD
-      auto old_value =
-          storage::v3::PropertyToTypedValue<TypedValue>(PropsSetChecked(&lhs.ValueVertex(), self_.property_, rhs));
-=======
-      auto old_value = PropsSetChecked(&lhs.ValueVertex(), *context.db_accessor, self_.property_, rhs);
->>>>>>> 5012824e
+      auto old_value = storage::v3::PropertyToTypedValue<TypedValue>(
+          PropsSetChecked(&lhs.ValueVertex(), *context.db_accessor, self_.property_, rhs));
       context.execution_stats[ExecutionStats::Key::UPDATED_PROPERTIES] += 1;
       if (context.trigger_context_collector) {
         // rhs cannot be moved because it was created with the allocator that is only valid during current pull
@@ -2081,12 +2077,8 @@
       break;
     }
     case TypedValue::Type::Edge: {
-<<<<<<< HEAD
-      auto old_value =
-          storage::v3::PropertyToTypedValue<TypedValue>(PropsSetChecked(&lhs.ValueEdge(), self_.property_, rhs));
-=======
-      auto old_value = PropsSetChecked(&lhs.ValueEdge(), *context.db_accessor, self_.property_, rhs);
->>>>>>> 5012824e
+      auto old_value = storage::v3::PropertyToTypedValue<TypedValue>(
+          PropsSetChecked(&lhs.ValueEdge(), *context.db_accessor, self_.property_, rhs));
       context.execution_stats[ExecutionStats::Key::UPDATED_PROPERTIES] += 1;
       if (context.trigger_context_collector) {
         // rhs cannot be moved because it was created with the allocator that is only valid during current pull
@@ -2395,13 +2387,8 @@
     auto old_value = PropsSetChecked(record, *context.db_accessor, property, TypedValue{});
 
     if (context.trigger_context_collector) {
-<<<<<<< HEAD
       context.trigger_context_collector->RegisterRemovedObjectProperty(
-          *record, property, storage::v3::PropertyToTypedValue<TypedValue>(std::move(*maybe_old_value)));
-=======
-      context.trigger_context_collector->RegisterRemovedObjectProperty(*record, property,
-                                                                       TypedValue(std::move(old_value)));
->>>>>>> 5012824e
+          *record, property, storage::v3::PropertyToTypedValue<TypedValue>(std::move(old_value)));
     }
   };
 
