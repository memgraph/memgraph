// Copyright 2022 Memgraph Ltd.
//
// Use of this software is governed by the Business Source License
// included in the file licenses/BSL.txt; by using this file, you agree to be bound by the terms of the Business Source
// License, and you may not use this file except in compliance with the Business Source License.
//
// As of the Change Date specified in that file, in accordance with
// the Business Source License, use of this software will be governed
// by the Apache License, Version 2.0, included in the file
// licenses/APL.txt.

#include "query/v2/plan/operator.hpp"

#include <algorithm>
#include <cstdint>
#include <limits>
#include <queue>
#include <random>
#include <string>
#include <tuple>
#include <type_traits>
#include <unordered_map>
#include <unordered_set>
#include <utility>

#include <cppitertools/chain.hpp>
#include <cppitertools/imap.hpp>

#include "expr/ast/pretty_print_ast_to_original_expression.hpp"
#include "expr/exceptions.hpp"
#include "query/exceptions.hpp"
#include "query/v2/accessors.hpp"
#include "query/v2/bindings/eval.hpp"
#include "query/v2/bindings/symbol_table.hpp"
#include "query/v2/context.hpp"
#include "query/v2/db_accessor.hpp"
#include "query/v2/exceptions.hpp"
#include "query/v2/frontend/ast/ast.hpp"
#include "query/v2/path.hpp"
#include "query/v2/plan/scoped_profile.hpp"
#include "query/v2/requests.hpp"
#include "query/v2/shard_request_manager.hpp"
#include "storage/v3/conversions.hpp"
#include "storage/v3/property_value.hpp"
#include "utils/algorithm.hpp"
#include "utils/csv_parsing.hpp"
#include "utils/event_counter.hpp"
#include "utils/exceptions.hpp"
#include "utils/fnv.hpp"
#include "utils/likely.hpp"
#include "utils/logging.hpp"
#include "utils/memory.hpp"
#include "utils/message.hpp"
#include "utils/pmr/unordered_map.hpp"
#include "utils/pmr/unordered_set.hpp"
#include "utils/pmr/vector.hpp"
#include "utils/readable_size.hpp"
#include "utils/string.hpp"
#include "utils/temporal.hpp"
#include "utils/variant_helpers.hpp"

using VertexAccessor = memgraph::query::v2::accessors::VertexAccessor;
using EdgeAccessor = memgraph::query::v2::accessors::EdgeAccessor;
using Path = memgraph::query::v2::accessors::Path;

// macro for the default implementation of LogicalOperator::Accept
// that accepts the visitor and visits it's input_ operator
#define ACCEPT_WITH_INPUT(class_name)                                    \
  bool class_name::Accept(HierarchicalLogicalOperatorVisitor &visitor) { \
    if (visitor.PreVisit(*this)) {                                       \
      input_->Accept(visitor);                                           \
    }                                                                    \
    return visitor.PostVisit(*this);                                     \
  }

#define WITHOUT_SINGLE_INPUT(class_name)                         \
  bool class_name::HasSingleInput() const { return false; }      \
  std::shared_ptr<LogicalOperator> class_name::input() const {   \
    LOG_FATAL("Operator " #class_name " has no single input!");  \
  }                                                              \
  void class_name::set_input(std::shared_ptr<LogicalOperator>) { \
    LOG_FATAL("Operator " #class_name " has no single input!");  \
  }

namespace EventCounter {
extern const Event OnceOperator;
extern const Event CreateNodeOperator;
extern const Event CreateExpandOperator;
extern const Event ScanAllOperator;
extern const Event ScanAllByLabelOperator;
extern const Event ScanAllByLabelPropertyRangeOperator;
extern const Event ScanAllByLabelPropertyValueOperator;
extern const Event ScanAllByLabelPropertyOperator;
extern const Event ScanAllByIdOperator;
extern const Event ExpandOperator;
extern const Event ExpandVariableOperator;
extern const Event ConstructNamedPathOperator;
extern const Event FilterOperator;
extern const Event ProduceOperator;
extern const Event DeleteOperator;
extern const Event SetPropertyOperator;
extern const Event SetPropertiesOperator;
extern const Event SetLabelsOperator;
extern const Event RemovePropertyOperator;
extern const Event RemoveLabelsOperator;
extern const Event EdgeUniquenessFilterOperator;
extern const Event AccumulateOperator;
extern const Event AggregateOperator;
extern const Event SkipOperator;
extern const Event LimitOperator;
extern const Event OrderByOperator;
extern const Event MergeOperator;
extern const Event OptionalOperator;
extern const Event UnwindOperator;
extern const Event DistinctOperator;
extern const Event UnionOperator;
extern const Event CartesianOperator;
extern const Event CallProcedureOperator;
extern const Event ForeachOperator;
}  // namespace EventCounter

namespace memgraph::query::v2::plan {

namespace {

// Custom equality function for a vector of typed values.
// Used in unordered_maps in Aggregate and Distinct operators.
struct TypedValueVectorEqual {
  template <class TAllocator>
  bool operator()(const std::vector<TypedValue, TAllocator> &left,
                  const std::vector<TypedValue, TAllocator> &right) const {
    MG_ASSERT(left.size() == right.size(),
              "TypedValueVector comparison should only be done over vectors "
              "of the same size");
    return std::equal(left.begin(), left.end(), right.begin(), TypedValue::BoolEqual{});
  }
};

// Returns boolean result of evaluating filter expression. Null is treated as
// false. Other non boolean values raise a QueryRuntimeException.
bool EvaluateFilter(ExpressionEvaluator &evaluator, Expression *filter) {
  TypedValue result = filter->Accept(evaluator);
  // Null is treated like false.
  if (result.IsNull()) return false;
  if (result.type() != TypedValue::Type::Bool)
    throw QueryRuntimeException("Filter expression must evaluate to bool or null, got {}.", result.type());
  return result.ValueBool();
}

template <typename T>
uint64_t ComputeProfilingKey(const T *obj) {
  static_assert(sizeof(T *) == sizeof(uint64_t));
  return reinterpret_cast<uint64_t>(obj);
}

}  // namespace

#define SCOPED_PROFILE_OP(name) ScopedProfile profile{ComputeProfilingKey(this), name, &context};

class DistributedCreateNodeCursor : public Cursor {
 public:
  using InputOperator = std::shared_ptr<memgraph::query::v2::plan::LogicalOperator>;
  DistributedCreateNodeCursor(const InputOperator &op, utils::MemoryResource *mem,
                              std::vector<const NodeCreationInfo *> nodes_info)
      : input_cursor_(op->MakeCursor(mem)), nodes_info_(std::move(nodes_info)) {}

  bool Pull(Frame &frame, ExecutionContext &context) override {
    SCOPED_PROFILE_OP("CreateNode");
    if (input_cursor_->Pull(frame, context)) {
      auto &shard_manager = context.shard_request_manager;
      shard_manager->Request(state_, NodeCreationInfoToRequest(context, frame));
      return true;
    }

    return false;
  }

  void Shutdown() override { input_cursor_->Shutdown(); }

  void Reset() override { state_ = {}; }

  std::vector<msgs::NewVertex> NodeCreationInfoToRequest(ExecutionContext &context, Frame &frame) const {
    std::vector<msgs::NewVertex> requests;
    for (const auto &node_info : nodes_info_) {
      msgs::NewVertex rqst;
<<<<<<< HEAD
=======
      MG_ASSERT(!node_info->labels.empty(), "Cannot determine primary label");
      const auto primary_label = node_info->labels[0];
>>>>>>> 6bb40a7f
      // TODO(jbajic) Fix properties not send,
      // suggestion: ignore distinction between properties and primary keys
      // since schema validation is done on storage side
      std::map<msgs::PropertyId, msgs::Value> properties;
      ExpressionEvaluator evaluator(&frame, context.symbol_table, context.evaluation_context, nullptr,
                                    storage::v3::View::NEW);
      if (const auto *node_info_properties = std::get_if<PropertiesMapList>(&node_info->properties)) {
        for (const auto &[key, value_expression] : *node_info_properties) {
          TypedValue val = value_expression->Accept(evaluator);
<<<<<<< HEAD
          properties[key] = TypedValueToValue(val);
          if (context.shard_request_manager->IsPrimaryKey(key)) {
            rqst.primary_key.push_back(storage::v3::TypedValueToValue(val));
=======

          if (context.shard_request_manager->IsPrimaryKey(primary_label, key)) {
            rqst.primary_key.push_back(TypedValueToValue(val));
          } else {
            properties[key] = TypedValueToValue(val);
>>>>>>> 6bb40a7f
          }
        }
      } else {
        auto property_map = evaluator.Visit(*std::get<ParameterLookup *>(node_info->properties)).ValueMap();
        for (const auto &[key, value] : property_map) {
          auto key_str = std::string(key);
          auto property_id = context.shard_request_manager->NameToProperty(key_str);
<<<<<<< HEAD
          properties[property_id] = TypedValueToValue(value);
          if (context.shard_request_manager->IsPrimaryKey(property_id)) {
            rqst.primary_key.push_back(storage::v3::TypedValueToValue(value));
=======
          if (context.shard_request_manager->IsPrimaryKey(primary_label, property_id)) {
            rqst.primary_key.push_back(storage::v3::TypedValueToValue(value));
          } else {
            properties[property_id] = TypedValueToValue(value);
>>>>>>> 6bb40a7f
          }
        }
      }

      if (node_info->labels.empty()) {
        throw QueryRuntimeException("Primary label must be defined!");
      }
      // TODO(kostasrim) Copy non primary labels as well
<<<<<<< HEAD
      rqst.label_ids.push_back(msgs::Label{node_info->labels[0]});
=======
      rqst.label_ids.push_back(msgs::Label{.id = primary_label});
>>>>>>> 6bb40a7f
      requests.push_back(std::move(rqst));
    }
    return requests;
  }

 private:
  const UniqueCursorPtr input_cursor_;
  std::vector<const NodeCreationInfo *> nodes_info_;
  msgs::ExecutionState<msgs::CreateVerticesRequest> state_;
};

bool Once::OnceCursor::Pull(Frame &, ExecutionContext &context) {
  SCOPED_PROFILE_OP("Once");

  if (!did_pull_) {
    did_pull_ = true;
    return true;
  }
  return false;
}

UniqueCursorPtr Once::MakeCursor(utils::MemoryResource *mem) const {
  EventCounter::IncrementCounter(EventCounter::OnceOperator);

  return MakeUniqueCursorPtr<OnceCursor>(mem);
}

WITHOUT_SINGLE_INPUT(Once);

void Once::OnceCursor::Shutdown() {}

void Once::OnceCursor::Reset() { did_pull_ = false; }

CreateNode::CreateNode(const std::shared_ptr<LogicalOperator> &input, const NodeCreationInfo &node_info)
    : input_(input ? input : std::make_shared<Once>()), node_info_(node_info) {}

ACCEPT_WITH_INPUT(CreateNode)

UniqueCursorPtr CreateNode::MakeCursor(utils::MemoryResource *mem) const {
  EventCounter::IncrementCounter(EventCounter::CreateNodeOperator);

  return MakeUniqueCursorPtr<DistributedCreateNodeCursor>(mem, input_, mem, std::vector{&this->node_info_});
}

std::vector<Symbol> CreateNode::ModifiedSymbols(const SymbolTable &table) const {
  auto symbols = input_->ModifiedSymbols(table);
  symbols.emplace_back(node_info_.symbol);
  return symbols;
}

CreateNode::CreateNodeCursor::CreateNodeCursor(const CreateNode &self, utils::MemoryResource *mem)
    : self_(self), input_cursor_(self.input_->MakeCursor(mem)) {}

bool CreateNode::CreateNodeCursor::Pull(Frame & /*frame*/, ExecutionContext & /*context*/) { return false; }

void CreateNode::CreateNodeCursor::Shutdown() { input_cursor_->Shutdown(); }

void CreateNode::CreateNodeCursor::Reset() { input_cursor_->Reset(); }

CreateExpand::CreateExpand(const NodeCreationInfo &node_info, const EdgeCreationInfo &edge_info,
                           const std::shared_ptr<LogicalOperator> &input, Symbol input_symbol, bool existing_node)
    : node_info_(node_info),
      edge_info_(edge_info),
      input_(input ? input : std::make_shared<Once>()),
      input_symbol_(input_symbol),
      existing_node_(existing_node) {}

ACCEPT_WITH_INPUT(CreateExpand)

<<<<<<< HEAD
class DistributedCreateExpandCursor;  // TODO(jbajic) Move this to the top
=======
class DistributedCreateExpandCursor;
>>>>>>> 6bb40a7f

UniqueCursorPtr CreateExpand::MakeCursor(utils::MemoryResource *mem) const {
  EventCounter::IncrementCounter(EventCounter::CreateNodeOperator);

  return MakeUniqueCursorPtr<DistributedCreateExpandCursor>(mem, input_, mem, *this);
}

std::vector<Symbol> CreateExpand::ModifiedSymbols(const SymbolTable &table) const {
  auto symbols = input_->ModifiedSymbols(table);
  symbols.emplace_back(node_info_.symbol);
  symbols.emplace_back(edge_info_.symbol);
  return symbols;
}

CreateExpand::CreateExpandCursor::CreateExpandCursor(const CreateExpand &self, utils::MemoryResource *mem)
    : self_(self), input_cursor_(self.input_->MakeCursor(mem)) {}

bool CreateExpand::CreateExpandCursor::Pull(Frame & /*frame*/, ExecutionContext & /*context*/) { return false; }

void CreateExpand::CreateExpandCursor::Shutdown() { input_cursor_->Shutdown(); }

void CreateExpand::CreateExpandCursor::Reset() { input_cursor_->Reset(); }

template <class TVerticesFun>
class ScanAllCursor : public Cursor {
 public:
  explicit ScanAllCursor(Symbol output_symbol, UniqueCursorPtr input_cursor, TVerticesFun get_vertices,
                         const char *op_name)
      : output_symbol_(output_symbol),
        input_cursor_(std::move(input_cursor)),
        get_vertices_(std::move(get_vertices)),
        op_name_(op_name) {}

  bool Pull(Frame & /*frame*/, ExecutionContext & /*context*/) override { return false; }

  void Shutdown() override { input_cursor_->Shutdown(); }

  void Reset() override {
    input_cursor_->Reset();
    vertices_ = std::nullopt;
    vertices_it_ = std::nullopt;
  }

 private:
  const Symbol output_symbol_;
  const UniqueCursorPtr input_cursor_;
  TVerticesFun get_vertices_;
  std::optional<typename std::result_of<TVerticesFun(Frame &, ExecutionContext &)>::type::value_type> vertices_;
  std::optional<decltype(vertices_.value().begin())> vertices_it_;
  const char *op_name_;
  std::vector<msgs::ScanVerticesResponse> current_batch;
  msgs::ExecutionState<msgs::ScanVerticesRequest> request_state;
};

class DistributedScanAllAndFilterCursor : public Cursor {
 public:
  explicit DistributedScanAllAndFilterCursor(
      Symbol output_symbol, UniqueCursorPtr input_cursor, const char *op_name,
      std::optional<storage::v3::LabelId> label,
      std::optional<std::pair<storage::v3::PropertyId, Expression *>> property_expression_pair,
      std::optional<std::vector<Expression *>> filter_expressions)
      : output_symbol_(output_symbol),
        input_cursor_(std::move(input_cursor)),
        op_name_(op_name),
        label_(label),
        property_expression_pair_(property_expression_pair),
        filter_expressions_(filter_expressions) {
    ResetExecutionState();
  }

  using VertexAccessor = accessors::VertexAccessor;

  bool MakeRequest(msgs::ShardRequestManagerInterface &shard_manager) {
    current_batch = shard_manager.Request(request_state_);
    current_vertex_it = current_batch.begin();
    return !current_batch.empty();
  }

  bool Pull(Frame &frame, ExecutionContext &context) override {
    SCOPED_PROFILE_OP(op_name_);
    auto &shard_manager = *context.shard_request_manager;
    if (MustAbort(context)) {
      throw HintedAbortError();
    }
    using State = msgs::ExecutionState<msgs::ScanVerticesRequest>;

    if (request_state_.state == State::INITIALIZING) {
      if (!input_cursor_->Pull(frame, context)) {
        return false;
      }
    }

    if (current_vertex_it == current_batch.end()) {
      if (request_state_.state == State::COMPLETED || !MakeRequest(shard_manager)) {
        ResetExecutionState();
        return Pull(frame, context);
      }
    }

    frame[output_symbol_] = TypedValue(std::move(*current_vertex_it));
    ++current_vertex_it;
    return true;
  }

  void Shutdown() override { input_cursor_->Shutdown(); }

  void ResetExecutionState() {
    current_batch.clear();
    current_vertex_it = current_batch.end();
    request_state_ = msgs::ExecutionState<msgs::ScanVerticesRequest>{};
    request_state_.label = "label";
  }

  void Reset() override {
    input_cursor_->Reset();
    ResetExecutionState();
  }

 private:
  const Symbol output_symbol_;
  const UniqueCursorPtr input_cursor_;
  const char *op_name_;
  std::vector<VertexAccessor> current_batch;
  std::vector<VertexAccessor>::iterator current_vertex_it;
  msgs::ExecutionState<msgs::ScanVerticesRequest> request_state_;
  std::optional<storage::v3::LabelId> label_;
  std::optional<std::pair<storage::v3::PropertyId, Expression *>> property_expression_pair_;
  std::optional<std::vector<Expression *>> filter_expressions_;
};

ScanAll::ScanAll(const std::shared_ptr<LogicalOperator> &input, Symbol output_symbol, storage::v3::View view)
    : input_(input ? input : std::make_shared<Once>()), output_symbol_(output_symbol), view_(view) {}

ACCEPT_WITH_INPUT(ScanAll)

class DistributedScanAllCursor;

UniqueCursorPtr ScanAll::MakeCursor(utils::MemoryResource *mem) const {
  EventCounter::IncrementCounter(EventCounter::ScanAllOperator);

<<<<<<< HEAD
  return MakeUniqueCursorPtr<DistributedScanAllCursor>(mem, output_symbol_, input_->MakeCursor(mem), "ScanAll");
=======
  return MakeUniqueCursorPtr<DistributedScanAllAndFilterCursor>(
      mem, output_symbol_, input_->MakeCursor(mem), "ScanAll", std::nullopt /*label*/,
      std::nullopt /*property_expression_pair*/, std::nullopt /*filter_expressions*/);
>>>>>>> 6bb40a7f
}

std::vector<Symbol> ScanAll::ModifiedSymbols(const SymbolTable &table) const {
  auto symbols = input_->ModifiedSymbols(table);
  symbols.emplace_back(output_symbol_);
  return symbols;
}

ScanAllByLabel::ScanAllByLabel(const std::shared_ptr<LogicalOperator> &input, Symbol output_symbol,
                               storage::v3::LabelId label, storage::v3::View view)
    : ScanAll(input, output_symbol, view), label_(label) {}

ACCEPT_WITH_INPUT(ScanAllByLabel)

UniqueCursorPtr ScanAllByLabel::MakeCursor(utils::MemoryResource * /*mem*/) const {
  EventCounter::IncrementCounter(EventCounter::ScanAllByLabelOperator);

<<<<<<< HEAD
  throw QueryRuntimeException("ScanAllByLabel is not supported");
=======
  return MakeUniqueCursorPtr<DistributedScanAllAndFilterCursor>(
      mem, output_symbol_, input_->MakeCursor(mem), "ScanAllByLabel", label_, std::nullopt /*property_expression_pair*/,
      std::nullopt /*filter_expressions*/);
>>>>>>> 6bb40a7f
}

// TODO(buda): Implement ScanAllByLabelProperty operator to iterate over
// vertices that have the label and some value for the given property.

ScanAllByLabelPropertyRange::ScanAllByLabelPropertyRange(const std::shared_ptr<LogicalOperator> &input,
                                                         Symbol output_symbol, storage::v3::LabelId label,
                                                         storage::v3::PropertyId property,
                                                         const std::string &property_name,
                                                         std::optional<Bound> lower_bound,
                                                         std::optional<Bound> upper_bound, storage::v3::View view)
    : ScanAll(input, output_symbol, view),
      label_(label),
      property_(property),
      property_name_(property_name),
      lower_bound_(lower_bound),
      upper_bound_(upper_bound) {
  MG_ASSERT(lower_bound_ || upper_bound_, "Only one bound can be left out");
}

ACCEPT_WITH_INPUT(ScanAllByLabelPropertyRange)

UniqueCursorPtr ScanAllByLabelPropertyRange::MakeCursor(utils::MemoryResource * /*mem*/) const {
  EventCounter::IncrementCounter(EventCounter::ScanAllByLabelPropertyRangeOperator);

  throw QueryRuntimeException("ScanAllByLabelPropertyRange is not supported");
}

ScanAllByLabelPropertyValue::ScanAllByLabelPropertyValue(const std::shared_ptr<LogicalOperator> &input,
                                                         Symbol output_symbol, storage::v3::LabelId label,
                                                         storage::v3::PropertyId property,
                                                         const std::string &property_name, Expression *expression,
                                                         storage::v3::View view)
    : ScanAll(input, output_symbol, view),
      label_(label),
      property_(property),
      property_name_(property_name),
      expression_(expression) {
  DMG_ASSERT(expression, "Expression is not optional.");
}

ACCEPT_WITH_INPUT(ScanAllByLabelPropertyValue)

UniqueCursorPtr ScanAllByLabelPropertyValue::MakeCursor(utils::MemoryResource * /*mem*/) const {
  EventCounter::IncrementCounter(EventCounter::ScanAllByLabelPropertyValueOperator);

<<<<<<< HEAD
  throw QueryRuntimeException("ScanAllByLabelPropertyValue is not supported");
=======
  return MakeUniqueCursorPtr<DistributedScanAllAndFilterCursor>(
      mem, output_symbol_, input_->MakeCursor(mem), "ScanAllByLabelPropertyValue", label_,
      std::make_pair(property_, expression_), std::nullopt /*filter_expressions*/);
>>>>>>> 6bb40a7f
}

ScanAllByLabelProperty::ScanAllByLabelProperty(const std::shared_ptr<LogicalOperator> &input, Symbol output_symbol,
                                               storage::v3::LabelId label, storage::v3::PropertyId property,
                                               const std::string &property_name, storage::v3::View view)
    : ScanAll(input, output_symbol, view), label_(label), property_(property), property_name_(property_name) {}

ACCEPT_WITH_INPUT(ScanAllByLabelProperty)

UniqueCursorPtr ScanAllByLabelProperty::MakeCursor(utils::MemoryResource *mem) const {
  EventCounter::IncrementCounter(EventCounter::ScanAllByLabelPropertyOperator);
  throw QueryRuntimeException("ScanAllByLabelProperty is not supported");
}

ScanAllById::ScanAllById(const std::shared_ptr<LogicalOperator> &input, Symbol output_symbol, Expression *expression,
                         storage::v3::View view)
    : ScanAll(input, output_symbol, view), expression_(expression) {
  MG_ASSERT(expression);
}

ACCEPT_WITH_INPUT(ScanAllById)

UniqueCursorPtr ScanAllById::MakeCursor(utils::MemoryResource *mem) const {
  EventCounter::IncrementCounter(EventCounter::ScanAllByIdOperator);
<<<<<<< HEAD
=======
  // TODO Reimplement when we have reliable conversion between hash value and pk
>>>>>>> 6bb40a7f
  auto vertices = [](Frame & /*frame*/, ExecutionContext & /*context*/) -> std::optional<std::vector<VertexAccessor>> {
    return std::nullopt;
  };
  return MakeUniqueCursorPtr<ScanAllCursor<decltype(vertices)>>(mem, output_symbol_, input_->MakeCursor(mem),
                                                                std::move(vertices), "ScanAllById");
}

namespace {

template <class TEdges>
auto UnwrapEdgesResult(storage::v3::Result<TEdges> &&result) {
  if (result.HasError()) {
    switch (result.GetError()) {
      case storage::v3::Error::DELETED_OBJECT:
        throw QueryRuntimeException("Trying to get relationships of a deleted node.");
      case storage::v3::Error::NONEXISTENT_OBJECT:
        throw query::v2::QueryRuntimeException("Trying to get relationships from a node that doesn't exist.");
      case storage::v3::Error::VERTEX_HAS_EDGES:
      case storage::v3::Error::SERIALIZATION_ERROR:
      case storage::v3::Error::PROPERTIES_DISABLED:
        throw QueryRuntimeException("Unexpected error when accessing relationships.");
    }
  }
  return std::move(*result);
}

}  // namespace

Expand::Expand(const std::shared_ptr<LogicalOperator> &input, Symbol input_symbol, Symbol node_symbol,
               Symbol edge_symbol, EdgeAtom::Direction direction,
               const std::vector<storage::v3::EdgeTypeId> &edge_types, bool existing_node, storage::v3::View view)
    : input_(input ? input : std::make_shared<Once>()),
      input_symbol_(input_symbol),
      common_{node_symbol, edge_symbol, direction, edge_types, existing_node},
      view_(view) {}

ACCEPT_WITH_INPUT(Expand)

class DistributedExpandCursor;

UniqueCursorPtr Expand::MakeCursor(utils::MemoryResource *mem) const {
  EventCounter::IncrementCounter(EventCounter::ExpandOperator);

  return MakeUniqueCursorPtr<DistributedExpandCursor>(mem, *this, mem);
}

std::vector<Symbol> Expand::ModifiedSymbols(const SymbolTable &table) const {
  auto symbols = input_->ModifiedSymbols(table);
  symbols.emplace_back(common_.node_symbol);
  symbols.emplace_back(common_.edge_symbol);
  return symbols;
}

Expand::ExpandCursor::ExpandCursor(const Expand &self, utils::MemoryResource *mem)
    : self_(self), input_cursor_(self.input_->MakeCursor(mem)) {}

bool Expand::ExpandCursor::Pull(Frame & /*frame*/, ExecutionContext & /*context*/) { return false; }

void Expand::ExpandCursor::Shutdown() { input_cursor_->Shutdown(); }

void Expand::ExpandCursor::Reset() {
  input_cursor_->Reset();
  in_edges_ = std::nullopt;
  in_edges_it_ = std::nullopt;
  out_edges_ = std::nullopt;
  out_edges_it_ = std::nullopt;
}

// NOLINTNEXTLINE(readability-convert-member-functions-to-static)
bool Expand::ExpandCursor::InitEdges(Frame & /*frame*/, ExecutionContext & /*context*/) { return true; }

ExpandVariable::ExpandVariable(const std::shared_ptr<LogicalOperator> &input, Symbol input_symbol, Symbol node_symbol,
                               Symbol edge_symbol, EdgeAtom::Type type, EdgeAtom::Direction direction,
                               const std::vector<storage::v3::EdgeTypeId> &edge_types, bool is_reverse,
                               Expression *lower_bound, Expression *upper_bound, bool existing_node,
                               ExpansionLambda filter_lambda, std::optional<ExpansionLambda> weight_lambda,
                               std::optional<Symbol> total_weight)
    : input_(input ? input : std::make_shared<Once>()),
      input_symbol_(input_symbol),
      common_{node_symbol, edge_symbol, direction, edge_types, existing_node},
      type_(type),
      is_reverse_(is_reverse),
      lower_bound_(lower_bound),
      upper_bound_(upper_bound),
      filter_lambda_(filter_lambda),
      weight_lambda_(weight_lambda),
      total_weight_(total_weight) {
  DMG_ASSERT(type_ == EdgeAtom::Type::DEPTH_FIRST || type_ == EdgeAtom::Type::BREADTH_FIRST ||
                 type_ == EdgeAtom::Type::WEIGHTED_SHORTEST_PATH,
             "ExpandVariable can only be used with breadth first, depth first or "
             "weighted shortest path type");
  DMG_ASSERT(!(type_ == EdgeAtom::Type::BREADTH_FIRST && is_reverse), "Breadth first expansion can't be reversed");
}

ACCEPT_WITH_INPUT(ExpandVariable)

std::vector<Symbol> ExpandVariable::ModifiedSymbols(const SymbolTable &table) const {
  auto symbols = input_->ModifiedSymbols(table);
  symbols.emplace_back(common_.node_symbol);
  symbols.emplace_back(common_.edge_symbol);
  return symbols;
}

UniqueCursorPtr ExpandVariable::MakeCursor(utils::MemoryResource *mem) const {
  EventCounter::IncrementCounter(EventCounter::ExpandVariableOperator);

  throw QueryRuntimeException("ExpandVariable is not supported");
}

class ConstructNamedPathCursor : public Cursor {
 public:
  ConstructNamedPathCursor(const ConstructNamedPath &self, utils::MemoryResource *mem)
      : self_(self), input_cursor_(self_.input()->MakeCursor(mem)) {}

  bool Pull(Frame & /*frame*/, ExecutionContext & /*context*/) override { return false; }

  void Shutdown() override { input_cursor_->Shutdown(); }

  void Reset() override { input_cursor_->Reset(); }

 private:
  const ConstructNamedPath self_;
  const UniqueCursorPtr input_cursor_;
};

ACCEPT_WITH_INPUT(ConstructNamedPath)

UniqueCursorPtr ConstructNamedPath::MakeCursor(utils::MemoryResource *mem) const {
  EventCounter::IncrementCounter(EventCounter::ConstructNamedPathOperator);

  return MakeUniqueCursorPtr<ConstructNamedPathCursor>(mem, *this, mem);
}

std::vector<Symbol> ConstructNamedPath::ModifiedSymbols(const SymbolTable &table) const {
  auto symbols = input_->ModifiedSymbols(table);
  symbols.emplace_back(path_symbol_);
  return symbols;
}

Filter::Filter(const std::shared_ptr<LogicalOperator> &input, Expression *expression)
    : input_(input ? input : std::make_shared<Once>()), expression_(expression) {}

ACCEPT_WITH_INPUT(Filter)

UniqueCursorPtr Filter::MakeCursor(utils::MemoryResource *mem) const {
  EventCounter::IncrementCounter(EventCounter::FilterOperator);

  return MakeUniqueCursorPtr<FilterCursor>(mem, *this, mem);
}

std::vector<Symbol> Filter::ModifiedSymbols(const SymbolTable &table) const { return input_->ModifiedSymbols(table); }

Filter::FilterCursor::FilterCursor(const Filter &self, utils::MemoryResource *mem)
    : self_(self), input_cursor_(self_.input_->MakeCursor(mem)) {}

bool Filter::FilterCursor::Pull(Frame &frame, ExecutionContext &context) {
  SCOPED_PROFILE_OP("Filter");

  // Like all filters, newly set values should not affect filtering of old
  // nodes and edges.
  ExpressionEvaluator evaluator(&frame, context.symbol_table, context.evaluation_context, context.db_accessor,
                                storage::v3::View::OLD);
  while (input_cursor_->Pull(frame, context)) {
    if (EvaluateFilter(evaluator, self_.expression_)) return true;
  }
  return false;
}

void Filter::FilterCursor::Shutdown() { input_cursor_->Shutdown(); }

void Filter::FilterCursor::Reset() { input_cursor_->Reset(); }

Produce::Produce(const std::shared_ptr<LogicalOperator> &input, const std::vector<NamedExpression *> &named_expressions)
    : input_(input ? input : std::make_shared<Once>()), named_expressions_(named_expressions) {}

ACCEPT_WITH_INPUT(Produce)

UniqueCursorPtr Produce::MakeCursor(utils::MemoryResource *mem) const {
  EventCounter::IncrementCounter(EventCounter::ProduceOperator);

  return MakeUniqueCursorPtr<ProduceCursor>(mem, *this, mem);
}

std::vector<Symbol> Produce::OutputSymbols(const SymbolTable &symbol_table) const {
  std::vector<Symbol> symbols;
  for (const auto &named_expr : named_expressions_) {
    symbols.emplace_back(symbol_table.at(*named_expr));
  }
  return symbols;
}

std::vector<Symbol> Produce::ModifiedSymbols(const SymbolTable &table) const { return OutputSymbols(table); }

Produce::ProduceCursor::ProduceCursor(const Produce &self, utils::MemoryResource *mem)
    : self_(self), input_cursor_(self_.input_->MakeCursor(mem)) {}

bool Produce::ProduceCursor::Pull(Frame &frame, ExecutionContext &context) {
  SCOPED_PROFILE_OP("Produce");

  if (input_cursor_->Pull(frame, context)) {
    // Produce should always yield the latest results.
    ExpressionEvaluator evaluator(&frame, context.symbol_table, context.evaluation_context, context.db_accessor,
                                  storage::v3::View::NEW);
    for (auto named_expr : self_.named_expressions_) named_expr->Accept(evaluator);

    return true;
  }
  return false;
}

void Produce::ProduceCursor::Shutdown() { input_cursor_->Shutdown(); }

void Produce::ProduceCursor::Reset() { input_cursor_->Reset(); }

Delete::Delete(const std::shared_ptr<LogicalOperator> &input_, const std::vector<Expression *> &expressions,
               bool detach_)
    : input_(input_), expressions_(expressions), detach_(detach_) {}

ACCEPT_WITH_INPUT(Delete)

UniqueCursorPtr Delete::MakeCursor(utils::MemoryResource *mem) const {
  EventCounter::IncrementCounter(EventCounter::DeleteOperator);

  return MakeUniqueCursorPtr<DeleteCursor>(mem, *this, mem);
}

std::vector<Symbol> Delete::ModifiedSymbols(const SymbolTable &table) const { return input_->ModifiedSymbols(table); }

Delete::DeleteCursor::DeleteCursor(const Delete &self, utils::MemoryResource *mem)
    : self_(self), input_cursor_(self_.input_->MakeCursor(mem)) {}

bool Delete::DeleteCursor::Pull(Frame & /*frame*/, ExecutionContext & /*context*/) { return false; }

void Delete::DeleteCursor::Shutdown() { input_cursor_->Shutdown(); }

void Delete::DeleteCursor::Reset() { input_cursor_->Reset(); }

SetProperty::SetProperty(const std::shared_ptr<LogicalOperator> &input, storage::v3::PropertyId property,
                         PropertyLookup *lhs, Expression *rhs)
    : input_(input), property_(property), lhs_(lhs), rhs_(rhs) {}

ACCEPT_WITH_INPUT(SetProperty)

UniqueCursorPtr SetProperty::MakeCursor(utils::MemoryResource *mem) const {
  EventCounter::IncrementCounter(EventCounter::SetPropertyOperator);

  return MakeUniqueCursorPtr<SetPropertyCursor>(mem, *this, mem);
}

std::vector<Symbol> SetProperty::ModifiedSymbols(const SymbolTable &table) const {
  return input_->ModifiedSymbols(table);
}

SetProperty::SetPropertyCursor::SetPropertyCursor(const SetProperty &self, utils::MemoryResource *mem)
    : self_(self), input_cursor_(self.input_->MakeCursor(mem)) {}

bool SetProperty::SetPropertyCursor::Pull(Frame & /*frame*/, ExecutionContext & /*context*/) { return false; }

void SetProperty::SetPropertyCursor::Shutdown() { input_cursor_->Shutdown(); }

void SetProperty::SetPropertyCursor::Reset() { input_cursor_->Reset(); }

SetProperties::SetProperties(const std::shared_ptr<LogicalOperator> &input, Symbol input_symbol, Expression *rhs, Op op)
    : input_(input), input_symbol_(input_symbol), rhs_(rhs), op_(op) {}

ACCEPT_WITH_INPUT(SetProperties)

UniqueCursorPtr SetProperties::MakeCursor(utils::MemoryResource *mem) const {
  EventCounter::IncrementCounter(EventCounter::SetPropertiesOperator);

  return MakeUniqueCursorPtr<SetPropertiesCursor>(mem, *this, mem);
}

std::vector<Symbol> SetProperties::ModifiedSymbols(const SymbolTable &table) const {
  return input_->ModifiedSymbols(table);
}

SetProperties::SetPropertiesCursor::SetPropertiesCursor(const SetProperties &self, utils::MemoryResource *mem)
    : self_(self), input_cursor_(self.input_->MakeCursor(mem)) {}

namespace {

template <typename T>
concept AccessorWithProperties = requires(T value, storage::v3::PropertyId property_id,
                                          storage::v3::PropertyValue property_value) {
  {
    value.ClearProperties()
    } -> std::same_as<storage::v3::Result<std::map<storage::v3::PropertyId, storage::v3::PropertyValue>>>;
  {value.SetProperty(property_id, property_value)};
};

}  // namespace

bool SetProperties::SetPropertiesCursor::Pull(Frame &frame, ExecutionContext &context) {
  SCOPED_PROFILE_OP("SetProperties");
  return false;
  //  if (!input_cursor_->Pull(frame, context)) return false;
  //
  //  TypedValue &lhs = frame[self_.input_symbol_];
  //
  //  // Set, just like Create needs to see the latest changes.
  //  ExpressionEvaluator evaluator(&frame, context.symbol_table, context.evaluation_context, context.db_accessor,
  //                                storage::v3::View::NEW);
  //  TypedValue rhs = self_.rhs_->Accept(evaluator);
  //
  //  switch (lhs.type()) {
  //    case TypedValue::Type::Vertex:
  //      SetPropertiesOnRecord(&lhs.ValueVertex(), rhs, self_.op_, &context);
  //      break;
  //    case TypedValue::Type::Edge:
  //      SetPropertiesOnRecord(&lhs.ValueEdge(), rhs, self_.op_, &context);
  //      break;
  //    case TypedValue::Type::Null:
  //      // Skip setting properties on Null (can occur in optional match).
  //      break;
  //    default:
  //      throw QueryRuntimeException("Properties can only be set on edges and vertices.");
  //  }
  //  return true;
}

void SetProperties::SetPropertiesCursor::Shutdown() { input_cursor_->Shutdown(); }

void SetProperties::SetPropertiesCursor::Reset() { input_cursor_->Reset(); }

SetLabels::SetLabels(const std::shared_ptr<LogicalOperator> &input, Symbol input_symbol,
                     const std::vector<storage::v3::LabelId> &labels)
    : input_(input), input_symbol_(input_symbol), labels_(labels) {}

ACCEPT_WITH_INPUT(SetLabels)

UniqueCursorPtr SetLabels::MakeCursor(utils::MemoryResource *mem) const {
  EventCounter::IncrementCounter(EventCounter::SetLabelsOperator);

  return MakeUniqueCursorPtr<SetLabelsCursor>(mem, *this, mem);
}

std::vector<Symbol> SetLabels::ModifiedSymbols(const SymbolTable &table) const {
  return input_->ModifiedSymbols(table);
}

SetLabels::SetLabelsCursor::SetLabelsCursor(const SetLabels &self, utils::MemoryResource *mem)
    : self_(self), input_cursor_(self.input_->MakeCursor(mem)) {}

bool SetLabels::SetLabelsCursor::Pull(Frame &frame, ExecutionContext &context) {
  SCOPED_PROFILE_OP("SetLabels");
  return false;
}

void SetLabels::SetLabelsCursor::Shutdown() { input_cursor_->Shutdown(); }

void SetLabels::SetLabelsCursor::Reset() { input_cursor_->Reset(); }

RemoveProperty::RemoveProperty(const std::shared_ptr<LogicalOperator> &input, storage::v3::PropertyId property,
                               PropertyLookup *lhs)
    : input_(input), property_(property), lhs_(lhs) {}

ACCEPT_WITH_INPUT(RemoveProperty)

UniqueCursorPtr RemoveProperty::MakeCursor(utils::MemoryResource *mem) const {
  EventCounter::IncrementCounter(EventCounter::RemovePropertyOperator);

  return MakeUniqueCursorPtr<RemovePropertyCursor>(mem, *this, mem);
}

std::vector<Symbol> RemoveProperty::ModifiedSymbols(const SymbolTable &table) const {
  return input_->ModifiedSymbols(table);
}

RemoveProperty::RemovePropertyCursor::RemovePropertyCursor(const RemoveProperty &self, utils::MemoryResource *mem)
    : self_(self), input_cursor_(self.input_->MakeCursor(mem)) {}

bool RemoveProperty::RemovePropertyCursor::Pull(Frame &frame, ExecutionContext &context) {
  SCOPED_PROFILE_OP("RemoveProperty");
  return false;
}

void RemoveProperty::RemovePropertyCursor::Shutdown() { input_cursor_->Shutdown(); }

void RemoveProperty::RemovePropertyCursor::Reset() { input_cursor_->Reset(); }

RemoveLabels::RemoveLabels(const std::shared_ptr<LogicalOperator> &input, Symbol input_symbol,
                           const std::vector<storage::v3::LabelId> &labels)
    : input_(input), input_symbol_(input_symbol), labels_(labels) {}

ACCEPT_WITH_INPUT(RemoveLabels)

UniqueCursorPtr RemoveLabels::MakeCursor(utils::MemoryResource *mem) const {
  EventCounter::IncrementCounter(EventCounter::RemoveLabelsOperator);

  return MakeUniqueCursorPtr<RemoveLabelsCursor>(mem, *this, mem);
}

std::vector<Symbol> RemoveLabels::ModifiedSymbols(const SymbolTable &table) const {
  return input_->ModifiedSymbols(table);
}

RemoveLabels::RemoveLabelsCursor::RemoveLabelsCursor(const RemoveLabels &self, utils::MemoryResource *mem)
    : self_(self), input_cursor_(self.input_->MakeCursor(mem)) {}

bool RemoveLabels::RemoveLabelsCursor::Pull(Frame &frame, ExecutionContext &context) {
  SCOPED_PROFILE_OP("RemoveLabels");
  return false;
}

void RemoveLabels::RemoveLabelsCursor::Shutdown() { input_cursor_->Shutdown(); }

void RemoveLabels::RemoveLabelsCursor::Reset() { input_cursor_->Reset(); }

EdgeUniquenessFilter::EdgeUniquenessFilter(const std::shared_ptr<LogicalOperator> &input, Symbol expand_symbol,
                                           const std::vector<Symbol> &previous_symbols)
    : input_(input), expand_symbol_(expand_symbol), previous_symbols_(previous_symbols) {}

ACCEPT_WITH_INPUT(EdgeUniquenessFilter)

UniqueCursorPtr EdgeUniquenessFilter::MakeCursor(utils::MemoryResource *mem) const {
  EventCounter::IncrementCounter(EventCounter::EdgeUniquenessFilterOperator);

  return MakeUniqueCursorPtr<EdgeUniquenessFilterCursor>(mem, *this, mem);
}

std::vector<Symbol> EdgeUniquenessFilter::ModifiedSymbols(const SymbolTable &table) const {
  return input_->ModifiedSymbols(table);
}

EdgeUniquenessFilter::EdgeUniquenessFilterCursor::EdgeUniquenessFilterCursor(const EdgeUniquenessFilter &self,
                                                                             utils::MemoryResource *mem)
    : self_(self), input_cursor_(self.input_->MakeCursor(mem)) {}

namespace {
/**
 * Returns true if:
 *    - a and b are either edge or edge-list values, and there
 *    is at least one matching edge in the two values
 */
bool ContainsSameEdge(const TypedValue &a, const TypedValue &b) {
  auto compare_to_list = [](const TypedValue &list, const TypedValue &other) {
    for (const TypedValue &list_elem : list.ValueList())
      if (ContainsSameEdge(list_elem, other)) return true;
    return false;
  };

  if (a.type() == TypedValue::Type::List) return compare_to_list(a, b);
  if (b.type() == TypedValue::Type::List) return compare_to_list(b, a);

  return a.ValueEdge() == b.ValueEdge();
}
}  // namespace

bool EdgeUniquenessFilter::EdgeUniquenessFilterCursor::Pull(Frame &frame, ExecutionContext &context) {
  SCOPED_PROFILE_OP("EdgeUniquenessFilter");

  auto expansion_ok = [&]() {
    const auto &expand_value = frame[self_.expand_symbol_];
    for (const auto &previous_symbol : self_.previous_symbols_) {
      const auto &previous_value = frame[previous_symbol];
      // This shouldn't raise a TypedValueException, because the planner
      // makes sure these are all of the expected type. In case they are not
      // an error should be raised long before this code is executed.
      if (ContainsSameEdge(previous_value, expand_value)) return false;
    }
    return true;
  };

  while (input_cursor_->Pull(frame, context))
    if (expansion_ok()) return true;
  return false;
}

void EdgeUniquenessFilter::EdgeUniquenessFilterCursor::Shutdown() { input_cursor_->Shutdown(); }

void EdgeUniquenessFilter::EdgeUniquenessFilterCursor::Reset() { input_cursor_->Reset(); }

Accumulate::Accumulate(const std::shared_ptr<LogicalOperator> &input, const std::vector<Symbol> &symbols,
                       bool advance_command)
    : input_(input), symbols_(symbols), advance_command_(advance_command) {}

ACCEPT_WITH_INPUT(Accumulate)

std::vector<Symbol> Accumulate::ModifiedSymbols(const SymbolTable &) const { return symbols_; }

UniqueCursorPtr Accumulate::MakeCursor(utils::MemoryResource *mem) const {
  EventCounter::IncrementCounter(EventCounter::AccumulateOperator);
  throw QueryRuntimeException("Accumulate is not supported");
}

Aggregate::Aggregate(const std::shared_ptr<LogicalOperator> &input, const std::vector<Aggregate::Element> &aggregations,
                     const std::vector<Expression *> &group_by, const std::vector<Symbol> &remember)
    : input_(input ? input : std::make_shared<Once>()),
      aggregations_(aggregations),
      group_by_(group_by),
      remember_(remember) {}

ACCEPT_WITH_INPUT(Aggregate)

std::vector<Symbol> Aggregate::ModifiedSymbols(const SymbolTable &) const {
  auto symbols = remember_;
  for (const auto &elem : aggregations_) symbols.push_back(elem.output_sym);
  return symbols;
}

namespace {
/** Returns the default TypedValue for an Aggregation element.
 * This value is valid both for returning when where are no inputs
 * to the aggregation op, and for initializing an aggregation result
 * when there are */
TypedValue DefaultAggregationOpValue(const Aggregate::Element &element, utils::MemoryResource *memory) {
  switch (element.op) {
    case Aggregation::Op::COUNT:
      return TypedValue(0, memory);
    case Aggregation::Op::SUM:
    case Aggregation::Op::MIN:
    case Aggregation::Op::MAX:
    case Aggregation::Op::AVG:
      return TypedValue(memory);
    case Aggregation::Op::COLLECT_LIST:
      return TypedValue(TypedValue::TVector(memory));
    case Aggregation::Op::COLLECT_MAP:
      return TypedValue(TypedValue::TMap(memory));
  }
}
}  // namespace

class AggregateCursor : public Cursor {
 public:
  AggregateCursor(const Aggregate &self, utils::MemoryResource *mem)
      : self_(self), input_cursor_(self_.input_->MakeCursor(mem)), aggregation_(mem) {}

  bool Pull(Frame &frame, ExecutionContext &context) override {
    SCOPED_PROFILE_OP("Aggregate");

    if (!pulled_all_input_) {
      ProcessAll(&frame, &context);
      pulled_all_input_ = true;
      aggregation_it_ = aggregation_.begin();

      // in case there is no input and no group_bys we need to return true
      // just this once
      if (aggregation_.empty() && self_.group_by_.empty()) {
        auto *pull_memory = context.evaluation_context.memory;
        // place default aggregation values on the frame
        for (const auto &elem : self_.aggregations_)
          frame[elem.output_sym] = DefaultAggregationOpValue(elem, pull_memory);
        // place null as remember values on the frame
        for (const Symbol &remember_sym : self_.remember_) frame[remember_sym] = TypedValue(pull_memory);
        return true;
      }
    }

    if (aggregation_it_ == aggregation_.end()) return false;

    // place aggregation values on the frame
    auto aggregation_values_it = aggregation_it_->second.values_.begin();
    for (const auto &aggregation_elem : self_.aggregations_)
      frame[aggregation_elem.output_sym] = *aggregation_values_it++;

    // place remember values on the frame
    auto remember_values_it = aggregation_it_->second.remember_.begin();
    for (const Symbol &remember_sym : self_.remember_) frame[remember_sym] = *remember_values_it++;

    aggregation_it_++;
    return true;
  }

  void Shutdown() override { input_cursor_->Shutdown(); }

  void Reset() override {
    input_cursor_->Reset();
    aggregation_.clear();
    aggregation_it_ = aggregation_.begin();
    pulled_all_input_ = false;
  }

 private:
  // Data structure for a single aggregation cache.
  // Does NOT include the group-by values since those are a key in the
  // aggregation map. The vectors in an AggregationValue contain one element for
  // each aggregation in this LogicalOp.
  struct AggregationValue {
    explicit AggregationValue(utils::MemoryResource *mem) : counts_(mem), values_(mem), remember_(mem) {}

    // how many input rows have been aggregated in respective values_ element so
    // far
    // TODO: The counting value type should be changed to an unsigned type once
    // TypedValue can support signed integer values larger than 64bits so that
    // precision isn't lost.
    utils::pmr::vector<int64_t> counts_;
    // aggregated values. Initially Null (until at least one input row with a
    // valid value gets processed)
    utils::pmr::vector<TypedValue> values_;
    // remember values.
    utils::pmr::vector<TypedValue> remember_;
  };

  const Aggregate &self_;
  const UniqueCursorPtr input_cursor_;
  // storage for aggregated data
  // map key is the vector of group-by values
  // map value is an AggregationValue struct
  utils::pmr::unordered_map<utils::pmr::vector<TypedValue>, AggregationValue,
                            // use FNV collection hashing specialized for a
                            // vector of TypedValues
                            utils::FnvCollection<utils::pmr::vector<TypedValue>, TypedValue, TypedValue::Hash>,
                            // custom equality
                            TypedValueVectorEqual>
      aggregation_;
  // iterator over the accumulated cache
  decltype(aggregation_.begin()) aggregation_it_ = aggregation_.begin();
  // this LogicalOp pulls all from the input on it's first pull
  // this switch tracks if this has been performed
  bool pulled_all_input_{false};

  /**
   * Pulls from the input operator until exhausted and aggregates the
   * results. If the input operator is not provided, a single call
   * to ProcessOne is issued.
   *
   * Accumulation automatically groups the results so that `aggregation_`
   * cache cardinality depends on number of
   * aggregation results, and not on the number of inputs.
   */
  void ProcessAll(Frame *frame, ExecutionContext *context) {
    ExpressionEvaluator evaluator(frame, context->symbol_table, context->evaluation_context, context->db_accessor,
                                  storage::v3::View::NEW);
    while (input_cursor_->Pull(*frame, *context)) {
      ProcessOne(*frame, &evaluator);
    }

    // calculate AVG aggregations (so far they have only been summed)
    for (size_t pos = 0; pos < self_.aggregations_.size(); ++pos) {
      if (self_.aggregations_[pos].op != Aggregation::Op::AVG) continue;
      for (auto &kv : aggregation_) {
        AggregationValue &agg_value = kv.second;
        auto count = agg_value.counts_[pos];
        auto *pull_memory = context->evaluation_context.memory;
        if (count > 0) {
          agg_value.values_[pos] = agg_value.values_[pos] / TypedValue(static_cast<double>(count), pull_memory);
        }
      }
    }
  }

  /**
   * Performs a single accumulation.
   */
  void ProcessOne(const Frame &frame, ExpressionEvaluator *evaluator) {
    auto *mem = aggregation_.get_allocator().GetMemoryResource();
    utils::pmr::vector<TypedValue> group_by(mem);
    group_by.reserve(self_.group_by_.size());
    for (Expression *expression : self_.group_by_) {
      group_by.emplace_back(expression->Accept(*evaluator));
    }
    auto &agg_value = aggregation_.try_emplace(std::move(group_by), mem).first->second;
    EnsureInitialized(frame, &agg_value);
    Update(evaluator, &agg_value);
  }

  /** Ensures the new AggregationValue has been initialized. This means
   * that the value vectors are filled with an appropriate number of Nulls,
   * counts are set to 0 and remember values are remembered.
   */
  void EnsureInitialized(const Frame &frame, AggregateCursor::AggregationValue *agg_value) const {
    if (!agg_value->values_.empty()) return;

    for (const auto &agg_elem : self_.aggregations_) {
      auto *mem = agg_value->values_.get_allocator().GetMemoryResource();
      agg_value->values_.emplace_back(DefaultAggregationOpValue(agg_elem, mem));
    }
    agg_value->counts_.resize(self_.aggregations_.size(), 0);

    for (const Symbol &remember_sym : self_.remember_) agg_value->remember_.push_back(frame[remember_sym]);
  }

  /** Updates the given AggregationValue with new data. Assumes that
   * the AggregationValue has been initialized */
  void Update(ExpressionEvaluator *evaluator, AggregateCursor::AggregationValue *agg_value) {
    DMG_ASSERT(self_.aggregations_.size() == agg_value->values_.size(),
               "Expected as much AggregationValue.values_ as there are "
               "aggregations.");
    DMG_ASSERT(self_.aggregations_.size() == agg_value->counts_.size(),
               "Expected as much AggregationValue.counts_ as there are "
               "aggregations.");

    // we iterate over counts, values and aggregation info at the same time
    auto count_it = agg_value->counts_.begin();
    auto value_it = agg_value->values_.begin();
    auto agg_elem_it = self_.aggregations_.begin();
    for (; count_it < agg_value->counts_.end(); count_it++, value_it++, agg_elem_it++) {
      // COUNT(*) is the only case where input expression is optional
      // handle it here
      auto input_expr_ptr = agg_elem_it->value;
      if (!input_expr_ptr) {
        *count_it += 1;
        *value_it = *count_it;
        continue;
      }

      TypedValue input_value = input_expr_ptr->Accept(*evaluator);

      // Aggregations skip Null input values.
      if (input_value.IsNull()) continue;
      const auto &agg_op = agg_elem_it->op;
      *count_it += 1;
      if (*count_it == 1) {
        // first value, nothing to aggregate. check type, set and continue.
        switch (agg_op) {
          case Aggregation::Op::MIN:
          case Aggregation::Op::MAX:
            *value_it = input_value;
            EnsureOkForMinMax(input_value);
            break;
          case Aggregation::Op::SUM:
          case Aggregation::Op::AVG:
            *value_it = input_value;
            EnsureOkForAvgSum(input_value);
            break;
          case Aggregation::Op::COUNT:
            *value_it = 1;
            break;
          case Aggregation::Op::COLLECT_LIST:
            value_it->ValueList().push_back(input_value);
            break;
          case Aggregation::Op::COLLECT_MAP:
            auto key = agg_elem_it->key->Accept(*evaluator);
            if (key.type() != TypedValue::Type::String) throw QueryRuntimeException("Map key must be a string.");
            value_it->ValueMap().emplace(key.ValueString(), input_value);
            break;
        }
        continue;
      }

      // aggregation of existing values
      switch (agg_op) {
        case Aggregation::Op::COUNT:
          *value_it = *count_it;
          break;
        case Aggregation::Op::MIN: {
          EnsureOkForMinMax(input_value);
          try {
            TypedValue comparison_result = input_value < *value_it;
            // since we skip nulls we either have a valid comparison, or
            // an exception was just thrown above
            // safe to assume a bool TypedValue
            if (comparison_result.ValueBool()) *value_it = input_value;
          } catch (const expr::TypedValueException &) {
            throw QueryRuntimeException("Unable to get MIN of '{}' and '{}'.", input_value.type(), value_it->type());
          }
          break;
        }
        case Aggregation::Op::MAX: {
          //  all comments as for Op::Min
          EnsureOkForMinMax(input_value);
          try {
            TypedValue comparison_result = input_value > *value_it;
            if (comparison_result.ValueBool()) *value_it = input_value;
          } catch (const expr::TypedValueException &) {
            throw QueryRuntimeException("Unable to get MAX of '{}' and '{}'.", input_value.type(), value_it->type());
          }
          break;
        }
        case Aggregation::Op::AVG:
        // for averaging we sum first and divide by count once all
        // the input has been processed
        case Aggregation::Op::SUM:
          EnsureOkForAvgSum(input_value);
          *value_it = *value_it + input_value;
          break;
        case Aggregation::Op::COLLECT_LIST:
          value_it->ValueList().push_back(input_value);
          break;
        case Aggregation::Op::COLLECT_MAP:
          auto key = agg_elem_it->key->Accept(*evaluator);
          if (key.type() != TypedValue::Type::String) throw QueryRuntimeException("Map key must be a string.");
          value_it->ValueMap().emplace(key.ValueString(), input_value);
          break;
      }  // end switch over Aggregation::Op enum
    }    // end loop over all aggregations
  }

  /** Checks if the given TypedValue is legal in MIN and MAX. If not
   * an appropriate exception is thrown. */
  void EnsureOkForMinMax(const TypedValue &value) const {
    switch (value.type()) {
      case TypedValue::Type::Bool:
      case TypedValue::Type::Int:
      case TypedValue::Type::Double:
      case TypedValue::Type::String:
        return;
      default:
        throw QueryRuntimeException(
            "Only boolean, numeric and string values are allowed in "
            "MIN and MAX aggregations.");
    }
  }

  /** Checks if the given TypedValue is legal in AVG and SUM. If not
   * an appropriate exception is thrown. */
  void EnsureOkForAvgSum(const TypedValue &value) const {
    switch (value.type()) {
      case TypedValue::Type::Int:
      case TypedValue::Type::Double:
        return;
      default:
        throw QueryRuntimeException("Only numeric values allowed in SUM and AVG aggregations.");
    }
  }
};

UniqueCursorPtr Aggregate::MakeCursor(utils::MemoryResource *mem) const {
  EventCounter::IncrementCounter(EventCounter::AggregateOperator);

  return MakeUniqueCursorPtr<AggregateCursor>(mem, *this, mem);
}

Skip::Skip(const std::shared_ptr<LogicalOperator> &input, Expression *expression)
    : input_(input), expression_(expression) {}

ACCEPT_WITH_INPUT(Skip)

UniqueCursorPtr Skip::MakeCursor(utils::MemoryResource *mem) const {
  EventCounter::IncrementCounter(EventCounter::SkipOperator);

  return MakeUniqueCursorPtr<SkipCursor>(mem, *this, mem);
}

std::vector<Symbol> Skip::OutputSymbols(const SymbolTable &symbol_table) const {
  // Propagate this to potential Produce.
  return input_->OutputSymbols(symbol_table);
}

std::vector<Symbol> Skip::ModifiedSymbols(const SymbolTable &table) const { return input_->ModifiedSymbols(table); }

Skip::SkipCursor::SkipCursor(const Skip &self, utils::MemoryResource *mem)
    : self_(self), input_cursor_(self_.input_->MakeCursor(mem)) {}

bool Skip::SkipCursor::Pull(Frame &frame, ExecutionContext &context) {
  SCOPED_PROFILE_OP("Skip");

  while (input_cursor_->Pull(frame, context)) {
    if (to_skip_ == -1) {
      // First successful pull from the input, evaluate the skip expression.
      // The skip expression doesn't contain identifiers so graph view
      // parameter is not important.
      ExpressionEvaluator evaluator(&frame, context.symbol_table, context.evaluation_context, context.db_accessor,
                                    storage::v3::View::OLD);
      TypedValue to_skip = self_.expression_->Accept(evaluator);
      if (to_skip.type() != TypedValue::Type::Int)
        throw QueryRuntimeException("Number of elements to skip must be an integer.");

      to_skip_ = to_skip.ValueInt();
      if (to_skip_ < 0) throw QueryRuntimeException("Number of elements to skip must be non-negative.");
    }

    if (skipped_++ < to_skip_) continue;
    return true;
  }
  return false;
}

void Skip::SkipCursor::Shutdown() { input_cursor_->Shutdown(); }

void Skip::SkipCursor::Reset() {
  input_cursor_->Reset();
  to_skip_ = -1;
  skipped_ = 0;
}

Limit::Limit(const std::shared_ptr<LogicalOperator> &input, Expression *expression)
    : input_(input), expression_(expression) {}

ACCEPT_WITH_INPUT(Limit)

UniqueCursorPtr Limit::MakeCursor(utils::MemoryResource *mem) const {
  EventCounter::IncrementCounter(EventCounter::LimitOperator);

  return MakeUniqueCursorPtr<LimitCursor>(mem, *this, mem);
}

std::vector<Symbol> Limit::OutputSymbols(const SymbolTable &symbol_table) const {
  // Propagate this to potential Produce.
  return input_->OutputSymbols(symbol_table);
}

std::vector<Symbol> Limit::ModifiedSymbols(const SymbolTable &table) const { return input_->ModifiedSymbols(table); }

Limit::LimitCursor::LimitCursor(const Limit &self, utils::MemoryResource *mem)
    : self_(self), input_cursor_(self_.input_->MakeCursor(mem)) {}

bool Limit::LimitCursor::Pull(Frame &frame, ExecutionContext &context) {
  SCOPED_PROFILE_OP("Limit");

  // We need to evaluate the limit expression before the first input Pull
  // because it might be 0 and thereby we shouldn't Pull from input at all.
  // We can do this before Pulling from the input because the limit expression
  // is not allowed to contain any identifiers.
  if (limit_ == -1) {
    // Limit expression doesn't contain identifiers so graph view is not
    // important.
    ExpressionEvaluator evaluator(&frame, context.symbol_table, context.evaluation_context, context.db_accessor,
                                  storage::v3::View::OLD);
    TypedValue limit = self_.expression_->Accept(evaluator);
    if (limit.type() != TypedValue::Type::Int)
      throw QueryRuntimeException("Limit on number of returned elements must be an integer.");

    limit_ = limit.ValueInt();
    if (limit_ < 0) throw QueryRuntimeException("Limit on number of returned elements must be non-negative.");
  }

  // check we have not exceeded the limit before pulling
  if (pulled_++ >= limit_) return false;

  return input_cursor_->Pull(frame, context);
}

void Limit::LimitCursor::Shutdown() { input_cursor_->Shutdown(); }

void Limit::LimitCursor::Reset() {
  input_cursor_->Reset();
  limit_ = -1;
  pulled_ = 0;
}

OrderBy::OrderBy(const std::shared_ptr<LogicalOperator> &input, const std::vector<SortItem> &order_by,
                 const std::vector<Symbol> &output_symbols)
    : input_(input), output_symbols_(output_symbols) {
  // split the order_by vector into two vectors of orderings and expressions
  std::vector<Ordering> ordering;
  ordering.reserve(order_by.size());
  order_by_.reserve(order_by.size());
  for (const auto &ordering_expression_pair : order_by) {
    ordering.emplace_back(ordering_expression_pair.ordering);
    order_by_.emplace_back(ordering_expression_pair.expression);
  }
  compare_ = TypedValueVectorCompare(ordering);
}

ACCEPT_WITH_INPUT(OrderBy)

std::vector<Symbol> OrderBy::OutputSymbols(const SymbolTable &symbol_table) const {
  // Propagate this to potential Produce.
  return input_->OutputSymbols(symbol_table);
}

std::vector<Symbol> OrderBy::ModifiedSymbols(const SymbolTable &table) const { return input_->ModifiedSymbols(table); }

class OrderByCursor : public Cursor {
 public:
  OrderByCursor(const OrderBy &self, utils::MemoryResource *mem)
      : self_(self), input_cursor_(self_.input_->MakeCursor(mem)), cache_(mem) {}

  bool Pull(Frame &frame, ExecutionContext &context) override {
    SCOPED_PROFILE_OP("OrderBy");

    if (!did_pull_all_) {
      ExpressionEvaluator evaluator(&frame, context.symbol_table, context.evaluation_context, context.db_accessor,
                                    storage::v3::View::OLD);
      auto *mem = cache_.get_allocator().GetMemoryResource();
      while (input_cursor_->Pull(frame, context)) {
        // collect the order_by elements
        utils::pmr::vector<TypedValue> order_by(mem);
        order_by.reserve(self_.order_by_.size());
        for (auto expression_ptr : self_.order_by_) {
          order_by.emplace_back(expression_ptr->Accept(evaluator));
        }

        // collect the output elements
        utils::pmr::vector<TypedValue> output(mem);
        output.reserve(self_.output_symbols_.size());
        for (const Symbol &output_sym : self_.output_symbols_) output.emplace_back(frame[output_sym]);

        cache_.push_back(Element{std::move(order_by), std::move(output)});
      }

      std::sort(cache_.begin(), cache_.end(), [this](const auto &pair1, const auto &pair2) {
        return self_.compare_(pair1.order_by, pair2.order_by);
      });

      did_pull_all_ = true;
      cache_it_ = cache_.begin();
    }

    if (cache_it_ == cache_.end()) return false;

    if (MustAbort(context)) throw HintedAbortError();

    // place the output values on the frame
    DMG_ASSERT(self_.output_symbols_.size() == cache_it_->remember.size(),
               "Number of values does not match the number of output symbols "
               "in OrderBy");
    auto output_sym_it = self_.output_symbols_.begin();
    for (const TypedValue &output : cache_it_->remember) frame[*output_sym_it++] = output;

    cache_it_++;
    return true;
  }
  void Shutdown() override { input_cursor_->Shutdown(); }

  void Reset() override {
    input_cursor_->Reset();
    did_pull_all_ = false;
    cache_.clear();
    cache_it_ = cache_.begin();
  }

 private:
  struct Element {
    utils::pmr::vector<TypedValue> order_by;
    utils::pmr::vector<TypedValue> remember;
  };

  const OrderBy &self_;
  const UniqueCursorPtr input_cursor_;
  bool did_pull_all_{false};
  // a cache of elements pulled from the input
  // the cache is filled and sorted (only on first elem) on first Pull
  utils::pmr::vector<Element> cache_;
  // iterator over the cache_, maintains state between Pulls
  decltype(cache_.begin()) cache_it_ = cache_.begin();
};

UniqueCursorPtr OrderBy::MakeCursor(utils::MemoryResource *mem) const {
  EventCounter::IncrementCounter(EventCounter::OrderByOperator);

  return MakeUniqueCursorPtr<OrderByCursor>(mem, *this, mem);
}

Merge::Merge(const std::shared_ptr<LogicalOperator> &input, const std::shared_ptr<LogicalOperator> &merge_match,
             const std::shared_ptr<LogicalOperator> &merge_create)
    : input_(input ? input : std::make_shared<Once>()), merge_match_(merge_match), merge_create_(merge_create) {}

bool Merge::Accept(HierarchicalLogicalOperatorVisitor &visitor) {
  if (visitor.PreVisit(*this)) {
    input_->Accept(visitor) && merge_match_->Accept(visitor) && merge_create_->Accept(visitor);
  }
  return visitor.PostVisit(*this);
}

UniqueCursorPtr Merge::MakeCursor(utils::MemoryResource *mem) const {
  EventCounter::IncrementCounter(EventCounter::MergeOperator);

  return MakeUniqueCursorPtr<MergeCursor>(mem, *this, mem);
}

std::vector<Symbol> Merge::ModifiedSymbols(const SymbolTable &table) const {
  auto symbols = input_->ModifiedSymbols(table);
  // Match and create branches should have the same symbols, so just take one
  // of them.
  auto my_symbols = merge_match_->OutputSymbols(table);
  symbols.insert(symbols.end(), my_symbols.begin(), my_symbols.end());
  return symbols;
}

Merge::MergeCursor::MergeCursor(const Merge &self, utils::MemoryResource *mem)
    : input_cursor_(self.input_->MakeCursor(mem)),
      merge_match_cursor_(self.merge_match_->MakeCursor(mem)),
      merge_create_cursor_(self.merge_create_->MakeCursor(mem)) {}

bool Merge::MergeCursor::Pull(Frame &frame, ExecutionContext &context) {
  SCOPED_PROFILE_OP("Merge");

  while (true) {
    if (pull_input_) {
      if (input_cursor_->Pull(frame, context)) {
        // after a successful input from the input
        // reset merge_match (it's expand iterators maintain state)
        // and merge_create (could have a Once at the beginning)
        merge_match_cursor_->Reset();
        merge_create_cursor_->Reset();
      } else
        // input is exhausted, we're done
        return false;
    }

    // pull from the merge_match cursor
    if (merge_match_cursor_->Pull(frame, context)) {
      // if successful, next Pull from this should not pull_input_
      pull_input_ = false;
      return true;
    } else {
      // failed to Pull from the merge_match cursor
      if (pull_input_) {
        // if we have just now pulled from the input
        // and failed to pull from merge_match, we should create
        __attribute__((unused)) bool merge_create_pull_result = merge_create_cursor_->Pull(frame, context);
        DMG_ASSERT(merge_create_pull_result, "MergeCreate must never fail");
        return true;
      }
      // We have exhausted merge_match_cursor_ after 1 or more successful
      // Pulls. Attempt next input_cursor_ pull
      pull_input_ = true;
      continue;
    }
  }
}

void Merge::MergeCursor::Shutdown() {
  input_cursor_->Shutdown();
  merge_match_cursor_->Shutdown();
  merge_create_cursor_->Shutdown();
}

void Merge::MergeCursor::Reset() {
  input_cursor_->Reset();
  merge_match_cursor_->Reset();
  merge_create_cursor_->Reset();
  pull_input_ = true;
}

Optional::Optional(const std::shared_ptr<LogicalOperator> &input, const std::shared_ptr<LogicalOperator> &optional,
                   const std::vector<Symbol> &optional_symbols)
    : input_(input ? input : std::make_shared<Once>()), optional_(optional), optional_symbols_(optional_symbols) {}

bool Optional::Accept(HierarchicalLogicalOperatorVisitor &visitor) {
  if (visitor.PreVisit(*this)) {
    input_->Accept(visitor) && optional_->Accept(visitor);
  }
  return visitor.PostVisit(*this);
}

UniqueCursorPtr Optional::MakeCursor(utils::MemoryResource *mem) const {
  EventCounter::IncrementCounter(EventCounter::OptionalOperator);

  return MakeUniqueCursorPtr<OptionalCursor>(mem, *this, mem);
}

std::vector<Symbol> Optional::ModifiedSymbols(const SymbolTable &table) const {
  auto symbols = input_->ModifiedSymbols(table);
  auto my_symbols = optional_->ModifiedSymbols(table);
  symbols.insert(symbols.end(), my_symbols.begin(), my_symbols.end());
  return symbols;
}

Optional::OptionalCursor::OptionalCursor(const Optional &self, utils::MemoryResource *mem)
    : self_(self), input_cursor_(self.input_->MakeCursor(mem)), optional_cursor_(self.optional_->MakeCursor(mem)) {}

bool Optional::OptionalCursor::Pull(Frame &frame, ExecutionContext &context) {
  SCOPED_PROFILE_OP("Optional");

  while (true) {
    if (pull_input_) {
      if (input_cursor_->Pull(frame, context)) {
        // after a successful input from the input
        // reset optional_ (it's expand iterators maintain state)
        optional_cursor_->Reset();
      } else
        // input is exhausted, we're done
        return false;
    }

    // pull from the optional_ cursor
    if (optional_cursor_->Pull(frame, context)) {
      // if successful, next Pull from this should not pull_input_
      pull_input_ = false;
      return true;
    } else {
      // failed to Pull from the merge_match cursor
      if (pull_input_) {
        // if we have just now pulled from the input
        // and failed to pull from optional_ so set the
        // optional symbols to Null, ensure next time the
        // input gets pulled and return true
        for (const Symbol &sym : self_.optional_symbols_) frame[sym] = TypedValue(context.evaluation_context.memory);
        pull_input_ = true;
        return true;
      }
      // we have exhausted optional_cursor_ after 1 or more successful Pulls
      // attempt next input_cursor_ pull
      pull_input_ = true;
      continue;
    }
  }
}

void Optional::OptionalCursor::Shutdown() {
  input_cursor_->Shutdown();
  optional_cursor_->Shutdown();
}

void Optional::OptionalCursor::Reset() {
  input_cursor_->Reset();
  optional_cursor_->Reset();
  pull_input_ = true;
}

Unwind::Unwind(const std::shared_ptr<LogicalOperator> &input, Expression *input_expression, Symbol output_symbol)
    : input_(input ? input : std::make_shared<Once>()),
      input_expression_(input_expression),
      output_symbol_(output_symbol) {}

ACCEPT_WITH_INPUT(Unwind)

std::vector<Symbol> Unwind::ModifiedSymbols(const SymbolTable &table) const {
  auto symbols = input_->ModifiedSymbols(table);
  symbols.emplace_back(output_symbol_);
  return symbols;
}

class UnwindCursor : public Cursor {
 public:
  UnwindCursor(const Unwind &self, utils::MemoryResource *mem)
      : self_(self), input_cursor_(self.input_->MakeCursor(mem)), input_value_(mem) {}

  bool Pull(Frame &frame, ExecutionContext &context) override {
    SCOPED_PROFILE_OP("Unwind");
    while (true) {
      if (MustAbort(context)) throw HintedAbortError();
      // if we reached the end of our list of values
      // pull from the input
      if (input_value_it_ == input_value_.end()) {
        if (!input_cursor_->Pull(frame, context)) return false;

        // successful pull from input, initialize value and iterator
        ExpressionEvaluator evaluator(&frame, context.symbol_table, context.evaluation_context, context.db_accessor,
                                      storage::v3::View::OLD);
        TypedValue input_value = self_.input_expression_->Accept(evaluator);
        if (input_value.type() != TypedValue::Type::List)
          throw QueryRuntimeException("Argument of UNWIND must be a list, but '{}' was provided.", input_value.type());
        // Copy the evaluted input_value_list to our vector.
        input_value_ = input_value.ValueList();
        input_value_it_ = input_value_.begin();
      }

      // if we reached the end of our list of values goto back to top
      if (input_value_it_ == input_value_.end()) continue;

      frame[self_.output_symbol_] = *input_value_it_++;
      return true;
    }
  }

  void Shutdown() override { input_cursor_->Shutdown(); }

  void Reset() override {
    input_cursor_->Reset();
    input_value_.clear();
    input_value_it_ = input_value_.end();
  }

 private:
  const Unwind &self_;
  const UniqueCursorPtr input_cursor_;
  // typed values we are unwinding and yielding
  utils::pmr::vector<TypedValue> input_value_;
  // current position in input_value_
  decltype(input_value_)::iterator input_value_it_ = input_value_.end();
};

UniqueCursorPtr Unwind::MakeCursor(utils::MemoryResource *mem) const {
  EventCounter::IncrementCounter(EventCounter::UnwindOperator);

  return MakeUniqueCursorPtr<UnwindCursor>(mem, *this, mem);
}

class DistinctCursor : public Cursor {
 public:
  DistinctCursor(const Distinct &self, utils::MemoryResource *mem)
      : self_(self), input_cursor_(self.input_->MakeCursor(mem)), seen_rows_(mem) {}

  bool Pull(Frame &frame, ExecutionContext &context) override {
    SCOPED_PROFILE_OP("Distinct");

    while (true) {
      if (!input_cursor_->Pull(frame, context)) return false;

      utils::pmr::vector<TypedValue> row(seen_rows_.get_allocator().GetMemoryResource());
      row.reserve(self_.value_symbols_.size());
      for (const auto &symbol : self_.value_symbols_) row.emplace_back(frame[symbol]);
      if (seen_rows_.insert(std::move(row)).second) return true;
    }
  }

  void Shutdown() override { input_cursor_->Shutdown(); }

  void Reset() override {
    input_cursor_->Reset();
    seen_rows_.clear();
  }

 private:
  const Distinct &self_;
  const UniqueCursorPtr input_cursor_;
  // a set of already seen rows
  utils::pmr::unordered_set<utils::pmr::vector<TypedValue>,
                            // use FNV collection hashing specialized for a
                            // vector of TypedValue
                            utils::FnvCollection<utils::pmr::vector<TypedValue>, TypedValue, TypedValue::Hash>,
                            TypedValueVectorEqual>
      seen_rows_;
};

Distinct::Distinct(const std::shared_ptr<LogicalOperator> &input, const std::vector<Symbol> &value_symbols)
    : input_(input ? input : std::make_shared<Once>()), value_symbols_(value_symbols) {}

ACCEPT_WITH_INPUT(Distinct)

UniqueCursorPtr Distinct::MakeCursor(utils::MemoryResource *mem) const {
  EventCounter::IncrementCounter(EventCounter::DistinctOperator);

  return MakeUniqueCursorPtr<DistinctCursor>(mem, *this, mem);
}

std::vector<Symbol> Distinct::OutputSymbols(const SymbolTable &symbol_table) const {
  // Propagate this to potential Produce.
  return input_->OutputSymbols(symbol_table);
}

std::vector<Symbol> Distinct::ModifiedSymbols(const SymbolTable &table) const { return input_->ModifiedSymbols(table); }

Union::Union(const std::shared_ptr<LogicalOperator> &left_op, const std::shared_ptr<LogicalOperator> &right_op,
             const std::vector<Symbol> &union_symbols, const std::vector<Symbol> &left_symbols,
             const std::vector<Symbol> &right_symbols)
    : left_op_(left_op),
      right_op_(right_op),
      union_symbols_(union_symbols),
      left_symbols_(left_symbols),
      right_symbols_(right_symbols) {}

UniqueCursorPtr Union::MakeCursor(utils::MemoryResource *mem) const {
  EventCounter::IncrementCounter(EventCounter::UnionOperator);

  return MakeUniqueCursorPtr<Union::UnionCursor>(mem, *this, mem);
}

bool Union::Accept(HierarchicalLogicalOperatorVisitor &visitor) {
  if (visitor.PreVisit(*this)) {
    if (left_op_->Accept(visitor)) {
      right_op_->Accept(visitor);
    }
  }
  return visitor.PostVisit(*this);
}

std::vector<Symbol> Union::OutputSymbols(const SymbolTable &) const { return union_symbols_; }

std::vector<Symbol> Union::ModifiedSymbols(const SymbolTable &) const { return union_symbols_; }

WITHOUT_SINGLE_INPUT(Union);

Union::UnionCursor::UnionCursor(const Union &self, utils::MemoryResource *mem)
    : self_(self), left_cursor_(self.left_op_->MakeCursor(mem)), right_cursor_(self.right_op_->MakeCursor(mem)) {}

bool Union::UnionCursor::Pull(Frame &frame, ExecutionContext &context) {
  SCOPED_PROFILE_OP("Union");

  utils::pmr::unordered_map<std::string, TypedValue> results(context.evaluation_context.memory);
  if (left_cursor_->Pull(frame, context)) {
    // collect values from the left child
    for (const auto &output_symbol : self_.left_symbols_) {
      results[output_symbol.name()] = frame[output_symbol];
    }
  } else if (right_cursor_->Pull(frame, context)) {
    // collect values from the right child
    for (const auto &output_symbol : self_.right_symbols_) {
      results[output_symbol.name()] = frame[output_symbol];
    }
  } else {
    return false;
  }

  // put collected values on frame under union symbols
  for (const auto &symbol : self_.union_symbols_) {
    frame[symbol] = results[symbol.name()];
  }
  return true;
}

void Union::UnionCursor::Shutdown() {
  left_cursor_->Shutdown();
  right_cursor_->Shutdown();
}

void Union::UnionCursor::Reset() {
  left_cursor_->Reset();
  right_cursor_->Reset();
}

std::vector<Symbol> Cartesian::ModifiedSymbols(const SymbolTable &table) const {
  auto symbols = left_op_->ModifiedSymbols(table);
  auto right = right_op_->ModifiedSymbols(table);
  symbols.insert(symbols.end(), right.begin(), right.end());
  return symbols;
}

bool Cartesian::Accept(HierarchicalLogicalOperatorVisitor &visitor) {
  if (visitor.PreVisit(*this)) {
    left_op_->Accept(visitor) && right_op_->Accept(visitor);
  }
  return visitor.PostVisit(*this);
}

WITHOUT_SINGLE_INPUT(Cartesian);

namespace {

class CartesianCursor : public Cursor {
 public:
  CartesianCursor(const Cartesian &self, utils::MemoryResource *mem)
      : self_(self),
        left_op_frames_(mem),
        right_op_frame_(mem),
        left_op_cursor_(self.left_op_->MakeCursor(mem)),
        right_op_cursor_(self_.right_op_->MakeCursor(mem)) {
    MG_ASSERT(left_op_cursor_ != nullptr, "CartesianCursor: Missing left operator cursor.");
    MG_ASSERT(right_op_cursor_ != nullptr, "CartesianCursor: Missing right operator cursor.");
  }

  bool Pull(Frame &frame, ExecutionContext &context) override {
    SCOPED_PROFILE_OP("Cartesian");

    if (!cartesian_pull_initialized_) {
      // Pull all left_op frames.
      while (left_op_cursor_->Pull(frame, context)) {
        left_op_frames_.emplace_back(frame.elems().begin(), frame.elems().end());
      }

      // We're setting the iterator to 'end' here so it pulls the right
      // cursor.
      left_op_frames_it_ = left_op_frames_.end();
      cartesian_pull_initialized_ = true;
    }

    // If left operator yielded zero results there is no cartesian product.
    if (left_op_frames_.empty()) {
      return false;
    }

    auto restore_frame = [&frame](const auto &symbols, const auto &restore_from) {
      for (const auto &symbol : symbols) {
        frame[symbol] = restore_from[symbol.position()];
      }
    };

    if (left_op_frames_it_ == left_op_frames_.end()) {
      // Advance right_op_cursor_.
      if (!right_op_cursor_->Pull(frame, context)) return false;

      right_op_frame_.assign(frame.elems().begin(), frame.elems().end());
      left_op_frames_it_ = left_op_frames_.begin();
    } else {
      // Make sure right_op_cursor last pulled results are on frame.
      restore_frame(self_.right_symbols_, right_op_frame_);
    }

    if (MustAbort(context)) throw HintedAbortError();

    restore_frame(self_.left_symbols_, *left_op_frames_it_);
    left_op_frames_it_++;
    return true;
  }

  void Shutdown() override {
    left_op_cursor_->Shutdown();
    right_op_cursor_->Shutdown();
  }

  void Reset() override {
    left_op_cursor_->Reset();
    right_op_cursor_->Reset();
    right_op_frame_.clear();
    left_op_frames_.clear();
    left_op_frames_it_ = left_op_frames_.end();
    cartesian_pull_initialized_ = false;
  }

 private:
  const Cartesian &self_;
  utils::pmr::vector<utils::pmr::vector<TypedValue>> left_op_frames_;
  utils::pmr::vector<TypedValue> right_op_frame_;
  const UniqueCursorPtr left_op_cursor_;
  const UniqueCursorPtr right_op_cursor_;
  utils::pmr::vector<utils::pmr::vector<TypedValue>>::iterator left_op_frames_it_;
  bool cartesian_pull_initialized_{false};
};

}  // namespace

UniqueCursorPtr Cartesian::MakeCursor(utils::MemoryResource *mem) const {
  EventCounter::IncrementCounter(EventCounter::CartesianOperator);

  return MakeUniqueCursorPtr<CartesianCursor>(mem, *this, mem);
}

OutputTable::OutputTable(std::vector<Symbol> output_symbols, std::vector<std::vector<TypedValue>> rows)
    : output_symbols_(std::move(output_symbols)), callback_([rows](Frame *, ExecutionContext *) { return rows; }) {}

OutputTable::OutputTable(std::vector<Symbol> output_symbols,
                         std::function<std::vector<std::vector<TypedValue>>(Frame *, ExecutionContext *)> callback)
    : output_symbols_(std::move(output_symbols)), callback_(std::move(callback)) {}

WITHOUT_SINGLE_INPUT(OutputTable);

class OutputTableCursor : public Cursor {
 public:
  OutputTableCursor(const OutputTable &self) : self_(self) {}

  bool Pull(Frame &frame, ExecutionContext &context) override {
    if (!pulled_) {
      rows_ = self_.callback_(&frame, &context);
      for (const auto &row : rows_) {
        MG_ASSERT(row.size() == self_.output_symbols_.size(), "Wrong number of columns in row!");
      }
      pulled_ = true;
    }
    if (current_row_ < rows_.size()) {
      for (size_t i = 0; i < self_.output_symbols_.size(); ++i) {
        frame[self_.output_symbols_[i]] = rows_[current_row_][i];
      }
      current_row_++;
      return true;
    }
    return false;
  }

  void Reset() override {
    pulled_ = false;
    current_row_ = 0;
    rows_.clear();
  }

  void Shutdown() override {}

 private:
  const OutputTable &self_;
  size_t current_row_{0};
  std::vector<std::vector<TypedValue>> rows_;
  bool pulled_{false};
};

UniqueCursorPtr OutputTable::MakeCursor(utils::MemoryResource *mem) const {
  return MakeUniqueCursorPtr<OutputTableCursor>(mem, *this);
}

OutputTableStream::OutputTableStream(
    std::vector<Symbol> output_symbols,
    std::function<std::optional<std::vector<TypedValue>>(Frame *, ExecutionContext *)> callback)
    : output_symbols_(std::move(output_symbols)), callback_(std::move(callback)) {}

WITHOUT_SINGLE_INPUT(OutputTableStream);

class OutputTableStreamCursor : public Cursor {
 public:
  explicit OutputTableStreamCursor(const OutputTableStream *self) : self_(self) {}

  bool Pull(Frame &frame, ExecutionContext &context) override {
    const auto row = self_->callback_(&frame, &context);
    if (row) {
      MG_ASSERT(row->size() == self_->output_symbols_.size(), "Wrong number of columns in row!");
      for (size_t i = 0; i < self_->output_symbols_.size(); ++i) {
        frame[self_->output_symbols_[i]] = row->at(i);
      }
      return true;
    }
    return false;
  }

  // TODO(tsabolcec): Come up with better approach for handling `Reset()`.
  // One possibility is to implement a custom closure utility class with
  // `Reset()` method.
  void Reset() override { throw utils::NotYetImplemented("OutputTableStreamCursor::Reset"); }

  void Shutdown() override {}

 private:
  const OutputTableStream *self_;
};

UniqueCursorPtr OutputTableStream::MakeCursor(utils::MemoryResource *mem) const {
  return MakeUniqueCursorPtr<OutputTableStreamCursor>(mem, this);
}

CallProcedure::CallProcedure(std::shared_ptr<LogicalOperator> input, std::string name, std::vector<Expression *> args,
                             std::vector<std::string> fields, std::vector<Symbol> symbols, Expression *memory_limit,
                             size_t memory_scale, bool is_write)
    : input_(input ? input : std::make_shared<Once>()),
      procedure_name_(name),
      arguments_(args),
      result_fields_(fields),
      result_symbols_(symbols),
      memory_limit_(memory_limit),
      memory_scale_(memory_scale),
      is_write_(is_write) {}

ACCEPT_WITH_INPUT(CallProcedure);

std::vector<Symbol> CallProcedure::OutputSymbols(const SymbolTable &) const { return result_symbols_; }

std::vector<Symbol> CallProcedure::ModifiedSymbols(const SymbolTable &table) const {
  auto symbols = input_->ModifiedSymbols(table);
  symbols.insert(symbols.end(), result_symbols_.begin(), result_symbols_.end());
  return symbols;
}

void CallProcedure::IncrementCounter(const std::string &procedure_name) {
  procedure_counters_.WithLock([&](auto &counters) { ++counters[procedure_name]; });
}

std::unordered_map<std::string, int64_t> CallProcedure::GetAndResetCounters() {
  auto counters = procedure_counters_.Lock();
  auto ret = std::move(*counters);
  counters->clear();
  return ret;
}

UniqueCursorPtr CallProcedure::MakeCursor(utils::MemoryResource *mem) const {
  throw QueryRuntimeException("Procedure call is not supported!");
}

LoadCsv::LoadCsv(std::shared_ptr<LogicalOperator> input, Expression *file, bool with_header, bool ignore_bad,
                 Expression *delimiter, Expression *quote, Symbol row_var)
    : input_(input ? input : (std::make_shared<Once>())),
      file_(file),
      with_header_(with_header),
      ignore_bad_(ignore_bad),
      delimiter_(delimiter),
      quote_(quote),
      row_var_(row_var) {
  MG_ASSERT(file_, "Something went wrong - '{}' member file_ shouldn't be a nullptr", __func__);
}

bool LoadCsv::Accept(HierarchicalLogicalOperatorVisitor &visitor) { return false; };

class LoadCsvCursor;

std::vector<Symbol> LoadCsv::OutputSymbols(const SymbolTable &sym_table) const { return {row_var_}; };

std::vector<Symbol> LoadCsv::ModifiedSymbols(const SymbolTable &sym_table) const {
  auto symbols = input_->ModifiedSymbols(sym_table);
  symbols.push_back(row_var_);
  return symbols;
};

namespace {
// copy-pasted from interpreter.cpp
TypedValue EvaluateOptionalExpression(Expression *expression, ExpressionEvaluator *eval) {
  return expression ? expression->Accept(*eval) : TypedValue();
}

auto ToOptionalString(ExpressionEvaluator *evaluator, Expression *expression) -> std::optional<utils::pmr::string> {
  const auto evaluated_expr = EvaluateOptionalExpression(expression, evaluator);
  if (evaluated_expr.IsString()) {
    return utils::pmr::string(evaluated_expr.ValueString(), utils::NewDeleteResource());
  }
  return std::nullopt;
};

TypedValue CsvRowToTypedList(csv::Reader::Row row) {
  auto *mem = row.get_allocator().GetMemoryResource();
  auto typed_columns = utils::pmr::vector<TypedValue>(mem);
  typed_columns.reserve(row.size());
  for (auto &column : row) {
    typed_columns.emplace_back(std::move(column));
  }
  return TypedValue(typed_columns, mem);
}

TypedValue CsvRowToTypedMap(csv::Reader::Row row, csv::Reader::Header header) {
  // a valid row has the same number of elements as the header
  auto *mem = row.get_allocator().GetMemoryResource();
  utils::pmr::map<utils::pmr::string, TypedValue> m(mem);
  for (auto i = 0; i < row.size(); ++i) {
    m.emplace(std::move(header[i]), std::move(row[i]));
  }
  return TypedValue(m, mem);
}

}  // namespace

class LoadCsvCursor : public Cursor {
  const LoadCsv *self_;
  const UniqueCursorPtr input_cursor_;
  bool input_is_once_;
  std::optional<csv::Reader> reader_{};

 public:
  LoadCsvCursor(const LoadCsv *self, utils::MemoryResource *mem)
      : self_(self), input_cursor_(self_->input_->MakeCursor(mem)) {
    input_is_once_ = dynamic_cast<Once *>(self_->input_.get());
  }

  bool Pull(Frame &frame, ExecutionContext &context) override {
    SCOPED_PROFILE_OP("LoadCsv");

    if (MustAbort(context)) throw HintedAbortError();

    // ToDo(the-joksim):
    //  - this is an ungodly hack because the pipeline of creating a plan
    //  doesn't allow evaluating the expressions contained in self_->file_,
    //  self_->delimiter_, and self_->quote_ earlier (say, in the interpreter.cpp)
    //  without massacring the code even worse than I did here
    if (UNLIKELY(!reader_)) {
      reader_ = MakeReader(&context.evaluation_context);
    }

    bool input_pulled = input_cursor_->Pull(frame, context);

    // If the input is Once, we have to keep going until we read all the rows,
    // regardless of whether the pull on Once returned false.
    // If we have e.g. MATCH(n) LOAD CSV ... AS x SET n.name = x.name, then we
    // have to read at most cardinality(n) rows (but we can read less and stop
    // pulling MATCH).
    if (!input_is_once_ && !input_pulled) return false;

    if (auto row = reader_->GetNextRow(context.evaluation_context.memory)) {
      if (!reader_->HasHeader()) {
        frame[self_->row_var_] = CsvRowToTypedList(std::move(*row));
      } else {
        frame[self_->row_var_] = CsvRowToTypedMap(
            std::move(*row), csv::Reader::Header(reader_->GetHeader(), context.evaluation_context.memory));
      }
      return true;
    }

    return false;
  }

  void Reset() override { input_cursor_->Reset(); }
  void Shutdown() override { input_cursor_->Shutdown(); }

 private:
  csv::Reader MakeReader(EvaluationContext *eval_context) {
    Frame frame(0);
    SymbolTable symbol_table;
    DbAccessor *dba = nullptr;
    auto evaluator = ExpressionEvaluator(&frame, symbol_table, *eval_context, dba, storage::v3::View::OLD);

    auto maybe_file = ToOptionalString(&evaluator, self_->file_);
    auto maybe_delim = ToOptionalString(&evaluator, self_->delimiter_);
    auto maybe_quote = ToOptionalString(&evaluator, self_->quote_);

    // No need to check if maybe_file is std::nullopt, as the parser makes sure
    // we can't get a nullptr for the 'file_' member in the LoadCsv clause.
    // Note that the reader has to be given its own memory resource, as it
    // persists between pulls, so it can't use the evalutation context memory
    // resource.
    return csv::Reader(
        *maybe_file,
        csv::Reader::Config(self_->with_header_, self_->ignore_bad_, std::move(maybe_delim), std::move(maybe_quote)),
        utils::NewDeleteResource());
  }
};

UniqueCursorPtr LoadCsv::MakeCursor(utils::MemoryResource *mem) const {
  return MakeUniqueCursorPtr<LoadCsvCursor>(mem, this, mem);
};

class ForeachCursor : public Cursor {
 public:
  explicit ForeachCursor(const Foreach &foreach, utils::MemoryResource *mem)
      : loop_variable_symbol_(foreach.loop_variable_symbol_),
        input_(foreach.input_->MakeCursor(mem)),
        updates_(foreach.update_clauses_->MakeCursor(mem)),
        expression(foreach.expression_) {}

  bool Pull(Frame &frame, ExecutionContext &context) override {
    SCOPED_PROFILE_OP(op_name_);

    if (!input_->Pull(frame, context)) {
      return false;
    }

    ExpressionEvaluator evaluator(&frame, context.symbol_table, context.evaluation_context, context.db_accessor,
                                  storage::v3::View::NEW);
    TypedValue expr_result = expression->Accept(evaluator);

    if (expr_result.IsNull()) {
      return true;
    }

    if (!expr_result.IsList()) {
      throw QueryRuntimeException("FOREACH expression must resolve to a list, but got '{}'.", expr_result.type());
    }

    const auto &cache_ = expr_result.ValueList();
    for (const auto &index : cache_) {
      frame[loop_variable_symbol_] = index;
      while (updates_->Pull(frame, context)) {
      }
      ResetUpdates();
    }

    return true;
  }

  void Shutdown() override { input_->Shutdown(); }

  void ResetUpdates() { updates_->Reset(); }

  void Reset() override {
    input_->Reset();
    ResetUpdates();
  }

 private:
  const Symbol loop_variable_symbol_;
  const UniqueCursorPtr input_;
  const UniqueCursorPtr updates_;
  Expression *expression;
  const char *op_name_{"Foreach"};
};

Foreach::Foreach(std::shared_ptr<LogicalOperator> input, std::shared_ptr<LogicalOperator> updates, Expression *expr,
                 Symbol loop_variable_symbol)
    : input_(input ? std::move(input) : std::make_shared<Once>()),
      update_clauses_(std::move(updates)),
      expression_(expr),
      loop_variable_symbol_(loop_variable_symbol) {}

UniqueCursorPtr Foreach::MakeCursor(utils::MemoryResource *mem) const {
  EventCounter::IncrementCounter(EventCounter::ForeachOperator);
  return MakeUniqueCursorPtr<ForeachCursor>(mem, *this, mem);
}

std::vector<Symbol> Foreach::ModifiedSymbols(const SymbolTable &table) const {
  auto symbols = input_->ModifiedSymbols(table);
  symbols.emplace_back(loop_variable_symbol_);
  return symbols;
}

bool Foreach::Accept(HierarchicalLogicalOperatorVisitor &visitor) {
  if (visitor.PreVisit(*this)) {
    input_->Accept(visitor);
    update_clauses_->Accept(visitor);
  }
  return visitor.PostVisit(*this);
}

class DistributedCreateExpandCursor : public Cursor {
 public:
<<<<<<< HEAD
  explicit DistributedScanAllCursor(Symbol output_symbol, UniqueCursorPtr input_cursor, const char *op_name)
      : output_symbol_(output_symbol), input_cursor_(std::move(input_cursor)), op_name_(op_name) {}

  using VertexAccessor = accessors::VertexAccessor;

  bool MakeRequest(msgs::ShardRequestManagerInterface &shard_manager) {
    // TODO(antaljanosbenjamin) Use real label
    request_state_.label = "label";
    current_batch = shard_manager.Request(request_state_);
    current_vertex_it = current_batch.begin();
    return !current_batch.empty();
  }
=======
  using InputOperator = std::shared_ptr<memgraph::query::v2::plan::LogicalOperator>;
  DistributedCreateExpandCursor(const InputOperator &op, utils::MemoryResource *mem, const CreateExpand &self)
      : input_cursor_{op->MakeCursor(mem)}, self_{self} {}
>>>>>>> 6bb40a7f

  bool Pull(Frame &frame, ExecutionContext &context) override {
    SCOPED_PROFILE_OP("CreateExpand");
    if (!input_cursor_->Pull(frame, context)) {
      return false;
    }
    auto &shard_manager = context.shard_request_manager;
    ResetExecutionState();
    shard_manager->Request(state_, ExpandCreationInfoToRequest(context, frame));
    return true;
  }

  void Shutdown() override { input_cursor_->Shutdown(); }

  void Reset() override {
    input_cursor_->Reset();
    ResetExecutionState();
  }

<<<<<<< HEAD
 private:
  const Symbol output_symbol_;
  const UniqueCursorPtr input_cursor_;
  const char *op_name_;
  std::vector<VertexAccessor> current_batch;
  decltype(std::vector<VertexAccessor>().begin()) current_vertex_it;
  msgs::ExecutionState<msgs::ScanVerticesRequest> request_state_;
};

class DistributedCreateExpandCursor : public Cursor {
 public:
  using InputOperator = std::shared_ptr<memgraph::query::v2::plan::LogicalOperator>;
  DistributedCreateExpandCursor(const InputOperator &op, utils::MemoryResource *mem, const CreateExpand &self)
      : input_cursor_{op->MakeCursor(mem)}, self_{self} {}

  bool Pull(Frame &frame, ExecutionContext &context) override {
    SCOPED_PROFILE_OP("CreateExpand");
    if (!input_cursor_->Pull(frame, context)) {
      return false;
    }
    auto &shard_manager = context.shard_request_manager;
    shard_manager->Request(state_, ExpandCreationInfoToRequest(context, frame));
    return true;
  }

  void Shutdown() override { input_cursor_->Shutdown(); }

  void Reset() override { state_ = {}; }

  // Get the existing node other vertex
  accessors::VertexAccessor &OtherVertex(Frame &frame) const {
    // This assumes that vertex exists
    MG_ASSERT(self_.existing_node_, "Vertex creating with edge not supported!");
    TypedValue &dest_node_value = frame[self_.node_info_.symbol];
    ExpectType(self_.node_info_.symbol, dest_node_value, TypedValue::Type::Vertex);
    return dest_node_value.ValueVertex();
  }

=======
  // Get the existing node other vertex
  accessors::VertexAccessor &OtherVertex(Frame &frame) const {
    // This assumes that vertex exists
    MG_ASSERT(self_.existing_node_, "Vertex creating with edge not supported!");
    TypedValue &dest_node_value = frame[self_.node_info_.symbol];
    ExpectType(self_.node_info_.symbol, dest_node_value, TypedValue::Type::Vertex);
    return dest_node_value.ValueVertex();
  }

>>>>>>> 6bb40a7f
  std::vector<msgs::NewExpand> ExpandCreationInfoToRequest(ExecutionContext &context, Frame &frame) const {
    std::vector<msgs::NewExpand> edge_requests;
    for (const auto &edge_info : std::vector{self_.edge_info_}) {
      msgs::NewExpand request{.id = {context.edge_ids_alloc.AllocateId()}};
      ExpressionEvaluator evaluator(&frame, context.symbol_table, context.evaluation_context, nullptr,
                                    storage::v3::View::NEW);
<<<<<<< HEAD
      request.type = {edge_info.edge_type};
=======
      request.type = {edge_info.edge_type.AsUint()};
>>>>>>> 6bb40a7f
      if (const auto *edge_info_properties = std::get_if<PropertiesMapList>(&edge_info.properties)) {
        for (const auto &[property, value_expression] : *edge_info_properties) {
          TypedValue val = value_expression->Accept(evaluator);
          request.properties.emplace_back(property, storage::v3::TypedValueToValue(val));
<<<<<<< HEAD
        }
      } else {
        // handle parameter
        auto property_map = evaluator.Visit(*std::get<ParameterLookup *>(edge_info.properties)).ValueMap();
        for (const auto &[property, value] : property_map) {
          const auto property_id = context.shard_request_manager->NameToProperty(std::string(property));
          request.properties.emplace_back(property_id, storage::v3::TypedValueToValue(value));
        }
      }
      // src, dest
      TypedValue &v1_value = frame[self_.input_symbol_];
      const auto &v1 = v1_value.ValueVertex();
      const auto &v2 = OtherVertex(frame);

      // Set src and dest vertices
      // TODO(jbajic) Currently we are only handling scenario where vertices
      // are matched
      const auto set_vertex = [&context](const auto &vertex, auto &vertex_id) {
        vertex_id.first = vertex.PrimaryLabel();
        for (const auto &[key, val] : vertex.Properties()) {
          if (context.shard_request_manager->IsPrimaryKey(key)) {
            vertex_id.second.push_back(val);
          }
        }
      };
      std::invoke([&]() {
        switch (edge_info.direction) {
          case EdgeAtom::Direction::IN: {
            set_vertex(v1, request.src_vertex);
            set_vertex(v2, request.dest_vertex);
            break;
          }
          case EdgeAtom::Direction::OUT: {
            set_vertex(v1, request.dest_vertex);
            set_vertex(v2, request.src_vertex);
            break;
          }
          case EdgeAtom::Direction::BOTH:
            LOG_FATAL("Must indicate exact expansion direction here");
=======
        }
      } else {
        // handle parameter
        auto property_map = evaluator.Visit(*std::get<ParameterLookup *>(edge_info.properties)).ValueMap();
        for (const auto &[property, value] : property_map) {
          const auto property_id = context.shard_request_manager->NameToProperty(std::string(property));
          request.properties.emplace_back(property_id, storage::v3::TypedValueToValue(value));
>>>>>>> 6bb40a7f
        }
      });

      edge_requests.push_back(std::move(request));
    }
    return edge_requests;
  }

 private:
  const UniqueCursorPtr input_cursor_;
  const CreateExpand &self_;
  msgs::ExecutionState<msgs::CreateExpandRequest> state_;
};

class DistributedExpandCursor : public Cursor {
 public:
  explicit DistributedExpandCursor(const Expand &self, utils::MemoryResource *mem)
      : self_(self),
        input_cursor_(self.input_->MakeCursor(mem)),
        current_in_edge_it_(current_in_edges_.begin()),
        current_out_edge_it_(current_out_edges_.begin()) {
    if (self_.common_.existing_node) {
      throw QueryRuntimeException("Cannot use existing node with DistributedExpandOne cursor!");
    }
  }

  using VertexAccessor = accessors::VertexAccessor;
  using EdgeAccessor = accessors::EdgeAccessor;

  bool InitEdges(Frame &frame, ExecutionContext &context) {
    // Input Vertex could be null if it is created by a failed optional match. In
    // those cases we skip that input pull and continue with the next.

    while (true) {
      if (!input_cursor_->Pull(frame, context)) return false;
      TypedValue &vertex_value = frame[self_.input_symbol_];

      // Null check due to possible failed optional match.
      if (vertex_value.IsNull()) continue;

      ExpectType(self_.input_symbol_, vertex_value, TypedValue::Type::Vertex);
      auto &vertex = vertex_value.ValueVertex();
      static constexpr auto direction_to_msgs_direction = [](const EdgeAtom::Direction direction) {
        switch (direction) {
          case EdgeAtom::Direction::IN:
            return msgs::EdgeDirection::IN;
          case EdgeAtom::Direction::OUT:
            return msgs::EdgeDirection::OUT;
          case EdgeAtom::Direction::BOTH:
            return msgs::EdgeDirection::BOTH;
        }
      };

      msgs::ExpandOneRequest request;
      request.direction = direction_to_msgs_direction(self_.common_.direction);
      // to not fetch any properties of the edges
      request.edge_properties.emplace();
      request.src_vertices.push_back(vertex.Id());
      msgs::ExecutionState<msgs::ExpandOneRequest> request_state;
      auto result_rows = context.shard_request_manager->Request(request_state, std::move(request));
      MG_ASSERT(result_rows.size() == 1);
      auto &result_row = result_rows.front();

      const auto convert_edges = [&vertex](
                                     std::vector<msgs::ExpandOneResultRow::EdgeWithSpecificProperties> &&edge_messages,
                                     const EdgeAtom::Direction direction) {
        std::vector<EdgeAccessor> edge_accessors;
        edge_accessors.reserve(edge_messages.size());
        switch (direction) {
          case EdgeAtom::Direction::IN: {
            for (auto &edge : edge_messages) {
              edge_accessors.emplace_back(
                  msgs::Edge{std::move(edge.other_end), vertex.Id(), {}, {edge.gid}, edge.type});
            }
            break;
          }
          case EdgeAtom::Direction::OUT: {
            for (auto &edge : edge_messages) {
              edge_accessors.emplace_back(
                  msgs::Edge{vertex.Id(), std::move(edge.other_end), {}, {edge.gid}, edge.type});
            }
            break;
          }
          case EdgeAtom::Direction::BOTH: {
            LOG_FATAL("Must indicate exact expansion direction here");
          }
        }
        return edge_accessors;
      };
      current_in_edges_ =
          convert_edges(std::move(result_row.in_edges_with_specific_properties), EdgeAtom::Direction::IN);
      current_in_edge_it_ = current_in_edges_.begin();
      current_in_edges_ =
          convert_edges(std::move(result_row.in_edges_with_specific_properties), EdgeAtom::Direction::OUT);
      current_in_edge_it_ = current_in_edges_.begin();
      return true;
    }
  }

  bool Pull(Frame &frame, ExecutionContext &context) override {
    SCOPED_PROFILE_OP("DistributedExpand");
    // A helper function for expanding a node from an edge.
    auto pull_node = [this, &frame](const EdgeAccessor &new_edge, EdgeAtom::Direction direction) {
      if (self_.common_.existing_node) return;
      switch (direction) {
        case EdgeAtom::Direction::IN:
          frame[self_.common_.node_symbol] = new_edge.From();
          break;
        case EdgeAtom::Direction::OUT:
          frame[self_.common_.node_symbol] = new_edge.To();
          break;
        case EdgeAtom::Direction::BOTH:
          LOG_FATAL("Must indicate exact expansion direction here");
      }
<<<<<<< HEAD
    };

    while (true) {
      if (MustAbort(context)) throw HintedAbortError();
      // attempt to get a value from the incoming edges
      if (current_in_edge_it_ != current_in_edges_.end()) {
        auto &edge = *current_in_edge_it_;
        ++current_in_edge_it_;
        frame[self_.common_.edge_symbol] = edge;
        pull_node(edge, EdgeAtom::Direction::IN);
        return true;
      }

      // attempt to get a value from the outgoing edges
      if (current_out_edge_it_ != current_out_edges_.end()) {
        auto &edge = *current_out_edge_it_;
        ++current_out_edge_it_;
        if (self_.common_.direction == EdgeAtom::Direction::BOTH && edge.IsCycle()) {
          continue;
        };
        frame[self_.common_.edge_symbol] = edge;
        pull_node(edge, EdgeAtom::Direction::OUT);
        return true;
      }

      // If we are here, either the edges have not been initialized,
      // or they have been exhausted. Attempt to initialize the edges.
      if (!InitEdges(frame, context)) return false;

      // we have re-initialized the edges, continue with the loop
    }
  }

  void Shutdown() override { input_cursor_->Shutdown(); }

  void Reset() override {
    input_cursor_->Reset();
    current_in_edges_.clear();
    current_out_edges_.clear();
    current_in_edge_it_ = current_in_edges_.end();
    current_out_edge_it_ = current_out_edges_.end();
  }

 private:
  const Expand &self_;
  const UniqueCursorPtr input_cursor_;
  std::vector<EdgeAccessor> current_in_edges_;
  std::vector<EdgeAccessor> current_out_edges_;
  std::vector<EdgeAccessor>::iterator current_in_edge_it_;
  std::vector<EdgeAccessor>::iterator current_out_edge_it_;
=======
      // src, dest
      TypedValue &v1_value = frame[self_.input_symbol_];
      const auto &v1 = v1_value.ValueVertex();
      const auto &v2 = OtherVertex(frame);

      // Set src and dest vertices
      // TODO(jbajic) Currently we are only handling scenario where vertices
      // are matched
      const auto set_vertex = [&context](const auto &vertex, auto &vertex_id) {
        vertex_id.first = vertex.PrimaryLabel();
        for (const auto &[key, val] : vertex.Properties()) {
          if (context.shard_request_manager->IsPrimaryKey(vertex_id.first.id, key)) {
            vertex_id.second.push_back(val);
          }
        }
      };
      std::invoke([&]() {
        switch (edge_info.direction) {
          case EdgeAtom::Direction::IN: {
            set_vertex(v1, request.src_vertex);
            set_vertex(v2, request.dest_vertex);
            break;
          }
          case EdgeAtom::Direction::OUT: {
            set_vertex(v1, request.dest_vertex);
            set_vertex(v2, request.src_vertex);
            break;
          }
          case EdgeAtom::Direction::BOTH:
            LOG_FATAL("Must indicate exact expansion direction here");
        }
      });

      edge_requests.push_back(std::move(request));
    }
    return edge_requests;
  }

 private:
  void ResetExecutionState() { state_ = {}; }

  const UniqueCursorPtr input_cursor_;
  const CreateExpand &self_;
  msgs::ExecutionState<msgs::CreateExpandRequest> state_;
>>>>>>> 6bb40a7f
};

}  // namespace memgraph::query::v2::plan<|MERGE_RESOLUTION|>--- conflicted
+++ resolved
@@ -183,11 +183,8 @@
     std::vector<msgs::NewVertex> requests;
     for (const auto &node_info : nodes_info_) {
       msgs::NewVertex rqst;
-<<<<<<< HEAD
-=======
       MG_ASSERT(!node_info->labels.empty(), "Cannot determine primary label");
       const auto primary_label = node_info->labels[0];
->>>>>>> 6bb40a7f
       // TODO(jbajic) Fix properties not send,
       // suggestion: ignore distinction between properties and primary keys
       // since schema validation is done on storage side
@@ -197,17 +194,11 @@
       if (const auto *node_info_properties = std::get_if<PropertiesMapList>(&node_info->properties)) {
         for (const auto &[key, value_expression] : *node_info_properties) {
           TypedValue val = value_expression->Accept(evaluator);
-<<<<<<< HEAD
-          properties[key] = TypedValueToValue(val);
-          if (context.shard_request_manager->IsPrimaryKey(key)) {
-            rqst.primary_key.push_back(storage::v3::TypedValueToValue(val));
-=======
 
           if (context.shard_request_manager->IsPrimaryKey(primary_label, key)) {
             rqst.primary_key.push_back(TypedValueToValue(val));
           } else {
             properties[key] = TypedValueToValue(val);
->>>>>>> 6bb40a7f
           }
         }
       } else {
@@ -215,16 +206,10 @@
         for (const auto &[key, value] : property_map) {
           auto key_str = std::string(key);
           auto property_id = context.shard_request_manager->NameToProperty(key_str);
-<<<<<<< HEAD
-          properties[property_id] = TypedValueToValue(value);
-          if (context.shard_request_manager->IsPrimaryKey(property_id)) {
-            rqst.primary_key.push_back(storage::v3::TypedValueToValue(value));
-=======
           if (context.shard_request_manager->IsPrimaryKey(primary_label, property_id)) {
             rqst.primary_key.push_back(storage::v3::TypedValueToValue(value));
           } else {
             properties[property_id] = TypedValueToValue(value);
->>>>>>> 6bb40a7f
           }
         }
       }
@@ -233,11 +218,7 @@
         throw QueryRuntimeException("Primary label must be defined!");
       }
       // TODO(kostasrim) Copy non primary labels as well
-<<<<<<< HEAD
-      rqst.label_ids.push_back(msgs::Label{node_info->labels[0]});
-=======
       rqst.label_ids.push_back(msgs::Label{.id = primary_label});
->>>>>>> 6bb40a7f
       requests.push_back(std::move(rqst));
     }
     return requests;
@@ -307,11 +288,7 @@
 
 ACCEPT_WITH_INPUT(CreateExpand)
 
-<<<<<<< HEAD
-class DistributedCreateExpandCursor;  // TODO(jbajic) Move this to the top
-=======
 class DistributedCreateExpandCursor;
->>>>>>> 6bb40a7f
 
 UniqueCursorPtr CreateExpand::MakeCursor(utils::MemoryResource *mem) const {
   EventCounter::IncrementCounter(EventCounter::CreateNodeOperator);
@@ -452,13 +429,9 @@
 UniqueCursorPtr ScanAll::MakeCursor(utils::MemoryResource *mem) const {
   EventCounter::IncrementCounter(EventCounter::ScanAllOperator);
 
-<<<<<<< HEAD
-  return MakeUniqueCursorPtr<DistributedScanAllCursor>(mem, output_symbol_, input_->MakeCursor(mem), "ScanAll");
-=======
   return MakeUniqueCursorPtr<DistributedScanAllAndFilterCursor>(
       mem, output_symbol_, input_->MakeCursor(mem), "ScanAll", std::nullopt /*label*/,
       std::nullopt /*property_expression_pair*/, std::nullopt /*filter_expressions*/);
->>>>>>> 6bb40a7f
 }
 
 std::vector<Symbol> ScanAll::ModifiedSymbols(const SymbolTable &table) const {
@@ -473,16 +446,12 @@
 
 ACCEPT_WITH_INPUT(ScanAllByLabel)
 
-UniqueCursorPtr ScanAllByLabel::MakeCursor(utils::MemoryResource * /*mem*/) const {
+UniqueCursorPtr ScanAllByLabel::MakeCursor(utils::MemoryResource *mem) const {
   EventCounter::IncrementCounter(EventCounter::ScanAllByLabelOperator);
 
-<<<<<<< HEAD
-  throw QueryRuntimeException("ScanAllByLabel is not supported");
-=======
   return MakeUniqueCursorPtr<DistributedScanAllAndFilterCursor>(
       mem, output_symbol_, input_->MakeCursor(mem), "ScanAllByLabel", label_, std::nullopt /*property_expression_pair*/,
       std::nullopt /*filter_expressions*/);
->>>>>>> 6bb40a7f
 }
 
 // TODO(buda): Implement ScanAllByLabelProperty operator to iterate over
@@ -526,16 +495,12 @@
 
 ACCEPT_WITH_INPUT(ScanAllByLabelPropertyValue)
 
-UniqueCursorPtr ScanAllByLabelPropertyValue::MakeCursor(utils::MemoryResource * /*mem*/) const {
+UniqueCursorPtr ScanAllByLabelPropertyValue::MakeCursor(utils::MemoryResource *mem) const {
   EventCounter::IncrementCounter(EventCounter::ScanAllByLabelPropertyValueOperator);
 
-<<<<<<< HEAD
-  throw QueryRuntimeException("ScanAllByLabelPropertyValue is not supported");
-=======
   return MakeUniqueCursorPtr<DistributedScanAllAndFilterCursor>(
       mem, output_symbol_, input_->MakeCursor(mem), "ScanAllByLabelPropertyValue", label_,
       std::make_pair(property_, expression_), std::nullopt /*filter_expressions*/);
->>>>>>> 6bb40a7f
 }
 
 ScanAllByLabelProperty::ScanAllByLabelProperty(const std::shared_ptr<LogicalOperator> &input, Symbol output_symbol,
@@ -560,10 +525,7 @@
 
 UniqueCursorPtr ScanAllById::MakeCursor(utils::MemoryResource *mem) const {
   EventCounter::IncrementCounter(EventCounter::ScanAllByIdOperator);
-<<<<<<< HEAD
-=======
   // TODO Reimplement when we have reliable conversion between hash value and pk
->>>>>>> 6bb40a7f
   auto vertices = [](Frame & /*frame*/, ExecutionContext & /*context*/) -> std::optional<std::vector<VertexAccessor>> {
     return std::nullopt;
   };
@@ -2392,24 +2354,9 @@
 
 class DistributedCreateExpandCursor : public Cursor {
  public:
-<<<<<<< HEAD
-  explicit DistributedScanAllCursor(Symbol output_symbol, UniqueCursorPtr input_cursor, const char *op_name)
-      : output_symbol_(output_symbol), input_cursor_(std::move(input_cursor)), op_name_(op_name) {}
-
-  using VertexAccessor = accessors::VertexAccessor;
-
-  bool MakeRequest(msgs::ShardRequestManagerInterface &shard_manager) {
-    // TODO(antaljanosbenjamin) Use real label
-    request_state_.label = "label";
-    current_batch = shard_manager.Request(request_state_);
-    current_vertex_it = current_batch.begin();
-    return !current_batch.empty();
-  }
-=======
   using InputOperator = std::shared_ptr<memgraph::query::v2::plan::LogicalOperator>;
   DistributedCreateExpandCursor(const InputOperator &op, utils::MemoryResource *mem, const CreateExpand &self)
       : input_cursor_{op->MakeCursor(mem)}, self_{self} {}
->>>>>>> 6bb40a7f
 
   bool Pull(Frame &frame, ExecutionContext &context) override {
     SCOPED_PROFILE_OP("CreateExpand");
@@ -2428,36 +2375,6 @@
     input_cursor_->Reset();
     ResetExecutionState();
   }
-
-<<<<<<< HEAD
- private:
-  const Symbol output_symbol_;
-  const UniqueCursorPtr input_cursor_;
-  const char *op_name_;
-  std::vector<VertexAccessor> current_batch;
-  decltype(std::vector<VertexAccessor>().begin()) current_vertex_it;
-  msgs::ExecutionState<msgs::ScanVerticesRequest> request_state_;
-};
-
-class DistributedCreateExpandCursor : public Cursor {
- public:
-  using InputOperator = std::shared_ptr<memgraph::query::v2::plan::LogicalOperator>;
-  DistributedCreateExpandCursor(const InputOperator &op, utils::MemoryResource *mem, const CreateExpand &self)
-      : input_cursor_{op->MakeCursor(mem)}, self_{self} {}
-
-  bool Pull(Frame &frame, ExecutionContext &context) override {
-    SCOPED_PROFILE_OP("CreateExpand");
-    if (!input_cursor_->Pull(frame, context)) {
-      return false;
-    }
-    auto &shard_manager = context.shard_request_manager;
-    shard_manager->Request(state_, ExpandCreationInfoToRequest(context, frame));
-    return true;
-  }
-
-  void Shutdown() override { input_cursor_->Shutdown(); }
-
-  void Reset() override { state_ = {}; }
 
   // Get the existing node other vertex
   accessors::VertexAccessor &OtherVertex(Frame &frame) const {
@@ -2468,33 +2385,17 @@
     return dest_node_value.ValueVertex();
   }
 
-=======
-  // Get the existing node other vertex
-  accessors::VertexAccessor &OtherVertex(Frame &frame) const {
-    // This assumes that vertex exists
-    MG_ASSERT(self_.existing_node_, "Vertex creating with edge not supported!");
-    TypedValue &dest_node_value = frame[self_.node_info_.symbol];
-    ExpectType(self_.node_info_.symbol, dest_node_value, TypedValue::Type::Vertex);
-    return dest_node_value.ValueVertex();
-  }
-
->>>>>>> 6bb40a7f
   std::vector<msgs::NewExpand> ExpandCreationInfoToRequest(ExecutionContext &context, Frame &frame) const {
     std::vector<msgs::NewExpand> edge_requests;
     for (const auto &edge_info : std::vector{self_.edge_info_}) {
       msgs::NewExpand request{.id = {context.edge_ids_alloc.AllocateId()}};
       ExpressionEvaluator evaluator(&frame, context.symbol_table, context.evaluation_context, nullptr,
                                     storage::v3::View::NEW);
-<<<<<<< HEAD
       request.type = {edge_info.edge_type};
-=======
-      request.type = {edge_info.edge_type.AsUint()};
->>>>>>> 6bb40a7f
       if (const auto *edge_info_properties = std::get_if<PropertiesMapList>(&edge_info.properties)) {
         for (const auto &[property, value_expression] : *edge_info_properties) {
           TypedValue val = value_expression->Accept(evaluator);
           request.properties.emplace_back(property, storage::v3::TypedValueToValue(val));
-<<<<<<< HEAD
         }
       } else {
         // handle parameter
@@ -2515,7 +2416,7 @@
       const auto set_vertex = [&context](const auto &vertex, auto &vertex_id) {
         vertex_id.first = vertex.PrimaryLabel();
         for (const auto &[key, val] : vertex.Properties()) {
-          if (context.shard_request_manager->IsPrimaryKey(key)) {
+          if (context.shard_request_manager->IsPrimaryKey(vertex_id.first.id, key)) {
             vertex_id.second.push_back(val);
           }
         }
@@ -2534,15 +2435,6 @@
           }
           case EdgeAtom::Direction::BOTH:
             LOG_FATAL("Must indicate exact expansion direction here");
-=======
-        }
-      } else {
-        // handle parameter
-        auto property_map = evaluator.Visit(*std::get<ParameterLookup *>(edge_info.properties)).ValueMap();
-        for (const auto &[property, value] : property_map) {
-          const auto property_id = context.shard_request_manager->NameToProperty(std::string(property));
-          request.properties.emplace_back(property_id, storage::v3::TypedValueToValue(value));
->>>>>>> 6bb40a7f
         }
       });
 
@@ -2552,6 +2444,8 @@
   }
 
  private:
+  void ResetExecutionState() { state_ = {}; }
+
   const UniqueCursorPtr input_cursor_;
   const CreateExpand &self_;
   msgs::ExecutionState<msgs::CreateExpandRequest> state_;
@@ -2657,7 +2551,6 @@
         case EdgeAtom::Direction::BOTH:
           LOG_FATAL("Must indicate exact expansion direction here");
       }
-<<<<<<< HEAD
     };
 
     while (true) {
@@ -2708,52 +2601,6 @@
   std::vector<EdgeAccessor> current_out_edges_;
   std::vector<EdgeAccessor>::iterator current_in_edge_it_;
   std::vector<EdgeAccessor>::iterator current_out_edge_it_;
-=======
-      // src, dest
-      TypedValue &v1_value = frame[self_.input_symbol_];
-      const auto &v1 = v1_value.ValueVertex();
-      const auto &v2 = OtherVertex(frame);
-
-      // Set src and dest vertices
-      // TODO(jbajic) Currently we are only handling scenario where vertices
-      // are matched
-      const auto set_vertex = [&context](const auto &vertex, auto &vertex_id) {
-        vertex_id.first = vertex.PrimaryLabel();
-        for (const auto &[key, val] : vertex.Properties()) {
-          if (context.shard_request_manager->IsPrimaryKey(vertex_id.first.id, key)) {
-            vertex_id.second.push_back(val);
-          }
-        }
-      };
-      std::invoke([&]() {
-        switch (edge_info.direction) {
-          case EdgeAtom::Direction::IN: {
-            set_vertex(v1, request.src_vertex);
-            set_vertex(v2, request.dest_vertex);
-            break;
-          }
-          case EdgeAtom::Direction::OUT: {
-            set_vertex(v1, request.dest_vertex);
-            set_vertex(v2, request.src_vertex);
-            break;
-          }
-          case EdgeAtom::Direction::BOTH:
-            LOG_FATAL("Must indicate exact expansion direction here");
-        }
-      });
-
-      edge_requests.push_back(std::move(request));
-    }
-    return edge_requests;
-  }
-
- private:
-  void ResetExecutionState() { state_ = {}; }
-
-  const UniqueCursorPtr input_cursor_;
-  const CreateExpand &self_;
-  msgs::ExecutionState<msgs::CreateExpandRequest> state_;
->>>>>>> 6bb40a7f
 };
 
 }  // namespace memgraph::query::v2::plan