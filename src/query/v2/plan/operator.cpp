--- conflicted
+++ resolved
@@ -432,18 +432,12 @@
 
 ACCEPT_WITH_INPUT(ScanAll)
 
-class DistributedScanAllCursor;
-
 UniqueCursorPtr ScanAll::MakeCursor(utils::MemoryResource *mem) const {
   EventCounter::IncrementCounter(EventCounter::ScanAllOperator);
 
-<<<<<<< HEAD
   return MakeUniqueCursorPtr<DistributedScanAllAndFilterCursor>(
       mem, output_symbol_, input_->MakeCursor(mem), "ScanAll", std::nullopt /*label*/,
       std::nullopt /*property_expression_pair*/, std::nullopt /*filter_expressions*/);
-=======
-  return MakeUniqueCursorPtr<DistributedScanAllCursor>(mem, output_symbol_, input_->MakeCursor(mem), "ScanAll");
->>>>>>> 23171e76
 }
 
 std::vector<Symbol> ScanAll::ModifiedSymbols(const SymbolTable &table) const {
@@ -461,13 +455,9 @@
 UniqueCursorPtr ScanAllByLabel::MakeCursor(utils::MemoryResource * /*mem*/) const {
   EventCounter::IncrementCounter(EventCounter::ScanAllByLabelOperator);
 
-<<<<<<< HEAD
   return MakeUniqueCursorPtr<DistributedScanAllAndFilterCursor>(
       mem, output_symbol_, input_->MakeCursor(mem), "ScanAllByLabel", label_, std::nullopt /*property_expression_pair*/,
       std::nullopt /*filter_expressions*/);
-=======
-  throw QueryRuntimeException("ScanAllByLabel is not supported");
->>>>>>> 23171e76
 }
 
 // TODO(buda): Implement ScanAllByLabelProperty operator to iterate over
@@ -514,13 +504,9 @@
 UniqueCursorPtr ScanAllByLabelPropertyValue::MakeCursor(utils::MemoryResource * /*mem*/) const {
   EventCounter::IncrementCounter(EventCounter::ScanAllByLabelPropertyValueOperator);
 
-<<<<<<< HEAD
   return MakeUniqueCursorPtr<DistributedScanAllAndFilterCursor>(
       mem, output_symbol_, input_->MakeCursor(mem), "ScanAllByLabelPropertyValue", label_,
       std::make_pair(property_, expression_), std::nullopt /*filter_expressions*/);
-=======
-  throw QueryRuntimeException("ScanAllByLabelPropertyValue is not supported");
->>>>>>> 23171e76
 }
 
 ScanAllByLabelProperty::ScanAllByLabelProperty(const std::shared_ptr<LogicalOperator> &input, Symbol output_symbol,
@@ -545,7 +531,6 @@
 
 UniqueCursorPtr ScanAllById::MakeCursor(utils::MemoryResource *mem) const {
   EventCounter::IncrementCounter(EventCounter::ScanAllByIdOperator);
-<<<<<<< HEAD
   // TODO Reimplement when we have reliable conversion between hash value and pk
   auto vertices = [](Frame & /*frame*/, ExecutionContext & /*context*/) -> std::optional<std::vector<VertexAccessor>> {
     // auto *db = context.db_accessor;
@@ -554,9 +539,6 @@
     // value.IsInt() ? value.ValueInt() : value.ValueDouble(); if (value.IsDouble() && id != value.ValueDouble()) return
     // std::nullopt; auto maybe_vertex = db->FindVertex(storage::v3::Gid::FromInt(id), view_); auto maybe_vertex =
     // nullptr; if (!maybe_vertex) return std::nullopt;
-=======
-  auto vertices = [](Frame & /*frame*/, ExecutionContext & /*context*/) -> std::optional<std::vector<VertexAccessor>> {
->>>>>>> 23171e76
     return std::nullopt;
   };
   return MakeUniqueCursorPtr<ScanAllCursor<decltype(vertices)>>(mem, output_symbol_, input_->MakeCursor(mem),
@@ -657,7 +639,6 @@
   return symbols;
 }
 
-<<<<<<< HEAD
 namespace {
 
 /**
@@ -900,8 +881,6 @@
   }
 };
 
-=======
->>>>>>> 23171e76
 UniqueCursorPtr ExpandVariable::MakeCursor(utils::MemoryResource *mem) const {
   EventCounter::IncrementCounter(EventCounter::ExpandVariableOperator);
 
@@ -2402,7 +2381,6 @@
   return ret;
 }
 
-<<<<<<< HEAD
 class CallProcedureCursor : public Cursor {
   const CallProcedure *self_;
   UniqueCursorPtr input_cursor_;
@@ -2432,8 +2410,6 @@
   void Shutdown() override {}
 };
 
-=======
->>>>>>> 23171e76
 UniqueCursorPtr CallProcedure::MakeCursor(utils::MemoryResource *mem) const {
   throw QueryRuntimeException("Procedure call is not supported!");
 }
@@ -2657,7 +2633,6 @@
   return visitor.PostVisit(*this);
 }
 
-<<<<<<< HEAD
 class DistributedCreateNodeCursor : public Cursor {
  public:
   using InputOperator = std::shared_ptr<memgraph::query::v2::plan::LogicalOperator>;
@@ -2674,48 +2649,8 @@
     }
 
     return false;
-=======
-class DistributedScanAllCursor : public Cursor {
- public:
-  explicit DistributedScanAllCursor(Symbol output_symbol, UniqueCursorPtr input_cursor, const char *op_name)
-      : output_symbol_(output_symbol), input_cursor_(std::move(input_cursor)), op_name_(op_name) {}
-
-  using VertexAccessor = accessors::VertexAccessor;
-
-  bool MakeRequest(msgs::ShardRequestManagerInterface &shard_manager) {
-    // TODO(antaljanosbenjamin) Use real label
-    request_state_.label = "label";
-    current_batch = shard_manager.Request(request_state_);
-    current_vertex_it = current_batch.begin();
-    return !current_batch.empty();
-  }
-
-  bool Pull(Frame &frame, ExecutionContext &context) override {
-    SCOPED_PROFILE_OP(op_name_);
-    auto &shard_manager = *context.shard_request_manager;
-    if (MustAbort(context)) throw HintedAbortError();
-    using State = msgs::ExecutionState<msgs::ScanVerticesRequest>;
-
-    if (request_state_.state == State::INITIALIZING) {
-      if (!input_cursor_->Pull(frame, context)) return false;
-    }
-
-    if (current_vertex_it == current_batch.end()) {
-      if (request_state_.state == State::COMPLETED || !MakeRequest(shard_manager)) {
-        ResetExecutionState();
-        return Pull(frame, context);
-      }
-    }
-
-    frame[output_symbol_] = TypedValue(std::move(*current_vertex_it));
-    ++current_vertex_it;
-    return true;
->>>>>>> 23171e76
-  }
-
-  void Shutdown() override { input_cursor_->Shutdown(); }
-
-<<<<<<< HEAD
+  }
+
   void Reset() override { state_ = {}; }
 
   std::vector<msgs::NewVertex> NodeCreationInfoToRequest(ExecutionContext &context, Frame &frame) const {
@@ -2759,25 +2694,5 @@
   const UniqueCursorPtr input_cursor_;
   std::vector<NodeCreationInfo> nodes_info_;
   msgs::ExecutionState<msgs::CreateVerticesRequest> state_;
-=======
-  void ResetExecutionState() {
-    current_batch.clear();
-    current_vertex_it = current_batch.end();
-    request_state_ = msgs::ExecutionState<msgs::ScanVerticesRequest>{};
-  }
-
-  void Reset() override {
-    input_cursor_->Reset();
-    ResetExecutionState();
-  }
-
- private:
-  const Symbol output_symbol_;
-  const UniqueCursorPtr input_cursor_;
-  const char *op_name_;
-  std::vector<VertexAccessor> current_batch;
-  decltype(std::vector<VertexAccessor>().begin()) current_vertex_it;
-  msgs::ExecutionState<msgs::ScanVerticesRequest> request_state_;
->>>>>>> 23171e76
 };
 }  // namespace memgraph::query::v2::plan