--- conflicted
+++ resolved
@@ -48,13 +48,10 @@
   return std::any_of(frames_.begin(), frames_.end(), [](const auto &frame) { return frame.IsValid(); });
 }
 
-<<<<<<< HEAD
-=======
 bool MultiFrame::HasInvalidFrame() const noexcept {
   return std::any_of(frames_.rbegin(), frames_.rend(), [](const auto &frame) { return !frame.IsValid(); });
 }
 
->>>>>>> a31c7cce
 // NOLINTNEXTLINE (bugprone-exception-escape)
 void MultiFrame::DefragmentValidFrames() noexcept {
   /*
