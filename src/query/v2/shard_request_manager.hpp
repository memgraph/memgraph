// Copyright 2022 Memgraph Ltd.
//
// Use of this software is governed by the Business Source License
// included in the file licenses/BSL.txt; by using this file, you agree to be bound by the terms of the Business Source
// License, and you may not use this file except in compliance with the Business Source License.
//
// As of the Change Date specified in that file, in accordance with
// the Business Source License, use of this software will be governed
// by the Apache License, Version 2.0, included in the file
// licenses/APL.txt.

#pragma once

#include <chrono>
#include <deque>
#include <iostream>
#include <iterator>
#include <map>
#include <numeric>
#include <optional>
#include <random>
#include <set>
#include <stdexcept>
#include <thread>
#include <unordered_map>
#include <vector>

#include "coordinator/coordinator.hpp"
#include "coordinator/coordinator_client.hpp"
#include "coordinator/coordinator_rsm.hpp"
#include "coordinator/shard_map.hpp"
#include "io/address.hpp"
#include "io/errors.hpp"
#include "io/rsm/raft.hpp"
#include "io/rsm/rsm_client.hpp"
#include "io/rsm/shard_rsm.hpp"
#include "io/simulator/simulator.hpp"
#include "io/simulator/simulator_transport.hpp"
#include "query/v2/accessors.hpp"
#include "query/v2/requests.hpp"
#include "storage/v3/id_types.hpp"
#include "storage/v3/value_conversions.hpp"
#include "utils/result.hpp"

namespace memgraph::msgs {
template <typename TStorageClient>
class RsmStorageClientManager {
 public:
  using CompoundKey = memgraph::io::rsm::ShardRsmKey;
  using Shard = memgraph::coordinator::Shard;
  using LabelId = memgraph::storage::v3::LabelId;
  RsmStorageClientManager() = default;
  RsmStorageClientManager(const RsmStorageClientManager &) = delete;
  RsmStorageClientManager(RsmStorageClientManager &&) = delete;
  RsmStorageClientManager &operator=(const RsmStorageClientManager &) = delete;
  RsmStorageClientManager &operator=(RsmStorageClientManager &&) = delete;
  ~RsmStorageClientManager() = default;

  void AddClient(Shard key, TStorageClient client) { cli_cache_.emplace(std::move(key), std::move(client)); }

  bool Exists(const Shard &key) { return cli_cache_.contains(key); }

  void PurgeCache() { cli_cache_.clear(); }

  TStorageClient &GetClient(const Shard &key) {
    auto it = cli_cache_.find(key);
    MG_ASSERT(it != cli_cache_.end(), "Non-existing shard client");
    return it->second;
  }

 private:
  std::map<Shard, TStorageClient> cli_cache_;
};

template <typename TRequest>
struct ExecutionState {
  using CompoundKey = memgraph::io::rsm::ShardRsmKey;
  using Shard = memgraph::coordinator::Shard;

  enum State : int8_t { INITIALIZING, EXECUTING, COMPLETED };
  // label is optional because some operators can create/remove etc, vertices. These kind of requests contain the label
  // on the request itself.
  std::optional<std::string> label;
  // CompoundKey is optional because some operators require to iterate over all the available keys
  // of a shard. One example is ScanAll, where we only require the field label.
  std::optional<CompoundKey> key;
  // Transaction id to be filled by the ShardRequestManager implementation
  memgraph::coordinator::Hlc transaction_id;
  // Initialized by ShardRequestManager implementation. This vector is filled with the shards that
  // the ShardRequestManager impl will send requests to. When a request to a shard exhausts it, meaning that
  // it pulled all the requested data from the given Shard, it will be removed from the Vector. When the Vector becomes
  // empty, it means that all of the requests have completed succefully.
  // TODO(gvolfing)
  // Maybe make this into a more complex object to be able to keep track of paginated resutls. E.g. instead of a vector
  // of Shards make it into a std::vector<std::pair<Shard, PaginatedResultType>> (probably a struct instead of a pair)
  // where PaginatedResultType is an enum signaling the progress on the given request. This way we can easily check if
  // a partial response on a shard(if there is one) is finished and we can send off the request for the next batch.
  std::vector<Shard> shard_cache;
  // 1-1 mapping with `shard_cache`.
  // A vector that tracks request metadata for each shard (For example, next_id for a ScanAll on Shard A)
  std::vector<TRequest> requests;
  State state = INITIALIZING;
};

class ShardRequestManagerInterface {
 public:
  using VertexAccessor = memgraph::query::v2::accessors::VertexAccessor;
  ShardRequestManagerInterface() = default;
  ShardRequestManagerInterface(const ShardRequestManagerInterface &) = delete;
  ShardRequestManagerInterface(ShardRequestManagerInterface &&) = delete;
  ShardRequestManagerInterface &operator=(const ShardRequestManagerInterface &) = delete;
  ShardRequestManagerInterface &&operator=(ShardRequestManagerInterface &&) = delete;

  virtual ~ShardRequestManagerInterface() = default;

  virtual void StartTransaction() = 0;
  virtual void Commit() = 0;
  virtual std::vector<VertexAccessor> Request(ExecutionState<ScanVerticesRequest> &state) = 0;
  virtual std::vector<CreateVerticesResponse> Request(ExecutionState<CreateVerticesRequest> &state,
                                                      std::vector<NewVertex> new_vertices) = 0;
  virtual std::vector<ExpandOneResultRow> Request(ExecutionState<ExpandOneRequest> &state,
                                                  ExpandOneRequest request) = 0;
  virtual std::vector<CreateExpandResponse> Request(ExecutionState<CreateExpandRequest> &state,
                                                    std::vector<NewExpand> new_edges) = 0;

  virtual storage::v3::EdgeTypeId NameToEdgeType(const std::string &name) const = 0;
  virtual storage::v3::PropertyId NameToProperty(const std::string &name) const = 0;
  virtual storage::v3::LabelId NameToLabel(const std::string &name) const = 0;
  virtual const std::string &PropertyToName(memgraph::storage::v3::PropertyId prop) const = 0;
  virtual const std::string &LabelToName(memgraph::storage::v3::LabelId label) const = 0;
  virtual const std::string &EdgeTypeToName(memgraph::storage::v3::EdgeTypeId type) const = 0;
  virtual bool IsPrimaryKey(LabelId primary_label, PropertyId property) const = 0;
};

// TODO(kostasrim)rename this class template
template <typename TTransport>
class ShardRequestManager : public ShardRequestManagerInterface {
 public:
  using StorageClient =
      memgraph::coordinator::RsmClient<TTransport, WriteRequests, WriteResponses, ReadRequests, ReadResponses>;
  using CoordinatorWriteRequests = memgraph::coordinator::CoordinatorWriteRequests;
  using CoordinatorClient = memgraph::coordinator::CoordinatorClient<TTransport>;
  using Address = memgraph::io::Address;
  using Shard = memgraph::coordinator::Shard;
  using ShardMap = memgraph::coordinator::ShardMap;
  using CompoundKey = memgraph::coordinator::PrimaryKey;
  using VertexAccessor = memgraph::query::v2::accessors::VertexAccessor;
  ShardRequestManager(CoordinatorClient coord, memgraph::io::Io<TTransport> &&io)
      : coord_cli_(std::move(coord)), io_(std::move(io)) {}

  ShardRequestManager(const ShardRequestManager &) = delete;
  ShardRequestManager(ShardRequestManager &&) = delete;
  ShardRequestManager &operator=(const ShardRequestManager &) = delete;
  ShardRequestManager &operator=(ShardRequestManager &&) = delete;

  ~ShardRequestManager() override {}

  void StartTransaction() override {
    memgraph::coordinator::HlcRequest req{.last_shard_map_version = shards_map_.GetHlc()};
    CoordinatorWriteRequests write_req = req;
    auto write_res = coord_cli_.SendWriteRequest(write_req);
    if (write_res.HasError()) {
      throw std::runtime_error("HLC request failed");
    }
    auto coordinator_write_response = write_res.GetValue();
    auto hlc_response = std::get<memgraph::coordinator::HlcResponse>(coordinator_write_response);

    // Transaction ID to be used later...
    transaction_id_ = hlc_response.new_hlc;

    if (hlc_response.fresher_shard_map) {
      shards_map_ = hlc_response.fresher_shard_map.value();
    }
  }

  void Commit() override {
    memgraph::coordinator::HlcRequest req{.last_shard_map_version = shards_map_.GetHlc()};
    CoordinatorWriteRequests write_req = req;
    auto write_res = coord_cli_.SendWriteRequest(write_req);
    if (write_res.HasError()) {
      throw std::runtime_error("HLC request for commit failed");
    }
    auto coordinator_write_response = write_res.GetValue();
    auto hlc_response = std::get<memgraph::coordinator::HlcResponse>(coordinator_write_response);

    if (hlc_response.fresher_shard_map) {
      shards_map_ = hlc_response.fresher_shard_map.value();
    }
    auto commit_timestamp = hlc_response.new_hlc;

    msgs::CommitRequest commit_req{.transaction_id = transaction_id_, .commit_timestamp = commit_timestamp};

    for (const auto &[label, space] : shards_map_.label_spaces) {
      for (const auto &[key, shard] : space.shards) {
        auto &storage_client = GetStorageClientForShard(shard);
        // TODO(kostasrim) Currently requests return the result directly. Adjust this when the API works MgFuture
        // instead.
        auto commit_response = storage_client.SendWriteRequest(commit_req);
        // RETRY on timeouts?
        // Sometimes this produces a timeout. Temporary solution is to use a while(true) as was done in shard_map test
        if (commit_response.HasError()) {
          throw std::runtime_error("Commit request timed out");
        }
        WriteResponses write_response_variant = commit_response.GetValue();
        auto &response = std::get<CommitResponse>(write_response_variant);
        if (!response.success) {
          throw std::runtime_error("Commit request did not succeed");
        }
      }
    }
  }

  storage::v3::EdgeTypeId NameToEdgeType(const std::string &name) const override {
    return shards_map_.GetEdgeTypeId(name).value();
  }

  storage::v3::PropertyId NameToProperty(const std::string &name) const override {
    return shards_map_.GetPropertyId(name).value();
  }

  storage::v3::LabelId NameToLabel(const std::string &name) const override {
    return shards_map_.GetLabelId(name).value();
  }

  const std::string &PropertyToName(memgraph::storage::v3::PropertyId /*prop*/) const override {
    static std::string str{"dummy__prop"};
    return str;
  }
  const std::string &LabelToName(memgraph::storage::v3::LabelId /*label*/) const override {
    static std::string str{"dummy__label"};
    return str;
  }
  const std::string &EdgeTypeToName(memgraph::storage::v3::EdgeTypeId /*type*/) const override {
    static std::string str{"dummy__edgetype"};
    return str;
  }

  bool IsPrimaryKey(LabelId primary_label, PropertyId property) const override {
    const auto schema_it = shards_map_.schemas.find(primary_label);
    MG_ASSERT(schema_it != shards_map_.schemas.end(), "Invalid primary label id: {}", primary_label.AsUint());

    return std::find_if(schema_it->second.begin(), schema_it->second.end(), [property](const auto &schema_prop) {
             return schema_prop.property_id == property;
           }) != schema_it->second.end();
  }

  // TODO(kostasrim) Simplify return result
  std::vector<VertexAccessor> Request(ExecutionState<ScanVerticesRequest> &state) override {
    spdlog::info("shards_map_.size(): {}", shards_map_.GetShards(*state.label).size());
    MaybeInitializeExecutionState(state);
    std::vector<ScanVerticesResponse> responses;

    SendAllRequests(state);
    auto all_requests_gathered = [](auto &paginated_rsp_tracker) {
      return std::ranges::all_of(paginated_rsp_tracker, [](const auto &state) {
        return state.second == PaginatedResponseState::PartiallyFinished;
      });
    };

    std::map<Shard, PaginatedResponseState> paginated_response_tracker;
    for (const auto &shard : state.shard_cache) {
      paginated_response_tracker.insert(std::make_pair(shard, PaginatedResponseState::Pending));
    }
<<<<<<< HEAD
    spdlog::info("got responses back");
    // We are done with this state
=======
    do {
      AwaitOnPaginatedRequests(state, responses, paginated_response_tracker);
    } while (!all_requests_gathered(paginated_response_tracker));

>>>>>>> 1c3bb969
    MaybeCompleteState(state);
    // TODO(kostasrim) Before returning start prefetching the batch (this shall be done once we get MgFuture as return
    // result of storage_client.SendReadRequest()).
    return PostProcess(std::move(responses));
  }

  std::vector<CreateVerticesResponse> Request(ExecutionState<CreateVerticesRequest> &state,
                                              std::vector<NewVertex> new_vertices) override {
    MG_ASSERT(!new_vertices.empty());
    MaybeInitializeExecutionState(state, new_vertices);
    std::vector<CreateVerticesResponse> responses;
    auto &shard_cache_ref = state.shard_cache;

    // 1. Send the requests.
    SendAllRequests(state, shard_cache_ref);

    // 2. Block untill all the futures are exhausted
    do {
      AwaitOnResponses(state, responses);
    } while (!state.shard_cache.empty());

    MaybeCompleteState(state);
    // TODO(kostasrim) Before returning start prefetching the batch (this shall be done once we get MgFuture as return
    // result of storage_client.SendReadRequest()).
    return responses;
  }

  std::vector<CreateExpandResponse> Request(ExecutionState<CreateExpandRequest> &state,
                                            std::vector<NewExpand> new_edges) override {
    MG_ASSERT(!new_edges.empty());
    MaybeInitializeExecutionState(state, new_edges);
    std::vector<CreateExpandResponse> responses;
    auto &shard_cache_ref = state.shard_cache;
    size_t id{0};
    for (auto shard_it = shard_cache_ref.begin(); shard_it != shard_cache_ref.end(); ++id) {
      auto &storage_client = GetStorageClientForShard(*shard_it);
      WriteRequests req = state.requests[id];
      auto write_response_result = storage_client.SendWriteRequest(std::move(req));
      if (write_response_result.HasError()) {
        throw std::runtime_error("CreateVertices request timedout");
      }
      WriteResponses response_variant = write_response_result.GetValue();
      CreateExpandResponse mapped_response = std::get<CreateExpandResponse>(response_variant);

      if (!mapped_response.success) {
        throw std::runtime_error("CreateExpand request did not succeed");
      }
      responses.push_back(mapped_response);
      shard_it = shard_cache_ref.erase(shard_it);
    }
    // We are done with this state
    MaybeCompleteState(state);
    return responses;
  }

  std::vector<ExpandOneResultRow> Request(ExecutionState<ExpandOneRequest> &state, ExpandOneRequest request) override {
    // TODO(kostasrim)Update to limit the batch size here
    // Expansions of the destination must be handled by the caller. For example
    // match (u:L1 { prop : 1 })-[:Friend]-(v:L1)
    // For each vertex U, the ExpandOne will result in <U, Edges>. The destination vertex and its properties
    // must be fetched again with an ExpandOne(Edges.dst)
    MaybeInitializeExecutionState(state, std::move(request));
    std::vector<ExpandOneResponse> responses;
    auto &shard_cache_ref = state.shard_cache;

    // 1. Send the requests.
    SendAllRequests(state, shard_cache_ref);

    // 2. Block untill all the futures are exhausted
    do {
      AwaitOnResponses(state, responses);
    } while (!state.shard_cache.empty());
    std::vector<ExpandOneResultRow> result_rows;
    const auto total_row_count = std::accumulate(
        responses.begin(), responses.end(), 0,
        [](const int64_t partial_count, const ExpandOneResponse &resp) { return partial_count + resp.result.size(); });
    result_rows.reserve(total_row_count);

    for (auto &response : responses) {
      result_rows.insert(result_rows.end(), std::make_move_iterator(response.result.begin()),
                         std::make_move_iterator(response.result.end()));
    }
    MaybeCompleteState(state);
    return result_rows;
  }

 private:
  enum class PaginatedResponseState { Pending, PartiallyFinished };

  std::vector<VertexAccessor> PostProcess(std::vector<ScanVerticesResponse> &&responses) const {
    std::vector<VertexAccessor> accessors;
    for (auto &response : responses) {
      for (auto &result_row : response.results) {
        accessors.emplace_back(VertexAccessor(std::move(result_row.vertex), std::move(result_row.props)));
      }
    }
    return accessors;
  }

  template <typename ExecutionState>
  void ThrowIfStateCompleted(ExecutionState &state) const {
    if (state.state == ExecutionState::COMPLETED) [[unlikely]] {
      throw std::runtime_error("State is completed and must be reset");
    }
  }

  template <typename ExecutionState>
  void MaybeCompleteState(ExecutionState &state) const {
    if (state.requests.empty()) {
      state.state = ExecutionState::COMPLETED;
    }
  }

  template <typename ExecutionState>
  bool ShallNotInitializeState(ExecutionState &state) const {
    return state.state != ExecutionState::INITIALIZING;
  }

  void MaybeInitializeExecutionState(ExecutionState<CreateVerticesRequest> &state,
                                     std::vector<NewVertex> new_vertices) {
    ThrowIfStateCompleted(state);
    if (ShallNotInitializeState(state)) {
      return;
    }
    state.transaction_id = transaction_id_;

    std::map<Shard, CreateVerticesRequest> per_shard_request_table;

    for (auto &new_vertex : new_vertices) {
      MG_ASSERT(!new_vertex.label_ids.empty(), "This is error!");
      auto shard = shards_map_.GetShardForKey(new_vertex.label_ids[0].id,
                                              storage::conversions::ConvertPropertyVector(new_vertex.primary_key));
      if (!per_shard_request_table.contains(shard)) {
        CreateVerticesRequest create_v_rqst{.transaction_id = transaction_id_};
        per_shard_request_table.insert(std::pair(shard, std::move(create_v_rqst)));
        state.shard_cache.push_back(shard);
      }
      per_shard_request_table[shard].new_vertices.push_back(std::move(new_vertex));
    }

    for (auto &[shard, rqst] : per_shard_request_table) {
      state.requests.push_back(std::move(rqst));
    }
    state.state = ExecutionState<CreateVerticesRequest>::EXECUTING;
  }

  void MaybeInitializeExecutionState(ExecutionState<CreateExpandRequest> &state, std::vector<NewExpand> new_expands) {
    ThrowIfStateCompleted(state);
    if (ShallNotInitializeState(state)) {
      return;
    }
    state.transaction_id = transaction_id_;

    std::map<Shard, CreateExpandRequest> per_shard_request_table;
    auto ensure_shard_exists_in_table = [&per_shard_request_table,
                                         transaction_id = transaction_id_](const Shard &shard) {
      if (!per_shard_request_table.contains(shard)) {
        CreateExpandRequest create_expand_request{.transaction_id = transaction_id};
        per_shard_request_table.insert({shard, std::move(create_expand_request)});
      }
    };

    for (auto &new_expand : new_expands) {
      const auto shard_src_vertex = shards_map_.GetShardForKey(
          new_expand.src_vertex.first.id, storage::conversions::ConvertPropertyVector(new_expand.src_vertex.second));
      const auto shard_dest_vertex = shards_map_.GetShardForKey(
          new_expand.dest_vertex.first.id, storage::conversions::ConvertPropertyVector(new_expand.dest_vertex.second));

      ensure_shard_exists_in_table(shard_src_vertex);

      if (shard_src_vertex != shard_dest_vertex) {
        ensure_shard_exists_in_table(shard_dest_vertex);
        per_shard_request_table[shard_dest_vertex].new_expands.push_back(new_expand);
      }
      per_shard_request_table[shard_src_vertex].new_expands.push_back(std::move(new_expand));
    }

    for (auto &[shard, request] : per_shard_request_table) {
      state.shard_cache.push_back(shard);
      state.requests.push_back(std::move(request));
    }
    state.state = ExecutionState<CreateExpandRequest>::EXECUTING;
  }

  void MaybeInitializeExecutionState(ExecutionState<ScanVerticesRequest> &state) {
    ThrowIfStateCompleted(state);
    if (ShallNotInitializeState(state)) {
      return;
    }
    state.transaction_id = transaction_id_;
    auto shards = shards_map_.GetShards(*state.label);
    for (auto &[key, shard] : shards) {
      MG_ASSERT(!shard.empty());
      state.shard_cache.push_back(std::move(shard));
      ScanVerticesRequest rqst;
      rqst.transaction_id = transaction_id_;
      rqst.start_id.second = storage::conversions::ConvertValueVector(key);
      state.requests.push_back(std::move(rqst));
    }
    state.state = ExecutionState<ScanVerticesRequest>::EXECUTING;
  }

  void MaybeInitializeExecutionState(ExecutionState<ExpandOneRequest> &state, ExpandOneRequest request) {
    ThrowIfStateCompleted(state);
    if (ShallNotInitializeState(state)) {
      return;
    }
    state.transaction_id = transaction_id_;

    std::map<Shard, ExpandOneRequest> per_shard_request_table;
    auto top_level_rqst_template = request;
    top_level_rqst_template.transaction_id = transaction_id_;
    top_level_rqst_template.src_vertices.clear();
    state.requests.clear();
    for (auto &vertex : request.src_vertices) {
      auto shard =
          shards_map_.GetShardForKey(vertex.first.id, storage::conversions::ConvertPropertyVector(vertex.second));
      if (!per_shard_request_table.contains(shard)) {
        per_shard_request_table.insert(std::pair(shard, top_level_rqst_template));
        state.shard_cache.push_back(shard);
      }
      per_shard_request_table[shard].src_vertices.push_back(vertex);
    }

    for (auto &[shard, rqst] : per_shard_request_table) {
      state.requests.push_back(std::move(rqst));
    }
    state.state = ExecutionState<ExpandOneRequest>::EXECUTING;
  }

  StorageClient &GetStorageClientForShard(Shard shard) {
    if (!storage_cli_manager_.Exists(shard)) {
      AddStorageClientToManager(shard);
    }
    return storage_cli_manager_.GetClient(shard);
  }

  StorageClient &GetStorageClientForShard(const std::string &label, const CompoundKey &key) {
    auto shard = shards_map_.GetShardForKey(label, key);
    return GetStorageClientForShard(std::move(shard));
  }

  void AddStorageClientToManager(Shard target_shard) {
    MG_ASSERT(!target_shard.empty());
    auto leader_addr = target_shard.front();
    std::vector<Address> addresses;
    addresses.reserve(target_shard.size());
    for (auto &address : target_shard) {
      addresses.push_back(std::move(address.address));
    }
    auto cli = StorageClient(io_, std::move(leader_addr.address), std::move(addresses));
    storage_cli_manager_.AddClient(target_shard, std::move(cli));
  }

  void SendAllRequests(ExecutionState<ScanVerticesRequest> &state) {
    for (const auto &request : state.requests) {
      auto &storage_client =
          GetStorageClientForShard(*state.label, storage::conversions::ConvertPropertyVector(request.start_id.second));
      ReadRequests req = request;
      storage_client.SendAsyncReadRequest(request);
    }
  }

  void SendAllRequests(ExecutionState<CreateVerticesRequest> &state,
                       std::vector<memgraph::coordinator::Shard> &shard_cache_ref) {
    size_t id = 0;
    for (auto shard_it = shard_cache_ref.begin(); shard_it != shard_cache_ref.end(); ++shard_it) {
      // This is fine because all new_vertices of each request end up on the same shard
      const auto labels = state.requests[id].new_vertices[0].label_ids;
      auto req_deep_copy = state.requests[id];

      for (auto &new_vertex : req_deep_copy.new_vertices) {
        new_vertex.label_ids.erase(new_vertex.label_ids.begin());
      }

      auto &storage_client = GetStorageClientForShard(*shard_it);

      WriteRequests req = req_deep_copy;
      storage_client.SendAsyncWriteRequest(req);
      ++id;
    }
  }

  void SendAllRequests(ExecutionState<ExpandOneRequest> &state,
                       std::vector<memgraph::coordinator::Shard> &shard_cache_ref) {
    size_t id = 0;
    for (auto shard_it = shard_cache_ref.begin(); shard_it != shard_cache_ref.end(); ++shard_it) {
      auto &storage_client = GetStorageClientForShard(*shard_it);
      ReadRequests req = state.requests[id];
      storage_client.SendAsyncReadRequest(req);
      ++id;
    }
  }

  void AwaitOnResponses(ExecutionState<CreateVerticesRequest> &state, std::vector<CreateVerticesResponse> &responses) {
    auto &shard_cache_ref = state.shard_cache;
    int64_t request_idx = 0;

    for (auto shard_it = shard_cache_ref.begin(); shard_it != shard_cache_ref.end();) {
      // This is fine because all new_vertices of each request end up on the same shard
      const auto labels = state.requests[request_idx].new_vertices[0].label_ids;

      auto &storage_client = GetStorageClientForShard(*shard_it);

      auto poll_result = storage_client.AwaitAsyncWriteRequest();
      if (!poll_result) {
        ++shard_it;
        ++request_idx;

        continue;
      }

      if (poll_result->HasError()) {
        throw std::runtime_error("CreateVertices request timed out");
      }

      WriteResponses response_variant = poll_result->GetValue();
      auto response = std::get<CreateVerticesResponse>(response_variant);

      if (!response.success) {
        throw std::runtime_error("CreateVertices request did not succeed");
      }
      responses.push_back(response);

      shard_it = shard_cache_ref.erase(shard_it);
      // Needed to maintain the 1-1 mapping between the ShardCache and the requests.
      auto it = state.requests.begin() + request_idx;
      state.requests.erase(it);
    }
  }

  void AwaitOnResponses(ExecutionState<ExpandOneRequest> &state, std::vector<ExpandOneResponse> &responses) {
    auto &shard_cache_ref = state.shard_cache;
    int64_t request_idx = 0;

    for (auto shard_it = shard_cache_ref.begin(); shard_it != shard_cache_ref.end();) {
      auto &storage_client = GetStorageClientForShard(*shard_it);

      auto poll_result = storage_client.PollAsyncReadRequest();
      if (!poll_result) {
        ++shard_it;
        ++request_idx;
        continue;
      }

      if (poll_result->HasError()) {
        throw std::runtime_error("ExpandOne request timed out");
      }

      ReadResponses response_variant = poll_result->GetValue();
      auto response = std::get<ExpandOneResponse>(response_variant);
      // -NOTE-
      // Currently a boolean flag for signaling the overall success of the
      // ExpandOne request does not exist. But it should, so here we assume
      // that it is already in place.
      if (!response.success) {
        throw std::runtime_error("ExpandOne request did not succeed");
      }

      responses.push_back(std::move(response));
      shard_it = shard_cache_ref.erase(shard_it);
      // Needed to maintain the 1-1 mapping between the ShardCache and the requests.
      auto it = state.requests.begin() + request_idx;
      state.requests.erase(it);
    }
  }

  void AwaitOnPaginatedRequests(ExecutionState<ScanVerticesRequest> &state,
                                std::vector<ScanVerticesResponse> &responses,
                                std::map<Shard, PaginatedResponseState> &paginated_response_tracker) {
    auto &shard_cache_ref = state.shard_cache;

    // Find the first request that is not holding a paginated response.
    int64_t request_idx = 0;
    for (auto shard_it = shard_cache_ref.begin(); shard_it != shard_cache_ref.end();) {
      if (paginated_response_tracker.at(*shard_it) != PaginatedResponseState::Pending) {
        ++shard_it;
        ++request_idx;
        continue;
      }

      auto &storage_client = GetStorageClientForShard(
          *state.label, storage::conversions::ConvertPropertyVector(state.requests[request_idx].start_id.second));
      auto await_result = storage_client.AwaitAsyncReadRequest();

      if (!await_result) {
        // Redirection has occured.
        ++shard_it;
        ++request_idx;
        continue;
      }

      if (await_result->HasError()) {
        throw std::runtime_error("ScanAll request timed out");
      }

      ReadResponses read_response_variant = await_result->GetValue();
      auto response = std::get<ScanVerticesResponse>(read_response_variant);
      if (!response.success) {
        throw std::runtime_error("ScanAll request did not succeed");
      }

      if (!response.next_start_id) {
        paginated_response_tracker.erase((*shard_it));
        shard_cache_ref.erase(shard_it);
        // Needed to maintain the 1-1 mapping between the ShardCache and the requests.
        auto it = state.requests.begin() + request_idx;
        state.requests.erase(it);

      } else {
        state.requests[request_idx].start_id.second = response.next_start_id->second;
        paginated_response_tracker[*shard_it] = PaginatedResponseState::PartiallyFinished;
      }
      responses.push_back(std::move(response));
    }
  }

  ShardMap shards_map_;
  CoordinatorClient coord_cli_;
  RsmStorageClientManager<StorageClient> storage_cli_manager_;
  memgraph::io::Io<TTransport> io_;
  memgraph::coordinator::Hlc transaction_id_;
  // TODO(kostasrim) Add batch prefetching
};
}  // namespace memgraph::msgs<|MERGE_RESOLUTION|>--- conflicted
+++ resolved
@@ -261,15 +261,11 @@
     for (const auto &shard : state.shard_cache) {
       paginated_response_tracker.insert(std::make_pair(shard, PaginatedResponseState::Pending));
     }
-<<<<<<< HEAD
-    spdlog::info("got responses back");
-    // We are done with this state
-=======
+
     do {
       AwaitOnPaginatedRequests(state, responses, paginated_response_tracker);
     } while (!all_requests_gathered(paginated_response_tracker));
 
->>>>>>> 1c3bb969
     MaybeCompleteState(state);
     // TODO(kostasrim) Before returning start prefetching the batch (this shall be done once we get MgFuture as return
     // result of storage_client.SendReadRequest()).
