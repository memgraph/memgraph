// Copyright 2022 Memgraph Ltd.
//
// Use of this software is governed by the Business Source License
// included in the file licenses/BSL.txt; by using this file, you agree to be bound by the terms of the Business Source
// License, and you may not use this file except in compliance with the Business Source License.
//
// As of the Change Date specified in that file, in accordance with
// the Business Source License, use of this software will be governed
// by the Apache License, Version 2.0, included in the file
// licenses/APL.txt.

#pragma once

#include <chrono>
#include <deque>
#include <iostream>
#include <map>
#include <optional>
#include <random>
#include <set>
#include <stdexcept>
#include <thread>
#include <unordered_map>
#include <vector>

#include "coordinator/coordinator.hpp"
#include "coordinator/coordinator_client.hpp"
#include "coordinator/coordinator_rsm.hpp"
#include "coordinator/shard_map.hpp"
#include "io/address.hpp"
#include "io/errors.hpp"
#include "io/rsm/raft.hpp"
#include "io/rsm/rsm_client.hpp"
#include "io/rsm/shard_rsm.hpp"
#include "io/simulator/simulator.hpp"
#include "io/simulator/simulator_transport.hpp"
#include "query/v2/accessors.hpp"
#include "query/v2/requests.hpp"
#include "storage/v3/id_types.hpp"
#include "storage/v3/value_conversions.hpp"
#include "utils/result.hpp"

namespace memgraph::msgs {
template <typename TStorageClient>
class RsmStorageClientManager {
 public:
  using CompoundKey = memgraph::io::rsm::ShardRsmKey;
  using Shard = memgraph::coordinator::Shard;
  using LabelId = memgraph::storage::v3::LabelId;
  RsmStorageClientManager() = default;
  RsmStorageClientManager(const RsmStorageClientManager &) = delete;
  RsmStorageClientManager(RsmStorageClientManager &&) = delete;
  RsmStorageClientManager &operator=(const RsmStorageClientManager &) = delete;
  RsmStorageClientManager &operator=(RsmStorageClientManager &&) = delete;
  ~RsmStorageClientManager() = default;

  void AddClient(const LabelId label_id, Shard key, TStorageClient client) {
    cli_cache_[label_id].insert({std::move(key), std::move(client)});
  }

  bool Exists(const LabelId label_id, const Shard &key) { return cli_cache_[label_id].contains(key); }

  void PurgeCache() { cli_cache_.clear(); }

  TStorageClient &GetClient(const LabelId label_id, const Shard &key) { return cli_cache_[label_id].find(key)->second; }

 private:
  std::map<LabelId, std::map<Shard, TStorageClient>> cli_cache_;
};

template <typename TRequest>
struct ExecutionState {
  using CompoundKey = memgraph::io::rsm::ShardRsmKey;
  using Shard = memgraph::coordinator::Shard;

  enum State : int8_t { INITIALIZING, EXECUTING, COMPLETED };
  // label is optional because some operators can create/remove etc, vertices. These kind of requests contain the label
  // on the request itself.
  std::optional<std::string> label;
  // CompoundKey is optional because some operators require to iterate over all the available keys
  // of a shard. One example is ScanAll, where we only require the field label.
  std::optional<CompoundKey> key;
  // Transaction id to be filled by the ShardRequestManager implementation
  memgraph::coordinator::Hlc transaction_id;
  // Initialized by ShardRequestManager implementation. This vector is filled with the shards that
  // the ShardRequestManager impl will send requests to. When a request to a shard exhausts it, meaning that
  // it pulled all the requested data from the given Shard, it will be removed from the Vector. When the Vector becomes
  // empty, it means that all of the requests have completed succefully.
  std::vector<Shard> shard_cache;
  // 1-1 mapping with `shard_cache`.
  // A vector that tracks request metatdata for each shard (For example, next_id for a ScanAll on Shard A)
  std::vector<TRequest> requests;
  State state = INITIALIZING;
};

class ShardRequestManagerInterface {
 public:
  using VertexAccessor = memgraph::query::v2::accessors::VertexAccessor;
  ShardRequestManagerInterface() = default;
  ShardRequestManagerInterface(const ShardRequestManagerInterface &) = delete;
  ShardRequestManagerInterface(ShardRequestManagerInterface &&) = delete;
  ShardRequestManagerInterface &operator=(const ShardRequestManagerInterface &) = delete;
  ShardRequestManagerInterface &&operator=(ShardRequestManagerInterface &&) = delete;

  virtual ~ShardRequestManagerInterface() = default;

  virtual void StartTransaction() = 0;
  virtual void Commit() = 0;
  virtual std::vector<VertexAccessor> Request(ExecutionState<ScanVerticesRequest> &state) = 0;
  virtual std::vector<CreateVerticesResponse> Request(ExecutionState<CreateVerticesRequest> &state,
                                                      std::vector<NewVertex> new_vertices) = 0;
  virtual std::vector<ExpandOneResponse> Request(ExecutionState<ExpandOneRequest> &state) = 0;
  // TODO(antaljanosbenjamin): unify the GetXXXId and NameToId functions to have consistent naming, return type and
  // implementation
  virtual storage::v3::EdgeTypeId NameToEdgeType(const std::string &name) const = 0;
  virtual storage::v3::PropertyId NameToProperty(const std::string &name) const = 0;
  virtual storage::v3::LabelId LabelNameToLabelId(const std::string &name) const = 0;
  virtual const std::string &PropertyToName(memgraph::storage::v3::PropertyId prop) const = 0;
  virtual const std::string &LabelToName(memgraph::storage::v3::LabelId label) const = 0;
  virtual const std::string &EdgeTypeToName(memgraph::storage::v3::EdgeTypeId type) const = 0;
  virtual bool IsPrimaryKey(PropertyId name) const = 0;
};

// TODO(kostasrim)rename this class template
template <typename TTransport>
class ShardRequestManager : public ShardRequestManagerInterface {
 public:
  using StorageClient =
      memgraph::coordinator::RsmClient<TTransport, WriteRequests, WriteResponses, ReadRequests, ReadResponses>;
  using CoordinatorWriteRequests = memgraph::coordinator::CoordinatorWriteRequests;
  using CoordinatorClient = memgraph::coordinator::CoordinatorClient<TTransport>;
  using Address = memgraph::io::Address;
  using Shard = memgraph::coordinator::Shard;
  using ShardMap = memgraph::coordinator::ShardMap;
  using CompoundKey = memgraph::coordinator::PrimaryKey;
  using VertexAccessor = memgraph::query::v2::accessors::VertexAccessor;
  ShardRequestManager(CoordinatorClient coord, memgraph::io::Io<TTransport> &&io)
      : coord_cli_(std::move(coord)), io_(std::move(io)) {}

  ShardRequestManager(const ShardRequestManager &) = delete;
  ShardRequestManager(ShardRequestManager &&) = delete;
  ShardRequestManager &operator=(const ShardRequestManager &) = delete;
  ShardRequestManager &operator=(ShardRequestManager &&) = delete;

  ~ShardRequestManager() override {}

  void StartTransaction() override {
    memgraph::coordinator::HlcRequest req{.last_shard_map_version = shards_map_.GetHlc()};
    CoordinatorWriteRequests write_req = req;
    auto write_res = coord_cli_.SendWriteRequest(write_req);
    if (write_res.HasError()) {
      throw std::runtime_error("HLC request failed");
    }
    auto coordinator_write_response = write_res.GetValue();
    auto hlc_response = std::get<memgraph::coordinator::HlcResponse>(coordinator_write_response);

    // Transaction ID to be used later...
    transaction_id_ = hlc_response.new_hlc;

    if (hlc_response.fresher_shard_map) {
      shards_map_ = hlc_response.fresher_shard_map.value();
    }
  }

  void Commit() override {
    memgraph::coordinator::HlcRequest req{.last_shard_map_version = shards_map_.GetHlc()};
    CoordinatorWriteRequests write_req = req;
    auto write_res = coord_cli_.SendWriteRequest(write_req);
    if (write_res.HasError()) {
      throw std::runtime_error("HLC request for commit failed");
    }
    auto coordinator_write_response = write_res.GetValue();
    auto hlc_response = std::get<memgraph::coordinator::HlcResponse>(coordinator_write_response);

    if (hlc_response.fresher_shard_map) {
      shards_map_ = hlc_response.fresher_shard_map.value();
    }
    auto commit_timestamp = hlc_response.new_hlc;

    msgs::CommitRequest commit_req{.transaction_id = transaction_id_, .commit_timestamp = commit_timestamp};

    for (const auto &[label, space] : shards_map_.label_spaces) {
      for (const auto &[key, shard] : space.shards) {
        auto &storage_client = GetStorageClientForShard(shard, label);
        // TODO(kostasrim) Currently requests return the result directly. Adjust this when the API works MgFuture
        // instead.
        auto commit_response = storage_client.SendWriteRequest(commit_req);
        // RETRY on timeouts?
        // Sometimes this produces a timeout. Temporary solution is to use a while(true) as was done in shard_map test
        if (commit_response.HasError()) {
          throw std::runtime_error("Commit request timed out");
        }
        WriteResponses write_response_variant = commit_response.GetValue();
        auto &response = std::get<CommitResponse>(write_response_variant);
        if (!response.success) {
          throw std::runtime_error("Commit request did not succeed");
        }
      }
    }
  }

  storage::v3::EdgeTypeId NameToEdgeType(const std::string & /*name*/) const override {
    return memgraph::storage::v3::EdgeTypeId::FromUint(0);
  }

  storage::v3::PropertyId NameToProperty(const std::string &name) const override {
    return *shards_map_.GetPropertyId(name);
  }

  memgraph::storage::v3::LabelId LabelNameToLabelId(const std::string &name) const override {
    return shards_map_.GetLabelId(name);
  }

  const std::string &PropertyToName(memgraph::storage::v3::PropertyId /*prop*/) const override {
    static std::string str{"dummy__prop"};
    return str;
  }
  const std::string &LabelToName(memgraph::storage::v3::LabelId /*label*/) const override {
    static std::string str{"dummy__label"};
    return str;
  }
  const std::string &EdgeTypeToName(memgraph::storage::v3::EdgeTypeId /*type*/) const override {
    static std::string str{"dummy__edgetype"};
    return str;
  }

  bool IsPrimaryKey(const PropertyId name) const override {
    return std::find_if(shards_map_.properties.begin(), shards_map_.properties.end(),
                        [name](auto &pr) { return pr.second == name; }) != shards_map_.properties.end();
  }

  // TODO(kostasrim) Simplify return result
  std::vector<VertexAccessor> Request(ExecutionState<ScanVerticesRequest> &state) override {
    MaybeInitializeExecutionState(state);
    std::vector<ScanVerticesResponse> responses;
    auto &shard_cache_ref = state.shard_cache;
    size_t id = 0;
    for (auto shard_it = shard_cache_ref.begin(); shard_it != shard_cache_ref.end(); ++id) {
      auto &storage_client = GetStorageClientForShard(
          *state.label, storage::conversions::ConvertPropertyVector(state.requests[id].start_id.second));
      // TODO(kostasrim) Currently requests return the result directly. Adjust this when the API works MgFuture
      // instead.
      ReadRequests req = state.requests[id];
      auto read_response_result = storage_client.SendReadRequest(req);
      // RETRY on timeouts?
      // Sometimes this produces a timeout. Temporary solution is to use a while(true) as was done in shard_map test
      if (read_response_result.HasError()) {
        throw std::runtime_error("ScanAll request timedout");
      }
      ReadResponses read_response_variant = read_response_result.GetValue();
      auto &response = std::get<ScanVerticesResponse>(read_response_variant);
      if (!response.success) {
        throw std::runtime_error("ScanAll request did not succeed");
      }
      if (!response.next_start_id) {
        shard_it = shard_cache_ref.erase(shard_it);
      } else {
        state.requests[id].start_id.second = response.next_start_id->second;
        ++shard_it;
      }
      responses.push_back(std::move(response));
    }
    // We are done with this state
    MaybeCompleteState(state);
    // TODO(kostasrim) Before returning start prefetching the batch (this shall be done once we get MgFuture as return
    // result of storage_client.SendReadRequest()).
    return PostProcess(std::move(responses));
  }

  std::vector<CreateVerticesResponse> Request(ExecutionState<CreateVerticesRequest> &state,
                                              std::vector<NewVertex> new_vertices) override {
    MG_ASSERT(!new_vertices.empty());
    MaybeInitializeExecutionState(state, new_vertices);
    std::vector<CreateVerticesResponse> responses;
    auto &shard_cache_ref = state.shard_cache;
    size_t id = 0;
    for (auto shard_it = shard_cache_ref.begin(); shard_it != shard_cache_ref.end(); ++id) {
      // This is fine because all new_vertices of each request end up on the same shard
      const auto labels = state.requests[id].new_vertices[0].label_ids;
      for (auto &new_vertex : state.requests[id].new_vertices) {
        new_vertex.label_ids.erase(new_vertex.label_ids.begin());
      }
      auto primary_key = state.requests[id].new_vertices[0].primary_key;
      auto &storage_client = GetStorageClientForShard(*shard_it, labels[0].id);
      WriteRequests req = state.requests[id];
      auto write_response_result = storage_client.SendWriteRequest(req);
      // RETRY on timeouts?
      // Sometimes this produces a timeout. Temporary solution is to use a while(true) as was done in shard_map test
      if (write_response_result.HasError()) {
        throw std::runtime_error("CreateVertices request timedout");
      }
      WriteResponses response_variant = write_response_result.GetValue();
      CreateVerticesResponse mapped_response = std::get<CreateVerticesResponse>(response_variant);

      if (!mapped_response.success) {
        throw std::runtime_error("CreateVertices request did not succeed");
      }
      responses.push_back(mapped_response);
      shard_it = shard_cache_ref.erase(shard_it);
    }
    // We are done with this state
    MaybeCompleteState(state);
    // TODO(kostasrim) Before returning start prefetching the batch (this shall be done once we get MgFuture as return
    // result of storage_client.SendReadRequest()).
    return responses;
  }

  std::vector<ExpandOneResponse> Request(ExecutionState<ExpandOneRequest> &state) override {
    // TODO(kostasrim)Update to limit the batch size here
    // Expansions of the destination must be handled by the caller. For example
    // match (u:L1 { prop : 1 })-[:Friend]-(v:L1)
    // For each vertex U, the ExpandOne will result in <U, Edges>. The destination vertex and its properties
    // must be fetched again with an ExpandOne(Edges.dst)
    MaybeInitializeExecutionState(state);
    std::vector<ExpandOneResponse> responses;
    auto &shard_cache_ref = state.shard_cache;
    size_t id = 0;
    // pending_requests on shards
    for (auto shard_it = shard_cache_ref.begin(); shard_it != shard_cache_ref.end(); ++id) {
      const Label primary_label = state.requests[id].src_vertices[0].first;
      auto &storage_client = GetStorageClientForShard(*shard_it, primary_label.id);
      ReadRequests req = state.requests[id];
      auto read_response_result = storage_client.SendReadRequest(req);
      // RETRY on timeouts?
      // Sometimes this produces a timeout. Temporary solution is to use a while(true) as was done in shard_map
      if (read_response_result.HasError()) {
        throw std::runtime_error("ExpandOne request timedout");
      }
      auto &response = std::get<ExpandOneResponse>(read_response_result.GetValue());
      responses.push_back(std::move(response));
    }
    return responses;
  }

 private:
  std::vector<VertexAccessor> PostProcess(std::vector<ScanVerticesResponse> &&responses) const {
    std::vector<VertexAccessor> accessors;
    for (auto &response : responses) {
      for (auto &result_row : response.results) {
        accessors.emplace_back(VertexAccessor(std::move(result_row.vertex), std::move(result_row.props)));
      }
    }
    return accessors;
  }

  template <typename ExecutionState>
  void ThrowIfStateCompleted(ExecutionState &state) const {
    if (state.state == ExecutionState::COMPLETED) [[unlikely]] {
      throw std::runtime_error("State is completed and must be reset");
    }
  }

  template <typename ExecutionState>
  void MaybeCompleteState(ExecutionState &state) const {
    if (state.requests.empty()) {
      state.state = ExecutionState::COMPLETED;
    }
  }

  template <typename ExecutionState>
  bool ShallNotInitializeState(ExecutionState &state) const {
    return state.state != ExecutionState::INITIALIZING;
  }

  void MaybeInitializeExecutionState(ExecutionState<CreateVerticesRequest> &state,
                                     std::vector<NewVertex> new_vertices) {
    ThrowIfStateCompleted(state);
    if (ShallNotInitializeState(state)) {
      return;
    }
    state.transaction_id = transaction_id_;

    std::map<Shard, CreateVerticesRequest> per_shard_request_table;

    for (auto &new_vertex : new_vertices) {
      MG_ASSERT(!new_vertex.label_ids.empty(), "This is error!");
      auto shard = shards_map_.GetShardForKey(new_vertex.label_ids[0].id,
                                              storage::conversions::ConvertPropertyVector(new_vertex.primary_key));
      if (!per_shard_request_table.contains(shard)) {
        CreateVerticesRequest create_v_rqst{.transaction_id = transaction_id_};
        per_shard_request_table.insert(std::pair(shard, std::move(create_v_rqst)));
        state.shard_cache.push_back(shard);
      }
      per_shard_request_table[shard].new_vertices.push_back(std::move(new_vertex));
    }

    for (auto &[shard, rqst] : per_shard_request_table) {
      state.requests.push_back(std::move(rqst));
    }
    state.state = ExecutionState<CreateVerticesRequest>::EXECUTING;
  }

  void MaybeInitializeExecutionState(ExecutionState<ScanVerticesRequest> &state) {
    ThrowIfStateCompleted(state);
    if (ShallNotInitializeState(state)) {
      return;
    }
    state.transaction_id = transaction_id_;
<<<<<<< HEAD
    if (state.label.has_value()) {
      auto shards = shards_map_.GetShards(*state.label);
      for (auto &[key, shard] : shards) {
        state.shard_cache.push_back(std::move(shard));
        ScanVerticesRequest rqst;
        rqst.transaction_id = transaction_id_;
        rqst.start_id.second = storage::conversions::ConvertValueVector(key);
        state.requests.push_back(std::move(rqst));
      }
    } else {
      for (const auto &[label, space] : shards_map_.label_spaces) {
        for (auto &[key, shard] : space.shards) {
          state.shard_cache.push_back(std::move(shard));
          ScanVerticesRequest rqst;
          rqst.transaction_id = transaction_id_;
          rqst.start_id.second = storage::conversions::ConvertValueVector(key);
          state.requests.push_back(std::move(rqst));
        }
      }
=======
    auto shards = shards_map_.GetShards(*state.label);
    for (auto &[key, shard] : shards) {
      MG_ASSERT(!shard.empty());
      state.shard_cache.push_back(std::move(shard));
      ScanVerticesRequest rqst;
      rqst.transaction_id = transaction_id_;
      rqst.start_id.second = storage::conversions::ConvertValueVector(key);
      state.requests.push_back(std::move(rqst));
>>>>>>> 6fd64d31
    }
    state.state = ExecutionState<ScanVerticesRequest>::EXECUTING;
  }

  void MaybeInitializeExecutionState(ExecutionState<ExpandOneRequest> &state) {
    ThrowIfStateCompleted(state);
    if (ShallNotInitializeState(state)) {
      return;
    }
    state.transaction_id = transaction_id_;

    std::map<Shard, ExpandOneRequest> per_shard_request_table;
    MG_ASSERT(state.requests.size() == 1);
    auto top_level_rqst = std::move(*state.requests.begin());
    auto top_level_rqst_template = top_level_rqst;
    top_level_rqst_template.src_vertices.clear();
    top_level_rqst_template.edge_types.clear();
    state.requests.clear();
    size_t id = 0;
    for (const auto &vertex : top_level_rqst.src_vertices) {
      auto shard =
          shards_map_.GetShardForKey(vertex.first.id, storage::conversions::ConvertPropertyVector(vertex.second));
      if (!per_shard_request_table.contains(shard)) {
        ExpandOneRequest expand_v_rqst = top_level_rqst_template;
        per_shard_request_table.insert(std::pair(shard, std::move(expand_v_rqst)));
        state.shard_cache.push_back(shard);
      }
      per_shard_request_table[shard].src_vertices.push_back(vertex);
      per_shard_request_table[shard].edge_types.push_back(top_level_rqst.edge_types[id]);
      ++id;
    }

    for (auto &[shard, rqst] : per_shard_request_table) {
      state.requests.push_back(std::move(rqst));
    }
    state.state = ExecutionState<ExpandOneRequest>::EXECUTING;
  }

  StorageClient &GetStorageClientForShard(Shard shard, LabelId label_id) {
    if (!storage_cli_manager_.Exists(label_id, shard)) {
      AddStorageClientToManager(shard, label_id);
    }
    return storage_cli_manager_.GetClient(label_id, shard);
  }

  StorageClient &GetStorageClientForShard(const std::string &label, const CompoundKey &key) {
    auto shard = shards_map_.GetShardForKey(label, key);
    auto label_id = shards_map_.GetLabelId(label);
    return GetStorageClientForShard(std::move(shard), label_id);
  }

  void AddStorageClientToManager(Shard target_shard, const LabelId &label_id) {
    MG_ASSERT(!target_shard.empty());
    auto leader_addr = target_shard.front();
    std::vector<Address> addresses;
    addresses.reserve(target_shard.size());
    for (auto &address : target_shard) {
      addresses.push_back(std::move(address.address));
    }
    auto cli = StorageClient(io_, std::move(leader_addr.address), std::move(addresses));
    storage_cli_manager_.AddClient(label_id, target_shard, std::move(cli));
  }

  ShardMap shards_map_;
  CoordinatorClient coord_cli_;
  RsmStorageClientManager<StorageClient> storage_cli_manager_;
  memgraph::io::Io<TTransport> io_;
  memgraph::coordinator::Hlc transaction_id_;
  // TODO(kostasrim) Add batch prefetching
};
}  // namespace memgraph::msgs<|MERGE_RESOLUTION|>--- conflicted
+++ resolved
@@ -396,27 +396,6 @@
       return;
     }
     state.transaction_id = transaction_id_;
-<<<<<<< HEAD
-    if (state.label.has_value()) {
-      auto shards = shards_map_.GetShards(*state.label);
-      for (auto &[key, shard] : shards) {
-        state.shard_cache.push_back(std::move(shard));
-        ScanVerticesRequest rqst;
-        rqst.transaction_id = transaction_id_;
-        rqst.start_id.second = storage::conversions::ConvertValueVector(key);
-        state.requests.push_back(std::move(rqst));
-      }
-    } else {
-      for (const auto &[label, space] : shards_map_.label_spaces) {
-        for (auto &[key, shard] : space.shards) {
-          state.shard_cache.push_back(std::move(shard));
-          ScanVerticesRequest rqst;
-          rqst.transaction_id = transaction_id_;
-          rqst.start_id.second = storage::conversions::ConvertValueVector(key);
-          state.requests.push_back(std::move(rqst));
-        }
-      }
-=======
     auto shards = shards_map_.GetShards(*state.label);
     for (auto &[key, shard] : shards) {
       MG_ASSERT(!shard.empty());
@@ -425,7 +404,6 @@
       rqst.transaction_id = transaction_id_;
       rqst.start_id.second = storage::conversions::ConvertValueVector(key);
       state.requests.push_back(std::move(rqst));
->>>>>>> 6fd64d31
     }
     state.state = ExecutionState<ScanVerticesRequest>::EXECUTING;
   }
