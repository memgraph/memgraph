--- conflicted
+++ resolved
@@ -49,13 +49,7 @@
     case Value::Type::Vertex:
       return TypedValue(accessors::VertexAccessor(value.vertex_v, {}));
     case Value::Type::Edge:
-<<<<<<< HEAD
       return TypedValue(accessors::EdgeAccessor(value.edge_v));
-    case Value::Type::Path:
-      break;
-=======
-      return TypedValue(accessors::EdgeAccessor(value.edge_v, {}));
->>>>>>> 85b8ce91
   }
   throw std::runtime_error("Incorrect type in conversion");
 }
