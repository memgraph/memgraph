#include "query/trigger.hpp"
#include "query/context.hpp"
#include "query/cypher_query_interpreter.hpp"
#include "query/db_accessor.hpp"
#include "query/frontend/ast/ast.hpp"
#include "query/interpret/frame.hpp"
#include "utils/memory.hpp"

namespace query {

namespace {
std::vector<std::pair<Identifier, trigger::IdentifierTag>> GetPredefinedIdentifiers() {
<<<<<<< HEAD
  return {{{"createdVertices", false}, trigger::IdentifierTag::CREATED_VERTICES},
          {{"deletedVertices", false}, trigger::IdentifierTag::DELETED_VERTICES}};
}

template <typename T>
concept ConvertableToTypedValue = requires(T value) {
  {TypedValue{value}};
};

template <ConvertableToTypedValue T>
TypedValue ToTypedValue(const std::vector<T> &values) {
  std::vector<TypedValue> typed_values;
  typed_values.reserve(values.size());
  std::transform(std::begin(values), std::end(values), std::back_inserter(typed_values),
                 [](const auto &accessor) { return TypedValue(accessor); });
  return TypedValue(typed_values);
}

=======
  return {{{"createdVertices", false}, trigger::IdentifierTag::CREATED_VERTICES}};
}
>>>>>>> e194c7fe
}  // namespace

void TriggerContext::RegisterCreatedVertex(const VertexAccessor created_vertex) {
  created_vertices_.push_back(created_vertex);
}

<<<<<<< HEAD
void TriggerContext::RegisterDeletedVertex(const VertexAccessor deleted_vertex) {
  deleted_vertices_.push_back(deleted_vertex);
}

TypedValue TriggerContext::GetTypedValue(const trigger::IdentifierTag tag) const {
  switch (tag) {
    case trigger::IdentifierTag::CREATED_VERTICES:
      return ToTypedValue(created_vertices_);
    case trigger::IdentifierTag::DELETED_VERTICES:
      return ToTypedValue(deleted_vertices_);
=======
TypedValue TriggerContext::GetTypedValue(const trigger::IdentifierTag tag) const {
  switch (tag) {
    case trigger::IdentifierTag::CREATED_VERTICES: {
      std::vector<TypedValue> typed_created_vertices;
      typed_created_vertices.reserve(created_vertices_.size());
      std::transform(std::begin(created_vertices_), std::end(created_vertices_),
                     std::back_inserter(typed_created_vertices),
                     [](const auto &accessor) { return TypedValue(accessor); });
      return TypedValue(typed_created_vertices);
    }
>>>>>>> e194c7fe
  }
}

void TriggerContext::AdaptForAccessor(DbAccessor *accessor) {
  // adapt created_vertices_
  auto it = created_vertices_.begin();
  for (const auto &created_vertex : created_vertices_) {
    if (auto maybe_vertex = accessor->FindVertex(created_vertex.Gid(), storage::View::OLD); maybe_vertex) {
      *it = *maybe_vertex;
      ++it;
    }
  }
  created_vertices_.erase(it, created_vertices_.end());
<<<<<<< HEAD

  // deleted_vertices_ should keep the transaction context of the transaction which deleted it
  // because no other transaction can modify an object after it's deleted so it should be the
  // latest state of the object
}

Trigger::Trigger(std::string name, std::string query, utils::SkipList<QueryCacheEntry> *query_cache,
=======
}

Trigger::Trigger(std::string name, const std::string &query, utils::SkipList<QueryCacheEntry> *query_cache,
>>>>>>> e194c7fe
                 utils::SkipList<PlanCacheEntry> *plan_cache, DbAccessor *db_accessor, utils::SpinLock *antlr_lock)
    : name_(std::move(name)),
      parsed_statements_{ParseQuery(query, {}, query_cache, antlr_lock)},
      identifiers_{GetPredefinedIdentifiers()} {
<<<<<<< HEAD
=======
  // We check immediately if the query is valid by trying to create a plan.
>>>>>>> e194c7fe
  GetPlan(plan_cache, db_accessor);
}

std::shared_ptr<CachedPlan> Trigger::GetPlan(utils::SkipList<PlanCacheEntry> *plan_cache,
                                             DbAccessor *db_accessor) const {
  AstStorage ast_storage;
  ast_storage.properties_ = parsed_statements_.ast_storage.properties_;
  ast_storage.labels_ = parsed_statements_.ast_storage.labels_;
  ast_storage.edge_types_ = parsed_statements_.ast_storage.edge_types_;

<<<<<<< HEAD
  std::unordered_map<std::string, Identifier *> predefined_identifiers;
  for (auto &[identifier, tag] : identifiers_) {
    predefined_identifiers.emplace(identifier.name_, &identifier);
  }

  return CypherQueryToPlan(utils::Fnv(name_), std::move(ast_storage),
                           utils::Downcast<CypherQuery>(parsed_statements_.query), parsed_statements_.parameters,
                           plan_cache, db_accessor, parsed_statements_.is_cacheable, std::move(predefined_identifiers));
=======
  std::vector<Identifier *> predefined_identifiers;
  predefined_identifiers.reserve(identifiers_.size());
  std::transform(identifiers_.begin(), identifiers_.end(), std::back_inserter(predefined_identifiers),
                 [](auto &identifier) { return &identifier.first; });

  return CypherQueryToPlan(parsed_statements_.stripped_query.hash(), std::move(ast_storage),
                           utils::Downcast<CypherQuery>(parsed_statements_.query), parsed_statements_.parameters,
                           plan_cache, db_accessor, parsed_statements_.is_cacheable, predefined_identifiers);
>>>>>>> e194c7fe
}

void Trigger::Execute(utils::SkipList<PlanCacheEntry> *plan_cache, DbAccessor *dba,
                      utils::MonotonicBufferResource *execution_memory, const double tsc_frequency,
                      const double max_execution_time_sec, std::atomic<bool> *is_shutting_down,
                      const TriggerContext &context) const {
  auto plan = GetPlan(plan_cache, dba);

  ExecutionContext ctx;
  ctx.db_accessor = dba;
  ctx.symbol_table = plan->symbol_table();
  ctx.evaluation_context.timestamp =
      std::chrono::duration_cast<std::chrono::milliseconds>(std::chrono::system_clock::now().time_since_epoch())
          .count();
  ctx.evaluation_context.parameters = parsed_statements_.parameters;
  ctx.evaluation_context.properties = NamesToProperties(plan->ast_storage().properties_, dba);
  ctx.evaluation_context.labels = NamesToLabels(plan->ast_storage().labels_, dba);
  ctx.execution_tsc_timer = utils::TSCTimer(tsc_frequency);
  ctx.max_execution_time_sec = max_execution_time_sec;
  ctx.is_shutting_down = is_shutting_down;
  ctx.is_profile_query = false;

  // Set up temporary memory for a single Pull. Initial memory comes from the
  // stack. 256 KiB should fit on the stack and should be more than enough for a
  // single `Pull`.
  constexpr size_t stack_size = 256 * 1024;
  char stack_data[stack_size];

  // We can throw on every query because a simple queries for deleting will use only
  // the stack allocated buffer.
  // Also, we want to throw only when the query engine requests more memory and not the storage
  // so we add the exception to the allocator.
  utils::ResourceWithOutOfMemoryException resource_with_exception;
  utils::MonotonicBufferResource monotonic_memory(&stack_data[0], stack_size, &resource_with_exception);
  // TODO (mferencevic): Tune the parameters accordingly.
  utils::PoolResource pool_memory(128, 1024, &monotonic_memory);
  ctx.evaluation_context.memory = &pool_memory;

  auto cursor = plan->plan().MakeCursor(execution_memory);
  Frame frame{plan->symbol_table().max_position(), execution_memory};
  for (const auto &[identifier, tag] : identifiers_) {
    if (identifier.symbol_pos_ == -1) {
      continue;
    }

    frame[plan->symbol_table().at(identifier)] = context.GetTypedValue(tag);
  }

  while (cursor->Pull(frame, ctx))
    ;

  cursor->Shutdown();
}
}  // namespace query<|MERGE_RESOLUTION|>--- conflicted
+++ resolved
@@ -10,7 +10,6 @@
 
 namespace {
 std::vector<std::pair<Identifier, trigger::IdentifierTag>> GetPredefinedIdentifiers() {
-<<<<<<< HEAD
   return {{{"createdVertices", false}, trigger::IdentifierTag::CREATED_VERTICES},
           {{"deletedVertices", false}, trigger::IdentifierTag::DELETED_VERTICES}};
 }
@@ -29,17 +28,12 @@
   return TypedValue(typed_values);
 }
 
-=======
-  return {{{"createdVertices", false}, trigger::IdentifierTag::CREATED_VERTICES}};
-}
->>>>>>> e194c7fe
 }  // namespace
 
 void TriggerContext::RegisterCreatedVertex(const VertexAccessor created_vertex) {
   created_vertices_.push_back(created_vertex);
 }
 
-<<<<<<< HEAD
 void TriggerContext::RegisterDeletedVertex(const VertexAccessor deleted_vertex) {
   deleted_vertices_.push_back(deleted_vertex);
 }
@@ -50,18 +44,6 @@
       return ToTypedValue(created_vertices_);
     case trigger::IdentifierTag::DELETED_VERTICES:
       return ToTypedValue(deleted_vertices_);
-=======
-TypedValue TriggerContext::GetTypedValue(const trigger::IdentifierTag tag) const {
-  switch (tag) {
-    case trigger::IdentifierTag::CREATED_VERTICES: {
-      std::vector<TypedValue> typed_created_vertices;
-      typed_created_vertices.reserve(created_vertices_.size());
-      std::transform(std::begin(created_vertices_), std::end(created_vertices_),
-                     std::back_inserter(typed_created_vertices),
-                     [](const auto &accessor) { return TypedValue(accessor); });
-      return TypedValue(typed_created_vertices);
-    }
->>>>>>> e194c7fe
   }
 }
 
@@ -75,27 +57,18 @@
     }
   }
   created_vertices_.erase(it, created_vertices_.end());
-<<<<<<< HEAD
 
   // deleted_vertices_ should keep the transaction context of the transaction which deleted it
   // because no other transaction can modify an object after it's deleted so it should be the
   // latest state of the object
 }
 
-Trigger::Trigger(std::string name, std::string query, utils::SkipList<QueryCacheEntry> *query_cache,
-=======
-}
-
 Trigger::Trigger(std::string name, const std::string &query, utils::SkipList<QueryCacheEntry> *query_cache,
->>>>>>> e194c7fe
                  utils::SkipList<PlanCacheEntry> *plan_cache, DbAccessor *db_accessor, utils::SpinLock *antlr_lock)
     : name_(std::move(name)),
       parsed_statements_{ParseQuery(query, {}, query_cache, antlr_lock)},
       identifiers_{GetPredefinedIdentifiers()} {
-<<<<<<< HEAD
-=======
   // We check immediately if the query is valid by trying to create a plan.
->>>>>>> e194c7fe
   GetPlan(plan_cache, db_accessor);
 }
 
@@ -106,25 +79,14 @@
   ast_storage.labels_ = parsed_statements_.ast_storage.labels_;
   ast_storage.edge_types_ = parsed_statements_.ast_storage.edge_types_;
 
-<<<<<<< HEAD
-  std::unordered_map<std::string, Identifier *> predefined_identifiers;
-  for (auto &[identifier, tag] : identifiers_) {
-    predefined_identifiers.emplace(identifier.name_, &identifier);
-  }
-
-  return CypherQueryToPlan(utils::Fnv(name_), std::move(ast_storage),
-                           utils::Downcast<CypherQuery>(parsed_statements_.query), parsed_statements_.parameters,
-                           plan_cache, db_accessor, parsed_statements_.is_cacheable, std::move(predefined_identifiers));
-=======
   std::vector<Identifier *> predefined_identifiers;
   predefined_identifiers.reserve(identifiers_.size());
   std::transform(identifiers_.begin(), identifiers_.end(), std::back_inserter(predefined_identifiers),
                  [](auto &identifier) { return &identifier.first; });
 
-  return CypherQueryToPlan(parsed_statements_.stripped_query.hash(), std::move(ast_storage),
+  return CypherQueryToPlan(utils::Fnv(name_), std::move(ast_storage),
                            utils::Downcast<CypherQuery>(parsed_statements_.query), parsed_statements_.parameters,
                            plan_cache, db_accessor, parsed_statements_.is_cacheable, predefined_identifiers);
->>>>>>> e194c7fe
 }
 
 void Trigger::Execute(utils::SkipList<PlanCacheEntry> *plan_cache, DbAccessor *dba,
