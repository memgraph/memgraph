#include "query/trigger.hpp"
#include "query/context.hpp"
#include "query/cypher_query_interpreter.hpp"
#include "query/db_accessor.hpp"
#include "query/frontend/ast/ast.hpp"
#include "query/interpret/frame.hpp"
#include "query/typed_value.hpp"
#include "utils/concept.hpp"
#include "utils/memory.hpp"

namespace query {

namespace {

auto IdentifierString(const trigger::IdentifierTag tag) noexcept {
  switch (tag) {
    case trigger::IdentifierTag::CREATED_VERTICES:
      return "createdVertices";

    case trigger::IdentifierTag::CREATED_EDGES:
      return "createdEdges";

    case trigger::IdentifierTag::DELETED_VERTICES:
      return "deletedVertices";

    case trigger::IdentifierTag::DELETED_EDGES:
      return "deletedEdges";

    case trigger::IdentifierTag::SET_VERTEX_PROPERTIES:
      return "assignedVertexProperties";

    case trigger::IdentifierTag::SET_EDGE_PROPERTIES:
      return "assignedEdgeProperties";

    case trigger::IdentifierTag::REMOVED_VERTEX_PROPERTIES:
      return "removedVertexProperties";

    case trigger::IdentifierTag::REMOVED_EDGE_PROPERTIES:
      return "removedEdgeProperties";

    case trigger::IdentifierTag::SET_VERTEX_LABELS:
      return "assignedVertexLabels";

    case trigger::IdentifierTag::REMOVED_VERTEX_LABELS:
      return "removedVertexLabels";

    case trigger::IdentifierTag::UPDATED_VERTICES:
      return "updatedVertices";

    case trigger::IdentifierTag::UPDATED_EDGES:
      return "updatedEdges";

    case trigger::IdentifierTag::UPDATED_OBJECTS:
      return "updatedObjects";
  }
}

template <typename... Args>
std::vector<std::pair<Identifier, trigger::IdentifierTag>> TagsToIdentifiers(
    const utils::SameAs<trigger::IdentifierTag> auto... args) {
  std::vector<std::pair<Identifier, trigger::IdentifierTag>> identifiers;
  identifiers.reserve(sizeof...(args));

  auto add_identifier = [&identifiers](const auto tag) {
    identifiers.emplace_back(Identifier{IdentifierString(tag), false}, tag);
  };

  (add_identifier(args), ...);

  return identifiers;
};

std::vector<std::pair<Identifier, trigger::IdentifierTag>> GetPredefinedIdentifiers(
    const trigger::EventType event_type) {
  using IdentifierTag = trigger::IdentifierTag;
  using EventType = trigger::EventType;

  switch (event_type) {
    case EventType::ANY:
      return TagsToIdentifiers(
          IdentifierTag::CREATED_VERTICES, IdentifierTag::CREATED_EDGES, IdentifierTag::DELETED_VERTICES,
          IdentifierTag::DELETED_EDGES, IdentifierTag::SET_VERTEX_PROPERTIES, IdentifierTag::SET_EDGE_PROPERTIES,
          IdentifierTag::REMOVED_VERTEX_PROPERTIES, IdentifierTag::REMOVED_EDGE_PROPERTIES,
          IdentifierTag::SET_VERTEX_LABELS, IdentifierTag::REMOVED_VERTEX_LABELS, IdentifierTag::UPDATED_VERTICES,
          IdentifierTag::UPDATED_EDGES, IdentifierTag::UPDATED_OBJECTS);
    case EventType::CREATE:
      return TagsToIdentifiers(IdentifierTag::CREATED_VERTICES, IdentifierTag::CREATED_EDGES);
    case EventType::DELETE:
      return TagsToIdentifiers(IdentifierTag::DELETED_VERTICES, IdentifierTag::DELETED_EDGES);
    case EventType::UPDATE:
      return TagsToIdentifiers(IdentifierTag::SET_VERTEX_PROPERTIES, IdentifierTag::SET_EDGE_PROPERTIES,
                               IdentifierTag::REMOVED_VERTEX_PROPERTIES, IdentifierTag::REMOVED_EDGE_PROPERTIES,
                               IdentifierTag::SET_VERTEX_LABELS, IdentifierTag::REMOVED_VERTEX_LABELS,
                               IdentifierTag::UPDATED_VERTICES, IdentifierTag::UPDATED_EDGES,
                               IdentifierTag::UPDATED_OBJECTS);
  }
}

template <typename T>
concept WithToMap = requires(const T value, DbAccessor *dba) {
  { value.ToMap(dba) }
  ->utils::SameAs<std::map<std::string, TypedValue>>;
};

template <WithToMap T>
TypedValue ToTypedValue(const T &value, DbAccessor *dba) {
  return TypedValue{value.ToMap(dba)};
}

template <detail::ObjectAccessor TAccessor>
TypedValue ToTypedValue(const TriggerContext::CreatedObject<TAccessor> &created_object,
                        [[maybe_unused]] DbAccessor *dba) {
  return TypedValue{created_object.object};
}

template <detail::ObjectAccessor TAccessor>
TypedValue ToTypedValue(const TriggerContext::DeletedObject<TAccessor> &deleted_object,
                        [[maybe_unused]] DbAccessor *dba) {
  return TypedValue{deleted_object.object};
}

template <typename T>
concept WithIsValid = requires(const T value) {
  { value.IsValid() }
  ->utils::SameAs<bool>;
};

template <typename T>
concept ConvertableToTypedValue = requires(T value, DbAccessor *dba) {
  { ToTypedValue(value, dba) }
  ->utils::SameAs<TypedValue>;
}
&&WithIsValid<T>;

template <typename T>
concept LabelUpdateContext = utils::SameAsAnyOf<T, TriggerContext::SetVertexLabel, TriggerContext::RemovedVertexLabel>;

template <LabelUpdateContext TContext>
TypedValue ToTypedValue(const std::vector<TContext> &values, DbAccessor *dba) {
  std::unordered_map<storage::LabelId, std::vector<TypedValue>> vertices_by_labels;

  for (const auto &value : values) {
    if (value.IsValid()) {
      vertices_by_labels[value.label_id].emplace_back(value.object);
    }
  }

  std::map<std::string, TypedValue> typed_values;
  for (auto &[label_id, vertices] : vertices_by_labels) {
    typed_values.emplace(dba->LabelToName(label_id), TypedValue(std::move(vertices)));
  }

  return TypedValue(std::move(typed_values));
}

template <ConvertableToTypedValue T>
TypedValue ToTypedValue(const std::vector<T> &values, DbAccessor *dba) requires(!LabelUpdateContext<T>) {
  std::vector<TypedValue> typed_values;
  typed_values.reserve(values.size());

  for (const auto &value : values) {
    if (value.IsValid()) {
      typed_values.push_back(ToTypedValue(value, dba));
    }
  }

  return TypedValue(std::move(typed_values));
}

template <typename T>
const char *TypeToString() {
  if constexpr (utils::SameAs<T, TriggerContext::SetObjectProperty<VertexAccessor>>) {
    return "set_vertex_property";
  } else if constexpr (utils::SameAs<T, TriggerContext::SetObjectProperty<EdgeAccessor>>) {
    return "set_edge_property";
  } else if constexpr (utils::SameAs<T, TriggerContext::RemovedObjectProperty<VertexAccessor>>) {
    return "removed_vertex_property";
  } else if constexpr (utils::SameAs<T, TriggerContext::RemovedObjectProperty<EdgeAccessor>>) {
    return "removed_edge_property";
  } else if constexpr (utils::SameAs<T, TriggerContext::SetVertexLabel>) {
    return "set_vertex_label";
  } else if constexpr (utils::SameAs<T, TriggerContext::RemovedVertexLabel>) {
    return "removed_vertex_label";
  }
}

template <typename T>
concept UpdateContext = WithToMap<T> &&WithIsValid<T>;

template <UpdateContext... Args>
TypedValue Updated(DbAccessor *dba, const std::vector<Args> &...args) {
  const auto size = (args.size() + ...);
  std::vector<TypedValue> updated;
  updated.reserve(size);

  const auto add_to_updated = [&]<UpdateContext T>(const std::vector<T> &values) {
    for (const auto &value : values) {
      if (value.IsValid()) {
        auto map = value.ToMap(dba);
        map["type"] = TypeToString<T>();
        updated.emplace_back(std::move(map));
      }
    }
  };

  (add_to_updated(args), ...);

  return TypedValue(std::move(updated));
}

}  // namespace

bool TriggerContext::SetVertexLabel::IsValid() const { return object.IsVisible(storage::View::OLD); }

std::map<std::string, TypedValue> TriggerContext::SetVertexLabel::ToMap(DbAccessor *dba) const {
  return {{"vertex", TypedValue{object}}, {"label", TypedValue{dba->LabelToName(label_id)}}};
}

bool TriggerContext::RemovedVertexLabel::IsValid() const { return object.IsVisible(storage::View::OLD); }

std::map<std::string, TypedValue> TriggerContext::RemovedVertexLabel::ToMap(DbAccessor *dba) const {
  return {{"vertex", TypedValue{object}}, {"label", TypedValue{dba->LabelToName(label_id)}}};
}

void TriggerContext::RegisterSetVertexLabel(const VertexAccessor &vertex, const storage::LabelId label_id) {
  set_vertex_labels_.emplace_back(vertex, label_id);
}

void TriggerContext::RegisterRemovedVertexLabel(const VertexAccessor &vertex, const storage::LabelId label_id) {
  removed_vertex_labels_.emplace_back(vertex, label_id);
}

TypedValue TriggerContext::GetTypedValue(const trigger::IdentifierTag tag, DbAccessor *dba) const {
  switch (tag) {
    case trigger::IdentifierTag::CREATED_VERTICES:
      return ToTypedValue(created_vertices_, dba);

    case trigger::IdentifierTag::CREATED_EDGES:
      return ToTypedValue(created_edges_, dba);

    case trigger::IdentifierTag::DELETED_VERTICES:
      return ToTypedValue(deleted_vertices_, dba);

    case trigger::IdentifierTag::DELETED_EDGES:
      return ToTypedValue(deleted_edges_, dba);

    case trigger::IdentifierTag::SET_VERTEX_PROPERTIES:
      return ToTypedValue(set_vertex_properties_, dba);

    case trigger::IdentifierTag::SET_EDGE_PROPERTIES:
      return ToTypedValue(set_edge_properties_, dba);

    case trigger::IdentifierTag::REMOVED_VERTEX_PROPERTIES:
      return ToTypedValue(removed_vertex_properties_, dba);

    case trigger::IdentifierTag::REMOVED_EDGE_PROPERTIES:
      return ToTypedValue(removed_edge_properties_, dba);

    case trigger::IdentifierTag::SET_VERTEX_LABELS:
      return ToTypedValue(set_vertex_labels_, dba);

    case trigger::IdentifierTag::REMOVED_VERTEX_LABELS:
      return ToTypedValue(removed_vertex_labels_, dba);

    case trigger::IdentifierTag::UPDATED_VERTICES:
      return Updated(dba, set_vertex_properties_, removed_vertex_properties_, set_vertex_labels_,
                     removed_vertex_labels_);

    case trigger::IdentifierTag::UPDATED_EDGES:
      return Updated(dba, set_edge_properties_, removed_edge_properties_);

    case trigger::IdentifierTag::UPDATED_OBJECTS:
      return Updated(dba, set_vertex_properties_, set_edge_properties_, removed_vertex_properties_,
                     removed_edge_properties_, set_vertex_labels_, removed_vertex_labels_);
  }
}

void TriggerContext::AdaptForAccessor(DbAccessor *accessor) {
  // adapt created_vertices_
  {
    auto it = created_vertices_.begin();
    for (const auto &created_vertex : created_vertices_) {
      if (auto maybe_vertex = accessor->FindVertex(created_vertex.object.Gid(), storage::View::OLD); maybe_vertex) {
        *it = CreatedObject{*maybe_vertex};
        ++it;
      }
    }
    created_vertices_.erase(it, created_vertices_.end());
  }

  // deleted_vertices_ should keep the transaction context of the transaction which deleted it
  // because no other transaction can modify an object after it's deleted so it should be the
  // latest state of the object

  const auto adapt_context_with_vertex = [accessor](auto *values) {
    auto it = values->begin();
    for (auto &value : *values) {
      if (auto maybe_vertex = accessor->FindVertex(value.object.Gid(), storage::View::OLD); maybe_vertex) {
        *it = std::move(value);
        it->object = *maybe_vertex;
        ++it;
      }
    }
    values->erase(it, values->end());
  };

  adapt_context_with_vertex(&set_vertex_properties_);
  adapt_context_with_vertex(&removed_vertex_properties_);
  adapt_context_with_vertex(&set_vertex_labels_);
  adapt_context_with_vertex(&removed_vertex_labels_);

  // adapt created_edges__
  {
    auto it = created_edges_.begin();
    for (const auto &created_edge : created_edges_) {
      if (auto maybe_vertex = accessor->FindVertex(created_edge.object.From().Gid(), storage::View::OLD);
          maybe_vertex) {
        auto maybe_out_edges = maybe_vertex->OutEdges(storage::View::OLD);
        MG_ASSERT(maybe_out_edges.HasValue());
        for (const auto &edge : *maybe_out_edges) {
          if (edge.Gid() == created_edge.object.Gid()) {
            *it = CreatedObject{edge};
            ++it;
            break;
          }
        }
      }
    }
    created_edges_.erase(it, created_edges_.end());
  }

  // deleted_edges_ should keep the transaction context of the transaction which deleted it
  // because no other transaction can modify an object after it's deleted so it should be the
  // latest state of the object

  const auto adapt_context_with_edge = [accessor](auto *values) {
    auto it = values->begin();
    for (const auto &value : *values) {
      if (auto maybe_vertex = accessor->FindVertex(value.object.From().Gid(), storage::View::OLD); maybe_vertex) {
        auto maybe_out_edges = maybe_vertex->OutEdges(storage::View::OLD);
        MG_ASSERT(maybe_out_edges.HasValue());
        for (const auto &edge : *maybe_out_edges) {
          if (edge.Gid() == value.object.Gid()) {
            *it = std::move(value);
            it->object = edge;
            ++it;
            break;
          }
        }
      }
    }
    values->erase(it, values->end());
  };

  adapt_context_with_edge(&set_edge_properties_);
  adapt_context_with_edge(&removed_edge_properties_);
}

Trigger::Trigger(std::string name, const std::string &query, utils::SkipList<QueryCacheEntry> *query_cache,
<<<<<<< HEAD
                 DbAccessor *db_accessor, utils::SpinLock *antlr_lock, const trigger::EventType event_type)
    : name_(std::move(name)),
      parsed_statements_{ParseQuery(query, {}, query_cache, antlr_lock)},
      identifiers_{GetPredefinedIdentifiers(event_type)},
      event_type_(event_type) {
=======
                 DbAccessor *db_accessor, utils::SpinLock *antlr_lock)
    : name_(std::move(name)), parsed_statements_{ParseQuery(query, {}, query_cache, antlr_lock)} {
>>>>>>> 274e0ef3
  // We check immediately if the query is valid by trying to create a plan.
  GetPlan(db_accessor);
}

Trigger::TriggerPlan::TriggerPlan(std::unique_ptr<LogicalPlan> logical_plan, std::vector<IdentifierInfo> identifiers)
    : cached_plan(std::move(logical_plan)), identifiers(std::move(identifiers)) {}

std::shared_ptr<Trigger::TriggerPlan> Trigger::GetPlan(DbAccessor *db_accessor) const {
  std::lock_guard plan_guard{plan_lock_};
  if (trigger_plan_ && !trigger_plan_->cached_plan.IsExpired()) {
    return trigger_plan_;
  }

  auto identifiers = GetPredefinedIdentifiers();

  AstStorage ast_storage;
  ast_storage.properties_ = parsed_statements_.ast_storage.properties_;
  ast_storage.labels_ = parsed_statements_.ast_storage.labels_;
  ast_storage.edge_types_ = parsed_statements_.ast_storage.edge_types_;

  std::vector<Identifier *> predefined_identifiers;
  predefined_identifiers.reserve(identifiers.size());
  std::transform(identifiers.begin(), identifiers.end(), std::back_inserter(predefined_identifiers),
                 [](auto &identifier) { return &identifier.first; });

  auto logical_plan = MakeLogicalPlan(std::move(ast_storage), utils::Downcast<CypherQuery>(parsed_statements_.query),
                                      parsed_statements_.parameters, db_accessor, predefined_identifiers);

  trigger_plan_ = std::make_shared<TriggerPlan>(std::move(logical_plan), std::move(identifiers));
  return trigger_plan_;
}

void Trigger::Execute(DbAccessor *dba, utils::MonotonicBufferResource *execution_memory, const double tsc_frequency,
                      const double max_execution_time_sec, std::atomic<bool> *is_shutting_down,
                      const TriggerContext &context) const {
  auto trigger_plan = GetPlan(dba);
  MG_ASSERT(trigger_plan, "Invalid trigger plan received");
  auto &[plan, identifiers] = *trigger_plan;

  ExecutionContext ctx;
  ctx.db_accessor = dba;
  ctx.symbol_table = plan.symbol_table();
  ctx.evaluation_context.timestamp =
      std::chrono::duration_cast<std::chrono::milliseconds>(std::chrono::system_clock::now().time_since_epoch())
          .count();
  ctx.evaluation_context.parameters = parsed_statements_.parameters;
  ctx.evaluation_context.properties = NamesToProperties(plan.ast_storage().properties_, dba);
  ctx.evaluation_context.labels = NamesToLabels(plan.ast_storage().labels_, dba);
  ctx.execution_tsc_timer = utils::TSCTimer(tsc_frequency);
  ctx.max_execution_time_sec = max_execution_time_sec;
  ctx.is_shutting_down = is_shutting_down;
  ctx.is_profile_query = false;

  // Set up temporary memory for a single Pull. Initial memory comes from the
  // stack. 256 KiB should fit on the stack and should be more than enough for a
  // single `Pull`.
  constexpr size_t stack_size = 256 * 1024;
  char stack_data[stack_size];

  // We can throw on every query because a simple queries for deleting will use only
  // the stack allocated buffer.
  // Also, we want to throw only when the query engine requests more memory and not the storage
  // so we add the exception to the allocator.
  utils::ResourceWithOutOfMemoryException resource_with_exception;
  utils::MonotonicBufferResource monotonic_memory(&stack_data[0], stack_size, &resource_with_exception);
  // TODO (mferencevic): Tune the parameters accordingly.
  utils::PoolResource pool_memory(128, 1024, &monotonic_memory);
  ctx.evaluation_context.memory = &pool_memory;

  auto cursor = plan.plan().MakeCursor(execution_memory);
  Frame frame{plan.symbol_table().max_position(), execution_memory};
  for (const auto &[identifier, tag] : identifiers) {
    if (identifier.symbol_pos_ == -1) {
      continue;
    }

    frame[plan->symbol_table().at(identifier)] = context.GetTypedValue(tag, dba);
  }

  while (cursor->Pull(frame, ctx))
    ;

  cursor->Shutdown();
}
}  // namespace query<|MERGE_RESOLUTION|>--- conflicted
+++ resolved
@@ -357,16 +357,10 @@
 }
 
 Trigger::Trigger(std::string name, const std::string &query, utils::SkipList<QueryCacheEntry> *query_cache,
-<<<<<<< HEAD
                  DbAccessor *db_accessor, utils::SpinLock *antlr_lock, const trigger::EventType event_type)
     : name_(std::move(name)),
       parsed_statements_{ParseQuery(query, {}, query_cache, antlr_lock)},
-      identifiers_{GetPredefinedIdentifiers(event_type)},
-      event_type_(event_type) {
-=======
-                 DbAccessor *db_accessor, utils::SpinLock *antlr_lock)
-    : name_(std::move(name)), parsed_statements_{ParseQuery(query, {}, query_cache, antlr_lock)} {
->>>>>>> 274e0ef3
+      event_type_{event_type} {
   // We check immediately if the query is valid by trying to create a plan.
   GetPlan(db_accessor);
 }
@@ -380,7 +374,7 @@
     return trigger_plan_;
   }
 
-  auto identifiers = GetPredefinedIdentifiers();
+  auto identifiers = GetPredefinedIdentifiers(event_type_);
 
   AstStorage ast_storage;
   ast_storage.properties_ = parsed_statements_.ast_storage.properties_;
@@ -443,7 +437,7 @@
       continue;
     }
 
-    frame[plan->symbol_table().at(identifier)] = context.GetTypedValue(tag, dba);
+    frame[plan.symbol_table().at(identifier)] = context.GetTypedValue(tag, dba);
   }
 
   while (cursor->Pull(frame, ctx))
