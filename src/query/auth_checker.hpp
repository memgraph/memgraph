--- conflicted
+++ resolved
@@ -35,13 +35,6 @@
   virtual ~FineGrainedAuthChecker() = default;
 
   [[nodiscard]] virtual bool Accept(const memgraph::query::DbAccessor &dba, const query::VertexAccessor &vertex,
-<<<<<<< HEAD
-                                    const memgraph::storage::View &view,
-                                    memgraph::query::AuthQuery::FineGrainedPrivilege fine_grained_privilege) const = 0;
-
-  [[nodiscard]] virtual bool Accept(const memgraph::query::DbAccessor &dba, const query::EdgeAccessor &edge,
-                                    memgraph::query::AuthQuery::FineGrainedPrivilege fine_grained_privilege) const = 0;
-=======
                                     memgraph::storage::View view,
                                     query::AuthQuery::FineGrainedPrivilege fine_grained_permission) const = 0;
 
@@ -55,27 +48,17 @@
   [[nodiscard]] virtual bool Accept(const memgraph::query::DbAccessor &dba,
                                     const memgraph::storage::EdgeTypeId &edge_type,
                                     query::AuthQuery::FineGrainedPrivilege fine_grained_permission) const = 0;
->>>>>>> d008a2ad
 };
 
 class AllowEverythingFineGrainedAuthChecker final : public query::FineGrainedAuthChecker {
  public:
-<<<<<<< HEAD
-  bool Accept(const memgraph::query::DbAccessor &dba, const VertexAccessor &vertex, const memgraph::storage::View &view,
-              const memgraph::query::AuthQuery::FineGrainedPrivilege) const override {
-=======
   bool Accept(const memgraph::query::DbAccessor &dba, const VertexAccessor &vertex, const memgraph::storage::View view,
               const query::AuthQuery::FineGrainedPrivilege fine_grained_permission) const override {
->>>>>>> d008a2ad
     return true;
   }
 
   bool Accept(const memgraph::query::DbAccessor &dba, const memgraph::query::EdgeAccessor &edge,
-<<<<<<< HEAD
-              const memgraph::query::AuthQuery::FineGrainedPrivilege) const override {
-=======
               const query::AuthQuery::FineGrainedPrivilege fine_grained_permission) const override {
->>>>>>> d008a2ad
     return true;
   }
 
