// Copyright 2022 Memgraph Ltd.
//
// Use of this software is governed by the Business Source License
// included in the file licenses/BSL.txt; by using this file, you agree to be bound by the terms of the Business Source
// License, and you may not use this file except in compliance with the Business Source License.
//
// As of the Change Date specified in that file, in accordance with
// the Business Source License, use of this software will be governed
// by the Apache License, Version 2.0, included in the file
// licenses/APL.txt.

#pragma once

#include "query/db_accessor.hpp"
#include "query/frontend/ast/ast.hpp"
#include "storage/v2/id_types.hpp"

namespace memgraph::query {

class FineGrainedAuthChecker;

class AuthChecker {
 public:
  virtual ~AuthChecker() = default;

  [[nodiscard]] virtual bool IsUserAuthorized(const std::optional<std::string> &username,
                                              const std::vector<query::AuthQuery::Privilege> &privileges) const = 0;

  [[nodiscard]] virtual std::unique_ptr<FineGrainedAuthChecker> GetFineGrainedAuthChecker(
      const std::string &username) const = 0;
};

class FineGrainedAuthChecker {
 public:
  virtual ~FineGrainedAuthChecker() = default;

  [[nodiscard]] virtual bool Accept(const memgraph::query::DbAccessor &dba, const query::VertexAccessor &vertex,
<<<<<<< HEAD
                                    const memgraph::storage::View &view,
                                    memgraph::query::AuthQuery::FineGrainedPrivilege fine_grained_privilege) const = 0;

  [[nodiscard]] virtual bool Accept(const memgraph::query::DbAccessor &dba, const query::EdgeAccessor &edge,
                                    memgraph::query::AuthQuery::FineGrainedPrivilege fine_grained_privilege) const = 0;

  [[nodiscard]] virtual bool HasGlobalPermissionOnVertices(
      memgraph::query::AuthQuery::FineGrainedPrivilege fine_grained_privilege) const = 0;

  [[nodiscard]] virtual bool HasGlobalPermissionOnEdges(
      memgraph::query::AuthQuery::FineGrainedPrivilege fine_grained_privilege) const = 0;
=======
                                    memgraph::storage::View view,
                                    query::AuthQuery::FineGrainedPrivilege fine_grained_permission) const = 0;

  [[nodiscard]] virtual bool Accept(const memgraph::query::DbAccessor &dba, const query::EdgeAccessor &edge,
                                    query::AuthQuery::FineGrainedPrivilege fine_grained_permission) const = 0;

  [[nodiscard]] virtual bool Accept(const memgraph::query::DbAccessor &dba,
                                    const std::vector<memgraph::storage::LabelId> &labels,
                                    query::AuthQuery::FineGrainedPrivilege fine_grained_permission) const = 0;

  [[nodiscard]] virtual bool Accept(const memgraph::query::DbAccessor &dba,
                                    const memgraph::storage::EdgeTypeId &edge_type,
                                    query::AuthQuery::FineGrainedPrivilege fine_grained_permission) const = 0;
>>>>>>> d8d2738e
};

class AllowEverythingFineGrainedAuthChecker final : public query::FineGrainedAuthChecker {
 public:
<<<<<<< HEAD
  bool Accept(const memgraph::query::DbAccessor & /*dba*/, const VertexAccessor & /*vertex*/,
              const memgraph::storage::View & /*view*/,
              const memgraph::query::AuthQuery::FineGrainedPrivilege /*fine_grained_privilege*/) const override {
    return true;
  }

  bool Accept(const memgraph::query::DbAccessor & /*dba*/, const memgraph::query::EdgeAccessor & /*edge*/,
              const memgraph::query::AuthQuery::FineGrainedPrivilege /*fine_grained_privilege*/) const override {
    return true;
  }

  bool HasGlobalPermissionOnVertices(
      const memgraph::query::AuthQuery::FineGrainedPrivilege /*fine_grained_privilege*/) const override {
    return true;
  }

  bool HasGlobalPermissionOnEdges(
      const memgraph::query::AuthQuery::FineGrainedPrivilege /*fine_grained_privilege*/) const override {
=======
  bool Accept(const memgraph::query::DbAccessor &dba, const VertexAccessor &vertex, const memgraph::storage::View view,
              const query::AuthQuery::FineGrainedPrivilege fine_grained_permission) const override {
    return true;
  }

  bool Accept(const memgraph::query::DbAccessor &dba, const memgraph::query::EdgeAccessor &edge,
              const query::AuthQuery::FineGrainedPrivilege fine_grained_permission) const override {
    return true;
  }

  bool Accept(const memgraph::query::DbAccessor &dba, const std::vector<memgraph::storage::LabelId> &labels,
              const query::AuthQuery::FineGrainedPrivilege fine_grained_permission) const override {
    return true;
  }

  bool Accept(const memgraph::query::DbAccessor &dba, const memgraph::storage::EdgeTypeId &edge_type,
              const query::AuthQuery::FineGrainedPrivilege fine_grained_permission) const override {
>>>>>>> d8d2738e
    return true;
  }
};  // namespace memgraph::query

class AllowEverythingAuthChecker final : public query::AuthChecker {
 public:
  bool IsUserAuthorized(const std::optional<std::string> & /*username*/,
                        const std::vector<query::AuthQuery::Privilege> & /*privileges*/) const override {
    return true;
  }

  std::unique_ptr<FineGrainedAuthChecker> GetFineGrainedAuthChecker(const std::string & /*username*/) const override {
    return std::make_unique<AllowEverythingFineGrainedAuthChecker>();
  }
};

}  // namespace memgraph::query<|MERGE_RESOLUTION|>--- conflicted
+++ resolved
@@ -35,19 +35,6 @@
   virtual ~FineGrainedAuthChecker() = default;
 
   [[nodiscard]] virtual bool Accept(const memgraph::query::DbAccessor &dba, const query::VertexAccessor &vertex,
-<<<<<<< HEAD
-                                    const memgraph::storage::View &view,
-                                    memgraph::query::AuthQuery::FineGrainedPrivilege fine_grained_privilege) const = 0;
-
-  [[nodiscard]] virtual bool Accept(const memgraph::query::DbAccessor &dba, const query::EdgeAccessor &edge,
-                                    memgraph::query::AuthQuery::FineGrainedPrivilege fine_grained_privilege) const = 0;
-
-  [[nodiscard]] virtual bool HasGlobalPermissionOnVertices(
-      memgraph::query::AuthQuery::FineGrainedPrivilege fine_grained_privilege) const = 0;
-
-  [[nodiscard]] virtual bool HasGlobalPermissionOnEdges(
-      memgraph::query::AuthQuery::FineGrainedPrivilege fine_grained_privilege) const = 0;
-=======
                                     memgraph::storage::View view,
                                     query::AuthQuery::FineGrainedPrivilege fine_grained_permission) const = 0;
 
@@ -61,31 +48,16 @@
   [[nodiscard]] virtual bool Accept(const memgraph::query::DbAccessor &dba,
                                     const memgraph::storage::EdgeTypeId &edge_type,
                                     query::AuthQuery::FineGrainedPrivilege fine_grained_permission) const = 0;
->>>>>>> d8d2738e
+
+  [[nodiscard]] virtual bool HasGlobalPermissionOnVertices(
+      memgraph::query::AuthQuery::FineGrainedPrivilege fine_grained_privilege) const = 0;
+
+  [[nodiscard]] virtual bool HasGlobalPermissionOnEdges(
+      memgraph::query::AuthQuery::FineGrainedPrivilege fine_grained_privilege) const = 0;
 };
 
 class AllowEverythingFineGrainedAuthChecker final : public query::FineGrainedAuthChecker {
  public:
-<<<<<<< HEAD
-  bool Accept(const memgraph::query::DbAccessor & /*dba*/, const VertexAccessor & /*vertex*/,
-              const memgraph::storage::View & /*view*/,
-              const memgraph::query::AuthQuery::FineGrainedPrivilege /*fine_grained_privilege*/) const override {
-    return true;
-  }
-
-  bool Accept(const memgraph::query::DbAccessor & /*dba*/, const memgraph::query::EdgeAccessor & /*edge*/,
-              const memgraph::query::AuthQuery::FineGrainedPrivilege /*fine_grained_privilege*/) const override {
-    return true;
-  }
-
-  bool HasGlobalPermissionOnVertices(
-      const memgraph::query::AuthQuery::FineGrainedPrivilege /*fine_grained_privilege*/) const override {
-    return true;
-  }
-
-  bool HasGlobalPermissionOnEdges(
-      const memgraph::query::AuthQuery::FineGrainedPrivilege /*fine_grained_privilege*/) const override {
-=======
   bool Accept(const memgraph::query::DbAccessor &dba, const VertexAccessor &vertex, const memgraph::storage::View view,
               const query::AuthQuery::FineGrainedPrivilege fine_grained_permission) const override {
     return true;
@@ -103,7 +75,16 @@
 
   bool Accept(const memgraph::query::DbAccessor &dba, const memgraph::storage::EdgeTypeId &edge_type,
               const query::AuthQuery::FineGrainedPrivilege fine_grained_permission) const override {
->>>>>>> d8d2738e
+    return true;
+  }
+
+  bool HasGlobalPermissionOnVertices(
+      const memgraph::query::AuthQuery::FineGrainedPrivilege /*fine_grained_privilege*/) const override {
+    return true;
+  }
+
+  bool HasGlobalPermissionOnEdges(
+      const memgraph::query::AuthQuery::FineGrainedPrivilege /*fine_grained_privilege*/) const override {
     return true;
   }
 };  // namespace memgraph::query
