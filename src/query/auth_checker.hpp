--- conflicted
+++ resolved
@@ -28,12 +28,8 @@
 
 #ifdef MG_ENTERPRISE
   [[nodiscard]] virtual std::unique_ptr<FineGrainedAuthChecker> GetFineGrainedAuthChecker(
-<<<<<<< HEAD
-      const std::string &username) const = 0;
+      const std::string &username, const memgraph::query::DbAccessor *db_accessor) const = 0;
 #endif
-=======
-      const std::string &username, const memgraph::query::DbAccessor *db_accessor) const = 0;
->>>>>>> aa027459
 };
 #ifdef MG_ENTERPRISE
 class FineGrainedAuthChecker {
@@ -99,17 +95,13 @@
                         const std::vector<query::AuthQuery::Privilege> & /*privileges*/) const override {
     return true;
   }
-<<<<<<< HEAD
+
 #ifdef MG_ENTERPRISE
-  std::unique_ptr<FineGrainedAuthChecker> GetFineGrainedAuthChecker(const std::string & /*username*/) const override {
-=======
-
   std::unique_ptr<FineGrainedAuthChecker> GetFineGrainedAuthChecker(const std::string & /*username*/,
                                                                     const query::DbAccessor * /*dba*/) const override {
->>>>>>> aa027459
     return std::make_unique<AllowEverythingFineGrainedAuthChecker>();
   }
 #endif
-};
+};  // namespace memgraph::query
 
 }  // namespace memgraph::query