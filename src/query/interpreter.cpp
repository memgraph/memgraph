--- conflicted
+++ resolved
@@ -1839,7 +1839,6 @@
   }
 }
 
-<<<<<<< HEAD
 constexpr auto ToStorageAnalyticsMode(const AnalyticsModeQuery::AnalyticsMode analytics_mode) noexcept {
   switch (analytics_mode) {
     case AnalyticsModeQuery::AnalyticsMode::ON:
@@ -1850,9 +1849,6 @@
 }
 
 PreparedQuery PrepareIsolationLevelQuery(ParsedQuery parsed_query, const bool in_explicit_transaction,
-=======
-PreparedQuery PrepareIsolationLevelQuery(ParsedQuery parsed_query, bool in_explicit_transaction,
->>>>>>> f4cbdbc1
                                          InterpreterContext *interpreter_context, Interpreter *interpreter) {
   if (in_explicit_transaction) {
     throw IsolationLevelModificationInMulticommandTxException();
@@ -2622,15 +2618,12 @@
       prepared_query = PrepareSettingQuery(std::move(parsed_query), in_explicit_transaction_, &*execution_db_accessor_);
     } else if (utils::Downcast<VersionQuery>(parsed_query.query)) {
       prepared_query = PrepareVersionQuery(std::move(parsed_query), in_explicit_transaction_);
-<<<<<<< HEAD
     } else if (utils::Downcast<AnalyticsModeQuery>(parsed_query.query)) {
       prepared_query =
           PrepareAnalyticsModeQuery(std::move(parsed_query), in_explicit_transaction_, interpreter_context_, this);
-=======
     } else if (utils::Downcast<TransactionQueueQuery>(parsed_query.query)) {
       prepared_query = PrepareTransactionQueueQuery(std::move(parsed_query), username_, in_explicit_transaction_,
                                                     interpreter_context_, &*execution_db_accessor_);
->>>>>>> f4cbdbc1
     } else {
       LOG_FATAL("Should not get here -- unknown query type!");
     }
