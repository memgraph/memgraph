// Copyright 2023 Memgraph Ltd.
//
// Use of this software is governed by the Business Source License
// included in the file licenses/BSL.txt; by using this file, you agree to be bound by the terms of the Business Source
// License, and you may not use this file except in compliance with the Business Source License.
//
// As of the Change Date specified in that file, in accordance with
// the Business Source License, use of this software will be governed
// by the Apache License, Version 2.0, included in the file
// licenses/APL.txt.

#include "query/interpreter.hpp"
#include <bits/ranges_algo.h>
#include <fmt/core.h>

#include <algorithm>
#include <atomic>
#include <chrono>
#include <concepts>
#include <cstddef>
#include <cstdint>
#include <functional>
#include <iterator>
#include <limits>
#include <memory>
#include <optional>
#include <stdexcept>
#include <thread>
#include <unordered_map>
#include <utility>
#include <variant>

#include "auth/auth.hpp"
#include "auth/models.hpp"
#include "csv/parsing.hpp"
#include "dbms/global.hpp"
#include "dbms/new_session_handler.hpp"
#include "glue/communication.hpp"
#include "license/license.hpp"
#include "memory/memory_control.hpp"
#include "query/config.hpp"
#include "query/constants.hpp"
#include "query/context.hpp"
#include "query/cypher_query_interpreter.hpp"
#include "query/db_accessor.hpp"
#include "query/dump.hpp"
#include "query/exceptions.hpp"
#include "query/frontend/ast/ast.hpp"
#include "query/frontend/ast/ast_visitor.hpp"
#include "query/frontend/ast/cypher_main_visitor.hpp"
#include "query/frontend/opencypher/parser.hpp"
#include "query/frontend/semantic/required_privileges.hpp"
#include "query/frontend/semantic/symbol_generator.hpp"
#include "query/interpret/eval.hpp"
#include "query/interpret/frame.hpp"
#include "query/metadata.hpp"
#include "query/plan/planner.hpp"
#include "query/plan/profile.hpp"
#include "query/plan/vertex_count_cache.hpp"
#include "query/procedure/module.hpp"
#include "query/stream.hpp"
#include "query/stream/common.hpp"
#include "query/stream/streams.hpp"
#include "query/trigger.hpp"
#include "query/typed_value.hpp"
#include "spdlog/spdlog.h"
#include "storage/v2/disk/storage.hpp"
#include "storage/v2/edge.hpp"
#include "storage/v2/edge_import_mode.hpp"
#include "storage/v2/id_types.hpp"
#include "storage/v2/inmemory/storage.hpp"
#include "storage/v2/property_value.hpp"
#include "storage/v2/replication/config.hpp"
#include "storage/v2/storage_mode.hpp"
#include "utils/algorithm.hpp"
#include "utils/build_info.hpp"
#include "utils/event_counter.hpp"
#include "utils/event_histogram.hpp"
#include "utils/exceptions.hpp"
#include "utils/file.hpp"
#include "utils/flag_validation.hpp"
#include "utils/likely.hpp"
#include "utils/logging.hpp"
#include "utils/memory.hpp"
#include "utils/memory_tracker.hpp"
#include "utils/message.hpp"
#include "utils/on_scope_exit.hpp"
#include "utils/readable_size.hpp"
#include "utils/settings.hpp"
#include "utils/string.hpp"
#include "utils/tsc.hpp"
#include "utils/typeinfo.hpp"
#include "utils/variant_helpers.hpp"

#include "dbms/new_session_handler.hpp"

namespace memgraph::metrics {
extern Event ReadQuery;
extern Event WriteQuery;
extern Event ReadWriteQuery;

extern const Event StreamsCreated;
extern const Event TriggersCreated;

extern const Event QueryExecutionLatency_us;

extern const Event CommitedTransactions;
extern const Event RollbackedTransactions;
extern const Event ActiveTransactions;
}  // namespace memgraph::metrics

namespace memgraph::query {

template <typename>
constexpr auto kAlwaysFalse = false;

namespace {
template <typename T, typename K>
void Sort(std::vector<T, K> &vec) {
  std::sort(vec.begin(), vec.end());
}

template <typename K>
void Sort(std::vector<TypedValue, K> &vec) {
  std::sort(vec.begin(), vec.end(),
            [](const TypedValue &lv, const TypedValue &rv) { return lv.ValueString() < rv.ValueString(); });
}

// NOLINTNEXTLINE (misc-unused-parameters)
bool Same(const TypedValue &lv, const TypedValue &rv) {
  return TypedValue(lv).ValueString() == TypedValue(rv).ValueString();
}
// NOLINTNEXTLINE (misc-unused-parameters)
bool Same(const TypedValue &lv, const std::string &rv) { return std::string(TypedValue(lv).ValueString()) == rv; }
// NOLINTNEXTLINE (misc-unused-parameters)
bool Same(const std::string &lv, const TypedValue &rv) { return lv == std::string(TypedValue(rv).ValueString()); }
// NOLINTNEXTLINE (misc-unused-parameters)
bool Same(const std::string &lv, const std::string &rv) { return lv == rv; }

void UpdateTypeCount(const plan::ReadWriteTypeChecker::RWType type) {
  switch (type) {
    case plan::ReadWriteTypeChecker::RWType::R:
      memgraph::metrics::IncrementCounter(memgraph::metrics::ReadQuery);
      break;
    case plan::ReadWriteTypeChecker::RWType::W:
      memgraph::metrics::IncrementCounter(memgraph::metrics::WriteQuery);
      break;
    case plan::ReadWriteTypeChecker::RWType::RW:
      memgraph::metrics::IncrementCounter(memgraph::metrics::ReadWriteQuery);
      break;
    default:
      break;
  }
}

template <typename T>
concept HasEmpty = requires(T t) {
  { t.empty() } -> std::convertible_to<bool>;
};

template <typename T>
inline std::optional<T> GenOptional(const T &in) {
  return in.empty() ? std::nullopt : std::make_optional<T>(in);
}

struct Callback {
  std::vector<std::string> header;
  using CallbackFunction = std::function<std::vector<std::vector<TypedValue>>()>;
  CallbackFunction fn;
  bool should_abort_query{false};
};

TypedValue EvaluateOptionalExpression(Expression *expression, ExpressionVisitor<TypedValue> &eval) {
  return expression ? expression->Accept(eval) : TypedValue();
}

template <typename TResult>
std::optional<TResult> GetOptionalValue(query::Expression *expression, ExpressionVisitor<TypedValue> &evaluator) {
  if (expression != nullptr) {
    auto int_value = expression->Accept(evaluator);
    MG_ASSERT(int_value.IsNull() || int_value.IsInt());
    if (int_value.IsInt()) {
      return TResult{int_value.ValueInt()};
    }
  }
  return {};
};

std::optional<std::string> GetOptionalStringValue(query::Expression *expression,
                                                  ExpressionVisitor<TypedValue> &evaluator) {
  if (expression != nullptr) {
    auto value = expression->Accept(evaluator);
    MG_ASSERT(value.IsNull() || value.IsString());
    if (value.IsString()) {
      return {std::string(value.ValueString().begin(), value.ValueString().end())};
    }
  }
  return {};
};

bool IsAllShortestPathsQuery(const std::vector<memgraph::query::Clause *> &clauses) {
  for (const auto &clause : clauses) {
    if (clause->GetTypeInfo() != Match::kType) {
      continue;
    }
    auto *match_clause = utils::Downcast<Match>(clause);
    for (const auto &pattern : match_clause->patterns_) {
      for (const auto &atom : pattern->atoms_) {
        if (atom->GetTypeInfo() != EdgeAtom::kType) {
          continue;
        }
        auto *edge_atom = utils::Downcast<EdgeAtom>(atom);
        if (edge_atom->type_ == EdgeAtom::Type::ALL_SHORTEST_PATHS) {
          return true;
        }
      }
    }
  }
  return false;
}

class ReplQueryHandler final : public query::ReplicationQueryHandler {
 public:
  explicit ReplQueryHandler(storage::Storage *db) : db_(db) {}

  /// @throw QueryRuntimeException if an error ocurred.
  void SetReplicationRole(ReplicationQuery::ReplicationRole replication_role, std::optional<int64_t> port) override {
    if (replication_role == ReplicationQuery::ReplicationRole::MAIN) {
      if (!db_->SetMainReplicationRole()) {
        throw QueryRuntimeException("Couldn't set role to main!");
      }
    } else {
      if (!port || *port < 0 || *port > std::numeric_limits<uint16_t>::max()) {
        throw QueryRuntimeException("Port number invalid!");
      }
      if (!db_->SetReplicaRole(
              io::network::Endpoint(storage::replication::kDefaultReplicationServerIp, static_cast<uint16_t>(*port)),
              storage::replication::ReplicationServerConfig{})) {
        throw QueryRuntimeException("Couldn't set role to replica!");
      }
    }
  }

  /// @throw QueryRuntimeException if an error ocurred.
  ReplicationQuery::ReplicationRole ShowReplicationRole() const override {
    switch (db_->GetReplicationRole()) {
      case storage::replication::ReplicationRole::MAIN:
        return ReplicationQuery::ReplicationRole::MAIN;
      case storage::replication::ReplicationRole::REPLICA:
        return ReplicationQuery::ReplicationRole::REPLICA;
    }
    throw QueryRuntimeException("Couldn't show replication role - invalid role set!");
  }

  /// @throw QueryRuntimeException if an error ocurred.
  void RegisterReplica(const std::string &name, const std::string &socket_address,
                       const ReplicationQuery::SyncMode sync_mode,
                       const std::chrono::seconds replica_check_frequency) override {
    if (db_->GetReplicationRole() == storage::replication::ReplicationRole::REPLICA) {
      // replica can't register another replica
      throw QueryRuntimeException("Replica can't register another replica!");
    }

    if (name == storage::replication::kReservedReplicationRoleName) {
      throw QueryRuntimeException("This replica name is reserved and can not be used as replica name!");
    }

    storage::replication::ReplicationMode repl_mode;
    switch (sync_mode) {
      case ReplicationQuery::SyncMode::ASYNC: {
        repl_mode = storage::replication::ReplicationMode::ASYNC;
        break;
      }
      case ReplicationQuery::SyncMode::SYNC: {
        repl_mode = storage::replication::ReplicationMode::SYNC;
        break;
      }
    }

    auto maybe_ip_and_port =
        io::network::Endpoint::ParseSocketOrIpAddress(socket_address, storage::replication::kDefaultReplicationPort);
    if (maybe_ip_and_port) {
      auto [ip, port] = *maybe_ip_and_port;
      auto ret = db_->RegisterReplica(name, {std::move(ip), port}, repl_mode,
                                      storage::replication::RegistrationMode::MUST_BE_INSTANTLY_VALID,
                                      {.replica_check_frequency = replica_check_frequency, .ssl = std::nullopt});
      if (ret.HasError()) {
        throw QueryRuntimeException(fmt::format("Couldn't register replica '{}'!", name));
      }
    } else {
      throw QueryRuntimeException("Invalid socket address!");
    }
  }

  /// @throw QueryRuntimeException if an error ocurred.
  void DropReplica(const std::string &replica_name) override {
    if (db_->GetReplicationRole() == storage::replication::ReplicationRole::REPLICA) {
      // replica can't unregister a replica
      throw QueryRuntimeException("Replica can't unregister a replica!");
    }
    if (!db_->UnregisterReplica(replica_name)) {
      throw QueryRuntimeException(fmt::format("Couldn't unregister the replica '{}'", replica_name));
    }
  }

  using Replica = ReplicationQueryHandler::Replica;
  std::vector<Replica> ShowReplicas() const override {
    if (db_->GetReplicationRole() == storage::replication::ReplicationRole::REPLICA) {
      // replica can't show registered replicas (it shouldn't have any)
      throw QueryRuntimeException("Replica can't show registered replicas (it shouldn't have any)!");
    }

    auto repl_infos = db_->ReplicasInfo();
    std::vector<Replica> replicas;
    replicas.reserve(repl_infos.size());

    const auto from_info = [](const auto &repl_info) -> Replica {
      Replica replica;
      replica.name = repl_info.name;
      replica.socket_address = repl_info.endpoint.SocketAddress();
      switch (repl_info.mode) {
        case storage::replication::ReplicationMode::SYNC:
          replica.sync_mode = ReplicationQuery::SyncMode::SYNC;
          break;
        case storage::replication::ReplicationMode::ASYNC:
          replica.sync_mode = ReplicationQuery::SyncMode::ASYNC;
          break;
      }

      replica.current_timestamp_of_replica = repl_info.timestamp_info.current_timestamp_of_replica;
      replica.current_number_of_timestamp_behind_master =
          repl_info.timestamp_info.current_number_of_timestamp_behind_master;

      switch (repl_info.state) {
        case storage::replication::ReplicaState::READY:
          replica.state = ReplicationQuery::ReplicaState::READY;
          break;
        case storage::replication::ReplicaState::REPLICATING:
          replica.state = ReplicationQuery::ReplicaState::REPLICATING;
          break;
        case storage::replication::ReplicaState::RECOVERY:
          replica.state = ReplicationQuery::ReplicaState::RECOVERY;
          break;
        case storage::replication::ReplicaState::INVALID:
          replica.state = ReplicationQuery::ReplicaState::INVALID;
          break;
      }

      return replica;
    };

    std::transform(repl_infos.begin(), repl_infos.end(), std::back_inserter(replicas), from_info);
    return replicas;
  }

 private:
  storage::Storage *db_;
};

/// returns false if the replication role can't be set
/// @throw QueryRuntimeException if an error ocurred.

Callback HandleAuthQuery(AuthQuery *auth_query, InterpreterContext *interpreter_context, const Parameters &parameters) {
  AuthQueryHandler *auth = interpreter_context->auth;
#ifdef MG_ENTERPRISE
  auto *db_handler = interpreter_context->db_handler;
#endif
  // TODO: MemoryResource for EvaluationContext, it should probably be passed as
  // the argument to Callback.
  EvaluationContext evaluation_context;
  evaluation_context.timestamp = QueryTimestamp();
  evaluation_context.parameters = parameters;
  auto evaluator = PrimitiveLiteralExpressionEvaluator{evaluation_context};

  std::string username = auth_query->user_;
  std::string rolename = auth_query->role_;
  std::string user_or_role = auth_query->user_or_role_;
  std::string database = auth_query->database_;
  std::vector<AuthQuery::Privilege> privileges = auth_query->privileges_;
#ifdef MG_ENTERPRISE
  std::vector<std::unordered_map<AuthQuery::FineGrainedPrivilege, std::vector<std::string>>> label_privileges =
      auth_query->label_privileges_;
  std::vector<std::unordered_map<AuthQuery::FineGrainedPrivilege, std::vector<std::string>>> edge_type_privileges =
      auth_query->edge_type_privileges_;
#endif
  auto password = EvaluateOptionalExpression(auth_query->password_, evaluator);

  Callback callback;

  const auto license_check_result = license::global_license_checker.IsEnterpriseValid(utils::global_settings);

  static const std::unordered_set enterprise_only_methods{AuthQuery::Action::CREATE_ROLE,
                                                          AuthQuery::Action::DROP_ROLE,
                                                          AuthQuery::Action::SET_ROLE,
                                                          AuthQuery::Action::CLEAR_ROLE,
                                                          AuthQuery::Action::GRANT_PRIVILEGE,
                                                          AuthQuery::Action::DENY_PRIVILEGE,
                                                          AuthQuery::Action::REVOKE_PRIVILEGE,
                                                          AuthQuery::Action::SHOW_PRIVILEGES,
                                                          AuthQuery::Action::SHOW_USERS_FOR_ROLE,
                                                          AuthQuery::Action::SHOW_ROLE_FOR_USER,
                                                          AuthQuery::Action::GRANT_DATABASE_TO_USER,
                                                          AuthQuery::Action::REVOKE_DATABASE_FROM_USER,
                                                          AuthQuery::Action::SHOW_DATABASE_PRIVILEGES,
                                                          AuthQuery::Action::SET_MAIN_DATABASE};

  if (license_check_result.HasError() && enterprise_only_methods.contains(auth_query->action_)) {
    throw utils::BasicException(
        license::LicenseCheckErrorToString(license_check_result.GetError(), "advanced authentication features"));
  }

  switch (auth_query->action_) {
    case AuthQuery::Action::CREATE_USER:
      callback.fn = [auth, username, password, valid_enterprise_license = !license_check_result.HasError()] {
        MG_ASSERT(password.IsString() || password.IsNull());
        if (!auth->CreateUser(username, password.IsString() ? std::make_optional(std::string(password.ValueString()))
                                                            : std::nullopt)) {
          throw QueryRuntimeException("User '{}' already exists.", username);
        }

        // If the license is not valid we create users with admin access
        if (!valid_enterprise_license) {
          spdlog::warn("Granting all the privileges to {}.", username);
          auth->GrantPrivilege(username, kPrivilegesAll
#ifdef MG_ENTERPRISE
                               ,
                               {{{AuthQuery::FineGrainedPrivilege::CREATE_DELETE, {query::kAsterisk}}}},
                               {
                                 {
                                   {
                                     AuthQuery::FineGrainedPrivilege::CREATE_DELETE, { query::kAsterisk }
                                   }
                                 }
                               }
#endif
          );
        }

        return std::vector<std::vector<TypedValue>>();
      };
      return callback;
    case AuthQuery::Action::DROP_USER:
      callback.fn = [auth, username] {
        if (!auth->DropUser(username)) {
          throw QueryRuntimeException("User '{}' doesn't exist.", username);
        }
        return std::vector<std::vector<TypedValue>>();
      };
      return callback;
    case AuthQuery::Action::SET_PASSWORD:
      callback.fn = [auth, username, password] {
        MG_ASSERT(password.IsString() || password.IsNull());
        auth->SetPassword(username,
                          password.IsString() ? std::make_optional(std::string(password.ValueString())) : std::nullopt);
        return std::vector<std::vector<TypedValue>>();
      };
      return callback;
    case AuthQuery::Action::CREATE_ROLE:
      callback.fn = [auth, rolename] {
        if (!auth->CreateRole(rolename)) {
          throw QueryRuntimeException("Role '{}' already exists.", rolename);
        }
        return std::vector<std::vector<TypedValue>>();
      };
      return callback;
    case AuthQuery::Action::DROP_ROLE:
      callback.fn = [auth, rolename] {
        if (!auth->DropRole(rolename)) {
          throw QueryRuntimeException("Role '{}' doesn't exist.", rolename);
        }
        return std::vector<std::vector<TypedValue>>();
      };
      return callback;
    case AuthQuery::Action::SHOW_USERS:
      callback.header = {"user"};
      callback.fn = [auth] {
        std::vector<std::vector<TypedValue>> rows;
        auto usernames = auth->GetUsernames();
        rows.reserve(usernames.size());
        for (auto &&username : usernames) {
          rows.emplace_back(std::vector<TypedValue>{username});
        }
        return rows;
      };
      return callback;
    case AuthQuery::Action::SHOW_ROLES:
      callback.header = {"role"};
      callback.fn = [auth] {
        std::vector<std::vector<TypedValue>> rows;
        auto rolenames = auth->GetRolenames();
        rows.reserve(rolenames.size());
        for (auto &&rolename : rolenames) {
          rows.emplace_back(std::vector<TypedValue>{rolename});
        }
        return rows;
      };
      return callback;
    case AuthQuery::Action::SET_ROLE:
      callback.fn = [auth, username, rolename] {
        auth->SetRole(username, rolename);
        return std::vector<std::vector<TypedValue>>();
      };
      return callback;
    case AuthQuery::Action::CLEAR_ROLE:
      callback.fn = [auth, username] {
        auth->ClearRole(username);
        return std::vector<std::vector<TypedValue>>();
      };
      return callback;
    case AuthQuery::Action::GRANT_PRIVILEGE:
      callback.fn = [auth, user_or_role, privileges
#ifdef MG_ENTERPRISE
                     ,
                     label_privileges, edge_type_privileges
#endif
      ] {
        auth->GrantPrivilege(user_or_role, privileges
#ifdef MG_ENTERPRISE
                             ,
                             label_privileges, edge_type_privileges
#endif
        );
        return std::vector<std::vector<TypedValue>>();
      };
      return callback;
    case AuthQuery::Action::DENY_PRIVILEGE:
      callback.fn = [auth, user_or_role, privileges] {
        auth->DenyPrivilege(user_or_role, privileges);
        return std::vector<std::vector<TypedValue>>();
      };
      return callback;
    case AuthQuery::Action::REVOKE_PRIVILEGE: {
      callback.fn = [auth, user_or_role, privileges
#ifdef MG_ENTERPRISE
                     ,
                     label_privileges, edge_type_privileges
#endif
      ] {
        auth->RevokePrivilege(user_or_role, privileges
#ifdef MG_ENTERPRISE
                              ,
                              label_privileges, edge_type_privileges
#endif
        );
        return std::vector<std::vector<TypedValue>>();
      };
      return callback;
    }
    case AuthQuery::Action::SHOW_PRIVILEGES:
      callback.header = {"privilege", "effective", "description"};
      callback.fn = [auth, user_or_role] { return auth->GetPrivileges(user_or_role); };
      return callback;
    case AuthQuery::Action::SHOW_ROLE_FOR_USER:
      callback.header = {"role"};
      callback.fn = [auth, username] {
        auto maybe_rolename = auth->GetRolenameForUser(username);
        return std::vector<std::vector<TypedValue>>{
            std::vector<TypedValue>{TypedValue(maybe_rolename ? *maybe_rolename : "null")}};
      };
      return callback;
    case AuthQuery::Action::SHOW_USERS_FOR_ROLE:
      callback.header = {"users"};
      callback.fn = [auth, rolename] {
        std::vector<std::vector<TypedValue>> rows;
        auto usernames = auth->GetUsernamesForRole(rolename);
        rows.reserve(usernames.size());
        for (auto &&username : usernames) {
          rows.emplace_back(std::vector<TypedValue>{username});
        }
        return rows;
      };
      return callback;
    case AuthQuery::Action::GRANT_DATABASE_TO_USER:
#ifdef MG_ENTERPRISE
      callback.fn = [auth, database, username, db_handler] {  // NOLINT
        try {
          memgraph::dbms::DatabaseAccess db{};  // Hold pointer to database to protect it until query is done
          if (database != memgraph::auth::kAllDatabases) {
            db = db_handler->Get(database);  // Will throw if databases doesn't exist and protect it during pull
          }
          if (!auth->GrantDatabaseToUser(database, username)) {
            throw QueryRuntimeException("Failed to grant database {} to user {}.", database, username);
          }
        } catch (memgraph::dbms::UnknownDatabaseException &e) {
          throw QueryRuntimeException(e.what());
        }
#else
      callback.fn = [] {
#endif
        return std::vector<std::vector<TypedValue>>();
      };
      return callback;
    case AuthQuery::Action::REVOKE_DATABASE_FROM_USER:
#ifdef MG_ENTERPRISE
      callback.fn = [auth, database, username, db_handler] {  // NOLINT
        try {
          memgraph::dbms::DatabaseAccess db{};  // Hold pointer to database to protect it until query is done
          if (database != memgraph::auth::kAllDatabases) {
            db = db_handler->Get(database);  // Will throw if databases doesn't exist and protect it during pull
          }
          if (!auth->RevokeDatabaseFromUser(database, username)) {
            throw QueryRuntimeException("Failed to revoke database {} from user {}.", database, username);
          }
        } catch (memgraph::dbms::UnknownDatabaseException &e) {
          throw QueryRuntimeException(e.what());
        }
#else
      callback.fn = [] {
#endif
        return std::vector<std::vector<TypedValue>>();
      };
      return callback;
    case AuthQuery::Action::SHOW_DATABASE_PRIVILEGES:
      callback.header = {"grants", "denies"};
#ifdef MG_ENTERPRISE
      callback.fn = [auth, username] {  // NOLINT
        return auth->GetDatabasePrivileges(username);
      };
#else
      callback.fn = [] {  // NOLINT
        return std::vector<std::vector<TypedValue>>();
      };
#endif
      return callback;
    case AuthQuery::Action::SET_MAIN_DATABASE:
#ifdef MG_ENTERPRISE
      callback.fn = [auth, database, username, db_handler] {  // NOLINT
        try {
          const auto db =
              db_handler->Get(database);  // Will throw if databases doesn't exist and protect it during pull
          if (!auth->SetMainDatabase(database, username)) {
            throw QueryRuntimeException("Failed to set main database {} for user {}.", database, username);
          }
        } catch (memgraph::dbms::UnknownDatabaseException &e) {
          throw QueryRuntimeException(e.what());
        }
#else
      callback.fn = [] {
#endif
        return std::vector<std::vector<TypedValue>>();
      };
      return callback;
    default:
      break;
  }
}  // namespace

Callback HandleReplicationQuery(ReplicationQuery *repl_query, const Parameters &parameters, storage::Storage *storage,
                                const query::InterpreterConfig &config, std::vector<Notification> *notifications) {
  // TODO: MemoryResource for EvaluationContext, it should probably be passed as
  // the argument to Callback.
  EvaluationContext evaluation_context;
  evaluation_context.timestamp = QueryTimestamp();
  evaluation_context.parameters = parameters;
  auto evaluator = PrimitiveLiteralExpressionEvaluator{evaluation_context};

  Callback callback;
  switch (repl_query->action_) {
    case ReplicationQuery::Action::SET_REPLICATION_ROLE: {
      auto port = EvaluateOptionalExpression(repl_query->port_, evaluator);
      std::optional<int64_t> maybe_port;
      if (port.IsInt()) {
        maybe_port = port.ValueInt();
      }
      if (maybe_port == 7687 && repl_query->role_ == ReplicationQuery::ReplicationRole::REPLICA) {
        notifications->emplace_back(SeverityLevel::WARNING, NotificationCode::REPLICA_PORT_WARNING,
                                    "Be careful the replication port must be different from the memgraph port!");
      }
      callback.fn = [handler = ReplQueryHandler{storage}, role = repl_query->role_, maybe_port]() mutable {
        handler.SetReplicationRole(role, maybe_port);
        return std::vector<std::vector<TypedValue>>();
      };
      notifications->emplace_back(
          SeverityLevel::INFO, NotificationCode::SET_REPLICA,
          fmt::format("Replica role set to {}.",
                      repl_query->role_ == ReplicationQuery::ReplicationRole::MAIN ? "MAIN" : "REPLICA"));
      return callback;
    }
    case ReplicationQuery::Action::SHOW_REPLICATION_ROLE: {
      callback.header = {"replication role"};
      callback.fn = [handler = ReplQueryHandler{storage}] {
        auto mode = handler.ShowReplicationRole();
        switch (mode) {
          case ReplicationQuery::ReplicationRole::MAIN: {
            return std::vector<std::vector<TypedValue>>{{TypedValue("main")}};
          }
          case ReplicationQuery::ReplicationRole::REPLICA: {
            return std::vector<std::vector<TypedValue>>{{TypedValue("replica")}};
          }
        }
      };
      return callback;
    }
    case ReplicationQuery::Action::REGISTER_REPLICA: {
      const auto &name = repl_query->replica_name_;
      const auto &sync_mode = repl_query->sync_mode_;
      auto socket_address = repl_query->socket_address_->Accept(evaluator);
      const auto replica_check_frequency = config.replication_replica_check_frequency;

      callback.fn = [handler = ReplQueryHandler{storage}, name, socket_address, sync_mode,
                     replica_check_frequency]() mutable {
        handler.RegisterReplica(name, std::string(socket_address.ValueString()), sync_mode, replica_check_frequency);
        return std::vector<std::vector<TypedValue>>();
      };
      notifications->emplace_back(SeverityLevel::INFO, NotificationCode::REGISTER_REPLICA,
                                  fmt::format("Replica {} is registered.", repl_query->replica_name_));
      return callback;
    }

    case ReplicationQuery::Action::DROP_REPLICA: {
      const auto &name = repl_query->replica_name_;
      callback.fn = [handler = ReplQueryHandler{storage}, name]() mutable {
        handler.DropReplica(name);
        return std::vector<std::vector<TypedValue>>();
      };
      notifications->emplace_back(SeverityLevel::INFO, NotificationCode::DROP_REPLICA,
                                  fmt::format("Replica {} is dropped.", repl_query->replica_name_));
      return callback;
    }

    case ReplicationQuery::Action::SHOW_REPLICAS: {
      callback.header = {
          "name", "socket_address", "sync_mode", "current_timestamp_of_replica", "number_of_timestamp_behind_master",
          "state"};
      callback.fn = [handler = ReplQueryHandler{storage}, replica_nfields = callback.header.size()] {
        const auto &replicas = handler.ShowReplicas();
        auto typed_replicas = std::vector<std::vector<TypedValue>>{};
        typed_replicas.reserve(replicas.size());
        for (const auto &replica : replicas) {
          std::vector<TypedValue> typed_replica;
          typed_replica.reserve(replica_nfields);

          typed_replica.emplace_back(TypedValue(replica.name));
          typed_replica.emplace_back(TypedValue(replica.socket_address));

          switch (replica.sync_mode) {
            case ReplicationQuery::SyncMode::SYNC:
              typed_replica.emplace_back(TypedValue("sync"));
              break;
            case ReplicationQuery::SyncMode::ASYNC:
              typed_replica.emplace_back(TypedValue("async"));
              break;
          }

          typed_replica.emplace_back(TypedValue(static_cast<int64_t>(replica.current_timestamp_of_replica)));
          typed_replica.emplace_back(
              TypedValue(static_cast<int64_t>(replica.current_number_of_timestamp_behind_master)));

          switch (replica.state) {
            case ReplicationQuery::ReplicaState::READY:
              typed_replica.emplace_back(TypedValue("ready"));
              break;
            case ReplicationQuery::ReplicaState::REPLICATING:
              typed_replica.emplace_back(TypedValue("replicating"));
              break;
            case ReplicationQuery::ReplicaState::RECOVERY:
              typed_replica.emplace_back(TypedValue("recovery"));
              break;
            case ReplicationQuery::ReplicaState::INVALID:
              typed_replica.emplace_back(TypedValue("invalid"));
              break;
          }

          typed_replicas.emplace_back(std::move(typed_replica));
        }
        return typed_replicas;
      };
      return callback;
    }
  }
}

std::optional<std::string> StringPointerToOptional(const std::string *str) {
  return str == nullptr ? std::nullopt : std::make_optional(*str);
}

stream::CommonStreamInfo GetCommonStreamInfo(StreamQuery *stream_query, ExpressionVisitor<TypedValue> &evaluator) {
  return {
      .batch_interval = GetOptionalValue<std::chrono::milliseconds>(stream_query->batch_interval_, evaluator)
                            .value_or(stream::kDefaultBatchInterval),
      .batch_size = GetOptionalValue<int64_t>(stream_query->batch_size_, evaluator).value_or(stream::kDefaultBatchSize),
      .transformation_name = stream_query->transform_name_};
}

std::vector<std::string> EvaluateTopicNames(ExpressionVisitor<TypedValue> &evaluator,
                                            std::variant<Expression *, std::vector<std::string>> topic_variant) {
  return std::visit(utils::Overloaded{[&](Expression *expression) {
                                        auto topic_names = expression->Accept(evaluator);
                                        MG_ASSERT(topic_names.IsString());
                                        return utils::Split(topic_names.ValueString(), ",");
                                      },
                                      [&](std::vector<std::string> topic_names) { return topic_names; }},
                    std::move(topic_variant));
}

Callback::CallbackFunction GetKafkaCreateCallback(StreamQuery *stream_query, ExpressionVisitor<TypedValue> &evaluator,
                                                  memgraph::dbms::DatabaseAccess db,
                                                  InterpreterContext *interpreter_context,
                                                  const std::string *username) {
  static constexpr std::string_view kDefaultConsumerGroup = "mg_consumer";
  std::string consumer_group{stream_query->consumer_group_.empty() ? kDefaultConsumerGroup
                                                                   : stream_query->consumer_group_};

  auto bootstrap = GetOptionalStringValue(stream_query->bootstrap_servers_, evaluator);
  if (bootstrap && bootstrap->empty()) {
    throw SemanticException("Bootstrap servers must not be an empty string!");
  }
  auto common_stream_info = GetCommonStreamInfo(stream_query, evaluator);

  const auto get_config_map = [&evaluator](std::unordered_map<Expression *, Expression *> map,
                                           std::string_view map_name) -> std::unordered_map<std::string, std::string> {
    std::unordered_map<std::string, std::string> config_map;
    for (const auto [key_expr, value_expr] : map) {
      const auto key = key_expr->Accept(evaluator);
      const auto value = value_expr->Accept(evaluator);
      if (!key.IsString() || !value.IsString()) {
        throw SemanticException("{} must contain only string keys and values!", map_name);
      }
      config_map.emplace(key.ValueString(), value.ValueString());
    }
    return config_map;
  };

  memgraph::metrics::IncrementCounter(memgraph::metrics::StreamsCreated);

  return [db = std::move(db), interpreter_context, stream_name = stream_query->stream_name_,
          topic_names = EvaluateTopicNames(evaluator, stream_query->topic_names_),
          consumer_group = std::move(consumer_group), common_stream_info = std::move(common_stream_info),
          bootstrap_servers = std::move(bootstrap), owner = StringPointerToOptional(username),
          configs = get_config_map(stream_query->configs_, "Configs"),
          credentials = get_config_map(stream_query->credentials_, "Credentials"),
          default_server = interpreter_context->config.default_kafka_bootstrap_servers]() mutable {
    std::string bootstrap = bootstrap_servers ? std::move(*bootstrap_servers) : std::move(default_server);

    db->streams()->Create<query::stream::KafkaStream>(stream_name,
                                                      {.common_info = std::move(common_stream_info),
                                                       .topics = std::move(topic_names),
                                                       .consumer_group = std::move(consumer_group),
                                                       .bootstrap_servers = std::move(bootstrap),
                                                       .configs = std::move(configs),
                                                       .credentials = std::move(credentials)},
                                                      std::move(owner), db, interpreter_context);

    return std::vector<std::vector<TypedValue>>{};
  };
}

Callback::CallbackFunction GetPulsarCreateCallback(StreamQuery *stream_query, ExpressionVisitor<TypedValue> &evaluator,
                                                   memgraph::dbms::DatabaseAccess db,
                                                   InterpreterContext *interpreter_context,
                                                   const std::string *username) {
  auto service_url = GetOptionalStringValue(stream_query->service_url_, evaluator);
  if (service_url && service_url->empty()) {
    throw SemanticException("Service URL must not be an empty string!");
  }
  auto common_stream_info = GetCommonStreamInfo(stream_query, evaluator);
  memgraph::metrics::IncrementCounter(memgraph::metrics::StreamsCreated);

  return [db = std::move(db), interpreter_context, stream_name = stream_query->stream_name_,
          topic_names = EvaluateTopicNames(evaluator, stream_query->topic_names_),
          common_stream_info = std::move(common_stream_info), service_url = std::move(service_url),
          owner = StringPointerToOptional(username),
          default_service = interpreter_context->config.default_pulsar_service_url]() mutable {
    std::string url = service_url ? std::move(*service_url) : std::move(default_service);
    db->streams()->Create<query::stream::PulsarStream>(
        stream_name,
        {.common_info = std::move(common_stream_info), .topics = std::move(topic_names), .service_url = std::move(url)},
        std::move(owner), db, interpreter_context);

    return std::vector<std::vector<TypedValue>>{};
  };
}

Callback HandleStreamQuery(StreamQuery *stream_query, const Parameters &parameters, memgraph::dbms::DatabaseAccess db,
                           InterpreterContext *interpreter_context, const std::string *username,
                           std::vector<Notification> *notifications) {
  // TODO: MemoryResource for EvaluationContext, it should probably be passed as
  // the argument to Callback.
  EvaluationContext evaluation_context;
  evaluation_context.timestamp = QueryTimestamp();
  evaluation_context.parameters = parameters;
  PrimitiveLiteralExpressionEvaluator evaluator{evaluation_context};

  Callback callback;
  switch (stream_query->action_) {
    case StreamQuery::Action::CREATE_STREAM: {
      switch (stream_query->type_) {
        case StreamQuery::Type::KAFKA:
          callback.fn = GetKafkaCreateCallback(stream_query, evaluator, db, interpreter_context, username);
          break;
        case StreamQuery::Type::PULSAR:
          callback.fn = GetPulsarCreateCallback(stream_query, evaluator, db, interpreter_context, username);
          break;
      }
      notifications->emplace_back(SeverityLevel::INFO, NotificationCode::CREATE_STREAM,
                                  fmt::format("Created stream {}.", stream_query->stream_name_));
      return callback;
    }
    case StreamQuery::Action::START_STREAM: {
      const auto batch_limit = GetOptionalValue<int64_t>(stream_query->batch_limit_, evaluator);
      const auto timeout = GetOptionalValue<std::chrono::milliseconds>(stream_query->timeout_, evaluator);

      if (batch_limit.has_value()) {
        if (batch_limit.value() < 0) {
          throw utils::BasicException("Parameter BATCH_LIMIT cannot hold negative value");
        }

        callback.fn = [streams = db->streams(), stream_name = stream_query->stream_name_, batch_limit, timeout]() {
          streams->StartWithLimit(stream_name, static_cast<uint64_t>(batch_limit.value()), timeout);
          return std::vector<std::vector<TypedValue>>{};
        };
      } else {
        callback.fn = [streams = db->streams(), stream_name = stream_query->stream_name_]() {
          streams->Start(stream_name);
          return std::vector<std::vector<TypedValue>>{};
        };
        notifications->emplace_back(SeverityLevel::INFO, NotificationCode::START_STREAM,
                                    fmt::format("Started stream {}.", stream_query->stream_name_));
      }
      return callback;
    }
    case StreamQuery::Action::START_ALL_STREAMS: {
      callback.fn = [streams = db->streams()]() {
        streams->StartAll();
        return std::vector<std::vector<TypedValue>>{};
      };
      notifications->emplace_back(SeverityLevel::INFO, NotificationCode::START_ALL_STREAMS, "Started all streams.");
      return callback;
    }
    case StreamQuery::Action::STOP_STREAM: {
      callback.fn = [streams = db->streams(), stream_name = stream_query->stream_name_]() {
        streams->Stop(stream_name);
        return std::vector<std::vector<TypedValue>>{};
      };
      notifications->emplace_back(SeverityLevel::INFO, NotificationCode::STOP_STREAM,
                                  fmt::format("Stopped stream {}.", stream_query->stream_name_));
      return callback;
    }
    case StreamQuery::Action::STOP_ALL_STREAMS: {
      callback.fn = [streams = db->streams()]() {
        streams->StopAll();
        return std::vector<std::vector<TypedValue>>{};
      };
      notifications->emplace_back(SeverityLevel::INFO, NotificationCode::STOP_ALL_STREAMS, "Stopped all streams.");
      return callback;
    }
    case StreamQuery::Action::DROP_STREAM: {
      callback.fn = [streams = db->streams(), stream_name = stream_query->stream_name_]() {
        streams->Drop(stream_name);
        return std::vector<std::vector<TypedValue>>{};
      };
      notifications->emplace_back(SeverityLevel::INFO, NotificationCode::DROP_STREAM,
                                  fmt::format("Dropped stream {}.", stream_query->stream_name_));
      return callback;
    }
    case StreamQuery::Action::SHOW_STREAMS: {
      callback.header = {"name", "type", "batch_interval", "batch_size", "transformation_name", "owner", "is running"};
      callback.fn = [streams = db->streams()]() {
        auto streams_status = streams->GetStreamInfo();
        std::vector<std::vector<TypedValue>> results;
        results.reserve(streams_status.size());
        auto stream_info_as_typed_stream_info_emplace_in = [](auto &typed_status, const auto &stream_info) {
          typed_status.emplace_back(stream_info.batch_interval.count());
          typed_status.emplace_back(stream_info.batch_size);
          typed_status.emplace_back(stream_info.transformation_name);
        };

        for (const auto &status : streams_status) {
          std::vector<TypedValue> typed_status;
          typed_status.reserve(7);
          typed_status.emplace_back(status.name);
          typed_status.emplace_back(StreamSourceTypeToString(status.type));
          stream_info_as_typed_stream_info_emplace_in(typed_status, status.info);
          if (status.owner.has_value()) {
            typed_status.emplace_back(*status.owner);
          } else {
            typed_status.emplace_back();
          }
          typed_status.emplace_back(status.is_running);
          results.push_back(std::move(typed_status));
        }

        return results;
      };
      return callback;
    }
    case StreamQuery::Action::CHECK_STREAM: {
      callback.header = {"queries", "raw messages"};

      const auto batch_limit = GetOptionalValue<int64_t>(stream_query->batch_limit_, evaluator);
      if (batch_limit.has_value() && batch_limit.value() < 0) {
        throw utils::BasicException("Parameter BATCH_LIMIT cannot hold negative value");
      }

      callback.fn = [db = std::move(db), stream_name = stream_query->stream_name_,
                     timeout = GetOptionalValue<std::chrono::milliseconds>(stream_query->timeout_, evaluator),
                     batch_limit]() mutable {
        // TODO Is this safe
        return db->streams()->Check(stream_name, db, timeout, batch_limit);
      };
      notifications->emplace_back(SeverityLevel::INFO, NotificationCode::CHECK_STREAM,
                                  fmt::format("Checked stream {}.", stream_query->stream_name_));
      return callback;
    }
  }
}

Callback HandleConfigQuery() {
  Callback callback;
  callback.header = {"name", "default_value", "current_value", "description"};

  callback.fn = [] {
    std::vector<GFLAGS_NAMESPACE::CommandLineFlagInfo> flags;
    GetAllFlags(&flags);

    std::vector<std::vector<TypedValue>> results;

    for (const auto &flag : flags) {
      if (flag.hidden ||
          // These flags are not defined with gflags macros but are specified in config/flags.yaml
          flag.name == "help" || flag.name == "help_xml" || flag.name == "version") {
        continue;
      }

      std::vector<TypedValue> current_fields;
      current_fields.emplace_back(flag.name);
      current_fields.emplace_back(flag.default_value);
      current_fields.emplace_back(flag.current_value);
      current_fields.emplace_back(flag.description);

      results.emplace_back(std::move(current_fields));
    }

    return results;
  };
  return callback;
}

Callback HandleSettingQuery(SettingQuery *setting_query, const Parameters &parameters) {
  // TODO: MemoryResource for EvaluationContext, it should probably be passed as
  // the argument to Callback.
  EvaluationContext evaluation_context;
  evaluation_context.timestamp = QueryTimestamp();
  evaluation_context.parameters = parameters;
  auto evaluator = PrimitiveLiteralExpressionEvaluator{evaluation_context};

  Callback callback;
  switch (setting_query->action_) {
    case SettingQuery::Action::SET_SETTING: {
      const auto setting_name = EvaluateOptionalExpression(setting_query->setting_name_, evaluator);
      if (!setting_name.IsString()) {
        throw utils::BasicException("Setting name should be a string literal");
      }

      const auto setting_value = EvaluateOptionalExpression(setting_query->setting_value_, evaluator);
      if (!setting_value.IsString()) {
        throw utils::BasicException("Setting value should be a string literal");
      }

      callback.fn = [setting_name = std::string{setting_name.ValueString()},
                     setting_value = std::string{setting_value.ValueString()}]() mutable {
        if (!utils::global_settings.SetValue(setting_name, setting_value)) {
          throw utils::BasicException("Unknown setting name '{}'", setting_name);
        }
        return std::vector<std::vector<TypedValue>>{};
      };
      return callback;
    }
    case SettingQuery::Action::SHOW_SETTING: {
      const auto setting_name = EvaluateOptionalExpression(setting_query->setting_name_, evaluator);
      if (!setting_name.IsString()) {
        throw utils::BasicException("Setting name should be a string literal");
      }

      callback.header = {"setting_value"};
      callback.fn = [setting_name = std::string{setting_name.ValueString()}] {
        auto maybe_value = utils::global_settings.GetValue(setting_name);
        if (!maybe_value) {
          throw utils::BasicException("Unknown setting name '{}'", setting_name);
        }
        std::vector<std::vector<TypedValue>> results;
        results.reserve(1);

        std::vector<TypedValue> setting_value;
        setting_value.reserve(1);

        setting_value.emplace_back(*maybe_value);
        results.push_back(std::move(setting_value));
        return results;
      };
      return callback;
    }
    case SettingQuery::Action::SHOW_ALL_SETTINGS: {
      callback.header = {"setting_name", "setting_value"};
      callback.fn = [] {
        auto all_settings = utils::global_settings.AllSettings();
        std::vector<std::vector<TypedValue>> results;
        results.reserve(all_settings.size());

        for (const auto &[k, v] : all_settings) {
          std::vector<TypedValue> setting_info;
          setting_info.reserve(2);

          setting_info.emplace_back(k);
          setting_info.emplace_back(v);
          results.push_back(std::move(setting_info));
        }

        return results;
      };
      return callback;
    }
  }
}

// Struct for lazy pulling from a vector
struct PullPlanVector {
  explicit PullPlanVector(std::vector<std::vector<TypedValue>> values) : values_(std::move(values)) {}

  // @return true if there are more unstreamed elements in vector,
  // false otherwise.
  bool Pull(AnyStream *stream, std::optional<int> n) {
    int local_counter{0};
    while (global_counter < values_.size() && (!n || local_counter < n)) {
      stream->Result(values_[global_counter]);
      ++global_counter;
      ++local_counter;
    }

    return global_counter == values_.size();
  }

 private:
  int global_counter{0};
  std::vector<std::vector<TypedValue>> values_;
};

struct TxTimeout {
  TxTimeout() = default;
  explicit TxTimeout(std::chrono::duration<double> value) noexcept : value_{std::in_place, value} {
    // validation
    // - negative timeout makes no sense
    // - zero timeout means no timeout
    if (value_ <= std::chrono::milliseconds{0}) value_.reset();
  };
  explicit operator bool() const { return value_.has_value(); }

  /// Must call operator bool() first to know if safe
  auto ValueUnsafe() const -> std::chrono::duration<double> const & { return *value_; }

 private:
  std::optional<std::chrono::duration<double>> value_;
};

struct PullPlan {
  explicit PullPlan(std::shared_ptr<CachedPlan> plan, const Parameters &parameters, bool is_profile_query,
                    DbAccessor *dba, InterpreterContext *interpreter_context, utils::MemoryResource *execution_memory,
                    std::optional<std::string> username, std::atomic<TransactionStatus> *transaction_status,
                    std::shared_ptr<utils::AsyncTimer> tx_timer,
                    TriggerContextCollector *trigger_context_collector = nullptr,
                    std::optional<size_t> memory_limit = {}, bool use_monotonic_memory = true,
                    FrameChangeCollector *frame_change_collector_ = nullptr);

  std::optional<plan::ProfilingStatsWithTotalTime> Pull(AnyStream *stream, std::optional<int> n,
                                                        const std::vector<Symbol> &output_symbols,
                                                        std::map<std::string, TypedValue> *summary);

 private:
  std::shared_ptr<CachedPlan> plan_ = nullptr;
  plan::UniqueCursorPtr cursor_ = nullptr;
  Frame frame_;
  ExecutionContext ctx_;
  std::optional<size_t> memory_limit_;

  // As it's possible to query execution using multiple pulls
  // we need the keep track of the total execution time across
  // those pulls by accumulating the execution time.
  std::chrono::duration<double> execution_time_{0};

  // To pull the results from a query we call the `Pull` method on
  // the cursor which saves the results in a Frame.
  // Becuase we can't find out if there are some saved results in a frame,
  // and the cursor cannot deduce if the next pull will have a result,
  // we have to keep track of any unsent results from previous `PullPlan::Pull`
  // manually by using this flag.
  bool has_unsent_results_ = false;

  // In the case of LOAD CSV, we want to use only PoolResource without MonotonicMemoryResource
  // to reuse allocated memory. As LOAD CSV is processing row by row
  // it is possible to reduce memory usage significantly if MemoryResource deals with memory allocation
  // can reuse memory that was allocated on processing the first row on all subsequent rows.
  // This flag signals to `PullPlan::Pull` which MemoryResource to use
  bool use_monotonic_memory_;
};

PullPlan::PullPlan(const std::shared_ptr<CachedPlan> plan, const Parameters &parameters, const bool is_profile_query,
                   DbAccessor *dba, InterpreterContext *interpreter_context, utils::MemoryResource *execution_memory,
                   std::optional<std::string> username, std::atomic<TransactionStatus> *transaction_status,
                   std::shared_ptr<utils::AsyncTimer> tx_timer, TriggerContextCollector *trigger_context_collector,
                   const std::optional<size_t> memory_limit, bool use_monotonic_memory,
                   FrameChangeCollector *frame_change_collector)
    : plan_(plan),
      cursor_(plan->plan().MakeCursor(execution_memory)),
      frame_(plan->symbol_table().max_position(), execution_memory),
      memory_limit_(memory_limit),
      use_monotonic_memory_(use_monotonic_memory) {
  ctx_.db_accessor = dba;
  ctx_.symbol_table = plan->symbol_table();
  ctx_.evaluation_context.timestamp = QueryTimestamp();
  ctx_.evaluation_context.parameters = parameters;
  ctx_.evaluation_context.properties = NamesToProperties(plan->ast_storage().properties_, dba);
  ctx_.evaluation_context.labels = NamesToLabels(plan->ast_storage().labels_, dba);
#ifdef MG_ENTERPRISE
  if (license::global_license_checker.IsEnterpriseValidFast() && username.has_value() && dba) {
    // TODO How can we avoid creating this every time? If we must create it, it would be faster with an auth::User
    // instead of the username
    auto auth_checker = interpreter_context->auth_checker->GetFineGrainedAuthChecker(*username, dba);

    // if the user has global privileges to read, edit and write anything, we don't need to perform authorization
    // otherwise, we do assign the auth checker to check for label access control
    if (!auth_checker->HasGlobalPrivilegeOnVertices(AuthQuery::FineGrainedPrivilege::CREATE_DELETE) ||
        !auth_checker->HasGlobalPrivilegeOnEdges(AuthQuery::FineGrainedPrivilege::CREATE_DELETE)) {
      ctx_.auth_checker = std::move(auth_checker);
    }
  }
#endif
  ctx_.timer = std::move(tx_timer);
  ctx_.is_shutting_down = &interpreter_context->is_shutting_down;
  ctx_.transaction_status = transaction_status;
  ctx_.is_profile_query = is_profile_query;
  ctx_.trigger_context_collector = trigger_context_collector;
  ctx_.frame_change_collector = frame_change_collector;
}

std::optional<plan::ProfilingStatsWithTotalTime> PullPlan::Pull(AnyStream *stream, std::optional<int> n,
                                                                const std::vector<Symbol> &output_symbols,
                                                                std::map<std::string, TypedValue> *summary) {
  // Set up temporary memory for a single Pull. Initial memory comes from the
  // stack. 256 KiB should fit on the stack and should be more than enough for a
  // single `Pull`.
  static constexpr size_t stack_size = 256UL * 1024UL;
  char stack_data[stack_size];

  utils::ResourceWithOutOfMemoryException resource_with_exception;
  utils::MonotonicBufferResource monotonic_memory{&stack_data[0], stack_size, &resource_with_exception};
  std::optional<utils::PoolResource> pool_memory;
  static constexpr auto kMaxBlockPerChunks = 128;

  if (!use_monotonic_memory_) {
    pool_memory.emplace(kMaxBlockPerChunks, kExecutionPoolMaxBlockSize, &resource_with_exception,
                        &resource_with_exception);
  } else {
    // We can throw on every query because a simple queries for deleting will use only
    // the stack allocated buffer.
    // Also, we want to throw only when the query engine requests more memory and not the storage
    // so we add the exception to the allocator.
    // TODO (mferencevic): Tune the parameters accordingly.
    pool_memory.emplace(kMaxBlockPerChunks, 1024, &monotonic_memory, &resource_with_exception);
  }

  std::optional<utils::LimitedMemoryResource> maybe_limited_resource;
  if (memory_limit_) {
    maybe_limited_resource.emplace(&*pool_memory, *memory_limit_);
    ctx_.evaluation_context.memory = &*maybe_limited_resource;
  } else {
    ctx_.evaluation_context.memory = &*pool_memory;
  }

  // Returns true if a result was pulled.
  const auto pull_result = [&]() -> bool { return cursor_->Pull(frame_, ctx_); };

  const auto stream_values = [&]() {
    // TODO: The streamed values should also probably use the above memory.
    std::vector<TypedValue> values;
    values.reserve(output_symbols.size());

    for (const auto &symbol : output_symbols) {
      values.emplace_back(frame_[symbol]);
    }

    stream->Result(values);
  };

  // Get the execution time of all possible result pulls and streams.
  utils::Timer timer;

  int i = 0;
  if (has_unsent_results_ && !output_symbols.empty()) {
    // stream unsent results from previous pull
    stream_values();
    ++i;
  }

  for (; !n || i < n; ++i) {
    if (!pull_result()) {
      break;
    }

    if (!output_symbols.empty()) {
      stream_values();
    }
  }

  // If we finished because we streamed the requested n results,
  // we try to pull the next result to see if there is more.
  // If there is additional result, we leave the pulled result in the frame
  // and set the flag to true.
  has_unsent_results_ = i == n && pull_result();

  execution_time_ += timer.Elapsed();

  if (has_unsent_results_) {
    return std::nullopt;
  }

  summary->insert_or_assign("plan_execution_time", execution_time_.count());
  memgraph::metrics::Measure(memgraph::metrics::QueryExecutionLatency_us,
                             std::chrono::duration_cast<std::chrono::microseconds>(execution_time_).count());

  // We are finished with pulling all the data, therefore we can send any
  // metadata about the results i.e. notifications and statistics
  const bool is_any_counter_set =
      std::any_of(ctx_.execution_stats.counters.begin(), ctx_.execution_stats.counters.end(),
                  [](const auto &counter) { return counter > 0; });
  if (is_any_counter_set) {
    std::map<std::string, TypedValue> stats;
    for (size_t i = 0; i < ctx_.execution_stats.counters.size(); ++i) {
      stats.emplace(ExecutionStatsKeyToString(ExecutionStats::Key(i)), ctx_.execution_stats.counters[i]);
    }
    summary->insert_or_assign("stats", std::move(stats));
  }
  cursor_->Shutdown();
  ctx_.profile_execution_time = execution_time_;
  return GetStatsWithTotalTime(ctx_);
}

using RWType = plan::ReadWriteTypeChecker::RWType;

bool IsWriteQueryOnMainMemoryReplica(storage::Storage *storage,
                                     const query::plan::ReadWriteTypeChecker::RWType query_type) {
  if (auto storage_mode = storage->GetStorageMode(); storage_mode == storage::StorageMode::IN_MEMORY_ANALYTICAL ||
                                                     storage_mode == storage::StorageMode::IN_MEMORY_TRANSACTIONAL) {
    return (storage->GetReplicationRole() == storage::replication::ReplicationRole::REPLICA) &&
           (query_type == RWType::W || query_type == RWType::RW);
  }
  return false;
}

storage::replication::ReplicationRole GetReplicaRole(storage::Storage *storage) {
  if (auto storage_mode = storage->GetStorageMode(); storage_mode == storage::StorageMode::IN_MEMORY_ANALYTICAL ||
                                                     storage_mode == storage::StorageMode::IN_MEMORY_TRANSACTIONAL) {
    return storage->GetReplicationRole();
  }
  return storage::replication::ReplicationRole::MAIN;
}

}  // namespace

InterpreterContext::InterpreterContext(InterpreterConfig interpreter_config, memgraph::dbms::NewSessionHandler *handler,
                                       query::AuthQueryHandler *ah, query::AuthChecker *ac)
    : db_handler(handler), config(interpreter_config), auth(ah), auth_checker(ac) {}

Interpreter::Interpreter(InterpreterContext *interpreter_context, memgraph::dbms::DatabaseAccess db)
    : db_(std::move(db)), interpreter_context_(interpreter_context) {
  MG_ASSERT(interpreter_context_, "Interpreter context must not be NULL");
}

auto DetermineTxTimeout(std::optional<int64_t> tx_timeout_ms, InterpreterConfig const &config) -> TxTimeout {
  using double_seconds = std::chrono::duration<double>;

  auto const global_tx_timeout = double_seconds{config.execution_timeout_sec};
  auto const valid_global_tx_timeout = global_tx_timeout > double_seconds{0};

  if (tx_timeout_ms) {
    auto const timeout = std::chrono::duration_cast<double_seconds>(std::chrono::milliseconds{*tx_timeout_ms});
    if (valid_global_tx_timeout) return TxTimeout{std::min(global_tx_timeout, timeout)};
    return TxTimeout{timeout};
  }
  if (valid_global_tx_timeout) {
    return TxTimeout{global_tx_timeout};
  }
  return TxTimeout{};
}

PreparedQuery Interpreter::PrepareTransactionQuery(std::string_view query_upper, QueryExtras const &extras) {
  std::function<void()> handler;

  if (query_upper == "BEGIN") {
    // TODO: Evaluate doing move(extras). Currently the extras is very small, but this will be important if it ever
    // becomes large.
    handler = [this, extras = extras] {
      if (in_explicit_transaction_) {
        throw ExplicitTransactionUsageException("Nested transactions are not supported.");
      }

      memgraph::metrics::IncrementCounter(memgraph::metrics::ActiveTransactions);

      in_explicit_transaction_ = true;
      expect_rollback_ = false;
      metadata_ = GenOptional(extras.metadata_pv);

      auto const timeout = DetermineTxTimeout(extras.tx_timeout, interpreter_context_->config);
      explicit_transaction_timer_ =
          timeout ? std::make_shared<utils::AsyncTimer>(timeout.ValueUnsafe().count()) : nullptr;

      db_accessor_ = db_->Access(GetIsolationLevelOverride());
      execution_db_accessor_.emplace(db_accessor_.get());
      transaction_status_.store(TransactionStatus::ACTIVE, std::memory_order_release);

      if (db_->trigger_store()->HasTriggers()) {
        trigger_context_collector_.emplace(db_->trigger_store()->GetEventTypes());
      }
    };
  } else if (query_upper == "COMMIT") {
    handler = [this] {
      if (!in_explicit_transaction_) {
        throw ExplicitTransactionUsageException("No current transaction to commit.");
      }
      if (expect_rollback_) {
        throw ExplicitTransactionUsageException(
            "Transaction can't be committed because there was a previous "
            "error. Please invoke a rollback instead.");
      }

      try {
        Commit();
      } catch (const utils::BasicException &) {
        AbortCommand(nullptr);
        throw;
      }

      expect_rollback_ = false;
      in_explicit_transaction_ = false;
      metadata_ = std::nullopt;
      explicit_transaction_timer_.reset();
    };
  } else if (query_upper == "ROLLBACK") {
    handler = [this] {
      if (!in_explicit_transaction_) {
        throw ExplicitTransactionUsageException("No current transaction to rollback.");
      }

      memgraph::metrics::IncrementCounter(memgraph::metrics::RollbackedTransactions);

      Abort();
      expect_rollback_ = false;
      in_explicit_transaction_ = false;
      metadata_ = std::nullopt;
      explicit_transaction_timer_.reset();
    };
  } else {
    LOG_FATAL("Should not get here -- unknown transaction query!");
  }

  return {{},
          {},
          [handler = std::move(handler)](AnyStream *, std::optional<int>) {
            handler();
            return QueryHandlerResult::NOTHING;
          },
          RWType::NONE};
}

inline static void TryCaching(const AstStorage &ast_storage, FrameChangeCollector *frame_change_collector) {
  if (!frame_change_collector) return;
  for (const auto &tree : ast_storage.storage_) {
    if (tree->GetTypeInfo() != memgraph::query::InListOperator::kType) {
      continue;
    }
    auto *in_list_operator = utils::Downcast<InListOperator>(tree.get());
    const auto cached_id = memgraph::utils::GetFrameChangeId(*in_list_operator);
    if (!cached_id || cached_id->empty()) {
      continue;
    }
    frame_change_collector->AddTrackingKey(*cached_id);
    spdlog::trace("Tracking {} operator, by id: {}", InListOperator::kType.name, *cached_id);
  }
}

bool IsCallBatchedProcedureQuery(const std::vector<memgraph::query::Clause *> &clauses) {
  EvaluationContext evaluation_context;

  return std::ranges::any_of(clauses, [&evaluation_context](const auto &clause) -> bool {
    if (clause->GetTypeInfo() == CallProcedure::kType) {
      auto *call_procedure_clause = utils::Downcast<CallProcedure>(clause);

      const auto &maybe_found = memgraph::query::procedure::FindProcedure(
          procedure::gModuleRegistry, call_procedure_clause->procedure_name_, evaluation_context.memory);
      if (!maybe_found) {
        throw QueryRuntimeException("There is no procedure named '{}'.", call_procedure_clause->procedure_name_);
      }
      const auto &[module, proc] = *maybe_found;
      if (proc->info.is_batched) {
        spdlog::trace("Using PoolResource for batched query procedure");
        return true;
      }
    }
    return false;
  });

  return false;
}

PreparedQuery PrepareCypherQuery(ParsedQuery parsed_query, std::map<std::string, TypedValue> *summary,
                                 InterpreterContext *interpreter_context, DbAccessor *dba,
                                 utils::MemoryResource *execution_memory, std::vector<Notification> *notifications,
                                 const std::string *username, std::atomic<TransactionStatus> *transaction_status,
                                 std::shared_ptr<utils::AsyncTimer> tx_timer, auto *plan_cache,
                                 TriggerContextCollector *trigger_context_collector = nullptr,
                                 FrameChangeCollector *frame_change_collector = nullptr) {
  auto *cypher_query = utils::Downcast<CypherQuery>(parsed_query.query);

  EvaluationContext evaluation_context;
  evaluation_context.timestamp = QueryTimestamp();
  evaluation_context.parameters = parsed_query.parameters;
  auto evaluator = PrimitiveLiteralExpressionEvaluator{evaluation_context};

  const auto memory_limit = EvaluateMemoryLimit(evaluator, cypher_query->memory_limit_, cypher_query->memory_scale_);
  if (memory_limit) {
    spdlog::info("Running query with memory limit of {}", utils::GetReadableSize(*memory_limit));
  }
  auto clauses = cypher_query->single_query_->clauses_;
  bool contains_csv = false;
  if (std::any_of(clauses.begin(), clauses.end(),
                  [](const auto *clause) { return clause->GetTypeInfo() == LoadCsv::kType; })) {
    notifications->emplace_back(
        SeverityLevel::INFO, NotificationCode::LOAD_CSV_TIP,
        "It's important to note that the parser parses the values as strings. It's up to the user to "
        "convert the parsed row values to the appropriate type. This can be done using the built-in "
        "conversion functions such as ToInteger, ToFloat, ToBoolean etc.");
    contains_csv = true;
  }

  // If this is LOAD CSV query, use PoolResource without MonotonicMemoryResource as we want to reuse allocated memory
  auto use_monotonic_memory =
      !contains_csv && !IsCallBatchedProcedureQuery(clauses) && !IsAllShortestPathsQuery(clauses);
  spdlog::trace("PrepareCypher has {} encountered all shortest paths and will {} use of monotonic memory",
                IsAllShortestPathsQuery(clauses) ? "" : "not", use_monotonic_memory ? "" : "not");

  auto plan = CypherQueryToPlan(parsed_query.stripped_query.hash(), std::move(parsed_query.ast_storage), cypher_query,
                                parsed_query.parameters, plan_cache, dba);

  TryCaching(plan->ast_storage(), frame_change_collector);
  summary->insert_or_assign("cost_estimate", plan->cost());
  auto rw_type_checker = plan::ReadWriteTypeChecker();
  rw_type_checker.InferRWType(const_cast<plan::LogicalOperator &>(plan->plan()));

  auto output_symbols = plan->plan().OutputSymbols(plan->symbol_table());

  std::vector<std::string> header;
  header.reserve(output_symbols.size());

  for (const auto &symbol : output_symbols) {
    // When the symbol is aliased or expanded from '*' (inside RETURN or
    // WITH), then there is no token position, so use symbol name.
    // Otherwise, find the name from stripped query.
    header.push_back(
        utils::FindOr(parsed_query.stripped_query.named_expressions(), symbol.token_position(), symbol.name()).first);
  }
  auto pull_plan =
      std::make_shared<PullPlan>(plan, parsed_query.parameters, false, dba, interpreter_context, execution_memory,
                                 StringPointerToOptional(username), transaction_status, std::move(tx_timer),
                                 trigger_context_collector, memory_limit, use_monotonic_memory,
                                 frame_change_collector->IsTrackingValues() ? frame_change_collector : nullptr);
  return PreparedQuery{std::move(header), std::move(parsed_query.required_privileges),
                       [pull_plan = std::move(pull_plan), output_symbols = std::move(output_symbols), summary](
                           AnyStream *stream, std::optional<int> n) -> std::optional<QueryHandlerResult> {
                         if (pull_plan->Pull(stream, n, output_symbols, summary)) {
                           return QueryHandlerResult::COMMIT;
                         }
                         return std::nullopt;
                       },
                       rw_type_checker.type};
}

PreparedQuery PrepareExplainQuery(ParsedQuery parsed_query, std::map<std::string, TypedValue> *summary,
                                  InterpreterContext *interpreter_context, DbAccessor *dba, auto *plan_cache) {
  const std::string kExplainQueryStart = "explain ";
  MG_ASSERT(utils::StartsWith(utils::ToLowerCase(parsed_query.stripped_query.query()), kExplainQueryStart),
            "Expected stripped query to start with '{}'", kExplainQueryStart);

  // Parse and cache the inner query separately (as if it was a standalone
  // query), producing a fresh AST. Note that currently we cannot just reuse
  // part of the already produced AST because the parameters within ASTs are
  // looked up using their positions within the string that was parsed. These
  // wouldn't match up if if we were to reuse the AST (produced by parsing the
  // full query string) when given just the inner query to execute.
  ParsedQuery parsed_inner_query =
      ParseQuery(parsed_query.query_string.substr(kExplainQueryStart.size()), parsed_query.user_parameters,
                 &interpreter_context->ast_cache, interpreter_context->config.query);

  auto *cypher_query = utils::Downcast<CypherQuery>(parsed_inner_query.query);
  MG_ASSERT(cypher_query, "Cypher grammar should not allow other queries in EXPLAIN");

  auto cypher_query_plan = CypherQueryToPlan(
      parsed_inner_query.stripped_query.hash(), std::move(parsed_inner_query.ast_storage), cypher_query,
      parsed_inner_query.parameters, parsed_inner_query.is_cacheable ? plan_cache : nullptr, dba);

  std::stringstream printed_plan;
  plan::PrettyPrint(*dba, &cypher_query_plan->plan(), &printed_plan);

  std::vector<std::vector<TypedValue>> printed_plan_rows;
  for (const auto &row : utils::Split(utils::RTrim(printed_plan.str()), "\n")) {
    printed_plan_rows.push_back(std::vector<TypedValue>{TypedValue(row)});
  }

  summary->insert_or_assign("explain", plan::PlanToJson(*dba, &cypher_query_plan->plan()).dump());

  return PreparedQuery{{"QUERY PLAN"},
                       std::move(parsed_query.required_privileges),
                       [pull_plan = std::make_shared<PullPlanVector>(std::move(printed_plan_rows))](
                           AnyStream *stream, std::optional<int> n) -> std::optional<QueryHandlerResult> {
                         if (pull_plan->Pull(stream, n)) {
                           return QueryHandlerResult::COMMIT;
                         }
                         return std::nullopt;
                       },
                       RWType::NONE};
}

PreparedQuery PrepareProfileQuery(ParsedQuery parsed_query, bool in_explicit_transaction,
                                  std::map<std::string, TypedValue> *summary, InterpreterContext *interpreter_context,
                                  DbAccessor *dba, utils::MemoryResource *execution_memory, const std::string *username,
                                  std::atomic<TransactionStatus> *transaction_status,
                                  std::shared_ptr<utils::AsyncTimer> tx_timer, auto *plan_cache,
                                  FrameChangeCollector *frame_change_collector) {
  const std::string kProfileQueryStart = "profile ";

  MG_ASSERT(utils::StartsWith(utils::ToLowerCase(parsed_query.stripped_query.query()), kProfileQueryStart),
            "Expected stripped query to start with '{}'", kProfileQueryStart);

  // PROFILE isn't allowed inside multi-command (explicit) transactions. This is
  // because PROFILE executes each PROFILE'd query and collects additional
  // perfomance metadata that it displays to the user instead of the results
  // yielded by the query. Because PROFILE has side-effects, each transaction
  // that is used to execute a PROFILE query *MUST* be aborted. That isn't
  // possible when using multicommand (explicit) transactions (because the user
  // controls the lifetime of the transaction) and that is why PROFILE is
  // explicitly disabled here in multicommand (explicit) transactions.
  // NOTE: Unlike PROFILE, EXPLAIN doesn't have any unwanted side-effects (in
  // transaction terms) because it doesn't execute the query, it just prints its
  // query plan. That is why EXPLAIN can be used in multicommand (explicit)
  // transactions.
  if (in_explicit_transaction) {
    throw ProfileInMulticommandTxException();
  }

  if (!memgraph::utils::IsAvailableTSC()) {
    throw QueryException("TSC support is missing for PROFILE");
  }

  // Parse and cache the inner query separately (as if it was a standalone
  // query), producing a fresh AST. Note that currently we cannot just reuse
  // part of the already produced AST because the parameters within ASTs are
  // looked up using their positions within the string that was parsed. These
  // wouldn't match up if if we were to reuse the AST (produced by parsing the
  // full query string) when given just the inner query to execute.
  ParsedQuery parsed_inner_query =
      ParseQuery(parsed_query.query_string.substr(kProfileQueryStart.size()), parsed_query.user_parameters,
                 &interpreter_context->ast_cache, interpreter_context->config.query);

  auto *cypher_query = utils::Downcast<CypherQuery>(parsed_inner_query.query);

  bool contains_csv = false;
  auto clauses = cypher_query->single_query_->clauses_;
  if (std::any_of(clauses.begin(), clauses.end(),
                  [](const auto *clause) { return clause->GetTypeInfo() == LoadCsv::kType; })) {
    contains_csv = true;
  }

  // If this is LOAD CSV, BatchedProcedure or AllShortest query, use PoolResource without MonotonicMemoryResource as we
  // want to reuse allocated memory
  auto use_monotonic_memory =
      !contains_csv && !IsCallBatchedProcedureQuery(clauses) && !IsAllShortestPathsQuery(clauses);

  MG_ASSERT(cypher_query, "Cypher grammar should not allow other queries in PROFILE");
  EvaluationContext evaluation_context;
  evaluation_context.timestamp = QueryTimestamp();
  evaluation_context.parameters = parsed_inner_query.parameters;
  auto evaluator = PrimitiveLiteralExpressionEvaluator{evaluation_context};
  const auto memory_limit = EvaluateMemoryLimit(evaluator, cypher_query->memory_limit_, cypher_query->memory_scale_);

  auto cypher_query_plan = CypherQueryToPlan(
      parsed_inner_query.stripped_query.hash(), std::move(parsed_inner_query.ast_storage), cypher_query,
      parsed_inner_query.parameters, parsed_inner_query.is_cacheable ? plan_cache : nullptr, dba);
  TryCaching(cypher_query_plan->ast_storage(), frame_change_collector);
  auto rw_type_checker = plan::ReadWriteTypeChecker();
  auto optional_username = StringPointerToOptional(username);

  rw_type_checker.InferRWType(const_cast<plan::LogicalOperator &>(cypher_query_plan->plan()));

  return PreparedQuery{{"OPERATOR", "ACTUAL HITS", "RELATIVE TIME", "ABSOLUTE TIME"},
                       std::move(parsed_query.required_privileges),
                       [plan = std::move(cypher_query_plan), parameters = std::move(parsed_inner_query.parameters),
                        summary, dba, interpreter_context, execution_memory, memory_limit, optional_username,
                        // We want to execute the query we are profiling lazily, so we delay
                        // the construction of the corresponding context.
                        stats_and_total_time = std::optional<plan::ProfilingStatsWithTotalTime>{},
                        pull_plan = std::shared_ptr<PullPlanVector>(nullptr), transaction_status, use_monotonic_memory,
                        frame_change_collector, tx_timer = std::move(tx_timer)](
                           AnyStream *stream, std::optional<int> n) mutable -> std::optional<QueryHandlerResult> {
                         // No output symbols are given so that nothing is streamed.
                         if (!stats_and_total_time) {
                           stats_and_total_time =
                               PullPlan(plan, parameters, true, dba, interpreter_context, execution_memory,
                                        optional_username, transaction_status, std::move(tx_timer), nullptr,
                                        memory_limit, use_monotonic_memory,
                                        frame_change_collector->IsTrackingValues() ? frame_change_collector : nullptr)
                                   .Pull(stream, {}, {}, summary);
                           pull_plan = std::make_shared<PullPlanVector>(ProfilingStatsToTable(*stats_and_total_time));
                         }

                         MG_ASSERT(stats_and_total_time, "Failed to execute the query!");

                         if (pull_plan->Pull(stream, n)) {
                           summary->insert_or_assign("profile", ProfilingStatsToJson(*stats_and_total_time).dump());
                           return QueryHandlerResult::ABORT;
                         }

                         return std::nullopt;
                       },
                       rw_type_checker.type};
}

PreparedQuery PrepareDumpQuery(ParsedQuery parsed_query, std::map<std::string, TypedValue> *summary, DbAccessor *dba,
                               utils::MemoryResource *execution_memory) {
  return PreparedQuery{{"QUERY"},
                       std::move(parsed_query.required_privileges),
                       [pull_plan = std::make_shared<PullPlanDump>(dba)](
                           AnyStream *stream, std::optional<int> n) -> std::optional<QueryHandlerResult> {
                         if (pull_plan->Pull(stream, n)) {
                           return QueryHandlerResult::COMMIT;
                         }
                         return std::nullopt;
                       },
                       RWType::R};
}

std::vector<std::vector<TypedValue>> AnalyzeGraphQueryHandler::AnalyzeGraphCreateStatistics(
    const std::span<std::string> labels, DbAccessor *execution_db_accessor) {
  using LPIndex = std::pair<storage::LabelId, storage::PropertyId>;
  auto view = storage::View::OLD;

  auto erase_not_specified_label_indices = [&labels, execution_db_accessor](auto &index_info) {
    if (labels[0] == kAsterisk) {
      return;
    }

    for (auto it = index_info.cbegin(); it != index_info.cend();) {
      if (std::find(labels.begin(), labels.end(), execution_db_accessor->LabelToName(*it)) == labels.end()) {
        it = index_info.erase(it);
      } else {
        ++it;
      }
    }
  };

  auto erase_not_specified_label_property_indices = [&labels, execution_db_accessor](auto &index_info) {
    if (labels[0] == kAsterisk) {
      return;
    }

    for (auto it = index_info.cbegin(); it != index_info.cend();) {
      if (std::find(labels.begin(), labels.end(), execution_db_accessor->LabelToName(it->first)) == labels.end()) {
        it = index_info.erase(it);
      } else {
        ++it;
      }
    }
  };

  auto populate_label_stats = [execution_db_accessor, view](auto index_info) {
    std::vector<std::pair<storage::LabelId, storage::LabelIndexStats>> label_stats;
    label_stats.reserve(index_info.size());
    std::for_each(index_info.begin(), index_info.end(),
                  [execution_db_accessor, view, &label_stats](const storage::LabelId &label_id) {
                    auto vertices = execution_db_accessor->Vertices(view, label_id);
                    uint64_t no_vertices{0};
                    uint64_t total_degree{0};
                    std::for_each(vertices.begin(), vertices.end(),
                                  [&total_degree, &no_vertices, &view](const auto &vertex) {
                                    no_vertices++;
                                    total_degree += *vertex.OutDegree(view) + *vertex.InDegree(view);
                                  });

                    auto average_degree =
                        no_vertices > 0 ? static_cast<double>(total_degree) / static_cast<double>(no_vertices) : 0;
                    auto index_stats = storage::LabelIndexStats{.count = no_vertices, .avg_degree = average_degree};
                    execution_db_accessor->SetIndexStats(label_id, index_stats);
                    label_stats.emplace_back(label_id, index_stats);
                  });

    return label_stats;
  };

  auto populate_label_property_stats = [execution_db_accessor, view](auto &index_info) {
    std::map<LPIndex, std::map<storage::PropertyValue, int64_t>> label_property_counter;
    std::map<LPIndex, uint64_t> vertex_degree_counter;
    // Iterate over all label property indexed vertices
    std::for_each(
        index_info.begin(), index_info.end(),
        [execution_db_accessor, &label_property_counter, &vertex_degree_counter, view](const LPIndex &index_info) {
          auto vertices = execution_db_accessor->Vertices(view, index_info.first, index_info.second);
          std::for_each(vertices.begin(), vertices.end(),
                        [&index_info, &label_property_counter, &vertex_degree_counter, &view](const auto &vertex) {
                          label_property_counter[index_info][*vertex.GetProperty(view, index_info.second)]++;
                          vertex_degree_counter[index_info] += *vertex.OutDegree(view) + *vertex.InDegree(view);
                        });
        });

    std::vector<std::pair<LPIndex, storage::LabelPropertyIndexStats>> label_property_stats;
    label_property_stats.reserve(label_property_counter.size());
    std::for_each(
        label_property_counter.begin(), label_property_counter.end(),
        [execution_db_accessor, &vertex_degree_counter, &label_property_stats](const auto &counter_entry) {
          const auto &[label_property, values_map] = counter_entry;
          // Extract info
          uint64_t count_property_value = std::accumulate(
              values_map.begin(), values_map.end(), 0,
              [](uint64_t prev_value, const auto &prop_value_count) { return prev_value + prop_value_count.second; });
          // num_distinc_values will never be 0
          double avg_group_size = static_cast<double>(count_property_value) / static_cast<double>(values_map.size());
          double chi_squared_stat = std::accumulate(
              values_map.begin(), values_map.end(), 0.0, [avg_group_size](double prev_result, const auto &value_entry) {
                return prev_result + utils::ChiSquaredValue(value_entry.second, avg_group_size);
              });

          double average_degree = count_property_value > 0
                                      ? static_cast<double>(vertex_degree_counter[label_property]) /
                                            static_cast<double>(count_property_value)
                                      : 0;

          auto index_stats =
              storage::LabelPropertyIndexStats{.count = count_property_value,
                                               .distinct_values_count = static_cast<uint64_t>(values_map.size()),
                                               .statistic = chi_squared_stat,
                                               .avg_group_size = avg_group_size,
                                               .avg_degree = average_degree};
          execution_db_accessor->SetIndexStats(label_property.first, label_property.second, index_stats);
          label_property_stats.push_back(std::make_pair(label_property, index_stats));
        });

    return label_property_stats;
  };

  auto index_info = execution_db_accessor->ListAllIndices();

  std::vector<storage::LabelId> label_indices_info = index_info.label;
  erase_not_specified_label_indices(label_indices_info);
  auto label_stats = populate_label_stats(label_indices_info);

  std::vector<LPIndex> label_property_indices_info = index_info.label_property;
  erase_not_specified_label_property_indices(label_property_indices_info);
  auto label_property_stats = populate_label_property_stats(label_property_indices_info);

  std::vector<std::vector<TypedValue>> results;
  results.reserve(label_stats.size() + label_property_stats.size());

  std::for_each(label_stats.begin(), label_stats.end(), [execution_db_accessor, &results](const auto &stat_entry) {
    std::vector<TypedValue> result;
    result.reserve(kComputeStatisticsNumResults);

    result.emplace_back(execution_db_accessor->LabelToName(stat_entry.first));
    result.emplace_back(TypedValue());
    result.emplace_back(static_cast<int64_t>(stat_entry.second.count));
    result.emplace_back(TypedValue());
    result.emplace_back(TypedValue());
    result.emplace_back(TypedValue());
    result.emplace_back(stat_entry.second.avg_degree);
    results.push_back(std::move(result));
  });

  std::for_each(label_property_stats.begin(), label_property_stats.end(),
                [execution_db_accessor, &results](const auto &stat_entry) {
                  std::vector<TypedValue> result;
                  result.reserve(kComputeStatisticsNumResults);

                  result.emplace_back(execution_db_accessor->LabelToName(stat_entry.first.first));
                  result.emplace_back(execution_db_accessor->PropertyToName(stat_entry.first.second));
                  result.emplace_back(static_cast<int64_t>(stat_entry.second.count));
                  result.emplace_back(static_cast<int64_t>(stat_entry.second.distinct_values_count));
                  result.emplace_back(stat_entry.second.avg_group_size);
                  result.emplace_back(stat_entry.second.statistic);
                  result.emplace_back(stat_entry.second.avg_degree);
                  results.push_back(std::move(result));
                });

  return results;
}

std::vector<std::vector<TypedValue>> AnalyzeGraphQueryHandler::AnalyzeGraphDeleteStatistics(
    const std::span<std::string> labels, DbAccessor *execution_db_accessor) {
  std::vector<std::pair<storage::LabelId, storage::PropertyId>> label_prop_results;
  std::vector<storage::LabelId> label_results;
  if (labels[0] == kAsterisk) {
    label_prop_results = execution_db_accessor->ClearLabelPropertyIndexStats();
    label_results = execution_db_accessor->ClearLabelIndexStats();
  } else {
    label_prop_results = execution_db_accessor->DeleteLabelPropertyIndexStats(labels);
    label_results = execution_db_accessor->DeleteLabelIndexStats(labels);
  }

  std::vector<std::vector<TypedValue>> results;
  results.reserve(label_prop_results.size() + label_results.size());
  std::transform(label_prop_results.begin(), label_prop_results.end(), std::back_inserter(results),
                 [execution_db_accessor](const auto &label_property_index) {
                   return std::vector<TypedValue>{
                       TypedValue(execution_db_accessor->LabelToName(label_property_index.first)),
                       TypedValue(execution_db_accessor->PropertyToName(label_property_index.second))};
                 });

  std::transform(
      label_results.begin(), label_results.end(), std::back_inserter(results),
      [execution_db_accessor](const auto &label_index) {
        return std::vector<TypedValue>{TypedValue(execution_db_accessor->LabelToName(label_index)), TypedValue("")};
      });
  return results;
}

Callback HandleAnalyzeGraphQuery(AnalyzeGraphQuery *analyze_graph_query, DbAccessor *execution_db_accessor) {
  Callback callback;
  switch (analyze_graph_query->action_) {
    case AnalyzeGraphQuery::Action::ANALYZE: {
      callback.header = {"label",      "property",       "num estimation nodes",
                         "num groups", "avg group size", "chi-squared value",
                         "avg degree"};
      callback.fn = [handler = AnalyzeGraphQueryHandler(), labels = analyze_graph_query->labels_,
                     execution_db_accessor]() mutable {
        return handler.AnalyzeGraphCreateStatistics(labels, execution_db_accessor);
      };
      break;
    }
    case AnalyzeGraphQuery::Action::DELETE: {
      callback.header = {"label", "property"};
      callback.fn = [handler = AnalyzeGraphQueryHandler(), labels = analyze_graph_query->labels_,
                     execution_db_accessor]() mutable {
        return handler.AnalyzeGraphDeleteStatistics(labels, execution_db_accessor);
      };
      break;
    }
  }

  return callback;
}

PreparedQuery PrepareAnalyzeGraphQuery(ParsedQuery parsed_query, bool in_explicit_transaction,
                                       DbAccessor *execution_db_accessor, auto *plan_cache) {
  if (in_explicit_transaction) {
    throw AnalyzeGraphInMulticommandTxException();
  }

  // Creating an index influences computed plan costs.
  auto invalidate_plan_cache = [plan_cache] {
    auto access = plan_cache->access();
    for (auto &kv : access) {
      access.remove(kv.first);
    }
  };
  utils::OnScopeExit cache_invalidator(invalidate_plan_cache);

  auto *analyze_graph_query = utils::Downcast<AnalyzeGraphQuery>(parsed_query.query);
  MG_ASSERT(analyze_graph_query);
  auto callback = HandleAnalyzeGraphQuery(analyze_graph_query, execution_db_accessor);

  return PreparedQuery{std::move(callback.header), std::move(parsed_query.required_privileges),
                       [callback_fn = std::move(callback.fn), pull_plan = std::shared_ptr<PullPlanVector>{nullptr}](
                           AnyStream *stream, std::optional<int> n) mutable -> std::optional<QueryHandlerResult> {
                         if (UNLIKELY(!pull_plan)) {
                           pull_plan = std::make_shared<PullPlanVector>(callback_fn());
                         }

                         if (pull_plan->Pull(stream, n)) {
                           return QueryHandlerResult::COMMIT;
                         }
                         return std::nullopt;
                       },
                       RWType::NONE};
}

PreparedQuery PrepareIndexQuery(ParsedQuery parsed_query, bool in_explicit_transaction,
                                std::vector<Notification> *notifications, storage::Storage *storage, auto *plan_cache) {
  if (in_explicit_transaction) {
    throw IndexInMulticommandTxException();
  }

  auto *index_query = utils::Downcast<IndexQuery>(parsed_query.query);
  std::function<void(Notification &)> handler;

  // Creating an index influences computed plan costs.
  auto invalidate_plan_cache = [plan_cache] {
    auto access = plan_cache->access();
    for (auto &kv : access) {
      access.remove(kv.first);
    }
  };

  auto label = storage->NameToLabel(index_query->label_.name);

  std::vector<storage::PropertyId> properties;
  std::vector<std::string> properties_string;
  properties.reserve(index_query->properties_.size());
  properties_string.reserve(index_query->properties_.size());
  for (const auto &prop : index_query->properties_) {
    properties.push_back(storage->NameToProperty(prop.name));
    properties_string.push_back(prop.name);
  }
  auto properties_stringified = utils::Join(properties_string, ", ");

  if (properties.size() > 1) {
    throw utils::NotYetImplemented("index on multiple properties");
  }

  Notification index_notification(SeverityLevel::INFO);
  switch (index_query->action_) {
    case IndexQuery::Action::CREATE: {
      index_notification.code = NotificationCode::CREATE_INDEX;
      index_notification.title =
          fmt::format("Created index on label {} on properties {}.", index_query->label_.name, properties_stringified);

      handler = [storage, label, properties_stringified = std::move(properties_stringified),
                 label_name = index_query->label_.name, properties = std::move(properties),
                 invalidate_plan_cache = std::move(invalidate_plan_cache)](Notification &index_notification) {
        MG_ASSERT(properties.size() <= 1U);
        auto maybe_index_error =
            properties.empty() ? storage->CreateIndex(label) : storage->CreateIndex(label, properties[0]);
        utils::OnScopeExit invalidator(invalidate_plan_cache);

        if (maybe_index_error.HasError()) {
          const auto &error = maybe_index_error.GetError();
          std::visit(
              [&index_notification, &label_name, &properties_stringified]<typename T>(T &&) {
                using ErrorType = std::remove_cvref_t<T>;
                if constexpr (std::is_same_v<ErrorType, storage::ReplicationError>) {
                  throw ReplicationException(
                      fmt::format("At least one SYNC replica has not confirmed the creation of the index on label {} "
                                  "on properties {}.",
                                  label_name, properties_stringified));
                } else if constexpr (std::is_same_v<ErrorType, storage::IndexDefinitionError>) {
                  index_notification.code = NotificationCode::EXISTENT_INDEX;
                  index_notification.title = fmt::format("Index on label {} on properties {} already exists.",
                                                         label_name, properties_stringified);
                } else if constexpr (std::is_same_v<ErrorType, storage::IndexPersistenceError>) {
                  throw IndexPersistenceException();
                } else {
                  static_assert(kAlwaysFalse<T>, "Missing type from variant visitor");
                }
              },
              error);
        }
      };
      break;
    }
    case IndexQuery::Action::DROP: {
      index_notification.code = NotificationCode::DROP_INDEX;
      index_notification.title = fmt::format("Dropped index on label {} on properties {}.", index_query->label_.name,
                                             utils::Join(properties_string, ", "));
      handler = [storage, label, properties_stringified = std::move(properties_stringified),
                 label_name = index_query->label_.name, properties = std::move(properties),
                 invalidate_plan_cache = std::move(invalidate_plan_cache)](Notification &index_notification) {
        MG_ASSERT(properties.size() <= 1U);
        auto maybe_index_error =
            properties.empty() ? storage->DropIndex(label) : storage->DropIndex(label, properties[0]);
        utils::OnScopeExit invalidator(invalidate_plan_cache);

        if (maybe_index_error.HasError()) {
          const auto &error = maybe_index_error.GetError();
          std::visit(
              [&index_notification, &label_name, &properties_stringified]<typename T>(T &&) {
                using ErrorType = std::remove_cvref_t<T>;
                if constexpr (std::is_same_v<ErrorType, storage::ReplicationError>) {
                  throw ReplicationException(
                      fmt::format("At least one SYNC replica has not confirmed the dropping of the index on label {} "
                                  "on properties {}.",
                                  label_name, properties_stringified));
                } else if constexpr (std::is_same_v<ErrorType, storage::IndexDefinitionError>) {
                  index_notification.code = NotificationCode::NONEXISTENT_INDEX;
                  index_notification.title = fmt::format("Index on label {} on properties {} doesn't exist.",
                                                         label_name, properties_stringified);
                } else if constexpr (std::is_same_v<ErrorType, storage::IndexPersistenceError>) {
                  throw IndexPersistenceException();
                } else {
                  static_assert(kAlwaysFalse<T>, "Missing type from variant visitor");
                }
              },
              error);
        }
      };
      break;
    }
  }

  return PreparedQuery{
      {},
      std::move(parsed_query.required_privileges),
      [handler = std::move(handler), notifications, index_notification = std::move(index_notification)](
          AnyStream * /*stream*/, std::optional<int> /*unused*/) mutable {
        handler(index_notification);
        notifications->push_back(index_notification);
        return QueryHandlerResult::NOTHING;
      },
      RWType::W};
}

PreparedQuery PrepareAuthQuery(ParsedQuery parsed_query, bool in_explicit_transaction,
                               InterpreterContext *interpreter_context) {
  if (in_explicit_transaction) {
    throw UserModificationInMulticommandTxException();
  }

  auto *auth_query = utils::Downcast<AuthQuery>(parsed_query.query);

  auto callback = HandleAuthQuery(auth_query, interpreter_context, parsed_query.parameters);

  return PreparedQuery{
      std::move(callback.header), std::move(parsed_query.required_privileges),
      [handler = std::move(callback.fn), pull_plan = std::shared_ptr<PullPlanVector>(nullptr), interpreter_context](
          AnyStream *stream, std::optional<int> n) mutable -> std::optional<QueryHandlerResult> {
        if (!pull_plan) {
          // Run the specific query
          auto results = handler();
          pull_plan = std::make_shared<PullPlanVector>(std::move(results));
#ifdef MG_ENTERPRISE
          // Invalidate auth cache after every type of AuthQuery
          interpreter_context->auth_checker->ClearCache();
#endif
        }

        if (pull_plan->Pull(stream, n)) {
          return QueryHandlerResult::COMMIT;
        }
        return std::nullopt;
      },
      RWType::NONE};
}

PreparedQuery PrepareReplicationQuery(ParsedQuery parsed_query, bool in_explicit_transaction,
                                      std::vector<Notification> *notifications, storage::Storage *storage,
                                      const InterpreterConfig &config) {
  if (in_explicit_transaction) {
    throw ReplicationModificationInMulticommandTxException();
  }

  if (storage->GetStorageMode() == storage::StorageMode::ON_DISK_TRANSACTIONAL) {
    throw ReplicationDisabledOnDiskStorage();
  }

  auto *replication_query = utils::Downcast<ReplicationQuery>(parsed_query.query);
  auto callback = HandleReplicationQuery(replication_query, parsed_query.parameters, storage, config, notifications);

  return PreparedQuery{callback.header, std::move(parsed_query.required_privileges),
                       [callback_fn = std::move(callback.fn), pull_plan = std::shared_ptr<PullPlanVector>{nullptr}](
                           AnyStream *stream, std::optional<int> n) mutable -> std::optional<QueryHandlerResult> {
                         if (UNLIKELY(!pull_plan)) {
                           pull_plan = std::make_shared<PullPlanVector>(callback_fn());
                         }

                         if (pull_plan->Pull(stream, n)) {
                           return QueryHandlerResult::COMMIT;
                         }
                         return std::nullopt;
                       },
                       RWType::NONE};
  // False positive report for the std::make_shared above
  // NOLINTNEXTLINE(clang-analyzer-cplusplus.NewDeleteLeaks)
}

PreparedQuery PrepareLockPathQuery(ParsedQuery parsed_query, bool in_explicit_transaction, storage::Storage *storage) {
  if (in_explicit_transaction) {
    throw LockPathModificationInMulticommandTxException();
  }

  if (storage->GetStorageMode() == storage::StorageMode::ON_DISK_TRANSACTIONAL) {
    throw LockPathDisabledOnDiskStorage();
  }

  auto *lock_path_query = utils::Downcast<LockPathQuery>(parsed_query.query);

  return PreparedQuery{
      {"STATUS"},
      std::move(parsed_query.required_privileges),
      [storage, action = lock_path_query->action_](AnyStream *stream,
                                                   std::optional<int> n) -> std::optional<QueryHandlerResult> {
        auto *mem_storage = static_cast<storage::InMemoryStorage *>(storage);
        std::vector<std::vector<TypedValue>> status;
        std::string res;

        switch (action) {
          case LockPathQuery::Action::LOCK_PATH: {
            const auto lock_success = mem_storage->LockPath();
            if (lock_success.HasError()) [[unlikely]] {
              throw QueryRuntimeException("Failed to lock the data directory");
            }
            res = lock_success.GetValue() ? "Data directory is now locked." : "Data directory is already locked.";
            break;
          }
          case LockPathQuery::Action::UNLOCK_PATH: {
            const auto unlock_success = mem_storage->UnlockPath();
            if (unlock_success.HasError()) [[unlikely]] {
              throw QueryRuntimeException("Failed to unlock the data directory");
            }
            res = unlock_success.GetValue() ? "Data directory is now unlocked." : "Data directory is already unlocked.";
            break;
          }
          case LockPathQuery::Action::STATUS: {
            const auto locked_status = mem_storage->IsPathLocked();
            if (locked_status.HasError()) [[unlikely]] {
              throw QueryRuntimeException("Failed to access the data directory");
            }
            res = locked_status.GetValue() ? "Data directory is locked." : "Data directory is unlocked.";
            break;
          }
        }

        status.emplace_back(std::vector<TypedValue>{TypedValue(res)});
        auto pull_plan = std::make_shared<PullPlanVector>(std::move(status));
        if (pull_plan->Pull(stream, n)) {
          return QueryHandlerResult::COMMIT;
        }
        return std::nullopt;
      },
      RWType::NONE};
}

PreparedQuery PrepareFreeMemoryQuery(ParsedQuery parsed_query, bool in_explicit_transaction,
                                     storage::Storage *storage) {
  if (in_explicit_transaction) {
    throw FreeMemoryModificationInMulticommandTxException();
  }

  if (storage->GetStorageMode() == storage::StorageMode::ON_DISK_TRANSACTIONAL) {
    throw FreeMemoryDisabledOnDiskStorage();
  }

  return PreparedQuery{{},
                       std::move(parsed_query.required_privileges),
                       [storage](AnyStream *stream, std::optional<int> n) -> std::optional<QueryHandlerResult> {
                         storage->FreeMemory();
                         memory::PurgeUnusedMemory();
                         return QueryHandlerResult::COMMIT;
                       },
                       RWType::NONE};
}

PreparedQuery PrepareShowConfigQuery(ParsedQuery parsed_query, bool in_explicit_transaction) {
  if (in_explicit_transaction) {
    throw ShowConfigModificationInMulticommandTxException();
  }

  auto callback = HandleConfigQuery();

  return PreparedQuery{std::move(callback.header), std::move(parsed_query.required_privileges),
                       [callback_fn = std::move(callback.fn), pull_plan = std::shared_ptr<PullPlanVector>{nullptr}](
                           AnyStream *stream, std::optional<int> n) mutable -> std::optional<QueryHandlerResult> {
                         if (!pull_plan) [[unlikely]] {
                           pull_plan = std::make_shared<PullPlanVector>(callback_fn());
                         }

                         if (pull_plan->Pull(stream, n)) {
                           return QueryHandlerResult::COMMIT;
                         }
                         return std::nullopt;
                       },
                       RWType::NONE};
}

TriggerEventType ToTriggerEventType(const TriggerQuery::EventType event_type) {
  switch (event_type) {
    case TriggerQuery::EventType::ANY:
      return TriggerEventType::ANY;

    case TriggerQuery::EventType::CREATE:
      return TriggerEventType::CREATE;

    case TriggerQuery::EventType::VERTEX_CREATE:
      return TriggerEventType::VERTEX_CREATE;

    case TriggerQuery::EventType::EDGE_CREATE:
      return TriggerEventType::EDGE_CREATE;

    case TriggerQuery::EventType::DELETE:
      return TriggerEventType::DELETE;

    case TriggerQuery::EventType::VERTEX_DELETE:
      return TriggerEventType::VERTEX_DELETE;

    case TriggerQuery::EventType::EDGE_DELETE:
      return TriggerEventType::EDGE_DELETE;

    case TriggerQuery::EventType::UPDATE:
      return TriggerEventType::UPDATE;

    case TriggerQuery::EventType::VERTEX_UPDATE:
      return TriggerEventType::VERTEX_UPDATE;

    case TriggerQuery::EventType::EDGE_UPDATE:
      return TriggerEventType::EDGE_UPDATE;
  }
}

Callback CreateTrigger(TriggerQuery *trigger_query,
                       const std::map<std::string, storage::PropertyValue> &user_parameters,
                       TriggerStore *trigger_store, InterpreterContext *interpreter_context, DbAccessor *dba,
                       std::optional<std::string> owner) {
  return {{},
          [trigger_name = std::move(trigger_query->trigger_name_),
           trigger_statement = std::move(trigger_query->statement_), event_type = trigger_query->event_type_,
           before_commit = trigger_query->before_commit_, trigger_store, interpreter_context, dba, user_parameters,
           owner = std::move(owner)]() mutable -> std::vector<std::vector<TypedValue>> {
            trigger_store->AddTrigger(std::move(trigger_name), trigger_statement, user_parameters,
                                      ToTriggerEventType(event_type),
                                      before_commit ? TriggerPhase::BEFORE_COMMIT : TriggerPhase::AFTER_COMMIT,
                                      &interpreter_context->ast_cache, dba, interpreter_context->config.query,
                                      std::move(owner), interpreter_context->auth_checker);
            memgraph::metrics::IncrementCounter(memgraph::metrics::TriggersCreated);
            return {};
          }};
}

Callback DropTrigger(TriggerQuery *trigger_query, TriggerStore *trigger_store) {
  return {{},
          [trigger_name = std::move(trigger_query->trigger_name_),
           trigger_store]() -> std::vector<std::vector<TypedValue>> {
            trigger_store->DropTrigger(trigger_name);
            return {};
          }};
}

Callback ShowTriggers(TriggerStore *trigger_store) {
  return {{"trigger name", "statement", "event type", "phase", "owner"}, [trigger_store] {
            std::vector<std::vector<TypedValue>> results;
            auto trigger_infos = trigger_store->GetTriggerInfo();
            results.reserve(trigger_infos.size());
            for (auto &trigger_info : trigger_infos) {
              std::vector<TypedValue> typed_trigger_info;
              typed_trigger_info.reserve(4);
              typed_trigger_info.emplace_back(std::move(trigger_info.name));
              typed_trigger_info.emplace_back(std::move(trigger_info.statement));
              typed_trigger_info.emplace_back(TriggerEventTypeToString(trigger_info.event_type));
              typed_trigger_info.emplace_back(trigger_info.phase == TriggerPhase::BEFORE_COMMIT ? "BEFORE COMMIT"
                                                                                                : "AFTER COMMIT");
              typed_trigger_info.emplace_back(trigger_info.owner.has_value() ? TypedValue{*trigger_info.owner}
                                                                             : TypedValue{});

              results.push_back(std::move(typed_trigger_info));
            }

            return results;
          }};
}

PreparedQuery PrepareTriggerQuery(ParsedQuery parsed_query, bool in_explicit_transaction,
                                  std::vector<Notification> *notifications, TriggerStore *trigger_store,
                                  InterpreterContext *interpreter_context, DbAccessor *dba,
                                  const std::map<std::string, storage::PropertyValue> &user_parameters,
                                  const std::string *username) {
  if (in_explicit_transaction) {
    throw TriggerModificationInMulticommandTxException();
  }

  auto *trigger_query = utils::Downcast<TriggerQuery>(parsed_query.query);
  MG_ASSERT(trigger_query);

  std::optional<Notification> trigger_notification;
  auto callback = std::invoke([trigger_query, trigger_store, interpreter_context, dba, &user_parameters,
                               owner = StringPointerToOptional(username), &trigger_notification]() mutable {
    switch (trigger_query->action_) {
      case TriggerQuery::Action::CREATE_TRIGGER:
        trigger_notification.emplace(SeverityLevel::INFO, NotificationCode::CREATE_TRIGGER,
                                     fmt::format("Created trigger {}.", trigger_query->trigger_name_));
        return CreateTrigger(trigger_query, user_parameters, trigger_store, interpreter_context, dba, std::move(owner));
      case TriggerQuery::Action::DROP_TRIGGER:
        trigger_notification.emplace(SeverityLevel::INFO, NotificationCode::DROP_TRIGGER,
                                     fmt::format("Dropped trigger {}.", trigger_query->trigger_name_));
        return DropTrigger(trigger_query, trigger_store);
      case TriggerQuery::Action::SHOW_TRIGGERS:
        return ShowTriggers(trigger_store);
    }
  });

  return PreparedQuery{std::move(callback.header), std::move(parsed_query.required_privileges),
                       [callback_fn = std::move(callback.fn), pull_plan = std::shared_ptr<PullPlanVector>{nullptr},
                        trigger_notification = std::move(trigger_notification), notifications](
                           AnyStream *stream, std::optional<int> n) mutable -> std::optional<QueryHandlerResult> {
                         if (UNLIKELY(!pull_plan)) {
                           pull_plan = std::make_shared<PullPlanVector>(callback_fn());
                         }

                         if (pull_plan->Pull(stream, n)) {
                           if (trigger_notification) {
                             notifications->push_back(std::move(*trigger_notification));
                           }
                           return QueryHandlerResult::COMMIT;
                         }
                         return std::nullopt;
                       },
                       RWType::NONE};
  // False positive report for the std::make_shared above
  // NOLINTNEXTLINE(clang-analyzer-cplusplus.NewDeleteLeaks)
}

PreparedQuery PrepareStreamQuery(ParsedQuery parsed_query, bool in_explicit_transaction,
                                 std::vector<Notification> *notifications, memgraph::dbms::DatabaseAccess db,
                                 InterpreterContext *interpreter_context, const std::string *username) {
  if (in_explicit_transaction) {
    throw StreamQueryInMulticommandTxException();
  }

  auto *stream_query = utils::Downcast<StreamQuery>(parsed_query.query);
  MG_ASSERT(stream_query);
  auto callback = HandleStreamQuery(stream_query, parsed_query.parameters, std::move(db), interpreter_context, username,
                                    notifications);

  return PreparedQuery{std::move(callback.header), std::move(parsed_query.required_privileges),
                       [callback_fn = std::move(callback.fn), pull_plan = std::shared_ptr<PullPlanVector>{nullptr}](
                           AnyStream *stream, std::optional<int> n) mutable -> std::optional<QueryHandlerResult> {
                         if (UNLIKELY(!pull_plan)) {
                           pull_plan = std::make_shared<PullPlanVector>(callback_fn());
                         }

                         if (pull_plan->Pull(stream, n)) {
                           return QueryHandlerResult::COMMIT;
                         }
                         return std::nullopt;
                       },
                       RWType::NONE};
  // False positive report for the std::make_shared above
  // NOLINTNEXTLINE(clang-analyzer-cplusplus.NewDeleteLeaks)
}

constexpr auto ToStorageIsolationLevel(const IsolationLevelQuery::IsolationLevel isolation_level) noexcept {
  switch (isolation_level) {
    case IsolationLevelQuery::IsolationLevel::SNAPSHOT_ISOLATION:
      return storage::IsolationLevel::SNAPSHOT_ISOLATION;
    case IsolationLevelQuery::IsolationLevel::READ_COMMITTED:
      return storage::IsolationLevel::READ_COMMITTED;
    case IsolationLevelQuery::IsolationLevel::READ_UNCOMMITTED:
      return storage::IsolationLevel::READ_UNCOMMITTED;
  }
}

constexpr auto ToStorageMode(const StorageModeQuery::StorageMode storage_mode) noexcept {
  switch (storage_mode) {
    case StorageModeQuery::StorageMode::IN_MEMORY_TRANSACTIONAL:
      return storage::StorageMode::IN_MEMORY_TRANSACTIONAL;
    case StorageModeQuery::StorageMode::IN_MEMORY_ANALYTICAL:
      return storage::StorageMode::IN_MEMORY_ANALYTICAL;
    case StorageModeQuery::StorageMode::ON_DISK_TRANSACTIONAL:
      return storage::StorageMode::ON_DISK_TRANSACTIONAL;
  }
}

constexpr auto ToEdgeImportMode(const EdgeImportModeQuery::Status status) noexcept {
  if (status == EdgeImportModeQuery::Status::ACTIVE) {
    return storage::EdgeImportMode::ACTIVE;
  }
  return storage::EdgeImportMode::INACTIVE;
}

bool SwitchingFromInMemoryToDisk(storage::StorageMode current_mode, storage::StorageMode next_mode) {
  return (current_mode == storage::StorageMode::IN_MEMORY_TRANSACTIONAL ||
          current_mode == storage::StorageMode::IN_MEMORY_ANALYTICAL) &&
         next_mode == storage::StorageMode::ON_DISK_TRANSACTIONAL;
}

bool SwitchingFromDiskToInMemory(storage::StorageMode current_mode, storage::StorageMode next_mode) {
  return current_mode == storage::StorageMode::ON_DISK_TRANSACTIONAL &&
         (next_mode == storage::StorageMode::IN_MEMORY_TRANSACTIONAL ||
          next_mode == storage::StorageMode::IN_MEMORY_ANALYTICAL);
}

PreparedQuery PrepareIsolationLevelQuery(ParsedQuery parsed_query, const bool in_explicit_transaction,
                                         storage::Storage *storage, Interpreter *interpreter) {
  if (in_explicit_transaction) {
    throw IsolationLevelModificationInMulticommandTxException();
  }

  auto *isolation_level_query = utils::Downcast<IsolationLevelQuery>(parsed_query.query);
  MG_ASSERT(isolation_level_query);

  const auto isolation_level = ToStorageIsolationLevel(isolation_level_query->isolation_level_);

  auto callback = [isolation_level_query, isolation_level, storage, interpreter]() -> std::function<void()> {
    switch (isolation_level_query->isolation_level_scope_) {
      case IsolationLevelQuery::IsolationLevelScope::GLOBAL:
        return [storage, isolation_level] {
          if (auto maybe_error = storage->SetIsolationLevel(isolation_level); maybe_error.HasError()) {
            switch (maybe_error.GetError()) {
              case storage::Storage::SetIsolationLevelError::DisabledForAnalyticalMode:
                throw IsolationLevelModificationInAnalyticsException();
                break;
            }
          }
        };
      case IsolationLevelQuery::IsolationLevelScope::SESSION:
        return [interpreter, isolation_level] { interpreter->SetSessionIsolationLevel(isolation_level); };
      case IsolationLevelQuery::IsolationLevelScope::NEXT:
        return [interpreter, isolation_level] { interpreter->SetNextTransactionIsolationLevel(isolation_level); };
    }
  }();

  return PreparedQuery{
      {},
      std::move(parsed_query.required_privileges),
      [callback = std::move(callback)](AnyStream *stream, std::optional<int> n) -> std::optional<QueryHandlerResult> {
        callback();
        return QueryHandlerResult::COMMIT;
      },
      RWType::NONE};
}

Callback SwitchMemoryDevice(storage::StorageMode current_mode, storage::StorageMode requested_mode,
                            memgraph::dbms::DatabaseAccess &db, InterpreterContext *interpreter_context) {
  Callback callback;
  callback.fn = [current_mode, requested_mode, &db, interpreter_context]() mutable {
#ifdef MG_ENTERPRISE
    if (current_mode == requested_mode) {
      return std::vector<std::vector<TypedValue>>();
    }
    if (SwitchingFromDiskToInMemory(current_mode, requested_mode)) {
      throw utils::BasicException(
          "You cannot switch from the on-disk storage mode to an in-memory storage mode while the database is running. "
          "To make the switch, delete the data directory and restart the database. Once restarted, Memgraph will "
          "automatically start in the default in-memory transactional storage mode.");
    }
    if (SwitchingFromInMemoryToDisk(current_mode, requested_mode)) {
      auto *db_handler = interpreter_context->db_handler;
      db_handler->SwitchMemoryDevice(db->id());
    }
    return std::vector<std::vector<TypedValue>>();
#else
    if (current_mode == requested_mode) {
      return std::vector<std::vector<TypedValue>>();
    }
    if (SwitchingFromDiskToInMemory(current_mode, requested_mode)) {
      throw utils::BasicException(
          "You cannot switch from the on-disk storage mode to an in-memory storage mode while the database is running. "
          "To make the switch, delete the data directory and restart the database. Once restarted, Memgraph will "
          "automatically start in the default in-memory transactional storage mode.");
    }
    if (SwitchingFromInMemoryToDisk(current_mode, requested_mode)) {
      std::unique_lock main_guard{storage->main_lock_};

      if (auto vertex_cnt_approx = storage->GetInfo().vertex_count; vertex_cnt_approx > 0) {
        throw utils::BasicException(
            "You cannot switch from an in-memory storage mode to the on-disk storage mode when the database "
            "contains data. Delete all entries from the database, run FREE MEMORY and then repeat this "
            "query. ");
      }

      interpreter_context->interpreters.WithLock([&](const auto &interpreters_) {
        if (interpreters_.size() > 1) {
          throw utils::BasicException(
              "You cannot switch from an in-memory storage mode to the on-disk storage mode when there are "
              "multiple sessions active. Close all other sessions and try again. As Memgraph Lab uses "
              "multiple sessions to run queries in parallel, "
              "it is currently impossible to switch to the on-disk storage mode within Lab. "
              "Close it, connect to the instance with mgconsole "
              "and change the storage mode to on-disk from there. Then, you can reconnect with the Lab "
              "and continue to use the instance as usual.");
        }
        main_guard.unlock();
        // interpreter_context->db =
        //     std::make_unique<memgraph::storage::DiskStorage>(std::move(interpreter_context->db->config_));
      });
    }
    return std::vector<std::vector<TypedValue>>();
#endif
  };
  return callback;
}

bool ActiveTransactionsExist(InterpreterContext *interpreter_context) {
  bool exists_active_transaction = interpreter_context->interpreters.WithLock([](const auto &interpreters_) {
    return std::any_of(interpreters_.begin(), interpreters_.end(), [](const auto &interpreter) {
      return interpreter->transaction_status_.load() != TransactionStatus::IDLE;
    });
  });
  return exists_active_transaction;
}

PreparedQuery PrepareStorageModeQuery(ParsedQuery parsed_query, const bool in_explicit_transaction,
                                      memgraph::dbms::DatabaseAccess &db, InterpreterContext *interpreter_context) {
  if (in_explicit_transaction) {
    throw StorageModeModificationInMulticommandTxException();
  }

  auto *storage_mode_query = utils::Downcast<StorageModeQuery>(parsed_query.query);
  MG_ASSERT(storage_mode_query);
  const auto requested_mode = ToStorageMode(storage_mode_query->storage_mode_);
  auto current_mode = db->GetStorageMode();

  std::function<void()> callback;

  if (current_mode == storage::StorageMode::ON_DISK_TRANSACTIONAL ||
      requested_mode == storage::StorageMode::ON_DISK_TRANSACTIONAL) {
    callback = SwitchMemoryDevice(current_mode, requested_mode, db, interpreter_context).fn;
  } else {
    if (ActiveTransactionsExist(interpreter_context)) {
      spdlog::info(
          "Storage mode will be modified when there are no other active transactions. Check the status of the "
          "transactions using 'SHOW TRANSACTIONS' query and ensure no other transactions are active.");
    }

    callback = [requested_mode, storage = db->storage()]() -> std::function<void()> {
      // SetStorageMode will probably be handled at the Database level
      return [storage, requested_mode] { storage->SetStorageMode(requested_mode); };
    }();
  }

  return PreparedQuery{{},
                       std::move(parsed_query.required_privileges),
                       [callback = std::move(callback)](AnyStream * /*stream*/,
                                                        std::optional<int> /*n*/) -> std::optional<QueryHandlerResult> {
                         callback();
                         return QueryHandlerResult::COMMIT;
                       },
                       RWType::NONE};
}

PreparedQuery PrepareEdgeImportModeQuery(ParsedQuery parsed_query, const bool in_explicit_transaction,
                                         InterpreterContext *interpreter_context) {
  if (in_explicit_transaction) {
    throw EdgeImportModeModificationInMulticommandTxException();
  }

  if (interpreter_context->db->GetStorageMode() != storage::StorageMode::ON_DISK_TRANSACTIONAL) {
    throw EdgeImportModeQueryDisabledOnDiskStorage();
  }

  auto *edge_import_mode_query = utils::Downcast<EdgeImportModeQuery>(parsed_query.query);
  MG_ASSERT(edge_import_mode_query);
  const auto requested_status = ToEdgeImportMode(edge_import_mode_query->status_);

  auto callback = [requested_status, interpreter_context]() -> std::function<void()> {
    return [interpreter_context, requested_status] {
      auto *disk_storage = static_cast<storage::DiskStorage *>(interpreter_context->db.get());
      disk_storage->SetEdgeImportMode(requested_status);
    };
  }();

  return PreparedQuery{{},
                       std::move(parsed_query.required_privileges),
                       [callback = std::move(callback)](AnyStream * /*stream*/,
                                                        std::optional<int> /*n*/) -> std::optional<QueryHandlerResult> {
                         callback();
                         return QueryHandlerResult::COMMIT;
                       },
                       RWType::NONE};
}

PreparedQuery PrepareCreateSnapshotQuery(ParsedQuery parsed_query, bool in_explicit_transaction,
                                         storage::Storage *storage) {
  if (in_explicit_transaction) {
    throw CreateSnapshotInMulticommandTxException();
  }

  if (storage->GetStorageMode() == storage::StorageMode::ON_DISK_TRANSACTIONAL) {
    throw CreateSnapshotDisabledOnDiskStorage();
  }

  return PreparedQuery{
      {},
      std::move(parsed_query.required_privileges),
      [storage](AnyStream * /*stream*/, std::optional<int> /*n*/) -> std::optional<QueryHandlerResult> {
        auto *mem_storage = static_cast<storage::InMemoryStorage *>(storage);
        if (auto maybe_error = mem_storage->CreateSnapshot({}); maybe_error.HasError()) {
          switch (maybe_error.GetError()) {
            case storage::InMemoryStorage::CreateSnapshotError::DisabledForReplica:
              throw utils::BasicException(
                  "Failed to create a snapshot. Replica instances are not allowed to create them.");
            case storage::InMemoryStorage::CreateSnapshotError::DisabledForAnalyticsPeriodicCommit:
              spdlog::warn(utils::MessageWithLink("Periodic snapshots are disabled for analytical mode.",
                                                  "https://memgr.ph/replication"));
              break;
            case storage::InMemoryStorage::CreateSnapshotError::ReachedMaxNumTries:
              spdlog::warn("Failed to create snapshot. Reached max number of tries. Please contact support");
              break;
          }
        }
        return QueryHandlerResult::COMMIT;
      },
      RWType::NONE};
}

PreparedQuery PrepareSettingQuery(ParsedQuery parsed_query, bool in_explicit_transaction, DbAccessor *dba) {
  if (in_explicit_transaction) {
    throw SettingConfigInMulticommandTxException{};
  }

  auto *setting_query = utils::Downcast<SettingQuery>(parsed_query.query);
  MG_ASSERT(setting_query);
  auto callback = HandleSettingQuery(setting_query, parsed_query.parameters);

  return PreparedQuery{std::move(callback.header), std::move(parsed_query.required_privileges),
                       [callback_fn = std::move(callback.fn), pull_plan = std::shared_ptr<PullPlanVector>{nullptr}](
                           AnyStream *stream, std::optional<int> n) mutable -> std::optional<QueryHandlerResult> {
                         if (UNLIKELY(!pull_plan)) {
                           pull_plan = std::make_shared<PullPlanVector>(callback_fn());
                         }

                         if (pull_plan->Pull(stream, n)) {
                           return QueryHandlerResult::COMMIT;
                         }
                         return std::nullopt;
                       },
                       RWType::NONE};
  // False positive report for the std::make_shared above
  // NOLINTNEXTLINE(clang-analyzer-cplusplus.NewDeleteLeaks)
}

std::vector<std::vector<TypedValue>> TransactionQueueQueryHandler::ShowTransactions(
    const std::unordered_set<Interpreter *> &interpreters, const std::optional<std::string> &username,
    bool hasTransactionManagementPrivilege) {
  std::vector<std::vector<TypedValue>> results;
  results.reserve(interpreters.size());
  for (Interpreter *interpreter : interpreters) {
    TransactionStatus alive_status = TransactionStatus::ACTIVE;
    // if it is just checking status, commit and abort should wait for the end of the check
    // ignore interpreters that already started committing or rollback
    if (!interpreter->transaction_status_.compare_exchange_strong(alive_status, TransactionStatus::VERIFYING)) {
      continue;
    }
    utils::OnScopeExit clean_status([interpreter]() {
      interpreter->transaction_status_.store(TransactionStatus::ACTIVE, std::memory_order_release);
    });
    std::optional<uint64_t> transaction_id = interpreter->GetTransactionId();
    if (transaction_id.has_value() && (interpreter->username_ == username || hasTransactionManagementPrivilege)) {
      const auto &typed_queries = interpreter->GetQueries();
      results.push_back({TypedValue(interpreter->username_.value_or("")),
                         TypedValue(std::to_string(transaction_id.value())), TypedValue(typed_queries)});
      // Handle user-defined metadata
      std::map<std::string, TypedValue> metadata_tv;
      if (interpreter->metadata_) {
        for (const auto &md : *(interpreter->metadata_)) {
          metadata_tv.emplace(md.first, TypedValue(md.second));
        }
      }
      results.back().push_back(TypedValue(metadata_tv));
    }
  }
  return results;
}

std::vector<std::vector<TypedValue>> TransactionQueueQueryHandler::KillTransactions(
    InterpreterContext *interpreter_context, const std::vector<std::string> &maybe_kill_transaction_ids,
    const std::optional<std::string> &username, bool hasTransactionManagementPrivilege) {
  std::vector<std::vector<TypedValue>> results;
  for (const std::string &transaction_id : maybe_kill_transaction_ids) {
    bool killed = false;
    bool transaction_found = false;
    // Multiple simultaneous TERMINATE TRANSACTIONS aren't allowed
    // TERMINATE and SHOW TRANSACTIONS are mutually exclusive
    interpreter_context->interpreters.WithLock([&transaction_id, &killed, &transaction_found, username,
                                                hasTransactionManagementPrivilege](const auto &interpreters) {
      for (Interpreter *interpreter : interpreters) {
        TransactionStatus alive_status = TransactionStatus::ACTIVE;
        // if it is just checking kill, commit and abort should wait for the end of the check
        // The only way to start checking if the transaction will get killed is if the transaction_status is
        // active
        if (!interpreter->transaction_status_.compare_exchange_strong(alive_status, TransactionStatus::VERIFYING)) {
          continue;
        }
        utils::OnScopeExit clean_status([interpreter, &killed]() {
          if (killed) {
            interpreter->transaction_status_.store(TransactionStatus::TERMINATED, std::memory_order_release);
          } else {
            interpreter->transaction_status_.store(TransactionStatus::ACTIVE, std::memory_order_release);
          }
        });

        std::optional<uint64_t> intr_trans = interpreter->GetTransactionId();
        if (intr_trans.has_value() && std::to_string(intr_trans.value()) == transaction_id) {
          transaction_found = true;
          if (interpreter->username_ == username || hasTransactionManagementPrivilege) {
            killed = true;
            spdlog::warn("Transaction {} successfully killed", transaction_id);
          } else {
            spdlog::warn("Not enough rights to kill the transaction");
          }
          break;
        }
      }
    });
    if (!transaction_found) {
      spdlog::warn("Transaction {} not found", transaction_id);
    }
    results.push_back({TypedValue(transaction_id), TypedValue(killed)});
  }
  return results;
}

Callback HandleTransactionQueueQuery(TransactionQueueQuery *transaction_query,
                                     const std::optional<std::string> &username, const Parameters &parameters,
                                     InterpreterContext *interpreter_context) {
  EvaluationContext evaluation_context;
  evaluation_context.timestamp = QueryTimestamp();
  evaluation_context.parameters = parameters;
  auto evaluator = PrimitiveLiteralExpressionEvaluator{evaluation_context};

  bool hasTransactionManagementPrivilege = interpreter_context->auth_checker->IsUserAuthorized(
      username, {query::AuthQuery::Privilege::TRANSACTION_MANAGEMENT}, "");

  Callback callback;
  switch (transaction_query->action_) {
    case TransactionQueueQuery::Action::SHOW_TRANSACTIONS: {
      callback.header = {"username", "transaction_id", "query", "metadata"};
      callback.fn = [handler = TransactionQueueQueryHandler(), interpreter_context, username,
                     hasTransactionManagementPrivilege]() mutable {
        std::vector<std::vector<TypedValue>> results;
        // Multiple simultaneous SHOW TRANSACTIONS aren't allowed
        interpreter_context->interpreters.WithLock(
            [&results, handler, username, hasTransactionManagementPrivilege](const auto &interpreters) {
              results = handler.ShowTransactions(interpreters, username, hasTransactionManagementPrivilege);
            });
        return results;
      };
      break;
    }
    case TransactionQueueQuery::Action::TERMINATE_TRANSACTIONS: {
      std::vector<std::string> maybe_kill_transaction_ids;
      std::transform(transaction_query->transaction_id_list_.begin(), transaction_query->transaction_id_list_.end(),
                     std::back_inserter(maybe_kill_transaction_ids), [&evaluator](Expression *expression) {
                       return std::string(expression->Accept(evaluator).ValueString());
                     });
      callback.header = {"transaction_id", "killed"};
      callback.fn = [handler = TransactionQueueQueryHandler(), interpreter_context, maybe_kill_transaction_ids,
                     username, hasTransactionManagementPrivilege]() mutable {
        return handler.KillTransactions(interpreter_context, maybe_kill_transaction_ids, username,
                                        hasTransactionManagementPrivilege);
      };
      break;
    }
  }

  return callback;
}

PreparedQuery PrepareTransactionQueueQuery(ParsedQuery parsed_query, const std::optional<std::string> &username,
                                           bool in_explicit_transaction, InterpreterContext *interpreter_context) {
  if (in_explicit_transaction) {
    throw TransactionQueueInMulticommandTxException();
  }

  auto *transaction_queue_query = utils::Downcast<TransactionQueueQuery>(parsed_query.query);
  MG_ASSERT(transaction_queue_query);
  auto callback =
      HandleTransactionQueueQuery(transaction_queue_query, username, parsed_query.parameters, interpreter_context);

  return PreparedQuery{std::move(callback.header), std::move(parsed_query.required_privileges),
                       [callback_fn = std::move(callback.fn), pull_plan = std::shared_ptr<PullPlanVector>{nullptr}](
                           AnyStream *stream, std::optional<int> n) mutable -> std::optional<QueryHandlerResult> {
                         if (UNLIKELY(!pull_plan)) {
                           pull_plan = std::make_shared<PullPlanVector>(callback_fn());
                         }

                         if (pull_plan->Pull(stream, n)) {
                           return QueryHandlerResult::COMMIT;
                         }
                         return std::nullopt;
                       },
                       RWType::NONE};
}

PreparedQuery PrepareVersionQuery(ParsedQuery parsed_query, bool in_explicit_transaction) {
  if (in_explicit_transaction) {
    throw VersionInfoInMulticommandTxException();
  }

  return PreparedQuery{{"version"},
                       std::move(parsed_query.required_privileges),
                       [](AnyStream *stream, std::optional<int> /*n*/) {
                         std::vector<TypedValue> version_value;
                         version_value.reserve(1);

                         version_value.emplace_back(gflags::VersionString());
                         stream->Result(version_value);
                         return QueryHandlerResult::COMMIT;
                       },
                       RWType::NONE};
}

PreparedQuery PrepareInfoQuery(ParsedQuery parsed_query, bool in_explicit_transaction,
                               std::map<std::string, TypedValue> * /*summary*/, storage::Storage *storage,
                               utils::MemoryResource * /*execution_memory*/,
                               std::optional<storage::IsolationLevel> interpreter_isolation_level,
                               std::optional<storage::IsolationLevel> next_transaction_isolation_level) {
  if (in_explicit_transaction) {
    throw InfoInMulticommandTxException();
  }

  auto *info_query = utils::Downcast<InfoQuery>(parsed_query.query);
  std::vector<std::string> header;
  std::function<std::pair<std::vector<std::vector<TypedValue>>, QueryHandlerResult>()> handler;

  switch (info_query->info_type_) {
    case InfoQuery::InfoType::STORAGE:
      header = {"storage info", "value"};

      handler = [storage, interpreter_isolation_level, next_transaction_isolation_level] {
        auto info = storage->GetInfo();
        std::vector<std::vector<TypedValue>> results{
            {TypedValue("name"), TypedValue(storage->id())},
            {TypedValue("vertex_count"), TypedValue(static_cast<int64_t>(info.vertex_count))},
            {TypedValue("edge_count"), TypedValue(static_cast<int64_t>(info.edge_count))},
            {TypedValue("average_degree"), TypedValue(info.average_degree)},
            {TypedValue("memory_usage"), TypedValue(static_cast<int64_t>(info.memory_usage))},
            {TypedValue("disk_usage"), TypedValue(static_cast<int64_t>(info.disk_usage))},
            {TypedValue("memory_allocated"), TypedValue(static_cast<int64_t>(utils::total_memory_tracker.Amount()))},
            {TypedValue("allocation_limit"), TypedValue(static_cast<int64_t>(utils::total_memory_tracker.HardLimit()))},
            {TypedValue("global_isolation_level"), TypedValue(IsolationLevelToString(storage->GetIsolationLevel()))},
            {TypedValue("session_isolation_level"), TypedValue(IsolationLevelToString(interpreter_isolation_level))},
            {TypedValue("next_session_isolation_level"),
             TypedValue(IsolationLevelToString(next_transaction_isolation_level))},
            {TypedValue("storage_mode"), TypedValue(StorageModeToString(storage->GetStorageMode()))}};
        return std::pair{results, QueryHandlerResult::COMMIT};
      };
      break;
    case InfoQuery::InfoType::INDEX:
      header = {"index type", "label", "property"};
      handler = [storage] {
        auto info = storage->ListAllIndices();
        std::vector<std::vector<TypedValue>> results;
        results.reserve(info.label.size() + info.label_property.size());
        for (const auto &item : info.label) {
          results.push_back({TypedValue("label"), TypedValue(storage->LabelToName(item)), TypedValue()});
        }
        for (const auto &item : info.label_property) {
          results.push_back({TypedValue("label+property"), TypedValue(storage->LabelToName(item.first)),
                             TypedValue(storage->PropertyToName(item.second))});
        }
        return std::pair{results, QueryHandlerResult::NOTHING};
      };
      break;
    case InfoQuery::InfoType::CONSTRAINT:
      header = {"constraint type", "label", "properties"};
      handler = [storage] {
        auto info = storage->ListAllConstraints();
        std::vector<std::vector<TypedValue>> results;
        results.reserve(info.existence.size() + info.unique.size());
        for (const auto &item : info.existence) {
          results.push_back({TypedValue("exists"), TypedValue(storage->LabelToName(item.first)),
                             TypedValue(storage->PropertyToName(item.second))});
        }
        for (const auto &item : info.unique) {
          std::vector<TypedValue> properties;
          properties.reserve(item.second.size());
          for (const auto &property : item.second) {
            properties.emplace_back(storage->PropertyToName(property));
          }
          results.push_back(
              {TypedValue("unique"), TypedValue(storage->LabelToName(item.first)), TypedValue(std::move(properties))});
        }
        return std::pair{results, QueryHandlerResult::NOTHING};
      };
      break;

    case InfoQuery::InfoType::BUILD:
      header = {"build info", "value"};
      handler = [] {
        std::vector<std::vector<TypedValue>> results{
            {TypedValue("build_type"), TypedValue(utils::GetBuildInfo().build_name)}};
        return std::pair{results, QueryHandlerResult::NOTHING};
      };
      break;
  }

  return PreparedQuery{std::move(header), std::move(parsed_query.required_privileges),
                       [handler = std::move(handler), action = QueryHandlerResult::NOTHING,
                        pull_plan = std::shared_ptr<PullPlanVector>(nullptr)](
                           AnyStream *stream, std::optional<int> n) mutable -> std::optional<QueryHandlerResult> {
                         if (!pull_plan) {
                           auto [results, action_on_complete] = handler();
                           action = action_on_complete;
                           pull_plan = std::make_shared<PullPlanVector>(std::move(results));
                         }

                         if (pull_plan->Pull(stream, n)) {
                           return action;
                         }
                         return std::nullopt;
                       },
                       RWType::NONE};
}

PreparedQuery PrepareConstraintQuery(ParsedQuery parsed_query, bool in_explicit_transaction,
                                     std::vector<Notification> *notifications, storage::Storage *storage) {
  if (in_explicit_transaction) {
    throw ConstraintInMulticommandTxException();
  }

  auto *constraint_query = utils::Downcast<ConstraintQuery>(parsed_query.query);
  std::function<void(Notification &)> handler;

  auto label = storage->NameToLabel(constraint_query->constraint_.label.name);
  std::vector<storage::PropertyId> properties;
  std::vector<std::string> properties_string;
  properties.reserve(constraint_query->constraint_.properties.size());
  properties_string.reserve(constraint_query->constraint_.properties.size());
  for (const auto &prop : constraint_query->constraint_.properties) {
    properties.push_back(storage->NameToProperty(prop.name));
    properties_string.push_back(prop.name);
  }
  auto properties_stringified = utils::Join(properties_string, ", ");

  Notification constraint_notification(SeverityLevel::INFO);
  switch (constraint_query->action_type_) {
    case ConstraintQuery::ActionType::CREATE: {
      constraint_notification.code = NotificationCode::CREATE_CONSTRAINT;

      switch (constraint_query->constraint_.type) {
        case Constraint::Type::NODE_KEY:
          throw utils::NotYetImplemented("Node key constraints");
        case Constraint::Type::EXISTS:
          if (properties.empty() || properties.size() > 1) {
            throw SyntaxException("Exactly one property must be used for existence constraints.");
          }
          constraint_notification.title = fmt::format("Created EXISTS constraint on label {} on properties {}.",
                                                      constraint_query->constraint_.label.name, properties_stringified);
          handler = [storage, label, label_name = constraint_query->constraint_.label.name,
                     properties_stringified = std::move(properties_stringified),
                     properties = std::move(properties)](Notification &constraint_notification) {
            auto maybe_constraint_error = storage->CreateExistenceConstraint(label, properties[0], {});

            if (maybe_constraint_error.HasError()) {
              const auto &error = maybe_constraint_error.GetError();
              std::visit(
                  [storage, &label_name, &properties_stringified, &constraint_notification]<typename T>(T &&arg) {
                    using ErrorType = std::remove_cvref_t<T>;
                    if constexpr (std::is_same_v<ErrorType, storage::ConstraintViolation>) {
                      auto &violation = arg;
                      MG_ASSERT(violation.properties.size() == 1U);
                      auto property_name = storage->PropertyToName(*violation.properties.begin());
                      throw QueryRuntimeException(
                          "Unable to create existence constraint :{}({}), because an "
                          "existing node violates it.",
                          label_name, property_name);
                    } else if constexpr (std::is_same_v<ErrorType, storage::ConstraintDefinitionError>) {
                      constraint_notification.code = NotificationCode::EXISTENT_CONSTRAINT;
                      constraint_notification.title =
                          fmt::format("Constraint EXISTS on label {} on properties {} already exists.", label_name,
                                      properties_stringified);
                    } else if constexpr (std::is_same_v<ErrorType, storage::ReplicationError>) {
                      throw ReplicationException(
                          "At least one SYNC replica has not confirmed the creation of the EXISTS constraint on "
                          "label "
                          "{} on properties {}.",
                          label_name, properties_stringified);
                    } else if constexpr (std::is_same_v<ErrorType, storage::ConstraintsPersistenceError>) {
                      throw ConstraintsPersistenceException();
                    } else {
                      static_assert(kAlwaysFalse<T>, "Missing type from variant visitor");
                    }
                  },
                  error);
            }
          };
          break;
        case Constraint::Type::UNIQUE:
          std::set<storage::PropertyId> property_set;
          for (const auto &property : properties) {
            property_set.insert(property);
          }
          if (property_set.size() != properties.size()) {
            throw SyntaxException("The given set of properties contains duplicates.");
          }
          constraint_notification.title =
              fmt::format("Created UNIQUE constraint on label {} on properties {}.",
                          constraint_query->constraint_.label.name, utils::Join(properties_string, ", "));
          handler = [storage, label, label_name = constraint_query->constraint_.label.name,
                     properties_stringified = std::move(properties_stringified),
                     property_set = std::move(property_set)](Notification &constraint_notification) {
            auto maybe_constraint_error = storage->CreateUniqueConstraint(label, property_set, {});
            if (maybe_constraint_error.HasError()) {
              const auto &error = maybe_constraint_error.GetError();
              std::visit(
                  [storage, &label_name, &properties_stringified, &constraint_notification]<typename T>(T &&arg) {
                    using ErrorType = std::remove_cvref_t<T>;
                    if constexpr (std::is_same_v<ErrorType, storage::ConstraintViolation>) {
                      auto &violation = arg;
                      auto violation_label_name = storage->LabelToName(violation.label);
                      std::stringstream property_names_stream;
                      utils::PrintIterable(
                          property_names_stream, violation.properties, ", ",
                          [storage](auto &stream, const auto &prop) { stream << storage->PropertyToName(prop); });
                      throw QueryRuntimeException(
                          "Unable to create unique constraint :{}({}), because an "
                          "existing node violates it.",
                          violation_label_name, property_names_stream.str());
                    } else if constexpr (std::is_same_v<ErrorType, storage::ConstraintDefinitionError>) {
                      constraint_notification.code = NotificationCode::EXISTENT_CONSTRAINT;
                      constraint_notification.title =
                          fmt::format("Constraint UNIQUE on label {} and properties {} couldn't be created.",
                                      label_name, properties_stringified);
                    } else if constexpr (std::is_same_v<ErrorType, storage::ReplicationError>) {
                      throw ReplicationException(
                          fmt::format("At least one SYNC replica has not confirmed the creation of the UNIQUE "
                                      "constraint: {}({}).",
                                      label_name, properties_stringified));
                    } else if constexpr (std::is_same_v<ErrorType, storage::ConstraintsPersistenceError>) {
                      throw ConstraintsPersistenceException();
                    } else {
                      static_assert(kAlwaysFalse<T>, "Missing type from variant visitor");
                    }
                  },
                  error);
            }
            switch (maybe_constraint_error.GetValue()) {
              case storage::UniqueConstraints::CreationStatus::EMPTY_PROPERTIES:
                throw SyntaxException(
                    "At least one property must be used for unique "
                    "constraints.");
              case storage::UniqueConstraints::CreationStatus::PROPERTIES_SIZE_LIMIT_EXCEEDED:
                throw SyntaxException(
                    "Too many properties specified. Limit of {} properties "
                    "for unique constraints is exceeded.",
                    storage::kUniqueConstraintsMaxProperties);
              case storage::UniqueConstraints::CreationStatus::ALREADY_EXISTS:
                constraint_notification.code = NotificationCode::EXISTENT_CONSTRAINT;
                constraint_notification.title =
                    fmt::format("Constraint UNIQUE on label {} on properties {} already exists.", label_name,
                                properties_stringified);
                break;
              case storage::UniqueConstraints::CreationStatus::SUCCESS:
                break;
            }
          };
          break;
      }
    } break;
    case ConstraintQuery::ActionType::DROP: {
      constraint_notification.code = NotificationCode::DROP_CONSTRAINT;

      switch (constraint_query->constraint_.type) {
        case Constraint::Type::NODE_KEY:
          throw utils::NotYetImplemented("Node key constraints");
        case Constraint::Type::EXISTS:
          if (properties.empty() || properties.size() > 1) {
            throw SyntaxException("Exactly one property must be used for existence constraints.");
          }
          constraint_notification.title =
              fmt::format("Dropped EXISTS constraint on label {} on properties {}.",
                          constraint_query->constraint_.label.name, utils::Join(properties_string, ", "));
          handler = [storage, label, label_name = constraint_query->constraint_.label.name,
                     properties_stringified = std::move(properties_stringified),
                     properties = std::move(properties)](Notification &constraint_notification) {
            auto maybe_constraint_error = storage->DropExistenceConstraint(label, properties[0], {});
            if (maybe_constraint_error.HasError()) {
              const auto &error = maybe_constraint_error.GetError();
              std::visit(
                  [&label_name, &properties_stringified, &constraint_notification]<typename T>(T &&) {
                    using ErrorType = std::remove_cvref_t<T>;
                    if constexpr (std::is_same_v<ErrorType, storage::ConstraintDefinitionError>) {
                      constraint_notification.code = NotificationCode::NONEXISTENT_CONSTRAINT;
                      constraint_notification.title =
                          fmt::format("Constraint EXISTS on label {} on properties {} doesn't exist.", label_name,
                                      properties_stringified);
                    } else if constexpr (std::is_same_v<ErrorType, storage::ReplicationError>) {
                      throw ReplicationException(
                          fmt::format("At least one SYNC replica has not confirmed the dropping of the EXISTS "
                                      "constraint  on label {} on properties {}.",
                                      label_name, properties_stringified));
                    } else if constexpr (std::is_same_v<ErrorType, storage::ConstraintsPersistenceError>) {
                      throw ConstraintsPersistenceException();
                    } else {
                      static_assert(kAlwaysFalse<T>, "Missing type from variant visitor");
                    }
                  },
                  error);
            }
            return std::vector<std::vector<TypedValue>>();
          };
          break;
        case Constraint::Type::UNIQUE:
          std::set<storage::PropertyId> property_set;
          for (const auto &property : properties) {
            property_set.insert(property);
          }
          if (property_set.size() != properties.size()) {
            throw SyntaxException("The given set of properties contains duplicates.");
          }
          constraint_notification.title =
              fmt::format("Dropped UNIQUE constraint on label {} on properties {}.",
                          constraint_query->constraint_.label.name, utils::Join(properties_string, ", "));
          handler = [storage, label, label_name = constraint_query->constraint_.label.name,
                     properties_stringified = std::move(properties_stringified),
                     property_set = std::move(property_set)](Notification &constraint_notification) {
            auto maybe_constraint_error = storage->DropUniqueConstraint(label, property_set, {});
            if (maybe_constraint_error.HasError()) {
              const auto &error = maybe_constraint_error.GetError();
              std::visit(
                  [&label_name, &properties_stringified]<typename T>(T &&) {
                    using ErrorType = std::remove_cvref_t<T>;
                    if constexpr (std::is_same_v<ErrorType, storage::ReplicationError>) {
                      throw ReplicationException(
                          fmt::format("At least one SYNC replica has not confirmed the dropping of the UNIQUE "
                                      "constraint on label {} on properties {}.",
                                      label_name, properties_stringified));
                    } else if constexpr (std::is_same_v<ErrorType, storage::ConstraintsPersistenceError>) {
                      throw ConstraintsPersistenceException();
                    } else {
                      static_assert(kAlwaysFalse<T>, "Missing type from variant visitor");
                    }
                  },
                  error);
            }
            const auto &res = maybe_constraint_error.GetValue();
            switch (res) {
              case storage::UniqueConstraints::DeletionStatus::EMPTY_PROPERTIES:
                throw SyntaxException(
                    "At least one property must be used for unique "
                    "constraints.");
                break;
              case storage::UniqueConstraints::DeletionStatus::PROPERTIES_SIZE_LIMIT_EXCEEDED:
                throw SyntaxException(
                    "Too many properties specified. Limit of {} properties for "
                    "unique constraints is exceeded.",
                    storage::kUniqueConstraintsMaxProperties);
                break;
              case storage::UniqueConstraints::DeletionStatus::NOT_FOUND:
                constraint_notification.code = NotificationCode::NONEXISTENT_CONSTRAINT;
                constraint_notification.title =
                    fmt::format("Constraint UNIQUE on label {} on properties {} doesn't exist.", label_name,
                                properties_stringified);
                break;
              case storage::UniqueConstraints::DeletionStatus::SUCCESS:
                break;
            }
            return std::vector<std::vector<TypedValue>>();
          };
      }
    } break;
  }

  return PreparedQuery{{},
                       std::move(parsed_query.required_privileges),
                       [handler = std::move(handler), constraint_notification = std::move(constraint_notification),
                        notifications](AnyStream * /*stream*/, std::optional<int> /*n*/) mutable {
                         handler(constraint_notification);
                         notifications->push_back(constraint_notification);
                         return QueryHandlerResult::COMMIT;
                       },
                       RWType::NONE};
}

PreparedQuery PrepareMultiDatabaseQuery(ParsedQuery parsed_query, bool in_explicit_transaction, bool in_explicit_db,
                                        InterpreterContext *interpreter_context,
                                        memgraph::query::Interpreter &interpreter,
                                        std::optional<std::function<void(std::string_view)>> on_change_cb) {
#ifdef MG_ENTERPRISE
  if (!license::global_license_checker.IsEnterpriseValidFast()) {
    throw QueryException("Trying to use enterprise feature without a valid license.");
  }
  // TODO: Remove once replicas support multi-tenant replication
  if (GetReplicaRole(interpreter.db_->storage()) == storage::replication::ReplicationRole::REPLICA) {
    throw QueryException("Query forbidden on the replica!");
  }
  if (in_explicit_transaction) {
    throw MultiDatabaseQueryInMulticommandTxException();
  }

  auto *query = utils::Downcast<MultiDatabaseQuery>(parsed_query.query);
  auto *db_handler = interpreter_context->db_handler;

  switch (query->action_) {
    case MultiDatabaseQuery::Action::CREATE:
      return PreparedQuery{
          {"STATUS"},
          std::move(parsed_query.required_privileges),
          [db_name = query->db_name_, db_handler](AnyStream *stream,
                                                  std::optional<int> n) -> std::optional<QueryHandlerResult> {
            std::vector<std::vector<TypedValue>> status;
            std::string res;

            const auto success = db_handler->New(db_name);
            if (success.HasError()) {
              switch (success.GetError()) {
                case dbms::NewError::EXISTS:
                  res = db_name + " already exists.";
                  break;
                case dbms::NewError::DEFUNCT:
                  throw QueryRuntimeException(
                      "{} is defunct and in an unknown state. Try to delete it again or clean up storage and restart "
                      "Memgraph.",
                      db_name);
                case dbms::NewError::GENERIC:
                  throw QueryRuntimeException("Failed while creating {}", db_name);
                case dbms::NewError::NO_CONFIGS:
                  throw QueryRuntimeException("No configuration found while trying to create {}", db_name);
              }
            } else {
              res = "Successfully created database " + db_name;
            }
            status.emplace_back(std::vector<TypedValue>{TypedValue(res)});
            auto pull_plan = std::make_shared<PullPlanVector>(std::move(status));
            if (pull_plan->Pull(stream, n)) {
              return QueryHandlerResult::COMMIT;
            }
            return std::nullopt;
          },
          RWType::W,
          ""  // No target DB possible
      };

    case MultiDatabaseQuery::Action::USE:
      if (in_explicit_db) {
        throw QueryException("Database switching is prohibited if session explicitly defines the used database");
      }
      return PreparedQuery{{"STATUS"},
                           std::move(parsed_query.required_privileges),
                           [db_name = query->db_name_, db_handler, &interpreter, on_change_cb](
                               AnyStream *stream, std::optional<int> n) -> std::optional<QueryHandlerResult> {
                             std::vector<std::vector<TypedValue>> status;
                             std::string res;

                             try {
                               if (db_name == interpreter.db_->id()) {
                                 res = "Already using " + db_name;
                               } else {
                                 auto tmp = db_handler->Get(db_name);
                                 if (on_change_cb) (*on_change_cb)(db_name);  // Will trow if cb fails
                                 interpreter.SetCurrentDB(std::move(tmp));
                                 res = "Using " + db_name;
                               }
                             } catch (const utils::BasicException &e) {
                               throw QueryRuntimeException(e.what());
                             }

                             status.emplace_back(std::vector<TypedValue>{TypedValue(res)});
                             auto pull_plan = std::make_shared<PullPlanVector>(std::move(status));
                             if (pull_plan->Pull(stream, n)) {
                               return QueryHandlerResult::COMMIT;
                             }
                             return std::nullopt;
                           },
                           RWType::NONE,
                           query->db_name_};

    case MultiDatabaseQuery::Action::DROP:
      return PreparedQuery{
          {"STATUS"},
          std::move(parsed_query.required_privileges),
          [db_name = query->db_name_, db_handler, auth = interpreter_context->auth](
              AnyStream *stream, std::optional<int> n) -> std::optional<QueryHandlerResult> {
            std::vector<std::vector<TypedValue>> status;

            memgraph::dbms::DeleteResult success{};

            try {
              // Remove database
              success = db_handler->Delete(db_name);
              if (!success.HasError()) {
                // Remove from auth
                auth->DeleteDatabase(db_name);
              } else {
                switch (success.GetError()) {
                  case dbms::DeleteError::DEFAULT_DB:
                    throw QueryRuntimeException("Cannot delete the default database.");
                  case dbms::DeleteError::NON_EXISTENT:
                    throw QueryRuntimeException("{} does not exist.", db_name);
                  case dbms::DeleteError::USING:
                    throw QueryRuntimeException("Cannot delete {}, it is currently being used.", db_name);
                  case dbms::DeleteError::FAIL:
                    throw QueryRuntimeException("Failed while deleting {}", db_name);
                  case dbms::DeleteError::DISK_FAIL:
                    throw QueryRuntimeException("Failed to clean storage of {}", db_name);
                }
              }
            } catch (const utils::BasicException &e) {
              throw QueryRuntimeException(e.what());
            }

            status.emplace_back(std::vector<TypedValue>{TypedValue("Successfully deleted " + db_name)});
            auto pull_plan = std::make_shared<PullPlanVector>(std::move(status));
            if (pull_plan->Pull(stream, n)) {
              return QueryHandlerResult::COMMIT;
            }
            return std::nullopt;
          },
          RWType::W,
          query->db_name_};
  }
#else
  throw QueryException("Query not supported.");
#endif
}

PreparedQuery PrepareShowDatabasesQuery(ParsedQuery parsed_query, storage::Storage *storage,
                                        InterpreterContext *interpreter_context,
                                        const std::optional<std::string> &username) {
#ifdef MG_ENTERPRISE
  if (!license::global_license_checker.IsEnterpriseValidFast()) {
    throw QueryException("Trying to use enterprise feature without a valid license.");
  }
  // TODO: Remove once replicas support multi-tenant replication
  if (GetReplicaRole(storage) == storage::replication::ReplicationRole::REPLICA) {
    throw QueryException("SHOW DATABASES forbidden on the replica!");
  }

  // TODO pick directly from ic
  auto *db_handler = interpreter_context->db_handler;
  AuthQueryHandler *auth = interpreter_context->auth;

  Callback callback;
  callback.header = {"Name", "Current"};
  callback.fn = [auth, storage, db_handler, username]() mutable -> std::vector<std::vector<TypedValue>> {
    std::vector<std::vector<TypedValue>> status;
    const auto &in_use = storage->id();
    bool found_current = false;

    auto gen_status = [&]<typename T, typename K>(T all, K denied) {
      Sort(all);
      Sort(denied);

      status.reserve(all.size());
      for (const auto &name : all) {
        TypedValue use("");
        if (!found_current && Same(name, in_use)) {
          use = TypedValue("*");
          found_current = true;
        }
        status.push_back({TypedValue(name), std::move(use)});
      }

      // No denied databases (no need to filter them out)
      if (denied.empty()) return;

      auto denied_itr = denied.begin();
      auto iter = std::remove_if(status.begin(), status.end(), [&denied_itr, &denied](auto &in) -> bool {
        while (denied_itr != denied.end() && denied_itr->ValueString() < in[0].ValueString()) ++denied_itr;
        return (denied_itr != denied.end() && denied_itr->ValueString() == in[0].ValueString());
      });
      status.erase(iter, status.end());
    };

    if (!username) {
      // No user, return all
      gen_status(db_handler->All(), std::vector<TypedValue>{});
    } else {
      // User has a subset of accessible dbs; this is synched with the SessionContextHandler
      const auto &db_priv = auth->GetDatabasePrivileges(*username);
      const auto &allowed = db_priv[0][0];
      const auto &denied = db_priv[0][1].ValueList();
      if (allowed.IsString() && allowed.ValueString() == auth::kAllDatabases) {
        // All databases are allowed
        gen_status(db_handler->All(), denied);
      } else {
        gen_status(allowed.ValueList(), denied);
      }
    }

    if (!found_current) throw QueryRuntimeException("Missing current database!");
    return status;
  };

  return PreparedQuery{
      std::move(callback.header), std::move(parsed_query.required_privileges),
      [handler = std::move(callback.fn), pull_plan = std::shared_ptr<PullPlanVector>(nullptr)](
          AnyStream *stream, std::optional<int> n) mutable -> std::optional<QueryHandlerResult> {
        if (!pull_plan) {
          auto results = handler();
          pull_plan = std::make_shared<PullPlanVector>(std::move(results));
        }

        if (pull_plan->Pull(stream, n)) {
          return QueryHandlerResult::NOTHING;
        }
        return std::nullopt;
      },
      RWType::NONE,
      ""  // No target DB
  };
#else
  throw QueryException("Query not supported.");
#endif
}

std::optional<uint64_t> Interpreter::GetTransactionId() const {
  if (db_accessor_) return db_accessor_->GetTransactionId();
  return {};
}

void Interpreter::BeginTransaction(QueryExtras const &extras) {
  const auto prepared_query = PrepareTransactionQuery("BEGIN", extras);
  prepared_query.query_handler(nullptr, {});
}

void Interpreter::CommitTransaction() {
  const auto prepared_query = PrepareTransactionQuery("COMMIT");
  prepared_query.query_handler(nullptr, {});
  query_executions_.clear();
  transaction_queries_->clear();
}

void Interpreter::RollbackTransaction() {
  const auto prepared_query = PrepareTransactionQuery("ROLLBACK");
  prepared_query.query_handler(nullptr, {});
  query_executions_.clear();
  transaction_queries_->clear();
}

// Before Prepare or during Prepare, but single-threaded.
// TODO: Is there any cleanup?
void Interpreter::SetCurrentDB(std::string_view db_name) { db_ = interpreter_context_->db_handler->Get(db_name); }
void Interpreter::SetCurrentDB(memgraph::dbms::DatabaseAccess new_db) { db_ = std::move(new_db); }

Interpreter::PrepareResult Interpreter::Prepare(const std::string &query_string,
                                                const std::map<std::string, storage::PropertyValue> &params,
                                                const std::string *username, QueryExtras const &extras,
                                                const std::string &session_uuid) {
  std::shared_ptr<utils::AsyncTimer> current_timer;

  // interpreter_context_->db_handler()....

  if (!in_explicit_transaction_) {
    query_executions_.clear();
    transaction_queries_->clear();
    // Handle user-defined metadata in auto-transactions
    metadata_ = GenOptional(extras.metadata_pv);
    auto const timeout = DetermineTxTimeout(extras.tx_timeout, interpreter_context_->config);
    current_timer = timeout ? std::make_shared<utils::AsyncTimer>(timeout.ValueUnsafe().count()) : nullptr;
  } else {
    current_timer = explicit_transaction_timer_;
  }

  // This will be done in the handle transaction query. Our handler can save username and then send it to the kill and
  // show transactions.
  std::optional<std::string> user = StringPointerToOptional(username);
  username_ = user;

  // Handle transaction control queries.

  const auto upper_case_query = utils::ToUpperCase(query_string);
  const auto trimmed_query = utils::Trim(upper_case_query);

  if (trimmed_query == "BEGIN" || trimmed_query == "COMMIT" || trimmed_query == "ROLLBACK") {
    query_executions_.emplace_back(
        std::make_unique<QueryExecution>(utils::MonotonicBufferResource(kExecutionMemoryBlockSize)));
    auto &query_execution = query_executions_.back();
    std::optional<int> qid =
        in_explicit_transaction_ ? static_cast<int>(query_executions_.size() - 1) : std::optional<int>{};

    query_execution->prepared_query.emplace(PrepareTransactionQuery(trimmed_query, extras));
    return {query_execution->prepared_query->header, query_execution->prepared_query->privileges, qid, {}};
  }

  // Don't save BEGIN, COMMIT or ROLLBACK
  transaction_queries_->push_back(query_string);

  // All queries other than transaction control queries advance the command in
  // an explicit transaction block.
  if (in_explicit_transaction_) {
    AdvanceCommand();
  } else if (db_accessor_) {
    // If we're not in an explicit transaction block and we have an open
    // transaction, abort it since we're about to prepare a new query.
    query_executions_.emplace_back(
        std::make_unique<QueryExecution>(utils::MonotonicBufferResource(kExecutionMemoryBlockSize)));
    AbortCommand(&query_executions_.back());
  }

  std::unique_ptr<QueryExecution> *query_execution_ptr = nullptr;
  try {
    query_executions_.emplace_back(
        std::make_unique<QueryExecution>(utils::MonotonicBufferResource(kExecutionMemoryBlockSize)));
    query_execution_ptr = &query_executions_.back();
    utils::Timer parsing_timer;
    ParsedQuery parsed_query =
        ParseQuery(query_string, params, &interpreter_context_->ast_cache, interpreter_context_->config.query);
    TypedValue parsing_time{parsing_timer.Elapsed().count()};

    if ((utils::Downcast<CypherQuery>(parsed_query.query) || utils::Downcast<ProfileQuery>(parsed_query.query))) {
      CypherQuery *cypher_query = nullptr;
      if (utils::Downcast<CypherQuery>(parsed_query.query)) {
        cypher_query = utils::Downcast<CypherQuery>(parsed_query.query);
      } else {
        auto *profile_query = utils::Downcast<ProfileQuery>(parsed_query.query);
        cypher_query = profile_query->cypher_query_;
      }
      if (const auto &clauses = cypher_query->single_query_->clauses_;
          IsAllShortestPathsQuery(clauses) || IsCallBatchedProcedureQuery(clauses) ||
          std::any_of(clauses.begin(), clauses.end(),
                      [](const auto *clause) { return clause->GetTypeInfo() == LoadCsv::kType; })) {
        // Using PoolResource without MonotonicMemoryResouce for LOAD CSV reduces memory usage.
        // QueryExecution MemoryResource is mostly used for allocations done on Frame and storing `row`s
        query_executions_[query_executions_.size() - 1] = std::make_unique<QueryExecution>(utils::PoolResource(
            128, kExecutionPoolMaxBlockSize, utils::NewDeleteResource(), utils::NewDeleteResource()));
        query_execution_ptr = &query_executions_.back();
        spdlog::trace("PrepareCypher has {} encountered all shortest paths, QueryExection will use PoolResource",
                      IsAllShortestPathsQuery(clauses) ? "" : "not");
      }
    }

    auto &query_execution = query_executions_.back();

    std::optional<int> qid =
        in_explicit_transaction_ ? static_cast<int>(query_executions_.size() - 1) : std::optional<int>{};

    query_execution->summary["parsing_time"] = std::move(parsing_time);

    // Set a default cost estimate of 0. Individual queries can overwrite this
    // field with an improved estimate.
    query_execution->summary["cost_estimate"] = 0.0;

    // Some queries require an active transaction in order to be prepared.
    if (!in_explicit_transaction_ &&
        (utils::Downcast<CypherQuery>(parsed_query.query) || utils::Downcast<ExplainQuery>(parsed_query.query) ||
         utils::Downcast<ProfileQuery>(parsed_query.query) || utils::Downcast<DumpQuery>(parsed_query.query) ||
         utils::Downcast<TriggerQuery>(parsed_query.query) || utils::Downcast<AnalyzeGraphQuery>(parsed_query.query) ||
         utils::Downcast<TransactionQueueQuery>(parsed_query.query))) {
      memgraph::metrics::IncrementCounter(memgraph::metrics::ActiveTransactions);
      // TODO pass desired databases
      // db_accessor_ = interpreter_context_->storage_handler->Get("memgraph", GetIsolationLevelOverride());
      db_accessor_ = db_->Access(GetIsolationLevelOverride());
      execution_db_accessor_.emplace(db_accessor_.get());
      transaction_status_.store(TransactionStatus::ACTIVE, std::memory_order_release);

      if (utils::Downcast<CypherQuery>(parsed_query.query) && db_->trigger_store()->HasTriggers()) {
        trigger_context_collector_.emplace(db_->trigger_store()->GetEventTypes());
      }
    }

    const auto is_cacheable = parsed_query.is_cacheable;
    auto *plan_cache = db_->plan_cache();
    auto get_plan_cache = [&]() {
      return is_cacheable ? plan_cache : nullptr;
    };  // Some queries run additional parsing and may need the plan_cache even if the outer query is not cacheable

    utils::Timer planning_timer;
    PreparedQuery prepared_query;
    utils::MemoryResource *memory_resource =
        std::visit([](auto &execution_memory) -> utils::MemoryResource * { return &execution_memory; },
                   query_execution->execution_memory);
    frame_change_collector_.reset();
    frame_change_collector_.emplace(memory_resource);
    if (utils::Downcast<CypherQuery>(parsed_query.query)) {
      prepared_query = PrepareCypherQuery(std::move(parsed_query), &query_execution->summary, interpreter_context_,
                                          &*execution_db_accessor_, memory_resource, &query_execution->notifications,
                                          username, &transaction_status_, std::move(current_timer), get_plan_cache(),
                                          trigger_context_collector_ ? &*trigger_context_collector_ : nullptr,
                                          &*frame_change_collector_);
    } else if (utils::Downcast<ExplainQuery>(parsed_query.query)) {
      prepared_query = PrepareExplainQuery(std::move(parsed_query), &query_execution->summary, interpreter_context_,
                                           &*execution_db_accessor_, plan_cache);
    } else if (utils::Downcast<ProfileQuery>(parsed_query.query)) {
      prepared_query = PrepareProfileQuery(
          std::move(parsed_query), in_explicit_transaction_, &query_execution->summary, interpreter_context_,
          &*execution_db_accessor_, &query_execution->execution_memory_with_exception, username, &transaction_status_,
          std::move(current_timer), plan_cache, &*frame_change_collector_);
    } else if (utils::Downcast<DumpQuery>(parsed_query.query)) {
      prepared_query = PrepareDumpQuery(std::move(parsed_query), &query_execution->summary, &*execution_db_accessor_,
                                        memory_resource);
    } else if (utils::Downcast<IndexQuery>(parsed_query.query)) {
      prepared_query = PrepareIndexQuery(std::move(parsed_query), in_explicit_transaction_,
                                         &query_execution->notifications, db_->storage(), get_plan_cache());
    } else if (utils::Downcast<AnalyzeGraphQuery>(parsed_query.query)) {
      prepared_query = PrepareAnalyzeGraphQuery(std::move(parsed_query), in_explicit_transaction_,
                                                &*execution_db_accessor_, get_plan_cache());
    } else if (utils::Downcast<AuthQuery>(parsed_query.query)) {
      prepared_query = PrepareAuthQuery(std::move(parsed_query), in_explicit_transaction_, interpreter_context_);
    } else if (utils::Downcast<InfoQuery>(parsed_query.query)) {
      prepared_query = PrepareInfoQuery(std::move(parsed_query), in_explicit_transaction_, &query_execution->summary,
                                        db_->storage(), &query_execution->execution_memory_with_exception,
                                        interpreter_isolation_level, next_transaction_isolation_level);
    } else if (utils::Downcast<ConstraintQuery>(parsed_query.query)) {
      prepared_query = PrepareConstraintQuery(std::move(parsed_query), in_explicit_transaction_,
                                              &query_execution->notifications, db_->storage());
    } else if (utils::Downcast<ReplicationQuery>(parsed_query.query)) {
      prepared_query =
          PrepareReplicationQuery(std::move(parsed_query), in_explicit_transaction_, &query_execution->notifications,
                                  db_->storage(), interpreter_context_->config);
    } else if (utils::Downcast<LockPathQuery>(parsed_query.query)) {
      prepared_query = PrepareLockPathQuery(std::move(parsed_query), in_explicit_transaction_, db_->storage());
    } else if (utils::Downcast<FreeMemoryQuery>(parsed_query.query)) {
      prepared_query = PrepareFreeMemoryQuery(std::move(parsed_query), in_explicit_transaction_, db_->storage());
    } else if (utils::Downcast<ShowConfigQuery>(parsed_query.query)) {
      prepared_query = PrepareShowConfigQuery(std::move(parsed_query), in_explicit_transaction_);
    } else if (utils::Downcast<TriggerQuery>(parsed_query.query)) {
      prepared_query =
          PrepareTriggerQuery(std::move(parsed_query), in_explicit_transaction_, &query_execution->notifications,
                              db_->trigger_store(), interpreter_context_, &*execution_db_accessor_, params, username);
    } else if (utils::Downcast<StreamQuery>(parsed_query.query)) {
      prepared_query = PrepareStreamQuery(std::move(parsed_query), in_explicit_transaction_,
                                          &query_execution->notifications, db_, interpreter_context_, username);
    } else if (utils::Downcast<IsolationLevelQuery>(parsed_query.query)) {
      prepared_query =
          PrepareIsolationLevelQuery(std::move(parsed_query), in_explicit_transaction_, db_->storage(), this);
    } else if (utils::Downcast<CreateSnapshotQuery>(parsed_query.query)) {
      prepared_query = PrepareCreateSnapshotQuery(std::move(parsed_query), in_explicit_transaction_, db_->storage());
    } else if (utils::Downcast<SettingQuery>(parsed_query.query)) {
      prepared_query = PrepareSettingQuery(std::move(parsed_query), in_explicit_transaction_, &*execution_db_accessor_);
    } else if (utils::Downcast<VersionQuery>(parsed_query.query)) {
      prepared_query = PrepareVersionQuery(std::move(parsed_query), in_explicit_transaction_);
    } else if (utils::Downcast<StorageModeQuery>(parsed_query.query)) {
      prepared_query =
          PrepareStorageModeQuery(std::move(parsed_query), in_explicit_transaction_, db_, interpreter_context_);
    } else if (utils::Downcast<TransactionQueueQuery>(parsed_query.query)) {
      prepared_query = PrepareTransactionQueueQuery(std::move(parsed_query), username_, in_explicit_transaction_,
                                                    interpreter_context_);
    } else if (utils::Downcast<MultiDatabaseQuery>(parsed_query.query)) {
      prepared_query = PrepareMultiDatabaseQuery(std::move(parsed_query), in_explicit_transaction_, in_explicit_db_,
                                                 interpreter_context_, *this, on_change_);
    } else if (utils::Downcast<ShowDatabasesQuery>(parsed_query.query)) {
      prepared_query =
<<<<<<< HEAD
          PrepareShowDatabasesQuery(std::move(parsed_query), db_->storage(), interpreter_context_, username_);
=======
          PrepareShowDatabasesQuery(std::move(parsed_query), interpreter_context_, session_uuid, username_);
    } else if (utils::Downcast<EdgeImportModeQuery>(parsed_query.query)) {
      prepared_query =
          PrepareEdgeImportModeQuery(std::move(parsed_query), in_explicit_transaction_, interpreter_context_);
>>>>>>> d9464c6f
    } else {
      LOG_FATAL("Should not get here -- unknown query type!");
    }

    query_execution->summary["planning_time"] = planning_timer.Elapsed().count();
    query_execution->prepared_query.emplace(std::move(prepared_query));

    const auto rw_type = query_execution->prepared_query->rw_type;
    query_execution->summary["type"] = plan::ReadWriteTypeChecker::TypeToString(rw_type);

    UpdateTypeCount(rw_type);

    if (IsWriteQueryOnMainMemoryReplica(db_->storage(), rw_type)) {
      query_execution = nullptr;
      throw QueryException("Write query forbidden on the replica!");
    }

    // Set the target db to the current db (some queries have different target from the current db)
    if (!query_execution->prepared_query->db) {
      query_execution->prepared_query->db = db_->id();
    }
    query_execution->summary["db"] = *query_execution->prepared_query->db;

    return {query_execution->prepared_query->header, query_execution->prepared_query->privileges, qid,
            query_execution->prepared_query->db};
  } catch (const utils::BasicException &) {
    memgraph::metrics::IncrementCounter(memgraph::metrics::FailedQuery);
    AbortCommand(query_execution_ptr);
    throw;
  }
}

std::vector<TypedValue> Interpreter::GetQueries() {
  auto typed_queries = std::vector<TypedValue>();
  transaction_queries_.WithLock([&typed_queries](const auto &transaction_queries) {
    std::for_each(transaction_queries.begin(), transaction_queries.end(),
                  [&typed_queries](const auto &query) { typed_queries.emplace_back(query); });
  });
  return typed_queries;
}

void Interpreter::Abort() {
  auto expected = TransactionStatus::ACTIVE;
  while (!transaction_status_.compare_exchange_weak(expected, TransactionStatus::STARTED_ROLLBACK)) {
    if (expected == TransactionStatus::TERMINATED || expected == TransactionStatus::IDLE) {
      transaction_status_.store(TransactionStatus::STARTED_ROLLBACK);
      break;
    }
    expected = TransactionStatus::ACTIVE;
    std::this_thread::sleep_for(std::chrono::milliseconds(1));
  }

  utils::OnScopeExit clean_status(
      [this]() { transaction_status_.store(TransactionStatus::IDLE, std::memory_order_release); });

  expect_rollback_ = false;
  in_explicit_transaction_ = false;
  metadata_ = std::nullopt;
  explicit_transaction_timer_.reset();

  memgraph::metrics::DecrementCounter(memgraph::metrics::ActiveTransactions);

  if (!db_accessor_) return;

  db_accessor_->Abort();
  for (auto &qe : query_executions_) {
    if (qe) qe->CleanRuntimeData();
  }
  execution_db_accessor_.reset();
  db_accessor_.reset();
  trigger_context_collector_.reset();
  frame_change_collector_.reset();
}

namespace {
void RunTriggersIndividually(const utils::SkipList<Trigger> &triggers,
                             std::unique_ptr<storage::Storage::Accessor> storage_acc,
                             InterpreterContext *interpreter_context, TriggerContext original_trigger_context,
                             std::atomic<TransactionStatus> *transaction_status) {
  // Run the triggers
  for (const auto &trigger : triggers.access()) {
    utils::MonotonicBufferResource execution_memory{kExecutionMemoryBlockSize};

    // create a new transaction for each trigger
    DbAccessor db_accessor{storage_acc.get()};

    // On-disk storage removes all Vertex/Edge Accessors because previous trigger tx finished.
    // So we need to adapt TriggerContext based on user transaction which is still alive.
    auto trigger_context = original_trigger_context;
    trigger_context.AdaptForAccessor(&db_accessor);
    try {
      trigger.Execute(&db_accessor, &execution_memory, interpreter_context->config.execution_timeout_sec,
                      &interpreter_context->is_shutting_down, transaction_status, trigger_context,
                      interpreter_context->auth_checker);
    } catch (const utils::BasicException &exception) {
      spdlog::warn("Trigger '{}' failed with exception:\n{}", trigger.Name(), exception.what());
      db_accessor.Abort();
      continue;
    }

    auto maybe_commit_error = db_accessor.Commit();
    if (maybe_commit_error.HasError()) {
      const auto &error = maybe_commit_error.GetError();

      std::visit(
          [&trigger, &db_accessor]<typename T>(T &&arg) {
            using ErrorType = std::remove_cvref_t<T>;
            if constexpr (std::is_same_v<ErrorType, storage::ReplicationError>) {
              spdlog::warn("At least one SYNC replica has not confirmed execution of the trigger '{}'.",
                           trigger.Name());
            } else if constexpr (std::is_same_v<ErrorType, storage::ConstraintViolation>) {
              const auto &constraint_violation = arg;
              switch (constraint_violation.type) {
                case storage::ConstraintViolation::Type::EXISTENCE: {
                  const auto &label_name = db_accessor.LabelToName(constraint_violation.label);
                  MG_ASSERT(constraint_violation.properties.size() == 1U);
                  const auto &property_name = db_accessor.PropertyToName(*constraint_violation.properties.begin());
                  spdlog::warn("Trigger '{}' failed to commit due to existence constraint violation on: {}({}) ",
                               trigger.Name(), label_name, property_name);
                }
                case storage::ConstraintViolation::Type::UNIQUE: {
                  const auto &label_name = db_accessor.LabelToName(constraint_violation.label);
                  std::stringstream property_names_stream;
                  utils::PrintIterable(
                      property_names_stream, constraint_violation.properties, ", ",
                      [&](auto &stream, const auto &prop) { stream << db_accessor.PropertyToName(prop); });
                  spdlog::warn("Trigger '{}' failed to commit due to unique constraint violation on :{}({})",
                               trigger.Name(), label_name, property_names_stream.str());
                }
              }
            } else if constexpr (std::is_same_v<ErrorType, storage::SerializationError>) {
              throw QueryException("Unable to commit due to serialization error.");
            } else {
              static_assert(kAlwaysFalse<T>, "Missing type from variant visitor");
            }
          },
          error);
    }
  }
}
}  // namespace

void Interpreter::Commit() {
  // It's possible that some queries did not finish because the user did
  // not pull all of the results from the query.
  // For now, we will not check if there are some unfinished queries.
  // We should document clearly that all results should be pulled to complete
  // a query.
  if (!db_accessor_) return;

  /*
  At this point we must check that the transaction is alive to start committing. The only other possible state is
  verifying and in that case we must check if the transaction was terminated and if yes abort committing. Exception
  should suffice.
  */
  auto expected = TransactionStatus::ACTIVE;
  while (!transaction_status_.compare_exchange_weak(expected, TransactionStatus::STARTED_COMMITTING)) {
    if (expected == TransactionStatus::TERMINATED) {
      throw memgraph::utils::BasicException(
          "Aborting transaction commit because the transaction was requested to stop from other session. ");
    }
    expected = TransactionStatus::ACTIVE;
    std::this_thread::sleep_for(std::chrono::milliseconds(1));
  }

  // Clean transaction status if something went wrong
  utils::OnScopeExit clean_status(
      [this]() { transaction_status_.store(TransactionStatus::IDLE, std::memory_order_release); });

  auto current_storage_mode = db_->GetStorageMode();
  auto creation_mode = db_accessor_->GetCreationStorageMode();
  if (creation_mode != storage::StorageMode::ON_DISK_TRANSACTIONAL &&
      current_storage_mode == storage::StorageMode::ON_DISK_TRANSACTIONAL) {
    throw QueryException(
        "Cannot commit transaction because the storage mode has changed from in-memory storage to on-disk storage.");
  }

  utils::OnScopeExit update_metrics([]() {
    memgraph::metrics::IncrementCounter(memgraph::metrics::CommitedTransactions);
    memgraph::metrics::DecrementCounter(memgraph::metrics::ActiveTransactions);
  });

  std::optional<TriggerContext> trigger_context = std::nullopt;
  if (trigger_context_collector_) {
    trigger_context.emplace(std::move(*trigger_context_collector_).TransformToTriggerContext());
    trigger_context_collector_.reset();
  }

  if (frame_change_collector_) {
    frame_change_collector_.reset();
  }

  if (trigger_context) {
    // Run the triggers
    for (const auto &trigger : db_->trigger_store()->BeforeCommitTriggers().access()) {
      utils::MonotonicBufferResource execution_memory{kExecutionMemoryBlockSize};
      AdvanceCommand();
      try {
        trigger.Execute(&*execution_db_accessor_, &execution_memory, interpreter_context_->config.execution_timeout_sec,
                        &interpreter_context_->is_shutting_down, &transaction_status_, *trigger_context,
                        interpreter_context_->auth_checker);
      } catch (const utils::BasicException &e) {
        throw utils::BasicException(
            fmt::format("Trigger '{}' caused the transaction to fail.\nException: {}", trigger.Name(), e.what()));
      }
    }
    SPDLOG_DEBUG("Finished executing before commit triggers");
  }

  const auto reset_necessary_members = [this]() {
    for (auto &qe : query_executions_) {
      if (qe) qe->CleanRuntimeData();
    }
    execution_db_accessor_.reset();
    db_accessor_.reset();
    trigger_context_collector_.reset();
  };
  utils::OnScopeExit members_reseter(reset_necessary_members);

  auto commit_confirmed_by_all_sync_repplicas = true;

  auto maybe_commit_error = db_accessor_->Commit();
  if (maybe_commit_error.HasError()) {
    const auto &error = maybe_commit_error.GetError();

    std::visit(
        [&execution_db_accessor = execution_db_accessor_,
         &commit_confirmed_by_all_sync_repplicas]<typename T>(T &&arg) {
          using ErrorType = std::remove_cvref_t<T>;
          if constexpr (std::is_same_v<ErrorType, storage::ReplicationError>) {
            commit_confirmed_by_all_sync_repplicas = false;
          } else if constexpr (std::is_same_v<ErrorType, storage::ConstraintViolation>) {
            const auto &constraint_violation = arg;
            auto &label_name = execution_db_accessor->LabelToName(constraint_violation.label);
            switch (constraint_violation.type) {
              case storage::ConstraintViolation::Type::EXISTENCE: {
                MG_ASSERT(constraint_violation.properties.size() == 1U);
                auto &property_name = execution_db_accessor->PropertyToName(*constraint_violation.properties.begin());
                throw QueryException("Unable to commit due to existence constraint violation on :{}({})", label_name,
                                     property_name);
              }
              case storage::ConstraintViolation::Type::UNIQUE: {
                std::stringstream property_names_stream;
                utils::PrintIterable(property_names_stream, constraint_violation.properties, ", ",
                                     [&execution_db_accessor](auto &stream, const auto &prop) {
                                       stream << execution_db_accessor->PropertyToName(prop);
                                     });
                throw QueryException("Unable to commit due to unique constraint violation on :{}({})", label_name,
                                     property_names_stream.str());
              }
            }
          } else if constexpr (std::is_same_v<ErrorType, storage::SerializationError>) {
            throw QueryException("Unable to commit due to serialization error.");
          } else {
            static_assert(kAlwaysFalse<T>, "Missing type from variant visitor");
          }
        },
        error);
  }

  // The ordered execution of after commit triggers is heavily depending on the exclusiveness of
  // db_accessor_->Commit(): only one of the transactions can be commiting at the same time, so when the commit is
  // finished, that transaction probably will schedule its after commit triggers, because the other transactions that
  // want to commit are still waiting for commiting or one of them just started commiting its changes. This means the
  // ordered execution of after commit triggers are not guaranteed.
  if (trigger_context && db_->trigger_store()->AfterCommitTriggers().size() > 0) {
    db_->AddTask([this, trigger_context = std::move(*trigger_context),
                  user_transaction = std::shared_ptr(std::move(db_accessor_))]() mutable {
      // TODO: Should this take the db_ and not Access()?
      RunTriggersIndividually(this->db_->trigger_store()->AfterCommitTriggers(), db_->Access(),
                              this->interpreter_context_, std::move(trigger_context), &this->transaction_status_);
      user_transaction->FinalizeTransaction();
      SPDLOG_DEBUG("Finished executing after commit triggers");  // NOLINT(bugprone-lambda-function-name)
    });
  }

  SPDLOG_DEBUG("Finished committing the transaction");
  if (!commit_confirmed_by_all_sync_repplicas) {
    throw ReplicationException("At least one SYNC replica has not confirmed committing last transaction.");
  }
}

void Interpreter::AdvanceCommand() {
  if (!db_accessor_) return;
  db_accessor_->AdvanceCommand();
}

void Interpreter::AbortCommand(std::unique_ptr<QueryExecution> *query_execution) {
  if (query_execution) {
    query_execution->reset(nullptr);
  }
  if (in_explicit_transaction_) {
    expect_rollback_ = true;
  } else {
    Abort();
  }
}

std::optional<storage::IsolationLevel> Interpreter::GetIsolationLevelOverride() {
  if (next_transaction_isolation_level) {
    const auto isolation_level = *next_transaction_isolation_level;
    next_transaction_isolation_level.reset();
    return isolation_level;
  }

  return interpreter_isolation_level;
}

void Interpreter::SetNextTransactionIsolationLevel(const storage::IsolationLevel isolation_level) {
  next_transaction_isolation_level.emplace(isolation_level);
}

void Interpreter::SetSessionIsolationLevel(const storage::IsolationLevel isolation_level) {
  interpreter_isolation_level.emplace(isolation_level);
}

}  // namespace memgraph::query<|MERGE_RESOLUTION|>--- conflicted
+++ resolved
@@ -2618,12 +2618,12 @@
 }
 
 PreparedQuery PrepareEdgeImportModeQuery(ParsedQuery parsed_query, const bool in_explicit_transaction,
-                                         InterpreterContext *interpreter_context) {
+                                         storage::Storage *db) {
   if (in_explicit_transaction) {
     throw EdgeImportModeModificationInMulticommandTxException();
   }
 
-  if (interpreter_context->db->GetStorageMode() != storage::StorageMode::ON_DISK_TRANSACTIONAL) {
+  if (db->GetStorageMode() != storage::StorageMode::ON_DISK_TRANSACTIONAL) {
     throw EdgeImportModeQueryDisabledOnDiskStorage();
   }
 
@@ -2631,9 +2631,9 @@
   MG_ASSERT(edge_import_mode_query);
   const auto requested_status = ToEdgeImportMode(edge_import_mode_query->status_);
 
-  auto callback = [requested_status, interpreter_context]() -> std::function<void()> {
-    return [interpreter_context, requested_status] {
-      auto *disk_storage = static_cast<storage::DiskStorage *>(interpreter_context->db.get());
+  auto callback = [requested_status, db]() -> std::function<void()> {
+    return [db, requested_status] {
+      auto *disk_storage = static_cast<storage::DiskStorage *>(db);
       disk_storage->SetEdgeImportMode(requested_status);
     };
   }();
@@ -3701,14 +3701,9 @@
                                                  interpreter_context_, *this, on_change_);
     } else if (utils::Downcast<ShowDatabasesQuery>(parsed_query.query)) {
       prepared_query =
-<<<<<<< HEAD
           PrepareShowDatabasesQuery(std::move(parsed_query), db_->storage(), interpreter_context_, username_);
-=======
-          PrepareShowDatabasesQuery(std::move(parsed_query), interpreter_context_, session_uuid, username_);
     } else if (utils::Downcast<EdgeImportModeQuery>(parsed_query.query)) {
-      prepared_query =
-          PrepareEdgeImportModeQuery(std::move(parsed_query), in_explicit_transaction_, interpreter_context_);
->>>>>>> d9464c6f
+      prepared_query = PrepareEdgeImportModeQuery(std::move(parsed_query), in_explicit_transaction_, db_->storage());
     } else {
       LOG_FATAL("Should not get here -- unknown query type!");
     }
