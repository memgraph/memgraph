// Copyright 2022 Memgraph Ltd.
//
// Use of this software is governed by the Business Source License
// included in the file licenses/BSL.txt; by using this file, you agree to be bound by the terms of the Business Source
// License, and you may not use this file except in compliance with the Business Source License.
//
// As of the Change Date specified in that file, in accordance with
// the Business Source License, use of this software will be governed
// by the Apache License, Version 2.0, included in the file
// licenses/APL.txt.

#include "query/interpreter.hpp"
#include <fmt/core.h>

#include <algorithm>
#include <atomic>
#include <chrono>
#include <cstddef>
#include <cstdint>
#include <functional>
#include <limits>
#include <optional>

#include "glue/communication.hpp"
#include "memory/memory_control.hpp"
#include "query/constants.hpp"
#include "query/context.hpp"
#include "query/cypher_query_interpreter.hpp"
#include "query/db_accessor.hpp"
#include "query/dump.hpp"
#include "query/exceptions.hpp"
#include "query/frontend/ast/ast.hpp"
#include "query/frontend/ast/ast_visitor.hpp"
#include "query/frontend/ast/cypher_main_visitor.hpp"
#include "query/frontend/opencypher/parser.hpp"
#include "query/frontend/semantic/required_privileges.hpp"
#include "query/frontend/semantic/symbol_generator.hpp"
#include "query/interpret/eval.hpp"
#include "query/metadata.hpp"
#include "query/plan/planner.hpp"
#include "query/plan/profile.hpp"
#include "query/plan/vertex_count_cache.hpp"
#include "query/stream/common.hpp"
#include "query/trigger.hpp"
#include "query/typed_value.hpp"
#include "storage/v2/property_value.hpp"
#include "utils/algorithm.hpp"
#include "utils/csv_parsing.hpp"
#include "utils/event_counter.hpp"
#include "utils/exceptions.hpp"
#include "utils/flag_validation.hpp"
#include "utils/license.hpp"
#include "utils/likely.hpp"
#include "utils/logging.hpp"
#include "utils/memory.hpp"
#include "utils/memory_tracker.hpp"
#include "utils/readable_size.hpp"
#include "utils/settings.hpp"
#include "utils/string.hpp"
#include "utils/tsc.hpp"
#include "utils/variant_helpers.hpp"

namespace EventCounter {
extern Event ReadQuery;
extern Event WriteQuery;
extern Event ReadWriteQuery;

extern const Event LabelIndexCreated;
extern const Event LabelPropertyIndexCreated;

extern const Event StreamsCreated;
extern const Event TriggersCreated;
}  // namespace EventCounter

namespace memgraph::query {

namespace {
void UpdateTypeCount(const plan::ReadWriteTypeChecker::RWType type) {
  switch (type) {
    case plan::ReadWriteTypeChecker::RWType::R:
      EventCounter::IncrementCounter(EventCounter::ReadQuery);
      break;
    case plan::ReadWriteTypeChecker::RWType::W:
      EventCounter::IncrementCounter(EventCounter::WriteQuery);
      break;
    case plan::ReadWriteTypeChecker::RWType::RW:
      EventCounter::IncrementCounter(EventCounter::ReadWriteQuery);
      break;
    default:
      break;
  }
}

struct Callback {
  std::vector<std::string> header;
  using CallbackFunction = std::function<std::vector<std::vector<TypedValue>>()>;
  CallbackFunction fn;
  bool should_abort_query{false};
};

auto ConvertReplicationModeToSyncMode(storage::replication::ReplicationMode mode) -> ReplicationQuery::SyncMode {
  switch (mode) {
    case storage::replication::ReplicationMode::ASYNC: {
      return ReplicationQuery::SyncMode::ASYNC;
    }
    case storage::replication::ReplicationMode::SYNC: {
      return ReplicationQuery::SyncMode::SYNC;
    }
    default:
      LOG_FATAL("Invalid storage::replication::ReplicationMode enum value!");
  }
}

auto ConvertSyncModeToReplicationMode(ReplicationQuery::SyncMode mode) -> storage::replication::ReplicationMode {
  switch (mode) {
    case ReplicationQuery::SyncMode::ASYNC: {
      return storage::replication::ReplicationMode::ASYNC;
    }
    case ReplicationQuery::SyncMode::SYNC: {
      return storage::replication::ReplicationMode::SYNC;
    }
    default:
      LOG_FATAL("Invalid ReplicationQuery::SyncMode enum value!");
  }
}

const std::string kMainReplication = "main_replication";
const std::string kMainName = "main_name";
const std::string kReplicas = "replicas";
const std::string kReplicaName = "replica_name";
const std::string kIpAddress = "replica_ip_address";
const std::string kPort = "replica_port";
const std::string kSyncMode = "replica_sync_mod";
const std::string kTimeout = "replica_timeout";

struct ReplicaStatus {
  std::string name;
  std::string ip_address;
  uint16_t port;
  ReplicationQuery::SyncMode sync_mode;
  std::optional<double> timeout;
};

struct MainStatus {
  std::string main_name;  // #NoCommit #Question : is there anything we need to store on main?
  std::vector<ReplicaStatus> replicas_status;
};

auto replica_status_to_json(ReplicaStatus &&status) -> nlohmann::json {
  auto data = nlohmann::json::object();

  data[kReplicaName] = std::move(status.name);
  data[kIpAddress] = std::move(status.ip_address);
  data[kPort] = std::move(status.port);
  data[kSyncMode] = std::move(status.sync_mode);

  if (status.timeout.has_value()) {
    data[kTimeout] = std::move(*status.timeout);
  } else {
    data[kTimeout] = nullptr;
  }

  return data;
}

auto main_status_to_json(MainStatus &&status) -> nlohmann::json {
  auto data = nlohmann::json::object();

  data[kMainName] = std::move(status.main_name);  // #NoCommit #Question : is there anything we need to store on main?

  auto array = nlohmann::json::array();
  for (auto &replica_status : status.replicas_status) {
    array.emplace_back(replica_status_to_json(std::move(replica_status)));
  }

  data[kReplicas] = array;

  return data;
}

auto json_to_replica_status(nlohmann::json &&data) -> ReplicaStatus {
  ReplicaStatus replica_status;

  data.at(kReplicaName).get_to(replica_status.name);
  data.at(kIpAddress).get_to(replica_status.ip_address);
  data.at(kPort).get_to(replica_status.port);
  data.at(kSyncMode).get_to(replica_status.sync_mode);

  if (const auto &timeout = data.at(kTimeout); !timeout.is_null()) {
    replica_status.timeout = timeout.get<typename decltype(replica_status.timeout)::value_type>();
  }

  return replica_status;
}

auto json_to_main_status(nlohmann::json &&data) -> MainStatus {
  MainStatus main_status;

  data.at(kMainName).get_to(
      main_status.main_name);  // #NoCommit #Question : is there anything we need to store on main?

  if (auto &replicas = data.at(kReplicas); !replicas.is_null() && replicas.is_array()) {
    main_status.replicas_status.reserve(replicas.size());

    for (auto &replica : replicas) {
      main_status.replicas_status.emplace_back(json_to_replica_status(std::move(replica)));
    }
  }

  return main_status;
}

TypedValue EvaluateOptionalExpression(Expression *expression, ExpressionEvaluator *eval) {
  return expression ? expression->Accept(*eval) : TypedValue();
}

template <typename TResult>
std::optional<TResult> GetOptionalValue(query::Expression *expression, ExpressionEvaluator &evaluator) {
  if (expression != nullptr) {
    auto int_value = expression->Accept(evaluator);
    MG_ASSERT(int_value.IsNull() || int_value.IsInt());
    if (int_value.IsInt()) {
      return TResult{int_value.ValueInt()};
    }
  }
  return {};
};

std::optional<std::string> GetOptionalStringValue(query::Expression *expression, ExpressionEvaluator &evaluator) {
  if (expression != nullptr) {
    auto value = expression->Accept(evaluator);
    MG_ASSERT(value.IsNull() || value.IsString());
    if (value.IsString()) {
      return {std::string(value.ValueString().begin(), value.ValueString().end())};
    }
  }
  return {};
};

class ReplQueryHandler final : public query::ReplicationQueryHandler {
 public:
  explicit ReplQueryHandler(storage::Storage *db, kvstore::KVStore *storage) : db_(db), storage_(storage) {}
  /// @throw QueryRuntimeException if an error ocurred.
  void SetReplicationRole(ReplicationQuery::ReplicationRole replication_role, std::optional<int64_t> port) override {
    if (replication_role == ReplicationQuery::ReplicationRole::MAIN) {
      if (!db_->SetMainReplicationRole()) {
        throw QueryRuntimeException("Couldn't set role to main!");
      }
      // RestoreReplQueryHandlerIfExist();  // #NoCommit #Question is it the only place where we would potentially want
      // to
      //  restore the replications settings?
    }
    if (replication_role == ReplicationQuery::ReplicationRole::REPLICA) {
      if (!port || *port < 0 || *port > std::numeric_limits<uint16_t>::max()) {
        throw QueryRuntimeException("Port number invalid!");
      }
      if (!db_->SetReplicaRole(
              io::network::Endpoint(query::kDefaultReplicationServerIp, static_cast<uint16_t>(*port)))) {
        throw QueryRuntimeException("Couldn't set role to replica!");
      }
    }
  }

  /// @throw QueryRuntimeException if an error ocurred.
  ReplicationQuery::ReplicationRole ShowReplicationRole() const override {
    switch (db_->GetReplicationRole()) {
      case storage::ReplicationRole::MAIN:
        return ReplicationQuery::ReplicationRole::MAIN;
      case storage::ReplicationRole::REPLICA:
        return ReplicationQuery::ReplicationRole::REPLICA;
    }
    throw QueryRuntimeException("Couldn't show replication role - invalid role set!");
  }

  /// @throw QueryRuntimeException if an error ocurred.
  void RegisterReplica(const std::string &name, const std::string &socket_address,
                       const ReplicationQuery::SyncMode sync_mode, const std::optional<double> timeout,
                       const std::chrono::seconds replica_check_frequency) override {
    if (db_->GetReplicationRole() == storage::ReplicationRole::REPLICA) {
      // replica can't register another replica
      throw QueryRuntimeException("Replica can't register another replica!");
    }

    auto repl_mode = ConvertSyncModeToReplicationMode(sync_mode);

    auto maybe_ip_and_port =
        io::network::Endpoint::ParseSocketOrIpAddress(socket_address, query::kDefaultReplicationPort);
    if (maybe_ip_and_port) {
      auto [ip, port] = *maybe_ip_and_port;
      auto ret = db_->RegisterReplica(
          name, {std::move(ip), port}, repl_mode,
          {.timeout = timeout, .replica_check_frequency = replica_check_frequency, .ssl = std::nullopt});
      // TODO(gitbuda): Add registered replica also to memgraph::utils::global_settings.
      // #NoCommit #Question: should I use memgraph::utils::global_settings instead of KVStore? Aye
      // PersistReplQueryHandler();

      if (ret.HasError()) {
        throw QueryRuntimeException(fmt::format("Couldn't register replica '{}'!", name));
      }
    } else {
      throw QueryRuntimeException("Invalid socket address!");
    }
  }

  /// @throw QueryRuntimeException if an error ocurred.
  void DropReplica(const std::string &replica_name) override {
    if (db_->GetReplicationRole() == storage::ReplicationRole::REPLICA) {
      // replica can't unregister a replica
      throw QueryRuntimeException("Replica can't unregister a replica!");
    }
    // TODO(gitbuda): Remove replica also from memgraph::utils::global_settings.
    // #NoCommit #Question: should I use memgraph::utils::global_settings instead of KVStore? Aye
    // PersistReplQueryHandler();

    if (!db_->UnregisterReplica(replica_name)) {
      throw QueryRuntimeException(fmt::format("Couldn't unregister the replica '{}'", replica_name));
    }
  }

  using Replica = ReplicationQueryHandler::Replica;
  std::vector<Replica> ShowReplicas() const override {
    if (db_->GetReplicationRole() == storage::ReplicationRole::REPLICA) {
      // replica can't show registered replicas (it shouldn't have any)
      throw QueryRuntimeException("Replica can't show registered replicas (it shouldn't have any)!");
    }

    auto repl_infos = db_->ReplicasInfo();
    std::vector<Replica> replicas;
    replicas.reserve(repl_infos.size());

    const auto from_info = [](const auto &repl_info) -> Replica {
      Replica replica;
      replica.name = repl_info.name;
      replica.socket_address = repl_info.endpoint.SocketAddress();
      replica.sync_mode = ConvertReplicationModeToSyncMode(repl_info.mode);

      if (repl_info.timeout) {
        replica.timeout = *repl_info.timeout;
      }
      switch (repl_info.state) {
        case storage::replication::ReplicaState::READY:
          replica.state = ReplicationQuery::ReplicaState::READY;
          break;
        case storage::replication::ReplicaState::REPLICATING:
          replica.state = ReplicationQuery::ReplicaState::REPLICATING;
          break;
        case storage::replication::ReplicaState::RECOVERY:
          replica.state = ReplicationQuery::ReplicaState::RECOVERY;
          break;
        case storage::replication::ReplicaState::INVALID:
          replica.state = ReplicationQuery::ReplicaState::INVALID;
          break;
      }
      return replica;
    };

    std::transform(repl_infos.begin(), repl_infos.end(), std::back_inserter(replicas), from_info);
    return replicas;
  }

 private:
  auto RestoreReplQueryHandlerIfExist() const -> void {
    MG_ASSERT(memgraph::storage::ReplicationRole::MAIN == db_->GetReplicationRole());
    spdlog::info("Restoring replicas on main.");

    auto unique_identifier_for_main = std::string("random");  // #NoCommit #Question do we have an unique identifer for
                                                              // main? Can we assume we have a single main per machine?

    auto maybe_data = storage_->Get(kMainReplication + unique_identifier_for_main);
    if (maybe_data.has_value()) {
      const auto main_status = json_to_main_status(nlohmann::json::parse(*maybe_data));

      // main_status.main_name // #NoCommit #Question : is there anything we need to store on main?

      for (auto &replica_status : main_status.replicas_status) {
        // #NoCommit replica_check_frequency, should we also store it? If yes, needs to modify Storage::ReplicasInfo
        // that builds the info and all usage
        // #NoCommit missing ssl, should we also store it ? If yes, needs to modify
        // Storage::ReplicasInfo that builds the info and all usage
        auto ret = db_->RegisterReplica(std::move(replica_status.name),
                                        {std::move(replica_status.ip_address), replica_status.port},
                                        ConvertSyncModeToReplicationMode(replica_status.sync_mode),
                                        {
                                            .timeout = replica_status.timeout,
                                            // .replica_check_frequency = , #NoCommit
                                            //.ssl = std::nullopt #NoCommit
                                        });
        if (ret.HasError()) {
          // #NoCommit do something?
        }
      }
    }
  }

  auto PersistReplQueryHandler() const -> void {
    MG_ASSERT(memgraph::storage::ReplicationRole::MAIN == db_->GetReplicationRole());
    spdlog::info("Saving replicas' configuration of main.");

    auto data = main_status_to_json(CreateMainStatus());
    auto unique_identifier_for_main = std::string("random");  // #NoCommit Question do we have an unique identifer for
                                                              // main? Can we assume we have a single main per machine?

    if (!storage_->Put(kMainReplication + unique_identifier_for_main, data.dump())) {
      spdlog::info("Issue when serializing main.");  // #NoCommit error?
    }
  }

  auto CreateMainStatus() const -> MainStatus {
    auto main_status = MainStatus{};
    main_status.main_name =
        "main";  // #NoCommit, #Question what is the real name of main?
                 // We want to persist some info about the main probalby. But which info? not sure about that
    const auto replicas_infos = db_->ReplicasInfo();

    main_status.replicas_status.reserve(replicas_infos.size());
    std::transform(replicas_infos.begin(), replicas_infos.end(), std::back_inserter(main_status.replicas_status),
                   [](const auto &replica_info) {
                     return ReplicaStatus{.name = replica_info.name,
                                          .ip_address = replica_info.endpoint.address,
                                          .port = replica_info.endpoint.port,
                                          .sync_mode = ConvertReplicationModeToSyncMode(replica_info.mode),
                                          .timeout = replica_info.timeout};
                   });

    return main_status;
  }

  storage::Storage *db_;
  kvstore::KVStore *storage_;
};
/// returns false if the replication role can't be set
/// @throw QueryRuntimeException if an error ocurred.

Callback HandleAuthQuery(AuthQuery *auth_query, AuthQueryHandler *auth, const Parameters &parameters,
                         DbAccessor *db_accessor) {
  // Empty frame for evaluation of password expression. This is OK since
  // password should be either null or string literal and it's evaluation
  // should not depend on frame.
  Frame frame(0);
  SymbolTable symbol_table;
  EvaluationContext evaluation_context;
  // TODO: MemoryResource for EvaluationContext, it should probably be passed as
  // the argument to Callback.
  evaluation_context.timestamp = QueryTimestamp();
  evaluation_context.parameters = parameters;
  ExpressionEvaluator evaluator(&frame, symbol_table, evaluation_context, db_accessor, storage::View::OLD);

  std::string username = auth_query->user_;
  std::string rolename = auth_query->role_;
  std::string user_or_role = auth_query->user_or_role_;
  std::vector<AuthQuery::Privilege> privileges = auth_query->privileges_;
  auto password = EvaluateOptionalExpression(auth_query->password_, &evaluator);

  Callback callback;

  const auto license_check_result = utils::license::global_license_checker.IsValidLicense(utils::global_settings);

  static const std::unordered_set enterprise_only_methods{
      AuthQuery::Action::CREATE_ROLE,       AuthQuery::Action::DROP_ROLE,       AuthQuery::Action::SET_ROLE,
      AuthQuery::Action::CLEAR_ROLE,        AuthQuery::Action::GRANT_PRIVILEGE, AuthQuery::Action::DENY_PRIVILEGE,
      AuthQuery::Action::REVOKE_PRIVILEGE,  AuthQuery::Action::SHOW_PRIVILEGES, AuthQuery::Action::SHOW_USERS_FOR_ROLE,
      AuthQuery::Action::SHOW_ROLE_FOR_USER};

  if (license_check_result.HasError() && enterprise_only_methods.contains(auth_query->action_)) {
    throw utils::BasicException(
        utils::license::LicenseCheckErrorToString(license_check_result.GetError(), "advanced authentication features"));
  }

  switch (auth_query->action_) {
    case AuthQuery::Action::CREATE_USER:
      callback.fn = [auth, username, password, valid_enterprise_license = !license_check_result.HasError()] {
        MG_ASSERT(password.IsString() || password.IsNull());
        if (!auth->CreateUser(username, password.IsString() ? std::make_optional(std::string(password.ValueString()))
                                                            : std::nullopt)) {
          throw QueryRuntimeException("User '{}' already exists.", username);
        }

        // If the license is not valid we create users with admin access
        if (!valid_enterprise_license) {
          spdlog::warn("Granting all the privileges to {}.", username);
          auth->GrantPrivilege(username, kPrivilegesAll);
        }

        return std::vector<std::vector<TypedValue>>();
      };
      return callback;
    case AuthQuery::Action::DROP_USER:
      callback.fn = [auth, username] {
        if (!auth->DropUser(username)) {
          throw QueryRuntimeException("User '{}' doesn't exist.", username);
        }
        return std::vector<std::vector<TypedValue>>();
      };
      return callback;
    case AuthQuery::Action::SET_PASSWORD:
      callback.fn = [auth, username, password] {
        MG_ASSERT(password.IsString() || password.IsNull());
        auth->SetPassword(username,
                          password.IsString() ? std::make_optional(std::string(password.ValueString())) : std::nullopt);
        return std::vector<std::vector<TypedValue>>();
      };
      return callback;
    case AuthQuery::Action::CREATE_ROLE:
      callback.fn = [auth, rolename] {
        if (!auth->CreateRole(rolename)) {
          throw QueryRuntimeException("Role '{}' already exists.", rolename);
        }
        return std::vector<std::vector<TypedValue>>();
      };
      return callback;
    case AuthQuery::Action::DROP_ROLE:
      callback.fn = [auth, rolename] {
        if (!auth->DropRole(rolename)) {
          throw QueryRuntimeException("Role '{}' doesn't exist.", rolename);
        }
        return std::vector<std::vector<TypedValue>>();
      };
      return callback;
    case AuthQuery::Action::SHOW_USERS:
      callback.header = {"user"};
      callback.fn = [auth] {
        std::vector<std::vector<TypedValue>> rows;
        auto usernames = auth->GetUsernames();
        rows.reserve(usernames.size());
        for (auto &&username : usernames) {
          rows.emplace_back(std::vector<TypedValue>{username});
        }
        return rows;
      };
      return callback;
    case AuthQuery::Action::SHOW_ROLES:
      callback.header = {"role"};
      callback.fn = [auth] {
        std::vector<std::vector<TypedValue>> rows;
        auto rolenames = auth->GetRolenames();
        rows.reserve(rolenames.size());
        for (auto &&rolename : rolenames) {
          rows.emplace_back(std::vector<TypedValue>{rolename});
        }
        return rows;
      };
      return callback;
    case AuthQuery::Action::SET_ROLE:
      callback.fn = [auth, username, rolename] {
        auth->SetRole(username, rolename);
        return std::vector<std::vector<TypedValue>>();
      };
      return callback;
    case AuthQuery::Action::CLEAR_ROLE:
      callback.fn = [auth, username] {
        auth->ClearRole(username);
        return std::vector<std::vector<TypedValue>>();
      };
      return callback;
    case AuthQuery::Action::GRANT_PRIVILEGE:
      callback.fn = [auth, user_or_role, privileges] {
        auth->GrantPrivilege(user_or_role, privileges);
        return std::vector<std::vector<TypedValue>>();
      };
      return callback;
    case AuthQuery::Action::DENY_PRIVILEGE:
      callback.fn = [auth, user_or_role, privileges] {
        auth->DenyPrivilege(user_or_role, privileges);
        return std::vector<std::vector<TypedValue>>();
      };
      return callback;
    case AuthQuery::Action::REVOKE_PRIVILEGE: {
      callback.fn = [auth, user_or_role, privileges] {
        auth->RevokePrivilege(user_or_role, privileges);
        return std::vector<std::vector<TypedValue>>();
      };
      return callback;
    }
    case AuthQuery::Action::SHOW_PRIVILEGES:
      callback.header = {"privilege", "effective", "description"};
      callback.fn = [auth, user_or_role] { return auth->GetPrivileges(user_or_role); };
      return callback;
    case AuthQuery::Action::SHOW_ROLE_FOR_USER:
      callback.header = {"role"};
      callback.fn = [auth, username] {
        auto maybe_rolename = auth->GetRolenameForUser(username);
        return std::vector<std::vector<TypedValue>>{
            std::vector<TypedValue>{TypedValue(maybe_rolename ? *maybe_rolename : "null")}};
      };
      return callback;
    case AuthQuery::Action::SHOW_USERS_FOR_ROLE:
      callback.header = {"users"};
      callback.fn = [auth, rolename] {
        std::vector<std::vector<TypedValue>> rows;
        auto usernames = auth->GetUsernamesForRole(rolename);
        rows.reserve(usernames.size());
        for (auto &&username : usernames) {
          rows.emplace_back(std::vector<TypedValue>{username});
        }
        return rows;
      };
      return callback;
    default:
      break;
  }
}

Callback HandleReplicationQuery(ReplicationQuery *repl_query, const Parameters &parameters,
                                InterpreterContext *interpreter_context, DbAccessor *db_accessor,
                                std::vector<Notification> *notifications) {
  Frame frame(0);
  SymbolTable symbol_table;
  EvaluationContext evaluation_context;
  // TODO: MemoryResource for EvaluationContext, it should probably be passed as
  // the argument to Callback.
  evaluation_context.timestamp = QueryTimestamp();
  evaluation_context.parameters = parameters;
  ExpressionEvaluator evaluator(&frame, symbol_table, evaluation_context, db_accessor, storage::View::OLD);

  Callback callback;
  switch (repl_query->action_) {
    case ReplicationQuery::Action::SET_REPLICATION_ROLE: {
      auto port = EvaluateOptionalExpression(repl_query->port_, &evaluator);
      std::optional<int64_t> maybe_port;
      if (port.IsInt()) {
        maybe_port = port.ValueInt();
      }
      if (maybe_port == 7687 && repl_query->role_ == ReplicationQuery::ReplicationRole::REPLICA) {
        notifications->emplace_back(SeverityLevel::WARNING, NotificationCode::REPLICA_PORT_WARNING,
                                    "Be careful the replication port must be different from the memgraph port!");
      }
      callback.fn = [handler = ReplQueryHandler{interpreter_context->db, &interpreter_context->storage_},
                     role = repl_query->role_, maybe_port]() mutable {
        handler.SetReplicationRole(role, maybe_port);
        return std::vector<std::vector<TypedValue>>();
      };
      notifications->emplace_back(
          SeverityLevel::INFO, NotificationCode::SET_REPLICA,
          fmt::format("Replica role set to {}.",
                      repl_query->role_ == ReplicationQuery::ReplicationRole::MAIN ? "MAIN" : "REPLICA"));
      return callback;
    }
    case ReplicationQuery::Action::SHOW_REPLICATION_ROLE: {
      callback.header = {"replication role"};
      callback.fn = [handler = ReplQueryHandler{interpreter_context->db, &interpreter_context->storage_}] {
        auto mode = handler.ShowReplicationRole();
        switch (mode) {
          case ReplicationQuery::ReplicationRole::MAIN: {
            return std::vector<std::vector<TypedValue>>{{TypedValue("main")}};
          }
          case ReplicationQuery::ReplicationRole::REPLICA: {
            return std::vector<std::vector<TypedValue>>{{TypedValue("replica")}};
          }
        }
      };
      return callback;
    }
    case ReplicationQuery::Action::REGISTER_REPLICA: {
      const auto &name = repl_query->replica_name_;
      const auto &sync_mode = repl_query->sync_mode_;
      auto socket_address = repl_query->socket_address_->Accept(evaluator);
      auto timeout = EvaluateOptionalExpression(repl_query->timeout_, &evaluator);
      const auto replica_check_frequency = interpreter_context->config.replication_replica_check_frequency;
      std::optional<double> maybe_timeout;
      if (timeout.IsDouble()) {
        maybe_timeout = timeout.ValueDouble();
      } else if (timeout.IsInt()) {
        maybe_timeout = static_cast<double>(timeout.ValueInt());
      }
      callback.fn = [handler = ReplQueryHandler{interpreter_context->db, &interpreter_context->storage_}, name,
                     socket_address, sync_mode, maybe_timeout, replica_check_frequency]() mutable {
        handler.RegisterReplica(name, std::string(socket_address.ValueString()), sync_mode, maybe_timeout,
                                replica_check_frequency);
        return std::vector<std::vector<TypedValue>>();
      };
      notifications->emplace_back(SeverityLevel::INFO, NotificationCode::REGISTER_REPLICA,
                                  fmt::format("Replica {} is registered.", repl_query->replica_name_));
      return callback;
    }

    case ReplicationQuery::Action::DROP_REPLICA: {
      const auto &name = repl_query->replica_name_;
      callback.fn = [handler = ReplQueryHandler{interpreter_context->db, &interpreter_context->storage_},
                     name]() mutable {
        handler.DropReplica(name);
        return std::vector<std::vector<TypedValue>>();
      };
      notifications->emplace_back(SeverityLevel::INFO, NotificationCode::DROP_REPLICA,
                                  fmt::format("Replica {} is dropped.", repl_query->replica_name_));
      return callback;
    }

    case ReplicationQuery::Action::SHOW_REPLICAS: {
<<<<<<< HEAD
      callback.header = {"name", "socket_address", "sync_mode", "timeout"};
      callback.fn = [handler = ReplQueryHandler{interpreter_context->db, &interpreter_context->storage_},
                     replica_nfields = callback.header.size()] {
=======
      callback.header = {"name", "socket_address", "sync_mode", "timeout", "state"};
      callback.fn = [handler = ReplQueryHandler{interpreter_context->db}, replica_nfields = callback.header.size()] {
>>>>>>> 599c0a64
        const auto &replicas = handler.ShowReplicas();
        auto typed_replicas = std::vector<std::vector<TypedValue>>{};
        typed_replicas.reserve(replicas.size());
        for (const auto &replica : replicas) {
          std::vector<TypedValue> typed_replica;
          typed_replica.reserve(replica_nfields);

          typed_replica.emplace_back(TypedValue(replica.name));
          typed_replica.emplace_back(TypedValue(replica.socket_address));

          switch (replica.sync_mode) {
            case ReplicationQuery::SyncMode::SYNC:
              typed_replica.emplace_back(TypedValue("sync"));
              break;
            case ReplicationQuery::SyncMode::ASYNC:
              typed_replica.emplace_back(TypedValue("async"));
              break;
          }

          if (replica.timeout) {
            typed_replica.emplace_back(TypedValue(*replica.timeout));
          } else {
            typed_replica.emplace_back(TypedValue());
          }

          switch (replica.state) {
            case ReplicationQuery::ReplicaState::READY:
              typed_replica.emplace_back(TypedValue("ready"));
              break;
            case ReplicationQuery::ReplicaState::REPLICATING:
              typed_replica.emplace_back(TypedValue("replicating"));
              break;
            case ReplicationQuery::ReplicaState::RECOVERY:
              typed_replica.emplace_back(TypedValue("recovery"));
              break;
            case ReplicationQuery::ReplicaState::INVALID:
              typed_replica.emplace_back(TypedValue("invalid"));
              break;
          }

          typed_replicas.emplace_back(std::move(typed_replica));
        }
        return typed_replicas;
      };
      return callback;
    }
  }
}

std::optional<std::string> StringPointerToOptional(const std::string *str) {
  return str == nullptr ? std::nullopt : std::make_optional(*str);
}

stream::CommonStreamInfo GetCommonStreamInfo(StreamQuery *stream_query, ExpressionEvaluator &evaluator) {
  return {
      .batch_interval = GetOptionalValue<std::chrono::milliseconds>(stream_query->batch_interval_, evaluator)
                            .value_or(stream::kDefaultBatchInterval),
      .batch_size = GetOptionalValue<int64_t>(stream_query->batch_size_, evaluator).value_or(stream::kDefaultBatchSize),
      .transformation_name = stream_query->transform_name_};
}

std::vector<std::string> EvaluateTopicNames(ExpressionEvaluator &evaluator,
                                            std::variant<Expression *, std::vector<std::string>> topic_variant) {
  return std::visit(utils::Overloaded{[&](Expression *expression) {
                                        auto topic_names = expression->Accept(evaluator);
                                        MG_ASSERT(topic_names.IsString());
                                        return utils::Split(topic_names.ValueString(), ",");
                                      },
                                      [&](std::vector<std::string> topic_names) { return topic_names; }},
                    std::move(topic_variant));
}

Callback::CallbackFunction GetKafkaCreateCallback(StreamQuery *stream_query, ExpressionEvaluator &evaluator,
                                                  InterpreterContext *interpreter_context,
                                                  const std::string *username) {
  static constexpr std::string_view kDefaultConsumerGroup = "mg_consumer";
  std::string consumer_group{stream_query->consumer_group_.empty() ? kDefaultConsumerGroup
                                                                   : stream_query->consumer_group_};

  auto bootstrap = GetOptionalStringValue(stream_query->bootstrap_servers_, evaluator);
  if (bootstrap && bootstrap->empty()) {
    throw SemanticException("Bootstrap servers must not be an empty string!");
  }
  auto common_stream_info = GetCommonStreamInfo(stream_query, evaluator);

  const auto get_config_map = [&evaluator](std::unordered_map<Expression *, Expression *> map,
                                           std::string_view map_name) -> std::unordered_map<std::string, std::string> {
    std::unordered_map<std::string, std::string> config_map;
    for (const auto [key_expr, value_expr] : map) {
      const auto key = key_expr->Accept(evaluator);
      const auto value = value_expr->Accept(evaluator);
      if (!key.IsString() || !value.IsString()) {
        throw SemanticException("{} must contain only string keys and values!", map_name);
      }
      config_map.emplace(key.ValueString(), value.ValueString());
    }
    return config_map;
  };

  return [interpreter_context, stream_name = stream_query->stream_name_,
          topic_names = EvaluateTopicNames(evaluator, stream_query->topic_names_),
          consumer_group = std::move(consumer_group), common_stream_info = std::move(common_stream_info),
          bootstrap_servers = std::move(bootstrap), owner = StringPointerToOptional(username),
          configs = get_config_map(stream_query->configs_, "Configs"),
          credentials = get_config_map(stream_query->credentials_, "Credentials")]() mutable {
    std::string bootstrap = bootstrap_servers
                                ? std::move(*bootstrap_servers)
                                : std::string{interpreter_context->config.default_kafka_bootstrap_servers};
    interpreter_context->streams.Create<query::stream::KafkaStream>(stream_name,
                                                                    {.common_info = std::move(common_stream_info),
                                                                     .topics = std::move(topic_names),
                                                                     .consumer_group = std::move(consumer_group),
                                                                     .bootstrap_servers = std::move(bootstrap),
                                                                     .configs = std::move(configs),
                                                                     .credentials = std::move(credentials)},
                                                                    std::move(owner));

    return std::vector<std::vector<TypedValue>>{};
  };
}

Callback::CallbackFunction GetPulsarCreateCallback(StreamQuery *stream_query, ExpressionEvaluator &evaluator,
                                                   InterpreterContext *interpreter_context,
                                                   const std::string *username) {
  auto service_url = GetOptionalStringValue(stream_query->service_url_, evaluator);
  if (service_url && service_url->empty()) {
    throw SemanticException("Service URL must not be an empty string!");
  }
  auto common_stream_info = GetCommonStreamInfo(stream_query, evaluator);
  return [interpreter_context, stream_name = stream_query->stream_name_,
          topic_names = EvaluateTopicNames(evaluator, stream_query->topic_names_),
          common_stream_info = std::move(common_stream_info), service_url = std::move(service_url),
          owner = StringPointerToOptional(username)]() mutable {
    std::string url =
        service_url ? std::move(*service_url) : std::string{interpreter_context->config.default_pulsar_service_url};
    interpreter_context->streams.Create<query::stream::PulsarStream>(
        stream_name,
        {.common_info = std::move(common_stream_info), .topics = std::move(topic_names), .service_url = std::move(url)},
        std::move(owner));

    return std::vector<std::vector<TypedValue>>{};
  };
}

Callback HandleStreamQuery(StreamQuery *stream_query, const Parameters &parameters,
                           InterpreterContext *interpreter_context, DbAccessor *db_accessor,
                           const std::string *username, std::vector<Notification> *notifications) {
  Frame frame(0);
  SymbolTable symbol_table;
  EvaluationContext evaluation_context;
  // TODO: MemoryResource for EvaluationContext, it should probably be passed as
  // the argument to Callback.
  evaluation_context.timestamp = QueryTimestamp();
  evaluation_context.parameters = parameters;
  ExpressionEvaluator evaluator(&frame, symbol_table, evaluation_context, db_accessor, storage::View::OLD);

  Callback callback;
  switch (stream_query->action_) {
    case StreamQuery::Action::CREATE_STREAM: {
      EventCounter::IncrementCounter(EventCounter::StreamsCreated);
      switch (stream_query->type_) {
        case StreamQuery::Type::KAFKA:
          callback.fn = GetKafkaCreateCallback(stream_query, evaluator, interpreter_context, username);
          break;
        case StreamQuery::Type::PULSAR:
          callback.fn = GetPulsarCreateCallback(stream_query, evaluator, interpreter_context, username);
          break;
      }
      notifications->emplace_back(SeverityLevel::INFO, NotificationCode::CREATE_STREAM,
                                  fmt::format("Created stream {}.", stream_query->stream_name_));
      return callback;
    }
    case StreamQuery::Action::START_STREAM: {
      callback.fn = [interpreter_context, stream_name = stream_query->stream_name_]() {
        interpreter_context->streams.Start(stream_name);
        return std::vector<std::vector<TypedValue>>{};
      };
      notifications->emplace_back(SeverityLevel::INFO, NotificationCode::START_STREAM,
                                  fmt::format("Started stream {}.", stream_query->stream_name_));
      return callback;
    }
    case StreamQuery::Action::START_ALL_STREAMS: {
      callback.fn = [interpreter_context]() {
        interpreter_context->streams.StartAll();
        return std::vector<std::vector<TypedValue>>{};
      };
      notifications->emplace_back(SeverityLevel::INFO, NotificationCode::START_ALL_STREAMS, "Started all streams.");
      return callback;
    }
    case StreamQuery::Action::STOP_STREAM: {
      callback.fn = [interpreter_context, stream_name = stream_query->stream_name_]() {
        interpreter_context->streams.Stop(stream_name);
        return std::vector<std::vector<TypedValue>>{};
      };
      notifications->emplace_back(SeverityLevel::INFO, NotificationCode::STOP_STREAM,
                                  fmt::format("Stopped stream {}.", stream_query->stream_name_));
      return callback;
    }
    case StreamQuery::Action::STOP_ALL_STREAMS: {
      callback.fn = [interpreter_context]() {
        interpreter_context->streams.StopAll();
        return std::vector<std::vector<TypedValue>>{};
      };
      notifications->emplace_back(SeverityLevel::INFO, NotificationCode::STOP_ALL_STREAMS, "Stopped all streams.");
      return callback;
    }
    case StreamQuery::Action::DROP_STREAM: {
      callback.fn = [interpreter_context, stream_name = stream_query->stream_name_]() {
        interpreter_context->streams.Drop(stream_name);
        return std::vector<std::vector<TypedValue>>{};
      };
      notifications->emplace_back(SeverityLevel::INFO, NotificationCode::DROP_STREAM,
                                  fmt::format("Dropped stream {}.", stream_query->stream_name_));
      return callback;
    }
    case StreamQuery::Action::SHOW_STREAMS: {
      callback.header = {"name", "type", "batch_interval", "batch_size", "transformation_name", "owner", "is running"};
      callback.fn = [interpreter_context]() {
        auto streams_status = interpreter_context->streams.GetStreamInfo();
        std::vector<std::vector<TypedValue>> results;
        results.reserve(streams_status.size());
        auto stream_info_as_typed_stream_info_emplace_in = [](auto &typed_status, const auto &stream_info) {
          typed_status.emplace_back(stream_info.batch_interval.count());
          typed_status.emplace_back(stream_info.batch_size);
          typed_status.emplace_back(stream_info.transformation_name);
        };

        for (const auto &status : streams_status) {
          std::vector<TypedValue> typed_status;
          typed_status.reserve(7);
          typed_status.emplace_back(status.name);
          typed_status.emplace_back(StreamSourceTypeToString(status.type));
          stream_info_as_typed_stream_info_emplace_in(typed_status, status.info);
          if (status.owner.has_value()) {
            typed_status.emplace_back(*status.owner);
          } else {
            typed_status.emplace_back();
          }
          typed_status.emplace_back(status.is_running);
          results.push_back(std::move(typed_status));
        }

        return results;
      };
      return callback;
    }
    case StreamQuery::Action::CHECK_STREAM: {
      callback.header = {"queries", "raw messages"};
      callback.fn = [interpreter_context, stream_name = stream_query->stream_name_,
                     timeout = GetOptionalValue<std::chrono::milliseconds>(stream_query->timeout_, evaluator),
                     batch_limit = GetOptionalValue<int64_t>(stream_query->batch_limit_, evaluator)]() mutable {
        return interpreter_context->streams.Check(stream_name, timeout, batch_limit);
      };
      notifications->emplace_back(SeverityLevel::INFO, NotificationCode::CHECK_STREAM,
                                  fmt::format("Checked stream {}.", stream_query->stream_name_));
      return callback;
    }
  }
}

Callback HandleSettingQuery(SettingQuery *setting_query, const Parameters &parameters, DbAccessor *db_accessor) {
  Frame frame(0);
  SymbolTable symbol_table;
  EvaluationContext evaluation_context;
  // TODO: MemoryResource for EvaluationContext, it should probably be passed as
  // the argument to Callback.
  evaluation_context.timestamp =
      std::chrono::duration_cast<std::chrono::milliseconds>(std::chrono::system_clock::now().time_since_epoch())
          .count();
  evaluation_context.parameters = parameters;
  ExpressionEvaluator evaluator(&frame, symbol_table, evaluation_context, db_accessor, storage::View::OLD);

  Callback callback;
  switch (setting_query->action_) {
    case SettingQuery::Action::SET_SETTING: {
      const auto setting_name = EvaluateOptionalExpression(setting_query->setting_name_, &evaluator);
      if (!setting_name.IsString()) {
        throw utils::BasicException("Setting name should be a string literal");
      }

      const auto setting_value = EvaluateOptionalExpression(setting_query->setting_value_, &evaluator);
      if (!setting_value.IsString()) {
        throw utils::BasicException("Setting value should be a string literal");
      }

      callback.fn = [setting_name = std::string{setting_name.ValueString()},
                     setting_value = std::string{setting_value.ValueString()}]() mutable {
        if (!utils::global_settings.SetValue(setting_name, setting_value)) {
          throw utils::BasicException("Unknown setting name '{}'", setting_name);
        }
        return std::vector<std::vector<TypedValue>>{};
      };
      return callback;
    }
    case SettingQuery::Action::SHOW_SETTING: {
      const auto setting_name = EvaluateOptionalExpression(setting_query->setting_name_, &evaluator);
      if (!setting_name.IsString()) {
        throw utils::BasicException("Setting name should be a string literal");
      }

      callback.header = {"setting_value"};
      callback.fn = [setting_name = std::string{setting_name.ValueString()}] {
        auto maybe_value = utils::global_settings.GetValue(setting_name);
        if (!maybe_value) {
          throw utils::BasicException("Unknown setting name '{}'", setting_name);
        }
        std::vector<std::vector<TypedValue>> results;
        results.reserve(1);

        std::vector<TypedValue> setting_value;
        setting_value.reserve(1);

        setting_value.emplace_back(*maybe_value);
        results.push_back(std::move(setting_value));
        return results;
      };
      return callback;
    }
    case SettingQuery::Action::SHOW_ALL_SETTINGS: {
      callback.header = {"setting_name", "setting_value"};
      callback.fn = [] {
        auto all_settings = utils::global_settings.AllSettings();
        std::vector<std::vector<TypedValue>> results;
        results.reserve(all_settings.size());

        for (const auto &[k, v] : all_settings) {
          std::vector<TypedValue> setting_info;
          setting_info.reserve(2);

          setting_info.emplace_back(k);
          setting_info.emplace_back(v);
          results.push_back(std::move(setting_info));
        }

        return results;
      };
      return callback;
    }
  }
}

// Struct for lazy pulling from a vector
struct PullPlanVector {
  explicit PullPlanVector(std::vector<std::vector<TypedValue>> values) : values_(std::move(values)) {}

  // @return true if there are more unstreamed elements in vector,
  // false otherwise.
  bool Pull(AnyStream *stream, std::optional<int> n) {
    int local_counter{0};
    while (global_counter < values_.size() && (!n || local_counter < n)) {
      stream->Result(values_[global_counter]);
      ++global_counter;
      ++local_counter;
    }

    return global_counter == values_.size();
  }

 private:
  int global_counter{0};
  std::vector<std::vector<TypedValue>> values_;
};

struct PullPlan {
  explicit PullPlan(std::shared_ptr<CachedPlan> plan, const Parameters &parameters, bool is_profile_query,
                    DbAccessor *dba, InterpreterContext *interpreter_context, utils::MemoryResource *execution_memory,
                    TriggerContextCollector *trigger_context_collector = nullptr,
                    std::optional<size_t> memory_limit = {});
  std::optional<plan::ProfilingStatsWithTotalTime> Pull(AnyStream *stream, std::optional<int> n,
                                                        const std::vector<Symbol> &output_symbols,
                                                        std::map<std::string, TypedValue> *summary);

 private:
  std::shared_ptr<CachedPlan> plan_ = nullptr;
  plan::UniqueCursorPtr cursor_ = nullptr;
  Frame frame_;
  ExecutionContext ctx_;
  std::optional<size_t> memory_limit_;

  // As it's possible to query execution using multiple pulls
  // we need the keep track of the total execution time across
  // those pulls by accumulating the execution time.
  std::chrono::duration<double> execution_time_{0};

  // To pull the results from a query we call the `Pull` method on
  // the cursor which saves the results in a Frame.
  // Becuase we can't find out if there are some saved results in a frame,
  // and the cursor cannot deduce if the next pull will have a result,
  // we have to keep track of any unsent results from previous `PullPlan::Pull`
  // manually by using this flag.
  bool has_unsent_results_ = false;
};

PullPlan::PullPlan(const std::shared_ptr<CachedPlan> plan, const Parameters &parameters, const bool is_profile_query,
                   DbAccessor *dba, InterpreterContext *interpreter_context, utils::MemoryResource *execution_memory,
                   TriggerContextCollector *trigger_context_collector, const std::optional<size_t> memory_limit)
    : plan_(plan),
      cursor_(plan->plan().MakeCursor(execution_memory)),
      frame_(plan->symbol_table().max_position(), execution_memory),
      memory_limit_(memory_limit) {
  ctx_.db_accessor = dba;
  ctx_.symbol_table = plan->symbol_table();
  ctx_.evaluation_context.timestamp = QueryTimestamp();
  ctx_.evaluation_context.parameters = parameters;
  ctx_.evaluation_context.properties = NamesToProperties(plan->ast_storage().properties_, dba);
  ctx_.evaluation_context.labels = NamesToLabels(plan->ast_storage().labels_, dba);
  if (interpreter_context->config.execution_timeout_sec > 0) {
    ctx_.timer = utils::AsyncTimer{interpreter_context->config.execution_timeout_sec};
  }
  ctx_.is_shutting_down = &interpreter_context->is_shutting_down;
  ctx_.is_profile_query = is_profile_query;
  ctx_.trigger_context_collector = trigger_context_collector;
}

std::optional<plan::ProfilingStatsWithTotalTime> PullPlan::Pull(AnyStream *stream, std::optional<int> n,
                                                                const std::vector<Symbol> &output_symbols,
                                                                std::map<std::string, TypedValue> *summary) {
  // Set up temporary memory for a single Pull. Initial memory comes from the
  // stack. 256 KiB should fit on the stack and should be more than enough for a
  // single `Pull`.
  static constexpr size_t stack_size = 256UL * 1024UL;
  char stack_data[stack_size];
  utils::ResourceWithOutOfMemoryException resource_with_exception;
  utils::MonotonicBufferResource monotonic_memory(&stack_data[0], stack_size, &resource_with_exception);
  // We can throw on every query because a simple queries for deleting will use only
  // the stack allocated buffer.
  // Also, we want to throw only when the query engine requests more memory and not the storage
  // so we add the exception to the allocator.
  // TODO (mferencevic): Tune the parameters accordingly.
  utils::PoolResource pool_memory(128, 1024, &monotonic_memory);
  std::optional<utils::LimitedMemoryResource> maybe_limited_resource;

  if (memory_limit_) {
    maybe_limited_resource.emplace(&pool_memory, *memory_limit_);
    ctx_.evaluation_context.memory = &*maybe_limited_resource;
  } else {
    ctx_.evaluation_context.memory = &pool_memory;
  }

  // Returns true if a result was pulled.
  const auto pull_result = [&]() -> bool { return cursor_->Pull(frame_, ctx_); };

  const auto stream_values = [&]() {
    // TODO: The streamed values should also probably use the above memory.
    std::vector<TypedValue> values;
    values.reserve(output_symbols.size());

    for (const auto &symbol : output_symbols) {
      values.emplace_back(frame_[symbol]);
    }

    stream->Result(values);
  };

  // Get the execution time of all possible result pulls and streams.
  utils::Timer timer;

  int i = 0;
  if (has_unsent_results_ && !output_symbols.empty()) {
    // stream unsent results from previous pull
    stream_values();
    ++i;
  }

  for (; !n || i < n; ++i) {
    if (!pull_result()) {
      break;
    }

    if (!output_symbols.empty()) {
      stream_values();
    }
  }

  // If we finished because we streamed the requested n results,
  // we try to pull the next result to see if there is more.
  // If there is additional result, we leave the pulled result in the frame
  // and set the flag to true.
  has_unsent_results_ = i == n && pull_result();

  execution_time_ += timer.Elapsed();

  if (has_unsent_results_) {
    return std::nullopt;
  }
  summary->insert_or_assign("plan_execution_time", execution_time_.count());
  // We are finished with pulling all the data, therefore we can send any
  // metadata about the results i.e. notifications and statistics
  const bool is_any_counter_set =
      std::any_of(ctx_.execution_stats.counters.begin(), ctx_.execution_stats.counters.end(),
                  [](const auto &counter) { return counter > 0; });
  if (is_any_counter_set) {
    std::map<std::string, TypedValue> stats;
    for (size_t i = 0; i < ctx_.execution_stats.counters.size(); ++i) {
      stats.emplace(ExecutionStatsKeyToString(ExecutionStats::Key(i)), ctx_.execution_stats.counters[i]);
    }
    summary->insert_or_assign("stats", std::move(stats));
  }
  cursor_->Shutdown();
  ctx_.profile_execution_time = execution_time_;
  return GetStatsWithTotalTime(ctx_);
}

using RWType = plan::ReadWriteTypeChecker::RWType;
}  // namespace

InterpreterContext::InterpreterContext(storage::Storage *db, const InterpreterConfig config,
                                       const std::filesystem::path &data_directory)
    : db(db),
      trigger_store(data_directory / "triggers"),
      config(config),
      streams{this, data_directory / "streams"},
      storage_(data_directory / "replication") {}  // #NoCommit #Question this is a temporary solution. What do we want
                                                   // about the KVStore (if we should go that direction)

Interpreter::Interpreter(InterpreterContext *interpreter_context) : interpreter_context_(interpreter_context) {
  MG_ASSERT(interpreter_context_, "Interpreter context must not be NULL");
}

PreparedQuery Interpreter::PrepareTransactionQuery(std::string_view query_upper) {
  std::function<void()> handler;

  if (query_upper == "BEGIN") {
    handler = [this] {
      if (in_explicit_transaction_) {
        throw ExplicitTransactionUsageException("Nested transactions are not supported.");
      }
      in_explicit_transaction_ = true;
      expect_rollback_ = false;

      db_accessor_ =
          std::make_unique<storage::Storage::Accessor>(interpreter_context_->db->Access(GetIsolationLevelOverride()));
      execution_db_accessor_.emplace(db_accessor_.get());

      if (interpreter_context_->trigger_store.HasTriggers()) {
        trigger_context_collector_.emplace(interpreter_context_->trigger_store.GetEventTypes());
      }
    };
  } else if (query_upper == "COMMIT") {
    handler = [this] {
      if (!in_explicit_transaction_) {
        throw ExplicitTransactionUsageException("No current transaction to commit.");
      }
      if (expect_rollback_) {
        throw ExplicitTransactionUsageException(
            "Transaction can't be committed because there was a previous "
            "error. Please invoke a rollback instead.");
      }

      try {
        Commit();
      } catch (const utils::BasicException &) {
        AbortCommand(nullptr);
        throw;
      }

      expect_rollback_ = false;
      in_explicit_transaction_ = false;
    };
  } else if (query_upper == "ROLLBACK") {
    handler = [this] {
      if (!in_explicit_transaction_) {
        throw ExplicitTransactionUsageException("No current transaction to rollback.");
      }
      Abort();
      expect_rollback_ = false;
      in_explicit_transaction_ = false;
    };
  } else {
    LOG_FATAL("Should not get here -- unknown transaction query!");
  }

  return {{},
          {},
          [handler = std::move(handler)](AnyStream *, std::optional<int>) {
            handler();
            return QueryHandlerResult::NOTHING;
          },
          RWType::NONE};
}

PreparedQuery PrepareCypherQuery(ParsedQuery parsed_query, std::map<std::string, TypedValue> *summary,
                                 InterpreterContext *interpreter_context, DbAccessor *dba,
                                 utils::MemoryResource *execution_memory, std::vector<Notification> *notifications,
                                 TriggerContextCollector *trigger_context_collector = nullptr) {
  auto *cypher_query = utils::Downcast<CypherQuery>(parsed_query.query);

  Frame frame(0);
  SymbolTable symbol_table;
  EvaluationContext evaluation_context;
  evaluation_context.timestamp = QueryTimestamp();
  evaluation_context.parameters = parsed_query.parameters;
  ExpressionEvaluator evaluator(&frame, symbol_table, evaluation_context, dba, storage::View::OLD);
  const auto memory_limit = EvaluateMemoryLimit(&evaluator, cypher_query->memory_limit_, cypher_query->memory_scale_);
  if (memory_limit) {
    spdlog::info("Running query with memory limit of {}", utils::GetReadableSize(*memory_limit));
  }

  if (const auto &clauses = cypher_query->single_query_->clauses_; std::any_of(
          clauses.begin(), clauses.end(), [](const auto *clause) { return clause->GetTypeInfo() == LoadCsv::kType; })) {
    notifications->emplace_back(
        SeverityLevel::INFO, NotificationCode::LOAD_CSV_TIP,
        "It's important to note that the parser parses the values as strings. It's up to the user to "
        "convert the parsed row values to the appropriate type. This can be done using the built-in "
        "conversion functions such as ToInteger, ToFloat, ToBoolean etc.");
  }

  auto plan = CypherQueryToPlan(parsed_query.stripped_query.hash(), std::move(parsed_query.ast_storage), cypher_query,
                                parsed_query.parameters,
                                parsed_query.is_cacheable ? &interpreter_context->plan_cache : nullptr, dba);

  summary->insert_or_assign("cost_estimate", plan->cost());
  auto rw_type_checker = plan::ReadWriteTypeChecker();
  rw_type_checker.InferRWType(const_cast<plan::LogicalOperator &>(plan->plan()));

  auto output_symbols = plan->plan().OutputSymbols(plan->symbol_table());

  std::vector<std::string> header;
  header.reserve(output_symbols.size());

  for (const auto &symbol : output_symbols) {
    // When the symbol is aliased or expanded from '*' (inside RETURN or
    // WITH), then there is no token position, so use symbol name.
    // Otherwise, find the name from stripped query.
    header.push_back(
        utils::FindOr(parsed_query.stripped_query.named_expressions(), symbol.token_position(), symbol.name()).first);
  }
  auto pull_plan = std::make_shared<PullPlan>(plan, parsed_query.parameters, false, dba, interpreter_context,
                                              execution_memory, trigger_context_collector, memory_limit);
  return PreparedQuery{std::move(header), std::move(parsed_query.required_privileges),
                       [pull_plan = std::move(pull_plan), output_symbols = std::move(output_symbols), summary](
                           AnyStream *stream, std::optional<int> n) -> std::optional<QueryHandlerResult> {
                         if (pull_plan->Pull(stream, n, output_symbols, summary)) {
                           return QueryHandlerResult::COMMIT;
                         }
                         return std::nullopt;
                       },
                       rw_type_checker.type};
}

PreparedQuery PrepareExplainQuery(ParsedQuery parsed_query, std::map<std::string, TypedValue> *summary,
                                  InterpreterContext *interpreter_context, DbAccessor *dba,
                                  utils::MemoryResource *execution_memory) {
  const std::string kExplainQueryStart = "explain ";
  MG_ASSERT(utils::StartsWith(utils::ToLowerCase(parsed_query.stripped_query.query()), kExplainQueryStart),
            "Expected stripped query to start with '{}'", kExplainQueryStart);

  // Parse and cache the inner query separately (as if it was a standalone
  // query), producing a fresh AST. Note that currently we cannot just reuse
  // part of the already produced AST because the parameters within ASTs are
  // looked up using their positions within the string that was parsed. These
  // wouldn't match up if if we were to reuse the AST (produced by parsing the
  // full query string) when given just the inner query to execute.
  ParsedQuery parsed_inner_query =
      ParseQuery(parsed_query.query_string.substr(kExplainQueryStart.size()), parsed_query.user_parameters,
                 &interpreter_context->ast_cache, &interpreter_context->antlr_lock, interpreter_context->config.query);

  auto *cypher_query = utils::Downcast<CypherQuery>(parsed_inner_query.query);
  MG_ASSERT(cypher_query, "Cypher grammar should not allow other queries in EXPLAIN");

  auto cypher_query_plan = CypherQueryToPlan(
      parsed_inner_query.stripped_query.hash(), std::move(parsed_inner_query.ast_storage), cypher_query,
      parsed_inner_query.parameters, parsed_inner_query.is_cacheable ? &interpreter_context->plan_cache : nullptr, dba);

  std::stringstream printed_plan;
  plan::PrettyPrint(*dba, &cypher_query_plan->plan(), &printed_plan);

  std::vector<std::vector<TypedValue>> printed_plan_rows;
  for (const auto &row : utils::Split(utils::RTrim(printed_plan.str()), "\n")) {
    printed_plan_rows.push_back(std::vector<TypedValue>{TypedValue(row)});
  }

  summary->insert_or_assign("explain", plan::PlanToJson(*dba, &cypher_query_plan->plan()).dump());

  return PreparedQuery{{"QUERY PLAN"},
                       std::move(parsed_query.required_privileges),
                       [pull_plan = std::make_shared<PullPlanVector>(std::move(printed_plan_rows))](
                           AnyStream *stream, std::optional<int> n) -> std::optional<QueryHandlerResult> {
                         if (pull_plan->Pull(stream, n)) {
                           return QueryHandlerResult::COMMIT;
                         }
                         return std::nullopt;
                       },
                       RWType::NONE};
}

PreparedQuery PrepareProfileQuery(ParsedQuery parsed_query, bool in_explicit_transaction,
                                  std::map<std::string, TypedValue> *summary, InterpreterContext *interpreter_context,
                                  DbAccessor *dba, utils::MemoryResource *execution_memory) {
  const std::string kProfileQueryStart = "profile ";

  MG_ASSERT(utils::StartsWith(utils::ToLowerCase(parsed_query.stripped_query.query()), kProfileQueryStart),
            "Expected stripped query to start with '{}'", kProfileQueryStart);

  // PROFILE isn't allowed inside multi-command (explicit) transactions. This is
  // because PROFILE executes each PROFILE'd query and collects additional
  // perfomance metadata that it displays to the user instead of the results
  // yielded by the query. Because PROFILE has side-effects, each transaction
  // that is used to execute a PROFILE query *MUST* be aborted. That isn't
  // possible when using multicommand (explicit) transactions (because the user
  // controls the lifetime of the transaction) and that is why PROFILE is
  // explicitly disabled here in multicommand (explicit) transactions.
  // NOTE: Unlike PROFILE, EXPLAIN doesn't have any unwanted side-effects (in
  // transaction terms) because it doesn't execute the query, it just prints its
  // query plan. That is why EXPLAIN can be used in multicommand (explicit)
  // transactions.
  if (in_explicit_transaction) {
    throw ProfileInMulticommandTxException();
  }

  if (!interpreter_context->tsc_frequency) {
    throw QueryException("TSC support is missing for PROFILE");
  }

  // Parse and cache the inner query separately (as if it was a standalone
  // query), producing a fresh AST. Note that currently we cannot just reuse
  // part of the already produced AST because the parameters within ASTs are
  // looked up using their positions within the string that was parsed. These
  // wouldn't match up if if we were to reuse the AST (produced by parsing the
  // full query string) when given just the inner query to execute.
  ParsedQuery parsed_inner_query =
      ParseQuery(parsed_query.query_string.substr(kProfileQueryStart.size()), parsed_query.user_parameters,
                 &interpreter_context->ast_cache, &interpreter_context->antlr_lock, interpreter_context->config.query);

  auto *cypher_query = utils::Downcast<CypherQuery>(parsed_inner_query.query);
  MG_ASSERT(cypher_query, "Cypher grammar should not allow other queries in PROFILE");
  Frame frame(0);
  SymbolTable symbol_table;
  EvaluationContext evaluation_context;
  evaluation_context.timestamp = QueryTimestamp();
  evaluation_context.parameters = parsed_inner_query.parameters;
  ExpressionEvaluator evaluator(&frame, symbol_table, evaluation_context, dba, storage::View::OLD);
  const auto memory_limit = EvaluateMemoryLimit(&evaluator, cypher_query->memory_limit_, cypher_query->memory_scale_);

  auto cypher_query_plan = CypherQueryToPlan(
      parsed_inner_query.stripped_query.hash(), std::move(parsed_inner_query.ast_storage), cypher_query,
      parsed_inner_query.parameters, parsed_inner_query.is_cacheable ? &interpreter_context->plan_cache : nullptr, dba);
  auto rw_type_checker = plan::ReadWriteTypeChecker();
  rw_type_checker.InferRWType(const_cast<plan::LogicalOperator &>(cypher_query_plan->plan()));

  return PreparedQuery{{"OPERATOR", "ACTUAL HITS", "RELATIVE TIME", "ABSOLUTE TIME"},
                       std::move(parsed_query.required_privileges),
                       [plan = std::move(cypher_query_plan), parameters = std::move(parsed_inner_query.parameters),
                        summary, dba, interpreter_context, execution_memory, memory_limit,
                        // We want to execute the query we are profiling lazily, so we delay
                        // the construction of the corresponding context.
                        stats_and_total_time = std::optional<plan::ProfilingStatsWithTotalTime>{},
                        pull_plan = std::shared_ptr<PullPlanVector>(nullptr)](
                           AnyStream *stream, std::optional<int> n) mutable -> std::optional<QueryHandlerResult> {
                         // No output symbols are given so that nothing is streamed.
                         if (!stats_and_total_time) {
                           stats_and_total_time = PullPlan(plan, parameters, true, dba, interpreter_context,
                                                           execution_memory, nullptr, memory_limit)
                                                      .Pull(stream, {}, {}, summary);
                           pull_plan = std::make_shared<PullPlanVector>(ProfilingStatsToTable(*stats_and_total_time));
                         }

                         MG_ASSERT(stats_and_total_time, "Failed to execute the query!");

                         if (pull_plan->Pull(stream, n)) {
                           summary->insert_or_assign("profile", ProfilingStatsToJson(*stats_and_total_time).dump());
                           return QueryHandlerResult::ABORT;
                         }

                         return std::nullopt;
                       },
                       rw_type_checker.type};
}

PreparedQuery PrepareDumpQuery(ParsedQuery parsed_query, std::map<std::string, TypedValue> *summary, DbAccessor *dba,
                               utils::MemoryResource *execution_memory) {
  return PreparedQuery{{"QUERY"},
                       std::move(parsed_query.required_privileges),
                       [pull_plan = std::make_shared<PullPlanDump>(dba)](
                           AnyStream *stream, std::optional<int> n) -> std::optional<QueryHandlerResult> {
                         if (pull_plan->Pull(stream, n)) {
                           return QueryHandlerResult::COMMIT;
                         }
                         return std::nullopt;
                       },
                       RWType::R};
}

PreparedQuery PrepareIndexQuery(ParsedQuery parsed_query, bool in_explicit_transaction,
                                std::vector<Notification> *notifications, InterpreterContext *interpreter_context) {
  if (in_explicit_transaction) {
    throw IndexInMulticommandTxException();
  }

  auto *index_query = utils::Downcast<IndexQuery>(parsed_query.query);
  std::function<void(Notification &)> handler;

  // Creating an index influences computed plan costs.
  auto invalidate_plan_cache = [plan_cache = &interpreter_context->plan_cache] {
    auto access = plan_cache->access();
    for (auto &kv : access) {
      access.remove(kv.first);
    }
  };

  auto label = interpreter_context->db->NameToLabel(index_query->label_.name);

  std::vector<storage::PropertyId> properties;
  std::vector<std::string> properties_string;
  properties.reserve(index_query->properties_.size());
  properties_string.reserve(index_query->properties_.size());
  for (const auto &prop : index_query->properties_) {
    properties.push_back(interpreter_context->db->NameToProperty(prop.name));
    properties_string.push_back(prop.name);
  }
  auto properties_stringified = utils::Join(properties_string, ", ");

  if (properties.size() > 1) {
    throw utils::NotYetImplemented("index on multiple properties");
  }

  Notification index_notification(SeverityLevel::INFO);
  switch (index_query->action_) {
    case IndexQuery::Action::CREATE: {
      index_notification.code = NotificationCode::CREATE_INDEX;
      index_notification.title =
          fmt::format("Created index on label {} on properties {}.", index_query->label_.name, properties_stringified);

      handler = [interpreter_context, label, properties_stringified = std::move(properties_stringified),
                 label_name = index_query->label_.name, properties = std::move(properties),
                 invalidate_plan_cache = std::move(invalidate_plan_cache)](Notification &index_notification) {
        if (properties.empty()) {
          if (!interpreter_context->db->CreateIndex(label)) {
            index_notification.code = NotificationCode::EXISTANT_INDEX;
            index_notification.title =
                fmt::format("Index on label {} on properties {} already exists.", label_name, properties_stringified);
          }
          EventCounter::IncrementCounter(EventCounter::LabelIndexCreated);
        } else {
          MG_ASSERT(properties.size() == 1U);
          if (!interpreter_context->db->CreateIndex(label, properties[0])) {
            index_notification.code = NotificationCode::EXISTANT_INDEX;
            index_notification.title =
                fmt::format("Index on label {} on properties {} already exists.", label_name, properties_stringified);
          }
          EventCounter::IncrementCounter(EventCounter::LabelPropertyIndexCreated);
        }
        invalidate_plan_cache();
      };
      break;
    }
    case IndexQuery::Action::DROP: {
      index_notification.code = NotificationCode::DROP_INDEX;
      index_notification.title = fmt::format("Dropped index on label {} on properties {}.", index_query->label_.name,
                                             utils::Join(properties_string, ", "));
      handler = [interpreter_context, label, properties_stringified = std::move(properties_stringified),
                 label_name = index_query->label_.name, properties = std::move(properties),
                 invalidate_plan_cache = std::move(invalidate_plan_cache)](Notification &index_notification) {
        if (properties.empty()) {
          if (!interpreter_context->db->DropIndex(label)) {
            index_notification.code = NotificationCode::NONEXISTANT_INDEX;
            index_notification.title =
                fmt::format("Index on label {} on properties {} doesn't exist.", label_name, properties_stringified);
          }
        } else {
          MG_ASSERT(properties.size() == 1U);
          if (!interpreter_context->db->DropIndex(label, properties[0])) {
            index_notification.code = NotificationCode::NONEXISTANT_INDEX;
            index_notification.title =
                fmt::format("Index on label {} on properties {} doesn't exist.", label_name, properties_stringified);
          }
        }
        invalidate_plan_cache();
      };
      break;
    }
  }

  return PreparedQuery{
      {},
      std::move(parsed_query.required_privileges),
      [handler = std::move(handler), notifications, index_notification = std::move(index_notification)](
          AnyStream * /*stream*/, std::optional<int> /*unused*/) mutable {
        handler(index_notification);
        notifications->push_back(index_notification);
        return QueryHandlerResult::NOTHING;
      },
      RWType::W};
}

PreparedQuery PrepareAuthQuery(ParsedQuery parsed_query, bool in_explicit_transaction,
                               std::map<std::string, TypedValue> *summary, InterpreterContext *interpreter_context,
                               DbAccessor *dba, utils::MemoryResource *execution_memory) {
  if (in_explicit_transaction) {
    throw UserModificationInMulticommandTxException();
  }

  auto *auth_query = utils::Downcast<AuthQuery>(parsed_query.query);

  auto callback = HandleAuthQuery(auth_query, interpreter_context->auth, parsed_query.parameters, dba);

  SymbolTable symbol_table;
  std::vector<Symbol> output_symbols;
  for (const auto &column : callback.header) {
    output_symbols.emplace_back(symbol_table.CreateSymbol(column, "false"));
  }

  auto plan = std::make_shared<CachedPlan>(std::make_unique<SingleNodeLogicalPlan>(
      std::make_unique<plan::OutputTable>(output_symbols,
                                          [fn = callback.fn](Frame *, ExecutionContext *) { return fn(); }),
      0.0, AstStorage{}, symbol_table));

  auto pull_plan =
      std::make_shared<PullPlan>(plan, parsed_query.parameters, false, dba, interpreter_context, execution_memory);
  return PreparedQuery{
      callback.header, std::move(parsed_query.required_privileges),
      [pull_plan = std::move(pull_plan), callback = std::move(callback), output_symbols = std::move(output_symbols),
       summary](AnyStream *stream, std::optional<int> n) -> std::optional<QueryHandlerResult> {
        if (pull_plan->Pull(stream, n, output_symbols, summary)) {
          return callback.should_abort_query ? QueryHandlerResult::ABORT : QueryHandlerResult::COMMIT;
        }
        return std::nullopt;
      },
      RWType::NONE};
}

PreparedQuery PrepareReplicationQuery(ParsedQuery parsed_query, const bool in_explicit_transaction,
                                      std::vector<Notification> *notifications, InterpreterContext *interpreter_context,
                                      DbAccessor *dba) {
  if (in_explicit_transaction) {
    throw ReplicationModificationInMulticommandTxException();
  }

  auto *replication_query = utils::Downcast<ReplicationQuery>(parsed_query.query);
  auto callback =
      HandleReplicationQuery(replication_query, parsed_query.parameters, interpreter_context, dba, notifications);

  return PreparedQuery{callback.header, std::move(parsed_query.required_privileges),
                       [callback_fn = std::move(callback.fn), pull_plan = std::shared_ptr<PullPlanVector>{nullptr}](
                           AnyStream *stream, std::optional<int> n) mutable -> std::optional<QueryHandlerResult> {
                         if (UNLIKELY(!pull_plan)) {
                           pull_plan = std::make_shared<PullPlanVector>(callback_fn());
                         }

                         if (pull_plan->Pull(stream, n)) {
                           return QueryHandlerResult::COMMIT;
                         }
                         return std::nullopt;
                       },
                       RWType::NONE};
  // False positive report for the std::make_shared above
  // NOLINTNEXTLINE(clang-analyzer-cplusplus.NewDeleteLeaks)
}

PreparedQuery PrepareLockPathQuery(ParsedQuery parsed_query, const bool in_explicit_transaction,
                                   InterpreterContext *interpreter_context, DbAccessor *dba) {
  if (in_explicit_transaction) {
    throw LockPathModificationInMulticommandTxException();
  }

  auto *lock_path_query = utils::Downcast<LockPathQuery>(parsed_query.query);

  return PreparedQuery{{},
                       std::move(parsed_query.required_privileges),
                       [interpreter_context, action = lock_path_query->action_](
                           AnyStream *stream, std::optional<int> n) -> std::optional<QueryHandlerResult> {
                         switch (action) {
                           case LockPathQuery::Action::LOCK_PATH:
                             if (!interpreter_context->db->LockPath()) {
                               throw QueryRuntimeException("Failed to lock the data directory");
                             }
                             break;
                           case LockPathQuery::Action::UNLOCK_PATH:
                             if (!interpreter_context->db->UnlockPath()) {
                               throw QueryRuntimeException("Failed to unlock the data directory");
                             }
                             break;
                         }
                         return QueryHandlerResult::COMMIT;
                       },
                       RWType::NONE};
}

PreparedQuery PrepareFreeMemoryQuery(ParsedQuery parsed_query, const bool in_explicit_transaction,
                                     InterpreterContext *interpreter_context) {
  if (in_explicit_transaction) {
    throw FreeMemoryModificationInMulticommandTxException();
  }

  return PreparedQuery{
      {},
      std::move(parsed_query.required_privileges),
      [interpreter_context](AnyStream *stream, std::optional<int> n) -> std::optional<QueryHandlerResult> {
        interpreter_context->db->FreeMemory();
        memory::PurgeUnusedMemory();
        return QueryHandlerResult::COMMIT;
      },
      RWType::NONE};
}

TriggerEventType ToTriggerEventType(const TriggerQuery::EventType event_type) {
  switch (event_type) {
    case TriggerQuery::EventType::ANY:
      return TriggerEventType::ANY;

    case TriggerQuery::EventType::CREATE:
      return TriggerEventType::CREATE;

    case TriggerQuery::EventType::VERTEX_CREATE:
      return TriggerEventType::VERTEX_CREATE;

    case TriggerQuery::EventType::EDGE_CREATE:
      return TriggerEventType::EDGE_CREATE;

    case TriggerQuery::EventType::DELETE:
      return TriggerEventType::DELETE;

    case TriggerQuery::EventType::VERTEX_DELETE:
      return TriggerEventType::VERTEX_DELETE;

    case TriggerQuery::EventType::EDGE_DELETE:
      return TriggerEventType::EDGE_DELETE;

    case TriggerQuery::EventType::UPDATE:
      return TriggerEventType::UPDATE;

    case TriggerQuery::EventType::VERTEX_UPDATE:
      return TriggerEventType::VERTEX_UPDATE;

    case TriggerQuery::EventType::EDGE_UPDATE:
      return TriggerEventType::EDGE_UPDATE;
  }
}

Callback CreateTrigger(TriggerQuery *trigger_query,
                       const std::map<std::string, storage::PropertyValue> &user_parameters,
                       InterpreterContext *interpreter_context, DbAccessor *dba, std::optional<std::string> owner) {
  return {
      {},
      [trigger_name = std::move(trigger_query->trigger_name_), trigger_statement = std::move(trigger_query->statement_),
       event_type = trigger_query->event_type_, before_commit = trigger_query->before_commit_, interpreter_context, dba,
       user_parameters, owner = std::move(owner)]() mutable -> std::vector<std::vector<TypedValue>> {
        interpreter_context->trigger_store.AddTrigger(
            std::move(trigger_name), trigger_statement, user_parameters, ToTriggerEventType(event_type),
            before_commit ? TriggerPhase::BEFORE_COMMIT : TriggerPhase::AFTER_COMMIT, &interpreter_context->ast_cache,
            dba, &interpreter_context->antlr_lock, interpreter_context->config.query, std::move(owner),
            interpreter_context->auth_checker);
        return {};
      }};
}

Callback DropTrigger(TriggerQuery *trigger_query, InterpreterContext *interpreter_context) {
  return {{},
          [trigger_name = std::move(trigger_query->trigger_name_),
           interpreter_context]() -> std::vector<std::vector<TypedValue>> {
            interpreter_context->trigger_store.DropTrigger(trigger_name);
            return {};
          }};
}

Callback ShowTriggers(InterpreterContext *interpreter_context) {
  return {{"trigger name", "statement", "event type", "phase", "owner"}, [interpreter_context] {
            std::vector<std::vector<TypedValue>> results;
            auto trigger_infos = interpreter_context->trigger_store.GetTriggerInfo();
            results.reserve(trigger_infos.size());
            for (auto &trigger_info : trigger_infos) {
              std::vector<TypedValue> typed_trigger_info;
              typed_trigger_info.reserve(4);
              typed_trigger_info.emplace_back(std::move(trigger_info.name));
              typed_trigger_info.emplace_back(std::move(trigger_info.statement));
              typed_trigger_info.emplace_back(TriggerEventTypeToString(trigger_info.event_type));
              typed_trigger_info.emplace_back(trigger_info.phase == TriggerPhase::BEFORE_COMMIT ? "BEFORE COMMIT"
                                                                                                : "AFTER COMMIT");
              typed_trigger_info.emplace_back(trigger_info.owner.has_value() ? TypedValue{*trigger_info.owner}
                                                                             : TypedValue{});

              results.push_back(std::move(typed_trigger_info));
            }

            return results;
          }};
}

PreparedQuery PrepareTriggerQuery(ParsedQuery parsed_query, const bool in_explicit_transaction,
                                  std::vector<Notification> *notifications, InterpreterContext *interpreter_context,
                                  DbAccessor *dba, const std::map<std::string, storage::PropertyValue> &user_parameters,
                                  const std::string *username) {
  if (in_explicit_transaction) {
    throw TriggerModificationInMulticommandTxException();
  }

  auto *trigger_query = utils::Downcast<TriggerQuery>(parsed_query.query);
  MG_ASSERT(trigger_query);

  std::optional<Notification> trigger_notification;
  auto callback = std::invoke([trigger_query, interpreter_context, dba, &user_parameters,
                               owner = StringPointerToOptional(username), &trigger_notification]() mutable {
    switch (trigger_query->action_) {
      case TriggerQuery::Action::CREATE_TRIGGER:
        trigger_notification.emplace(SeverityLevel::INFO, NotificationCode::CREATE_TRIGGER,
                                     fmt::format("Created trigger {}.", trigger_query->trigger_name_));
        EventCounter::IncrementCounter(EventCounter::TriggersCreated);
        return CreateTrigger(trigger_query, user_parameters, interpreter_context, dba, std::move(owner));
      case TriggerQuery::Action::DROP_TRIGGER:
        trigger_notification.emplace(SeverityLevel::INFO, NotificationCode::DROP_TRIGGER,
                                     fmt::format("Dropped trigger {}.", trigger_query->trigger_name_));
        return DropTrigger(trigger_query, interpreter_context);
      case TriggerQuery::Action::SHOW_TRIGGERS:
        return ShowTriggers(interpreter_context);
    }
  });

  return PreparedQuery{std::move(callback.header), std::move(parsed_query.required_privileges),
                       [callback_fn = std::move(callback.fn), pull_plan = std::shared_ptr<PullPlanVector>{nullptr},
                        trigger_notification = std::move(trigger_notification), notifications](
                           AnyStream *stream, std::optional<int> n) mutable -> std::optional<QueryHandlerResult> {
                         if (UNLIKELY(!pull_plan)) {
                           pull_plan = std::make_shared<PullPlanVector>(callback_fn());
                         }

                         if (pull_plan->Pull(stream, n)) {
                           if (trigger_notification) {
                             notifications->push_back(std::move(*trigger_notification));
                           }
                           return QueryHandlerResult::COMMIT;
                         }
                         return std::nullopt;
                       },
                       RWType::NONE};
  // False positive report for the std::make_shared above
  // NOLINTNEXTLINE(clang-analyzer-cplusplus.NewDeleteLeaks)
}

PreparedQuery PrepareStreamQuery(ParsedQuery parsed_query, const bool in_explicit_transaction,
                                 std::vector<Notification> *notifications, InterpreterContext *interpreter_context,
                                 DbAccessor *dba,
                                 const std::map<std::string, storage::PropertyValue> & /*user_parameters*/,
                                 const std::string *username) {
  if (in_explicit_transaction) {
    throw StreamQueryInMulticommandTxException();
  }

  auto *stream_query = utils::Downcast<StreamQuery>(parsed_query.query);
  MG_ASSERT(stream_query);
  auto callback =
      HandleStreamQuery(stream_query, parsed_query.parameters, interpreter_context, dba, username, notifications);

  return PreparedQuery{std::move(callback.header), std::move(parsed_query.required_privileges),
                       [callback_fn = std::move(callback.fn), pull_plan = std::shared_ptr<PullPlanVector>{nullptr}](
                           AnyStream *stream, std::optional<int> n) mutable -> std::optional<QueryHandlerResult> {
                         if (UNLIKELY(!pull_plan)) {
                           pull_plan = std::make_shared<PullPlanVector>(callback_fn());
                         }

                         if (pull_plan->Pull(stream, n)) {
                           return QueryHandlerResult::COMMIT;
                         }
                         return std::nullopt;
                       },
                       RWType::NONE};
  // False positive report for the std::make_shared above
  // NOLINTNEXTLINE(clang-analyzer-cplusplus.NewDeleteLeaks)
}

constexpr auto ToStorageIsolationLevel(const IsolationLevelQuery::IsolationLevel isolation_level) noexcept {
  switch (isolation_level) {
    case IsolationLevelQuery::IsolationLevel::SNAPSHOT_ISOLATION:
      return storage::IsolationLevel::SNAPSHOT_ISOLATION;
    case IsolationLevelQuery::IsolationLevel::READ_COMMITTED:
      return storage::IsolationLevel::READ_COMMITTED;
    case IsolationLevelQuery::IsolationLevel::READ_UNCOMMITTED:
      return storage::IsolationLevel::READ_UNCOMMITTED;
  }
}

PreparedQuery PrepareIsolationLevelQuery(ParsedQuery parsed_query, const bool in_explicit_transaction,
                                         InterpreterContext *interpreter_context, Interpreter *interpreter) {
  if (in_explicit_transaction) {
    throw IsolationLevelModificationInMulticommandTxException();
  }

  auto *isolation_level_query = utils::Downcast<IsolationLevelQuery>(parsed_query.query);
  MG_ASSERT(isolation_level_query);

  const auto isolation_level = ToStorageIsolationLevel(isolation_level_query->isolation_level_);

  auto callback = [isolation_level_query, isolation_level, interpreter_context,
                   interpreter]() -> std::function<void()> {
    switch (isolation_level_query->isolation_level_scope_) {
      case IsolationLevelQuery::IsolationLevelScope::GLOBAL:
        return [interpreter_context, isolation_level] { interpreter_context->db->SetIsolationLevel(isolation_level); };
      case IsolationLevelQuery::IsolationLevelScope::SESSION:
        return [interpreter, isolation_level] { interpreter->SetSessionIsolationLevel(isolation_level); };
      case IsolationLevelQuery::IsolationLevelScope::NEXT:
        return [interpreter, isolation_level] { interpreter->SetNextTransactionIsolationLevel(isolation_level); };
    }
  }();

  return PreparedQuery{
      {},
      std::move(parsed_query.required_privileges),
      [callback = std::move(callback)](AnyStream *stream, std::optional<int> n) -> std::optional<QueryHandlerResult> {
        callback();
        return QueryHandlerResult::COMMIT;
      },
      RWType::NONE};
}

PreparedQuery PrepareCreateSnapshotQuery(ParsedQuery parsed_query, bool in_explicit_transaction,
                                         InterpreterContext *interpreter_context) {
  if (in_explicit_transaction) {
    throw CreateSnapshotInMulticommandTxException();
  }

  return PreparedQuery{
      {},
      std::move(parsed_query.required_privileges),
      [interpreter_context](AnyStream *stream, std::optional<int> n) -> std::optional<QueryHandlerResult> {
        if (auto maybe_error = interpreter_context->db->CreateSnapshot(); maybe_error.HasError()) {
          switch (maybe_error.GetError()) {
            case storage::Storage::CreateSnapshotError::DisabledForReplica:
              throw utils::BasicException(
                  "Failed to create a snapshot. Replica instances are not allowed to create them.");
          }
        }
        return QueryHandlerResult::COMMIT;
      },
      RWType::NONE};
}

PreparedQuery PrepareSettingQuery(ParsedQuery parsed_query, const bool in_explicit_transaction, DbAccessor *dba) {
  if (in_explicit_transaction) {
    throw SettingConfigInMulticommandTxException{};
  }

  auto *setting_query = utils::Downcast<SettingQuery>(parsed_query.query);
  MG_ASSERT(setting_query);
  auto callback = HandleSettingQuery(setting_query, parsed_query.parameters, dba);

  return PreparedQuery{std::move(callback.header), std::move(parsed_query.required_privileges),
                       [callback_fn = std::move(callback.fn), pull_plan = std::shared_ptr<PullPlanVector>{nullptr}](
                           AnyStream *stream, std::optional<int> n) mutable -> std::optional<QueryHandlerResult> {
                         if (UNLIKELY(!pull_plan)) {
                           pull_plan = std::make_shared<PullPlanVector>(callback_fn());
                         }

                         if (pull_plan->Pull(stream, n)) {
                           return QueryHandlerResult::COMMIT;
                         }
                         return std::nullopt;
                       },
                       RWType::NONE};
  // False positive report for the std::make_shared above
  // NOLINTNEXTLINE(clang-analyzer-cplusplus.NewDeleteLeaks)
}

PreparedQuery PrepareVersionQuery(ParsedQuery parsed_query, const bool in_explicit_transaction) {
  if (in_explicit_transaction) {
    throw VersionInfoInMulticommandTxException();
  }

  return PreparedQuery{{"version"},
                       std::move(parsed_query.required_privileges),
                       [](AnyStream *stream, std::optional<int> /*n*/) {
                         std::vector<TypedValue> version_value;
                         version_value.reserve(1);

                         version_value.emplace_back(gflags::VersionString());
                         stream->Result(version_value);
                         return QueryHandlerResult::COMMIT;
                       },
                       RWType::NONE};
}

PreparedQuery PrepareInfoQuery(ParsedQuery parsed_query, bool in_explicit_transaction,
                               std::map<std::string, TypedValue> *summary, InterpreterContext *interpreter_context,
                               storage::Storage *db, utils::MemoryResource *execution_memory) {
  if (in_explicit_transaction) {
    throw InfoInMulticommandTxException();
  }

  auto *info_query = utils::Downcast<InfoQuery>(parsed_query.query);
  std::vector<std::string> header;
  std::function<std::pair<std::vector<std::vector<TypedValue>>, QueryHandlerResult>()> handler;

  switch (info_query->info_type_) {
    case InfoQuery::InfoType::STORAGE:
      header = {"storage info", "value"};
      handler = [db] {
        auto info = db->GetInfo();
        std::vector<std::vector<TypedValue>> results{
            {TypedValue("vertex_count"), TypedValue(static_cast<int64_t>(info.vertex_count))},
            {TypedValue("edge_count"), TypedValue(static_cast<int64_t>(info.edge_count))},
            {TypedValue("average_degree"), TypedValue(info.average_degree)},
            {TypedValue("memory_usage"), TypedValue(static_cast<int64_t>(info.memory_usage))},
            {TypedValue("disk_usage"), TypedValue(static_cast<int64_t>(info.disk_usage))},
            {TypedValue("memory_allocated"), TypedValue(static_cast<int64_t>(utils::total_memory_tracker.Amount()))},
            {TypedValue("allocation_limit"),
             TypedValue(static_cast<int64_t>(utils::total_memory_tracker.HardLimit()))}};
        return std::pair{results, QueryHandlerResult::COMMIT};
      };
      break;
    case InfoQuery::InfoType::INDEX:
      header = {"index type", "label", "property"};
      handler = [interpreter_context] {
        auto *db = interpreter_context->db;
        auto info = db->ListAllIndices();
        std::vector<std::vector<TypedValue>> results;
        results.reserve(info.label.size() + info.label_property.size());
        for (const auto &item : info.label) {
          results.push_back({TypedValue("label"), TypedValue(db->LabelToName(item)), TypedValue()});
        }
        for (const auto &item : info.label_property) {
          results.push_back({TypedValue("label+property"), TypedValue(db->LabelToName(item.first)),
                             TypedValue(db->PropertyToName(item.second))});
        }
        return std::pair{results, QueryHandlerResult::NOTHING};
      };
      break;
    case InfoQuery::InfoType::CONSTRAINT:
      header = {"constraint type", "label", "properties"};
      handler = [interpreter_context] {
        auto *db = interpreter_context->db;
        auto info = db->ListAllConstraints();
        std::vector<std::vector<TypedValue>> results;
        results.reserve(info.existence.size() + info.unique.size());
        for (const auto &item : info.existence) {
          results.push_back({TypedValue("exists"), TypedValue(db->LabelToName(item.first)),
                             TypedValue(db->PropertyToName(item.second))});
        }
        for (const auto &item : info.unique) {
          std::vector<TypedValue> properties;
          properties.reserve(item.second.size());
          for (const auto &property : item.second) {
            properties.emplace_back(db->PropertyToName(property));
          }
          results.push_back(
              {TypedValue("unique"), TypedValue(db->LabelToName(item.first)), TypedValue(std::move(properties))});
        }
        return std::pair{results, QueryHandlerResult::NOTHING};
      };
      break;
  }

  return PreparedQuery{std::move(header), std::move(parsed_query.required_privileges),
                       [handler = std::move(handler), action = QueryHandlerResult::NOTHING,
                        pull_plan = std::shared_ptr<PullPlanVector>(nullptr)](
                           AnyStream *stream, std::optional<int> n) mutable -> std::optional<QueryHandlerResult> {
                         if (!pull_plan) {
                           auto [results, action_on_complete] = handler();
                           action = action_on_complete;
                           pull_plan = std::make_shared<PullPlanVector>(std::move(results));
                         }

                         if (pull_plan->Pull(stream, n)) {
                           return action;
                         }
                         return std::nullopt;
                       },
                       RWType::NONE};
}

PreparedQuery PrepareConstraintQuery(ParsedQuery parsed_query, bool in_explicit_transaction,
                                     std::vector<Notification> *notifications,
                                     InterpreterContext *interpreter_context) {
  if (in_explicit_transaction) {
    throw ConstraintInMulticommandTxException();
  }

  auto *constraint_query = utils::Downcast<ConstraintQuery>(parsed_query.query);
  std::function<void(Notification &)> handler;

  auto label = interpreter_context->db->NameToLabel(constraint_query->constraint_.label.name);
  std::vector<storage::PropertyId> properties;
  std::vector<std::string> properties_string;
  properties.reserve(constraint_query->constraint_.properties.size());
  properties_string.reserve(constraint_query->constraint_.properties.size());
  for (const auto &prop : constraint_query->constraint_.properties) {
    properties.push_back(interpreter_context->db->NameToProperty(prop.name));
    properties_string.push_back(prop.name);
  }
  auto properties_stringified = utils::Join(properties_string, ", ");

  Notification constraint_notification(SeverityLevel::INFO);
  switch (constraint_query->action_type_) {
    case ConstraintQuery::ActionType::CREATE: {
      constraint_notification.code = NotificationCode::CREATE_CONSTRAINT;

      switch (constraint_query->constraint_.type) {
        case Constraint::Type::NODE_KEY:
          throw utils::NotYetImplemented("Node key constraints");
        case Constraint::Type::EXISTS:
          if (properties.empty() || properties.size() > 1) {
            throw SyntaxException("Exactly one property must be used for existence constraints.");
          }
          constraint_notification.title = fmt::format("Created EXISTS constraint on label {} on properties {}.",
                                                      constraint_query->constraint_.label.name, properties_stringified);
          handler = [interpreter_context, label, label_name = constraint_query->constraint_.label.name,
                     properties_stringified = std::move(properties_stringified),
                     properties = std::move(properties)](Notification &constraint_notification) {
            auto res = interpreter_context->db->CreateExistenceConstraint(label, properties[0]);
            if (res.HasError()) {
              auto violation = res.GetError();
              auto label_name = interpreter_context->db->LabelToName(violation.label);
              MG_ASSERT(violation.properties.size() == 1U);
              auto property_name = interpreter_context->db->PropertyToName(*violation.properties.begin());
              throw QueryRuntimeException(
                  "Unable to create existence constraint :{}({}), because an "
                  "existing node violates it.",
                  label_name, property_name);
            }
            if (res.HasValue() && !res.GetValue()) {
              constraint_notification.code = NotificationCode::EXISTANT_CONSTRAINT;
              constraint_notification.title = fmt::format(
                  "Constraint EXISTS on label {} on properties {} already exists.", label_name, properties_stringified);
            }
          };
          break;
        case Constraint::Type::UNIQUE:
          std::set<storage::PropertyId> property_set;
          for (const auto &property : properties) {
            property_set.insert(property);
          }
          if (property_set.size() != properties.size()) {
            throw SyntaxException("The given set of properties contains duplicates.");
          }
          constraint_notification.title =
              fmt::format("Created UNIQUE constraint on label {} on properties {}.",
                          constraint_query->constraint_.label.name, utils::Join(properties_string, ", "));
          handler = [interpreter_context, label, label_name = constraint_query->constraint_.label.name,
                     properties_stringified = std::move(properties_stringified),
                     property_set = std::move(property_set)](Notification &constraint_notification) {
            auto res = interpreter_context->db->CreateUniqueConstraint(label, property_set);
            if (res.HasError()) {
              auto violation = res.GetError();
              auto label_name = interpreter_context->db->LabelToName(violation.label);
              std::stringstream property_names_stream;
              utils::PrintIterable(property_names_stream, violation.properties, ", ",
                                   [&interpreter_context](auto &stream, const auto &prop) {
                                     stream << interpreter_context->db->PropertyToName(prop);
                                   });
              throw QueryRuntimeException(
                  "Unable to create unique constraint :{}({}), because an "
                  "existing node violates it.",
                  label_name, property_names_stream.str());
            }
            switch (res.GetValue()) {
              case storage::UniqueConstraints::CreationStatus::EMPTY_PROPERTIES:
                throw SyntaxException(
                    "At least one property must be used for unique "
                    "constraints.");
              case storage::UniqueConstraints::CreationStatus::PROPERTIES_SIZE_LIMIT_EXCEEDED:
                throw SyntaxException(
                    "Too many properties specified. Limit of {} properties "
                    "for unique constraints is exceeded.",
                    storage::kUniqueConstraintsMaxProperties);
              case storage::UniqueConstraints::CreationStatus::ALREADY_EXISTS:
                constraint_notification.code = NotificationCode::EXISTANT_CONSTRAINT;
                constraint_notification.title =
                    fmt::format("Constraint UNIQUE on label {} on properties {} already exists.", label_name,
                                properties_stringified);
                break;
              case storage::UniqueConstraints::CreationStatus::SUCCESS:
                break;
            }
          };
          break;
      }
    } break;
    case ConstraintQuery::ActionType::DROP: {
      constraint_notification.code = NotificationCode::DROP_CONSTRAINT;

      switch (constraint_query->constraint_.type) {
        case Constraint::Type::NODE_KEY:
          throw utils::NotYetImplemented("Node key constraints");
        case Constraint::Type::EXISTS:
          if (properties.empty() || properties.size() > 1) {
            throw SyntaxException("Exactly one property must be used for existence constraints.");
          }
          constraint_notification.title =
              fmt::format("Dropped EXISTS constraint on label {} on properties {}.",
                          constraint_query->constraint_.label.name, utils::Join(properties_string, ", "));
          handler = [interpreter_context, label, label_name = constraint_query->constraint_.label.name,
                     properties_stringified = std::move(properties_stringified),
                     properties = std::move(properties)](Notification &constraint_notification) {
            if (!interpreter_context->db->DropExistenceConstraint(label, properties[0])) {
              constraint_notification.code = NotificationCode::NONEXISTANT_CONSTRAINT;
              constraint_notification.title = fmt::format(
                  "Constraint EXISTS on label {} on properties {} doesn't exist.", label_name, properties_stringified);
            }
            return std::vector<std::vector<TypedValue>>();
          };
          break;
        case Constraint::Type::UNIQUE:
          std::set<storage::PropertyId> property_set;
          for (const auto &property : properties) {
            property_set.insert(property);
          }
          if (property_set.size() != properties.size()) {
            throw SyntaxException("The given set of properties contains duplicates.");
          }
          constraint_notification.title =
              fmt::format("Dropped UNIQUE constraint on label {} on properties {}.",
                          constraint_query->constraint_.label.name, utils::Join(properties_string, ", "));
          handler = [interpreter_context, label, label_name = constraint_query->constraint_.label.name,
                     properties_stringified = std::move(properties_stringified),
                     property_set = std::move(property_set)](Notification &constraint_notification) {
            auto res = interpreter_context->db->DropUniqueConstraint(label, property_set);
            switch (res) {
              case storage::UniqueConstraints::DeletionStatus::EMPTY_PROPERTIES:
                throw SyntaxException(
                    "At least one property must be used for unique "
                    "constraints.");
                break;
              case storage::UniqueConstraints::DeletionStatus::PROPERTIES_SIZE_LIMIT_EXCEEDED:
                throw SyntaxException(
                    "Too many properties specified. Limit of {} properties for "
                    "unique constraints is exceeded.",
                    storage::kUniqueConstraintsMaxProperties);
                break;
              case storage::UniqueConstraints::DeletionStatus::NOT_FOUND:
                constraint_notification.code = NotificationCode::NONEXISTANT_CONSTRAINT;
                constraint_notification.title =
                    fmt::format("Constraint UNIQUE on label {} on properties {} doesn't exist.", label_name,
                                properties_stringified);
                break;
              case storage::UniqueConstraints::DeletionStatus::SUCCESS:
                break;
            }
            return std::vector<std::vector<TypedValue>>();
          };
      }
    } break;
  }

  return PreparedQuery{{},
                       std::move(parsed_query.required_privileges),
                       [handler = std::move(handler), constraint_notification = std::move(constraint_notification),
                        notifications](AnyStream * /*stream*/, std::optional<int> /*n*/) mutable {
                         handler(constraint_notification);
                         notifications->push_back(constraint_notification);
                         return QueryHandlerResult::COMMIT;
                       },
                       RWType::NONE};
}

void Interpreter::BeginTransaction() {
  const auto prepared_query = PrepareTransactionQuery("BEGIN");
  prepared_query.query_handler(nullptr, {});
}

void Interpreter::CommitTransaction() {
  const auto prepared_query = PrepareTransactionQuery("COMMIT");
  prepared_query.query_handler(nullptr, {});
  query_executions_.clear();
}

void Interpreter::RollbackTransaction() {
  const auto prepared_query = PrepareTransactionQuery("ROLLBACK");
  prepared_query.query_handler(nullptr, {});
  query_executions_.clear();
}

Interpreter::PrepareResult Interpreter::Prepare(const std::string &query_string,
                                                const std::map<std::string, storage::PropertyValue> &params,
                                                const std::string *username) {
  if (!in_explicit_transaction_) {
    query_executions_.clear();
  }

  query_executions_.emplace_back(std::make_unique<QueryExecution>());
  auto &query_execution = query_executions_.back();
  std::optional<int> qid =
      in_explicit_transaction_ ? static_cast<int>(query_executions_.size() - 1) : std::optional<int>{};

  // Handle transaction control queries.

  const auto upper_case_query = utils::ToUpperCase(query_string);
  const auto trimmed_query = utils::Trim(upper_case_query);

  if (trimmed_query == "BEGIN" || trimmed_query == "COMMIT" || trimmed_query == "ROLLBACK") {
    query_execution->prepared_query.emplace(PrepareTransactionQuery(trimmed_query));
    return {query_execution->prepared_query->header, query_execution->prepared_query->privileges, qid};
  }

  // All queries other than transaction control queries advance the command in
  // an explicit transaction block.
  if (in_explicit_transaction_) {
    AdvanceCommand();
  }
  // If we're not in an explicit transaction block and we have an open
  // transaction, abort it since we're about to prepare a new query.
  else if (db_accessor_) {
    AbortCommand(&query_execution);
  }

  try {
    // Set a default cost estimate of 0. Individual queries can overwrite this
    // field with an improved estimate.
    query_execution->summary["cost_estimate"] = 0.0;

    utils::Timer parsing_timer;
    ParsedQuery parsed_query = ParseQuery(query_string, params, &interpreter_context_->ast_cache,
                                          &interpreter_context_->antlr_lock, interpreter_context_->config.query);
    query_execution->summary["parsing_time"] = parsing_timer.Elapsed().count();

    // Some queries require an active transaction in order to be prepared.
    if (!in_explicit_transaction_ &&
        (utils::Downcast<CypherQuery>(parsed_query.query) || utils::Downcast<ExplainQuery>(parsed_query.query) ||
         utils::Downcast<ProfileQuery>(parsed_query.query) || utils::Downcast<DumpQuery>(parsed_query.query) ||
         utils::Downcast<TriggerQuery>(parsed_query.query))) {
      db_accessor_ =
          std::make_unique<storage::Storage::Accessor>(interpreter_context_->db->Access(GetIsolationLevelOverride()));
      execution_db_accessor_.emplace(db_accessor_.get());

      if (utils::Downcast<CypherQuery>(parsed_query.query) && interpreter_context_->trigger_store.HasTriggers()) {
        trigger_context_collector_.emplace(interpreter_context_->trigger_store.GetEventTypes());
      }
    }

    utils::Timer planning_timer;
    PreparedQuery prepared_query;

    if (utils::Downcast<CypherQuery>(parsed_query.query)) {
      prepared_query = PrepareCypherQuery(std::move(parsed_query), &query_execution->summary, interpreter_context_,
                                          &*execution_db_accessor_, &query_execution->execution_memory,
                                          &query_execution->notifications,
                                          trigger_context_collector_ ? &*trigger_context_collector_ : nullptr);
    } else if (utils::Downcast<ExplainQuery>(parsed_query.query)) {
      prepared_query = PrepareExplainQuery(std::move(parsed_query), &query_execution->summary, interpreter_context_,
                                           &*execution_db_accessor_, &query_execution->execution_memory_with_exception);
    } else if (utils::Downcast<ProfileQuery>(parsed_query.query)) {
      prepared_query = PrepareProfileQuery(std::move(parsed_query), in_explicit_transaction_, &query_execution->summary,
                                           interpreter_context_, &*execution_db_accessor_,
                                           &query_execution->execution_memory_with_exception);
    } else if (utils::Downcast<DumpQuery>(parsed_query.query)) {
      prepared_query = PrepareDumpQuery(std::move(parsed_query), &query_execution->summary, &*execution_db_accessor_,
                                        &query_execution->execution_memory);
    } else if (utils::Downcast<IndexQuery>(parsed_query.query)) {
      prepared_query = PrepareIndexQuery(std::move(parsed_query), in_explicit_transaction_,
                                         &query_execution->notifications, interpreter_context_);
    } else if (utils::Downcast<AuthQuery>(parsed_query.query)) {
      prepared_query = PrepareAuthQuery(std::move(parsed_query), in_explicit_transaction_, &query_execution->summary,
                                        interpreter_context_, &*execution_db_accessor_,
                                        &query_execution->execution_memory_with_exception);
    } else if (utils::Downcast<InfoQuery>(parsed_query.query)) {
      prepared_query = PrepareInfoQuery(std::move(parsed_query), in_explicit_transaction_, &query_execution->summary,
                                        interpreter_context_, interpreter_context_->db,
                                        &query_execution->execution_memory_with_exception);
    } else if (utils::Downcast<ConstraintQuery>(parsed_query.query)) {
      prepared_query = PrepareConstraintQuery(std::move(parsed_query), in_explicit_transaction_,
                                              &query_execution->notifications, interpreter_context_);
    } else if (utils::Downcast<ReplicationQuery>(parsed_query.query)) {
      prepared_query =
          PrepareReplicationQuery(std::move(parsed_query), in_explicit_transaction_, &query_execution->notifications,
                                  interpreter_context_, &*execution_db_accessor_);
    } else if (utils::Downcast<LockPathQuery>(parsed_query.query)) {
      prepared_query = PrepareLockPathQuery(std::move(parsed_query), in_explicit_transaction_, interpreter_context_,
                                            &*execution_db_accessor_);
    } else if (utils::Downcast<FreeMemoryQuery>(parsed_query.query)) {
      prepared_query = PrepareFreeMemoryQuery(std::move(parsed_query), in_explicit_transaction_, interpreter_context_);
    } else if (utils::Downcast<TriggerQuery>(parsed_query.query)) {
      prepared_query =
          PrepareTriggerQuery(std::move(parsed_query), in_explicit_transaction_, &query_execution->notifications,
                              interpreter_context_, &*execution_db_accessor_, params, username);
    } else if (utils::Downcast<StreamQuery>(parsed_query.query)) {
      prepared_query =
          PrepareStreamQuery(std::move(parsed_query), in_explicit_transaction_, &query_execution->notifications,
                             interpreter_context_, &*execution_db_accessor_, params, username);
    } else if (utils::Downcast<IsolationLevelQuery>(parsed_query.query)) {
      prepared_query =
          PrepareIsolationLevelQuery(std::move(parsed_query), in_explicit_transaction_, interpreter_context_, this);
    } else if (utils::Downcast<CreateSnapshotQuery>(parsed_query.query)) {
      prepared_query =
          PrepareCreateSnapshotQuery(std::move(parsed_query), in_explicit_transaction_, interpreter_context_);
    } else if (utils::Downcast<SettingQuery>(parsed_query.query)) {
      prepared_query = PrepareSettingQuery(std::move(parsed_query), in_explicit_transaction_, &*execution_db_accessor_);
    } else if (utils::Downcast<VersionQuery>(parsed_query.query)) {
      prepared_query = PrepareVersionQuery(std::move(parsed_query), in_explicit_transaction_);
    } else {
      LOG_FATAL("Should not get here -- unknown query type!");
    }

    query_execution->summary["planning_time"] = planning_timer.Elapsed().count();
    query_execution->prepared_query.emplace(std::move(prepared_query));

    const auto rw_type = query_execution->prepared_query->rw_type;
    query_execution->summary["type"] = plan::ReadWriteTypeChecker::TypeToString(rw_type);

    UpdateTypeCount(rw_type);

    if (const auto query_type = query_execution->prepared_query->rw_type;
        interpreter_context_->db->GetReplicationRole() == storage::ReplicationRole::REPLICA &&
        (query_type == RWType::W || query_type == RWType::RW)) {
      query_execution = nullptr;
      throw QueryException("Write query forbidden on the replica!");
    }

    return {query_execution->prepared_query->header, query_execution->prepared_query->privileges, qid};
  } catch (const utils::BasicException &) {
    EventCounter::IncrementCounter(EventCounter::FailedQuery);
    AbortCommand(&query_execution);
    throw;
  }
}

void Interpreter::Abort() {
  expect_rollback_ = false;
  in_explicit_transaction_ = false;
  if (!db_accessor_) return;
  db_accessor_->Abort();
  execution_db_accessor_.reset();
  db_accessor_.reset();
  trigger_context_collector_.reset();
}

namespace {
void RunTriggersIndividually(const utils::SkipList<Trigger> &triggers, InterpreterContext *interpreter_context,
                             TriggerContext trigger_context) {
  // Run the triggers
  for (const auto &trigger : triggers.access()) {
    utils::MonotonicBufferResource execution_memory{kExecutionMemoryBlockSize};

    // create a new transaction for each trigger
    auto storage_acc = interpreter_context->db->Access();
    DbAccessor db_accessor{&storage_acc};

    trigger_context.AdaptForAccessor(&db_accessor);
    try {
      trigger.Execute(&db_accessor, &execution_memory, interpreter_context->config.execution_timeout_sec,
                      &interpreter_context->is_shutting_down, trigger_context, interpreter_context->auth_checker);
    } catch (const utils::BasicException &exception) {
      spdlog::warn("Trigger '{}' failed with exception:\n{}", trigger.Name(), exception.what());
      db_accessor.Abort();
      continue;
    }

    auto maybe_constraint_violation = db_accessor.Commit();
    if (maybe_constraint_violation.HasError()) {
      const auto &constraint_violation = maybe_constraint_violation.GetError();
      switch (constraint_violation.type) {
        case storage::ConstraintViolation::Type::EXISTENCE: {
          const auto &label_name = db_accessor.LabelToName(constraint_violation.label);
          MG_ASSERT(constraint_violation.properties.size() == 1U);
          const auto &property_name = db_accessor.PropertyToName(*constraint_violation.properties.begin());
          spdlog::warn("Trigger '{}' failed to commit due to existence constraint violation on :{}({})", trigger.Name(),
                       label_name, property_name);
          break;
        }
        case storage::ConstraintViolation::Type::UNIQUE: {
          const auto &label_name = db_accessor.LabelToName(constraint_violation.label);
          std::stringstream property_names_stream;
          utils::PrintIterable(property_names_stream, constraint_violation.properties, ", ",
                               [&](auto &stream, const auto &prop) { stream << db_accessor.PropertyToName(prop); });
          spdlog::warn("Trigger '{}' failed to commit due to unique constraint violation on :{}({})", trigger.Name(),
                       label_name, property_names_stream.str());
          break;
        }
      }
    }
  }
}
}  // namespace

void Interpreter::Commit() {
  // It's possible that some queries did not finish because the user did
  // not pull all of the results from the query.
  // For now, we will not check if there are some unfinished queries.
  // We should document clearly that all results should be pulled to complete
  // a query.
  if (!db_accessor_) return;

  std::optional<TriggerContext> trigger_context = std::nullopt;
  if (trigger_context_collector_) {
    trigger_context.emplace(std::move(*trigger_context_collector_).TransformToTriggerContext());
    trigger_context_collector_.reset();
  }

  if (trigger_context) {
    // Run the triggers
    for (const auto &trigger : interpreter_context_->trigger_store.BeforeCommitTriggers().access()) {
      utils::MonotonicBufferResource execution_memory{kExecutionMemoryBlockSize};
      AdvanceCommand();
      try {
        trigger.Execute(&*execution_db_accessor_, &execution_memory, interpreter_context_->config.execution_timeout_sec,
                        &interpreter_context_->is_shutting_down, *trigger_context, interpreter_context_->auth_checker);
      } catch (const utils::BasicException &e) {
        throw utils::BasicException(
            fmt::format("Trigger '{}' caused the transaction to fail.\nException: {}", trigger.Name(), e.what()));
      }
    }
    SPDLOG_DEBUG("Finished executing before commit triggers");
  }

  const auto reset_necessary_members = [this]() {
    execution_db_accessor_.reset();
    db_accessor_.reset();
    trigger_context_collector_.reset();
  };

  auto maybe_constraint_violation = db_accessor_->Commit();
  if (maybe_constraint_violation.HasError()) {
    const auto &constraint_violation = maybe_constraint_violation.GetError();
    switch (constraint_violation.type) {
      case storage::ConstraintViolation::Type::EXISTENCE: {
        auto label_name = execution_db_accessor_->LabelToName(constraint_violation.label);
        MG_ASSERT(constraint_violation.properties.size() == 1U);
        auto property_name = execution_db_accessor_->PropertyToName(*constraint_violation.properties.begin());
        reset_necessary_members();
        throw QueryException("Unable to commit due to existence constraint violation on :{}({})", label_name,
                             property_name);
        break;
      }
      case storage::ConstraintViolation::Type::UNIQUE: {
        auto label_name = execution_db_accessor_->LabelToName(constraint_violation.label);
        std::stringstream property_names_stream;
        utils::PrintIterable(
            property_names_stream, constraint_violation.properties, ", ",
            [this](auto &stream, const auto &prop) { stream << execution_db_accessor_->PropertyToName(prop); });
        reset_necessary_members();
        throw QueryException("Unable to commit due to unique constraint violation on :{}({})", label_name,
                             property_names_stream.str());
        break;
      }
    }
  }

  // The ordered execution of after commit triggers is heavily depending on the exclusiveness of db_accessor_->Commit():
  // only one of the transactions can be commiting at the same time, so when the commit is finished, that transaction
  // probably will schedule its after commit triggers, because the other transactions that want to commit are still
  // waiting for commiting or one of them just started commiting its changes.
  // This means the ordered execution of after commit triggers are not guaranteed.
  if (trigger_context && interpreter_context_->trigger_store.AfterCommitTriggers().size() > 0) {
    interpreter_context_->after_commit_trigger_pool.AddTask(
        [trigger_context = std::move(*trigger_context), interpreter_context = this->interpreter_context_,
         user_transaction = std::shared_ptr(std::move(db_accessor_))]() mutable {
          RunTriggersIndividually(interpreter_context->trigger_store.AfterCommitTriggers(), interpreter_context,
                                  std::move(trigger_context));
          user_transaction->FinalizeTransaction();
          SPDLOG_DEBUG("Finished executing after commit triggers");  // NOLINT(bugprone-lambda-function-name)
        });
  }

  reset_necessary_members();

  SPDLOG_DEBUG("Finished committing the transaction");
}

void Interpreter::AdvanceCommand() {
  if (!db_accessor_) return;
  db_accessor_->AdvanceCommand();
}

void Interpreter::AbortCommand(std::unique_ptr<QueryExecution> *query_execution) {
  if (query_execution) {
    query_execution->reset(nullptr);
  }
  if (in_explicit_transaction_) {
    expect_rollback_ = true;
  } else {
    Abort();
  }
}

std::optional<storage::IsolationLevel> Interpreter::GetIsolationLevelOverride() {
  if (next_transaction_isolation_level) {
    const auto isolation_level = *next_transaction_isolation_level;
    next_transaction_isolation_level.reset();
    return isolation_level;
  }

  return interpreter_isolation_level;
}

void Interpreter::SetNextTransactionIsolationLevel(const storage::IsolationLevel isolation_level) {
  next_transaction_isolation_level.emplace(isolation_level);
}

void Interpreter::SetSessionIsolationLevel(const storage::IsolationLevel isolation_level) {
  interpreter_isolation_level.emplace(isolation_level);
}

}  // namespace memgraph::query<|MERGE_RESOLUTION|>--- conflicted
+++ resolved
@@ -686,14 +686,9 @@
     }
 
     case ReplicationQuery::Action::SHOW_REPLICAS: {
-<<<<<<< HEAD
-      callback.header = {"name", "socket_address", "sync_mode", "timeout"};
+      callback.header = {"name", "socket_address", "sync_mode", "timeout", "state"};
       callback.fn = [handler = ReplQueryHandler{interpreter_context->db, &interpreter_context->storage_},
                      replica_nfields = callback.header.size()] {
-=======
-      callback.header = {"name", "socket_address", "sync_mode", "timeout", "state"};
-      callback.fn = [handler = ReplQueryHandler{interpreter_context->db}, replica_nfields = callback.header.size()] {
->>>>>>> 599c0a64
         const auto &replicas = handler.ShowReplicas();
         auto typed_replicas = std::vector<std::vector<TypedValue>>{};
         typed_replicas.reserve(replicas.size());
