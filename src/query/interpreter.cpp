--- conflicted
+++ resolved
@@ -600,77 +600,38 @@
 
 Interpreter::Interpreter(InterpreterContext *interpreter_context) : interpreter_context_(interpreter_context) {
   MG_ASSERT(interpreter_context_, "Interpreter context must not be NULL");
-<<<<<<< HEAD
   try {
     {
       auto storage_acc = interpreter_context_->db->Access();
       DbAccessor dba(&storage_acc);
       auto triggers_acc = interpreter_context_->before_commit_triggers.access();
       triggers_acc.insert(Trigger{"BeforeDelete", "UNWIND deletedVertices as u CREATE(:DELETED {id: u.id + 10})",
-                                  &interpreter_context_->ast_cache, &interpreter_context_->plan_cache, &dba,
-                                  &interpreter_context_->antlr_lock});
+                                  &interpreter_context_->ast_cache, &dba, &interpreter_context_->antlr_lock});
       // triggers_acc.insert(Trigger{"BeforeDelete2", "UNWIND deletedVertices as u SET u.deleted = 0",
-      //                           &interpreter_context_->ast_cache, &interpreter_context_->plan_cache, &dba,
+      //                           &interpreter_context_->ast_cache, &dba,
       //                           &interpreter_context_->antlr_lock});
       triggers_acc.insert(Trigger{"BeforeDeleteProcedure", "CALL script.procedure(updatedVertices) YIELD * RETURN *",
-                                  &interpreter_context_->ast_cache, &interpreter_context_->plan_cache, &dba,
-                                  &interpreter_context_->antlr_lock});
+                                  &interpreter_context_->ast_cache, &dba, &interpreter_context_->antlr_lock});
       triggers_acc.insert(Trigger{"BeforeCreator", "UNWIND createdVertices as u SET u.before = id(u) + 10",
-                                  &interpreter_context_->ast_cache, &interpreter_context_->plan_cache, &dba,
-                                  &interpreter_context_->antlr_lock});
+                                  &interpreter_context_->ast_cache, &dba, &interpreter_context_->antlr_lock});
       triggers_acc.insert(Trigger{"BeforeSetLabelProcedure",
                                   "CALL label.procedure(assignedVertexLabels) YIELD * RETURN *",
-                                  &interpreter_context_->ast_cache, &interpreter_context_->plan_cache, &dba,
-                                  &interpreter_context_->antlr_lock});
+                                  &interpreter_context_->ast_cache, &dba, &interpreter_context_->antlr_lock});
     }
     {
       auto storage_acc = interpreter_context->db->Access();
       DbAccessor dba(&storage_acc);
       auto triggers_acc = interpreter_context->after_commit_triggers.access();
       triggers_acc.insert(Trigger{"AfterDelete", "UNWIND deletedVertices as u CREATE(:DELETED {id: u.id + 100})",
-                                  &interpreter_context_->ast_cache, &interpreter_context_->plan_cache, &dba,
-                                  &interpreter_context_->antlr_lock});
+                                  &interpreter_context_->ast_cache, &dba, &interpreter_context_->antlr_lock});
       triggers_acc.insert(Trigger{"AfterCreator", "UNWIND createdVertices as u SET u.after = u.id + 100",
-                                  &interpreter_context_->ast_cache, &interpreter_context_->plan_cache, &dba,
-                                  &interpreter_context_->antlr_lock});
+                                  &interpreter_context_->ast_cache, &dba, &interpreter_context_->antlr_lock});
       triggers_acc.insert(Trigger{"AfterUpdateProcedure", "CALL script.procedure(updatedVertices) YIELD * RETURN *",
-                                  &interpreter_context_->ast_cache, &interpreter_context_->plan_cache, &dba,
-                                  &interpreter_context_->antlr_lock});
+                                  &interpreter_context_->ast_cache, &dba, &interpreter_context_->antlr_lock});
     }
   } catch (const utils::BasicException &e) {
     spdlog::critical("Failed to create a trigger because: {}", e.what());
   }
-=======
-  // try {
-  //  {
-  //    auto storage_acc = interpreter_context_->db->Access();
-  //    DbAccessor dba(&storage_acc);
-  //    auto triggers_acc = interpreter_context_->before_commit_triggers.access();
-  //    triggers_acc.insert(Trigger{"BeforeDelete", "UNWIND deletedVertices as u CREATE(:DELETED {id: u.id + 10})",
-  //                                &interpreter_context_->ast_cache, &dba, &interpreter_context_->antlr_lock});
-  //    // triggers_acc.insert(Trigger{"BeforeDelete2", "UNWIND deletedVertices as u SET u.deleted = 0",
-  //    //                            &interpreter_context_->ast_cache, &dba,
-  //    //                            &interpreter_context_->antlr_lock});
-  //    // triggers_acc.insert(Trigger{"BeforeDeleteProcedure", "CALL script.procedure(deletedVertices) YIELD * RETURN
-  //    // *",
-  //    //                             &interpreter_context_->ast_cache, &dba,
-  //    //                             &interpreter_context_->antlr_lock});
-  //    triggers_acc.insert(Trigger{"BeforeCreator", "UNWIND createdVertices as u SET u.before = u.id + 10",
-  //                                &interpreter_context_->ast_cache, &dba, &interpreter_context_->antlr_lock});
-  //  }
-  //  {
-  //    auto storage_acc = interpreter_context->db->Access();
-  //    DbAccessor dba(&storage_acc);
-  //    auto triggers_acc = interpreter_context->after_commit_triggers.access();
-  //    triggers_acc.insert(Trigger{"AfterDelete", "UNWIND deletedVertices as u CREATE(:DELETED {id: u.id + 100})",
-  //                                &interpreter_context_->ast_cache, &dba, &interpreter_context_->antlr_lock});
-  //    triggers_acc.insert(Trigger{"AfterCreator", "UNWIND createdVertices as u SET u.after = u.id + 100",
-  //                                &interpreter_context_->ast_cache, &dba, &interpreter_context_->antlr_lock});
-  //  }
-  //} catch (const utils::BasicException &e) {
-  //  spdlog::critical("Failed to create a trigger because: {}", e.what());
-  //}
->>>>>>> 4e83fc7b
 }
 
 PreparedQuery Interpreter::PrepareTransactionQuery(std::string_view query_upper) {
