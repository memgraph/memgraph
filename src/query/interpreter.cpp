#include "query/interpreter.hpp"

#include <atomic>
#include <limits>

#include "glue/communication.hpp"
#include "query/constants.hpp"
#include "query/context.hpp"
#include "query/db_accessor.hpp"
#include "query/dump.hpp"
#include "query/exceptions.hpp"
#include "query/frontend/ast/ast.hpp"
#include "query/frontend/ast/cypher_main_visitor.hpp"
#include "query/frontend/opencypher/parser.hpp"
#include "query/frontend/semantic/required_privileges.hpp"
#include "query/frontend/semantic/symbol_generator.hpp"
#include "query/interpret/eval.hpp"
#include "query/plan/planner.hpp"
#include "query/plan/profile.hpp"
#include "query/plan/vertex_count_cache.hpp"
#include "query/typed_value.hpp"
#include "utils/algorithm.hpp"
#include "utils/csv_parsing.hpp"
#include "utils/event_counter.hpp"
#include "utils/exceptions.hpp"
#include "utils/flag_validation.hpp"
#include "utils/logging.hpp"
#include "utils/memory.hpp"
#include "utils/memory_tracker.hpp"
#include "utils/readable_size.hpp"
#include "utils/string.hpp"
#include "utils/tsc.hpp"

namespace EventCounter {
extern Event ReadQuery;
extern Event WriteQuery;
extern Event ReadWriteQuery;

extern const Event LabelIndexCreated;
extern const Event LabelPropertyIndexCreated;
}  // namespace EventCounter

namespace query {

namespace {
void UpdateTypeCount(const plan::ReadWriteTypeChecker::RWType type) {
  switch (type) {
    case plan::ReadWriteTypeChecker::RWType::R:
      EventCounter::IncrementCounter(EventCounter::ReadQuery);
      break;
    case plan::ReadWriteTypeChecker::RWType::W:
      EventCounter::IncrementCounter(EventCounter::WriteQuery);
      break;
    case plan::ReadWriteTypeChecker::RWType::RW:
      EventCounter::IncrementCounter(EventCounter::ReadWriteQuery);
      break;
    default:
      break;
  }
}

struct Callback {
  std::vector<std::string> header;
  std::function<std::vector<std::vector<TypedValue>>()> fn;
  bool should_abort_query{false};
};

TypedValue EvaluateOptionalExpression(Expression *expression, ExpressionEvaluator *eval) {
  return expression ? expression->Accept(*eval) : TypedValue();
}

class ReplQueryHandler final : public query::ReplicationQueryHandler {
 public:
  explicit ReplQueryHandler(storage::Storage *db) : db_(db) {}

  /// @throw QueryRuntimeException if an error ocurred.
  void SetReplicationRole(ReplicationQuery::ReplicationRole replication_role, std::optional<int64_t> port) override {
    if (replication_role == ReplicationQuery::ReplicationRole::MAIN) {
      if (!db_->SetMainReplicationRole()) {
        throw QueryRuntimeException("Couldn't set role to main!");
      }
    }
    if (replication_role == ReplicationQuery::ReplicationRole::REPLICA) {
      if (!port || *port < 0 || *port > std::numeric_limits<uint16_t>::max()) {
        throw QueryRuntimeException("Port number invalid!");
      }
      if (!db_->SetReplicaRole(
              io::network::Endpoint(query::kDefaultReplicationServerIp, static_cast<uint16_t>(*port)))) {
        throw QueryRuntimeException("Couldn't set role to replica!");
      }
    }
  }

  /// @throw QueryRuntimeException if an error ocurred.
  ReplicationQuery::ReplicationRole ShowReplicationRole() const override {
    switch (db_->GetReplicationRole()) {
      case storage::ReplicationRole::MAIN:
        return ReplicationQuery::ReplicationRole::MAIN;
      case storage::ReplicationRole::REPLICA:
        return ReplicationQuery::ReplicationRole::REPLICA;
    }
    throw QueryRuntimeException("Couldn't show replication role - invalid role set!");
  }

  /// @throw QueryRuntimeException if an error ocurred.
  void RegisterReplica(const std::string &name, const std::string &socket_address,
                       const ReplicationQuery::SyncMode sync_mode, const std::optional<double> timeout) override {
    if (db_->GetReplicationRole() == storage::ReplicationRole::REPLICA) {
      // replica can't register another replica
      throw QueryRuntimeException("Replica can't register another replica!");
    }

    storage::replication::ReplicationMode repl_mode;
    switch (sync_mode) {
      case ReplicationQuery::SyncMode::ASYNC: {
        repl_mode = storage::replication::ReplicationMode::ASYNC;
        break;
      }
      case ReplicationQuery::SyncMode::SYNC: {
        repl_mode = storage::replication::ReplicationMode::SYNC;
        break;
      }
    }

    auto maybe_ip_and_port =
        io::network::Endpoint::ParseSocketOrIpAddress(socket_address, query::kDefaultReplicationPort);
    if (maybe_ip_and_port) {
      auto [ip, port] = *maybe_ip_and_port;
      auto ret =
          db_->RegisterReplica(name, {std::move(ip), port}, repl_mode, {.timeout = timeout, .ssl = std::nullopt});
      if (ret.HasError()) {
        throw QueryRuntimeException(fmt::format("Couldn't register replica '{}'!", name));
      }
    } else {
      throw QueryRuntimeException("Invalid socket address!");
    }
  }

  /// @throw QueryRuntimeException if an error ocurred.
  void DropReplica(const std::string &replica_name) override {
    if (db_->GetReplicationRole() == storage::ReplicationRole::REPLICA) {
      // replica can't unregister a replica
      throw QueryRuntimeException("Replica can't unregister a replica!");
    }
    if (!db_->UnregisterReplica(replica_name)) {
      throw QueryRuntimeException(fmt::format("Couldn't unregister the replica '{}'", replica_name));
    }
  }

  using Replica = ReplicationQueryHandler::Replica;
  std::vector<Replica> ShowReplicas() const override {
    if (db_->GetReplicationRole() == storage::ReplicationRole::REPLICA) {
      // replica can't show registered replicas (it shouldn't have any)
      throw QueryRuntimeException("Replica can't show registered replicas (it shouldn't have any)!");
    }

    auto repl_infos = db_->ReplicasInfo();
    std::vector<Replica> replicas;
    replicas.reserve(repl_infos.size());

    const auto from_info = [](const auto &repl_info) -> Replica {
      Replica replica;
      replica.name = repl_info.name;
      replica.socket_address = repl_info.endpoint.SocketAddress();
      switch (repl_info.mode) {
        case storage::replication::ReplicationMode::SYNC:
          replica.sync_mode = ReplicationQuery::SyncMode::SYNC;
          break;
        case storage::replication::ReplicationMode::ASYNC:
          replica.sync_mode = ReplicationQuery::SyncMode::ASYNC;
          break;
      }
      if (repl_info.timeout) {
        replica.timeout = *repl_info.timeout;
      }

      return replica;
    };

    std::transform(repl_infos.begin(), repl_infos.end(), std::back_inserter(replicas), from_info);
    return replicas;
  }

 private:
  storage::Storage *db_;
};
/// returns false if the replication role can't be set
/// @throw QueryRuntimeException if an error ocurred.

Callback HandleAuthQuery(AuthQuery *auth_query, AuthQueryHandler *auth, const Parameters &parameters,
                         DbAccessor *db_accessor) {
  // Empty frame for evaluation of password expression. This is OK since
  // password should be either null or string literal and it's evaluation
  // should not depend on frame.
  Frame frame(0);
  SymbolTable symbol_table;
  EvaluationContext evaluation_context;
  // TODO: MemoryResource for EvaluationContext, it should probably be passed as
  // the argument to Callback.
  evaluation_context.timestamp =
      std::chrono::duration_cast<std::chrono::milliseconds>(std::chrono::system_clock::now().time_since_epoch())
          .count();
  evaluation_context.parameters = parameters;
  ExpressionEvaluator evaluator(&frame, symbol_table, evaluation_context, db_accessor, storage::View::OLD);

  std::string username = auth_query->user_;
  std::string rolename = auth_query->role_;
  std::string user_or_role = auth_query->user_or_role_;
  std::vector<AuthQuery::Privilege> privileges = auth_query->privileges_;
  auto password = EvaluateOptionalExpression(auth_query->password_, &evaluator);

  Callback callback;

  switch (auth_query->action_) {
    case AuthQuery::Action::CREATE_USER:
      callback.fn = [auth, username, password] {
        MG_ASSERT(password.IsString() || password.IsNull());
        if (!auth->CreateUser(username, password.IsString() ? std::make_optional(std::string(password.ValueString()))
                                                            : std::nullopt)) {
          throw QueryRuntimeException("User '{}' already exists.", username);
        }
        return std::vector<std::vector<TypedValue>>();
      };
      return callback;
    case AuthQuery::Action::DROP_USER:
      callback.fn = [auth, username] {
        if (!auth->DropUser(username)) {
          throw QueryRuntimeException("User '{}' doesn't exist.", username);
        }
        return std::vector<std::vector<TypedValue>>();
      };
      return callback;
    case AuthQuery::Action::SET_PASSWORD:
      callback.fn = [auth, username, password] {
        MG_ASSERT(password.IsString() || password.IsNull());
        auth->SetPassword(username,
                          password.IsString() ? std::make_optional(std::string(password.ValueString())) : std::nullopt);
        return std::vector<std::vector<TypedValue>>();
      };
      return callback;
    case AuthQuery::Action::CREATE_ROLE:
      callback.fn = [auth, rolename] {
        if (!auth->CreateRole(rolename)) {
          throw QueryRuntimeException("Role '{}' already exists.", rolename);
        }
        return std::vector<std::vector<TypedValue>>();
      };
      return callback;
    case AuthQuery::Action::DROP_ROLE:
      callback.fn = [auth, rolename] {
        if (!auth->DropRole(rolename)) {
          throw QueryRuntimeException("Role '{}' doesn't exist.", rolename);
        }
        return std::vector<std::vector<TypedValue>>();
      };
      return callback;
    case AuthQuery::Action::SHOW_USERS:
      callback.header = {"user"};
      callback.fn = [auth] {
        std::vector<std::vector<TypedValue>> rows;
        auto usernames = auth->GetUsernames();
        rows.reserve(usernames.size());
        for (auto &&username : usernames) {
          rows.emplace_back(std::vector<TypedValue>{username});
        }
        return rows;
      };
      return callback;
    case AuthQuery::Action::SHOW_ROLES:
      callback.header = {"role"};
      callback.fn = [auth] {
        std::vector<std::vector<TypedValue>> rows;
        auto rolenames = auth->GetRolenames();
        rows.reserve(rolenames.size());
        for (auto &&rolename : rolenames) {
          rows.emplace_back(std::vector<TypedValue>{rolename});
        }
        return rows;
      };
      return callback;
    case AuthQuery::Action::SET_ROLE:
      callback.fn = [auth, username, rolename] {
        auth->SetRole(username, rolename);
        return std::vector<std::vector<TypedValue>>();
      };
      return callback;
    case AuthQuery::Action::CLEAR_ROLE:
      callback.fn = [auth, username] {
        auth->ClearRole(username);
        return std::vector<std::vector<TypedValue>>();
      };
      return callback;
    case AuthQuery::Action::GRANT_PRIVILEGE:
      callback.fn = [auth, user_or_role, privileges] {
        auth->GrantPrivilege(user_or_role, privileges);
        return std::vector<std::vector<TypedValue>>();
      };
      return callback;
    case AuthQuery::Action::DENY_PRIVILEGE:
      callback.fn = [auth, user_or_role, privileges] {
        auth->DenyPrivilege(user_or_role, privileges);
        return std::vector<std::vector<TypedValue>>();
      };
      return callback;
    case AuthQuery::Action::REVOKE_PRIVILEGE: {
      callback.fn = [auth, user_or_role, privileges] {
        auth->RevokePrivilege(user_or_role, privileges);
        return std::vector<std::vector<TypedValue>>();
      };
      return callback;
    }
    case AuthQuery::Action::SHOW_PRIVILEGES:
      callback.header = {"privilege", "effective", "description"};
      callback.fn = [auth, user_or_role] { return auth->GetPrivileges(user_or_role); };
      return callback;
    case AuthQuery::Action::SHOW_ROLE_FOR_USER:
      callback.header = {"role"};
      callback.fn = [auth, username] {
        auto maybe_rolename = auth->GetRolenameForUser(username);
        return std::vector<std::vector<TypedValue>>{
            std::vector<TypedValue>{TypedValue(maybe_rolename ? *maybe_rolename : "null")}};
      };
      return callback;
    case AuthQuery::Action::SHOW_USERS_FOR_ROLE:
      callback.header = {"users"};
      callback.fn = [auth, rolename] {
        std::vector<std::vector<TypedValue>> rows;
        auto usernames = auth->GetUsernamesForRole(rolename);
        rows.reserve(usernames.size());
        for (auto &&username : usernames) {
          rows.emplace_back(std::vector<TypedValue>{username});
        }
        return rows;
      };
      return callback;
    default:
      break;
  }
}

Callback HandleReplicationQuery(ReplicationQuery *repl_query, ReplQueryHandler *handler, const Parameters &parameters,
                                DbAccessor *db_accessor) {
  Frame frame(0);
  SymbolTable symbol_table;
  EvaluationContext evaluation_context;
  // TODO: MemoryResource for EvaluationContext, it should probably be passed as
  // the argument to Callback.
  evaluation_context.timestamp =
      std::chrono::duration_cast<std::chrono::milliseconds>(std::chrono::system_clock::now().time_since_epoch())
          .count();
  evaluation_context.parameters = parameters;
  ExpressionEvaluator evaluator(&frame, symbol_table, evaluation_context, db_accessor, storage::View::OLD);

  Callback callback;
  switch (repl_query->action_) {
    case ReplicationQuery::Action::SET_REPLICATION_ROLE: {
      auto port = EvaluateOptionalExpression(repl_query->port_, &evaluator);
      std::optional<int64_t> maybe_port;
      if (port.IsInt()) {
        maybe_port = port.ValueInt();
      }
      callback.fn = [handler, role = repl_query->role_, maybe_port] {
        handler->SetReplicationRole(role, maybe_port);
        return std::vector<std::vector<TypedValue>>();
      };
      return callback;
    }
    case ReplicationQuery::Action::SHOW_REPLICATION_ROLE: {
      callback.header = {"replication mode"};
      callback.fn = [handler] {
        auto mode = handler->ShowReplicationRole();
        switch (mode) {
          case ReplicationQuery::ReplicationRole::MAIN: {
            return std::vector<std::vector<TypedValue>>{{TypedValue("main")}};
          }
          case ReplicationQuery::ReplicationRole::REPLICA: {
            return std::vector<std::vector<TypedValue>>{{TypedValue("replica")}};
          }
        }
      };
      return callback;
    }
    case ReplicationQuery::Action::REGISTER_REPLICA: {
      const auto &name = repl_query->replica_name_;
      const auto &sync_mode = repl_query->sync_mode_;
      auto socket_address = repl_query->socket_address_->Accept(evaluator);
      auto timeout = EvaluateOptionalExpression(repl_query->timeout_, &evaluator);
      std::optional<double> maybe_timeout;
      if (timeout.IsDouble()) {
        maybe_timeout = timeout.ValueDouble();
      } else if (timeout.IsInt()) {
        maybe_timeout = static_cast<double>(timeout.ValueInt());
      }
      callback.fn = [handler, name, socket_address, sync_mode, maybe_timeout] {
        handler->RegisterReplica(name, std::string(socket_address.ValueString()), sync_mode, maybe_timeout);
        return std::vector<std::vector<TypedValue>>();
      };
      return callback;
    }
    case ReplicationQuery::Action::DROP_REPLICA: {
      const auto &name = repl_query->replica_name_;
      callback.fn = [handler, name] {
        handler->DropReplica(name);
        return std::vector<std::vector<TypedValue>>();
      };
      return callback;
    }
    case ReplicationQuery::Action::SHOW_REPLICAS: {
      callback.header = {"name", "socket_address", "sync_mode", "timeout"};
      callback.fn = [handler, replica_nfields = callback.header.size()] {
        const auto &replicas = handler->ShowReplicas();
        auto typed_replicas = std::vector<std::vector<TypedValue>>{};
        typed_replicas.reserve(replicas.size());
        for (const auto &replica : replicas) {
          std::vector<TypedValue> typed_replica;
          typed_replica.reserve(replica_nfields);

          typed_replica.emplace_back(TypedValue(replica.name));
          typed_replica.emplace_back(TypedValue(replica.socket_address));
          switch (replica.sync_mode) {
            case ReplicationQuery::SyncMode::SYNC:
              typed_replica.emplace_back(TypedValue("sync"));
              break;
            case ReplicationQuery::SyncMode::ASYNC:
              typed_replica.emplace_back(TypedValue("async"));
              break;
          }
          typed_replica.emplace_back(TypedValue(static_cast<int64_t>(replica.sync_mode)));
          if (replica.timeout) {
            typed_replica.emplace_back(TypedValue(*replica.timeout));
          } else {
            typed_replica.emplace_back(TypedValue());
          }

          typed_replicas.emplace_back(std::move(typed_replica));
        }
        return typed_replicas;
      };
      return callback;
    }
      return callback;
  }
}

// Struct for lazy pulling from a vector
struct PullPlanVector {
  explicit PullPlanVector(std::vector<std::vector<TypedValue>> values) : values_(std::move(values)) {}

  // @return true if there are more unstreamed elements in vector,
  // false otherwise.
  bool Pull(AnyStream *stream, std::optional<int> n) {
    int local_counter{0};
    while (global_counter < values_.size() && (!n || local_counter < n)) {
      stream->Result(values_[global_counter]);
      ++global_counter;
      ++local_counter;
    }

    return global_counter == values_.size();
  }

 private:
  int global_counter{0};
  std::vector<std::vector<TypedValue>> values_;
};

struct PullPlan {
  explicit PullPlan(std::shared_ptr<CachedPlan> plan, const Parameters &parameters, bool is_profile_query,
                    DbAccessor *dba, InterpreterContext *interpreter_context,
                    utils::MonotonicBufferResource *execution_memory, TriggerContext *trigger_context = nullptr,
                    std::optional<size_t> memory_limit = {});
  std::optional<ExecutionContext> Pull(AnyStream *stream, std::optional<int> n,
                                       const std::vector<Symbol> &output_symbols,
                                       std::map<std::string, TypedValue> *summary);

 private:
  std::shared_ptr<CachedPlan> plan_ = nullptr;
  plan::UniqueCursorPtr cursor_ = nullptr;
  Frame frame_;
  ExecutionContext ctx_;
  std::optional<size_t> memory_limit_;

  // As it's possible to query execution using multiple pulls
  // we need the keep track of the total execution time across
  // those pulls by accumulating the execution time.
  std::chrono::duration<double> execution_time_{0};

  // To pull the results from a query we call the `Pull` method on
  // the cursor which saves the results in a Frame.
  // Becuase we can't find out if there are some saved results in a frame,
  // and the cursor cannot deduce if the next pull will have a result,
  // we have to keep track of any unsent results from previous `PullPlan::Pull`
  // manually by using this flag.
  bool has_unsent_results_ = false;
};

PullPlan::PullPlan(const std::shared_ptr<CachedPlan> plan, const Parameters &parameters, const bool is_profile_query,
                   DbAccessor *dba, InterpreterContext *interpreter_context,
                   utils::MonotonicBufferResource *execution_memory, TriggerContext *trigger_context,
                   const std::optional<size_t> memory_limit)
    : plan_(plan),
      cursor_(plan->plan().MakeCursor(execution_memory)),
      frame_(plan->symbol_table().max_position(), execution_memory),
      memory_limit_(memory_limit) {
  ctx_.db_accessor = dba;
  ctx_.symbol_table = plan->symbol_table();
  ctx_.evaluation_context.timestamp =
      std::chrono::duration_cast<std::chrono::milliseconds>(std::chrono::system_clock::now().time_since_epoch())
          .count();
  ctx_.evaluation_context.parameters = parameters;
  ctx_.evaluation_context.properties = NamesToProperties(plan->ast_storage().properties_, dba);
  ctx_.evaluation_context.labels = NamesToLabels(plan->ast_storage().labels_, dba);
  ctx_.execution_tsc_timer = utils::TSCTimer(interpreter_context->tsc_frequency);
  ctx_.max_execution_time_sec = interpreter_context->execution_timeout_sec;
  ctx_.is_shutting_down = &interpreter_context->is_shutting_down;
  ctx_.is_profile_query = is_profile_query;
  ctx_.trigger_context = trigger_context;
}

std::optional<ExecutionContext> PullPlan::Pull(AnyStream *stream, std::optional<int> n,
                                               const std::vector<Symbol> &output_symbols,
                                               std::map<std::string, TypedValue> *summary) {
  // Set up temporary memory for a single Pull. Initial memory comes from the
  // stack. 256 KiB should fit on the stack and should be more than enough for a
  // single `Pull`.
  constexpr size_t stack_size = 256 * 1024;
  char stack_data[stack_size];
  utils::ResourceWithOutOfMemoryException resource_with_exception;
  utils::MonotonicBufferResource monotonic_memory(&stack_data[0], stack_size, &resource_with_exception);
  // We can throw on every query because a simple queries for deleting will use only
  // the stack allocated buffer.
  // Also, we want to throw only when the query engine requests more memory and not the storage
  // so we add the exception to the allocator.
  // TODO (mferencevic): Tune the parameters accordingly.
  utils::PoolResource pool_memory(128, 1024, &monotonic_memory);
  std::optional<utils::LimitedMemoryResource> maybe_limited_resource;

  if (memory_limit_) {
    maybe_limited_resource.emplace(&pool_memory, *memory_limit_);
    ctx_.evaluation_context.memory = &*maybe_limited_resource;
  } else {
    ctx_.evaluation_context.memory = &pool_memory;
  }

  // Returns true if a result was pulled.
  const auto pull_result = [&]() -> bool { return cursor_->Pull(frame_, ctx_); };

  const auto stream_values = [&]() {
    // TODO: The streamed values should also probably use the above memory.
    std::vector<TypedValue> values;
    values.reserve(output_symbols.size());

    for (const auto &symbol : output_symbols) {
      values.emplace_back(frame_[symbol]);
    }

    stream->Result(values);
  };

  // Get the execution time of all possible result pulls and streams.
  utils::Timer timer;

  int i = 0;
  if (has_unsent_results_ && !output_symbols.empty()) {
    // stream unsent results from previous pull
    stream_values();
    ++i;
  }

  for (; !n || i < n; ++i) {
    if (!pull_result()) {
      break;
    }

    if (!output_symbols.empty()) {
      stream_values();
    }
  }

  // If we finished because we streamed the requested n results,
  // we try to pull the next result to see if there is more.
  // If there is additional result, we leave the pulled result in the frame
  // and set the flag to true.
  has_unsent_results_ = i == n && pull_result();

  execution_time_ += timer.Elapsed();

  if (has_unsent_results_) {
    return std::nullopt;
  }

  summary->insert_or_assign("plan_execution_time", execution_time_.count());
  cursor_->Shutdown();
  ctx_.profile_execution_time = execution_time_;
  return std::move(ctx_);
}

using RWType = plan::ReadWriteTypeChecker::RWType;
}  // namespace

Interpreter::Interpreter(InterpreterContext *interpreter_context) : interpreter_context_(interpreter_context) {
  MG_ASSERT(interpreter_context_, "Interpreter context must not be NULL");
  try {
    //  {
    //    auto storage_acc = interpreter_context_->db->Access();
    //    DbAccessor dba(&storage_acc);
    //    auto triggers_acc = interpreter_context_->before_commit_triggers.access();
    //    triggers_acc.insert(Trigger{"BeforeDelete", "UNWIND deletedVertices as u CREATE(:DELETED {id: u.id + 10})",
    //                                &interpreter_context_->ast_cache, &interpreter_context_->plan_cache, &dba,
    //                                &interpreter_context_->antlr_lock});
    //    triggers_acc.insert(Trigger{"BeforeDelete2", "UNWIND deletedVertices as u SET u.deleted = 0",
    //                                &interpreter_context_->ast_cache, &interpreter_context_->plan_cache, &dba,
    //                                &interpreter_context_->antlr_lock});
    //    triggers_acc.insert(Trigger{"BeforeDeleteProcedure", "CALL script.procedure(deletedVertices) YIELD * RETURN
    //    *",
    //                                &interpreter_context_->ast_cache, &interpreter_context_->plan_cache, &dba,
    //                                &interpreter_context_->antlr_lock});
    //    triggers_acc.insert(Trigger{"BeforeCreator", "UNWIND createdVertices as u SET u.before = u.id + 10",
    //                                &interpreter_context_->ast_cache, &interpreter_context_->plan_cache, &dba,
    //                                &interpreter_context_->antlr_lock});
    //  }
    //  {
    //    auto storage_acc = interpreter_context->db->Access();
    //    DbAccessor dba(&storage_acc);
    //    auto triggers_acc = interpreter_context->after_commit_triggers.access();
    //    triggers_acc.insert(Trigger{"AfterDelete", "UNWIND deletedVertices as u CREATE(:DELETED {id: u.id + 100})",
    //                                &interpreter_context_->ast_cache, &interpreter_context_->plan_cache, &dba,
    //                                &interpreter_context_->antlr_lock});
    //    triggers_acc.insert(Trigger{"AfterCreator", "UNWIND createdVertices as u SET u.after = u.id + 100",
    //                                &interpreter_context_->ast_cache, &interpreter_context_->plan_cache, &dba,
    //                                &interpreter_context_->antlr_lock});
    //  }
  } catch (const utils::BasicException &e) {
    spdlog::critical("Failed to create a trigger because: {}", e.what());
  }
}

PreparedQuery Interpreter::PrepareTransactionQuery(std::string_view query_upper) {
  std::function<void()> handler;

  if (query_upper == "BEGIN") {
    handler = [this] {
      if (in_explicit_transaction_) {
        throw ExplicitTransactionUsageException("Nested transactions are not supported.");
      }
      in_explicit_transaction_ = true;
      expect_rollback_ = false;

      db_accessor_ = std::make_unique<storage::Storage::Accessor>(interpreter_context_->db->Access());
      execution_db_accessor_.emplace(db_accessor_.get());
    };
  } else if (query_upper == "COMMIT") {
    handler = [this] {
      if (!in_explicit_transaction_) {
        throw ExplicitTransactionUsageException("No current transaction to commit.");
      }
      if (expect_rollback_) {
        throw ExplicitTransactionUsageException(
            "Transaction can't be committed because there was a previous "
            "error. Please invoke a rollback instead.");
      }

      try {
        Commit();
      } catch (const utils::BasicException &) {
        AbortCommand(nullptr);
        throw;
      }

      expect_rollback_ = false;
      in_explicit_transaction_ = false;
    };
  } else if (query_upper == "ROLLBACK") {
    handler = [this] {
      if (!in_explicit_transaction_) {
        throw ExplicitTransactionUsageException("No current transaction to rollback.");
      }
      Abort();
      expect_rollback_ = false;
      in_explicit_transaction_ = false;
    };
  } else {
    LOG_FATAL("Should not get here -- unknown transaction query!");
  }

  return {{},
          {},
          [handler = std::move(handler)](AnyStream *, std::optional<int>) {
            handler();
            return QueryHandlerResult::NOTHING;
          },
          RWType::NONE};
}

PreparedQuery PrepareCypherQuery(ParsedQuery parsed_query, std::map<std::string, TypedValue> *summary,
                                 InterpreterContext *interpreter_context, DbAccessor *dba,
                                 utils::MonotonicBufferResource *execution_memory,
                                 TriggerContext *trigger_context = nullptr) {
  auto *cypher_query = utils::Downcast<CypherQuery>(parsed_query.query);

  Frame frame(0);
  SymbolTable symbol_table;
  EvaluationContext evaluation_context;
  evaluation_context.timestamp =
      std::chrono::duration_cast<std::chrono::milliseconds>(std::chrono::system_clock::now().time_since_epoch())
          .count();
  evaluation_context.parameters = parsed_query.parameters;
  ExpressionEvaluator evaluator(&frame, symbol_table, evaluation_context, dba, storage::View::OLD);
  const auto memory_limit = EvaluateMemoryLimit(&evaluator, cypher_query->memory_limit_, cypher_query->memory_scale_);
  if (memory_limit) {
    spdlog::info("Running query with memory limit of {}", utils::GetReadableSize(*memory_limit));
  }

  auto plan = CypherQueryToPlan(parsed_query.stripped_query.hash(), std::move(parsed_query.ast_storage), cypher_query,
                                parsed_query.parameters, &interpreter_context->plan_cache, dba);

  summary->insert_or_assign("cost_estimate", plan->cost());
  auto rw_type_checker = plan::ReadWriteTypeChecker();
  rw_type_checker.InferRWType(const_cast<plan::LogicalOperator &>(plan->plan()));

  auto output_symbols = plan->plan().OutputSymbols(plan->symbol_table());

  std::vector<std::string> header;
  header.reserve(output_symbols.size());

  for (const auto &symbol : output_symbols) {
    // When the symbol is aliased or expanded from '*' (inside RETURN or
    // WITH), then there is no token position, so use symbol name.
    // Otherwise, find the name from stripped query.
    header.push_back(
        utils::FindOr(parsed_query.stripped_query.named_expressions(), symbol.token_position(), symbol.name()).first);
  }

  auto pull_plan = std::make_shared<PullPlan>(plan, parsed_query.parameters, false, dba, interpreter_context,
                                              execution_memory, trigger_context, memory_limit);
  return PreparedQuery{std::move(header), std::move(parsed_query.required_privileges),
                       [pull_plan = std::move(pull_plan), output_symbols = std::move(output_symbols), summary](
                           AnyStream *stream, std::optional<int> n) -> std::optional<QueryHandlerResult> {
                         if (pull_plan->Pull(stream, n, output_symbols, summary)) {
                           return QueryHandlerResult::COMMIT;
                         }
                         return std::nullopt;
                       },
                       rw_type_checker.type};
}

PreparedQuery PrepareExplainQuery(ParsedQuery parsed_query, std::map<std::string, TypedValue> *summary,
                                  InterpreterContext *interpreter_context, DbAccessor *dba,
                                  utils::MonotonicBufferResource *execution_memory) {
  const std::string kExplainQueryStart = "explain ";
  MG_ASSERT(utils::StartsWith(utils::ToLowerCase(parsed_query.stripped_query.query()), kExplainQueryStart),
            "Expected stripped query to start with '{}'", kExplainQueryStart);

  // Parse and cache the inner query separately (as if it was a standalone
  // query), producing a fresh AST. Note that currently we cannot just reuse
  // part of the already produced AST because the parameters within ASTs are
  // looked up using their positions within the string that was parsed. These
  // wouldn't match up if if we were to reuse the AST (produced by parsing the
  // full query string) when given just the inner query to execute.
  ParsedQuery parsed_inner_query =
      ParseQuery(parsed_query.query_string.substr(kExplainQueryStart.size()), parsed_query.user_parameters,
                 &interpreter_context->ast_cache, &interpreter_context->antlr_lock);

  auto *cypher_query = utils::Downcast<CypherQuery>(parsed_inner_query.query);
  MG_ASSERT(cypher_query, "Cypher grammar should not allow other queries in EXPLAIN");

  auto cypher_query_plan = CypherQueryToPlan(
      parsed_inner_query.stripped_query.hash(), std::move(parsed_inner_query.ast_storage), cypher_query,
      parsed_inner_query.parameters, &interpreter_context->plan_cache, dba, parsed_inner_query.is_cacheable);

  std::stringstream printed_plan;
  plan::PrettyPrint(*dba, &cypher_query_plan->plan(), &printed_plan);

  std::vector<std::vector<TypedValue>> printed_plan_rows;
  for (const auto &row : utils::Split(utils::RTrim(printed_plan.str()), "\n")) {
    printed_plan_rows.push_back(std::vector<TypedValue>{TypedValue(row)});
  }

  summary->insert_or_assign("explain", plan::PlanToJson(*dba, &cypher_query_plan->plan()).dump());

  return PreparedQuery{{"QUERY PLAN"},
                       std::move(parsed_query.required_privileges),
                       [pull_plan = std::make_shared<PullPlanVector>(std::move(printed_plan_rows))](
                           AnyStream *stream, std::optional<int> n) -> std::optional<QueryHandlerResult> {
                         if (pull_plan->Pull(stream, n)) {
                           return QueryHandlerResult::COMMIT;
                         }
                         return std::nullopt;
                       },
                       RWType::NONE};
}

PreparedQuery PrepareProfileQuery(ParsedQuery parsed_query, bool in_explicit_transaction,
                                  std::map<std::string, TypedValue> *summary, InterpreterContext *interpreter_context,
                                  DbAccessor *dba, utils::MonotonicBufferResource *execution_memory) {
  const std::string kProfileQueryStart = "profile ";

  MG_ASSERT(utils::StartsWith(utils::ToLowerCase(parsed_query.stripped_query.query()), kProfileQueryStart),
            "Expected stripped query to start with '{}'", kProfileQueryStart);

  // PROFILE isn't allowed inside multi-command (explicit) transactions. This is
  // because PROFILE executes each PROFILE'd query and collects additional
  // perfomance metadata that it displays to the user instead of the results
  // yielded by the query. Because PROFILE has side-effects, each transaction
  // that is used to execute a PROFILE query *MUST* be aborted. That isn't
  // possible when using multicommand (explicit) transactions (because the user
  // controls the lifetime of the transaction) and that is why PROFILE is
  // explicitly disabled here in multicommand (explicit) transactions.
  // NOTE: Unlike PROFILE, EXPLAIN doesn't have any unwanted side-effects (in
  // transaction terms) because it doesn't execute the query, it just prints its
  // query plan. That is why EXPLAIN can be used in multicommand (explicit)
  // transactions.
  if (in_explicit_transaction) {
    throw ProfileInMulticommandTxException();
  }

  if (!interpreter_context->tsc_frequency) {
    throw QueryException("TSC support is missing for PROFILE");
  }

  // Parse and cache the inner query separately (as if it was a standalone
  // query), producing a fresh AST. Note that currently we cannot just reuse
  // part of the already produced AST because the parameters within ASTs are
  // looked up using their positions within the string that was parsed. These
  // wouldn't match up if if we were to reuse the AST (produced by parsing the
  // full query string) when given just the inner query to execute.
  ParsedQuery parsed_inner_query =
      ParseQuery(parsed_query.query_string.substr(kProfileQueryStart.size()), parsed_query.user_parameters,
                 &interpreter_context->ast_cache, &interpreter_context->antlr_lock);

  auto *cypher_query = utils::Downcast<CypherQuery>(parsed_inner_query.query);
  MG_ASSERT(cypher_query, "Cypher grammar should not allow other queries in PROFILE");
  Frame frame(0);
  SymbolTable symbol_table;
  EvaluationContext evaluation_context;
  evaluation_context.timestamp =
      std::chrono::duration_cast<std::chrono::milliseconds>(std::chrono::system_clock::now().time_since_epoch())
          .count();
  evaluation_context.parameters = parsed_inner_query.parameters;
  ExpressionEvaluator evaluator(&frame, symbol_table, evaluation_context, dba, storage::View::OLD);
  const auto memory_limit = EvaluateMemoryLimit(&evaluator, cypher_query->memory_limit_, cypher_query->memory_scale_);

  auto cypher_query_plan = CypherQueryToPlan(
      parsed_inner_query.stripped_query.hash(), std::move(parsed_inner_query.ast_storage), cypher_query,
      parsed_inner_query.parameters, &interpreter_context->plan_cache, dba, parsed_inner_query.is_cacheable);
  auto rw_type_checker = plan::ReadWriteTypeChecker();
  rw_type_checker.InferRWType(const_cast<plan::LogicalOperator &>(cypher_query_plan->plan()));

  return PreparedQuery{
      {"OPERATOR", "ACTUAL HITS", "RELATIVE TIME", "ABSOLUTE TIME"},
      std::move(parsed_query.required_privileges),
      [plan = std::move(cypher_query_plan), parameters = std::move(parsed_inner_query.parameters), summary, dba,
       interpreter_context, execution_memory, memory_limit,
       // We want to execute the query we are profiling lazily, so we delay
       // the construction of the corresponding context.
       ctx = std::optional<ExecutionContext>{}, pull_plan = std::shared_ptr<PullPlanVector>(nullptr)](
          AnyStream *stream, std::optional<int> n) mutable -> std::optional<QueryHandlerResult> {
        // No output symbols are given so that nothing is streamed.
        if (!ctx) {
          ctx = PullPlan(plan, parameters, true, dba, interpreter_context, execution_memory, nullptr, memory_limit)
                    .Pull(stream, {}, {}, summary);
          pull_plan = std::make_shared<PullPlanVector>(ProfilingStatsToTable(ctx->stats, ctx->profile_execution_time));
        }

        MG_ASSERT(ctx, "Failed to execute the query!");

        if (pull_plan->Pull(stream, n)) {
          summary->insert_or_assign("profile", ProfilingStatsToJson(ctx->stats, ctx->profile_execution_time).dump());
          return QueryHandlerResult::ABORT;
        }

        return std::nullopt;
      },
      rw_type_checker.type};
}

PreparedQuery PrepareDumpQuery(ParsedQuery parsed_query, std::map<std::string, TypedValue> *summary, DbAccessor *dba,
                               utils::MonotonicBufferResource *execution_memory) {
  return PreparedQuery{{"QUERY"},
                       std::move(parsed_query.required_privileges),
                       [pull_plan = std::make_shared<PullPlanDump>(dba)](
                           AnyStream *stream, std::optional<int> n) -> std::optional<QueryHandlerResult> {
                         if (pull_plan->Pull(stream, n)) {
                           return QueryHandlerResult::COMMIT;
                         }
                         return std::nullopt;
                       },
                       RWType::R};
}

PreparedQuery PrepareIndexQuery(ParsedQuery parsed_query, bool in_explicit_transaction,
                                std::map<std::string, TypedValue> *summary, InterpreterContext *interpreter_context,
                                utils::MonotonicBufferResource *execution_memory) {
  if (in_explicit_transaction) {
    throw IndexInMulticommandTxException();
  }

  auto *index_query = utils::Downcast<IndexQuery>(parsed_query.query);
  std::function<void()> handler;

  // Creating an index influences computed plan costs.
  auto invalidate_plan_cache = [plan_cache = &interpreter_context->plan_cache] {
    auto access = plan_cache->access();
    for (auto &kv : access) {
      access.remove(kv.first);
    }
  };

  auto label = interpreter_context->db->NameToLabel(index_query->label_.name);
  std::vector<storage::PropertyId> properties;
  properties.reserve(index_query->properties_.size());
  for (const auto &prop : index_query->properties_) {
    properties.push_back(interpreter_context->db->NameToProperty(prop.name));
  }

  if (properties.size() > 1) {
    throw utils::NotYetImplemented("index on multiple properties");
  }

  switch (index_query->action_) {
    case IndexQuery::Action::CREATE: {
      handler = [interpreter_context, label, properties = std::move(properties),
                 invalidate_plan_cache = std::move(invalidate_plan_cache)] {
        if (properties.empty()) {
          interpreter_context->db->CreateIndex(label);
          EventCounter::IncrementCounter(EventCounter::LabelIndexCreated);
        } else {
          MG_ASSERT(properties.size() == 1U);
          interpreter_context->db->CreateIndex(label, properties[0]);
          EventCounter::IncrementCounter(EventCounter::LabelPropertyIndexCreated);
        }
        invalidate_plan_cache();
      };
      break;
    }
    case IndexQuery::Action::DROP: {
      handler = [interpreter_context, label, properties = std::move(properties),
                 invalidate_plan_cache = std::move(invalidate_plan_cache)] {
        if (properties.empty()) {
          interpreter_context->db->DropIndex(label);
        } else {
          MG_ASSERT(properties.size() == 1U);
          interpreter_context->db->DropIndex(label, properties[0]);
        }
        invalidate_plan_cache();
      };
      break;
    }
  }

  return PreparedQuery{{},
                       std::move(parsed_query.required_privileges),
                       [handler = std::move(handler)](AnyStream *stream, std::optional<int>) {
                         handler();
                         return QueryHandlerResult::NOTHING;
                       },
                       RWType::W};
}

PreparedQuery PrepareAuthQuery(ParsedQuery parsed_query, bool in_explicit_transaction,
                               std::map<std::string, TypedValue> *summary, InterpreterContext *interpreter_context,
                               DbAccessor *dba, utils::MonotonicBufferResource *execution_memory) {
  if (in_explicit_transaction) {
    throw UserModificationInMulticommandTxException();
  }

  auto *auth_query = utils::Downcast<AuthQuery>(parsed_query.query);

  auto callback = HandleAuthQuery(auth_query, interpreter_context->auth, parsed_query.parameters, dba);

  SymbolTable symbol_table;
  std::vector<Symbol> output_symbols;
  for (const auto &column : callback.header) {
    output_symbols.emplace_back(symbol_table.CreateSymbol(column, "false"));
  }

  auto plan = std::make_shared<CachedPlan>(std::make_unique<SingleNodeLogicalPlan>(
      std::make_unique<plan::OutputTable>(output_symbols,
                                          [fn = callback.fn](Frame *, ExecutionContext *) { return fn(); }),
      0.0, AstStorage{}, symbol_table));

  auto pull_plan =
      std::make_shared<PullPlan>(plan, parsed_query.parameters, false, dba, interpreter_context, execution_memory);
  return PreparedQuery{
      callback.header, std::move(parsed_query.required_privileges),
      [pull_plan = std::move(pull_plan), callback = std::move(callback), output_symbols = std::move(output_symbols),
       summary](AnyStream *stream, std::optional<int> n) -> std::optional<QueryHandlerResult> {
        if (pull_plan->Pull(stream, n, output_symbols, summary)) {
          return callback.should_abort_query ? QueryHandlerResult::ABORT : QueryHandlerResult::COMMIT;
        }
        return std::nullopt;
      },
      RWType::NONE};
}

PreparedQuery PrepareReplicationQuery(ParsedQuery parsed_query, const bool in_explicit_transaction,
                                      InterpreterContext *interpreter_context, DbAccessor *dba) {
  if (in_explicit_transaction) {
    throw ReplicationModificationInMulticommandTxException();
  }

  auto *replication_query = utils::Downcast<ReplicationQuery>(parsed_query.query);
  ReplQueryHandler handler{interpreter_context->db};
  auto callback = HandleReplicationQuery(replication_query, &handler, parsed_query.parameters, dba);

  return PreparedQuery{callback.header, std::move(parsed_query.required_privileges),
                       [pull_plan = std::make_shared<PullPlanVector>(callback.fn())](
                           AnyStream *stream, std::optional<int> n) -> std::optional<QueryHandlerResult> {
                         if (pull_plan->Pull(stream, n)) {
                           return QueryHandlerResult::COMMIT;
                         }
                         return std::nullopt;
                       },
                       RWType::NONE};
  // False positive report for the std::make_shared above
  // NOLINTNEXTLINE(clang-analyzer-cplusplus.NewDeleteLeaks)
}

PreparedQuery PrepareLockPathQuery(ParsedQuery parsed_query, const bool in_explicit_transaction,
                                   InterpreterContext *interpreter_context, DbAccessor *dba) {
  if (in_explicit_transaction) {
    throw LockPathModificationInMulticommandTxException();
  }

  auto *lock_path_query = utils::Downcast<LockPathQuery>(parsed_query.query);

  Frame frame(0);
  SymbolTable symbol_table;
  EvaluationContext evaluation_context;
  evaluation_context.timestamp =
      std::chrono::duration_cast<std::chrono::milliseconds>(std::chrono::system_clock::now().time_since_epoch())
          .count();
  evaluation_context.parameters = parsed_query.parameters;
  ExpressionEvaluator evaluator(&frame, symbol_table, evaluation_context, dba, storage::View::OLD);

  Callback callback;
  switch (lock_path_query->action_) {
    case LockPathQuery::Action::LOCK_PATH:
      if (!interpreter_context->db->LockPath()) {
        throw QueryRuntimeException("Failed to lock the data directory");
      }
      break;
    case LockPathQuery::Action::UNLOCK_PATH:
      if (!interpreter_context->db->UnlockPath()) {
        throw QueryRuntimeException("Failed to unlock the data directory");
      }
      break;
  }

  return PreparedQuery{callback.header, std::move(parsed_query.required_privileges),
                       [](AnyStream *stream, std::optional<int> n) -> std::optional<QueryHandlerResult> {
                         return QueryHandlerResult::COMMIT;
                       },
                       RWType::NONE};
}

PreparedQuery PrepareFreeMemoryQuery(ParsedQuery parsed_query, const bool in_explicit_transaction,
                                     InterpreterContext *interpreter_context) {
  if (in_explicit_transaction) {
    throw FreeMemoryModificationInMulticommandTxException();
  }

  interpreter_context->db->FreeMemory();

  return PreparedQuery{{},
                       std::move(parsed_query.required_privileges),
                       [](AnyStream *stream, std::optional<int> n) -> std::optional<QueryHandlerResult> {
                         return QueryHandlerResult::COMMIT;
                       },
                       RWType::NONE};
}

PreparedQuery PrepareInfoQuery(ParsedQuery parsed_query, bool in_explicit_transaction,
                               std::map<std::string, TypedValue> *summary, InterpreterContext *interpreter_context,
                               storage::Storage *db, utils::MonotonicBufferResource *execution_memory) {
  if (in_explicit_transaction) {
    throw InfoInMulticommandTxException();
  }

  auto *info_query = utils::Downcast<InfoQuery>(parsed_query.query);
  std::vector<std::string> header;
  std::function<std::pair<std::vector<std::vector<TypedValue>>, QueryHandlerResult>()> handler;

  switch (info_query->info_type_) {
    case InfoQuery::InfoType::STORAGE:
      header = {"storage info", "value"};
      handler = [db] {
        auto info = db->GetInfo();
        std::vector<std::vector<TypedValue>> results{
            {TypedValue("vertex_count"), TypedValue(static_cast<int64_t>(info.vertex_count))},
            {TypedValue("edge_count"), TypedValue(static_cast<int64_t>(info.edge_count))},
            {TypedValue("average_degree"), TypedValue(info.average_degree)},
            {TypedValue("memory_usage"), TypedValue(static_cast<int64_t>(info.memory_usage))},
            {TypedValue("disk_usage"), TypedValue(static_cast<int64_t>(info.disk_usage))},
            {TypedValue("memory_allocated"), TypedValue(static_cast<int64_t>(utils::total_memory_tracker.Amount()))},
            {TypedValue("allocation_limit"),
             TypedValue(static_cast<int64_t>(utils::total_memory_tracker.HardLimit()))}};
        return std::pair{results, QueryHandlerResult::COMMIT};
      };
      break;
    case InfoQuery::InfoType::INDEX:
      header = {"index type", "label", "property"};
      handler = [interpreter_context] {
        auto *db = interpreter_context->db;
        auto info = db->ListAllIndices();
        std::vector<std::vector<TypedValue>> results;
        results.reserve(info.label.size() + info.label_property.size());
        for (const auto &item : info.label) {
          results.push_back({TypedValue("label"), TypedValue(db->LabelToName(item)), TypedValue()});
        }
        for (const auto &item : info.label_property) {
          results.push_back({TypedValue("label+property"), TypedValue(db->LabelToName(item.first)),
                             TypedValue(db->PropertyToName(item.second))});
        }
        return std::pair{results, QueryHandlerResult::NOTHING};
      };
      break;
    case InfoQuery::InfoType::CONSTRAINT:
      header = {"constraint type", "label", "properties"};
      handler = [interpreter_context] {
        auto *db = interpreter_context->db;
        auto info = db->ListAllConstraints();
        std::vector<std::vector<TypedValue>> results;
        results.reserve(info.existence.size() + info.unique.size());
        for (const auto &item : info.existence) {
          results.push_back({TypedValue("exists"), TypedValue(db->LabelToName(item.first)),
                             TypedValue(db->PropertyToName(item.second))});
        }
        for (const auto &item : info.unique) {
          std::vector<TypedValue> properties;
          properties.reserve(item.second.size());
          for (const auto &property : item.second) {
            properties.emplace_back(db->PropertyToName(property));
          }
          results.push_back(
              {TypedValue("unique"), TypedValue(db->LabelToName(item.first)), TypedValue(std::move(properties))});
        }
        return std::pair{results, QueryHandlerResult::NOTHING};
      };
      break;
  }

  return PreparedQuery{std::move(header), std::move(parsed_query.required_privileges),
                       [handler = std::move(handler), action = QueryHandlerResult::NOTHING,
                        pull_plan = std::shared_ptr<PullPlanVector>(nullptr)](
                           AnyStream *stream, std::optional<int> n) mutable -> std::optional<QueryHandlerResult> {
                         if (!pull_plan) {
                           auto [results, action_on_complete] = handler();
                           action = action_on_complete;
                           pull_plan = std::make_shared<PullPlanVector>(std::move(results));
                         }

                         if (pull_plan->Pull(stream, n)) {
                           return action;
                         }
                         return std::nullopt;
                       },
                       RWType::NONE};
}

PreparedQuery PrepareConstraintQuery(ParsedQuery parsed_query, bool in_explicit_transaction,
                                     std::map<std::string, TypedValue> *summary,
                                     InterpreterContext *interpreter_context,
                                     utils::MonotonicBufferResource *execution_memory) {
  if (in_explicit_transaction) {
    throw ConstraintInMulticommandTxException();
  }

  auto *constraint_query = utils::Downcast<ConstraintQuery>(parsed_query.query);
  std::function<void()> handler;

  auto label = interpreter_context->db->NameToLabel(constraint_query->constraint_.label.name);
  std::vector<storage::PropertyId> properties;
  properties.reserve(constraint_query->constraint_.properties.size());
  for (const auto &prop : constraint_query->constraint_.properties) {
    properties.push_back(interpreter_context->db->NameToProperty(prop.name));
  }

  switch (constraint_query->action_type_) {
    case ConstraintQuery::ActionType::CREATE: {
      switch (constraint_query->constraint_.type) {
        case Constraint::Type::NODE_KEY:
          throw utils::NotYetImplemented("Node key constraints");
        case Constraint::Type::EXISTS:
          if (properties.empty() || properties.size() > 1) {
            throw SyntaxException("Exactly one property must be used for existence constraints.");
          }
          handler = [interpreter_context, label, properties = std::move(properties)] {
            auto res = interpreter_context->db->CreateExistenceConstraint(label, properties[0]);
            if (res.HasError()) {
              auto violation = res.GetError();
              auto label_name = interpreter_context->db->LabelToName(violation.label);
              MG_ASSERT(violation.properties.size() == 1U);
              auto property_name = interpreter_context->db->PropertyToName(*violation.properties.begin());
              throw QueryRuntimeException(
                  "Unable to create existence constraint :{}({}), because an "
                  "existing node violates it.",
                  label_name, property_name);
            }
          };
          break;
        case Constraint::Type::UNIQUE:
          std::set<storage::PropertyId> property_set;
          for (const auto &property : properties) {
            property_set.insert(property);
          }
          if (property_set.size() != properties.size()) {
            throw SyntaxException("The given set of properties contains duplicates.");
          }
          handler = [interpreter_context, label, property_set = std::move(property_set)] {
            auto res = interpreter_context->db->CreateUniqueConstraint(label, property_set);
            if (res.HasError()) {
              auto violation = res.GetError();
              auto label_name = interpreter_context->db->LabelToName(violation.label);
              std::stringstream property_names_stream;
              utils::PrintIterable(property_names_stream, violation.properties, ", ",
                                   [&interpreter_context](auto &stream, const auto &prop) {
                                     stream << interpreter_context->db->PropertyToName(prop);
                                   });
              throw QueryRuntimeException(
                  "Unable to create unique constraint :{}({}), because an "
                  "existing node violates it.",
                  label_name, property_names_stream.str());
            } else {
              switch (res.GetValue()) {
                case storage::UniqueConstraints::CreationStatus::EMPTY_PROPERTIES:
                  throw SyntaxException(
                      "At least one property must be used for unique "
                      "constraints.");
                  break;
                case storage::UniqueConstraints::CreationStatus::PROPERTIES_SIZE_LIMIT_EXCEEDED:
                  throw SyntaxException(
                      "Too many properties specified. Limit of {} properties "
                      "for unique constraints is exceeded.",
                      storage::kUniqueConstraintsMaxProperties);
                  break;
                case storage::UniqueConstraints::CreationStatus::ALREADY_EXISTS:
                case storage::UniqueConstraints::CreationStatus::SUCCESS:
                  break;
              }
            }
          };
          break;
      }
    } break;
    case ConstraintQuery::ActionType::DROP: {
      switch (constraint_query->constraint_.type) {
        case Constraint::Type::NODE_KEY:
          throw utils::NotYetImplemented("Node key constraints");
        case Constraint::Type::EXISTS:
          if (properties.empty() || properties.size() > 1) {
            throw SyntaxException("Exactly one property must be used for existence constraints.");
          }
          handler = [interpreter_context, label, properties = std::move(properties)] {
            interpreter_context->db->DropExistenceConstraint(label, properties[0]);
            return std::vector<std::vector<TypedValue>>();
          };
          break;
        case Constraint::Type::UNIQUE:
          std::set<storage::PropertyId> property_set;
          for (const auto &property : properties) {
            property_set.insert(property);
          }
          if (property_set.size() != properties.size()) {
            throw SyntaxException("The given set of properties contains duplicates.");
          }
          handler = [interpreter_context, label, property_set = std::move(property_set)] {
            auto res = interpreter_context->db->DropUniqueConstraint(label, property_set);
            switch (res) {
              case storage::UniqueConstraints::DeletionStatus::EMPTY_PROPERTIES:
                throw SyntaxException(
                    "At least one property must be used for unique "
                    "constraints.");
                break;
              case storage::UniqueConstraints::DeletionStatus::PROPERTIES_SIZE_LIMIT_EXCEEDED:
                throw SyntaxException(
                    "Too many properties specified. Limit of {} properties for "
                    "unique constraints is exceeded.",
                    storage::kUniqueConstraintsMaxProperties);
                break;
              case storage::UniqueConstraints::DeletionStatus::NOT_FOUND:
              case storage::UniqueConstraints::DeletionStatus::SUCCESS:
                break;
            }
            return std::vector<std::vector<TypedValue>>();
          };
      }
    } break;
  }

  return PreparedQuery{{},
                       std::move(parsed_query.required_privileges),
                       [handler = std::move(handler)](AnyStream *stream, std::optional<int> n) {
                         handler();
                         return QueryHandlerResult::COMMIT;
                       },
                       RWType::NONE};
}

void Interpreter::BeginTransaction() {
  const auto prepared_query = PrepareTransactionQuery("BEGIN");
  prepared_query.query_handler(nullptr, {});
}

void Interpreter::CommitTransaction() {
  const auto prepared_query = PrepareTransactionQuery("COMMIT");
  prepared_query.query_handler(nullptr, {});
  query_executions_.clear();
}

void Interpreter::RollbackTransaction() {
  const auto prepared_query = PrepareTransactionQuery("ROLLBACK");
  prepared_query.query_handler(nullptr, {});
  query_executions_.clear();
}

Interpreter::PrepareResult Interpreter::Prepare(const std::string &query_string,
                                                const std::map<std::string, storage::PropertyValue> &params) {
  if (!in_explicit_transaction_) {
    query_executions_.clear();
  }

  query_executions_.emplace_back(std::make_unique<QueryExecution>());
  auto &query_execution = query_executions_.back();
  std::optional<int> qid =
      in_explicit_transaction_ ? static_cast<int>(query_executions_.size() - 1) : std::optional<int>{};

  // Handle transaction control queries.

  const auto upper_case_query = utils::ToUpperCase(query_string);
  const auto trimmed_query = utils::Trim(upper_case_query);

  if (trimmed_query == "BEGIN" || trimmed_query == "COMMIT" || trimmed_query == "ROLLBACK") {
    query_execution->prepared_query.emplace(PrepareTransactionQuery(trimmed_query));
    return {query_execution->prepared_query->header, query_execution->prepared_query->privileges, qid};
  }

  // All queries other than transaction control queries advance the command in
  // an explicit transaction block.
  if (in_explicit_transaction_) {
    AdvanceCommand();
  }
  // If we're not in an explicit transaction block and we have an open
  // transaction, abort it since we're about to prepare a new query.
  else if (db_accessor_) {
    AbortCommand(&query_execution);
  }

  try {
    // Set a default cost estimate of 0. Individual queries can overwrite this
    // field with an improved estimate.
    query_execution->summary["cost_estimate"] = 0.0;

    utils::Timer parsing_timer;
    ParsedQuery parsed_query =
        ParseQuery(query_string, params, &interpreter_context_->ast_cache, &interpreter_context_->antlr_lock);
    query_execution->summary["parsing_time"] = parsing_timer.Elapsed().count();

    // Some queries require an active transaction in order to be prepared.
    if (!in_explicit_transaction_ &&
        (utils::Downcast<CypherQuery>(parsed_query.query) || utils::Downcast<ExplainQuery>(parsed_query.query) ||
         utils::Downcast<ProfileQuery>(parsed_query.query) || utils::Downcast<DumpQuery>(parsed_query.query))) {
      db_accessor_ = std::make_unique<storage::Storage::Accessor>(interpreter_context_->db->Access());
      execution_db_accessor_.emplace(db_accessor_.get());
    }

    utils::Timer planning_timer;
    PreparedQuery prepared_query;

    if (utils::Downcast<CypherQuery>(parsed_query.query)) {
      if (interpreter_context_->before_commit_triggers.size() > 0 ||
          interpreter_context_->after_commit_triggers.size() > 0) {
        trigger_context_.emplace();
      }

      prepared_query = PrepareCypherQuery(std::move(parsed_query), &query_execution->summary, interpreter_context_,
                                          &*execution_db_accessor_, &query_execution->execution_memory,
                                          trigger_context_ ? &*trigger_context_ : nullptr);
    } else if (utils::Downcast<ExplainQuery>(parsed_query.query)) {
      prepared_query = PrepareExplainQuery(std::move(parsed_query), &query_execution->summary, interpreter_context_,
                                           &*execution_db_accessor_, &query_execution->execution_memory);
    } else if (utils::Downcast<ProfileQuery>(parsed_query.query)) {
      prepared_query =
          PrepareProfileQuery(std::move(parsed_query), in_explicit_transaction_, &query_execution->summary,
                              interpreter_context_, &*execution_db_accessor_, &query_execution->execution_memory);
    } else if (utils::Downcast<DumpQuery>(parsed_query.query)) {
      prepared_query = PrepareDumpQuery(std::move(parsed_query), &query_execution->summary, &*execution_db_accessor_,
                                        &query_execution->execution_memory);
    } else if (utils::Downcast<IndexQuery>(parsed_query.query)) {
      prepared_query = PrepareIndexQuery(std::move(parsed_query), in_explicit_transaction_, &query_execution->summary,
                                         interpreter_context_, &query_execution->execution_memory);
    } else if (utils::Downcast<AuthQuery>(parsed_query.query)) {
      prepared_query =
          PrepareAuthQuery(std::move(parsed_query), in_explicit_transaction_, &query_execution->summary,
                           interpreter_context_, &*execution_db_accessor_, &query_execution->execution_memory);
    } else if (utils::Downcast<InfoQuery>(parsed_query.query)) {
      prepared_query =
          PrepareInfoQuery(std::move(parsed_query), in_explicit_transaction_, &query_execution->summary,
                           interpreter_context_, interpreter_context_->db, &query_execution->execution_memory);
    } else if (utils::Downcast<ConstraintQuery>(parsed_query.query)) {
      prepared_query =
          PrepareConstraintQuery(std::move(parsed_query), in_explicit_transaction_, &query_execution->summary,
                                 interpreter_context_, &query_execution->execution_memory);
    } else if (utils::Downcast<ReplicationQuery>(parsed_query.query)) {
      prepared_query = PrepareReplicationQuery(std::move(parsed_query), in_explicit_transaction_, interpreter_context_,
                                               &*execution_db_accessor_);
    } else if (utils::Downcast<LockPathQuery>(parsed_query.query)) {
      prepared_query = PrepareLockPathQuery(std::move(parsed_query), in_explicit_transaction_, interpreter_context_,
                                            &*execution_db_accessor_);
    } else if (utils::Downcast<FreeMemoryQuery>(parsed_query.query)) {
      prepared_query = PrepareFreeMemoryQuery(std::move(parsed_query), in_explicit_transaction_, interpreter_context_);
    } else {
      LOG_FATAL("Should not get here -- unknown query type!");
    }

    query_execution->summary["planning_time"] = planning_timer.Elapsed().count();
    query_execution->prepared_query.emplace(std::move(prepared_query));

    const auto rw_type = query_execution->prepared_query->rw_type;
    query_execution->summary["type"] = plan::ReadWriteTypeChecker::TypeToString(rw_type);

    UpdateTypeCount(rw_type);

    if (const auto query_type = query_execution->prepared_query->rw_type;
        interpreter_context_->db->GetReplicationRole() == storage::ReplicationRole::REPLICA &&
        (query_type == RWType::W || query_type == RWType::RW)) {
      query_execution = nullptr;
      throw QueryException("Write query forbidden on the replica!");
    }

    return {query_execution->prepared_query->header, query_execution->prepared_query->privileges, qid};
  } catch (const utils::BasicException &) {
    EventCounter::IncrementCounter(EventCounter::FailedQuery);
    AbortCommand(&query_execution);
    throw;
  }
}

void Interpreter::Abort() {
  expect_rollback_ = false;
  in_explicit_transaction_ = false;
  if (!db_accessor_) return;
  db_accessor_->Abort();
  execution_db_accessor_ = std::nullopt;
  db_accessor_.reset();
  trigger_context_.reset();
}

namespace {
void RunTriggersIndividually(const utils::SkipList<Trigger> &triggers, InterpreterContext *interpreter_context,
                             TriggerContext trigger_context) {
  // Run the triggers
  for (const auto &trigger : triggers.access()) {
    spdlog::debug("Executing trigger '{}'", trigger.name());
    utils::MonotonicBufferResource execution_memory{kExecutionMemoryBlockSize};

    // create a new transaction for each trigger
    auto storage_acc = interpreter_context->db->Access();
    DbAccessor db_accessor{&storage_acc};

    trigger_context.AdaptForAccessor(&db_accessor);
    try {
      trigger.Execute(&interpreter_context->plan_cache, &db_accessor, &execution_memory,
                      *interpreter_context->tsc_frequency, interpreter_context->execution_timeout_sec,
                      &interpreter_context->is_shutting_down, trigger_context);
    } catch (const utils::BasicException &exception) {
      spdlog::warn("Trigger '{}' failed with exception:\n{}", trigger.name(), exception.what());
      db_accessor.Abort();
      continue;
    }

    auto maybe_constraint_violation = db_accessor.Commit();
    if (maybe_constraint_violation.HasError()) {
      const auto &constraint_violation = maybe_constraint_violation.GetError();
      switch (constraint_violation.type) {
        case storage::ConstraintViolation::Type::EXISTENCE: {
          const auto &label_name = db_accessor.LabelToName(constraint_violation.label);
          MG_ASSERT(constraint_violation.properties.size() == 1U);
          const auto &property_name = db_accessor.PropertyToName(*constraint_violation.properties.begin());
          spdlog::warn("Trigger '{}' failed to commit due to existence constraint violation on :{}({})", trigger.name(),
                       label_name, property_name);
          break;
        }
        case storage::ConstraintViolation::Type::UNIQUE: {
          const auto &label_name = db_accessor.LabelToName(constraint_violation.label);
          std::stringstream property_names_stream;
          utils::PrintIterable(property_names_stream, constraint_violation.properties, ", ",
                               [&](auto &stream, const auto &prop) { stream << db_accessor.PropertyToName(prop); });
          spdlog::warn("Trigger '{}' failed to commit due to unique constraint violation on :{}({})", trigger.name(),
                       label_name, property_names_stream.str());
          break;
        }
      }
    }
  }
}
}  // namespace

void Interpreter::Commit() {
  // It's possible that some queries did not finish because the user did
  // not pull all of the results from the query.
  // For now, we will not check if there are some unfinished queries.
  // We should document clearly that all results should be pulled to complete
  // a query.
  if (!db_accessor_) return;

  if (trigger_context_) {
    // Run the triggers
    for (const auto &trigger : interpreter_context_->before_commit_triggers.access()) {
      spdlog::debug("Executing trigger '{}'", trigger.name());
      utils::MonotonicBufferResource execution_memory{kExecutionMemoryBlockSize};
<<<<<<< HEAD
      AdvanceCommand();
      try {
        trigger.Execute(&interpreter_context_->plan_cache, &*execution_db_accessor_, &execution_memory,
                        *interpreter_context_->tsc_frequency, interpreter_context_->execution_timeout_sec,
                        &interpreter_context_->is_shutting_down, *trigger_context_);
      } catch (const utils::BasicException &e) {
        throw utils::BasicException(
            fmt::format("Trigger '{}' caused the transaction to fail.\nException: {}", trigger.name(), e.what()));
      }
=======
      trigger.Execute(&interpreter_context_->plan_cache, &*execution_db_accessor_, &execution_memory,
                      *interpreter_context_->tsc_frequency, interpreter_context_->execution_timeout_sec,
                      &interpreter_context_->is_shutting_down, *trigger_context_);
>>>>>>> e194c7fe
    }
    SPDLOG_DEBUG("Finished executing before commit triggers");
  }

  auto maybe_constraint_violation = db_accessor_->Commit();
  if (maybe_constraint_violation.HasError()) {
    const auto &constraint_violation = maybe_constraint_violation.GetError();
    switch (constraint_violation.type) {
      case storage::ConstraintViolation::Type::EXISTENCE: {
        auto label_name = execution_db_accessor_->LabelToName(constraint_violation.label);
        MG_ASSERT(constraint_violation.properties.size() == 1U);
        auto property_name = execution_db_accessor_->PropertyToName(*constraint_violation.properties.begin());
<<<<<<< HEAD
        execution_db_accessor_ = std::nullopt;
=======
        execution_db_accessor_.reset();
>>>>>>> e194c7fe
        db_accessor_.reset();
        trigger_context_.reset();
        throw QueryException("Unable to commit due to existence constraint violation on :{}({})", label_name,
                             property_name);
        break;
      }
      case storage::ConstraintViolation::Type::UNIQUE: {
        auto label_name = execution_db_accessor_->LabelToName(constraint_violation.label);
        std::stringstream property_names_stream;
        utils::PrintIterable(
            property_names_stream, constraint_violation.properties, ", ",
            [this](auto &stream, const auto &prop) { stream << execution_db_accessor_->PropertyToName(prop); });
<<<<<<< HEAD
        execution_db_accessor_ = std::nullopt;
=======
        execution_db_accessor_.reset();
>>>>>>> e194c7fe
        db_accessor_.reset();
        trigger_context_.reset();
        throw QueryException("Unable to commit due to unique constraint violation on :{}({})", label_name,
                             property_names_stream.str());
        break;
      }
    }
  }

  if (trigger_context_) {
    background_thread_.AddTask([trigger_context = std::move(*trigger_context_),
                                interpreter_context = this->interpreter_context_,
                                user_transaction = std::shared_ptr(std::move(db_accessor_))]() mutable {
      RunTriggersIndividually(interpreter_context->after_commit_triggers, interpreter_context,
                              std::move(trigger_context));
      user_transaction->FinalizeTransaction();
      SPDLOG_DEBUG("Finished executing after commit triggers");  // NOLINT(bugprone-lambda-function-name)
    });
  }

<<<<<<< HEAD
  execution_db_accessor_ = std::nullopt;
=======
  execution_db_accessor_.reset();
>>>>>>> e194c7fe
  db_accessor_.reset();
  trigger_context_.reset();

  SPDLOG_DEBUG("Finished comitting the transaction");
}

void Interpreter::AdvanceCommand() {
  if (!db_accessor_) return;
  db_accessor_->AdvanceCommand();
}

void Interpreter::AbortCommand(std::unique_ptr<QueryExecution> *query_execution) {
  if (query_execution) {
    query_execution->reset(nullptr);
  }
  if (in_explicit_transaction_) {
    expect_rollback_ = true;
  } else {
    Abort();
  }
}

}  // namespace query<|MERGE_RESOLUTION|>--- conflicted
+++ resolved
@@ -1509,7 +1509,6 @@
     for (const auto &trigger : interpreter_context_->before_commit_triggers.access()) {
       spdlog::debug("Executing trigger '{}'", trigger.name());
       utils::MonotonicBufferResource execution_memory{kExecutionMemoryBlockSize};
-<<<<<<< HEAD
       AdvanceCommand();
       try {
         trigger.Execute(&interpreter_context_->plan_cache, &*execution_db_accessor_, &execution_memory,
@@ -1519,11 +1518,6 @@
         throw utils::BasicException(
             fmt::format("Trigger '{}' caused the transaction to fail.\nException: {}", trigger.name(), e.what()));
       }
-=======
-      trigger.Execute(&interpreter_context_->plan_cache, &*execution_db_accessor_, &execution_memory,
-                      *interpreter_context_->tsc_frequency, interpreter_context_->execution_timeout_sec,
-                      &interpreter_context_->is_shutting_down, *trigger_context_);
->>>>>>> e194c7fe
     }
     SPDLOG_DEBUG("Finished executing before commit triggers");
   }
@@ -1536,11 +1530,7 @@
         auto label_name = execution_db_accessor_->LabelToName(constraint_violation.label);
         MG_ASSERT(constraint_violation.properties.size() == 1U);
         auto property_name = execution_db_accessor_->PropertyToName(*constraint_violation.properties.begin());
-<<<<<<< HEAD
-        execution_db_accessor_ = std::nullopt;
-=======
         execution_db_accessor_.reset();
->>>>>>> e194c7fe
         db_accessor_.reset();
         trigger_context_.reset();
         throw QueryException("Unable to commit due to existence constraint violation on :{}({})", label_name,
@@ -1553,11 +1543,7 @@
         utils::PrintIterable(
             property_names_stream, constraint_violation.properties, ", ",
             [this](auto &stream, const auto &prop) { stream << execution_db_accessor_->PropertyToName(prop); });
-<<<<<<< HEAD
-        execution_db_accessor_ = std::nullopt;
-=======
         execution_db_accessor_.reset();
->>>>>>> e194c7fe
         db_accessor_.reset();
         trigger_context_.reset();
         throw QueryException("Unable to commit due to unique constraint violation on :{}({})", label_name,
@@ -1578,11 +1564,7 @@
     });
   }
 
-<<<<<<< HEAD
-  execution_db_accessor_ = std::nullopt;
-=======
   execution_db_accessor_.reset();
->>>>>>> e194c7fe
   db_accessor_.reset();
   trigger_context_.reset();
 
