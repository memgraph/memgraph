// Copyright 2024 Memgraph Ltd.
//
// Use of this software is governed by the Business Source License
// included in the file licenses/BSL.txt; by using this file, you agree to be bound by the terms of the Business Source
// License, and you may not use this file except in compliance with the Business Source License.
//
// As of the Change Date specified in that file, in accordance with
// the Business Source License, use of this software will be governed
// by the Apache License, Version 2.0, included in the file
// licenses/APL.txt.

#include "query/interpreter.hpp"
#include <bits/ranges_algo.h>
#include <fmt/core.h>

#include <algorithm>
#include <atomic>
#include <chrono>
#include <concepts>
#include <cstddef>
#include <cstdint>
#include <functional>
#include <iterator>
#include <limits>
#include <memory>
#include <optional>
#include <stdexcept>
#include <thread>
#include <tuple>
#include <unordered_map>
#include <utility>
#include <variant>

#include "auth/auth.hpp"
#include "auth/models.hpp"
#include "csv/parsing.hpp"
#include "dbms/coordinator_handler.hpp"
#include "dbms/database.hpp"
#include "dbms/dbms_handler.hpp"
#include "dbms/global.hpp"
#include "dbms/inmemory/storage_helper.hpp"
#include "flags/experimental.hpp"
#include "flags/replication.hpp"
#include "flags/run_time_configurable.hpp"
#include "glue/communication.hpp"
#include "license/license.hpp"
#include "memory/global_memory_control.hpp"
#include "memory/query_memory_control.hpp"
#include "query/auth_query_handler.hpp"
#include "query/config.hpp"
#include "query/constants.hpp"
#include "query/context.hpp"
#include "query/cypher_query_interpreter.hpp"
#include "query/db_accessor.hpp"
#include "query/dump.hpp"
#include "query/exceptions.hpp"
#include "query/frontend/ast/ast.hpp"
#include "query/frontend/ast/ast_visitor.hpp"
#include "query/frontend/ast/cypher_main_visitor.hpp"
#include "query/frontend/opencypher/parser.hpp"
#include "query/frontend/semantic/required_privileges.hpp"
#include "query/frontend/semantic/symbol_generator.hpp"
#include "query/interpret/eval.hpp"
#include "query/interpret/frame.hpp"
#include "query/interpreter_context.hpp"
#include "query/metadata.hpp"
#include "query/plan/hint_provider.hpp"
#include "query/plan/planner.hpp"
#include "query/plan/profile.hpp"
#include "query/plan/vertex_count_cache.hpp"
#include "query/procedure/module.hpp"
#include "query/query_user.hpp"
#include "query/replication_query_handler.hpp"
#include "query/stream.hpp"
#include "query/stream/common.hpp"
#include "query/stream/sources.hpp"
#include "query/stream/streams.hpp"
#include "query/trigger.hpp"
#include "query/typed_value.hpp"
#include "replication/config.hpp"
#include "replication/state.hpp"
#include "spdlog/spdlog.h"
#include "storage/v2/disk/storage.hpp"
#include "storage/v2/edge.hpp"
#include "storage/v2/edge_import_mode.hpp"
#include "storage/v2/id_types.hpp"
#include "storage/v2/inmemory/storage.hpp"
#include "storage/v2/property_value.hpp"
#include "storage/v2/storage_error.hpp"
#include "storage/v2/storage_mode.hpp"
#include "utils/algorithm.hpp"
#include "utils/build_info.hpp"
#include "utils/event_counter.hpp"
#include "utils/event_histogram.hpp"
#include "utils/exceptions.hpp"
#include "utils/file.hpp"
#include "utils/flag_validation.hpp"
#include "utils/functional.hpp"
#include "utils/likely.hpp"
#include "utils/logging.hpp"
#include "utils/memory.hpp"
#include "utils/memory_tracker.hpp"
#include "utils/message.hpp"
#include "utils/on_scope_exit.hpp"
#include "utils/readable_size.hpp"
#include "utils/settings.hpp"
#include "utils/stat.hpp"
#include "utils/string.hpp"
#include "utils/tsc.hpp"
#include "utils/typeinfo.hpp"
#include "utils/variant_helpers.hpp"

#ifdef MG_ENTERPRISE
#include "flags/experimental.hpp"
#endif

namespace memgraph::metrics {
extern Event ReadQuery;
extern Event WriteQuery;
extern Event ReadWriteQuery;

extern const Event StreamsCreated;
extern const Event TriggersCreated;

extern const Event QueryExecutionLatency_us;

extern const Event CommitedTransactions;
extern const Event RollbackedTransactions;
extern const Event ActiveTransactions;
}  // namespace memgraph::metrics

void memgraph::query::CurrentDB::SetupDatabaseTransaction(
    std::optional<storage::IsolationLevel> override_isolation_level, bool could_commit, bool unique) {
  auto &db_acc = *db_acc_;
  if (unique) {
    db_transactional_accessor_ = db_acc->UniqueAccess(override_isolation_level);
  } else {
    db_transactional_accessor_ = db_acc->Access(override_isolation_level);
  }
  execution_db_accessor_.emplace(db_transactional_accessor_.get());

  if (db_acc->trigger_store()->HasTriggers() && could_commit) {
    trigger_context_collector_.emplace(db_acc->trigger_store()->GetEventTypes());
  }
}
void memgraph::query::CurrentDB::CleanupDBTransaction(bool abort) {
  if (abort && db_transactional_accessor_) {
    db_transactional_accessor_->Abort();
  }
  db_transactional_accessor_.reset();
  execution_db_accessor_.reset();
  trigger_context_collector_.reset();
}
// namespace memgraph::metrics

namespace memgraph::query {

constexpr std::string_view kSchemaAssert = "SCHEMA.ASSERT";
constexpr int kSystemTxTryMS = 100;  //!< Duration of the unique try_lock_for

template <typename>
constexpr auto kAlwaysFalse = false;

namespace {
template <typename T, typename K>
void Sort(std::vector<T, K> &vec) {
  std::sort(vec.begin(), vec.end());
}

template <typename K>
void Sort(std::vector<TypedValue, K> &vec) {
  std::sort(vec.begin(), vec.end(),
            [](const TypedValue &lv, const TypedValue &rv) { return lv.ValueString() < rv.ValueString(); });
}

// NOLINTNEXTLINE (misc-unused-parameters)
[[maybe_unused]] bool Same(const TypedValue &lv, const TypedValue &rv) {
  return TypedValue(lv).ValueString() == TypedValue(rv).ValueString();
}
// NOLINTNEXTLINE (misc-unused-parameters)
bool Same(const TypedValue &lv, const std::string &rv) { return std::string(TypedValue(lv).ValueString()) == rv; }
// NOLINTNEXTLINE (misc-unused-parameters)
[[maybe_unused]] bool Same(const std::string &lv, const TypedValue &rv) {
  return lv == std::string(TypedValue(rv).ValueString());
}
// NOLINTNEXTLINE (misc-unused-parameters)
bool Same(const std::string &lv, const std::string &rv) { return lv == rv; }

void UpdateTypeCount(const plan::ReadWriteTypeChecker::RWType type) {
  switch (type) {
    case plan::ReadWriteTypeChecker::RWType::R:
      memgraph::metrics::IncrementCounter(memgraph::metrics::ReadQuery);
      break;
    case plan::ReadWriteTypeChecker::RWType::W:
      memgraph::metrics::IncrementCounter(memgraph::metrics::WriteQuery);
      break;
    case plan::ReadWriteTypeChecker::RWType::RW:
      memgraph::metrics::IncrementCounter(memgraph::metrics::ReadWriteQuery);
      break;
    default:
      break;
  }
}

template <typename T>
concept HasEmpty = requires(T t) {
  { t.empty() } -> std::convertible_to<bool>;
};

template <typename T>
inline std::optional<T> GenOptional(const T &in) {
  return in.empty() ? std::nullopt : std::make_optional<T>(in);
}

struct Callback {
  std::vector<std::string> header;
  using CallbackFunction = std::function<std::vector<std::vector<TypedValue>>()>;
  CallbackFunction fn;
  bool should_abort_query{false};
};

TypedValue EvaluateOptionalExpression(Expression *expression, ExpressionVisitor<TypedValue> &eval) {
  return expression ? expression->Accept(eval) : TypedValue();
}

template <typename TResult>
std::optional<TResult> GetOptionalValue(query::Expression *expression, ExpressionVisitor<TypedValue> &evaluator) {
  if (expression != nullptr) {
    auto int_value = expression->Accept(evaluator);
    MG_ASSERT(int_value.IsNull() || int_value.IsInt());
    if (int_value.IsInt()) {
      return TResult{int_value.ValueInt()};
    }
  }
  return {};
};

std::optional<std::string> GetOptionalStringValue(query::Expression *expression,
                                                  ExpressionVisitor<TypedValue> &evaluator) {
  if (expression != nullptr) {
    auto value = expression->Accept(evaluator);
    MG_ASSERT(value.IsNull() || value.IsString());
    if (value.IsString()) {
      return {std::string(value.ValueString().begin(), value.ValueString().end())};
    }
  }
  return {};
};

inline auto convertFromCoordinatorToReplicationMode(const CoordinatorQuery::SyncMode &sync_mode)
    -> replication_coordination_glue::ReplicationMode {
  switch (sync_mode) {
    case CoordinatorQuery::SyncMode::ASYNC: {
      return replication_coordination_glue::ReplicationMode::ASYNC;
    }
    case CoordinatorQuery::SyncMode::SYNC: {
      return replication_coordination_glue::ReplicationMode::SYNC;
    }
  }
  // TODO: C++23 std::unreachable()
  return replication_coordination_glue::ReplicationMode::ASYNC;
}

inline auto convertToReplicationMode(const ReplicationQuery::SyncMode &sync_mode)
    -> replication_coordination_glue::ReplicationMode {
  switch (sync_mode) {
    case ReplicationQuery::SyncMode::ASYNC: {
      return replication_coordination_glue::ReplicationMode::ASYNC;
    }
    case ReplicationQuery::SyncMode::SYNC: {
      return replication_coordination_glue::ReplicationMode::SYNC;
    }
  }
  // TODO: C++23 std::unreachable()
  return replication_coordination_glue::ReplicationMode::ASYNC;
}

class ReplQueryHandler {
 public:
  explicit ReplQueryHandler(query::ReplicationQueryHandler &replication_query_handler)
      : handler_{&replication_query_handler} {}

  /// @throw QueryRuntimeException if an error ocurred.
  void SetReplicationRole(ReplicationQuery::ReplicationRole replication_role, std::optional<int64_t> port) {
    auto ValidatePort = [](std::optional<int64_t> port) -> void {
      if (!port || *port < 0 || *port > std::numeric_limits<uint16_t>::max()) {
        throw QueryRuntimeException("Port number invalid!");
      }
    };
    if (replication_role == ReplicationQuery::ReplicationRole::MAIN) {
      if (!handler_->SetReplicationRoleMain()) {
        throw QueryRuntimeException("Couldn't set replication role to main!");
      }
    } else {
      ValidatePort(port);

      auto const config = memgraph::replication::ReplicationServerConfig{
          .ip_address = memgraph::replication::kDefaultReplicationServerIp,
          .port = static_cast<uint16_t>(*port),
      };

      if (!handler_->TrySetReplicationRoleReplica(config, std::nullopt)) {
        throw QueryRuntimeException("Couldn't set role to replica!");
      }
    }
  }

  /// @throw QueryRuntimeException if an error ocurred.
  ReplicationQuery::ReplicationRole ShowReplicationRole() const {
    switch (handler_->GetRole()) {
      case memgraph::replication_coordination_glue::ReplicationRole::MAIN:
        return ReplicationQuery::ReplicationRole::MAIN;
      case memgraph::replication_coordination_glue::ReplicationRole::REPLICA:
        return ReplicationQuery::ReplicationRole::REPLICA;
    }
    throw QueryRuntimeException("Couldn't show replication role - invalid role set!");
  }

  /// @throw QueryRuntimeException if an error ocurred.
  void RegisterReplica(const std::string &name, const std::string &socket_address,
                       const ReplicationQuery::SyncMode sync_mode, const std::chrono::seconds replica_check_frequency) {
    // Coordinator is main by default so this check is OK although it should actually be nothing (neither main nor
    // replica)
    if (handler_->IsReplica()) {
      // replica can't register another replica
      throw QueryRuntimeException("Replica can't register another replica!");
    }

    const auto repl_mode = convertToReplicationMode(sync_mode);

    auto maybe_endpoint =
        io::network::Endpoint::ParseSocketOrAddress(socket_address, memgraph::replication::kDefaultReplicationPort);
    if (maybe_endpoint) {
      const auto replication_config =
          replication::ReplicationClientConfig{.name = name,
                                               .mode = repl_mode,
                                               .ip_address = std::move(maybe_endpoint->address),
                                               .port = maybe_endpoint->port,
                                               .replica_check_frequency = replica_check_frequency,
                                               .ssl = std::nullopt};

      const auto error = handler_->TryRegisterReplica(replication_config).HasError();

      if (error) {
        throw QueryRuntimeException(fmt::format("Couldn't register replica '{}'!", name));
      }

    } else {
      throw QueryRuntimeException("Invalid socket address!");
    }
  }

  /// @throw QueryRuntimeException if an error occurred.
  void DropReplica(std::string_view replica_name) {
    auto const result = handler_->UnregisterReplica(replica_name);
    switch (result) {
      using enum memgraph::query::UnregisterReplicaResult;
      case NOT_MAIN:
        throw QueryRuntimeException("Replica can't unregister a replica!");
      case COULD_NOT_BE_PERSISTED:
        [[fallthrough]];
      case CAN_NOT_UNREGISTER:
        throw QueryRuntimeException(fmt::format("Couldn't unregister the replica '{}'", replica_name));
      case SUCCESS:
        break;
    }
  }

  std::vector<ReplicasInfo> ShowReplicas() const {
    auto info = handler_->ShowReplicas();
    if (info.HasError()) {
      switch (info.GetError()) {
        case ShowReplicaError::NOT_MAIN:
          throw QueryRuntimeException("Replica can't show registered replicas (it shouldn't have any)!");
      }
    }

    return info.GetValue().entries_;
  }

 private:
  query::ReplicationQueryHandler *handler_;
};

#ifdef MG_ENTERPRISE
class CoordQueryHandler final : public query::CoordinatorQueryHandler {
 public:
  explicit CoordQueryHandler(coordination::CoordinatorState &coordinator_state)

      : coordinator_handler_(coordinator_state) {}

  void UnregisterInstance(std::string_view instance_name) override {
    auto status = coordinator_handler_.UnregisterReplicationInstance(instance_name);
    switch (status) {
      using enum memgraph::coordination::UnregisterInstanceCoordinatorStatus;
      case NO_INSTANCE_WITH_NAME:
        throw QueryRuntimeException("No instance with such name!");
      case IS_MAIN:
        throw QueryRuntimeException(
            "Alive main instance can't be unregistered! Shut it down to trigger failover and then unregister it!");
      case NOT_COORDINATOR:
        throw QueryRuntimeException("UNREGISTER INSTANCE query can only be run on a coordinator!");
      case NOT_LEADER:
        throw QueryRuntimeException("Couldn't unregister replica instance since coordinator is not a leader!");
      case RAFT_LOG_ERROR:
        throw QueryRuntimeException("Couldn't unregister replica instance since raft server couldn't append the log!");
      case RPC_FAILED:
        throw QueryRuntimeException(
            "Couldn't unregister replica instance because current main instance couldn't unregister replica!");
      case LOCK_OPENED:
        throw QueryRuntimeException("Couldn't unregister replica because the last action didn't finish successfully!");
      case FAILED_TO_OPEN_LOCK:
        throw QueryRuntimeException("Couldn't register instance as cluster didn't accept start of action!");
      case FAILED_TO_CLOSE_LOCK:
        throw QueryRuntimeException("Couldn't register instance as cluster didn't accept successful finish of action!");
      case SUCCESS:
        break;
    }
  }

  void RegisterReplicationInstance(std::string_view bolt_server, std::string_view management_server,
                                   std::string_view replication_server,
                                   std::chrono::seconds const &instance_check_frequency,
                                   std::chrono::seconds const &instance_down_timeout,
                                   std::chrono::seconds const &instance_get_uuid_frequency,
                                   std::string_view instance_name, CoordinatorQuery::SyncMode sync_mode) override {
    auto const maybe_bolt_server = io::network::Endpoint::ParseSocketOrAddress(bolt_server);
    if (!maybe_bolt_server) {
      throw QueryRuntimeException("Invalid bolt socket address!");
    }

    auto const maybe_management_server = io::network::Endpoint::ParseSocketOrAddress(management_server);
    if (!maybe_management_server) {
      throw QueryRuntimeException("Invalid management socket address!");
    }

    auto const maybe_replication_server = io::network::Endpoint::ParseSocketOrAddress(replication_server);
    if (!maybe_replication_server) {
      throw QueryRuntimeException("Invalid replication socket address!");
    }

    auto const repl_config =
        coordination::ReplicationClientInfo{.instance_name = std::string(instance_name),
                                            .replication_mode = convertFromCoordinatorToReplicationMode(sync_mode),
                                            .replication_server = *maybe_replication_server};

    auto coordinator_client_config =
        coordination::CoordinatorToReplicaConfig{.instance_name = std::string(instance_name),
                                                 .mgt_server = *maybe_management_server,
                                                 .bolt_server = *maybe_bolt_server,
                                                 .replication_client_info = repl_config,
                                                 .instance_health_check_frequency_sec = instance_check_frequency,
                                                 .instance_down_timeout_sec = instance_down_timeout,
                                                 .instance_get_uuid_frequency_sec = instance_get_uuid_frequency,
                                                 .ssl = std::nullopt};

    auto status = coordinator_handler_.RegisterReplicationInstance(coordinator_client_config);
    switch (status) {
      using enum memgraph::coordination::RegisterInstanceCoordinatorStatus;
      case NAME_EXISTS:
        throw QueryRuntimeException("Couldn't register replica instance since instance with such name already exists!");
      case COORD_ENDPOINT_EXISTS:
        throw QueryRuntimeException(
            "Couldn't register replica instance since instance with such coordinator endpoint already exists!");
      case REPL_ENDPOINT_EXISTS:
        throw QueryRuntimeException(
            "Couldn't register replica instance since instance with such replication endpoint already exists!");
      case NOT_COORDINATOR:
        throw QueryRuntimeException("REGISTER INSTANCE query can only be run on a coordinator!");
      case NOT_LEADER:
        throw QueryRuntimeException("Couldn't register replica instance since coordinator is not a leader!");
      case RAFT_LOG_ERROR:
        throw QueryRuntimeException("Couldn't register replica instance since raft server couldn't append the log!");
      case RPC_FAILED:
        throw QueryRuntimeException(
            "Couldn't register replica instance because setting instance to replica failed! Check logs on replica to "
            "find out more info!");
      case LOCK_OPENED:
        throw QueryRuntimeException(
            "Couldn't register replica instance because because the last action didn't finish successfully!");
      case FAILED_TO_OPEN_LOCK:
        throw QueryRuntimeException("Couldn't register instance as cluster didn't accept start of action!");
      case FAILED_TO_CLOSE_LOCK:
        throw QueryRuntimeException("Couldn't register instance as cluster didn't accept successful finish of action!");
      case SUCCESS:
        break;
    }
  }

  auto AddCoordinatorInstance(uint32_t coordinator_id, std::string_view bolt_server,
                              std::string_view coordinator_server) -> void override {
    auto const maybe_coordinator_server = io::network::Endpoint::ParseSocketOrAddress(coordinator_server);
    if (!maybe_coordinator_server) {
      throw QueryRuntimeException("Invalid coordinator socket address!");
    }

    auto const maybe_bolt_server = io::network::Endpoint::ParseSocketOrAddress(bolt_server);
    if (!maybe_bolt_server) {
      throw QueryRuntimeException("Invalid bolt socket address!");
    }

    auto const coord_coord_config =
        coordination::CoordinatorToCoordinatorConfig{.coordinator_id = coordinator_id,
                                                     .bolt_server = *maybe_bolt_server,
                                                     .coordinator_server = *maybe_coordinator_server};

    coordinator_handler_.AddCoordinatorInstance(coord_coord_config);
    spdlog::info("Added instance on coordinator server {}", maybe_coordinator_server->SocketAddress());
  }

  void SetReplicationInstanceToMain(std::string_view instance_name) override {
    auto const status = coordinator_handler_.SetReplicationInstanceToMain(instance_name);
    switch (status) {
      using enum memgraph::coordination::SetInstanceToMainCoordinatorStatus;
      case NO_INSTANCE_WITH_NAME:
        throw QueryRuntimeException("No instance with such name!");
      case MAIN_ALREADY_EXISTS:
        throw QueryRuntimeException("Couldn't set instance to main since there is already a main instance in cluster!");
      case NOT_COORDINATOR:
        throw QueryRuntimeException("SET INSTANCE TO MAIN query can only be run on a coordinator!");
      case NOT_LEADER:
        throw QueryRuntimeException("Couldn't set instance to main since coordinator is not a leader!");
      case RAFT_LOG_ERROR:
        throw QueryRuntimeException("Couldn't promote instance since raft server couldn't append the log!");
      case COULD_NOT_PROMOTE_TO_MAIN:
        throw QueryRuntimeException(
            "Couldn't set replica instance to main! Check coordinator and replica for more logs");
      case SWAP_UUID_FAILED:
        throw QueryRuntimeException("Couldn't set replica instance to main. Replicas didn't swap uuid of new main.");
      case FAILED_TO_OPEN_LOCK:
        throw QueryRuntimeException("Couldn't register instance as cluster didn't accept start of action!");
      case LOCK_OPENED:
        throw QueryRuntimeException(
            "Couldn't register replica instance because because the last action didn't finish successfully!");
      case ENABLE_WRITING_FAILED:
        throw QueryRuntimeException("Instance promoted to MAIN, but couldn't enable writing to instance.");
      case FAILED_TO_CLOSE_LOCK:
        throw QueryRuntimeException("Couldn't register instance as cluster didn't accept successful finish of action!");
      case SUCCESS:
        break;
    }
  }

  std::vector<coordination::InstanceStatus> ShowInstances() const override {
    return coordinator_handler_.ShowInstances();
  }

 private:
  dbms::CoordinatorHandler coordinator_handler_;
};
#endif

/// returns false if the replication role can't be set
/// @throw QueryRuntimeException if an error occurred.

Callback HandleAuthQuery(AuthQuery *auth_query, InterpreterContext *interpreter_context, const Parameters &parameters,
                         Interpreter &interpreter) {
  AuthQueryHandler *auth = interpreter_context->auth;
#ifdef MG_ENTERPRISE
  auto *db_handler = interpreter_context->dbms_handler;
#endif
  // TODO: MemoryResource for EvaluationContext, it should probably be passed as
  // the argument to Callback.
  EvaluationContext evaluation_context;
  evaluation_context.timestamp = QueryTimestamp();
  evaluation_context.parameters = parameters;
  auto evaluator = PrimitiveLiteralExpressionEvaluator{evaluation_context};

  std::string username = auth_query->user_;
  std::string rolename = auth_query->role_;
  std::string user_or_role = auth_query->user_or_role_;
  std::string database = auth_query->database_;
  std::vector<AuthQuery::Privilege> privileges = auth_query->privileges_;
#ifdef MG_ENTERPRISE
  std::vector<std::unordered_map<AuthQuery::FineGrainedPrivilege, std::vector<std::string>>> label_privileges =
      auth_query->label_privileges_;
  std::vector<std::unordered_map<AuthQuery::FineGrainedPrivilege, std::vector<std::string>>> edge_type_privileges =
      auth_query->edge_type_privileges_;
#endif
  auto password = EvaluateOptionalExpression(auth_query->password_, evaluator);

  Callback callback;

  const auto license_check_result = license::global_license_checker.IsEnterpriseValid(utils::global_settings);

  static const std::unordered_set enterprise_only_methods{AuthQuery::Action::CREATE_ROLE,
                                                          AuthQuery::Action::DROP_ROLE,
                                                          AuthQuery::Action::SET_ROLE,
                                                          AuthQuery::Action::CLEAR_ROLE,
                                                          AuthQuery::Action::GRANT_PRIVILEGE,
                                                          AuthQuery::Action::DENY_PRIVILEGE,
                                                          AuthQuery::Action::REVOKE_PRIVILEGE,
                                                          AuthQuery::Action::SHOW_PRIVILEGES,
                                                          AuthQuery::Action::SHOW_USERS_FOR_ROLE,
                                                          AuthQuery::Action::SHOW_ROLE_FOR_USER,
                                                          AuthQuery::Action::GRANT_DATABASE_TO_USER,
                                                          AuthQuery::Action::DENY_DATABASE_FROM_USER,
                                                          AuthQuery::Action::REVOKE_DATABASE_FROM_USER,
                                                          AuthQuery::Action::SHOW_DATABASE_PRIVILEGES,
                                                          AuthQuery::Action::SET_MAIN_DATABASE};

  if (license_check_result.HasError() && enterprise_only_methods.contains(auth_query->action_)) {
    throw utils::BasicException(
        license::LicenseCheckErrorToString(license_check_result.GetError(), "advanced authentication features"));
  }

  const auto forbid_on_replica = [has_license = license_check_result.HasError(),
                                  is_replica = interpreter_context->repl_state->IsReplica()]() {
    if (is_replica) {
#if MG_ENTERPRISE
      if (has_license) {
        throw QueryException(
            "Query forbidden on the replica! Update on MAIN, as it is the only source of truth for authentication "
            "data. MAIN will then replicate the update to connected REPLICAs");
      }
      throw QueryException(
          "Query forbidden on the replica! Switch role to MAIN and update user data, then switch back to REPLICA.");
#else
      throw QueryException(
          "Query forbidden on the replica! Switch role to MAIN and update user data, then switch back to REPLICA.");
#endif
    }
  };

  switch (auth_query->action_) {
    case AuthQuery::Action::CREATE_USER:
      forbid_on_replica();
      callback.fn = [auth, username, password, valid_enterprise_license = !license_check_result.HasError(),
                     interpreter = &interpreter] {
        if (!interpreter->system_transaction_) {
          throw QueryException("Expected to be in a system transaction");
        }

        MG_ASSERT(password.IsString() || password.IsNull());
        if (!auth->CreateUser(
                username, password.IsString() ? std::make_optional(std::string(password.ValueString())) : std::nullopt,
                &*interpreter->system_transaction_)) {
          throw UserAlreadyExistsException("User '{}' already exists.", username);
        }

        // If the license is not valid we create users with admin access
        if (!valid_enterprise_license) {
          spdlog::warn("Granting all the privileges to {}.", username);
          auth->GrantPrivilege(
              username, kPrivilegesAll
#ifdef MG_ENTERPRISE
              ,
              {{{AuthQuery::FineGrainedPrivilege::CREATE_DELETE, {query::kAsterisk}}}},
              {
                {
                  {
                    AuthQuery::FineGrainedPrivilege::CREATE_DELETE, { query::kAsterisk }
                  }
                }
              }
#endif
              ,
              &*interpreter->system_transaction_);
        }

        return std::vector<std::vector<TypedValue>>();
      };
      return callback;
    case AuthQuery::Action::DROP_USER:
      forbid_on_replica();
      callback.fn = [auth, username, interpreter = &interpreter] {
        if (!interpreter->system_transaction_) {
          throw QueryException("Expected to be in a system transaction");
        }

        if (!auth->DropUser(username, &*interpreter->system_transaction_)) {
          throw QueryRuntimeException("User '{}' doesn't exist.", username);
        }
        return std::vector<std::vector<TypedValue>>();
      };
      return callback;
    case AuthQuery::Action::SET_PASSWORD:
      forbid_on_replica();
      callback.fn = [auth, username, password, interpreter = &interpreter] {
        if (!interpreter->system_transaction_) {
          throw QueryException("Expected to be in a system transaction");
        }

        MG_ASSERT(password.IsString() || password.IsNull());
        auth->SetPassword(username,
                          password.IsString() ? std::make_optional(std::string(password.ValueString())) : std::nullopt,
                          &*interpreter->system_transaction_);
        return std::vector<std::vector<TypedValue>>();
      };
      return callback;
    case AuthQuery::Action::CREATE_ROLE:
      forbid_on_replica();
      callback.fn = [auth, rolename, interpreter = &interpreter] {
        if (!interpreter->system_transaction_) {
          throw QueryException("Expected to be in a system transaction");
        }

        if (!auth->CreateRole(rolename, &*interpreter->system_transaction_)) {
          throw QueryRuntimeException("Role '{}' already exists.", rolename);
        }
        return std::vector<std::vector<TypedValue>>();
      };
      return callback;
    case AuthQuery::Action::DROP_ROLE:
      forbid_on_replica();
      callback.fn = [auth, rolename, interpreter = &interpreter] {
        if (!interpreter->system_transaction_) {
          throw QueryException("Expected to be in a system transaction");
        }

        if (!auth->DropRole(rolename, &*interpreter->system_transaction_)) {
          throw QueryRuntimeException("Role '{}' doesn't exist.", rolename);
        }
        return std::vector<std::vector<TypedValue>>();
      };
      return callback;
    case AuthQuery::Action::SHOW_USERS:
      callback.header = {"user"};
      callback.fn = [auth] {
        std::vector<std::vector<TypedValue>> rows;
        auto usernames = auth->GetUsernames();
        rows.reserve(usernames.size());
        for (auto &&username : usernames) {
          rows.emplace_back(std::vector<TypedValue>{username});
        }
        return rows;
      };
      return callback;
    case AuthQuery::Action::SHOW_ROLES:
      callback.header = {"role"};
      callback.fn = [auth] {
        std::vector<std::vector<TypedValue>> rows;
        auto rolenames = auth->GetRolenames();
        rows.reserve(rolenames.size());
        for (auto &&rolename : rolenames) {
          rows.emplace_back(std::vector<TypedValue>{rolename});
        }
        return rows;
      };
      return callback;
    case AuthQuery::Action::SET_ROLE:
      forbid_on_replica();
      callback.fn = [auth, username, rolename, interpreter = &interpreter] {
        if (!interpreter->system_transaction_) {
          throw QueryException("Expected to be in a system transaction");
        }

        auth->SetRole(username, rolename, &*interpreter->system_transaction_);
        return std::vector<std::vector<TypedValue>>();
      };
      return callback;
    case AuthQuery::Action::CLEAR_ROLE:
      forbid_on_replica();
      callback.fn = [auth, username, interpreter = &interpreter] {
        if (!interpreter->system_transaction_) {
          throw QueryException("Expected to be in a system transaction");
        }

        auth->ClearRole(username, &*interpreter->system_transaction_);
        return std::vector<std::vector<TypedValue>>();
      };
      return callback;
    case AuthQuery::Action::GRANT_PRIVILEGE:
      forbid_on_replica();
      callback.fn = [auth, user_or_role, privileges, interpreter = &interpreter
#ifdef MG_ENTERPRISE
                     ,
                     label_privileges, edge_type_privileges
#endif
      ] {
        if (!interpreter->system_transaction_) {
          throw QueryException("Expected to be in a system transaction");
        }

        auth->GrantPrivilege(user_or_role, privileges
#ifdef MG_ENTERPRISE
                             ,
                             label_privileges, edge_type_privileges
#endif
                             ,
                             &*interpreter->system_transaction_);
        return std::vector<std::vector<TypedValue>>();
      };
      return callback;
    case AuthQuery::Action::DENY_PRIVILEGE:
      forbid_on_replica();
      callback.fn = [auth, user_or_role, privileges, interpreter = &interpreter] {
        if (!interpreter->system_transaction_) {
          throw QueryException("Expected to be in a system transaction");
        }

        auth->DenyPrivilege(user_or_role, privileges, &*interpreter->system_transaction_);
        return std::vector<std::vector<TypedValue>>();
      };
      return callback;
    case AuthQuery::Action::REVOKE_PRIVILEGE: {
      forbid_on_replica();
      callback.fn = [auth, user_or_role, privileges, interpreter = &interpreter
#ifdef MG_ENTERPRISE
                     ,
                     label_privileges, edge_type_privileges
#endif
      ] {
        if (!interpreter->system_transaction_) {
          throw QueryException("Expected to be in a system transaction");
        }

        auth->RevokePrivilege(user_or_role, privileges
#ifdef MG_ENTERPRISE
                              ,
                              label_privileges, edge_type_privileges
#endif
                              ,
                              &*interpreter->system_transaction_);
        return std::vector<std::vector<TypedValue>>();
      };
      return callback;
    }
    case AuthQuery::Action::SHOW_PRIVILEGES:
      callback.header = {"privilege", "effective", "description"};
      callback.fn = [auth, user_or_role] { return auth->GetPrivileges(user_or_role); };
      return callback;
    case AuthQuery::Action::SHOW_ROLE_FOR_USER:
      callback.header = {"role"};
      callback.fn = [auth, username] {
        auto maybe_rolename = auth->GetRolenameForUser(username);
        return std::vector<std::vector<TypedValue>>{
            std::vector<TypedValue>{TypedValue(maybe_rolename ? *maybe_rolename : "null")}};
      };
      return callback;
    case AuthQuery::Action::SHOW_USERS_FOR_ROLE:
      callback.header = {"users"};
      callback.fn = [auth, rolename] {
        std::vector<std::vector<TypedValue>> rows;
        auto usernames = auth->GetUsernamesForRole(rolename);
        rows.reserve(usernames.size());
        for (auto &&username : usernames) {
          rows.emplace_back(std::vector<TypedValue>{username});
        }
        return rows;
      };
      return callback;
    case AuthQuery::Action::GRANT_DATABASE_TO_USER:
      forbid_on_replica();
#ifdef MG_ENTERPRISE
      callback.fn = [auth, database, username, db_handler, interpreter = &interpreter] {  // NOLINT
        if (!interpreter->system_transaction_) {
          throw QueryException("Expected to be in a system transaction");
        }

        try {
          std::optional<memgraph::dbms::DatabaseAccess> db =
              std::nullopt;  // Hold pointer to database to protect it until query is done
          if (database != memgraph::auth::kAllDatabases) {
            db = db_handler->Get(database);  // Will throw if databases doesn't exist and protect it during pull
          }
          auth->GrantDatabase(database, username, &*interpreter->system_transaction_);  // Can throws query exception
        } catch (memgraph::dbms::UnknownDatabaseException &e) {
          throw QueryRuntimeException(e.what());
        }
#else
      callback.fn = [] {
#endif
        return std::vector<std::vector<TypedValue>>();
      };
      return callback;
    case AuthQuery::Action::DENY_DATABASE_FROM_USER:
      forbid_on_replica();
#ifdef MG_ENTERPRISE
      callback.fn = [auth, database, username, db_handler, interpreter = &interpreter] {  // NOLINT
        if (!interpreter->system_transaction_) {
          throw QueryException("Expected to be in a system transaction");
        }

        try {
          std::optional<memgraph::dbms::DatabaseAccess> db =
              std::nullopt;  // Hold pointer to database to protect it until query is done
          if (database != memgraph::auth::kAllDatabases) {
            db = db_handler->Get(database);  // Will throw if databases doesn't exist and protect it during pull
          }
          auth->DenyDatabase(database, username, &*interpreter->system_transaction_);  // Can throws query exception
        } catch (memgraph::dbms::UnknownDatabaseException &e) {
          throw QueryRuntimeException(e.what());
        }
#else
      callback.fn = [] {
#endif
        return std::vector<std::vector<TypedValue>>();
      };
      return callback;
    case AuthQuery::Action::REVOKE_DATABASE_FROM_USER:
      forbid_on_replica();
#ifdef MG_ENTERPRISE
      callback.fn = [auth, database, username, db_handler, interpreter = &interpreter] {  // NOLINT
        if (!interpreter->system_transaction_) {
          throw QueryException("Expected to be in a system transaction");
        }

        try {
          std::optional<memgraph::dbms::DatabaseAccess> db =
              std::nullopt;  // Hold pointer to database to protect it until query is done
          if (database != memgraph::auth::kAllDatabases) {
            db = db_handler->Get(database);  // Will throw if databases doesn't exist and protect it during pull
          }
          auth->RevokeDatabase(database, username, &*interpreter->system_transaction_);  // Can throws query exception
        } catch (memgraph::dbms::UnknownDatabaseException &e) {
          throw QueryRuntimeException(e.what());
        }
#else
      callback.fn = [] {
#endif
        return std::vector<std::vector<TypedValue>>();
      };
      return callback;
    case AuthQuery::Action::SHOW_DATABASE_PRIVILEGES:
      callback.header = {"grants", "denies"};
#ifdef MG_ENTERPRISE
      callback.fn = [auth, username] {  // NOLINT
        return auth->GetDatabasePrivileges(username);
      };
#else
      callback.fn = [] {  // NOLINT
        return std::vector<std::vector<TypedValue>>();
      };
#endif
      return callback;
    case AuthQuery::Action::SET_MAIN_DATABASE:
      forbid_on_replica();
#ifdef MG_ENTERPRISE
      callback.fn = [auth, database, username, db_handler, interpreter = &interpreter] {  // NOLINT
        if (!interpreter->system_transaction_) {
          throw QueryException("Expected to be in a system transaction");
        }

        try {
          const auto db =
              db_handler->Get(database);  // Will throw if databases doesn't exist and protect it during pull
          auth->SetMainDatabase(database, username, &*interpreter->system_transaction_);  // Can throws query exception
        } catch (memgraph::dbms::UnknownDatabaseException &e) {
          throw QueryRuntimeException(e.what());
        }
#else
      callback.fn = [] {
#endif
        return std::vector<std::vector<TypedValue>>();
      };
      return callback;
    default:
      break;
  }
}  // namespace

Callback HandleReplicationQuery(ReplicationQuery *repl_query, const Parameters &parameters,
                                ReplicationQueryHandler &replication_query_handler, CurrentDB &current_db,
                                const query::InterpreterConfig &config, std::vector<Notification> *notifications) {
  // TODO: MemoryResource for EvaluationContext, it should probably be passed as
  // the argument to Callback.
  EvaluationContext evaluation_context;
  evaluation_context.timestamp = QueryTimestamp();
  evaluation_context.parameters = parameters;
  auto evaluator = PrimitiveLiteralExpressionEvaluator{evaluation_context};

  Callback callback;
  switch (repl_query->action_) {
    case ReplicationQuery::Action::SET_REPLICATION_ROLE: {
#ifdef MG_ENTERPRISE
      if (FLAGS_coordinator_id) {
        throw QueryRuntimeException("Coordinator can't set roles!");
      }
      if (FLAGS_management_port) {
        throw QueryRuntimeException("Can't set role manually on instance with coordinator server port.");
      }
#endif

      auto port = EvaluateOptionalExpression(repl_query->port_, evaluator);
      std::optional<int64_t> maybe_port;
      if (port.IsInt()) {
        maybe_port = port.ValueInt();
      }
      if (maybe_port == 7687 && repl_query->role_ == ReplicationQuery::ReplicationRole::REPLICA) {
        notifications->emplace_back(SeverityLevel::WARNING, NotificationCode::REPLICA_PORT_WARNING,
                                    "Be careful the replication port must be different from the memgraph port!");
      }
      callback.fn = [handler = ReplQueryHandler{replication_query_handler}, role = repl_query->role_,
                     maybe_port]() mutable {
        handler.SetReplicationRole(role, maybe_port);
        return std::vector<std::vector<TypedValue>>();
      };
      notifications->emplace_back(
          SeverityLevel::INFO, NotificationCode::SET_REPLICA,
          fmt::format("Replica role set to {}.",
                      repl_query->role_ == ReplicationQuery::ReplicationRole::MAIN ? "MAIN" : "REPLICA"));
      return callback;
    }
    case ReplicationQuery::Action::SHOW_REPLICATION_ROLE: {
#ifdef MG_ENTERPRISE
      if (FLAGS_coordinator_id) {
        throw QueryRuntimeException("Coordinator doesn't have a replication role!");
      }
#endif

      callback.header = {"replication role"};
      callback.fn = [handler = ReplQueryHandler{replication_query_handler}] {
        auto mode = handler.ShowReplicationRole();
        switch (mode) {
          case ReplicationQuery::ReplicationRole::MAIN: {
            return std::vector<std::vector<TypedValue>>{{TypedValue("main")}};
          }
          case ReplicationQuery::ReplicationRole::REPLICA: {
            return std::vector<std::vector<TypedValue>>{{TypedValue("replica")}};
          }
        }
      };
      return callback;
    }
    case ReplicationQuery::Action::REGISTER_REPLICA: {
#ifdef MG_ENTERPRISE
      if (FLAGS_management_port) {
        throw QueryRuntimeException("Can't register replica manually on instance with coordinator server port.");
      }
#endif
      const auto &name = repl_query->instance_name_;
      const auto &sync_mode = repl_query->sync_mode_;
      auto socket_address = repl_query->socket_address_->Accept(evaluator);
      const auto replica_check_frequency = config.replication_replica_check_frequency;

      callback.fn = [handler = ReplQueryHandler{replication_query_handler}, name, socket_address, sync_mode,
                     replica_check_frequency]() mutable {
        handler.RegisterReplica(name, std::string(socket_address.ValueString()), sync_mode, replica_check_frequency);
        return std::vector<std::vector<TypedValue>>();
      };
      notifications->emplace_back(SeverityLevel::INFO, NotificationCode::REGISTER_REPLICA,
                                  fmt::format("Replica {} is registered.", repl_query->instance_name_));
      return callback;
    }

    case ReplicationQuery::Action::DROP_REPLICA: {
#ifdef MG_ENTERPRISE
      if (FLAGS_management_port) {
        throw QueryRuntimeException("Can't drop replica manually on instance with coordinator server port.");
      }
#endif
      const auto &name = repl_query->instance_name_;
      callback.fn = [handler = ReplQueryHandler{replication_query_handler}, name]() mutable {
        handler.DropReplica(name);
        return std::vector<std::vector<TypedValue>>();
      };
      notifications->emplace_back(SeverityLevel::INFO, NotificationCode::DROP_REPLICA,
                                  fmt::format("Replica {} is dropped.", repl_query->instance_name_));
      return callback;
    }
    case ReplicationQuery::Action::SHOW_REPLICAS: {
#ifdef MG_ENTERPRISE
      if (FLAGS_coordinator_id) {
        throw QueryRuntimeException("Coordinator cannot call SHOW REPLICAS! Use SHOW INSTANCES instead.");
      }
#endif

      bool full_info = false;
#ifdef MG_ENTERPRISE
      full_info = license::global_license_checker.IsEnterpriseValidFast();
#endif

      callback.header = {"name", "socket_address", "sync_mode", "system_info", "data_info"};

      callback.fn = [handler = ReplQueryHandler{replication_query_handler}, replica_nfields = callback.header.size(),
                     full_info] {
        auto const sync_mode_to_tv = [](memgraph::replication_coordination_glue::ReplicationMode sync_mode) {
          using namespace std::string_view_literals;
          switch (sync_mode) {
            using enum memgraph::replication_coordination_glue::ReplicationMode;
            case SYNC:
              return TypedValue{"sync"sv};
            case ASYNC:
              return TypedValue{"async"sv};
          }
        };

        auto const replica_sys_state_to_tv = [](memgraph::replication::ReplicationClient::State state) {
          using namespace std::string_view_literals;
          switch (state) {
            using enum memgraph::replication::ReplicationClient::State;
            case BEHIND:
              return TypedValue{"invalid"sv};
            case READY:
              return TypedValue{"ready"sv};
            case RECOVERY:
              return TypedValue{"recovery"sv};
          }
        };

        auto const sys_info_to_tv = [&](ReplicaSystemInfoState orig) {
          auto info = std::map<std::string, TypedValue>{};
          info.emplace("ts", TypedValue{static_cast<int64_t>(orig.ts_)});
          // TODO: behind not implemented
          info.emplace("behind", TypedValue{/* static_cast<int64_t>(orig.behind_) */});
          info.emplace("status", replica_sys_state_to_tv(orig.state_));
          return TypedValue{std::move(info)};
        };

        auto const replica_state_to_tv = [](memgraph::storage::replication::ReplicaState state) {
          using namespace std::string_view_literals;
          switch (state) {
            using enum memgraph::storage::replication::ReplicaState;
            case READY:
              return TypedValue{"ready"sv};
            case REPLICATING:
              return TypedValue{"replicating"sv};
            case RECOVERY:
              return TypedValue{"recovery"sv};
            case MAYBE_BEHIND:
              return TypedValue{"invalid"sv};
            case DIVERGED_FROM_MAIN:
              return TypedValue{"diverged"sv};
          }
        };

        auto const info_to_tv = [&](ReplicaInfoState orig) {
          auto info = std::map<std::string, TypedValue>{};
          info.emplace("ts", TypedValue{static_cast<int64_t>(orig.ts_)});
          info.emplace("behind", TypedValue{static_cast<int64_t>(orig.behind_)});
          info.emplace("status", replica_state_to_tv(orig.state_));
          return TypedValue{std::move(info)};
        };

        auto const data_info_to_tv = [&](std::map<std::string, ReplicaInfoState> orig) {
          auto data_info = std::map<std::string, TypedValue>{};
          for (auto &[name, info] : orig) {
            data_info.emplace(name, info_to_tv(info));
          }
          return TypedValue{std::move(data_info)};
        };

        auto replicas = handler.ShowReplicas();
        auto typed_replicas = std::vector<std::vector<TypedValue>>{};
        typed_replicas.reserve(replicas.size());
        for (auto &replica : replicas) {
          std::vector<TypedValue> typed_replica;
          typed_replica.reserve(replica_nfields);

          typed_replica.emplace_back(replica.name_);
          typed_replica.emplace_back(replica.socket_address_);
          typed_replica.emplace_back(sync_mode_to_tv(replica.sync_mode_));
          if (full_info) {
            typed_replica.emplace_back(sys_info_to_tv(replica.system_info_));
          } else {
            // Set to NULL
            typed_replica.emplace_back(TypedValue{});
          }
          typed_replica.emplace_back(data_info_to_tv(replica.data_info_));

          typed_replicas.emplace_back(std::move(typed_replica));
        }
        return typed_replicas;
      };
      return callback;
    }
  }
}

#ifdef MG_ENTERPRISE

auto ParseConfigMap(std::unordered_map<Expression *, Expression *> const &config_map,
                    ExpressionVisitor<TypedValue> &evaluator)
    -> std::optional<std::map<std::string, std::string, std::less<>>> {
  if (std::ranges::any_of(config_map, [&evaluator](const auto &entry) {
        auto key_expr = entry.first->Accept(evaluator);
        auto value_expr = entry.second->Accept(evaluator);
        return !key_expr.IsString() || !value_expr.IsString();
      })) {
    spdlog::error("Config map must contain only string keys and values!");
    return std::nullopt;
  }

  return ranges::views::all(config_map) | ranges::views::transform([&evaluator](const auto &entry) {
           auto key_expr = entry.first->Accept(evaluator);
           auto value_expr = entry.second->Accept(evaluator);
           return std::pair{key_expr.ValueString(), value_expr.ValueString()};
         }) |
         ranges::to<std::map<std::string, std::string, std::less<>>>;
}

Callback HandleCoordinatorQuery(CoordinatorQuery *coordinator_query, const Parameters &parameters,
                                coordination::CoordinatorState *coordinator_state,
                                const query::InterpreterConfig &config, std::vector<Notification> *notifications) {
  using enum memgraph::flags::Experiments;

  if (!license::global_license_checker.IsEnterpriseValidFast()) {
    throw QueryRuntimeException("High availability is only available in Memgraph Enterprise.");
  }

  if (!flags::AreExperimentsEnabled(HIGH_AVAILABILITY)) {
    throw QueryRuntimeException(
        "High availability is experimental feature. If you want to use it, add high-availability option to the "
        "--experimental-enabled flag.");
  }

  Callback callback;
  switch (coordinator_query->action_) {
    case CoordinatorQuery::Action::ADD_COORDINATOR_INSTANCE: {
      if (!FLAGS_coordinator_id) {
        throw QueryRuntimeException("Only coordinator can add coordinator instance!");
      }

      // TODO: MemoryResource for EvaluationContext, it should probably be passed as
      // the argument to Callback.
      EvaluationContext evaluation_context{.timestamp = QueryTimestamp(), .parameters = parameters};
      auto evaluator = PrimitiveLiteralExpressionEvaluator{evaluation_context};

      auto config_map = ParseConfigMap(coordinator_query->configs_, evaluator);
      if (!config_map) {
        throw QueryRuntimeException("Failed to parse config map!");
      }

      if (config_map->size() != 2) {
        throw QueryRuntimeException("Config map must contain exactly 2 entries: {} and !", kCoordinatorServer,
                                    kBoltServer);
      }

      auto const &coordinator_server_it = config_map->find(kCoordinatorServer);
      if (coordinator_server_it == config_map->end()) {
        throw QueryRuntimeException("Config map must contain {} entry!", kCoordinatorServer);
      }

      auto const &bolt_server_it = config_map->find(kBoltServer);
      if (bolt_server_it == config_map->end()) {
        throw QueryRuntimeException("Config map must contain {} entry!", kBoltServer);
      }

      auto coord_server_id = coordinator_query->coordinator_id_->Accept(evaluator).ValueInt();

      callback.fn = [handler = CoordQueryHandler{*coordinator_state}, coord_server_id,
                     bolt_server = bolt_server_it->second,
                     coordinator_server = coordinator_server_it->second]() mutable {
        handler.AddCoordinatorInstance(coord_server_id, bolt_server, coordinator_server);
        return std::vector<std::vector<TypedValue>>();
      };

      notifications->emplace_back(SeverityLevel::INFO, NotificationCode::ADD_COORDINATOR_INSTANCE,
                                  fmt::format("Coordinator has added instance {} on coordinator server {}.",
                                              coordinator_query->instance_name_, coordinator_server_it->second));
      return callback;
    }
    case CoordinatorQuery::Action::REGISTER_INSTANCE: {
      if (!FLAGS_coordinator_id) {
        throw QueryRuntimeException("Only coordinator can register coordinator server!");
      }
      // TODO: MemoryResource for EvaluationContext, it should probably be passed as
      // the argument to Callback.
      EvaluationContext evaluation_context{.timestamp = QueryTimestamp(), .parameters = parameters};
      auto evaluator = PrimitiveLiteralExpressionEvaluator{evaluation_context};
      auto config_map = ParseConfigMap(coordinator_query->configs_, evaluator);

      if (!config_map) {
        throw QueryRuntimeException("Failed to parse config map!");
      }

      if (config_map->size() != 3) {
        throw QueryRuntimeException("Config map must contain exactly 3 entries: {}, {} and {}!", kBoltServer,
                                    kManagementServer, kReplicationServer);
      }

      auto const &replication_server_it = config_map->find(kReplicationServer);
      if (replication_server_it == config_map->end()) {
        throw QueryRuntimeException("Config map must contain {} entry!", kReplicationServer);
      }

      auto const &management_server_it = config_map->find(kManagementServer);
      if (management_server_it == config_map->end()) {
        throw QueryRuntimeException("Config map must contain {} entry!", kManagementServer);
      }

      auto const &bolt_server_it = config_map->find(kBoltServer);
      if (bolt_server_it == config_map->end()) {
        throw QueryRuntimeException("Config map must contain {} entry!", kBoltServer);
      }

      callback.fn = [handler = CoordQueryHandler{*coordinator_state},
                     instance_health_check_frequency_sec = config.instance_health_check_frequency_sec,
                     bolt_server = bolt_server_it->second, management_server = management_server_it->second,
                     replication_server = replication_server_it->second,
                     instance_name = coordinator_query->instance_name_,
                     instance_down_timeout_sec = config.instance_down_timeout_sec,
                     instance_get_uuid_frequency_sec = config.instance_get_uuid_frequency_sec,
                     sync_mode = coordinator_query->sync_mode_]() mutable {
        handler.RegisterReplicationInstance(bolt_server, management_server, replication_server,
                                            instance_health_check_frequency_sec, instance_down_timeout_sec,
                                            instance_get_uuid_frequency_sec, instance_name, sync_mode);
        return std::vector<std::vector<TypedValue>>();
      };

      notifications->emplace_back(SeverityLevel::INFO, NotificationCode::REGISTER_REPLICATION_INSTANCE,
                                  fmt::format("Coordinator has registered replication instance on {} for instance {}.",
                                              bolt_server_it->second, coordinator_query->instance_name_));
      return callback;
    }
    case CoordinatorQuery::Action::UNREGISTER_INSTANCE:
      if (!FLAGS_coordinator_id) {
        throw QueryRuntimeException("Only coordinator can register coordinator server!");
      }
      callback.fn = [handler = CoordQueryHandler{*coordinator_state},
                     instance_name = coordinator_query->instance_name_]() mutable {
        handler.UnregisterInstance(instance_name);
        return std::vector<std::vector<TypedValue>>();
      };
      notifications->emplace_back(
          SeverityLevel::INFO, NotificationCode::UNREGISTER_INSTANCE,
          fmt::format("Coordinator has unregistered instance {}.", coordinator_query->instance_name_));

      return callback;

    case CoordinatorQuery::Action::SET_INSTANCE_TO_MAIN: {
      if (!FLAGS_coordinator_id) {
        throw QueryRuntimeException("Only coordinator can register coordinator server!");
      }
      // TODO: MemoryResource for EvaluationContext, it should probably be passed as
      // the argument to Callback.
      EvaluationContext evaluation_context{.timestamp = QueryTimestamp(), .parameters = parameters};
      auto evaluator = PrimitiveLiteralExpressionEvaluator{evaluation_context};

      callback.fn = [handler = CoordQueryHandler{*coordinator_state},
                     instance_name = coordinator_query->instance_name_]() mutable {
        handler.SetReplicationInstanceToMain(instance_name);
        return std::vector<std::vector<TypedValue>>();
      };

      return callback;
    }
    case CoordinatorQuery::Action::SHOW_INSTANCES: {
      if (!FLAGS_coordinator_id) {
        throw QueryRuntimeException("Only coordinator can run SHOW INSTANCES.");
      }

      callback.header = {"name", "raft_socket_address", "coordinator_socket_address", "health", "role"};
      callback.fn = [handler = CoordQueryHandler{*coordinator_state},
                     replica_nfields = callback.header.size()]() mutable {
        auto const instances = handler.ShowInstances();
        auto const converter = [](const auto &status) -> std::vector<TypedValue> {
          return {TypedValue{status.instance_name}, TypedValue{status.raft_socket_address},
                  TypedValue{status.coord_socket_address}, TypedValue{status.health}, TypedValue{status.cluster_role}};
        };

        return utils::fmap(instances, converter);
      };
      return callback;
    }
  }
}
#endif

stream::CommonStreamInfo GetCommonStreamInfo(StreamQuery *stream_query, ExpressionVisitor<TypedValue> &evaluator) {
  return {
      .batch_interval = GetOptionalValue<std::chrono::milliseconds>(stream_query->batch_interval_, evaluator)
                            .value_or(stream::kDefaultBatchInterval),
      .batch_size = GetOptionalValue<int64_t>(stream_query->batch_size_, evaluator).value_or(stream::kDefaultBatchSize),
      .transformation_name = stream_query->transform_name_};
}

std::vector<std::string> EvaluateTopicNames(ExpressionVisitor<TypedValue> &evaluator,
                                            std::variant<Expression *, std::vector<std::string>> topic_variant) {
  return std::visit(utils::Overloaded{[&](Expression *expression) {
                                        auto topic_names = expression->Accept(evaluator);
                                        MG_ASSERT(topic_names.IsString());
                                        return utils::Split(topic_names.ValueString(), ",");
                                      },
                                      [&](std::vector<std::string> topic_names) { return topic_names; }},
                    std::move(topic_variant));
}

Callback::CallbackFunction GetKafkaCreateCallback(StreamQuery *stream_query, ExpressionVisitor<TypedValue> &evaluator,
                                                  memgraph::dbms::DatabaseAccess db_acc,
                                                  InterpreterContext *interpreter_context,
                                                  std::shared_ptr<QueryUserOrRole> user_or_role) {
  static constexpr std::string_view kDefaultConsumerGroup = "mg_consumer";
  std::string consumer_group{stream_query->consumer_group_.empty() ? kDefaultConsumerGroup
                                                                   : stream_query->consumer_group_};

  auto bootstrap = GetOptionalStringValue(stream_query->bootstrap_servers_, evaluator);
  if (bootstrap && bootstrap->empty()) {
    throw SemanticException("Bootstrap servers must not be an empty string!");
  }
  auto common_stream_info = GetCommonStreamInfo(stream_query, evaluator);

  const auto get_config_map = [&evaluator](std::unordered_map<Expression *, Expression *> map,
                                           std::string_view map_name) -> std::unordered_map<std::string, std::string> {
    std::unordered_map<std::string, std::string> config_map;
    for (const auto [key_expr, value_expr] : map) {
      const auto key = key_expr->Accept(evaluator);
      const auto value = value_expr->Accept(evaluator);
      if (!key.IsString() || !value.IsString()) {
        throw SemanticException("{} must contain only string keys and values!", map_name);
      }
      config_map.emplace(key.ValueString(), value.ValueString());
    }
    return config_map;
  };

  memgraph::metrics::IncrementCounter(memgraph::metrics::StreamsCreated);

  // Make a copy of the user and pass it to the subsystem
  auto owner = interpreter_context->auth_checker->GenQueryUser(user_or_role->username(), user_or_role->rolename());

  return [db_acc = std::move(db_acc), interpreter_context, stream_name = stream_query->stream_name_,
          topic_names = EvaluateTopicNames(evaluator, stream_query->topic_names_),
          consumer_group = std::move(consumer_group), common_stream_info = std::move(common_stream_info),
          bootstrap_servers = std::move(bootstrap), owner = std::move(owner),
          configs = get_config_map(stream_query->configs_, "Configs"),
          credentials = get_config_map(stream_query->credentials_, "Credentials"),
          default_server = interpreter_context->config.default_kafka_bootstrap_servers]() mutable {
    std::string bootstrap = bootstrap_servers ? std::move(*bootstrap_servers) : std::move(default_server);

    db_acc->streams()->Create<query::stream::KafkaStream>(stream_name,
                                                          {.common_info = std::move(common_stream_info),
                                                           .topics = std::move(topic_names),
                                                           .consumer_group = std::move(consumer_group),
                                                           .bootstrap_servers = std::move(bootstrap),
                                                           .configs = std::move(configs),
                                                           .credentials = std::move(credentials)},
                                                          std::move(owner), db_acc, interpreter_context);

    return std::vector<std::vector<TypedValue>>{};
  };
}

Callback::CallbackFunction GetPulsarCreateCallback(StreamQuery *stream_query, ExpressionVisitor<TypedValue> &evaluator,
                                                   memgraph::dbms::DatabaseAccess db,
                                                   InterpreterContext *interpreter_context,
                                                   std::shared_ptr<QueryUserOrRole> user_or_role) {
  auto service_url = GetOptionalStringValue(stream_query->service_url_, evaluator);
  if (service_url && service_url->empty()) {
    throw SemanticException("Service URL must not be an empty string!");
  }
  auto common_stream_info = GetCommonStreamInfo(stream_query, evaluator);
  memgraph::metrics::IncrementCounter(memgraph::metrics::StreamsCreated);

  // Make a copy of the user and pass it to the subsystem
  auto owner = interpreter_context->auth_checker->GenQueryUser(user_or_role->username(), user_or_role->rolename());

  return [db = std::move(db), interpreter_context, stream_name = stream_query->stream_name_,
          topic_names = EvaluateTopicNames(evaluator, stream_query->topic_names_),
          common_stream_info = std::move(common_stream_info), service_url = std::move(service_url),
          owner = std::move(owner),
          default_service = interpreter_context->config.default_pulsar_service_url]() mutable {
    std::string url = service_url ? std::move(*service_url) : std::move(default_service);
    db->streams()->Create<query::stream::PulsarStream>(
        stream_name,
        {.common_info = std::move(common_stream_info), .topics = std::move(topic_names), .service_url = std::move(url)},
        std::move(owner), db, interpreter_context);

    return std::vector<std::vector<TypedValue>>{};
  };
}

Callback HandleStreamQuery(StreamQuery *stream_query, const Parameters &parameters,
                           memgraph::dbms::DatabaseAccess &db_acc, InterpreterContext *interpreter_context,
                           std::shared_ptr<QueryUserOrRole> user_or_role, std::vector<Notification> *notifications) {
  // TODO: MemoryResource for EvaluationContext, it should probably be passed as
  // the argument to Callback.
  EvaluationContext evaluation_context;
  evaluation_context.timestamp = QueryTimestamp();
  evaluation_context.parameters = parameters;
  PrimitiveLiteralExpressionEvaluator evaluator{evaluation_context};

  Callback callback;
  switch (stream_query->action_) {
    case StreamQuery::Action::CREATE_STREAM: {
      switch (stream_query->type_) {
        case StreamQuery::Type::KAFKA:
          callback.fn =
              GetKafkaCreateCallback(stream_query, evaluator, db_acc, interpreter_context, std::move(user_or_role));
          break;
        case StreamQuery::Type::PULSAR:
          callback.fn =
              GetPulsarCreateCallback(stream_query, evaluator, db_acc, interpreter_context, std::move(user_or_role));
          break;
      }
      notifications->emplace_back(SeverityLevel::INFO, NotificationCode::CREATE_STREAM,
                                  fmt::format("Created stream {}.", stream_query->stream_name_));
      return callback;
    }
    case StreamQuery::Action::START_STREAM: {
      const auto batch_limit = GetOptionalValue<int64_t>(stream_query->batch_limit_, evaluator);
      const auto timeout = GetOptionalValue<std::chrono::milliseconds>(stream_query->timeout_, evaluator);

      if (batch_limit.has_value()) {
        if (batch_limit.value() < 0) {
          throw utils::BasicException("Parameter BATCH_LIMIT cannot hold negative value");
        }

        callback.fn = [db_acc, streams = db_acc->streams(), stream_name = stream_query->stream_name_, batch_limit,
                       timeout]() {
          if (db_acc.is_deleting()) {
            throw QueryException("Can not start stream while database is being dropped.");
          }
          streams->StartWithLimit(stream_name, static_cast<uint64_t>(batch_limit.value()), timeout);
          return std::vector<std::vector<TypedValue>>{};
        };
      } else {
        callback.fn = [db_acc, streams = db_acc->streams(), stream_name = stream_query->stream_name_]() {
          if (db_acc.is_deleting()) {
            throw QueryException("Can not start stream while database is being dropped.");
          }
          streams->Start(stream_name);
          return std::vector<std::vector<TypedValue>>{};
        };
        notifications->emplace_back(SeverityLevel::INFO, NotificationCode::START_STREAM,
                                    fmt::format("Started stream {}.", stream_query->stream_name_));
      }
      return callback;
    }
    case StreamQuery::Action::START_ALL_STREAMS: {
      callback.fn = [streams = db_acc->streams()]() {
        streams->StartAll();
        return std::vector<std::vector<TypedValue>>{};
      };
      notifications->emplace_back(SeverityLevel::INFO, NotificationCode::START_ALL_STREAMS, "Started all streams.");
      return callback;
    }
    case StreamQuery::Action::STOP_STREAM: {
      callback.fn = [streams = db_acc->streams(), stream_name = stream_query->stream_name_]() {
        streams->Stop(stream_name);
        return std::vector<std::vector<TypedValue>>{};
      };
      notifications->emplace_back(SeverityLevel::INFO, NotificationCode::STOP_STREAM,
                                  fmt::format("Stopped stream {}.", stream_query->stream_name_));
      return callback;
    }
    case StreamQuery::Action::STOP_ALL_STREAMS: {
      callback.fn = [streams = db_acc->streams()]() {
        streams->StopAll();
        return std::vector<std::vector<TypedValue>>{};
      };
      notifications->emplace_back(SeverityLevel::INFO, NotificationCode::STOP_ALL_STREAMS, "Stopped all streams.");
      return callback;
    }
    case StreamQuery::Action::DROP_STREAM: {
      callback.fn = [streams = db_acc->streams(), stream_name = stream_query->stream_name_]() {
        streams->Drop(stream_name);
        return std::vector<std::vector<TypedValue>>{};
      };
      notifications->emplace_back(SeverityLevel::INFO, NotificationCode::DROP_STREAM,
                                  fmt::format("Dropped stream {}.", stream_query->stream_name_));
      return callback;
    }
    case StreamQuery::Action::SHOW_STREAMS: {
      callback.header = {"name", "type", "batch_interval", "batch_size", "transformation_name", "owner", "is running"};
      callback.fn = [streams = db_acc->streams()]() {
        auto streams_status = streams->GetStreamInfo();
        std::vector<std::vector<TypedValue>> results;
        results.reserve(streams_status.size());
        auto stream_info_as_typed_stream_info_emplace_in = [](auto &typed_status, const auto &stream_info) {
          typed_status.emplace_back(stream_info.batch_interval.count());
          typed_status.emplace_back(stream_info.batch_size);
          typed_status.emplace_back(stream_info.transformation_name);
        };

        for (const auto &status : streams_status) {
          std::vector<TypedValue> typed_status;
          typed_status.reserve(7);
          typed_status.emplace_back(status.name);
          typed_status.emplace_back(StreamSourceTypeToString(status.type));
          stream_info_as_typed_stream_info_emplace_in(typed_status, status.info);
          if (status.owner.has_value()) {
            typed_status.emplace_back(*status.owner);
          } else {
            typed_status.emplace_back();
          }
          typed_status.emplace_back(status.is_running);
          results.push_back(std::move(typed_status));
        }

        return results;
      };
      return callback;
    }
    case StreamQuery::Action::CHECK_STREAM: {
      callback.header = {"queries", "raw messages"};

      const auto batch_limit = GetOptionalValue<int64_t>(stream_query->batch_limit_, evaluator);
      if (batch_limit.has_value() && batch_limit.value() < 0) {
        throw utils::BasicException("Parameter BATCH_LIMIT cannot hold negative value");
      }

      callback.fn = [db_acc, stream_name = stream_query->stream_name_,
                     timeout = GetOptionalValue<std::chrono::milliseconds>(stream_query->timeout_, evaluator),
                     batch_limit]() mutable {
        // TODO Is this safe
        return db_acc->streams()->Check(stream_name, db_acc, timeout, batch_limit);
      };
      notifications->emplace_back(SeverityLevel::INFO, NotificationCode::CHECK_STREAM,
                                  fmt::format("Checked stream {}.", stream_query->stream_name_));
      return callback;
    }
  }
}

Callback HandleConfigQuery() {
  Callback callback;
  callback.header = {"name", "default_value", "current_value", "description"};

  callback.fn = [] {
    std::vector<GFLAGS_NAMESPACE::CommandLineFlagInfo> flags;
    GetAllFlags(&flags);

    std::vector<std::vector<TypedValue>> results;

    for (const auto &flag : flags) {
      if (flag.hidden ||
          // These flags are not defined with gflags macros but are specified in config/flags.yaml
          flag.name == "help" || flag.name == "help_xml" || flag.name == "version") {
        continue;
      }

      std::vector<TypedValue> current_fields;
      current_fields.emplace_back(flag.name);
      current_fields.emplace_back(flag.default_value);
      current_fields.emplace_back(flag.current_value);
      current_fields.emplace_back(flag.description);

      results.emplace_back(std::move(current_fields));
    }

    return results;
  };
  return callback;
}

Callback HandleSettingQuery(SettingQuery *setting_query, const Parameters &parameters) {
  // TODO: MemoryResource for EvaluationContext, it should probably be passed as
  // the argument to Callback.
  EvaluationContext evaluation_context;
  evaluation_context.timestamp = QueryTimestamp();
  evaluation_context.parameters = parameters;
  auto evaluator = PrimitiveLiteralExpressionEvaluator{evaluation_context};

  Callback callback;
  switch (setting_query->action_) {
    case SettingQuery::Action::SET_SETTING: {
      const auto setting_name = EvaluateOptionalExpression(setting_query->setting_name_, evaluator);
      if (!setting_name.IsString()) {
        throw utils::BasicException("Setting name should be a string literal");
      }

      const auto setting_value = EvaluateOptionalExpression(setting_query->setting_value_, evaluator);
      if (!setting_value.IsString()) {
        throw utils::BasicException("Setting value should be a string literal");
      }

      callback.fn = [setting_name = std::string{setting_name.ValueString()},
                     setting_value = std::string{setting_value.ValueString()}]() mutable {
        if (!utils::global_settings.SetValue(setting_name, setting_value)) {
          throw utils::BasicException("Unknown setting name '{}'", setting_name);
        }
        return std::vector<std::vector<TypedValue>>{};
      };
      return callback;
    }
    case SettingQuery::Action::SHOW_SETTING: {
      const auto setting_name = EvaluateOptionalExpression(setting_query->setting_name_, evaluator);
      if (!setting_name.IsString()) {
        throw utils::BasicException("Setting name should be a string literal");
      }

      callback.header = {"setting_value"};
      callback.fn = [setting_name = std::string{setting_name.ValueString()}] {
        auto maybe_value = utils::global_settings.GetValue(setting_name);
        if (!maybe_value) {
          throw utils::BasicException("Unknown setting name '{}'", setting_name);
        }
        std::vector<std::vector<TypedValue>> results;
        results.reserve(1);

        std::vector<TypedValue> setting_value;
        setting_value.reserve(1);

        setting_value.emplace_back(*maybe_value);
        results.push_back(std::move(setting_value));
        return results;
      };
      return callback;
    }
    case SettingQuery::Action::SHOW_ALL_SETTINGS: {
      callback.header = {"setting_name", "setting_value"};
      callback.fn = [] {
        auto all_settings = utils::global_settings.AllSettings();
        std::vector<std::vector<TypedValue>> results;
        results.reserve(all_settings.size());

        for (const auto &[k, v] : all_settings) {
          std::vector<TypedValue> setting_info;
          setting_info.reserve(2);

          setting_info.emplace_back(k);
          setting_info.emplace_back(v);
          results.push_back(std::move(setting_info));
        }

        return results;
      };
      return callback;
    }
  }
}

// Struct for lazy pulling from a vector
struct PullPlanVector {
  explicit PullPlanVector(std::vector<std::vector<TypedValue>> values) : values_(std::move(values)) {}

  // @return true if there are more unstreamed elements in vector,
  // false otherwise.
  bool Pull(AnyStream *stream, std::optional<int> n) {
    int local_counter{0};
    while (global_counter < values_.size() && (!n || local_counter < n)) {
      stream->Result(values_[global_counter]);
      ++global_counter;
      ++local_counter;
    }

    return global_counter == values_.size();
  }

 private:
  int global_counter{0};
  std::vector<std::vector<TypedValue>> values_;
};

struct TxTimeout {
  TxTimeout() = default;
  explicit TxTimeout(std::chrono::duration<double> value) noexcept : value_{std::in_place, value} {
    // validation
    // - negative timeout makes no sense
    // - zero timeout means no timeout
    if (value_ <= std::chrono::milliseconds{0}) value_.reset();
  };
  explicit operator bool() const { return value_.has_value(); }

  /// Must call operator bool() first to know if safe
  auto ValueUnsafe() const -> std::chrono::duration<double> const & { return *value_; }

 private:
  std::optional<std::chrono::duration<double>> value_;
};

struct PullPlan {
  explicit PullPlan(std::shared_ptr<PlanWrapper> plan, const Parameters &parameters, bool is_profile_query,
                    DbAccessor *dba, InterpreterContext *interpreter_context, utils::MemoryResource *execution_memory,
                    std::shared_ptr<QueryUserOrRole> user_or_role, std::atomic<TransactionStatus> *transaction_status,
                    std::shared_ptr<utils::AsyncTimer> tx_timer,
                    TriggerContextCollector *trigger_context_collector = nullptr,
                    std::optional<size_t> memory_limit = {}, FrameChangeCollector *frame_change_collector_ = nullptr);

  std::optional<plan::ProfilingStatsWithTotalTime> Pull(AnyStream *stream, std::optional<int> n,
                                                        const std::vector<Symbol> &output_symbols,
                                                        std::map<std::string, TypedValue> *summary);

 private:
  std::shared_ptr<PlanWrapper> plan_ = nullptr;
  plan::UniqueCursorPtr cursor_ = nullptr;
  Frame frame_;
  ExecutionContext ctx_;
  std::optional<size_t> memory_limit_;

  // As it's possible to query execution using multiple pulls
  // we need the keep track of the total execution time across
  // those pulls by accumulating the execution time.
  std::chrono::duration<double> execution_time_{0};

  // To pull the results from a query we call the `Pull` method on
  // the cursor which saves the results in a Frame.
  // Becuase we can't find out if there are some saved results in a frame,
  // and the cursor cannot deduce if the next pull will have a result,
  // we have to keep track of any unsent results from previous `PullPlan::Pull`
  // manually by using this flag.
  bool has_unsent_results_ = false;
};

PullPlan::PullPlan(const std::shared_ptr<PlanWrapper> plan, const Parameters &parameters, const bool is_profile_query,
                   DbAccessor *dba, InterpreterContext *interpreter_context, utils::MemoryResource *execution_memory,
                   std::shared_ptr<QueryUserOrRole> user_or_role, std::atomic<TransactionStatus> *transaction_status,
                   std::shared_ptr<utils::AsyncTimer> tx_timer, TriggerContextCollector *trigger_context_collector,
                   const std::optional<size_t> memory_limit, FrameChangeCollector *frame_change_collector)
    : plan_(plan),
      cursor_(plan->plan().MakeCursor(execution_memory)),
      frame_(plan->symbol_table().max_position(), execution_memory),
      memory_limit_(memory_limit) {
  ctx_.db_accessor = dba;
  ctx_.symbol_table = plan->symbol_table();
  ctx_.evaluation_context.timestamp = QueryTimestamp();
  ctx_.evaluation_context.parameters = parameters;
  ctx_.evaluation_context.properties = NamesToProperties(plan->ast_storage().properties_, dba);
  ctx_.evaluation_context.labels = NamesToLabels(plan->ast_storage().labels_, dba);
#ifdef MG_ENTERPRISE
  if (license::global_license_checker.IsEnterpriseValidFast() && user_or_role && *user_or_role && dba) {
    // Create only if an explicit user is defined
    auto auth_checker = interpreter_context->auth_checker->GetFineGrainedAuthChecker(std::move(user_or_role), dba);

    // if the user has global privileges to read, edit and write anything, we don't need to perform authorization
    // otherwise, we do assign the auth checker to check for label access control
    if (!auth_checker->HasGlobalPrivilegeOnVertices(AuthQuery::FineGrainedPrivilege::CREATE_DELETE) ||
        !auth_checker->HasGlobalPrivilegeOnEdges(AuthQuery::FineGrainedPrivilege::CREATE_DELETE)) {
      ctx_.auth_checker = std::move(auth_checker);
    }
  }
#endif
  ctx_.timer = std::move(tx_timer);
  ctx_.is_shutting_down = &interpreter_context->is_shutting_down;
  ctx_.transaction_status = transaction_status;
  ctx_.is_profile_query = is_profile_query;
  ctx_.trigger_context_collector = trigger_context_collector;
  ctx_.frame_change_collector = frame_change_collector;
  ctx_.evaluation_context.memory = execution_memory;
}

std::optional<plan::ProfilingStatsWithTotalTime> PullPlan::Pull(AnyStream *stream, std::optional<int> n,
                                                                const std::vector<Symbol> &output_symbols,
                                                                std::map<std::string, TypedValue> *summary) {
  std::optional<uint64_t> transaction_id = ctx_.db_accessor->GetTransactionId();
  MG_ASSERT(transaction_id.has_value());

  if (memory_limit_) {
    memgraph::memory::TryStartTrackingOnTransaction(*transaction_id, *memory_limit_);
    memgraph::memory::StartTrackingCurrentThreadTransaction(*transaction_id);
  }
  utils::OnScopeExit<std::function<void()>> reset_query_limit{
      [memory_limit = memory_limit_, transaction_id = *transaction_id]() {
        if (memory_limit) {
          // Stopping tracking of transaction occurs in interpreter::pull
          // Exception can occur so we need to handle that case there.
          // We can't stop tracking here as there can be multiple pulls
          // so we need to take care of that after everything was pulled
          memgraph::memory::StopTrackingCurrentThreadTransaction(transaction_id);
        }
      }};

  // Returns true if a result was pulled.
  const auto pull_result = [&]() -> bool { return cursor_->Pull(frame_, ctx_); };

  auto values = std::vector<TypedValue>(output_symbols.size());
  const auto stream_values = [&] {
    for (auto const i : ranges::views::iota(0UL, output_symbols.size())) {
      values[i] = frame_[output_symbols[i]];
    }
    stream->Result(values);
  };

  // Get the execution time of all possible result pulls and streams.
  utils::Timer timer;

  int i = 0;
  if (has_unsent_results_ && !output_symbols.empty()) {
    // stream unsent results from previous pull
    stream_values();
    ++i;
  }

  for (; !n || i < n; ++i) {
    if (!pull_result()) {
      break;
    }

    if (!output_symbols.empty()) {
      stream_values();
    }
  }

  // If we finished because we streamed the requested n results,
  // we try to pull the next result to see if there is more.
  // If there is additional result, we leave the pulled result in the frame
  // and set the flag to true.
  has_unsent_results_ = i == n && pull_result();

  execution_time_ += timer.Elapsed();

  if (has_unsent_results_) {
    return std::nullopt;
  }

  summary->insert_or_assign("plan_execution_time", execution_time_.count());
  memgraph::metrics::Measure(memgraph::metrics::QueryExecutionLatency_us,
                             std::chrono::duration_cast<std::chrono::microseconds>(execution_time_).count());

  // We are finished with pulling all the data, therefore we can send any
  // metadata about the results i.e. notifications and statistics
  const bool is_any_counter_set =
      std::any_of(ctx_.execution_stats.counters.begin(), ctx_.execution_stats.counters.end(),
                  [](const auto &counter) { return counter > 0; });
  if (is_any_counter_set) {
    std::map<std::string, TypedValue> stats;
    for (size_t i = 0; i < ctx_.execution_stats.counters.size(); ++i) {
      stats.emplace(ExecutionStatsKeyToString(ExecutionStats::Key(i)), ctx_.execution_stats.counters[i]);
    }
    summary->insert_or_assign("stats", std::move(stats));
  }
  cursor_->Shutdown();
  ctx_.profile_execution_time = execution_time_;

  return GetStatsWithTotalTime(ctx_);
}

using RWType = plan::ReadWriteTypeChecker::RWType;

bool IsQueryWrite(const query::plan::ReadWriteTypeChecker::RWType query_type) {
  return query_type == RWType::W || query_type == RWType::RW;
}

}  // namespace

Interpreter::Interpreter(InterpreterContext *interpreter_context) : interpreter_context_(interpreter_context) {
  MG_ASSERT(interpreter_context_, "Interpreter context must not be NULL");
#ifndef MG_ENTERPRISE
  auto db_acc = interpreter_context_->dbms_handler->Get();
  MG_ASSERT(db_acc, "Database accessor needs to be valid");
  current_db_.db_acc_ = std::move(db_acc);
#endif
}

Interpreter::Interpreter(InterpreterContext *interpreter_context, memgraph::dbms::DatabaseAccess db)
    : current_db_{std::move(db)}, interpreter_context_(interpreter_context) {
  MG_ASSERT(current_db_.db_acc_, "Database accessor needs to be valid");
  MG_ASSERT(interpreter_context_, "Interpreter context must not be NULL");
}

auto DetermineTxTimeout(std::optional<int64_t> tx_timeout_ms, InterpreterConfig const &config) -> TxTimeout {
  using double_seconds = std::chrono::duration<double>;

  auto const global_tx_timeout = double_seconds{flags::run_time::GetExecutionTimeout()};
  auto const valid_global_tx_timeout = global_tx_timeout > double_seconds{0};

  if (tx_timeout_ms) {
    auto const timeout = std::chrono::duration_cast<double_seconds>(std::chrono::milliseconds{*tx_timeout_ms});
    if (valid_global_tx_timeout) return TxTimeout{std::min(global_tx_timeout, timeout)};
    return TxTimeout{timeout};
  }
  if (valid_global_tx_timeout) {
    return TxTimeout{global_tx_timeout};
  }
  return TxTimeout{};
}

auto CreateTimeoutTimer(QueryExtras const &extras, InterpreterConfig const &config)
    -> std::shared_ptr<utils::AsyncTimer> {
  if (auto const timeout = DetermineTxTimeout(extras.tx_timeout, config)) {
    return std::make_shared<utils::AsyncTimer>(timeout.ValueUnsafe().count());
  }
  return {};
}

PreparedQuery Interpreter::PrepareTransactionQuery(std::string_view query_upper, QueryExtras const &extras) {
  std::function<void()> handler;

  if (query_upper == "BEGIN") {
    // TODO: Evaluate doing move(extras). Currently the extras is very small, but this will be important if it ever
    // becomes large.
    handler = [this, extras = extras] {
      if (in_explicit_transaction_) {
        throw ExplicitTransactionUsageException("Nested transactions are not supported.");
      }
      SetupInterpreterTransaction(extras);
      in_explicit_transaction_ = true;
      expect_rollback_ = false;
      if (!current_db_.db_acc_) throw DatabaseContextRequiredException("No current database for transaction defined.");
      SetupDatabaseTransaction(true);
    };
  } else if (query_upper == "COMMIT") {
    handler = [this] {
      if (!in_explicit_transaction_) {
        throw ExplicitTransactionUsageException("No current transaction to commit.");
      }
      if (expect_rollback_) {
        throw ExplicitTransactionUsageException(
            "Transaction can't be committed because there was a previous "
            "error. Please invoke a rollback instead.");
      }

      try {
        Commit();
      } catch (const utils::BasicException &) {
        AbortCommand(nullptr);
        throw;
      }

      expect_rollback_ = false;
      in_explicit_transaction_ = false;
      metadata_ = std::nullopt;
      current_timeout_timer_.reset();
    };
  } else if (query_upper == "ROLLBACK") {
    handler = [this] {
      if (!in_explicit_transaction_) {
        throw ExplicitTransactionUsageException("No current transaction to rollback.");
      }

      memgraph::metrics::IncrementCounter(memgraph::metrics::RollbackedTransactions);

      Abort();
      expect_rollback_ = false;
      in_explicit_transaction_ = false;
      metadata_ = std::nullopt;
      current_timeout_timer_.reset();
    };
  } else {
    LOG_FATAL("Should not get here -- unknown transaction query!");
  }

  return {{},
          {},
          [handler = std::move(handler)](AnyStream *, std::optional<int>) {
            handler();
            return QueryHandlerResult::NOTHING;
          },
          RWType::NONE};
}

inline static void TryCaching(const AstStorage &ast_storage, FrameChangeCollector *frame_change_collector) {
  if (!frame_change_collector) return;
  for (const auto &tree : ast_storage.storage_) {
    if (tree->GetTypeInfo() != memgraph::query::InListOperator::kType) {
      continue;
    }
    auto *in_list_operator = utils::Downcast<InListOperator>(tree.get());
    const auto cached_id = memgraph::utils::GetFrameChangeId(*in_list_operator);
    if (!cached_id || cached_id->empty()) {
      continue;
    }
    frame_change_collector->AddTrackingKey(*cached_id);
  }
}

PreparedQuery PrepareCypherQuery(ParsedQuery parsed_query, std::map<std::string, TypedValue> *summary,
                                 InterpreterContext *interpreter_context, CurrentDB &current_db,
                                 utils::MemoryResource *execution_memory, std::vector<Notification> *notifications,
                                 std::shared_ptr<QueryUserOrRole> user_or_role,
                                 std::atomic<TransactionStatus> *transaction_status,
                                 std::shared_ptr<utils::AsyncTimer> tx_timer,
                                 FrameChangeCollector *frame_change_collector = nullptr) {
  auto *cypher_query = utils::Downcast<CypherQuery>(parsed_query.query);

  EvaluationContext evaluation_context;
  evaluation_context.timestamp = QueryTimestamp();
  evaluation_context.parameters = parsed_query.parameters;
  auto evaluator = PrimitiveLiteralExpressionEvaluator{evaluation_context};

  const auto memory_limit = EvaluateMemoryLimit(evaluator, cypher_query->memory_limit_, cypher_query->memory_scale_);
  if (memory_limit) {
    spdlog::info("Running query with memory limit of {}", utils::GetReadableSize(*memory_limit));
  }
  auto clauses = cypher_query->single_query_->clauses_;
  if (std::any_of(clauses.begin(), clauses.end(),
                  [](const auto *clause) { return clause->GetTypeInfo() == LoadCsv::kType; })) {
    notifications->emplace_back(
        SeverityLevel::INFO, NotificationCode::LOAD_CSV_TIP,
        "It's important to note that the parser parses the values as strings. It's up to the user to "
        "convert the parsed row values to the appropriate type. This can be done using the built-in "
        "conversion functions such as ToInteger, ToFloat, ToBoolean etc.");
  }

  MG_ASSERT(current_db.execution_db_accessor_, "Cypher query expects a current DB transaction");
  auto *dba =
      &*current_db
            .execution_db_accessor_;  // todo pass the full current_db into planner...make plan optimisation optional

  const auto is_cacheable = parsed_query.is_cacheable;
  auto *plan_cache = is_cacheable ? current_db.db_acc_->get()->plan_cache() : nullptr;

  auto plan = CypherQueryToPlan(parsed_query.stripped_query.hash(), std::move(parsed_query.ast_storage), cypher_query,
                                parsed_query.parameters, plan_cache, dba);

  auto hints = plan::ProvidePlanHints(&plan->plan(), plan->symbol_table());
  for (const auto &hint : hints) {
    notifications->emplace_back(SeverityLevel::INFO, NotificationCode::PLAN_HINTING, hint);
  }

  TryCaching(plan->ast_storage(), frame_change_collector);
  summary->insert_or_assign("cost_estimate", plan->cost());
  auto rw_type_checker = plan::ReadWriteTypeChecker();
  rw_type_checker.InferRWType(const_cast<plan::LogicalOperator &>(plan->plan()));

  auto output_symbols = plan->plan().OutputSymbols(plan->symbol_table());

  std::vector<std::string> header;
  header.reserve(output_symbols.size());

  for (const auto &symbol : output_symbols) {
    // When the symbol is aliased or expanded from '*' (inside RETURN or
    // WITH), then there is no token position, so use symbol name.
    // Otherwise, find the name from stripped query.
    header.push_back(
        utils::FindOr(parsed_query.stripped_query.named_expressions(), symbol.token_position(), symbol.name()).first);
  }
  // TODO: pass current DB into plan, in future current can change during pull
  auto *trigger_context_collector =
      current_db.trigger_context_collector_ ? &*current_db.trigger_context_collector_ : nullptr;
  auto pull_plan = std::make_shared<PullPlan>(
      plan, parsed_query.parameters, false, dba, interpreter_context, execution_memory, std::move(user_or_role),
      transaction_status, std::move(tx_timer), trigger_context_collector, memory_limit,
      frame_change_collector->IsTrackingValues() ? frame_change_collector : nullptr);
  return PreparedQuery{std::move(header), std::move(parsed_query.required_privileges),
                       [pull_plan = std::move(pull_plan), output_symbols = std::move(output_symbols), summary](
                           AnyStream *stream, std::optional<int> n) -> std::optional<QueryHandlerResult> {
                         if (pull_plan->Pull(stream, n, output_symbols, summary)) {
                           return QueryHandlerResult::COMMIT;
                         }
                         return std::nullopt;
                       },
                       rw_type_checker.type};
}

PreparedQuery PrepareExplainQuery(ParsedQuery parsed_query, std::map<std::string, TypedValue> *summary,
                                  std::vector<Notification> *notifications, InterpreterContext *interpreter_context,
                                  CurrentDB &current_db) {
  const std::string kExplainQueryStart = "explain ";
  MG_ASSERT(utils::StartsWith(utils::ToLowerCase(parsed_query.stripped_query.query()), kExplainQueryStart),
            "Expected stripped query to start with '{}'", kExplainQueryStart);

  // Parse and cache the inner query separately (as if it was a standalone
  // query), producing a fresh AST. Note that currently we cannot just reuse
  // part of the already produced AST because the parameters within ASTs are
  // looked up using their positions within the string that was parsed. These
  // wouldn't match up if if we were to reuse the AST (produced by parsing the
  // full query string) when given just the inner query to execute.
  ParsedQuery parsed_inner_query =
      ParseQuery(parsed_query.query_string.substr(kExplainQueryStart.size()), parsed_query.user_parameters,
                 &interpreter_context->ast_cache, interpreter_context->config.query);

  auto *cypher_query = utils::Downcast<CypherQuery>(parsed_inner_query.query);
  MG_ASSERT(cypher_query, "Cypher grammar should not allow other queries in EXPLAIN");

  MG_ASSERT(current_db.execution_db_accessor_, "Explain query expects a current DB transaction");
  auto *dba = &*current_db.execution_db_accessor_;

  auto *plan_cache = parsed_inner_query.is_cacheable ? current_db.db_acc_->get()->plan_cache() : nullptr;

  auto cypher_query_plan =
      CypherQueryToPlan(parsed_inner_query.stripped_query.hash(), std::move(parsed_inner_query.ast_storage),
                        cypher_query, parsed_inner_query.parameters, plan_cache, dba);

  auto hints = plan::ProvidePlanHints(&cypher_query_plan->plan(), cypher_query_plan->symbol_table());
  for (const auto &hint : hints) {
    notifications->emplace_back(SeverityLevel::INFO, NotificationCode::PLAN_HINTING, hint);
  }

  std::stringstream printed_plan;
  plan::PrettyPrint(*dba, &cypher_query_plan->plan(), &printed_plan);

  std::vector<std::vector<TypedValue>> printed_plan_rows;
  for (const auto &row : utils::Split(utils::RTrim(printed_plan.str()), "\n")) {
    printed_plan_rows.push_back(std::vector<TypedValue>{TypedValue(row)});
  }

  summary->insert_or_assign("explain", plan::PlanToJson(*dba, &cypher_query_plan->plan()).dump());

  return PreparedQuery{{"QUERY PLAN"},
                       std::move(parsed_query.required_privileges),
                       [pull_plan = std::make_shared<PullPlanVector>(std::move(printed_plan_rows))](
                           AnyStream *stream, std::optional<int> n) -> std::optional<QueryHandlerResult> {
                         if (pull_plan->Pull(stream, n)) {
                           return QueryHandlerResult::COMMIT;
                         }
                         return std::nullopt;
                       },
                       RWType::NONE};
}

PreparedQuery PrepareProfileQuery(ParsedQuery parsed_query, bool in_explicit_transaction,
                                  std::map<std::string, TypedValue> *summary, std::vector<Notification> *notifications,
                                  InterpreterContext *interpreter_context, CurrentDB &current_db,
                                  utils::MemoryResource *execution_memory,
                                  std::shared_ptr<QueryUserOrRole> user_or_role,
                                  std::atomic<TransactionStatus> *transaction_status,
                                  std::shared_ptr<utils::AsyncTimer> tx_timer,
                                  FrameChangeCollector *frame_change_collector) {
  const std::string kProfileQueryStart = "profile ";

  MG_ASSERT(utils::StartsWith(utils::ToLowerCase(parsed_query.stripped_query.query()), kProfileQueryStart),
            "Expected stripped query to start with '{}'", kProfileQueryStart);

  // PROFILE isn't allowed inside multi-command (explicit) transactions. This is
  // because PROFILE executes each PROFILE'd query and collects additional
  // perfomance metadata that it displays to the user instead of the results
  // yielded by the query. Because PROFILE has side-effects, each transaction
  // that is used to execute a PROFILE query *MUST* be aborted. That isn't
  // possible when using multicommand (explicit) transactions (because the user
  // controls the lifetime of the transaction) and that is why PROFILE is
  // explicitly disabled here in multicommand (explicit) transactions.
  // NOTE: Unlike PROFILE, EXPLAIN doesn't have any unwanted side-effects (in
  // transaction terms) because it doesn't execute the query, it just prints its
  // query plan. That is why EXPLAIN can be used in multicommand (explicit)
  // transactions.
  if (in_explicit_transaction) {
    throw ProfileInMulticommandTxException();
  }

  if (!memgraph::utils::IsAvailableTSC()) {
    throw QueryException("TSC support is missing for PROFILE");
  }

  // Parse and cache the inner query separately (as if it was a standalone
  // query), producing a fresh AST. Note that currently we cannot just reuse
  // part of the already produced AST because the parameters within ASTs are
  // looked up using their positions within the string that was parsed. These
  // wouldn't match up if if we were to reuse the AST (produced by parsing the
  // full query string) when given just the inner query to execute.
  ParsedQuery parsed_inner_query =
      ParseQuery(parsed_query.query_string.substr(kProfileQueryStart.size()), parsed_query.user_parameters,
                 &interpreter_context->ast_cache, interpreter_context->config.query);

  auto *cypher_query = utils::Downcast<CypherQuery>(parsed_inner_query.query);

  MG_ASSERT(cypher_query, "Cypher grammar should not allow other queries in PROFILE");
  EvaluationContext evaluation_context;
  evaluation_context.timestamp = QueryTimestamp();
  evaluation_context.parameters = parsed_inner_query.parameters;
  auto evaluator = PrimitiveLiteralExpressionEvaluator{evaluation_context};
  const auto memory_limit = EvaluateMemoryLimit(evaluator, cypher_query->memory_limit_, cypher_query->memory_scale_);

  MG_ASSERT(current_db.execution_db_accessor_, "Profile query expects a current DB transaction");
  auto *dba = &*current_db.execution_db_accessor_;

  auto *plan_cache = parsed_inner_query.is_cacheable ? current_db.db_acc_->get()->plan_cache() : nullptr;
  auto cypher_query_plan =
      CypherQueryToPlan(parsed_inner_query.stripped_query.hash(), std::move(parsed_inner_query.ast_storage),
                        cypher_query, parsed_inner_query.parameters, plan_cache, dba);
  TryCaching(cypher_query_plan->ast_storage(), frame_change_collector);

  auto hints = plan::ProvidePlanHints(&cypher_query_plan->plan(), cypher_query_plan->symbol_table());
  for (const auto &hint : hints) {
    notifications->emplace_back(SeverityLevel::INFO, NotificationCode::PLAN_HINTING, hint);
  }

  auto rw_type_checker = plan::ReadWriteTypeChecker();

  rw_type_checker.InferRWType(const_cast<plan::LogicalOperator &>(cypher_query_plan->plan()));

  return PreparedQuery{
      {"OPERATOR", "ACTUAL HITS", "RELATIVE TIME", "ABSOLUTE TIME"},
      std::move(parsed_query.required_privileges),
      [plan = std::move(cypher_query_plan), parameters = std::move(parsed_inner_query.parameters), summary, dba,
       interpreter_context, execution_memory, memory_limit, user_or_role = std::move(user_or_role),
       // We want to execute the query we are profiling lazily, so we delay
       // the construction of the corresponding context.
       stats_and_total_time = std::optional<plan::ProfilingStatsWithTotalTime>{},
       pull_plan = std::shared_ptr<PullPlanVector>(nullptr), transaction_status, frame_change_collector,
       tx_timer = std::move(tx_timer)](AnyStream *stream,
                                       std::optional<int> n) mutable -> std::optional<QueryHandlerResult> {
        // No output symbols are given so that nothing is streamed.
        if (!stats_and_total_time) {
          stats_and_total_time =
              PullPlan(plan, parameters, true, dba, interpreter_context, execution_memory, std::move(user_or_role),
                       transaction_status, std::move(tx_timer), nullptr, memory_limit,
                       frame_change_collector->IsTrackingValues() ? frame_change_collector : nullptr)
                  .Pull(stream, {}, {}, summary);
          pull_plan = std::make_shared<PullPlanVector>(ProfilingStatsToTable(*stats_and_total_time));
        }

        MG_ASSERT(stats_and_total_time, "Failed to execute the query!");

        if (pull_plan->Pull(stream, n)) {
          summary->insert_or_assign("profile", ProfilingStatsToJson(*stats_and_total_time).dump());
          return QueryHandlerResult::ABORT;
        }

        return std::nullopt;
      },
      rw_type_checker.type};
}

PreparedQuery PrepareDumpQuery(ParsedQuery parsed_query, CurrentDB &current_db) {
  MG_ASSERT(current_db.execution_db_accessor_, "Dump query expects a current DB transaction");
  auto *dba = &*current_db.execution_db_accessor_;
  auto plan = std::make_shared<PullPlanDump>(dba, *current_db.db_acc_);
  return PreparedQuery{
      {"QUERY"},
      std::move(parsed_query.required_privileges),
      [pull_plan = std::move(plan)](AnyStream *stream, std::optional<int> n) -> std::optional<QueryHandlerResult> {
        if (pull_plan->Pull(stream, n)) {
          return QueryHandlerResult::COMMIT;
        }
        return std::nullopt;
      },
      RWType::R};
}

std::vector<std::vector<TypedValue>> AnalyzeGraphQueryHandler::AnalyzeGraphCreateStatistics(
    const std::span<std::string> labels, DbAccessor *execution_db_accessor) {
  using LPIndex = std::pair<storage::LabelId, storage::PropertyId>;
  auto view = storage::View::OLD;

  auto erase_not_specified_label_indices = [&labels, execution_db_accessor](auto &index_info) {
    if (labels[0] == kAsterisk) {
      return;
    }

    for (auto it = index_info.cbegin(); it != index_info.cend();) {
      if (std::find(labels.begin(), labels.end(), execution_db_accessor->LabelToName(*it)) == labels.end()) {
        it = index_info.erase(it);
      } else {
        ++it;
      }
    }
  };

  auto erase_not_specified_label_property_indices = [&labels, execution_db_accessor](auto &index_info) {
    if (labels[0] == kAsterisk) {
      return;
    }

    for (auto it = index_info.cbegin(); it != index_info.cend();) {
      if (std::find(labels.begin(), labels.end(), execution_db_accessor->LabelToName(it->first)) == labels.end()) {
        it = index_info.erase(it);
      } else {
        ++it;
      }
    }
  };

  auto populate_label_stats = [execution_db_accessor, view](auto index_info) {
    std::vector<std::pair<storage::LabelId, storage::LabelIndexStats>> label_stats;
    label_stats.reserve(index_info.size());
    std::for_each(index_info.begin(), index_info.end(),
                  [execution_db_accessor, view, &label_stats](const storage::LabelId &label_id) {
                    auto vertices = execution_db_accessor->Vertices(view, label_id);
                    uint64_t no_vertices{0};
                    uint64_t total_degree{0};
                    std::for_each(vertices.begin(), vertices.end(),
                                  [&total_degree, &no_vertices, &view](const auto &vertex) {
                                    no_vertices++;
                                    total_degree += *vertex.OutDegree(view) + *vertex.InDegree(view);
                                  });

                    auto average_degree =
                        no_vertices > 0 ? static_cast<double>(total_degree) / static_cast<double>(no_vertices) : 0;
                    auto index_stats = storage::LabelIndexStats{.count = no_vertices, .avg_degree = average_degree};
                    execution_db_accessor->SetIndexStats(label_id, index_stats);
                    label_stats.emplace_back(label_id, index_stats);
                  });

    return label_stats;
  };

  auto populate_label_property_stats = [execution_db_accessor, view](auto &index_info) {
    std::map<LPIndex, std::map<storage::PropertyValue, int64_t>> label_property_counter;
    std::map<LPIndex, uint64_t> vertex_degree_counter;
    // Iterate over all label property indexed vertices
    std::for_each(
        index_info.begin(), index_info.end(),
        [execution_db_accessor, &label_property_counter, &vertex_degree_counter, view](const LPIndex &index_element) {
          auto &lp_counter = label_property_counter[index_element];
          auto &vd_counter = vertex_degree_counter[index_element];
          auto vertices = execution_db_accessor->Vertices(view, index_element.first, index_element.second);
          std::for_each(vertices.begin(), vertices.end(),
                        [&index_element, &lp_counter, &vd_counter, &view](const auto &vertex) {
                          lp_counter[*vertex.GetProperty(view, index_element.second)]++;
                          vd_counter += *vertex.OutDegree(view) + *vertex.InDegree(view);
                        });
        });

    std::vector<std::pair<LPIndex, storage::LabelPropertyIndexStats>> label_property_stats;
    label_property_stats.reserve(label_property_counter.size());
    std::for_each(
        label_property_counter.begin(), label_property_counter.end(),
        [execution_db_accessor, &vertex_degree_counter, &label_property_stats](const auto &counter_entry) {
          const auto &[label_property, values_map] = counter_entry;
          // Extract info
          uint64_t count_property_value = std::accumulate(
              values_map.begin(), values_map.end(), 0,
              [](uint64_t prev_value, const auto &prop_value_count) { return prev_value + prop_value_count.second; });
          // num_distinc_values will never be 0
          double avg_group_size = static_cast<double>(count_property_value) / static_cast<double>(values_map.size());
          double chi_squared_stat = std::accumulate(
              values_map.begin(), values_map.end(), 0.0, [avg_group_size](double prev_result, const auto &value_entry) {
                return prev_result + utils::ChiSquaredValue(value_entry.second, avg_group_size);
              });

          double average_degree = count_property_value > 0
                                      ? static_cast<double>(vertex_degree_counter[label_property]) /
                                            static_cast<double>(count_property_value)
                                      : 0;

          auto index_stats =
              storage::LabelPropertyIndexStats{.count = count_property_value,
                                               .distinct_values_count = static_cast<uint64_t>(values_map.size()),
                                               .statistic = chi_squared_stat,
                                               .avg_group_size = avg_group_size,
                                               .avg_degree = average_degree};
          execution_db_accessor->SetIndexStats(label_property.first, label_property.second, index_stats);
          label_property_stats.push_back(std::make_pair(label_property, index_stats));
        });

    return label_property_stats;
  };

  auto index_info = execution_db_accessor->ListAllIndices();

  std::vector<storage::LabelId> label_indices_info = index_info.label;
  erase_not_specified_label_indices(label_indices_info);
  auto label_stats = populate_label_stats(label_indices_info);

  std::vector<LPIndex> label_property_indices_info = index_info.label_property;
  erase_not_specified_label_property_indices(label_property_indices_info);
  auto label_property_stats = populate_label_property_stats(label_property_indices_info);

  std::vector<std::vector<TypedValue>> results;
  results.reserve(label_stats.size() + label_property_stats.size());

  std::for_each(label_stats.begin(), label_stats.end(), [execution_db_accessor, &results](const auto &stat_entry) {
    std::vector<TypedValue> result;
    result.reserve(kComputeStatisticsNumResults);

    result.emplace_back(execution_db_accessor->LabelToName(stat_entry.first));
    result.emplace_back();
    result.emplace_back(static_cast<int64_t>(stat_entry.second.count));
    result.emplace_back();
    result.emplace_back();
    result.emplace_back();
    result.emplace_back(stat_entry.second.avg_degree);
    results.push_back(std::move(result));
  });

  std::for_each(label_property_stats.begin(), label_property_stats.end(),
                [execution_db_accessor, &results](const auto &stat_entry) {
                  std::vector<TypedValue> result;
                  result.reserve(kComputeStatisticsNumResults);

                  result.emplace_back(execution_db_accessor->LabelToName(stat_entry.first.first));
                  result.emplace_back(execution_db_accessor->PropertyToName(stat_entry.first.second));
                  result.emplace_back(static_cast<int64_t>(stat_entry.second.count));
                  result.emplace_back(static_cast<int64_t>(stat_entry.second.distinct_values_count));
                  result.emplace_back(stat_entry.second.avg_group_size);
                  result.emplace_back(stat_entry.second.statistic);
                  result.emplace_back(stat_entry.second.avg_degree);
                  results.push_back(std::move(result));
                });

  return results;
}

std::vector<std::vector<TypedValue>> AnalyzeGraphQueryHandler::AnalyzeGraphDeleteStatistics(
    const std::span<std::string> labels, DbAccessor *execution_db_accessor) {
  auto erase_not_specified_label_indices = [&labels, execution_db_accessor](auto &index_info) {
    if (labels[0] == kAsterisk) {
      return;
    }

    for (auto it = index_info.cbegin(); it != index_info.cend();) {
      if (std::find(labels.begin(), labels.end(), execution_db_accessor->LabelToName(*it)) == labels.end()) {
        it = index_info.erase(it);
      } else {
        ++it;
      }
    }
  };

  auto erase_not_specified_label_property_indices = [&labels, execution_db_accessor](auto &index_info) {
    if (labels[0] == kAsterisk) {
      return;
    }

    for (auto it = index_info.cbegin(); it != index_info.cend();) {
      if (std::find(labels.begin(), labels.end(), execution_db_accessor->LabelToName(it->first)) == labels.end()) {
        it = index_info.erase(it);
      } else {
        ++it;
      }
    }
  };

  auto populate_label_results = [execution_db_accessor](auto index_info) {
    std::vector<storage::LabelId> label_results;
    label_results.reserve(index_info.size());
    std::for_each(index_info.begin(), index_info.end(),
                  [execution_db_accessor, &label_results](const storage::LabelId &label_id) {
                    const auto res = execution_db_accessor->DeleteLabelIndexStats(label_id);
                    if (res) label_results.emplace_back(label_id);
                  });

    return label_results;
  };

  auto populate_label_property_results = [execution_db_accessor](auto index_info) {
    std::vector<std::pair<storage::LabelId, storage::PropertyId>> label_property_results;
    label_property_results.reserve(index_info.size());
    std::for_each(index_info.begin(), index_info.end(),
                  [execution_db_accessor,
                   &label_property_results](const std::pair<storage::LabelId, storage::PropertyId> &label_property) {
                    const auto &res = execution_db_accessor->DeleteLabelPropertyIndexStats(label_property.first);
                    label_property_results.insert(label_property_results.end(), res.begin(), res.end());
                  });

    return label_property_results;
  };

  auto index_info = execution_db_accessor->ListAllIndices();

  std::vector<storage::LabelId> label_indices_info = index_info.label;
  erase_not_specified_label_indices(label_indices_info);
  auto label_results = populate_label_results(label_indices_info);

  std::vector<std::pair<storage::LabelId, storage::PropertyId>> label_property_indices_info = index_info.label_property;
  erase_not_specified_label_property_indices(label_property_indices_info);
  auto label_prop_results = populate_label_property_results(label_property_indices_info);

  std::vector<std::vector<TypedValue>> results;
  results.reserve(label_results.size() + label_prop_results.size());

  std::transform(
      label_results.begin(), label_results.end(), std::back_inserter(results),
      [execution_db_accessor](const auto &label_index) {
        return std::vector<TypedValue>{TypedValue(execution_db_accessor->LabelToName(label_index)), TypedValue("")};
      });

  std::transform(label_prop_results.begin(), label_prop_results.end(), std::back_inserter(results),
                 [execution_db_accessor](const auto &label_property_index) {
                   return std::vector<TypedValue>{
                       TypedValue(execution_db_accessor->LabelToName(label_property_index.first)),
                       TypedValue(execution_db_accessor->PropertyToName(label_property_index.second))};
                 });

  return results;
}

Callback HandleAnalyzeGraphQuery(AnalyzeGraphQuery *analyze_graph_query, DbAccessor *execution_db_accessor) {
  Callback callback;
  switch (analyze_graph_query->action_) {
    case AnalyzeGraphQuery::Action::ANALYZE: {
      callback.header = {"label",      "property",       "num estimation nodes",
                         "num groups", "avg group size", "chi-squared value",
                         "avg degree"};
      callback.fn = [handler = AnalyzeGraphQueryHandler(), labels = analyze_graph_query->labels_,
                     execution_db_accessor]() mutable {
        return handler.AnalyzeGraphCreateStatistics(labels, execution_db_accessor);
      };
      break;
    }
    case AnalyzeGraphQuery::Action::DELETE: {
      callback.header = {"label", "property"};
      callback.fn = [handler = AnalyzeGraphQueryHandler(), labels = analyze_graph_query->labels_,
                     execution_db_accessor]() mutable {
        return handler.AnalyzeGraphDeleteStatistics(labels, execution_db_accessor);
      };
      break;
    }
  }

  return callback;
}

PreparedQuery PrepareAnalyzeGraphQuery(ParsedQuery parsed_query, bool in_explicit_transaction, CurrentDB &current_db) {
  if (in_explicit_transaction) {
    throw AnalyzeGraphInMulticommandTxException();
  }
  MG_ASSERT(current_db.db_acc_, "Analyze Graph query expects a current DB");

  // Creating an index influences computed plan costs.
  auto invalidate_plan_cache = [plan_cache = current_db.db_acc_->get()->plan_cache()] {
    plan_cache->WithLock([&](auto &cache) { cache.reset(); });
  };
  utils::OnScopeExit cache_invalidator(invalidate_plan_cache);

  auto *analyze_graph_query = utils::Downcast<AnalyzeGraphQuery>(parsed_query.query);
  MG_ASSERT(analyze_graph_query);

  MG_ASSERT(current_db.execution_db_accessor_, "Analyze Graph query expects a current DB transaction");
  auto *dba = &*current_db.execution_db_accessor_;

  auto callback = HandleAnalyzeGraphQuery(analyze_graph_query, dba);

  return PreparedQuery{std::move(callback.header), std::move(parsed_query.required_privileges),
                       [callback_fn = std::move(callback.fn), pull_plan = std::shared_ptr<PullPlanVector>{nullptr}](
                           AnyStream *stream, std::optional<int> n) mutable -> std::optional<QueryHandlerResult> {
                         if (UNLIKELY(!pull_plan)) {
                           pull_plan = std::make_shared<PullPlanVector>(callback_fn());
                         }

                         if (pull_plan->Pull(stream, n)) {
                           return QueryHandlerResult::COMMIT;
                         }
                         return std::nullopt;
                       },
                       RWType::NONE};
}

PreparedQuery PrepareIndexQuery(ParsedQuery parsed_query, bool in_explicit_transaction,
                                std::vector<Notification> *notifications, CurrentDB &current_db) {
  if (in_explicit_transaction) {
    throw IndexInMulticommandTxException();
  }

  auto *index_query = utils::Downcast<IndexQuery>(parsed_query.query);
  std::function<void(Notification &)> handler;

  // TODO: we will need transaction for replication
  MG_ASSERT(current_db.db_acc_, "Index query expects a current DB");
  auto &db_acc = *current_db.db_acc_;

  MG_ASSERT(current_db.db_transactional_accessor_, "Index query expects a current DB transaction");
  auto *dba = &*current_db.execution_db_accessor_;

  // Creating an index influences computed plan costs.
  auto invalidate_plan_cache = [plan_cache = db_acc->plan_cache()] {
    plan_cache->WithLock([&](auto &cache) { cache.reset(); });
  };

  auto *storage = db_acc->storage();
  auto label = storage->NameToLabel(index_query->label_.name);

  std::vector<storage::PropertyId> properties;
  std::vector<std::string> properties_string;
  properties.reserve(index_query->properties_.size());
  properties_string.reserve(index_query->properties_.size());
  for (const auto &prop : index_query->properties_) {
    properties.push_back(storage->NameToProperty(prop.name));
    properties_string.push_back(prop.name);
  }
  auto properties_stringified = utils::Join(properties_string, ", ");

  if (properties.size() > 1) {
    throw utils::NotYetImplemented("index on multiple properties");
  }

  Notification index_notification(SeverityLevel::INFO);
  switch (index_query->action_) {
    case IndexQuery::Action::CREATE: {
      index_notification.code = NotificationCode::CREATE_INDEX;
      index_notification.title =
          fmt::format("Created index on label {} on properties {}.", index_query->label_.name, properties_stringified);

      // TODO: not just storage + invalidate_plan_cache. Need a DB transaction (for replication)
      handler = [dba, label, properties_stringified = std::move(properties_stringified),
                 label_name = index_query->label_.name, properties = std::move(properties),
                 invalidate_plan_cache = std::move(invalidate_plan_cache)](Notification &index_notification) {
        MG_ASSERT(properties.size() <= 1U);
        auto maybe_index_error = properties.empty() ? dba->CreateIndex(label) : dba->CreateIndex(label, properties[0]);
        utils::OnScopeExit invalidator(invalidate_plan_cache);

        if (maybe_index_error.HasError()) {
          index_notification.code = NotificationCode::EXISTENT_INDEX;
          index_notification.title =
              fmt::format("Index on label {} on properties {} already exists.", label_name, properties_stringified);
          // ABORT?
        }
      };
      break;
    }
    case IndexQuery::Action::DROP: {
      index_notification.code = NotificationCode::DROP_INDEX;
      index_notification.title = fmt::format("Dropped index on label {} on properties {}.", index_query->label_.name,
                                             utils::Join(properties_string, ", "));
      // TODO: not just storage + invalidate_plan_cache. Need a DB transaction (for replication)
      handler = [dba, label, properties_stringified = std::move(properties_stringified),
                 label_name = index_query->label_.name, properties = std::move(properties),
                 invalidate_plan_cache = std::move(invalidate_plan_cache)](Notification &index_notification) {
        MG_ASSERT(properties.size() <= 1U);
        auto maybe_index_error = properties.empty() ? dba->DropIndex(label) : dba->DropIndex(label, properties[0]);
        utils::OnScopeExit invalidator(invalidate_plan_cache);

        if (maybe_index_error.HasError()) {
          index_notification.code = NotificationCode::NONEXISTENT_INDEX;
          index_notification.title =
              fmt::format("Index on label {} on properties {} doesn't exist.", label_name, properties_stringified);
        }
      };
      break;
    }
  }

  return PreparedQuery{
      {},
      std::move(parsed_query.required_privileges),
      [handler = std::move(handler), notifications, index_notification = std::move(index_notification)](
          AnyStream * /*stream*/, std::optional<int> /*unused*/) mutable {
        handler(index_notification);
        notifications->push_back(index_notification);
        return QueryHandlerResult::COMMIT;  // TODO: Will need to become COMMIT when we fix replication
      },
      RWType::W};
}

PreparedQuery PrepareEdgeIndexQuery(ParsedQuery parsed_query, bool in_explicit_transaction,
                                    std::vector<Notification> *notifications, CurrentDB &current_db) {
  if (in_explicit_transaction) {
    throw IndexInMulticommandTxException();
  }

  auto *index_query = utils::Downcast<EdgeIndexQuery>(parsed_query.query);
  std::function<void(Notification &)> handler;

  MG_ASSERT(current_db.db_acc_, "Index query expects a current DB");
  auto &db_acc = *current_db.db_acc_;

  MG_ASSERT(current_db.db_transactional_accessor_, "Index query expects a current DB transaction");
  auto *dba = &*current_db.execution_db_accessor_;

  auto invalidate_plan_cache = [plan_cache = db_acc->plan_cache()] {
    plan_cache->WithLock([&](auto &cache) { cache.reset(); });
  };

  auto *storage = db_acc->storage();
  auto edge_type = storage->NameToEdgeType(index_query->edge_type_.name);

  Notification index_notification(SeverityLevel::INFO);
  switch (index_query->action_) {
    case EdgeIndexQuery::Action::CREATE: {
      index_notification.code = NotificationCode::CREATE_INDEX;
      index_notification.title = fmt::format("Created index on edge-type {}.", index_query->edge_type_.name);

      handler = [dba, edge_type, label_name = index_query->edge_type_.name,
                 invalidate_plan_cache = std::move(invalidate_plan_cache)](Notification &index_notification) {
        auto maybe_index_error = dba->CreateIndex(edge_type);
        utils::OnScopeExit invalidator(invalidate_plan_cache);

        if (maybe_index_error.HasError()) {
          index_notification.code = NotificationCode::EXISTENT_INDEX;
          index_notification.title = fmt::format("Index on edge-type {} already exists.", label_name);
        }
      };
      break;
    }
    case EdgeIndexQuery::Action::DROP: {
      index_notification.code = NotificationCode::DROP_INDEX;
      index_notification.title = fmt::format("Dropped index on edge-type {}.", index_query->edge_type_.name);
      handler = [dba, edge_type, label_name = index_query->edge_type_.name,
                 invalidate_plan_cache = std::move(invalidate_plan_cache)](Notification &index_notification) {
        auto maybe_index_error = dba->DropIndex(edge_type);
        utils::OnScopeExit invalidator(invalidate_plan_cache);

        if (maybe_index_error.HasError()) {
          index_notification.code = NotificationCode::NONEXISTENT_INDEX;
          index_notification.title = fmt::format("Index on edge-type {} doesn't exist.", label_name);
        }
      };
      break;
    }
  }

  return PreparedQuery{
      {},
      std::move(parsed_query.required_privileges),
      [handler = std::move(handler), notifications, index_notification = std::move(index_notification)](
          AnyStream * /*stream*/, std::optional<int> /*unused*/) mutable {
        handler(index_notification);
        notifications->push_back(index_notification);
        return QueryHandlerResult::COMMIT;
      },
      RWType::W};
}

PreparedQuery PrepareTextIndexQuery(ParsedQuery parsed_query, bool in_explicit_transaction,
                                    std::vector<Notification> *notifications, CurrentDB &current_db) {
  if (in_explicit_transaction) {
    throw IndexInMulticommandTxException();
  }

  auto *text_index_query = utils::Downcast<TextIndexQuery>(parsed_query.query);
  std::function<void(Notification &)> handler;

  // TODO: we will need transaction for replication
  MG_ASSERT(current_db.db_acc_, "Text index query expects a current DB");
  auto &db_acc = *current_db.db_acc_;

  MG_ASSERT(current_db.db_transactional_accessor_, "Text index query expects a current DB transaction");
  auto *dba = &*current_db.execution_db_accessor_;

  // Creating an index influences computed plan costs.
  auto invalidate_plan_cache = [plan_cache = db_acc->plan_cache()] {
    plan_cache->WithLock([&](auto &cache) { cache.reset(); });
  };

  auto *storage = db_acc->storage();
  auto label = storage->NameToLabel(text_index_query->label_.name);
  auto &index_name = text_index_query->index_name_;

  Notification index_notification(SeverityLevel::INFO);
  switch (text_index_query->action_) {
    case TextIndexQuery::Action::CREATE: {
      index_notification.code = NotificationCode::CREATE_INDEX;
      index_notification.title = fmt::format("Created text index on label {}.", text_index_query->label_.name);
      // TODO: not just storage + invalidate_plan_cache. Need a DB transaction (for replication)
      handler = [dba, label, index_name,
                 invalidate_plan_cache = std::move(invalidate_plan_cache)](Notification &index_notification) {
        if (!flags::AreExperimentsEnabled(flags::Experiments::TEXT_SEARCH)) {
          throw TextSearchDisabledException();
        }
        dba->CreateTextIndex(index_name, label);
        utils::OnScopeExit invalidator(invalidate_plan_cache);
      };
      break;
    }
    case TextIndexQuery::Action::DROP: {
      index_notification.code = NotificationCode::DROP_INDEX;
      index_notification.title = fmt::format("Dropped text index on label {}.", text_index_query->label_.name);
      // TODO: not just storage + invalidate_plan_cache. Need a DB transaction (for replication)
      handler = [dba, index_name,
                 invalidate_plan_cache = std::move(invalidate_plan_cache)](Notification &index_notification) {
        if (!flags::AreExperimentsEnabled(flags::Experiments::TEXT_SEARCH)) {
          throw TextSearchDisabledException();
        }
        dba->DropTextIndex(index_name);
        utils::OnScopeExit invalidator(invalidate_plan_cache);
      };
      break;
    }
  }

  return PreparedQuery{
      {},
      std::move(parsed_query.required_privileges),
      [handler = std::move(handler), notifications, index_notification = std::move(index_notification)](
          AnyStream * /*stream*/, std::optional<int> /*unused*/) mutable {
        handler(index_notification);
        notifications->push_back(index_notification);
        return QueryHandlerResult::COMMIT;  // TODO: Will need to become COMMIT when we fix replication
      },
      RWType::W};
}

PreparedQuery PrepareAuthQuery(ParsedQuery parsed_query, bool in_explicit_transaction,
                               InterpreterContext *interpreter_context, Interpreter &interpreter) {
  if (in_explicit_transaction) {
    throw UserModificationInMulticommandTxException();
  }

  auto *auth_query = utils::Downcast<AuthQuery>(parsed_query.query);

  auto callback = HandleAuthQuery(auth_query, interpreter_context, parsed_query.parameters, interpreter);

  return PreparedQuery{
      std::move(callback.header), std::move(parsed_query.required_privileges),
      [handler = std::move(callback.fn), pull_plan = std::shared_ptr<PullPlanVector>(nullptr)](  // NOLINT
          AnyStream *stream, std::optional<int> n) mutable -> std::optional<QueryHandlerResult> {
        if (!pull_plan) {
          // Run the specific query
          auto results = handler();
          pull_plan = std::make_shared<PullPlanVector>(std::move(results));
        }

        if (pull_plan->Pull(stream, n)) {
          return QueryHandlerResult::COMMIT;
        }
        return std::nullopt;
      },
      RWType::NONE};
}

PreparedQuery PrepareReplicationQuery(ParsedQuery parsed_query, bool in_explicit_transaction,
                                      std::vector<Notification> *notifications,
                                      ReplicationQueryHandler &replication_query_handler, CurrentDB &current_db,
                                      const InterpreterConfig &config) {
  if (in_explicit_transaction) {
    throw ReplicationModificationInMulticommandTxException();
  }

  auto *replication_query = utils::Downcast<ReplicationQuery>(parsed_query.query);
  auto callback = HandleReplicationQuery(replication_query, parsed_query.parameters, replication_query_handler,
                                         current_db, config, notifications);

  return PreparedQuery{callback.header, std::move(parsed_query.required_privileges),
                       [callback_fn = std::move(callback.fn), pull_plan = std::shared_ptr<PullPlanVector>{nullptr}](
                           AnyStream *stream, std::optional<int> n) mutable -> std::optional<QueryHandlerResult> {
                         if (UNLIKELY(!pull_plan)) {
                           pull_plan = std::make_shared<PullPlanVector>(callback_fn());
                         }

                         if (pull_plan->Pull(stream, n)) {
                           return QueryHandlerResult::COMMIT;
                         }
                         return std::nullopt;
                       },
                       RWType::NONE};
  // False positive report for the std::make_shared above
  // NOLINTNEXTLINE(clang-analyzer-cplusplus.NewDeleteLeaks)
}

#ifdef MG_ENTERPRISE
PreparedQuery PrepareCoordinatorQuery(ParsedQuery parsed_query, bool in_explicit_transaction,
                                      std::vector<Notification> *notifications,
                                      coordination::CoordinatorState &coordinator_state,
                                      const InterpreterConfig &config) {
  if (in_explicit_transaction) {
    throw CoordinatorModificationInMulticommandTxException();
  }

  auto *coordinator_query = utils::Downcast<CoordinatorQuery>(parsed_query.query);
  auto callback =
      HandleCoordinatorQuery(coordinator_query, parsed_query.parameters, &coordinator_state, config, notifications);

  return PreparedQuery{callback.header, std::move(parsed_query.required_privileges),
                       [callback_fn = std::move(callback.fn), pull_plan = std::shared_ptr<PullPlanVector>{nullptr}](
                           AnyStream *stream, std::optional<int> n) mutable -> std::optional<QueryHandlerResult> {
                         if (UNLIKELY(!pull_plan)) {
                           pull_plan = std::make_shared<PullPlanVector>(callback_fn());
                         }

                         if (pull_plan->Pull(stream, n)) [[likely]] {
                           return QueryHandlerResult::COMMIT;
                         }
                         return std::nullopt;
                       },
                       RWType::NONE};
  // False positive report for the std::make_shared above
  // NOLINTNEXTLINE(clang-analyzer-cplusplus.NewDeleteLeaks)
}
#endif

PreparedQuery PrepareLockPathQuery(ParsedQuery parsed_query, bool in_explicit_transaction, CurrentDB &current_db) {
  if (in_explicit_transaction) {
    throw LockPathModificationInMulticommandTxException();
  }

  MG_ASSERT(current_db.db_acc_, "Lock Path query expects a current DB");
  storage::Storage *storage = current_db.db_acc_->get()->storage();

  if (storage->GetStorageMode() == storage::StorageMode::ON_DISK_TRANSACTIONAL) {
    throw LockPathDisabledOnDiskStorage();
  }

  auto *lock_path_query = utils::Downcast<LockPathQuery>(parsed_query.query);

  return PreparedQuery{
      {"STATUS"},
      std::move(parsed_query.required_privileges),
      [storage, action = lock_path_query->action_](AnyStream *stream,
                                                   std::optional<int> n) -> std::optional<QueryHandlerResult> {
        auto *mem_storage = static_cast<storage::InMemoryStorage *>(storage);
        std::vector<std::vector<TypedValue>> status;
        std::string res;

        switch (action) {
          case LockPathQuery::Action::LOCK_PATH: {
            const auto lock_success = mem_storage->LockPath();
            if (lock_success.HasError()) [[unlikely]] {
              throw QueryRuntimeException("Failed to lock the data directory");
            }
            res = lock_success.GetValue() ? "Data directory is now locked." : "Data directory is already locked.";
            break;
          }
          case LockPathQuery::Action::UNLOCK_PATH: {
            const auto unlock_success = mem_storage->UnlockPath();
            if (unlock_success.HasError()) [[unlikely]] {
              throw QueryRuntimeException("Failed to unlock the data directory");
            }
            res = unlock_success.GetValue() ? "Data directory is now unlocked." : "Data directory is already unlocked.";
            break;
          }
          case LockPathQuery::Action::STATUS: {
            const auto locked_status = mem_storage->IsPathLocked();
            if (locked_status.HasError()) [[unlikely]] {
              throw QueryRuntimeException("Failed to access the data directory");
            }
            res = locked_status.GetValue() ? "Data directory is locked." : "Data directory is unlocked.";
            break;
          }
        }

        status.emplace_back(std::vector<TypedValue>{TypedValue(res)});
        auto pull_plan = std::make_shared<PullPlanVector>(std::move(status));
        if (pull_plan->Pull(stream, n)) {
          return QueryHandlerResult::COMMIT;
        }
        return std::nullopt;
      },
      RWType::NONE};
}

PreparedQuery PrepareFreeMemoryQuery(ParsedQuery parsed_query, bool in_explicit_transaction, CurrentDB &current_db) {
  if (in_explicit_transaction) {
    throw FreeMemoryModificationInMulticommandTxException();
  }

  MG_ASSERT(current_db.db_acc_, "Free Memory query expects a current DB");
  storage::Storage *storage = current_db.db_acc_->get()->storage();

  if (storage->GetStorageMode() == storage::StorageMode::ON_DISK_TRANSACTIONAL) {
    throw FreeMemoryDisabledOnDiskStorage();
  }

  return PreparedQuery{{},
                       std::move(parsed_query.required_privileges),
                       [storage](AnyStream *stream, std::optional<int> n) -> std::optional<QueryHandlerResult> {
                         storage->FreeMemory();
                         memory::PurgeUnusedMemory();
                         return QueryHandlerResult::COMMIT;
                       },
                       RWType::NONE};
}

PreparedQuery PrepareShowConfigQuery(ParsedQuery parsed_query, bool in_explicit_transaction) {
  if (in_explicit_transaction) {
    throw ShowConfigModificationInMulticommandTxException();
  }

  auto callback = HandleConfigQuery();

  return PreparedQuery{std::move(callback.header), std::move(parsed_query.required_privileges),
                       [callback_fn = std::move(callback.fn), pull_plan = std::shared_ptr<PullPlanVector>{nullptr}](
                           AnyStream *stream, std::optional<int> n) mutable -> std::optional<QueryHandlerResult> {
                         if (!pull_plan) [[unlikely]] {
                           pull_plan = std::make_shared<PullPlanVector>(callback_fn());
                         }

                         if (pull_plan->Pull(stream, n)) {
                           return QueryHandlerResult::COMMIT;
                         }
                         return std::nullopt;
                       },
                       RWType::NONE};
}

TriggerEventType ToTriggerEventType(const TriggerQuery::EventType event_type) {
  switch (event_type) {
    case TriggerQuery::EventType::ANY:
      return TriggerEventType::ANY;

    case TriggerQuery::EventType::CREATE:
      return TriggerEventType::CREATE;

    case TriggerQuery::EventType::VERTEX_CREATE:
      return TriggerEventType::VERTEX_CREATE;

    case TriggerQuery::EventType::EDGE_CREATE:
      return TriggerEventType::EDGE_CREATE;

    case TriggerQuery::EventType::DELETE:
      return TriggerEventType::DELETE;

    case TriggerQuery::EventType::VERTEX_DELETE:
      return TriggerEventType::VERTEX_DELETE;

    case TriggerQuery::EventType::EDGE_DELETE:
      return TriggerEventType::EDGE_DELETE;

    case TriggerQuery::EventType::UPDATE:
      return TriggerEventType::UPDATE;

    case TriggerQuery::EventType::VERTEX_UPDATE:
      return TriggerEventType::VERTEX_UPDATE;

    case TriggerQuery::EventType::EDGE_UPDATE:
      return TriggerEventType::EDGE_UPDATE;
  }
}

Callback CreateTrigger(TriggerQuery *trigger_query,
                       const std::map<std::string, storage::PropertyValue> &user_parameters,
                       TriggerStore *trigger_store, InterpreterContext *interpreter_context, DbAccessor *dba,
                       std::shared_ptr<QueryUserOrRole> user_or_role) {
  // Make a copy of the user and pass it to the subsystem
  auto owner = interpreter_context->auth_checker->GenQueryUser(user_or_role->username(), user_or_role->rolename());
  return {{},
          [trigger_name = std::move(trigger_query->trigger_name_),
           trigger_statement = std::move(trigger_query->statement_), event_type = trigger_query->event_type_,
           before_commit = trigger_query->before_commit_, trigger_store, interpreter_context, dba, user_parameters,
           owner = std::move(owner)]() mutable -> std::vector<std::vector<TypedValue>> {
            trigger_store->AddTrigger(
                std::move(trigger_name), trigger_statement, user_parameters, ToTriggerEventType(event_type),
                before_commit ? TriggerPhase::BEFORE_COMMIT : TriggerPhase::AFTER_COMMIT,
                &interpreter_context->ast_cache, dba, interpreter_context->config.query, std::move(owner));
            memgraph::metrics::IncrementCounter(memgraph::metrics::TriggersCreated);
            return {};
          }};
}

Callback DropTrigger(TriggerQuery *trigger_query, TriggerStore *trigger_store) {
  return {{},
          [trigger_name = std::move(trigger_query->trigger_name_),
           trigger_store]() -> std::vector<std::vector<TypedValue>> {
            trigger_store->DropTrigger(trigger_name);
            return {};
          }};
}

Callback ShowTriggers(TriggerStore *trigger_store) {
  return {{"trigger name", "statement", "event type", "phase", "owner"}, [trigger_store] {
            std::vector<std::vector<TypedValue>> results;
            auto trigger_infos = trigger_store->GetTriggerInfo();
            results.reserve(trigger_infos.size());
            for (auto &trigger_info : trigger_infos) {
              std::vector<TypedValue> typed_trigger_info;
              typed_trigger_info.reserve(4);
              typed_trigger_info.emplace_back(std::move(trigger_info.name));
              typed_trigger_info.emplace_back(std::move(trigger_info.statement));
              typed_trigger_info.emplace_back(TriggerEventTypeToString(trigger_info.event_type));
              typed_trigger_info.emplace_back(trigger_info.phase == TriggerPhase::BEFORE_COMMIT ? "BEFORE COMMIT"
                                                                                                : "AFTER COMMIT");
              typed_trigger_info.emplace_back(trigger_info.owner.has_value() ? TypedValue{*trigger_info.owner}
                                                                             : TypedValue{});

              results.push_back(std::move(typed_trigger_info));
            }

            return results;
          }};
}

PreparedQuery PrepareTriggerQuery(ParsedQuery parsed_query, bool in_explicit_transaction,
                                  std::vector<Notification> *notifications, CurrentDB &current_db,
                                  InterpreterContext *interpreter_context,
                                  const std::map<std::string, storage::PropertyValue> &user_parameters,
                                  std::shared_ptr<QueryUserOrRole> user_or_role) {
  if (in_explicit_transaction) {
    throw TriggerModificationInMulticommandTxException();
  }

  MG_ASSERT(current_db.db_acc_, "Trigger query expects a current DB");
  TriggerStore *trigger_store = current_db.db_acc_->get()->trigger_store();
  MG_ASSERT(current_db.execution_db_accessor_, "Trigger query expects a current DB transaction");
  DbAccessor *dba = &*current_db.execution_db_accessor_;

  auto *trigger_query = utils::Downcast<TriggerQuery>(parsed_query.query);
  MG_ASSERT(trigger_query);

  std::optional<Notification> trigger_notification;

  auto callback = std::invoke([trigger_query, trigger_store, interpreter_context, dba, &user_parameters,
                               owner = std::move(user_or_role), &trigger_notification]() mutable {
    switch (trigger_query->action_) {
      case TriggerQuery::Action::CREATE_TRIGGER:
        trigger_notification.emplace(SeverityLevel::INFO, NotificationCode::CREATE_TRIGGER,
                                     fmt::format("Created trigger {}.", trigger_query->trigger_name_));
        return CreateTrigger(trigger_query, user_parameters, trigger_store, interpreter_context, dba, std::move(owner));
      case TriggerQuery::Action::DROP_TRIGGER:
        trigger_notification.emplace(SeverityLevel::INFO, NotificationCode::DROP_TRIGGER,
                                     fmt::format("Dropped trigger {}.", trigger_query->trigger_name_));
        return DropTrigger(trigger_query, trigger_store);
      case TriggerQuery::Action::SHOW_TRIGGERS:
        return ShowTriggers(trigger_store);
    }
  });

  return PreparedQuery{std::move(callback.header), std::move(parsed_query.required_privileges),
                       [callback_fn = std::move(callback.fn), pull_plan = std::shared_ptr<PullPlanVector>{nullptr},
                        trigger_notification = std::move(trigger_notification), notifications](
                           AnyStream *stream, std::optional<int> n) mutable -> std::optional<QueryHandlerResult> {
                         if (UNLIKELY(!pull_plan)) {
                           pull_plan = std::make_shared<PullPlanVector>(callback_fn());
                         }

                         if (pull_plan->Pull(stream, n)) {
                           if (trigger_notification) {
                             notifications->push_back(std::move(*trigger_notification));
                           }
                           return QueryHandlerResult::COMMIT;
                         }
                         return std::nullopt;
                       },
                       RWType::NONE};
  // False positive report for the std::make_shared above
  // NOLINTNEXTLINE(clang-analyzer-cplusplus.NewDeleteLeaks)
}

PreparedQuery PrepareStreamQuery(ParsedQuery parsed_query, bool in_explicit_transaction,
                                 std::vector<Notification> *notifications, CurrentDB &current_db,
                                 InterpreterContext *interpreter_context,
                                 std::shared_ptr<QueryUserOrRole> user_or_role) {
  if (in_explicit_transaction) {
    throw StreamQueryInMulticommandTxException();
  }

  MG_ASSERT(current_db.db_acc_, "Stream query expects a current DB");
  auto &db_acc = *current_db.db_acc_;

  auto *stream_query = utils::Downcast<StreamQuery>(parsed_query.query);
  MG_ASSERT(stream_query);
  auto callback = HandleStreamQuery(stream_query, parsed_query.parameters, db_acc, interpreter_context,
                                    std::move(user_or_role), notifications);

  return PreparedQuery{std::move(callback.header), std::move(parsed_query.required_privileges),
                       [callback_fn = std::move(callback.fn), pull_plan = std::shared_ptr<PullPlanVector>{nullptr}](
                           AnyStream *stream, std::optional<int> n) mutable -> std::optional<QueryHandlerResult> {
                         if (UNLIKELY(!pull_plan)) {
                           pull_plan = std::make_shared<PullPlanVector>(callback_fn());
                         }

                         if (pull_plan->Pull(stream, n)) {
                           return QueryHandlerResult::COMMIT;
                         }
                         return std::nullopt;
                       },
                       RWType::NONE};
  // False positive report for the std::make_shared above
  // NOLINTNEXTLINE(clang-analyzer-cplusplus.NewDeleteLeaks)
}

constexpr auto ToStorageIsolationLevel(const IsolationLevelQuery::IsolationLevel isolation_level) noexcept {
  switch (isolation_level) {
    case IsolationLevelQuery::IsolationLevel::SNAPSHOT_ISOLATION:
      return storage::IsolationLevel::SNAPSHOT_ISOLATION;
    case IsolationLevelQuery::IsolationLevel::READ_COMMITTED:
      return storage::IsolationLevel::READ_COMMITTED;
    case IsolationLevelQuery::IsolationLevel::READ_UNCOMMITTED:
      return storage::IsolationLevel::READ_UNCOMMITTED;
  }
}

constexpr auto ToStorageMode(const StorageModeQuery::StorageMode storage_mode) noexcept {
  switch (storage_mode) {
    case StorageModeQuery::StorageMode::IN_MEMORY_TRANSACTIONAL:
      return storage::StorageMode::IN_MEMORY_TRANSACTIONAL;
    case StorageModeQuery::StorageMode::IN_MEMORY_ANALYTICAL:
      return storage::StorageMode::IN_MEMORY_ANALYTICAL;
    case StorageModeQuery::StorageMode::ON_DISK_TRANSACTIONAL:
      return storage::StorageMode::ON_DISK_TRANSACTIONAL;
  }
}

constexpr auto ToEdgeImportMode(const EdgeImportModeQuery::Status status) noexcept {
  if (status == EdgeImportModeQuery::Status::ACTIVE) {
    return storage::EdgeImportMode::ACTIVE;
  }
  return storage::EdgeImportMode::INACTIVE;
}

bool SwitchingFromInMemoryToDisk(storage::StorageMode current_mode, storage::StorageMode next_mode) {
  return (current_mode == storage::StorageMode::IN_MEMORY_TRANSACTIONAL ||
          current_mode == storage::StorageMode::IN_MEMORY_ANALYTICAL) &&
         next_mode == storage::StorageMode::ON_DISK_TRANSACTIONAL;
}

bool SwitchingFromDiskToInMemory(storage::StorageMode current_mode, storage::StorageMode next_mode) {
  return current_mode == storage::StorageMode::ON_DISK_TRANSACTIONAL &&
         (next_mode == storage::StorageMode::IN_MEMORY_TRANSACTIONAL ||
          next_mode == storage::StorageMode::IN_MEMORY_ANALYTICAL);
}

PreparedQuery PrepareIsolationLevelQuery(ParsedQuery parsed_query, const bool in_explicit_transaction,
                                         CurrentDB &current_db, Interpreter *interpreter) {
  if (in_explicit_transaction) {
    throw IsolationLevelModificationInMulticommandTxException();
  }

  auto *isolation_level_query = utils::Downcast<IsolationLevelQuery>(parsed_query.query);
  MG_ASSERT(isolation_level_query);

  const auto isolation_level = ToStorageIsolationLevel(isolation_level_query->isolation_level_);
  MG_ASSERT(current_db.db_acc_, "Storage Isolation Level query expects a current DB");
  storage::Storage *storage = current_db.db_acc_->get()->storage();
  if (storage->GetStorageMode() == storage::StorageMode::IN_MEMORY_ANALYTICAL) {
    throw IsolationLevelModificationInAnalyticsException();
  }
  if (storage->GetStorageMode() == storage::StorageMode::ON_DISK_TRANSACTIONAL &&
      isolation_level != storage::IsolationLevel::SNAPSHOT_ISOLATION) {
    throw IsolationLevelModificationInDiskTransactionalException();
  }

  std::function<void()> callback;
  switch (isolation_level_query->isolation_level_scope_) {
    case IsolationLevelQuery::IsolationLevelScope::GLOBAL: {
      callback = [storage, isolation_level] {
        if (auto res = storage->SetIsolationLevel(isolation_level); res.HasError()) {
          throw utils::BasicException("Failed setting global isolation level");
        }
      };
      break;
    }
    case IsolationLevelQuery::IsolationLevelScope::SESSION: {
      callback = [interpreter, isolation_level] { interpreter->SetSessionIsolationLevel(isolation_level); };
      break;
    }
    case IsolationLevelQuery::IsolationLevelScope::NEXT: {
      callback = [interpreter, isolation_level] { interpreter->SetNextTransactionIsolationLevel(isolation_level); };
      break;
    }
  }

  return PreparedQuery{{},
                       std::move(parsed_query.required_privileges),
                       [callback = std::move(callback)](AnyStream * /*stream*/,
                                                        std::optional<int> /*n*/) -> std::optional<QueryHandlerResult> {
                         callback();
                         return QueryHandlerResult::COMMIT;
                       },
                       RWType::NONE};
}

Callback SwitchMemoryDevice(storage::StorageMode current_mode, storage::StorageMode requested_mode,
                            memgraph::dbms::DatabaseAccess &db) {
  Callback callback;
  callback.fn = [current_mode, requested_mode, &db]() mutable {
    if (current_mode == requested_mode) {
      return std::vector<std::vector<TypedValue>>();
    }
    if (SwitchingFromDiskToInMemory(current_mode, requested_mode)) {
      throw utils::BasicException(
          "You cannot switch from the on-disk storage mode to an in-memory storage mode while the database is running. "
          "To make the switch, delete the data directory and restart the database. Once restarted, Memgraph will "
          "automatically start in the default in-memory transactional storage mode.");
    }
    if (SwitchingFromInMemoryToDisk(current_mode, requested_mode)) {
      if (!db.try_exclusively([](auto &in) {
            if (!in.streams()->GetStreamInfo().empty()) {
              throw utils::BasicException(
                  "You cannot switch from an in-memory storage mode to the on-disk storage mode when there are "
                  "associated streams. Drop all streams and retry.");
            }

            if (!in.trigger_store()->GetTriggerInfo().empty()) {
              throw utils::BasicException(
                  "You cannot switch from an in-memory storage mode to the on-disk storage mode when there are "
                  "associated triggers. Drop all triggers and retry.");
            }

            std::unique_lock main_guard{in.storage()->main_lock_};  // do we need this?
            if (auto vertex_cnt_approx = in.storage()->GetBaseInfo().vertex_count; vertex_cnt_approx > 0) {
              throw utils::BasicException(
                  "You cannot switch from an in-memory storage mode to the on-disk storage mode when the database "
                  "contains data. Delete all entries from the database, run FREE MEMORY and then repeat this "
                  "query. ");
            }
            main_guard.unlock();
            in.SwitchToOnDisk();
          })) {  // Try exclusively failed
        throw utils::BasicException(
            "You cannot switch from an in-memory storage mode to the on-disk storage mode when there are "
            "multiple sessions active. Close all other sessions and try again. As Memgraph Lab uses "
            "multiple sessions to run queries in parallel, "
            "it is currently impossible to switch to the on-disk storage mode within Lab. "
            "Close it, connect to the instance with mgconsole "
            "and change the storage mode to on-disk from there. Then, you can reconnect with the Lab "
            "and continue to use the instance as usual.");
      }
    }
    return std::vector<std::vector<TypedValue>>();
  };
  return callback;
}

Callback DropGraph(memgraph::dbms::DatabaseAccess &db, DbAccessor *dba) {
  Callback callback;
  callback.fn = [&db, dba]() mutable {
    auto storage_mode = db->GetStorageMode();
    if (storage_mode != storage::StorageMode::IN_MEMORY_ANALYTICAL) {
      throw utils::BasicException("Drop graph can not be used without IN_MEMORY_ANALYTICAL storage mode!");
    }
    dba->DropGraph();

    auto *trigger_store = db->trigger_store();
    trigger_store->DropAll();

    auto *streams = db->streams();
    streams->DropAll();

    return std::vector<std::vector<TypedValue>>();
  };

  return callback;
}

bool ActiveTransactionsExist(InterpreterContext *interpreter_context) {
  bool exists_active_transaction = interpreter_context->interpreters.WithLock([](const auto &interpreters_) {
    return std::any_of(interpreters_.begin(), interpreters_.end(), [](const auto &interpreter) {
      return interpreter->transaction_status_.load() != TransactionStatus::IDLE;
    });
  });
  return exists_active_transaction;
}

PreparedQuery PrepareStorageModeQuery(ParsedQuery parsed_query, const bool in_explicit_transaction,
                                      CurrentDB &current_db, InterpreterContext *interpreter_context) {
  if (in_explicit_transaction) {
    throw StorageModeModificationInMulticommandTxException();
  }
  MG_ASSERT(current_db.db_acc_, "Storage Mode query expects a current DB");
  memgraph::dbms::DatabaseAccess &db_acc = *current_db.db_acc_;

  auto *storage_mode_query = utils::Downcast<StorageModeQuery>(parsed_query.query);
  MG_ASSERT(storage_mode_query);
  const auto requested_mode = ToStorageMode(storage_mode_query->storage_mode_);
  auto current_mode = db_acc->GetStorageMode();

  std::function<void()> callback;

  if (current_mode == storage::StorageMode::ON_DISK_TRANSACTIONAL ||
      requested_mode == storage::StorageMode::ON_DISK_TRANSACTIONAL) {
    callback = SwitchMemoryDevice(current_mode, requested_mode, db_acc).fn;
  } else {
    // TODO: this needs to be filtered to just db_acc->storage()
    if (ActiveTransactionsExist(interpreter_context)) {
      spdlog::info(
          "Storage mode will be modified when there are no other active transactions. Check the status of the "
          "transactions using 'SHOW TRANSACTIONS' query and ensure no other transactions are active.");
    }

    callback = [requested_mode,
                storage = static_cast<storage::InMemoryStorage *>(db_acc->storage())]() -> std::function<void()> {
      // SetStorageMode will probably be handled at the Database level
      return [storage, requested_mode] { storage->SetStorageMode(requested_mode); };
    }();
  }

  return PreparedQuery{{},
                       std::move(parsed_query.required_privileges),
                       [callback = std::move(callback)](AnyStream * /*stream*/,
                                                        std::optional<int> /*n*/) -> std::optional<QueryHandlerResult> {
                         callback();
                         return QueryHandlerResult::COMMIT;
                       },
                       RWType::NONE};
}

PreparedQuery PrepareDropGraphQuery(ParsedQuery parsed_query, CurrentDB &current_db) {
  MG_ASSERT(current_db.db_acc_, "Drop graph query expects a current DB");
  memgraph::dbms::DatabaseAccess &db_acc = *current_db.db_acc_;

  MG_ASSERT(current_db.db_transactional_accessor_, "Drop graph query expects a current DB transaction");
  auto *dba = &*current_db.execution_db_accessor_;

  auto *drop_graph_query = utils::Downcast<DropGraphQuery>(parsed_query.query);
  MG_ASSERT(drop_graph_query);

  std::function<void()> callback = DropGraph(db_acc, dba).fn;

  return PreparedQuery{{},
                       std::move(parsed_query.required_privileges),
                       [callback = std::move(callback)](AnyStream * /*stream*/,
                                                        std::optional<int> /*n*/) -> std::optional<QueryHandlerResult> {
                         callback();
                         return QueryHandlerResult::COMMIT;
                       },
                       RWType::NONE};
}

PreparedQuery PrepareEdgeImportModeQuery(ParsedQuery parsed_query, CurrentDB &current_db) {
  MG_ASSERT(current_db.db_acc_, "Edge Import query expects a current DB");
  storage::Storage *storage = current_db.db_acc_->get()->storage();

  if (storage->GetStorageMode() != storage::StorageMode::ON_DISK_TRANSACTIONAL) {
    throw EdgeImportModeQueryDisabledOnDiskStorage();
  }

  auto *edge_import_mode_query = utils::Downcast<EdgeImportModeQuery>(parsed_query.query);
  MG_ASSERT(edge_import_mode_query);
  const auto requested_status = ToEdgeImportMode(edge_import_mode_query->status_);

  auto callback = [requested_status, storage]() -> std::function<void()> {
    return [storage, requested_status] {
      auto *disk_storage = static_cast<storage::DiskStorage *>(storage);
      disk_storage->SetEdgeImportMode(requested_status);
    };
  }();

  return PreparedQuery{{},
                       std::move(parsed_query.required_privileges),
                       [callback = std::move(callback)](AnyStream * /*stream*/,
                                                        std::optional<int> /*n*/) -> std::optional<QueryHandlerResult> {
                         callback();
                         return QueryHandlerResult::COMMIT;
                       },
                       RWType::NONE};
}

PreparedQuery PrepareCreateSnapshotQuery(ParsedQuery parsed_query, bool in_explicit_transaction, CurrentDB &current_db,
                                         replication_coordination_glue::ReplicationRole replication_role) {
  if (in_explicit_transaction) {
    throw CreateSnapshotInMulticommandTxException();
  }

  MG_ASSERT(current_db.db_acc_, "Create Snapshot query expects a current DB");
  storage::Storage *storage = current_db.db_acc_->get()->storage();

  if (storage->GetStorageMode() == storage::StorageMode::ON_DISK_TRANSACTIONAL) {
    throw CreateSnapshotDisabledOnDiskStorage();
  }

  return PreparedQuery{
      {},
      std::move(parsed_query.required_privileges),
      [storage, replication_role](AnyStream * /*stream*/,
                                  std::optional<int> /*n*/) -> std::optional<QueryHandlerResult> {
        auto *mem_storage = static_cast<storage::InMemoryStorage *>(storage);
        if (auto maybe_error = mem_storage->CreateSnapshot(replication_role); maybe_error.HasError()) {
          switch (maybe_error.GetError()) {
            case storage::InMemoryStorage::CreateSnapshotError::DisabledForReplica:
              throw utils::BasicException(
                  "Failed to create a snapshot. Replica instances are not allowed to create them.");
            case storage::InMemoryStorage::CreateSnapshotError::ReachedMaxNumTries:
              spdlog::warn("Failed to create snapshot. Reached max number of tries. Please contact support");
              break;
          }
        }
        return QueryHandlerResult::COMMIT;
      },
      RWType::NONE};
}

PreparedQuery PrepareSettingQuery(ParsedQuery parsed_query, bool in_explicit_transaction) {
  if (in_explicit_transaction) {
    throw SettingConfigInMulticommandTxException{};
  }

  auto *setting_query = utils::Downcast<SettingQuery>(parsed_query.query);
  MG_ASSERT(setting_query);
  auto callback = HandleSettingQuery(setting_query, parsed_query.parameters);

  return PreparedQuery{std::move(callback.header), std::move(parsed_query.required_privileges),
                       [callback_fn = std::move(callback.fn), pull_plan = std::shared_ptr<PullPlanVector>{nullptr}](
                           AnyStream *stream, std::optional<int> n) mutable -> std::optional<QueryHandlerResult> {
                         if (UNLIKELY(!pull_plan)) {
                           pull_plan = std::make_shared<PullPlanVector>(callback_fn());
                         }

                         if (pull_plan->Pull(stream, n)) {
                           return QueryHandlerResult::COMMIT;
                         }
                         return std::nullopt;
                       },
                       RWType::NONE};
  // False positive report for the std::make_shared above
  // NOLINTNEXTLINE(clang-analyzer-cplusplus.NewDeleteLeaks)
}

template <typename Func>
auto ShowTransactions(const std::unordered_set<Interpreter *> &interpreters, QueryUserOrRole *user_or_role,
                      Func &&privilege_checker) -> std::vector<std::vector<TypedValue>> {
  std::vector<std::vector<TypedValue>> results;
  results.reserve(interpreters.size());
  for (Interpreter *interpreter : interpreters) {
    TransactionStatus alive_status = TransactionStatus::ACTIVE;
    // if it is just checking status, commit and abort should wait for the end of the check
    // ignore interpreters that already started committing or rollback
    if (!interpreter->transaction_status_.compare_exchange_strong(alive_status, TransactionStatus::VERIFYING)) {
      continue;
    }
    utils::OnScopeExit clean_status([interpreter]() {
      interpreter->transaction_status_.store(TransactionStatus::ACTIVE, std::memory_order_release);
    });
    std::optional<uint64_t> transaction_id = interpreter->GetTransactionId();

    auto get_interpreter_db_name = [&]() -> std::string const & {
      static std::string all;
      return interpreter->current_db_.db_acc_ ? interpreter->current_db_.db_acc_->get()->name() : all;
    };

    auto same_user = [](const auto &lv, const auto &rv) {
      if (lv.get() == rv) return true;
      if (lv && rv) return *lv == *rv;
      return false;
    };

    if (transaction_id.has_value() && (same_user(interpreter->user_or_role_, user_or_role) ||
                                       privilege_checker(user_or_role, get_interpreter_db_name()))) {
      const auto &typed_queries = interpreter->GetQueries();
      results.push_back(
          {TypedValue(interpreter->user_or_role_
                          ? (interpreter->user_or_role_->username() ? *interpreter->user_or_role_->username() : "")
                          : ""),
           TypedValue(std::to_string(transaction_id.value())), TypedValue(typed_queries)});
      // Handle user-defined metadata
      std::map<std::string, TypedValue> metadata_tv;
      if (interpreter->metadata_) {
        for (const auto &md : *(interpreter->metadata_)) {
          metadata_tv.emplace(md.first, TypedValue(md.second));
        }
      }
      results.back().emplace_back(metadata_tv);
    }
  }
  return results;
}

Callback HandleTransactionQueueQuery(TransactionQueueQuery *transaction_query,
                                     std::shared_ptr<QueryUserOrRole> user_or_role, const Parameters &parameters,
                                     InterpreterContext *interpreter_context) {
  auto privilege_checker = [](QueryUserOrRole *user_or_role, std::string const &db_name) {
    return user_or_role && user_or_role->IsAuthorized({query::AuthQuery::Privilege::TRANSACTION_MANAGEMENT}, db_name,
                                                      &query::up_to_date_policy);
  };

  Callback callback;
  switch (transaction_query->action_) {
    case TransactionQueueQuery::Action::SHOW_TRANSACTIONS: {
      auto show_transactions = [user_or_role = std::move(user_or_role),
                                privilege_checker = std::move(privilege_checker)](const auto &interpreters) {
        return ShowTransactions(interpreters, user_or_role.get(), privilege_checker);
      };
      callback.header = {"username", "transaction_id", "query", "metadata"};
      callback.fn = [interpreter_context, show_transactions = std::move(show_transactions)] {
        // Multiple simultaneous SHOW TRANSACTIONS aren't allowed
        return interpreter_context->interpreters.WithLock(show_transactions);
      };
      break;
    }
    case TransactionQueueQuery::Action::TERMINATE_TRANSACTIONS: {
      auto evaluation_context = EvaluationContext{.timestamp = QueryTimestamp(), .parameters = parameters};
      auto evaluator = PrimitiveLiteralExpressionEvaluator{evaluation_context};
      std::vector<std::string> maybe_kill_transaction_ids;
      std::transform(transaction_query->transaction_id_list_.begin(), transaction_query->transaction_id_list_.end(),
                     std::back_inserter(maybe_kill_transaction_ids), [&evaluator](Expression *expression) {
                       return std::string(expression->Accept(evaluator).ValueString());
                     });
      callback.header = {"transaction_id", "killed"};
      callback.fn = [interpreter_context, maybe_kill_transaction_ids = std::move(maybe_kill_transaction_ids),
                     user_or_role = std::move(user_or_role),
                     privilege_checker = std::move(privilege_checker)]() mutable {
        return interpreter_context->TerminateTransactions(std::move(maybe_kill_transaction_ids), user_or_role.get(),
                                                          std::move(privilege_checker));
      };
      break;
    }
  }

  return callback;
}

PreparedQuery PrepareTransactionQueueQuery(ParsedQuery parsed_query, std::shared_ptr<QueryUserOrRole> user_or_role,
                                           InterpreterContext *interpreter_context) {
  auto *transaction_queue_query = utils::Downcast<TransactionQueueQuery>(parsed_query.query);
  MG_ASSERT(transaction_queue_query);
  auto callback = HandleTransactionQueueQuery(transaction_queue_query, std::move(user_or_role), parsed_query.parameters,
                                              interpreter_context);

  return PreparedQuery{std::move(callback.header), std::move(parsed_query.required_privileges),
                       [callback_fn = std::move(callback.fn), pull_plan = std::shared_ptr<PullPlanVector>{nullptr}](
                           AnyStream *stream, std::optional<int> n) mutable -> std::optional<QueryHandlerResult> {
                         if (UNLIKELY(!pull_plan)) {
                           pull_plan = std::make_shared<PullPlanVector>(callback_fn());
                         }

                         if (pull_plan->Pull(stream, n)) {
                           return QueryHandlerResult::COMMIT;
                         }
                         return std::nullopt;
                       },
                       RWType::NONE};
}

PreparedQuery PrepareVersionQuery(ParsedQuery parsed_query, bool in_explicit_transaction) {
  if (in_explicit_transaction) {
    throw VersionInfoInMulticommandTxException();
  }

  return PreparedQuery{{"version"},
                       std::move(parsed_query.required_privileges),
                       [](AnyStream *stream, std::optional<int> /*n*/) {
                         std::vector<TypedValue> version_value;
                         version_value.reserve(1);

                         version_value.emplace_back(gflags::VersionString());
                         stream->Result(version_value);
                         return QueryHandlerResult::COMMIT;
                       },
                       RWType::NONE};
}

PreparedQuery PrepareDatabaseInfoQuery(ParsedQuery parsed_query, bool in_explicit_transaction, CurrentDB &current_db) {
  if (in_explicit_transaction) {
    throw InfoInMulticommandTxException();
  }

  MG_ASSERT(current_db.db_acc_, "Database info query expects a current DB");
  MG_ASSERT(current_db.db_transactional_accessor_, "Database info query expects a current DB transaction");
  auto *dba = &*current_db.execution_db_accessor_;

  auto *info_query = utils::Downcast<DatabaseInfoQuery>(parsed_query.query);
  std::vector<std::string> header;
  std::function<std::pair<std::vector<std::vector<TypedValue>>, QueryHandlerResult>()> handler;
  auto *database = current_db.db_acc_->get();
  switch (info_query->info_type_) {
    case DatabaseInfoQuery::InfoType::INDEX: {
      header = {"index type", "label", "property", "count"};
      handler = [database, dba] {
        auto *storage = database->storage();
        const std::string_view label_index_mark{"label"};
        const std::string_view label_property_index_mark{"label+property"};
        const std::string_view edge_type_index_mark{"edge-type"};
        const std::string_view text_index_mark{"text"};
        auto info = dba->ListAllIndices();
        auto storage_acc = database->Access();
        std::vector<std::vector<TypedValue>> results;
        results.reserve(info.label.size() + info.label_property.size() + info.text_indices.size());
        for (const auto &item : info.label) {
          results.push_back({TypedValue(label_index_mark), TypedValue(storage->LabelToName(item)), TypedValue(),
                             TypedValue(static_cast<int>(storage_acc->ApproximateVertexCount(item)))});
        }
        for (const auto &item : info.label_property) {
          results.push_back(
              {TypedValue(label_property_index_mark), TypedValue(storage->LabelToName(item.first)),
               TypedValue(storage->PropertyToName(item.second)),
               TypedValue(static_cast<int>(storage_acc->ApproximateVertexCount(item.first, item.second)))});
        }
        for (const auto &item : info.edge_type) {
          results.push_back({TypedValue(edge_type_index_mark), TypedValue(storage->EdgeTypeToName(item)), TypedValue(),
                             TypedValue(static_cast<int>(storage_acc->ApproximateEdgeCount(item)))});
        }
        for (const auto &[index_name, label] : info.text_indices) {
          results.push_back({TypedValue(fmt::format("{} (name: {})", text_index_mark, index_name)),
                             TypedValue(storage->LabelToName(label)), TypedValue(), TypedValue()});
        }
        std::sort(results.begin(), results.end(), [&label_index_mark](const auto &record_1, const auto &record_2) {
          const auto type_1 = record_1[0].ValueString();
          const auto type_2 = record_2[0].ValueString();

          if (type_1 != type_2) {
            return type_1 < type_2;
          }

          const auto label_1 = record_1[1].ValueString();
          const auto label_2 = record_2[1].ValueString();
          if (type_1 == label_index_mark || label_1 != label_2) {
            return label_1 < label_2;
          }

          return record_1[2].ValueString() < record_2[2].ValueString();
        });

        return std::pair{results, QueryHandlerResult::COMMIT};
      };
      break;
    }
    case DatabaseInfoQuery::InfoType::CONSTRAINT: {
      header = {"constraint type", "label", "properties"};
      handler = [storage = current_db.db_acc_->get()->storage(), dba] {
        auto info = dba->ListAllConstraints();
        std::vector<std::vector<TypedValue>> results;
        results.reserve(info.existence.size() + info.unique.size());
        for (const auto &item : info.existence) {
          results.push_back({TypedValue("exists"), TypedValue(storage->LabelToName(item.first)),
                             TypedValue(storage->PropertyToName(item.second))});
        }
        for (const auto &item : info.unique) {
          std::vector<TypedValue> properties;
          properties.reserve(item.second.size());
          for (const auto &property : item.second) {
            properties.emplace_back(storage->PropertyToName(property));
          }
          results.push_back(
              {TypedValue("unique"), TypedValue(storage->LabelToName(item.first)), TypedValue(std::move(properties))});
        }
        return std::pair{results, QueryHandlerResult::COMMIT};
      };
      break;
    }
    case DatabaseInfoQuery::InfoType::EDGE_TYPES: {
      header = {"edge types"};
      handler = [storage = current_db.db_acc_->get()->storage(), dba] {
        if (!storage->config_.salient.items.enable_schema_metadata) {
          throw QueryRuntimeException(
              "The metadata collection for edge-types is disabled. To enable it, restart your instance and set the "
              "storage-enable-schema-metadata flag to True.");
        }
        auto edge_types = dba->ListAllPossiblyPresentEdgeTypes();
        std::vector<std::vector<TypedValue>> results;
        results.reserve(edge_types.size());
        for (auto &edge_type : edge_types) {
          results.push_back({TypedValue(storage->EdgeTypeToName(edge_type))});
        }

        return std::pair{results, QueryHandlerResult::COMMIT};
      };

      break;
    }
    case DatabaseInfoQuery::InfoType::NODE_LABELS: {
      header = {"node labels"};
      handler = [storage = current_db.db_acc_->get()->storage(), dba] {
        if (!storage->config_.salient.items.enable_schema_metadata) {
          throw QueryRuntimeException(
              "The metadata collection for node-labels is disabled. To enable it, restart your instance and set the "
              "storage-enable-schema-metadata flag to True.");
        }
        auto node_labels = dba->ListAllPossiblyPresentVertexLabels();
        std::vector<std::vector<TypedValue>> results;
        results.reserve(node_labels.size());
        for (auto &node_label : node_labels) {
          results.push_back({TypedValue(storage->LabelToName(node_label))});
        }

        return std::pair{results, QueryHandlerResult::COMMIT};
      };

      break;
    }
  }

  return PreparedQuery{std::move(header), std::move(parsed_query.required_privileges),
                       [handler = std::move(handler), action = QueryHandlerResult::NOTHING,
                        pull_plan = std::shared_ptr<PullPlanVector>(nullptr)](
                           AnyStream *stream, std::optional<int> n) mutable -> std::optional<QueryHandlerResult> {
                         if (!pull_plan) {
                           auto [results, action_on_complete] = handler();
                           action = action_on_complete;
                           pull_plan = std::make_shared<PullPlanVector>(std::move(results));
                         }

                         if (pull_plan->Pull(stream, n)) {
                           return action;
                         }
                         return std::nullopt;
                       },
                       RWType::NONE};
}

PreparedQuery PrepareSystemInfoQuery(ParsedQuery parsed_query, bool in_explicit_transaction, CurrentDB &current_db,
                                     std::optional<storage::IsolationLevel> interpreter_isolation_level,
                                     std::optional<storage::IsolationLevel> next_transaction_isolation_level) {
  if (in_explicit_transaction) {
    throw InfoInMulticommandTxException();
  }

  auto *info_query = utils::Downcast<SystemInfoQuery>(parsed_query.query);
  std::vector<std::string> header;
  std::function<std::pair<std::vector<std::vector<TypedValue>>, QueryHandlerResult>()> handler;

  switch (info_query->info_type_) {
    case SystemInfoQuery::InfoType::STORAGE: {
      MG_ASSERT(current_db.db_acc_, "System storage info query expects a current DB");
      header = {"storage info", "value"};
      handler = [storage = current_db.db_acc_->get()->storage(), interpreter_isolation_level,
                 next_transaction_isolation_level] {
        auto info = storage->GetBaseInfo();
        const auto vm_max_map_count = utils::GetVmMaxMapCount();
        const int64_t vm_max_map_count_storage_info =
            vm_max_map_count.has_value() ? vm_max_map_count.value() : memgraph::utils::VM_MAX_MAP_COUNT_DEFAULT;
        std::vector<std::vector<TypedValue>> results{
            {TypedValue("name"), TypedValue(storage->name())},
            {TypedValue("vertex_count"), TypedValue(static_cast<int64_t>(info.vertex_count))},
            {TypedValue("edge_count"), TypedValue(static_cast<int64_t>(info.edge_count))},
            {TypedValue("average_degree"), TypedValue(info.average_degree)},
            {TypedValue("vm_max_map_count"), TypedValue(vm_max_map_count_storage_info)},
            {TypedValue("memory_res"), TypedValue(utils::GetReadableSize(static_cast<double>(info.memory_res)))},
            {TypedValue("disk_usage"), TypedValue(utils::GetReadableSize(static_cast<double>(info.disk_usage)))},
            {TypedValue("memory_tracked"),
             TypedValue(utils::GetReadableSize(static_cast<double>(utils::total_memory_tracker.Amount())))},
            {TypedValue("allocation_limit"),
             TypedValue(utils::GetReadableSize(static_cast<double>(utils::total_memory_tracker.HardLimit())))},
            {TypedValue("global_isolation_level"), TypedValue(IsolationLevelToString(storage->GetIsolationLevel()))},
            {TypedValue("session_isolation_level"), TypedValue(IsolationLevelToString(interpreter_isolation_level))},
            {TypedValue("next_session_isolation_level"),
             TypedValue(IsolationLevelToString(next_transaction_isolation_level))},
            {TypedValue("storage_mode"), TypedValue(StorageModeToString(storage->GetStorageMode()))}};
        return std::pair{results, QueryHandlerResult::NOTHING};
      };
    } break;
    case SystemInfoQuery::InfoType::BUILD: {
      header = {"build info", "value"};
      handler = [] {
        std::vector<std::vector<TypedValue>> results{
            {TypedValue("build_type"), TypedValue(utils::GetBuildInfo().build_name)}};
        return std::pair{results, QueryHandlerResult::NOTHING};
      };
    } break;
  }

  return PreparedQuery{std::move(header), std::move(parsed_query.required_privileges),
                       [handler = std::move(handler), action = QueryHandlerResult::NOTHING,
                        pull_plan = std::shared_ptr<PullPlanVector>(nullptr)](
                           AnyStream *stream, std::optional<int> n) mutable -> std::optional<QueryHandlerResult> {
                         if (!pull_plan) {
                           auto [results, action_on_complete] = handler();
                           action = action_on_complete;
                           pull_plan = std::make_shared<PullPlanVector>(std::move(results));
                         }
                         if (pull_plan->Pull(stream, n)) {
                           return action;
                         }
                         return std::nullopt;
                       },
                       RWType::NONE};
}

PreparedQuery PrepareConstraintQuery(ParsedQuery parsed_query, bool in_explicit_transaction,
                                     std::vector<Notification> *notifications, CurrentDB &current_db) {
  if (in_explicit_transaction) {
    throw ConstraintInMulticommandTxException();
  }

  MG_ASSERT(current_db.db_acc_, "Constraint query expects a current DB");
  storage::Storage *storage = current_db.db_acc_->get()->storage();
  MG_ASSERT(current_db.db_transactional_accessor_, "Constraint query expects a DB transactional access");
  auto *dba = &*current_db.execution_db_accessor_;

  auto *constraint_query = utils::Downcast<ConstraintQuery>(parsed_query.query);
  std::function<void(Notification &)> handler;

  auto label = storage->NameToLabel(constraint_query->constraint_.label.name);
  std::vector<storage::PropertyId> properties;
  std::vector<std::string> properties_string;
  properties.reserve(constraint_query->constraint_.properties.size());
  properties_string.reserve(constraint_query->constraint_.properties.size());
  for (const auto &prop : constraint_query->constraint_.properties) {
    properties.push_back(storage->NameToProperty(prop.name));
    properties_string.push_back(prop.name);
  }
  auto properties_stringified = utils::Join(properties_string, ", ");

  Notification constraint_notification(SeverityLevel::INFO);
  switch (constraint_query->action_type_) {
    case ConstraintQuery::ActionType::CREATE: {
      constraint_notification.code = NotificationCode::CREATE_CONSTRAINT;

      switch (constraint_query->constraint_.type) {
        case Constraint::Type::NODE_KEY:
          throw utils::NotYetImplemented("Node key constraints");
        case Constraint::Type::EXISTS:
          if (properties.empty() || properties.size() > 1) {
            throw SyntaxException("Exactly one property must be used for existence constraints.");
          }
          constraint_notification.title = fmt::format("Created EXISTS constraint on label {} on properties {}.",
                                                      constraint_query->constraint_.label.name, properties_stringified);
          handler = [storage, dba, label, label_name = constraint_query->constraint_.label.name,
                     properties_stringified = std::move(properties_stringified),
                     properties = std::move(properties)](Notification &constraint_notification) {
            auto maybe_constraint_error = dba->CreateExistenceConstraint(label, properties[0]);

            if (maybe_constraint_error.HasError()) {
              const auto &error = maybe_constraint_error.GetError();
              std::visit(
                  [storage, &label_name, &properties_stringified, &constraint_notification]<typename T>(T &&arg) {
                    using ErrorType = std::remove_cvref_t<T>;
                    if constexpr (std::is_same_v<ErrorType, storage::ConstraintViolation>) {
                      auto &violation = arg;
                      MG_ASSERT(violation.properties.size() == 1U);
                      auto property_name = storage->PropertyToName(*violation.properties.begin());
                      throw QueryRuntimeException(
                          "Unable to create existence constraint :{}({}), because an "
                          "existing node violates it.",
                          label_name, property_name);
                    } else if constexpr (std::is_same_v<ErrorType, storage::ConstraintDefinitionError>) {
                      constraint_notification.code = NotificationCode::EXISTENT_CONSTRAINT;
                      constraint_notification.title =
                          fmt::format("Constraint EXISTS on label {} on properties {} already exists.", label_name,
                                      properties_stringified);
                    } else {
                      static_assert(kAlwaysFalse<T>, "Missing type from variant visitor");
                    }
                  },
                  error);
            }
          };
          break;
        case Constraint::Type::UNIQUE:
          std::set<storage::PropertyId> property_set;
          for (const auto &property : properties) {
            property_set.insert(property);
          }
          if (property_set.size() != properties.size()) {
            throw SyntaxException("The given set of properties contains duplicates.");
          }
          constraint_notification.title =
              fmt::format("Created UNIQUE constraint on label {} on properties {}.",
                          constraint_query->constraint_.label.name, utils::Join(properties_string, ", "));
          handler = [storage, dba, label, label_name = constraint_query->constraint_.label.name,
                     properties_stringified = std::move(properties_stringified),
                     property_set = std::move(property_set)](Notification &constraint_notification) {
            auto maybe_constraint_error = dba->CreateUniqueConstraint(label, property_set);
            if (maybe_constraint_error.HasError()) {
              const auto &error = maybe_constraint_error.GetError();
              std::visit(
                  [storage, &label_name, &properties_stringified, &constraint_notification]<typename T>(T &&arg) {
                    using ErrorType = std::remove_cvref_t<T>;
                    if constexpr (std::is_same_v<ErrorType, storage::ConstraintViolation>) {
                      auto &violation = arg;
                      auto violation_label_name = storage->LabelToName(violation.label);
                      std::stringstream property_names_stream;
                      utils::PrintIterable(
                          property_names_stream, violation.properties, ", ",
                          [storage](auto &stream, const auto &prop) { stream << storage->PropertyToName(prop); });
                      throw QueryRuntimeException(
                          "Unable to create unique constraint :{}({}), because an "
                          "existing node violates it.",
                          violation_label_name, property_names_stream.str());
                    } else if constexpr (std::is_same_v<ErrorType, storage::ConstraintDefinitionError>) {
                      constraint_notification.code = NotificationCode::EXISTENT_CONSTRAINT;
                      constraint_notification.title =
                          fmt::format("Constraint UNIQUE on label {} and properties {} couldn't be created.",
                                      label_name, properties_stringified);
                    } else {
                      static_assert(kAlwaysFalse<T>, "Missing type from variant visitor");
                    }
                  },
                  error);
            }
            switch (maybe_constraint_error.GetValue()) {
              case storage::UniqueConstraints::CreationStatus::EMPTY_PROPERTIES:
                throw SyntaxException(
                    "At least one property must be used for unique "
                    "constraints.");
              case storage::UniqueConstraints::CreationStatus::PROPERTIES_SIZE_LIMIT_EXCEEDED:
                throw SyntaxException(
                    "Too many properties specified. Limit of {} properties "
                    "for unique constraints is exceeded.",
                    storage::kUniqueConstraintsMaxProperties);
              case storage::UniqueConstraints::CreationStatus::ALREADY_EXISTS:
                constraint_notification.code = NotificationCode::EXISTENT_CONSTRAINT;
                constraint_notification.title =
                    fmt::format("Constraint UNIQUE on label {} on properties {} already exists.", label_name,
                                properties_stringified);
                break;
              case storage::UniqueConstraints::CreationStatus::SUCCESS:
                break;
            }
          };
          break;
      }
    } break;
    case ConstraintQuery::ActionType::DROP: {
      constraint_notification.code = NotificationCode::DROP_CONSTRAINT;

      switch (constraint_query->constraint_.type) {
        case Constraint::Type::NODE_KEY:
          throw utils::NotYetImplemented("Node key constraints");
        case Constraint::Type::EXISTS:
          if (properties.empty() || properties.size() > 1) {
            throw SyntaxException("Exactly one property must be used for existence constraints.");
          }
          constraint_notification.title =
              fmt::format("Dropped EXISTS constraint on label {} on properties {}.",
                          constraint_query->constraint_.label.name, utils::Join(properties_string, ", "));
          handler = [dba, label, label_name = constraint_query->constraint_.label.name,
                     properties_stringified = std::move(properties_stringified),
                     properties = std::move(properties)](Notification &constraint_notification) {
            auto maybe_constraint_error = dba->DropExistenceConstraint(label, properties[0]);
            if (maybe_constraint_error.HasError()) {
              constraint_notification.code = NotificationCode::NONEXISTENT_CONSTRAINT;
              constraint_notification.title = fmt::format(
                  "Constraint EXISTS on label {} on properties {} doesn't exist.", label_name, properties_stringified);
            }
            return std::vector<std::vector<TypedValue>>();
          };
          break;
        case Constraint::Type::UNIQUE:
          std::set<storage::PropertyId> property_set;
          for (const auto &property : properties) {
            property_set.insert(property);
          }
          if (property_set.size() != properties.size()) {
            throw SyntaxException("The given set of properties contains duplicates.");
          }
          constraint_notification.title =
              fmt::format("Dropped UNIQUE constraint on label {} on properties {}.",
                          constraint_query->constraint_.label.name, utils::Join(properties_string, ", "));
          handler = [dba, label, label_name = constraint_query->constraint_.label.name,
                     properties_stringified = std::move(properties_stringified),
                     property_set = std::move(property_set)](Notification &constraint_notification) {
            auto res = dba->DropUniqueConstraint(label, property_set);
            switch (res) {
              case storage::UniqueConstraints::DeletionStatus::EMPTY_PROPERTIES:
                throw SyntaxException(
                    "At least one property must be used for unique "
                    "constraints.");
                break;
              case storage::UniqueConstraints::DeletionStatus::PROPERTIES_SIZE_LIMIT_EXCEEDED:
                throw SyntaxException(
                    "Too many properties specified. Limit of {} properties for "
                    "unique constraints is exceeded.",
                    storage::kUniqueConstraintsMaxProperties);
                break;
              case storage::UniqueConstraints::DeletionStatus::NOT_FOUND:
                constraint_notification.code = NotificationCode::NONEXISTENT_CONSTRAINT;
                constraint_notification.title =
                    fmt::format("Constraint UNIQUE on label {} on properties {} doesn't exist.", label_name,
                                properties_stringified);
                break;
              case storage::UniqueConstraints::DeletionStatus::SUCCESS:
                break;
            }
            return std::vector<std::vector<TypedValue>>();
          };
      }
    } break;
  }

  return PreparedQuery{{},
                       std::move(parsed_query.required_privileges),
                       [handler = std::move(handler), constraint_notification = std::move(constraint_notification),
                        notifications](AnyStream * /*stream*/, std::optional<int> /*n*/) mutable {
                         handler(constraint_notification);
                         notifications->push_back(constraint_notification);
                         return QueryHandlerResult::COMMIT;
                       },
                       RWType::NONE};
}

PreparedQuery PrepareMultiDatabaseQuery(ParsedQuery parsed_query, CurrentDB &current_db,
                                        InterpreterContext *interpreter_context,
                                        std::optional<std::function<void(std::string_view)>> on_change_cb,
                                        Interpreter &interpreter) {
#ifdef MG_ENTERPRISE
  if (!license::global_license_checker.IsEnterpriseValidFast()) {
    throw QueryException("Trying to use enterprise feature without a valid license.");
  }

  auto *query = utils::Downcast<MultiDatabaseQuery>(parsed_query.query);
  auto *db_handler = interpreter_context->dbms_handler;

  const bool is_replica = interpreter_context->repl_state->IsReplica();

  switch (query->action_) {
    case MultiDatabaseQuery::Action::CREATE: {
      if (is_replica) {
        throw QueryException("Query forbidden on the replica!");
      }
      return PreparedQuery{
          {"STATUS"},
          std::move(parsed_query.required_privileges),
          [db_name = query->db_name_, db_handler, interpreter = &interpreter](
              AnyStream *stream, std::optional<int> n) -> std::optional<QueryHandlerResult> {
            if (!interpreter->system_transaction_) {
              throw QueryException("Expected to be in a system transaction");
            }

            std::vector<std::vector<TypedValue>> status;
            std::string res;

            const auto success = db_handler->New(db_name, &*interpreter->system_transaction_);
            if (success.HasError()) {
              switch (success.GetError()) {
                case dbms::NewError::EXISTS:
                  res = db_name + " already exists.";
                  break;
                case dbms::NewError::DEFUNCT:
                  throw QueryRuntimeException(
                      "{} is defunct and in an unknown state. Try to delete it again or clean up storage and restart "
                      "Memgraph.",
                      db_name);
                case dbms::NewError::GENERIC:
                  throw QueryRuntimeException("Failed while creating {}", db_name);
                case dbms::NewError::NO_CONFIGS:
                  throw QueryRuntimeException("No configuration found while trying to create {}", db_name);
              }
            } else {
              res = "Successfully created database " + db_name;
            }
            status.emplace_back(std::vector<TypedValue>{TypedValue(res)});
            auto pull_plan = std::make_shared<PullPlanVector>(std::move(status));
            if (pull_plan->Pull(stream, n)) {
              return QueryHandlerResult::COMMIT;
            }
            return std::nullopt;
          },
          RWType::W,
          ""  // No target DB possible
      };
    }
    case MultiDatabaseQuery::Action::USE: {
      if (current_db.in_explicit_db_) {
        throw QueryException("Database switching is prohibited if session explicitly defines the used database");
      }

      using enum memgraph::flags::Experiments;
      if (!flags::AreExperimentsEnabled(SYSTEM_REPLICATION) && is_replica) {
        throw QueryException("Query forbidden on the replica!");
      }
      return PreparedQuery{{"STATUS"},
                           std::move(parsed_query.required_privileges),
                           [db_name = query->db_name_, db_handler, &current_db, on_change = std::move(on_change_cb)](
                               AnyStream *stream, std::optional<int> n) -> std::optional<QueryHandlerResult> {
                             std::vector<std::vector<TypedValue>> status;
                             std::string res;

                             try {
                               if (current_db.db_acc_ && db_name == current_db.db_acc_->get()->name()) {
                                 res = "Already using " + db_name;
                               } else {
                                 auto tmp = db_handler->Get(db_name);
                                 if (on_change) (*on_change)(db_name);  // Will trow if cb fails
                                 current_db.SetCurrentDB(std::move(tmp), false);
                                 res = "Using " + db_name;
                               }
                             } catch (const utils::BasicException &e) {
                               throw QueryRuntimeException(e.what());
                             }

                             status.emplace_back(std::vector<TypedValue>{TypedValue(res)});
                             auto pull_plan = std::make_shared<PullPlanVector>(std::move(status));
                             if (pull_plan->Pull(stream, n)) {
                               return QueryHandlerResult::COMMIT;
                             }
                             return std::nullopt;
                           },
                           RWType::NONE,
                           query->db_name_};
    }
    case MultiDatabaseQuery::Action::DROP: {
      if (is_replica) {
        throw QueryException("Query forbidden on the replica!");
      }

      return PreparedQuery{
          {"STATUS"},
          std::move(parsed_query.required_privileges),
          [db_name = query->db_name_, db_handler, auth = interpreter_context->auth, interpreter = &interpreter](
              AnyStream *stream, std::optional<int> n) -> std::optional<QueryHandlerResult> {
            if (!interpreter->system_transaction_) {
              throw QueryException("Expected to be in a system transaction");
            }

            std::vector<std::vector<TypedValue>> status;

            try {
              // Remove database
              auto success = db_handler->TryDelete(db_name, &*interpreter->system_transaction_);
              if (!success.HasError()) {
                // Remove from auth
                if (auth) auth->DeleteDatabase(db_name, &*interpreter->system_transaction_);
              } else {
                switch (success.GetError()) {
                  case dbms::DeleteError::DEFAULT_DB:
                    throw QueryRuntimeException("Cannot delete the default database.");
                  case dbms::DeleteError::NON_EXISTENT:
                    throw QueryRuntimeException("{} does not exist.", db_name);
                  case dbms::DeleteError::USING:
                    throw QueryRuntimeException("Cannot delete {}, it is currently being used.", db_name);
                  case dbms::DeleteError::FAIL:
                    throw QueryRuntimeException("Failed while deleting {}", db_name);
                  case dbms::DeleteError::DISK_FAIL:
                    throw QueryRuntimeException("Failed to clean storage of {}", db_name);
                }
              }
            } catch (const utils::BasicException &e) {
              throw QueryRuntimeException(e.what());
            }

            status.emplace_back(std::vector<TypedValue>{TypedValue("Successfully deleted " + db_name)});
            auto pull_plan = std::make_shared<PullPlanVector>(std::move(status));
            if (pull_plan->Pull(stream, n)) {
              return QueryHandlerResult::COMMIT;
            }
            return std::nullopt;
          },
          RWType::W,
          query->db_name_};
    }
    case MultiDatabaseQuery::Action::SHOW: {
      return PreparedQuery{
          {"Current"},
          std::move(parsed_query.required_privileges),
          [db_acc = current_db.db_acc_, pull_plan = std::shared_ptr<PullPlanVector>(nullptr)](
              AnyStream *stream, std::optional<int> n) mutable -> std::optional<QueryHandlerResult> {
            if (!pull_plan) {
              std::vector<std::vector<TypedValue>> results;
              auto db_name = db_acc ? TypedValue{db_acc->get()->storage()->name()} : TypedValue{};
              results.push_back({std::move(db_name)});
              pull_plan = std::make_shared<PullPlanVector>(std::move(results));
            }

            if (pull_plan->Pull(stream, n)) {
              return QueryHandlerResult::NOTHING;
            }
            return std::nullopt;
          },
          RWType::NONE,
          ""  // No target DB
      };
    }
  };
#else
  throw QueryException("Query not supported.");
#endif
}

PreparedQuery PrepareShowDatabasesQuery(ParsedQuery parsed_query, InterpreterContext *interpreter_context,
                                        std::shared_ptr<QueryUserOrRole> user_or_role) {
#ifdef MG_ENTERPRISE
  if (!license::global_license_checker.IsEnterpriseValidFast()) {
    throw QueryException("Trying to use enterprise feature without a valid license.");
  }

  auto *db_handler = interpreter_context->dbms_handler;
  AuthQueryHandler *auth = interpreter_context->auth;

  Callback callback;
  callback.header = {"Name"};
  callback.fn = [auth, db_handler,
                 user_or_role = std::move(user_or_role)]() mutable -> std::vector<std::vector<TypedValue>> {
    std::vector<std::vector<TypedValue>> status;
    auto gen_status = [&]<typename T, typename K>(T all, K denied) {
      Sort(all);
      Sort(denied);

      status.reserve(all.size());
      for (const auto &name : all) {
        status.push_back({TypedValue(name)});
      }

      // No denied databases (no need to filter them out)
      if (denied.empty()) return;

      auto denied_itr = denied.begin();
      auto iter = std::remove_if(status.begin(), status.end(), [&denied_itr, &denied](auto &in) -> bool {
        while (denied_itr != denied.end() && denied_itr->ValueString() < in[0].ValueString()) ++denied_itr;
        return (denied_itr != denied.end() && denied_itr->ValueString() == in[0].ValueString());
      });
      status.erase(iter, status.end());
    };

    if (!user_or_role || !*user_or_role) {
      // No user, return all
      gen_status(db_handler->All(), std::vector<TypedValue>{});
    } else {
      // User has a subset of accessible dbs; this is synched with the SessionContextHandler
      const auto &db_priv = auth->GetDatabasePrivileges(user_or_role->key());
      const auto &allowed = db_priv[0][0];
      const auto &denied = db_priv[0][1].ValueList();
      if (allowed.IsString() && allowed.ValueString() == auth::kAllDatabases) {
        // All databases are allowed
        gen_status(db_handler->All(), denied);
      } else {
        gen_status(allowed.ValueList(), denied);
      }
    }

    return status;
  };

  return PreparedQuery{
      std::move(callback.header), std::move(parsed_query.required_privileges),
      [handler = std::move(callback.fn), pull_plan = std::shared_ptr<PullPlanVector>(nullptr)](
          AnyStream *stream, std::optional<int> n) mutable -> std::optional<QueryHandlerResult> {
        if (!pull_plan) {
          auto results = handler();
          pull_plan = std::make_shared<PullPlanVector>(std::move(results));
        }

        if (pull_plan->Pull(stream, n)) {
          return QueryHandlerResult::NOTHING;
        }
        return std::nullopt;
      },
      RWType::NONE,
      ""  // No target DB
  };
#else
  throw QueryException("Query not supported.");
#endif
}

std::optional<uint64_t> Interpreter::GetTransactionId() const { return current_transaction_; }

void Interpreter::BeginTransaction(QueryExtras const &extras) {
  ResetInterpreter();
  const auto prepared_query = PrepareTransactionQuery("BEGIN", extras);
  prepared_query.query_handler(nullptr, {});
}

void Interpreter::CommitTransaction() {
  const auto prepared_query = PrepareTransactionQuery("COMMIT");
  prepared_query.query_handler(nullptr, {});
  ResetInterpreter();
}

void Interpreter::RollbackTransaction() {
  const auto prepared_query = PrepareTransactionQuery("ROLLBACK");
  prepared_query.query_handler(nullptr, {});
  ResetInterpreter();
}

#ifdef MG_ENTERPRISE
auto Interpreter::Route(std::map<std::string, std::string> const &routing) -> RouteResult {
  if (!interpreter_context_->coordinator_state_) {
    throw QueryException("You cannot fetch routing table from an instance which is not part of a cluster.");
  }
  if (FLAGS_management_port) {
    auto const &address = routing.find("address");
    if (address == routing.end()) {
      throw QueryException("Routing table must contain address field.");
    }

    auto result = RouteResult{};
    if (interpreter_context_->repl_state->IsMain()) {
      result.servers.emplace_back(std::vector<std::string>{address->second}, "WRITE");
    } else {
      result.servers.emplace_back(std::vector<std::string>{address->second}, "READ");
    }
    return result;
  }

  return RouteResult{.servers = interpreter_context_->coordinator_state_->get().GetRoutingTable()};
}
#endif

#if MG_ENTERPRISE
// Before Prepare or during Prepare, but single-threaded.
// TODO: Is there any cleanup?
void Interpreter::SetCurrentDB(std::string_view db_name, bool in_explicit_db) {
  // Can throw
  // do we lock here?
  current_db_.SetCurrentDB(interpreter_context_->dbms_handler->Get(db_name), in_explicit_db);
}
#endif

Interpreter::PrepareResult Interpreter::Prepare(const std::string &query_string,
                                                const std::map<std::string, storage::PropertyValue> &params,
                                                QueryExtras const &extras) {
  MG_ASSERT(user_or_role_, "Trying to prepare a query without a query user.");
  // Handle transaction control queries.
  const auto upper_case_query = utils::ToUpperCase(query_string);
  const auto trimmed_query = utils::Trim(upper_case_query);
  if (trimmed_query == "BEGIN" || trimmed_query == "COMMIT" || trimmed_query == "ROLLBACK") {
    if (trimmed_query == "BEGIN") {
      ResetInterpreter();
    }
    auto &query_execution = query_executions_.emplace_back(QueryExecution::Create());
    query_execution->prepared_query = PrepareTransactionQuery(trimmed_query, extras);
    auto qid = in_explicit_transaction_ ? static_cast<int>(query_executions_.size() - 1) : std::optional<int>{};
    return {query_execution->prepared_query->header, query_execution->prepared_query->privileges, qid, {}};
  }

  // NOTE: query_string is not BEGIN, COMMIT or ROLLBACK

  // All queries other than transaction control queries advance the command in
  // an explicit transaction block.
  if (in_explicit_transaction_) {
    transaction_queries_->push_back(query_string);
    AdvanceCommand();
  } else {
    ResetInterpreter();
    transaction_queries_->push_back(query_string);
    if (current_db_.db_transactional_accessor_ /* && !in_explicit_transaction_*/) {
      // If we're not in an explicit transaction block and we have an open
      // transaction, abort it since we're about to prepare a new query.
      AbortCommand(nullptr);
    }

    SetupInterpreterTransaction(extras);
  }

  std::unique_ptr<QueryExecution> *query_execution_ptr = nullptr;
  try {
    utils::Timer parsing_timer;
    ParsedQuery parsed_query =
        ParseQuery(query_string, params, &interpreter_context_->ast_cache, interpreter_context_->config.query);
    auto parsing_time = parsing_timer.Elapsed().count();

    // Setup QueryExecution
    query_executions_.emplace_back(QueryExecution::Create());
    auto &query_execution = query_executions_.back();
    query_execution_ptr = &query_execution;

    std::optional<int> qid =
        in_explicit_transaction_ ? static_cast<int>(query_executions_.size() - 1) : std::optional<int>{};

    query_execution->summary["parsing_time"] = parsing_time;

    // Set a default cost estimate of 0. Individual queries can overwrite this
    // field with an improved estimate.
    query_execution->summary["cost_estimate"] = 0.0;

    // System queries require strict ordering; since there is no MVCC-like thing, we allow single queries
    bool system_queries = utils::Downcast<AuthQuery>(parsed_query.query) ||
                          utils::Downcast<MultiDatabaseQuery>(parsed_query.query) ||
                          utils::Downcast<ShowDatabasesQuery>(parsed_query.query) ||
                          utils::Downcast<ReplicationQuery>(parsed_query.query);

    // TODO Split SHOW REPLICAS (which needs the db) and other replication queries
    auto system_transaction = std::invoke([&]() -> std::optional<memgraph::system::Transaction> {
      if (!system_queries) return std::nullopt;

      // TODO: Ordering between system and data queries
      auto system_txn = interpreter_context_->system_->TryCreateTransaction(std::chrono::milliseconds(kSystemTxTryMS));
      if (!system_txn) {
        throw ConcurrentSystemQueriesException("Multiple concurrent system queries are not supported.");
      }
      return system_txn;
    });

    // Some queries do not require a database to be executed (current_db_ won't be passed on to the Prepare*; special
    // case for use database which overwrites the current database)
    bool no_db_required = system_queries || utils::Downcast<ShowConfigQuery>(parsed_query.query) ||
                          utils::Downcast<SettingQuery>(parsed_query.query) ||
                          utils::Downcast<VersionQuery>(parsed_query.query) ||
                          utils::Downcast<TransactionQueueQuery>(parsed_query.query);
    if (!no_db_required && !current_db_.db_acc_) {
      throw DatabaseContextRequiredException("Database required for the query.");
    }

    // Some queries require an active transaction in order to be prepared.
    // TODO: make a better analysis visitor over the `parsed_query.query`
    bool requires_db_transaction =
        utils::Downcast<CypherQuery>(parsed_query.query) || utils::Downcast<ExplainQuery>(parsed_query.query) ||
        utils::Downcast<ProfileQuery>(parsed_query.query) || utils::Downcast<DumpQuery>(parsed_query.query) ||
        utils::Downcast<TriggerQuery>(parsed_query.query) || utils::Downcast<AnalyzeGraphQuery>(parsed_query.query) ||
        utils::Downcast<IndexQuery>(parsed_query.query) || utils::Downcast<EdgeIndexQuery>(parsed_query.query) ||
<<<<<<< HEAD
        utils::Downcast<DatabaseInfoQuery>(parsed_query.query) ||
        utils::Downcast<ConstraintQuery>(parsed_query.query) || utils::Downcast<DropGraphQuery>(parsed_query.query);
=======
        utils::Downcast<TextIndexQuery>(parsed_query.query) || utils::Downcast<DatabaseInfoQuery>(parsed_query.query) ||
        utils::Downcast<ConstraintQuery>(parsed_query.query);
>>>>>>> 500924e0

    if (!in_explicit_transaction_ && requires_db_transaction) {
      // TODO: ATM only a single database, will change when we have multiple database transactions
      bool could_commit = utils::Downcast<CypherQuery>(parsed_query.query) != nullptr;
      bool unique = utils::Downcast<IndexQuery>(parsed_query.query) != nullptr ||
                    utils::Downcast<EdgeIndexQuery>(parsed_query.query) != nullptr ||
                    utils::Downcast<TextIndexQuery>(parsed_query.query) != nullptr ||
                    utils::Downcast<ConstraintQuery>(parsed_query.query) != nullptr ||
                    utils::Downcast<DropGraphQuery>(parsed_query.query) != nullptr ||
                    upper_case_query.find(kSchemaAssert) != std::string::npos;
      SetupDatabaseTransaction(could_commit, unique);
    }

#ifdef MG_ENTERPRISE
    if (FLAGS_coordinator_id && !utils::Downcast<CoordinatorQuery>(parsed_query.query) &&
        !utils::Downcast<SettingQuery>(parsed_query.query)) {
      throw QueryRuntimeException("Coordinator can run only coordinator queries!");
    }
#endif

    utils::Timer planning_timer;
    PreparedQuery prepared_query;
    utils::MemoryResource *memory_resource = query_execution->execution_memory.resource();
    frame_change_collector_.reset();
    frame_change_collector_.emplace();
    if (utils::Downcast<CypherQuery>(parsed_query.query)) {
      prepared_query = PrepareCypherQuery(std::move(parsed_query), &query_execution->summary, interpreter_context_,
                                          current_db_, memory_resource, &query_execution->notifications, user_or_role_,
                                          &transaction_status_, current_timeout_timer_, &*frame_change_collector_);
    } else if (utils::Downcast<ExplainQuery>(parsed_query.query)) {
      prepared_query = PrepareExplainQuery(std::move(parsed_query), &query_execution->summary,
                                           &query_execution->notifications, interpreter_context_, current_db_);
    } else if (utils::Downcast<ProfileQuery>(parsed_query.query)) {
      prepared_query =
          PrepareProfileQuery(std::move(parsed_query), in_explicit_transaction_, &query_execution->summary,
                              &query_execution->notifications, interpreter_context_, current_db_, memory_resource,
                              user_or_role_, &transaction_status_, current_timeout_timer_, &*frame_change_collector_);
    } else if (utils::Downcast<DumpQuery>(parsed_query.query)) {
      prepared_query = PrepareDumpQuery(std::move(parsed_query), current_db_);
    } else if (utils::Downcast<IndexQuery>(parsed_query.query)) {
      prepared_query = PrepareIndexQuery(std::move(parsed_query), in_explicit_transaction_,
                                         &query_execution->notifications, current_db_);
    } else if (utils::Downcast<EdgeIndexQuery>(parsed_query.query)) {
      prepared_query = PrepareEdgeIndexQuery(std::move(parsed_query), in_explicit_transaction_,
                                             &query_execution->notifications, current_db_);
    } else if (utils::Downcast<TextIndexQuery>(parsed_query.query)) {
      prepared_query = PrepareTextIndexQuery(std::move(parsed_query), in_explicit_transaction_,
                                             &query_execution->notifications, current_db_);
    } else if (utils::Downcast<AnalyzeGraphQuery>(parsed_query.query)) {
      prepared_query = PrepareAnalyzeGraphQuery(std::move(parsed_query), in_explicit_transaction_, current_db_);
    } else if (utils::Downcast<AuthQuery>(parsed_query.query)) {
      /// SYSTEM (Replication) PURE
      prepared_query = PrepareAuthQuery(std::move(parsed_query), in_explicit_transaction_, interpreter_context_, *this);
    } else if (utils::Downcast<DatabaseInfoQuery>(parsed_query.query)) {
      prepared_query = PrepareDatabaseInfoQuery(std::move(parsed_query), in_explicit_transaction_, current_db_);
    } else if (utils::Downcast<SystemInfoQuery>(parsed_query.query)) {
      prepared_query = PrepareSystemInfoQuery(std::move(parsed_query), in_explicit_transaction_, current_db_,
                                              interpreter_isolation_level, next_transaction_isolation_level);
    } else if (utils::Downcast<ConstraintQuery>(parsed_query.query)) {
      prepared_query = PrepareConstraintQuery(std::move(parsed_query), in_explicit_transaction_,
                                              &query_execution->notifications, current_db_);
    } else if (utils::Downcast<ReplicationQuery>(parsed_query.query)) {
      /// TODO: make replication DB agnostic
      prepared_query = PrepareReplicationQuery(
          std::move(parsed_query), in_explicit_transaction_, &query_execution->notifications,
          *interpreter_context_->replication_handler_, current_db_, interpreter_context_->config);

    } else if (utils::Downcast<CoordinatorQuery>(parsed_query.query)) {
#ifdef MG_ENTERPRISE
      prepared_query =
          PrepareCoordinatorQuery(std::move(parsed_query), in_explicit_transaction_, &query_execution->notifications,
                                  *interpreter_context_->coordinator_state_, interpreter_context_->config);
#else
      throw QueryRuntimeException("Coordinator queries are not part of community edition");
#endif
    } else if (utils::Downcast<LockPathQuery>(parsed_query.query)) {
      prepared_query = PrepareLockPathQuery(std::move(parsed_query), in_explicit_transaction_, current_db_);
    } else if (utils::Downcast<FreeMemoryQuery>(parsed_query.query)) {
      prepared_query = PrepareFreeMemoryQuery(std::move(parsed_query), in_explicit_transaction_, current_db_);
    } else if (utils::Downcast<ShowConfigQuery>(parsed_query.query)) {
      /// SYSTEM PURE
      prepared_query = PrepareShowConfigQuery(std::move(parsed_query), in_explicit_transaction_);
    } else if (utils::Downcast<TriggerQuery>(parsed_query.query)) {
      prepared_query =
          PrepareTriggerQuery(std::move(parsed_query), in_explicit_transaction_, &query_execution->notifications,
                              current_db_, interpreter_context_, params, user_or_role_);
    } else if (utils::Downcast<StreamQuery>(parsed_query.query)) {
      prepared_query =
          PrepareStreamQuery(std::move(parsed_query), in_explicit_transaction_, &query_execution->notifications,
                             current_db_, interpreter_context_, user_or_role_);
    } else if (utils::Downcast<IsolationLevelQuery>(parsed_query.query)) {
      prepared_query = PrepareIsolationLevelQuery(std::move(parsed_query), in_explicit_transaction_, current_db_, this);
    } else if (utils::Downcast<CreateSnapshotQuery>(parsed_query.query)) {
      auto const replication_role = interpreter_context_->repl_state->GetRole();
      prepared_query =
          PrepareCreateSnapshotQuery(std::move(parsed_query), in_explicit_transaction_, current_db_, replication_role);
    } else if (utils::Downcast<SettingQuery>(parsed_query.query)) {
      /// SYSTEM PURE
      prepared_query = PrepareSettingQuery(std::move(parsed_query), in_explicit_transaction_);
    } else if (utils::Downcast<VersionQuery>(parsed_query.query)) {
      /// SYSTEM PURE
      prepared_query = PrepareVersionQuery(std::move(parsed_query), in_explicit_transaction_);
    } else if (utils::Downcast<StorageModeQuery>(parsed_query.query)) {
      prepared_query =
          PrepareStorageModeQuery(std::move(parsed_query), in_explicit_transaction_, current_db_, interpreter_context_);
    } else if (utils::Downcast<TransactionQueueQuery>(parsed_query.query)) {
      /// INTERPRETER
      if (in_explicit_transaction_) {
        throw TransactionQueueInMulticommandTxException();
      }
      prepared_query = PrepareTransactionQueueQuery(std::move(parsed_query), user_or_role_, interpreter_context_);
    } else if (utils::Downcast<MultiDatabaseQuery>(parsed_query.query)) {
      if (in_explicit_transaction_) {
        throw MultiDatabaseQueryInMulticommandTxException();
      }
      /// SYSTEM (Replication) + INTERPRETER
      // DMG_ASSERT(system_guard);
      prepared_query =
          PrepareMultiDatabaseQuery(std::move(parsed_query), current_db_, interpreter_context_, on_change_, *this);
    } else if (utils::Downcast<ShowDatabasesQuery>(parsed_query.query)) {
      prepared_query = PrepareShowDatabasesQuery(std::move(parsed_query), interpreter_context_, user_or_role_);
    } else if (utils::Downcast<EdgeImportModeQuery>(parsed_query.query)) {
      if (in_explicit_transaction_) {
        throw EdgeImportModeModificationInMulticommandTxException();
      }
      prepared_query = PrepareEdgeImportModeQuery(std::move(parsed_query), current_db_);
    } else if (utils::Downcast<DropGraphQuery>(parsed_query.query)) {
      if (in_explicit_transaction_) {
        throw DropGraphInMulticommandTxException();
      }
      prepared_query = PrepareDropGraphQuery(std::move(parsed_query), current_db_);
    } else {
      LOG_FATAL("Should not get here -- unknown query type!");
    }

    query_execution->summary["planning_time"] = planning_timer.Elapsed().count();
    query_execution->prepared_query.emplace(std::move(prepared_query));

    const auto rw_type = query_execution->prepared_query->rw_type;
    query_execution->summary["type"] = plan::ReadWriteTypeChecker::TypeToString(rw_type);

    UpdateTypeCount(rw_type);

    bool const write_query = IsQueryWrite(rw_type);
    if (write_query) {
      if (interpreter_context_->repl_state->IsReplica()) {
        query_execution = nullptr;
        throw QueryException("Write query forbidden on the replica!");
      }
#ifdef MG_ENTERPRISE
      if (FLAGS_management_port && !interpreter_context_->repl_state->IsMainWriteable()) {
        query_execution = nullptr;
        throw QueryException(
            "Write query forbidden on the main! Coordinator needs to enable writing on main by sending RPC message.");
      }
#endif
    }

    // Set the target db to the current db (some queries have different target from the current db)
    if (!query_execution->prepared_query->db) {
      query_execution->prepared_query->db = current_db_.db_acc_->get()->name();
    }
    query_execution->summary["db"] = *query_execution->prepared_query->db;

    // prepare is done, move system txn guard to be owned by interpreter
    system_transaction_ = std::move(system_transaction);
    return {query_execution->prepared_query->header, query_execution->prepared_query->privileges, qid,
            query_execution->prepared_query->db};
  } catch (const utils::BasicException &) {
    // Trigger first failed query
    metrics::FirstFailedQuery();
    memgraph::metrics::IncrementCounter(memgraph::metrics::FailedQuery);
    memgraph::metrics::IncrementCounter(memgraph::metrics::FailedPrepare);
    AbortCommand(query_execution_ptr);
    throw;
  }
}

void Interpreter::SetupDatabaseTransaction(bool couldCommit, bool unique) {
  current_db_.SetupDatabaseTransaction(GetIsolationLevelOverride(), couldCommit, unique);
}

void Interpreter::SetupInterpreterTransaction(const QueryExtras &extras) {
  metrics::IncrementCounter(metrics::ActiveTransactions);
  transaction_status_.store(TransactionStatus::ACTIVE, std::memory_order_release);
  current_transaction_ = interpreter_context_->id_handler.next();
  metadata_ = GenOptional(extras.metadata_pv);
  current_timeout_timer_ = CreateTimeoutTimer(extras, interpreter_context_->config);
}

std::vector<TypedValue> Interpreter::GetQueries() {
  auto typed_queries = std::vector<TypedValue>();
  transaction_queries_.WithLock([&typed_queries](const auto &transaction_queries) {
    std::for_each(transaction_queries.begin(), transaction_queries.end(),
                  [&typed_queries](const auto &query) { typed_queries.emplace_back(query); });
  });
  return typed_queries;
}

void Interpreter::Abort() {
  bool decrement = true;

  // System tx
  // TODO Implement system transaction scope and the ability to abort
  system_transaction_.reset();

  // Data tx
  auto expected = TransactionStatus::ACTIVE;
  while (!transaction_status_.compare_exchange_weak(expected, TransactionStatus::STARTED_ROLLBACK)) {
    if (expected == TransactionStatus::TERMINATED || expected == TransactionStatus::IDLE) {
      transaction_status_.store(TransactionStatus::STARTED_ROLLBACK);
      decrement = false;
      break;
    }
    expected = TransactionStatus::ACTIVE;
    std::this_thread::sleep_for(std::chrono::milliseconds(1));
  }

  utils::OnScopeExit clean_status(
      [this]() { transaction_status_.store(TransactionStatus::IDLE, std::memory_order_release); });

  expect_rollback_ = false;
  in_explicit_transaction_ = false;
  metadata_ = std::nullopt;
  current_timeout_timer_.reset();
  current_transaction_.reset();

  if (decrement) {
    // Decrement only if the transaction was active when we started to Abort
    memgraph::metrics::DecrementCounter(memgraph::metrics::ActiveTransactions);
  }

  // if (!current_db_.db_transactional_accessor_) return;
  current_db_.CleanupDBTransaction(true);
  for (auto &qe : query_executions_) {
    if (qe) qe->CleanRuntimeData();
  }
  frame_change_collector_.reset();
}

namespace {
void RunTriggersAfterCommit(dbms::DatabaseAccess db_acc, InterpreterContext *interpreter_context,
                            TriggerContext original_trigger_context,
                            std::atomic<TransactionStatus> *transaction_status) {
  // Run the triggers
  for (const auto &trigger : db_acc->trigger_store()->AfterCommitTriggers().access()) {
    QueryAllocator execution_memory{};

    // create a new transaction for each trigger
    auto tx_acc = db_acc->Access();
    DbAccessor db_accessor{tx_acc.get()};

    // On-disk storage removes all Vertex/Edge Accessors because previous trigger tx finished.
    // So we need to adapt TriggerContext based on user transaction which is still alive.
    auto trigger_context = original_trigger_context;
    trigger_context.AdaptForAccessor(&db_accessor);
    try {
      trigger.Execute(&db_accessor, execution_memory.resource(), flags::run_time::GetExecutionTimeout(),
                      &interpreter_context->is_shutting_down, transaction_status, trigger_context);
    } catch (const utils::BasicException &exception) {
      spdlog::warn("Trigger '{}' failed with exception:\n{}", trigger.Name(), exception.what());
      db_accessor.Abort();
      continue;
    }

    bool is_main = interpreter_context->repl_state->IsMain();
    auto maybe_commit_error = db_accessor.Commit({.is_main = is_main}, db_acc);

    if (maybe_commit_error.HasError()) {
      const auto &error = maybe_commit_error.GetError();

      std::visit(
          [&trigger, &db_accessor]<typename T>(T &&arg) {
            using ErrorType = std::remove_cvref_t<T>;
            if constexpr (std::is_same_v<ErrorType, storage::ReplicationError>) {
              spdlog::warn("At least one SYNC replica has not confirmed execution of the trigger '{}'.",
                           trigger.Name());
            } else if constexpr (std::is_same_v<ErrorType, storage::ConstraintViolation>) {
              const auto &constraint_violation = arg;
              switch (constraint_violation.type) {
                case storage::ConstraintViolation::Type::EXISTENCE: {
                  const auto &label_name = db_accessor.LabelToName(constraint_violation.label);
                  MG_ASSERT(constraint_violation.properties.size() == 1U);
                  const auto &property_name = db_accessor.PropertyToName(*constraint_violation.properties.begin());
                  spdlog::warn("Trigger '{}' failed to commit due to existence constraint violation on: {}({}) ",
                               trigger.Name(), label_name, property_name);
                }
                case storage::ConstraintViolation::Type::UNIQUE: {
                  const auto &label_name = db_accessor.LabelToName(constraint_violation.label);
                  std::stringstream property_names_stream;
                  utils::PrintIterable(
                      property_names_stream, constraint_violation.properties, ", ",
                      [&](auto &stream, const auto &prop) { stream << db_accessor.PropertyToName(prop); });
                  spdlog::warn("Trigger '{}' failed to commit due to unique constraint violation on :{}({})",
                               trigger.Name(), label_name, property_names_stream.str());
                }
              }
            } else if constexpr (std::is_same_v<ErrorType, storage::SerializationError>) {
              throw QueryException("Unable to commit due to serialization error.");
            } else if constexpr (std::is_same_v<ErrorType, storage::PersistenceError>) {
              throw QueryException("Unable to commit due to persistance error.");
            } else {
              static_assert(kAlwaysFalse<T>, "Missing type from variant visitor");
            }
          },
          error);
    }
  }
}
}  // namespace

void Interpreter::Commit() {
  // It's possible that some queries did not finish because the user did
  // not pull all of the results from the query.
  // For now, we will not check if there are some unfinished queries.
  // We should document clearly that all results should be pulled to complete
  // a query.
  current_transaction_.reset();
  if (!current_db_.db_transactional_accessor_ || !current_db_.db_acc_) {
    // No database nor db transaction; check for system transaction
    if (!system_transaction_) return;

    // TODO Distinguish between data and system transaction state
    // Think about updating the status to a struct with bitfield
    // Clean transaction status on exit
    utils::OnScopeExit clean_status([this]() {
      system_transaction_.reset();
      // System transactions are not terminable
      // Durability has happened at time of PULL
      // Commit is doing replication and timestamp update
      // The DBMS does not support MVCC, so doing durability here doesn't change the overall logic; we cannot abort!
      // What we are trying to do is set the transaction back to IDLE
      // We cannot simply put it to IDLE, since the status is used as a syncronization method and we have to follow
      // its logic. There are 2 states when we could update to IDLE (ACTIVE and TERMINATED).
      auto expected = TransactionStatus::ACTIVE;
      while (!transaction_status_.compare_exchange_weak(expected, TransactionStatus::IDLE)) {
        if (expected == TransactionStatus::TERMINATED) {
          continue;
        }
        expected = TransactionStatus::ACTIVE;
        std::this_thread::sleep_for(std::chrono::milliseconds(1));
      }
    });

    auto const main_commit = [&](replication::RoleMainData &mainData) {
    // Only enterprise can do system replication
#ifdef MG_ENTERPRISE
      using enum memgraph::flags::Experiments;
      if (flags::AreExperimentsEnabled(SYSTEM_REPLICATION) && license::global_license_checker.IsEnterpriseValidFast()) {
        return system_transaction_->Commit(memgraph::system::DoReplication{mainData});
      }
#endif
      return system_transaction_->Commit(memgraph::system::DoNothing{});
    };

    auto const replica_commit = [&](replication::RoleReplicaData &) {
      return system_transaction_->Commit(memgraph::system::DoNothing{});
    };

    auto const commit_method = utils::Overloaded{main_commit, replica_commit};
    [[maybe_unused]] auto sync_result = std::visit(commit_method, interpreter_context_->repl_state->ReplicationData());
    // TODO: something with sync_result
    return;
  }
  auto *db = current_db_.db_acc_->get();

  /*
  At this point we must check that the transaction is alive to start committing. The only other possible state is
  verifying and in that case we must check if the transaction was terminated and if yes abort committing. Exception
  should suffice.
  */
  auto expected = TransactionStatus::ACTIVE;
  while (!transaction_status_.compare_exchange_weak(expected, TransactionStatus::STARTED_COMMITTING)) {
    if (expected == TransactionStatus::TERMINATED) {
      throw memgraph::utils::BasicException(
          "Aborting transaction commit because the transaction was requested to stop from other session. ");
    }
    expected = TransactionStatus::ACTIVE;
    std::this_thread::sleep_for(std::chrono::milliseconds(1));
  }

  // Clean transaction status if something went wrong
  utils::OnScopeExit clean_status(
      [this]() { transaction_status_.store(TransactionStatus::IDLE, std::memory_order_release); });

  auto current_storage_mode = db->GetStorageMode();
  auto creation_mode = current_db_.db_transactional_accessor_->GetCreationStorageMode();
  if (creation_mode != storage::StorageMode::ON_DISK_TRANSACTIONAL &&
      current_storage_mode == storage::StorageMode::ON_DISK_TRANSACTIONAL) {
    throw QueryException(
        "Cannot commit transaction because the storage mode has changed from in-memory storage to on-disk storage.");
  }

  utils::OnScopeExit update_metrics([]() {
    memgraph::metrics::IncrementCounter(memgraph::metrics::CommitedTransactions);
    memgraph::metrics::DecrementCounter(memgraph::metrics::ActiveTransactions);
  });

  std::optional<TriggerContext> trigger_context = std::nullopt;
  if (current_db_.trigger_context_collector_) {
    trigger_context.emplace(std::move(*current_db_.trigger_context_collector_).TransformToTriggerContext());
    current_db_.trigger_context_collector_.reset();
  }

  if (frame_change_collector_) {
    frame_change_collector_.reset();
  }

  if (trigger_context) {
    // Run the triggers
    for (const auto &trigger : db->trigger_store()->BeforeCommitTriggers().access()) {
      QueryAllocator execution_memory{};
      AdvanceCommand();
      try {
        trigger.Execute(&*current_db_.execution_db_accessor_, execution_memory.resource(),
                        flags::run_time::GetExecutionTimeout(), &interpreter_context_->is_shutting_down,
                        &transaction_status_, *trigger_context);
      } catch (const utils::BasicException &e) {
        throw utils::BasicException(
            fmt::format("Trigger '{}' caused the transaction to fail.\nException: {}", trigger.Name(), e.what()));
      }
    }
    SPDLOG_DEBUG("Finished executing before commit triggers");
  }

  const auto reset_necessary_members = [this]() {
    for (auto &qe : query_executions_) {
      if (qe) qe->CleanRuntimeData();
    }
    current_db_.CleanupDBTransaction(false);
  };
  utils::OnScopeExit members_reseter(reset_necessary_members);

  auto commit_confirmed_by_all_sync_replicas = true;

  bool is_main = interpreter_context_->repl_state->IsMain();
  auto maybe_commit_error = current_db_.db_transactional_accessor_->Commit({.is_main = is_main}, current_db_.db_acc_);
  if (maybe_commit_error.HasError()) {
    const auto &error = maybe_commit_error.GetError();

    std::visit(
        [&execution_db_accessor = current_db_.execution_db_accessor_,
         &commit_confirmed_by_all_sync_replicas]<typename T>(const T &arg) {
          using ErrorType = std::remove_cvref_t<T>;
          if constexpr (std::is_same_v<ErrorType, storage::ReplicationError>) {
            commit_confirmed_by_all_sync_replicas = false;
          } else if constexpr (std::is_same_v<ErrorType, storage::ConstraintViolation>) {
            const auto &constraint_violation = arg;
            auto &label_name = execution_db_accessor->LabelToName(constraint_violation.label);
            switch (constraint_violation.type) {
              case storage::ConstraintViolation::Type::EXISTENCE: {
                MG_ASSERT(constraint_violation.properties.size() == 1U);
                auto &property_name = execution_db_accessor->PropertyToName(*constraint_violation.properties.begin());
                throw QueryException("Unable to commit due to existence constraint violation on :{}({})", label_name,
                                     property_name);
              }
              case storage::ConstraintViolation::Type::UNIQUE: {
                std::stringstream property_names_stream;
                utils::PrintIterable(property_names_stream, constraint_violation.properties, ", ",
                                     [&execution_db_accessor](auto &stream, const auto &prop) {
                                       stream << execution_db_accessor->PropertyToName(prop);
                                     });
                throw QueryException("Unable to commit due to unique constraint violation on :{}({})", label_name,
                                     property_names_stream.str());
              }
            }
          } else if constexpr (std::is_same_v<ErrorType, storage::SerializationError>) {
            throw QueryException("Unable to commit due to serialization error.");
          } else if constexpr (std::is_same_v<ErrorType, storage::PersistenceError>) {
            throw QueryException("Unable to commit due to persistance error.");
          } else {
            static_assert(kAlwaysFalse<T>, "Missing type from variant visitor");
          }
        },
        error);
  }

  // The ordered execution of after commit triggers is heavily depending on the exclusiveness of
  // db_accessor_->Commit(): only one of the transactions can be commiting at the same time, so when the commit is
  // finished, that transaction probably will schedule its after commit triggers, because the other transactions that
  // want to commit are still waiting for commiting or one of them just started commiting its changes. This means the
  // ordered execution of after commit triggers are not guaranteed.
  if (trigger_context && db->trigger_store()->AfterCommitTriggers().size() > 0) {
    db->AddTask([this, trigger_context = std::move(*trigger_context),
                 user_transaction = std::shared_ptr(std::move(current_db_.db_transactional_accessor_))]() mutable {
      RunTriggersAfterCommit(*current_db_.db_acc_, interpreter_context_, std::move(trigger_context),
                             &this->transaction_status_);
      user_transaction->FinalizeTransaction();
      SPDLOG_DEBUG("Finished executing after commit triggers");  // NOLINT(bugprone-lambda-function-name)
    });
  }

  SPDLOG_DEBUG("Finished committing the transaction");
  if (!commit_confirmed_by_all_sync_replicas) {
    throw ReplicationException("At least one SYNC replica has not confirmed committing last transaction.");
  }
}

void Interpreter::AdvanceCommand() {
  if (!current_db_.db_transactional_accessor_) return;
  current_db_.db_transactional_accessor_->AdvanceCommand();
}

void Interpreter::AbortCommand(std::unique_ptr<QueryExecution> *query_execution) {
  if (query_execution) {
    query_execution->reset(nullptr);
  }
  if (in_explicit_transaction_) {
    expect_rollback_ = true;
  } else {
    Abort();
  }
}

std::optional<storage::IsolationLevel> Interpreter::GetIsolationLevelOverride() {
  if (next_transaction_isolation_level) {
    const auto isolation_level = *next_transaction_isolation_level;
    next_transaction_isolation_level.reset();
    return isolation_level;
  }

  return interpreter_isolation_level;
}

void Interpreter::SetNextTransactionIsolationLevel(const storage::IsolationLevel isolation_level) {
  next_transaction_isolation_level.emplace(isolation_level);
}

void Interpreter::SetSessionIsolationLevel(const storage::IsolationLevel isolation_level) {
  interpreter_isolation_level.emplace(isolation_level);
}
void Interpreter::ResetUser() { user_or_role_.reset(); }
void Interpreter::SetUser(std::shared_ptr<QueryUserOrRole> user_or_role) { user_or_role_ = std::move(user_or_role); }

}  // namespace memgraph::query<|MERGE_RESOLUTION|>--- conflicted
+++ resolved
@@ -4469,13 +4469,8 @@
         utils::Downcast<ProfileQuery>(parsed_query.query) || utils::Downcast<DumpQuery>(parsed_query.query) ||
         utils::Downcast<TriggerQuery>(parsed_query.query) || utils::Downcast<AnalyzeGraphQuery>(parsed_query.query) ||
         utils::Downcast<IndexQuery>(parsed_query.query) || utils::Downcast<EdgeIndexQuery>(parsed_query.query) ||
-<<<<<<< HEAD
-        utils::Downcast<DatabaseInfoQuery>(parsed_query.query) ||
+        utils::Downcast<DatabaseInfoQuery>(parsed_query.query) || utils::Downcast<TextIndexQuery>(parsed_query.query) ||
         utils::Downcast<ConstraintQuery>(parsed_query.query) || utils::Downcast<DropGraphQuery>(parsed_query.query);
-=======
-        utils::Downcast<TextIndexQuery>(parsed_query.query) || utils::Downcast<DatabaseInfoQuery>(parsed_query.query) ||
-        utils::Downcast<ConstraintQuery>(parsed_query.query);
->>>>>>> 500924e0
 
     if (!in_explicit_transaction_ && requires_db_transaction) {
       // TODO: ATM only a single database, will change when we have multiple database transactions
