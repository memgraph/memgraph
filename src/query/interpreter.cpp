--- conflicted
+++ resolved
@@ -2947,54 +2947,6 @@
                            query->db_name_};
 
     case MultiDatabaseQuery::Action::DROP:
-<<<<<<< HEAD
-      return PreparedQuery{
-          {"STATUS"},
-          std::move(parsed_query.required_privileges),
-          [db_name = query->db_name_, session_uuid,
-           &sc_handler =
-               static_cast<memgraph::dbms::SessionContextHandler::InterpContextT *>(interpreter_context)->sc_handler_](
-              AnyStream *stream, std::optional<int> n) -> std::optional<QueryHandlerResult> {
-            std::vector<std::vector<TypedValue>> status;
-            std::string res;
-
-            try {
-              const auto success = sc_handler.Delete(db_name);
-              if (success.HasError()) {
-                switch (success.GetError()) {
-                  case dbms::DeleteError::DEFAULT_DB:
-                    res = "Cannot delete the default database.";
-                    break;
-                  case dbms::DeleteError::NON_EXISTENT:
-                    res = db_name + " does not exist.";
-                    break;
-                  case dbms::DeleteError::USING:
-                    res = "Cannot delete " + db_name + ", it is currently being used.";
-                    break;
-                  case dbms::DeleteError::FAIL:
-                    res = "Failed while deleting " + db_name;
-                    break;
-                  case dbms::DeleteError::DISK_FAIL:
-                    res = "Failed to clean storage of " + db_name;
-                    break;
-                }
-              } else {
-                res = "Successfully deleted " + db_name;
-              }
-
-              status.emplace_back(std::vector<TypedValue>{TypedValue(res)});
-              auto pull_plan = std::make_shared<PullPlanVector>(std::move(status));
-              if (pull_plan->Pull(stream, n)) {
-                return QueryHandlerResult::COMMIT;
-              }
-              return std::nullopt;
-            } catch (const utils::BasicException &e) {
-              throw QueryRuntimeException(e.what());
-            }
-          },
-          RWType::W,
-          query->db_name_};
-=======
       return PreparedQuery{{"STATUS"},
                            std::move(parsed_query.required_privileges),
                            [db_name = query->db_name_, session_uuid, &sc_handler](
@@ -3002,39 +2954,42 @@
                              std::vector<std::vector<TypedValue>> status;
                              std::string res;
 
-                             const auto success = sc_handler.Delete(db_name);
-                             if (success.HasError()) {
-                               switch (success.GetError()) {
-                                 case dbms::DeleteError::DEFAULT_DB:
-                                   res = "Cannot delete the default database.";
-                                   break;
-                                 case dbms::DeleteError::NON_EXISTENT:
-                                   res = db_name + " does not exist.";
-                                   break;
-                                 case dbms::DeleteError::USING:
-                                   res = "Cannot delete " + db_name + ", it is currently being used.";
-                                   break;
-                                 case dbms::DeleteError::FAIL:
-                                   res = "Failed while deleting " + db_name;
-                                   break;
-                                 case dbms::DeleteError::DISK_FAIL:
-                                   res = "Failed to clean storage of " + db_name;
-                                   break;
+                             try {
+                               const auto success = sc_handler.Delete(db_name);
+                               if (success.HasError()) {
+                                 switch (success.GetError()) {
+                                   case dbms::DeleteError::DEFAULT_DB:
+                                     res = "Cannot delete the default database.";
+                                     break;
+                                   case dbms::DeleteError::NON_EXISTENT:
+                                     res = db_name + " does not exist.";
+                                     break;
+                                   case dbms::DeleteError::USING:
+                                     res = "Cannot delete " + db_name + ", it is currently being used.";
+                                     break;
+                                   case dbms::DeleteError::FAIL:
+                                     res = "Failed while deleting " + db_name;
+                                     break;
+                                   case dbms::DeleteError::DISK_FAIL:
+                                     res = "Failed to clean storage of " + db_name;
+                                     break;
+                                 }
+                               } else {
+                                 res = "Successfully deleted " + db_name;
                                }
-                             } else {
-                               res = "Successfully deleted " + db_name;
+
+                               status.emplace_back(std::vector<TypedValue>{TypedValue(res)});
+                               auto pull_plan = std::make_shared<PullPlanVector>(std::move(status));
+                               if (pull_plan->Pull(stream, n)) {
+                                 return QueryHandlerResult::COMMIT;
+                               }
+                               return std::nullopt;
+                             } catch (const utils::BasicException &e) {
+                               throw QueryRuntimeException(e.what());
                              }
-
-                             status.emplace_back(std::vector<TypedValue>{TypedValue(res)});
-                             auto pull_plan = std::make_shared<PullPlanVector>(std::move(status));
-                             if (pull_plan->Pull(stream, n)) {
-                               return QueryHandlerResult::COMMIT;
-                             }
-                             return std::nullopt;
                            },
                            RWType::W,
                            query->db_name_};
->>>>>>> ac2d9c05
   }
 #else
   throw QueryException("Query not supported.");
