--- conflicted
+++ resolved
@@ -1651,12 +1651,8 @@
 }
 
 PreparedQuery PrepareExplainQuery(ParsedQuery parsed_query, std::map<std::string, TypedValue> *summary,
-<<<<<<< HEAD
                                   std::vector<Notification> *notifications, InterpreterContext *interpreter_context,
-                                  DbAccessor *dba, auto *plan_cache) {
-=======
-                                  InterpreterContext *interpreter_context, CurrentDB &current_db) {
->>>>>>> d278a33f
+                                  CurrentDB &current_db) {
   const std::string kExplainQueryStart = "explain ";
   MG_ASSERT(utils::StartsWith(utils::ToLowerCase(parsed_query.stripped_query.query()), kExplainQueryStart),
             "Expected stripped query to start with '{}'", kExplainQueryStart);
@@ -1711,15 +1707,9 @@
 }
 
 PreparedQuery PrepareProfileQuery(ParsedQuery parsed_query, bool in_explicit_transaction,
-<<<<<<< HEAD
                                   std::map<std::string, TypedValue> *summary, std::vector<Notification> *notifications,
-                                  InterpreterContext *interpreter_context, DbAccessor *dba,
-                                  utils::MemoryResource *execution_memory, const std::string *username,
-=======
-                                  std::map<std::string, TypedValue> *summary, InterpreterContext *interpreter_context,
-                                  CurrentDB &current_db, utils::MemoryResource *execution_memory,
-                                  std::optional<std::string> const &username,
->>>>>>> d278a33f
+                                  InterpreterContext *interpreter_context, CurrentDB &current_db,
+                                  utils::MemoryResource *execution_memory, std::optional<std::string> const &username,
                                   std::atomic<TransactionStatus> *transaction_status,
                                   std::shared_ptr<utils::AsyncTimer> tx_timer,
                                   FrameChangeCollector *frame_change_collector) {
@@ -3756,23 +3746,13 @@
                                           current_db_, memory_resource, &query_execution->notifications, username_,
                                           &transaction_status_, current_timeout_timer_, &*frame_change_collector_);
     } else if (utils::Downcast<ExplainQuery>(parsed_query.query)) {
-      prepared_query =
-<<<<<<< HEAD
-          PrepareExplainQuery(std::move(parsed_query), &query_execution->summary, &query_execution->notifications,
-                              interpreter_context_, &*execution_db_accessor_, plan_cache);
+      prepared_query = PrepareExplainQuery(std::move(parsed_query), &query_execution->summary,
+                                           &query_execution->notifications, interpreter_context_, current_db_);
     } else if (utils::Downcast<ProfileQuery>(parsed_query.query)) {
-      prepared_query = PrepareProfileQuery(
-          std::move(parsed_query), in_explicit_transaction_, &query_execution->summary, &query_execution->notifications,
-          interpreter_context_, &*execution_db_accessor_, &query_execution->execution_memory_with_exception, username,
-          &transaction_status_, std::move(current_timer), plan_cache, &*frame_change_collector_);
-=======
-          PrepareExplainQuery(std::move(parsed_query), &query_execution->summary, interpreter_context_, current_db_);
-    } else if (utils::Downcast<ProfileQuery>(parsed_query.query)) {
-      prepared_query =
-          PrepareProfileQuery(std::move(parsed_query), in_explicit_transaction_, &query_execution->summary,
-                              interpreter_context_, current_db_, &query_execution->execution_memory_with_exception,
-                              username_, &transaction_status_, current_timeout_timer_, &*frame_change_collector_);
->>>>>>> d278a33f
+      prepared_query = PrepareProfileQuery(std::move(parsed_query), in_explicit_transaction_, &query_execution->summary,
+                                           &query_execution->notifications, interpreter_context_, current_db_,
+                                           &query_execution->execution_memory_with_exception, username_,
+                                           &transaction_status_, current_timeout_timer_, &*frame_change_collector_);
     } else if (utils::Downcast<DumpQuery>(parsed_query.query)) {
       prepared_query = PrepareDumpQuery(std::move(parsed_query), current_db_);
     } else if (utils::Downcast<IndexQuery>(parsed_query.query)) {
