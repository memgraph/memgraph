--- conflicted
+++ resolved
@@ -2766,20 +2766,15 @@
 }
 
 PreparedQuery PrepareMultiDatabaseQuery(ParsedQuery parsed_query, bool in_explicit_transaction,
-<<<<<<< HEAD
-                                        const std::string &session_uuid) {
+                                        InterpreterContext *interpreter_context, const std::string &session_uuid) {
 #ifdef MG_ENTERPRISE
   if (!license::global_license_checker.IsEnterpriseValidFast()) {
     throw QueryException("Trying to use enterprise feature without a valid license.");
-  }
-=======
-                                        InterpreterContext *interpreter_context, const std::string &session_uuid) {
+  }                              
   // TODO: Remove once replicas support multi-tenant replication
   if (interpreter_context->db->GetReplicationRole() == storage::ReplicationRole::REPLICA) {
     throw QueryException("Query forbidden on the replica!");
   }
-
->>>>>>> 2ede9478
   if (in_explicit_transaction) {
     throw MultiDatabaseQueryInMulticommandTxException();
   }
@@ -2812,27 +2807,6 @@
             } else {
               res = "Successfully created database " + db_name;
             }
-
-<<<<<<< HEAD
-                         status.emplace_back(std::vector<TypedValue>{TypedValue(res)});
-                         auto pull_plan = std::make_shared<PullPlanVector>(std::move(status));
-                         if (pull_plan->Pull(stream, n)) {
-                           return QueryHandlerResult::COMMIT;
-                         }
-                         return std::nullopt;
-                       },
-                       RWType::NONE};
-#else
-  throw QueryException("Query not supported.");
-#endif
-}
-
-PreparedQuery PrepareShowDatabasesQuery(ParsedQuery parsed_query, const std::string &session_uuid) {
-#ifdef MG_ENTERPRISE
-  if (!license::global_license_checker.IsEnterpriseValidFast()) {
-    throw QueryException("Trying to use enterprise feature without a valid license.");
-  }
-=======
             status.emplace_back(std::vector<TypedValue>{TypedValue(res)});
             auto pull_plan = std::make_shared<PullPlanVector>(std::move(status));
             if (pull_plan->Pull(stream, n)) {
@@ -2915,16 +2889,21 @@
           },
           RWType::W};
   }
+#else
+  throw QueryException("Query not supported.");
+#endif
 }
 
 PreparedQuery PrepareShowDatabasesQuery(ParsedQuery parsed_query, InterpreterContext *interpreter_context,
                                         const std::string &session_uuid) {
+#ifdef MG_ENTERPRISE
+  if (!license::global_license_checker.IsEnterpriseValidFast()) {
+    throw QueryException("Trying to use enterprise feature without a valid license.");
+  }
   // TODO: Remove once replicas support multi-tenant replication
   if (interpreter_context->db->GetReplicationRole() == storage::ReplicationRole::REPLICA) {
     throw QueryException("SHOW DATABASES forbidden on the replica!");
   }
-
->>>>>>> 2ede9478
   return PreparedQuery{{"Name", "Current"},
                        std::move(parsed_query.required_privileges),
                        [session_uuid, &sd_handler = memgraph::dbms::SessionContextHandler::get()](
