--- conflicted
+++ resolved
@@ -3794,13 +3794,9 @@
       // TODO: ATM only a single database, will change when we have multiple database transactions
       bool could_commit = utils::Downcast<CypherQuery>(parsed_query.query) != nullptr;
       bool unique = utils::Downcast<IndexQuery>(parsed_query.query) != nullptr ||
-<<<<<<< HEAD
                     utils::Downcast<EdgeIndexQuery>(parsed_query.query) != nullptr ||
-                    utils::Downcast<ConstraintQuery>(parsed_query.query) != nullptr;
-=======
                     utils::Downcast<ConstraintQuery>(parsed_query.query) != nullptr ||
                     upper_case_query.find(kSchemaAssert) != std::string::npos;
->>>>>>> bb2a7b8f
       SetupDatabaseTransaction(could_commit, unique);
     }
 
