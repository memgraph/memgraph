// Copyright 2023 Memgraph Ltd.
//
// Use of this software is governed by the Business Source License
// included in the file licenses/BSL.txt; by using this file, you agree to be bound by the terms of the Business Source
// License, and you may not use this file except in compliance with the Business Source License.
//
// As of the Change Date specified in that file, in accordance with
// the Business Source License, use of this software will be governed
// by the Apache License, Version 2.0, included in the file
// licenses/APL.txt.

#include "query/interpreter.hpp"
#include <bits/ranges_algo.h>
#include <fmt/core.h>

#include <algorithm>
#include <atomic>
#include <chrono>
#include <concepts>
#include <cstddef>
#include <cstdint>
#include <functional>
#include <iterator>
#include <limits>
#include <memory>
#include <optional>
#include <stdexcept>
#include <thread>
#include <unordered_map>
#include <utility>
#include <variant>

#include "auth/auth.hpp"
#include "auth/models.hpp"
#include "csv/parsing.hpp"
#include "dbms/database.hpp"
#include "dbms/dbms_handler.hpp"
#include "dbms/global.hpp"
#include "flags/run_time_configurable.hpp"
#include "glue/communication.hpp"
#include "license/license.hpp"
#include "memory/memory_control.hpp"
#include "query/config.hpp"
#include "query/constants.hpp"
#include "query/context.hpp"
#include "query/cypher_query_interpreter.hpp"
#include "query/db_accessor.hpp"
#include "query/dump.hpp"
#include "query/exceptions.hpp"
#include "query/frontend/ast/ast.hpp"
#include "query/frontend/ast/ast_visitor.hpp"
#include "query/frontend/ast/cypher_main_visitor.hpp"
#include "query/frontend/opencypher/parser.hpp"
#include "query/frontend/semantic/required_privileges.hpp"
#include "query/frontend/semantic/symbol_generator.hpp"
#include "query/interpret/eval.hpp"
#include "query/interpret/frame.hpp"
#include "query/metadata.hpp"
#include "query/plan/planner.hpp"
#include "query/plan/profile.hpp"
#include "query/plan/vertex_count_cache.hpp"
#include "query/procedure/module.hpp"
#include "query/stream.hpp"
#include "query/stream/common.hpp"
#include "query/stream/sources.hpp"
#include "query/stream/streams.hpp"
#include "query/trigger.hpp"
#include "query/typed_value.hpp"
#include "replication/config.hpp"
#include "spdlog/spdlog.h"
#include "storage/v2/disk/storage.hpp"
#include "storage/v2/edge.hpp"
#include "storage/v2/edge_import_mode.hpp"
#include "storage/v2/id_types.hpp"
#include "storage/v2/inmemory/storage.hpp"
#include "storage/v2/property_value.hpp"
#include "storage/v2/storage_error.hpp"
#include "storage/v2/storage_mode.hpp"
#include "utils/algorithm.hpp"
#include "utils/build_info.hpp"
#include "utils/event_counter.hpp"
#include "utils/event_histogram.hpp"
#include "utils/exceptions.hpp"
#include "utils/file.hpp"
#include "utils/flag_validation.hpp"
#include "utils/likely.hpp"
#include "utils/logging.hpp"
#include "utils/memory.hpp"
#include "utils/memory_tracker.hpp"
#include "utils/message.hpp"
#include "utils/on_scope_exit.hpp"
#include "utils/readable_size.hpp"
#include "utils/settings.hpp"
#include "utils/string.hpp"
#include "utils/tsc.hpp"
#include "utils/typeinfo.hpp"
#include "utils/variant_helpers.hpp"

#include "dbms/dbms_handler.hpp"
#include "query/auth_query_handler.hpp"
#include "query/interpreter_context.hpp"
#include "replication/state.hpp"
#include "storage/v2/replication/replication_handler.hpp"

namespace memgraph::metrics {
extern Event ReadQuery;
extern Event WriteQuery;
extern Event ReadWriteQuery;

extern const Event StreamsCreated;
extern const Event TriggersCreated;

extern const Event QueryExecutionLatency_us;

extern const Event CommitedTransactions;
extern const Event RollbackedTransactions;
extern const Event ActiveTransactions;
}  // namespace memgraph::metrics
void memgraph::query::CurrentDB::SetupDatabaseTransaction(
    std::optional<storage::IsolationLevel> override_isolation_level, bool could_commit, bool unique) {
  auto &db_acc = *db_acc_;
  if (unique) {
    db_transactional_accessor_ = db_acc->UniqueAccess(override_isolation_level);
  } else {
    db_transactional_accessor_ = db_acc->Access(override_isolation_level);
  }
  execution_db_accessor_.emplace(db_transactional_accessor_.get());

  if (db_acc->trigger_store()->HasTriggers() && could_commit) {
    trigger_context_collector_.emplace(db_acc->trigger_store()->GetEventTypes());
  }
}
void memgraph::query::CurrentDB::CleanupDBTransaction(bool abort) {
  if (abort && db_transactional_accessor_) {
    db_transactional_accessor_->Abort();
  }
  db_transactional_accessor_.reset();
  execution_db_accessor_.reset();
  trigger_context_collector_.reset();
}
// namespace memgraph::metrics

namespace memgraph::query {

template <typename>
constexpr auto kAlwaysFalse = false;

namespace {
template <typename T, typename K>
void Sort(std::vector<T, K> &vec) {
  std::sort(vec.begin(), vec.end());
}

template <typename K>
void Sort(std::vector<TypedValue, K> &vec) {
  std::sort(vec.begin(), vec.end(),
            [](const TypedValue &lv, const TypedValue &rv) { return lv.ValueString() < rv.ValueString(); });
}

// NOLINTNEXTLINE (misc-unused-parameters)
[[maybe_unused]] bool Same(const TypedValue &lv, const TypedValue &rv) {
  return TypedValue(lv).ValueString() == TypedValue(rv).ValueString();
}
// NOLINTNEXTLINE (misc-unused-parameters)
bool Same(const TypedValue &lv, const std::string &rv) { return std::string(TypedValue(lv).ValueString()) == rv; }
// NOLINTNEXTLINE (misc-unused-parameters)
[[maybe_unused]] bool Same(const std::string &lv, const TypedValue &rv) {
  return lv == std::string(TypedValue(rv).ValueString());
}
// NOLINTNEXTLINE (misc-unused-parameters)
bool Same(const std::string &lv, const std::string &rv) { return lv == rv; }

void UpdateTypeCount(const plan::ReadWriteTypeChecker::RWType type) {
  switch (type) {
    case plan::ReadWriteTypeChecker::RWType::R:
      memgraph::metrics::IncrementCounter(memgraph::metrics::ReadQuery);
      break;
    case plan::ReadWriteTypeChecker::RWType::W:
      memgraph::metrics::IncrementCounter(memgraph::metrics::WriteQuery);
      break;
    case plan::ReadWriteTypeChecker::RWType::RW:
      memgraph::metrics::IncrementCounter(memgraph::metrics::ReadWriteQuery);
      break;
    default:
      break;
  }
}

template <typename T>
concept HasEmpty = requires(T t) {
  { t.empty() } -> std::convertible_to<bool>;
};

template <typename T>
inline std::optional<T> GenOptional(const T &in) {
  return in.empty() ? std::nullopt : std::make_optional<T>(in);
}

struct Callback {
  std::vector<std::string> header;
  using CallbackFunction = std::function<std::vector<std::vector<TypedValue>>()>;
  CallbackFunction fn;
  bool should_abort_query{false};
};

TypedValue EvaluateOptionalExpression(Expression *expression, ExpressionVisitor<TypedValue> &eval) {
  return expression ? expression->Accept(eval) : TypedValue();
}

template <typename TResult>
std::optional<TResult> GetOptionalValue(query::Expression *expression, ExpressionVisitor<TypedValue> &evaluator) {
  if (expression != nullptr) {
    auto int_value = expression->Accept(evaluator);
    MG_ASSERT(int_value.IsNull() || int_value.IsInt());
    if (int_value.IsInt()) {
      return TResult{int_value.ValueInt()};
    }
  }
  return {};
};

std::optional<std::string> GetOptionalStringValue(query::Expression *expression,
                                                  ExpressionVisitor<TypedValue> &evaluator) {
  if (expression != nullptr) {
    auto value = expression->Accept(evaluator);
    MG_ASSERT(value.IsNull() || value.IsString());
    if (value.IsString()) {
      return {std::string(value.ValueString().begin(), value.ValueString().end())};
    }
  }
  return {};
};

bool IsAllShortestPathsQuery(const std::vector<memgraph::query::Clause *> &clauses) {
  for (const auto &clause : clauses) {
    if (clause->GetTypeInfo() != Match::kType) {
      continue;
    }
    auto *match_clause = utils::Downcast<Match>(clause);
    for (const auto &pattern : match_clause->patterns_) {
      for (const auto &atom : pattern->atoms_) {
        if (atom->GetTypeInfo() != EdgeAtom::kType) {
          continue;
        }
        auto *edge_atom = utils::Downcast<EdgeAtom>(atom);
        if (edge_atom->type_ == EdgeAtom::Type::ALL_SHORTEST_PATHS) {
          return true;
        }
      }
    }
  }
  return false;
}

inline auto convertToReplicationMode(const ReplicationQuery::SyncMode &sync_mode) -> replication::ReplicationMode {
  switch (sync_mode) {
    case ReplicationQuery::SyncMode::ASYNC: {
      return replication::ReplicationMode::ASYNC;
    }
    case ReplicationQuery::SyncMode::SYNC: {
      return replication::ReplicationMode::SYNC;
    }
  }
  // TODO: C++23 std::unreachable()
  return replication::ReplicationMode::ASYNC;
}

class ReplQueryHandler final : public query::ReplicationQueryHandler {
 public:
  explicit ReplQueryHandler(storage::Storage *db) : db_(db), handler_{db_->repl_state_, *db_} {}

  /// @throw QueryRuntimeException if an error ocurred.
  void SetReplicationRole(ReplicationQuery::ReplicationRole replication_role, std::optional<int64_t> port) override {
    if (replication_role == ReplicationQuery::ReplicationRole::MAIN) {
      if (!handler_.SetReplicationRoleMain()) {
        throw QueryRuntimeException("Couldn't set role to main!");
      }
    } else {
      if (!port || *port < 0 || *port > std::numeric_limits<uint16_t>::max()) {
        throw QueryRuntimeException("Port number invalid!");
      }

      auto const config = memgraph::replication::ReplicationServerConfig{
          .ip_address = memgraph::replication::kDefaultReplicationServerIp,
          .port = static_cast<uint16_t>(*port),
      };

      if (!handler_.SetReplicationRoleReplica(config)) {
        throw QueryRuntimeException("Couldn't set role to replica!");
      }
    }
  }

  /// @throw QueryRuntimeException if an error ocurred.
  ReplicationQuery::ReplicationRole ShowReplicationRole() const override {
    switch (handler_.GetRole()) {
      case memgraph::replication::ReplicationRole::MAIN:
        return ReplicationQuery::ReplicationRole::MAIN;
      case memgraph::replication::ReplicationRole::REPLICA:
        return ReplicationQuery::ReplicationRole::REPLICA;
    }
    throw QueryRuntimeException("Couldn't show replication role - invalid role set!");
  }

  /// @throw QueryRuntimeException if an error ocurred.
  void RegisterReplica(const std::string &name, const std::string &socket_address,
                       const ReplicationQuery::SyncMode sync_mode,
                       const std::chrono::seconds replica_check_frequency) override {
    if (handler_.IsReplica()) {
      // replica can't register another replica
      throw QueryRuntimeException("Replica can't register another replica!");
    }

    if (name == memgraph::replication::kReservedReplicationRoleName) {
      throw QueryRuntimeException("This replica name is reserved and can not be used as replica name!");
    }

    auto repl_mode = convertToReplicationMode(sync_mode);

    auto maybe_ip_and_port =
        io::network::Endpoint::ParseSocketOrIpAddress(socket_address, memgraph::replication::kDefaultReplicationPort);
    if (maybe_ip_and_port) {
      auto [ip, port] = *maybe_ip_and_port;
      auto config = replication::ReplicationClientConfig{.name = name,
                                                         .mode = repl_mode,
                                                         .ip_address = ip,
                                                         .port = port,
                                                         .replica_check_frequency = replica_check_frequency,
                                                         .ssl = std::nullopt};
      using storage::RegistrationMode;
      auto ret = handler_.RegisterReplica(RegistrationMode::MUST_BE_INSTANTLY_VALID, config);
      if (ret.HasError()) {
        throw QueryRuntimeException(fmt::format("Couldn't register replica '{}'!", name));
      }
    } else {
      throw QueryRuntimeException("Invalid socket address!");
    }
  }

  /// @throw QueryRuntimeException if an error occurred.
  void DropReplica(std::string_view replica_name) override {
    auto const result = handler_.UnregisterReplica(replica_name);
    switch (result) {
      using enum memgraph::storage::UnregisterReplicaResult;
      case NOT_MAIN:
        throw QueryRuntimeException("Replica can't unregister a replica!");
      case COULD_NOT_BE_PERSISTED:
        [[fallthrough]];
      case CAN_NOT_UNREGISTER:
        throw QueryRuntimeException(fmt::format("Couldn't unregister the replica '{}'", replica_name));
      case SUCCESS:
        break;
    }
  }

  using Replica = ReplicationQueryHandler::Replica;
  std::vector<Replica> ShowReplicas() const override {
    auto const &replState = db_->repl_state_;
    if (replState.IsReplica()) {
      // replica can't show registered replicas (it shouldn't have any)
      throw QueryRuntimeException("Replica can't show registered replicas (it shouldn't have any)!");
    }

    auto repl_infos = db_->ReplicasInfo();
    std::vector<Replica> replicas;
    replicas.reserve(repl_infos.size());

    const auto from_info = [](const auto &repl_info) -> Replica {
      Replica replica;
      replica.name = repl_info.name;
      replica.socket_address = repl_info.endpoint.SocketAddress();
      switch (repl_info.mode) {
        case memgraph::replication::ReplicationMode::SYNC:
          replica.sync_mode = ReplicationQuery::SyncMode::SYNC;
          break;
        case memgraph::replication::ReplicationMode::ASYNC:
          replica.sync_mode = ReplicationQuery::SyncMode::ASYNC;
          break;
      }

      replica.current_timestamp_of_replica = repl_info.timestamp_info.current_timestamp_of_replica;
      replica.current_number_of_timestamp_behind_master =
          repl_info.timestamp_info.current_number_of_timestamp_behind_master;

      switch (repl_info.state) {
        case storage::replication::ReplicaState::READY:
          replica.state = ReplicationQuery::ReplicaState::READY;
          break;
        case storage::replication::ReplicaState::REPLICATING:
          replica.state = ReplicationQuery::ReplicaState::REPLICATING;
          break;
        case storage::replication::ReplicaState::RECOVERY:
          replica.state = ReplicationQuery::ReplicaState::RECOVERY;
          break;
        case storage::replication::ReplicaState::INVALID:
          replica.state = ReplicationQuery::ReplicaState::INVALID;
          break;
      }

      return replica;
    };

    std::transform(repl_infos.begin(), repl_infos.end(), std::back_inserter(replicas), from_info);
    return replicas;
  }

 private:
  storage::Storage *db_;
  storage::ReplicationHandler handler_;
};

/// returns false if the replication role can't be set
/// @throw QueryRuntimeException if an error ocurred.

Callback HandleAuthQuery(AuthQuery *auth_query, InterpreterContext *interpreter_context, const Parameters &parameters) {
  AuthQueryHandler *auth = interpreter_context->auth;
#ifdef MG_ENTERPRISE
  auto *db_handler = interpreter_context->db_handler;
#endif
  // TODO: MemoryResource for EvaluationContext, it should probably be passed as
  // the argument to Callback.
  EvaluationContext evaluation_context;
  evaluation_context.timestamp = QueryTimestamp();
  evaluation_context.parameters = parameters;
  auto evaluator = PrimitiveLiteralExpressionEvaluator{evaluation_context};

  std::string username = auth_query->user_;
  std::string rolename = auth_query->role_;
  std::string user_or_role = auth_query->user_or_role_;
  std::string database = auth_query->database_;
  std::vector<AuthQuery::Privilege> privileges = auth_query->privileges_;
#ifdef MG_ENTERPRISE
  std::vector<std::unordered_map<AuthQuery::FineGrainedPrivilege, std::vector<std::string>>> label_privileges =
      auth_query->label_privileges_;
  std::vector<std::unordered_map<AuthQuery::FineGrainedPrivilege, std::vector<std::string>>> edge_type_privileges =
      auth_query->edge_type_privileges_;
#endif
  auto password = EvaluateOptionalExpression(auth_query->password_, evaluator);

  Callback callback;

  const auto license_check_result = license::global_license_checker.IsEnterpriseValid(utils::global_settings);

  static const std::unordered_set enterprise_only_methods{AuthQuery::Action::CREATE_ROLE,
                                                          AuthQuery::Action::DROP_ROLE,
                                                          AuthQuery::Action::SET_ROLE,
                                                          AuthQuery::Action::CLEAR_ROLE,
                                                          AuthQuery::Action::GRANT_PRIVILEGE,
                                                          AuthQuery::Action::DENY_PRIVILEGE,
                                                          AuthQuery::Action::REVOKE_PRIVILEGE,
                                                          AuthQuery::Action::SHOW_PRIVILEGES,
                                                          AuthQuery::Action::SHOW_USERS_FOR_ROLE,
                                                          AuthQuery::Action::SHOW_ROLE_FOR_USER,
                                                          AuthQuery::Action::GRANT_DATABASE_TO_USER,
                                                          AuthQuery::Action::REVOKE_DATABASE_FROM_USER,
                                                          AuthQuery::Action::SHOW_DATABASE_PRIVILEGES,
                                                          AuthQuery::Action::SET_MAIN_DATABASE};

  if (license_check_result.HasError() && enterprise_only_methods.contains(auth_query->action_)) {
    throw utils::BasicException(
        license::LicenseCheckErrorToString(license_check_result.GetError(), "advanced authentication features"));
  }

  switch (auth_query->action_) {
    case AuthQuery::Action::CREATE_USER:
      callback.fn = [auth, username, password, valid_enterprise_license = !license_check_result.HasError()] {
        MG_ASSERT(password.IsString() || password.IsNull());
        if (!auth->CreateUser(username, password.IsString() ? std::make_optional(std::string(password.ValueString()))
                                                            : std::nullopt)) {
          throw QueryRuntimeException("User '{}' already exists.", username);
        }

        // If the license is not valid we create users with admin access
        if (!valid_enterprise_license) {
          spdlog::warn("Granting all the privileges to {}.", username);
          auth->GrantPrivilege(username, kPrivilegesAll
#ifdef MG_ENTERPRISE
                               ,
                               {{{AuthQuery::FineGrainedPrivilege::CREATE_DELETE, {query::kAsterisk}}}},
                               {
                                 {
                                   {
                                     AuthQuery::FineGrainedPrivilege::CREATE_DELETE, { query::kAsterisk }
                                   }
                                 }
                               }
#endif
          );
        }

        return std::vector<std::vector<TypedValue>>();
      };
      return callback;
    case AuthQuery::Action::DROP_USER:
      callback.fn = [auth, username] {
        if (!auth->DropUser(username)) {
          throw QueryRuntimeException("User '{}' doesn't exist.", username);
        }
        return std::vector<std::vector<TypedValue>>();
      };
      return callback;
    case AuthQuery::Action::SET_PASSWORD:
      callback.fn = [auth, username, password] {
        MG_ASSERT(password.IsString() || password.IsNull());
        auth->SetPassword(username,
                          password.IsString() ? std::make_optional(std::string(password.ValueString())) : std::nullopt);
        return std::vector<std::vector<TypedValue>>();
      };
      return callback;
    case AuthQuery::Action::CREATE_ROLE:
      callback.fn = [auth, rolename] {
        if (!auth->CreateRole(rolename)) {
          throw QueryRuntimeException("Role '{}' already exists.", rolename);
        }
        return std::vector<std::vector<TypedValue>>();
      };
      return callback;
    case AuthQuery::Action::DROP_ROLE:
      callback.fn = [auth, rolename] {
        if (!auth->DropRole(rolename)) {
          throw QueryRuntimeException("Role '{}' doesn't exist.", rolename);
        }
        return std::vector<std::vector<TypedValue>>();
      };
      return callback;
    case AuthQuery::Action::SHOW_USERS:
      callback.header = {"user"};
      callback.fn = [auth] {
        std::vector<std::vector<TypedValue>> rows;
        auto usernames = auth->GetUsernames();
        rows.reserve(usernames.size());
        for (auto &&username : usernames) {
          rows.emplace_back(std::vector<TypedValue>{username});
        }
        return rows;
      };
      return callback;
    case AuthQuery::Action::SHOW_ROLES:
      callback.header = {"role"};
      callback.fn = [auth] {
        std::vector<std::vector<TypedValue>> rows;
        auto rolenames = auth->GetRolenames();
        rows.reserve(rolenames.size());
        for (auto &&rolename : rolenames) {
          rows.emplace_back(std::vector<TypedValue>{rolename});
        }
        return rows;
      };
      return callback;
    case AuthQuery::Action::SET_ROLE:
      callback.fn = [auth, username, rolename] {
        auth->SetRole(username, rolename);
        return std::vector<std::vector<TypedValue>>();
      };
      return callback;
    case AuthQuery::Action::CLEAR_ROLE:
      callback.fn = [auth, username] {
        auth->ClearRole(username);
        return std::vector<std::vector<TypedValue>>();
      };
      return callback;
    case AuthQuery::Action::GRANT_PRIVILEGE:
      callback.fn = [auth, user_or_role, privileges
#ifdef MG_ENTERPRISE
                     ,
                     label_privileges, edge_type_privileges
#endif
      ] {
        auth->GrantPrivilege(user_or_role, privileges
#ifdef MG_ENTERPRISE
                             ,
                             label_privileges, edge_type_privileges
#endif
        );
        return std::vector<std::vector<TypedValue>>();
      };
      return callback;
    case AuthQuery::Action::DENY_PRIVILEGE:
      callback.fn = [auth, user_or_role, privileges] {
        auth->DenyPrivilege(user_or_role, privileges);
        return std::vector<std::vector<TypedValue>>();
      };
      return callback;
    case AuthQuery::Action::REVOKE_PRIVILEGE: {
      callback.fn = [auth, user_or_role, privileges
#ifdef MG_ENTERPRISE
                     ,
                     label_privileges, edge_type_privileges
#endif
      ] {
        auth->RevokePrivilege(user_or_role, privileges
#ifdef MG_ENTERPRISE
                              ,
                              label_privileges, edge_type_privileges
#endif
        );
        return std::vector<std::vector<TypedValue>>();
      };
      return callback;
    }
    case AuthQuery::Action::SHOW_PRIVILEGES:
      callback.header = {"privilege", "effective", "description"};
      callback.fn = [auth, user_or_role] { return auth->GetPrivileges(user_or_role); };
      return callback;
    case AuthQuery::Action::SHOW_ROLE_FOR_USER:
      callback.header = {"role"};
      callback.fn = [auth, username] {
        auto maybe_rolename = auth->GetRolenameForUser(username);
        return std::vector<std::vector<TypedValue>>{
            std::vector<TypedValue>{TypedValue(maybe_rolename ? *maybe_rolename : "null")}};
      };
      return callback;
    case AuthQuery::Action::SHOW_USERS_FOR_ROLE:
      callback.header = {"users"};
      callback.fn = [auth, rolename] {
        std::vector<std::vector<TypedValue>> rows;
        auto usernames = auth->GetUsernamesForRole(rolename);
        rows.reserve(usernames.size());
        for (auto &&username : usernames) {
          rows.emplace_back(std::vector<TypedValue>{username});
        }
        return rows;
      };
      return callback;
    case AuthQuery::Action::GRANT_DATABASE_TO_USER:
#ifdef MG_ENTERPRISE
      callback.fn = [auth, database, username, db_handler] {  // NOLINT
        try {
          std::optional<memgraph::dbms::DatabaseAccess> db =
              std::nullopt;  // Hold pointer to database to protect it until query is done
          if (database != memgraph::auth::kAllDatabases) {
            db = db_handler->Get(database);  // Will throw if databases doesn't exist and protect it during pull
          }
          if (!auth->GrantDatabaseToUser(database, username)) {
            throw QueryRuntimeException("Failed to grant database {} to user {}.", database, username);
          }
        } catch (memgraph::dbms::UnknownDatabaseException &e) {
          throw QueryRuntimeException(e.what());
        }
#else
      callback.fn = [] {
#endif
        return std::vector<std::vector<TypedValue>>();
      };
      return callback;
    case AuthQuery::Action::REVOKE_DATABASE_FROM_USER:
#ifdef MG_ENTERPRISE
      callback.fn = [auth, database, username, db_handler] {  // NOLINT
        try {
          std::optional<memgraph::dbms::DatabaseAccess> db =
              std::nullopt;  // Hold pointer to database to protect it until query is done
          if (database != memgraph::auth::kAllDatabases) {
            db = db_handler->Get(database);  // Will throw if databases doesn't exist and protect it during pull
          }
          if (!auth->RevokeDatabaseFromUser(database, username)) {
            throw QueryRuntimeException("Failed to revoke database {} from user {}.", database, username);
          }
        } catch (memgraph::dbms::UnknownDatabaseException &e) {
          throw QueryRuntimeException(e.what());
        }
#else
      callback.fn = [] {
#endif
        return std::vector<std::vector<TypedValue>>();
      };
      return callback;
    case AuthQuery::Action::SHOW_DATABASE_PRIVILEGES:
      callback.header = {"grants", "denies"};
#ifdef MG_ENTERPRISE
      callback.fn = [auth, username] {  // NOLINT
        return auth->GetDatabasePrivileges(username);
      };
#else
      callback.fn = [] {  // NOLINT
        return std::vector<std::vector<TypedValue>>();
      };
#endif
      return callback;
    case AuthQuery::Action::SET_MAIN_DATABASE:
#ifdef MG_ENTERPRISE
      callback.fn = [auth, database, username, db_handler] {  // NOLINT
        try {
          const auto db =
              db_handler->Get(database);  // Will throw if databases doesn't exist and protect it during pull
          if (!auth->SetMainDatabase(database, username)) {
            throw QueryRuntimeException("Failed to set main database {} for user {}.", database, username);
          }
        } catch (memgraph::dbms::UnknownDatabaseException &e) {
          throw QueryRuntimeException(e.what());
        }
#else
      callback.fn = [] {
#endif
        return std::vector<std::vector<TypedValue>>();
      };
      return callback;
    default:
      break;
  }
}  // namespace

Callback HandleReplicationQuery(ReplicationQuery *repl_query, const Parameters &parameters, storage::Storage *storage,
                                const query::InterpreterConfig &config, std::vector<Notification> *notifications) {
  // TODO: MemoryResource for EvaluationContext, it should probably be passed as
  // the argument to Callback.
  EvaluationContext evaluation_context;
  evaluation_context.timestamp = QueryTimestamp();
  evaluation_context.parameters = parameters;
  auto evaluator = PrimitiveLiteralExpressionEvaluator{evaluation_context};

  Callback callback;
  switch (repl_query->action_) {
    case ReplicationQuery::Action::SET_REPLICATION_ROLE: {
      auto port = EvaluateOptionalExpression(repl_query->port_, evaluator);
      std::optional<int64_t> maybe_port;
      if (port.IsInt()) {
        maybe_port = port.ValueInt();
      }
      if (maybe_port == 7687 && repl_query->role_ == ReplicationQuery::ReplicationRole::REPLICA) {
        notifications->emplace_back(SeverityLevel::WARNING, NotificationCode::REPLICA_PORT_WARNING,
                                    "Be careful the replication port must be different from the memgraph port!");
      }
      callback.fn = [handler = ReplQueryHandler{storage}, role = repl_query->role_, maybe_port]() mutable {
        handler.SetReplicationRole(role, maybe_port);
        return std::vector<std::vector<TypedValue>>();
      };
      notifications->emplace_back(
          SeverityLevel::INFO, NotificationCode::SET_REPLICA,
          fmt::format("Replica role set to {}.",
                      repl_query->role_ == ReplicationQuery::ReplicationRole::MAIN ? "MAIN" : "REPLICA"));
      return callback;
    }
    case ReplicationQuery::Action::SHOW_REPLICATION_ROLE: {
      callback.header = {"replication role"};
      callback.fn = [handler = ReplQueryHandler{storage}] {
        auto mode = handler.ShowReplicationRole();
        switch (mode) {
          case ReplicationQuery::ReplicationRole::MAIN: {
            return std::vector<std::vector<TypedValue>>{{TypedValue("main")}};
          }
          case ReplicationQuery::ReplicationRole::REPLICA: {
            return std::vector<std::vector<TypedValue>>{{TypedValue("replica")}};
          }
        }
      };
      return callback;
    }
    case ReplicationQuery::Action::REGISTER_REPLICA: {
      const auto &name = repl_query->replica_name_;
      const auto &sync_mode = repl_query->sync_mode_;
      auto socket_address = repl_query->socket_address_->Accept(evaluator);
      const auto replica_check_frequency = config.replication_replica_check_frequency;

      callback.fn = [handler = ReplQueryHandler{storage}, name, socket_address, sync_mode,
                     replica_check_frequency]() mutable {
        handler.RegisterReplica(name, std::string(socket_address.ValueString()), sync_mode, replica_check_frequency);
        return std::vector<std::vector<TypedValue>>();
      };
      notifications->emplace_back(SeverityLevel::INFO, NotificationCode::REGISTER_REPLICA,
                                  fmt::format("Replica {} is registered.", repl_query->replica_name_));
      return callback;
    }
    case ReplicationQuery::Action::DROP_REPLICA: {
      const auto &name = repl_query->replica_name_;
      callback.fn = [handler = ReplQueryHandler{storage}, name]() mutable {
        handler.DropReplica(name);
        return std::vector<std::vector<TypedValue>>();
      };
      notifications->emplace_back(SeverityLevel::INFO, NotificationCode::DROP_REPLICA,
                                  fmt::format("Replica {} is dropped.", repl_query->replica_name_));
      return callback;
    }
    case ReplicationQuery::Action::SHOW_REPLICAS: {
      callback.header = {
          "name", "socket_address", "sync_mode", "current_timestamp_of_replica", "number_of_timestamp_behind_master",
          "state"};
      callback.fn = [handler = ReplQueryHandler{storage}, replica_nfields = callback.header.size()] {
        const auto &replicas = handler.ShowReplicas();
        auto typed_replicas = std::vector<std::vector<TypedValue>>{};
        typed_replicas.reserve(replicas.size());
        for (const auto &replica : replicas) {
          std::vector<TypedValue> typed_replica;
          typed_replica.reserve(replica_nfields);

          typed_replica.emplace_back(TypedValue(replica.name));
          typed_replica.emplace_back(TypedValue(replica.socket_address));

          switch (replica.sync_mode) {
            case ReplicationQuery::SyncMode::SYNC:
              typed_replica.emplace_back(TypedValue("sync"));
              break;
            case ReplicationQuery::SyncMode::ASYNC:
              typed_replica.emplace_back(TypedValue("async"));
              break;
          }

          typed_replica.emplace_back(TypedValue(static_cast<int64_t>(replica.current_timestamp_of_replica)));
          typed_replica.emplace_back(
              TypedValue(static_cast<int64_t>(replica.current_number_of_timestamp_behind_master)));

          switch (replica.state) {
            case ReplicationQuery::ReplicaState::READY:
              typed_replica.emplace_back(TypedValue("ready"));
              break;
            case ReplicationQuery::ReplicaState::REPLICATING:
              typed_replica.emplace_back(TypedValue("replicating"));
              break;
            case ReplicationQuery::ReplicaState::RECOVERY:
              typed_replica.emplace_back(TypedValue("recovery"));
              break;
            case ReplicationQuery::ReplicaState::INVALID:
              typed_replica.emplace_back(TypedValue("invalid"));
              break;
          }

          typed_replicas.emplace_back(std::move(typed_replica));
        }
        return typed_replicas;
      };
      return callback;
    }
  }
}

stream::CommonStreamInfo GetCommonStreamInfo(StreamQuery *stream_query, ExpressionVisitor<TypedValue> &evaluator) {
  return {
      .batch_interval = GetOptionalValue<std::chrono::milliseconds>(stream_query->batch_interval_, evaluator)
                            .value_or(stream::kDefaultBatchInterval),
      .batch_size = GetOptionalValue<int64_t>(stream_query->batch_size_, evaluator).value_or(stream::kDefaultBatchSize),
      .transformation_name = stream_query->transform_name_};
}

std::vector<std::string> EvaluateTopicNames(ExpressionVisitor<TypedValue> &evaluator,
                                            std::variant<Expression *, std::vector<std::string>> topic_variant) {
  return std::visit(utils::Overloaded{[&](Expression *expression) {
                                        auto topic_names = expression->Accept(evaluator);
                                        MG_ASSERT(topic_names.IsString());
                                        return utils::Split(topic_names.ValueString(), ",");
                                      },
                                      [&](std::vector<std::string> topic_names) { return topic_names; }},
                    std::move(topic_variant));
}

Callback::CallbackFunction GetKafkaCreateCallback(StreamQuery *stream_query, ExpressionVisitor<TypedValue> &evaluator,
                                                  memgraph::dbms::DatabaseAccess db_acc,
                                                  InterpreterContext *interpreter_context,
                                                  const std::optional<std::string> &username) {
  static constexpr std::string_view kDefaultConsumerGroup = "mg_consumer";
  std::string consumer_group{stream_query->consumer_group_.empty() ? kDefaultConsumerGroup
                                                                   : stream_query->consumer_group_};

  auto bootstrap = GetOptionalStringValue(stream_query->bootstrap_servers_, evaluator);
  if (bootstrap && bootstrap->empty()) {
    throw SemanticException("Bootstrap servers must not be an empty string!");
  }
  auto common_stream_info = GetCommonStreamInfo(stream_query, evaluator);

  const auto get_config_map = [&evaluator](std::unordered_map<Expression *, Expression *> map,
                                           std::string_view map_name) -> std::unordered_map<std::string, std::string> {
    std::unordered_map<std::string, std::string> config_map;
    for (const auto [key_expr, value_expr] : map) {
      const auto key = key_expr->Accept(evaluator);
      const auto value = value_expr->Accept(evaluator);
      if (!key.IsString() || !value.IsString()) {
        throw SemanticException("{} must contain only string keys and values!", map_name);
      }
      config_map.emplace(key.ValueString(), value.ValueString());
    }
    return config_map;
  };

  memgraph::metrics::IncrementCounter(memgraph::metrics::StreamsCreated);

  return [db_acc = std::move(db_acc), interpreter_context, stream_name = stream_query->stream_name_,
          topic_names = EvaluateTopicNames(evaluator, stream_query->topic_names_),
          consumer_group = std::move(consumer_group), common_stream_info = std::move(common_stream_info),
          bootstrap_servers = std::move(bootstrap), owner = username,
          configs = get_config_map(stream_query->configs_, "Configs"),
          credentials = get_config_map(stream_query->credentials_, "Credentials"),
          default_server = interpreter_context->config.default_kafka_bootstrap_servers]() mutable {
    std::string bootstrap = bootstrap_servers ? std::move(*bootstrap_servers) : std::move(default_server);

    db_acc->streams()->Create<query::stream::KafkaStream>(stream_name,
                                                          {.common_info = std::move(common_stream_info),
                                                           .topics = std::move(topic_names),
                                                           .consumer_group = std::move(consumer_group),
                                                           .bootstrap_servers = std::move(bootstrap),
                                                           .configs = std::move(configs),
                                                           .credentials = std::move(credentials)},
                                                          std::move(owner), db_acc, interpreter_context);

    return std::vector<std::vector<TypedValue>>{};
  };
}

Callback::CallbackFunction GetPulsarCreateCallback(StreamQuery *stream_query, ExpressionVisitor<TypedValue> &evaluator,
                                                   memgraph::dbms::DatabaseAccess db,
                                                   InterpreterContext *interpreter_context,
                                                   const std::optional<std::string> &username) {
  auto service_url = GetOptionalStringValue(stream_query->service_url_, evaluator);
  if (service_url && service_url->empty()) {
    throw SemanticException("Service URL must not be an empty string!");
  }
  auto common_stream_info = GetCommonStreamInfo(stream_query, evaluator);
  memgraph::metrics::IncrementCounter(memgraph::metrics::StreamsCreated);

  return [db = std::move(db), interpreter_context, stream_name = stream_query->stream_name_,
          topic_names = EvaluateTopicNames(evaluator, stream_query->topic_names_),
          common_stream_info = std::move(common_stream_info), service_url = std::move(service_url), owner = username,
          default_service = interpreter_context->config.default_pulsar_service_url]() mutable {
    std::string url = service_url ? std::move(*service_url) : std::move(default_service);
    db->streams()->Create<query::stream::PulsarStream>(
        stream_name,
        {.common_info = std::move(common_stream_info), .topics = std::move(topic_names), .service_url = std::move(url)},
        std::move(owner), db, interpreter_context);

    return std::vector<std::vector<TypedValue>>{};
  };
}

Callback HandleStreamQuery(StreamQuery *stream_query, const Parameters &parameters,
                           memgraph::dbms::DatabaseAccess &db_acc, InterpreterContext *interpreter_context,
                           const std::optional<std::string> &username, std::vector<Notification> *notifications) {
  // TODO: MemoryResource for EvaluationContext, it should probably be passed as
  // the argument to Callback.
  EvaluationContext evaluation_context;
  evaluation_context.timestamp = QueryTimestamp();
  evaluation_context.parameters = parameters;
  PrimitiveLiteralExpressionEvaluator evaluator{evaluation_context};

  Callback callback;
  switch (stream_query->action_) {
    case StreamQuery::Action::CREATE_STREAM: {
      switch (stream_query->type_) {
        case StreamQuery::Type::KAFKA:
          callback.fn = GetKafkaCreateCallback(stream_query, evaluator, db_acc, interpreter_context, username);
          break;
        case StreamQuery::Type::PULSAR:
          callback.fn = GetPulsarCreateCallback(stream_query, evaluator, db_acc, interpreter_context, username);
          break;
      }
      notifications->emplace_back(SeverityLevel::INFO, NotificationCode::CREATE_STREAM,
                                  fmt::format("Created stream {}.", stream_query->stream_name_));
      return callback;
    }
    case StreamQuery::Action::START_STREAM: {
      const auto batch_limit = GetOptionalValue<int64_t>(stream_query->batch_limit_, evaluator);
      const auto timeout = GetOptionalValue<std::chrono::milliseconds>(stream_query->timeout_, evaluator);

      if (batch_limit.has_value()) {
        if (batch_limit.value() < 0) {
          throw utils::BasicException("Parameter BATCH_LIMIT cannot hold negative value");
        }

        callback.fn = [streams = db_acc->streams(), stream_name = stream_query->stream_name_, batch_limit, timeout]() {
          streams->StartWithLimit(stream_name, static_cast<uint64_t>(batch_limit.value()), timeout);
          return std::vector<std::vector<TypedValue>>{};
        };
      } else {
        callback.fn = [streams = db_acc->streams(), stream_name = stream_query->stream_name_]() {
          streams->Start(stream_name);
          return std::vector<std::vector<TypedValue>>{};
        };
        notifications->emplace_back(SeverityLevel::INFO, NotificationCode::START_STREAM,
                                    fmt::format("Started stream {}.", stream_query->stream_name_));
      }
      return callback;
    }
    case StreamQuery::Action::START_ALL_STREAMS: {
      callback.fn = [streams = db_acc->streams()]() {
        streams->StartAll();
        return std::vector<std::vector<TypedValue>>{};
      };
      notifications->emplace_back(SeverityLevel::INFO, NotificationCode::START_ALL_STREAMS, "Started all streams.");
      return callback;
    }
    case StreamQuery::Action::STOP_STREAM: {
      callback.fn = [streams = db_acc->streams(), stream_name = stream_query->stream_name_]() {
        streams->Stop(stream_name);
        return std::vector<std::vector<TypedValue>>{};
      };
      notifications->emplace_back(SeverityLevel::INFO, NotificationCode::STOP_STREAM,
                                  fmt::format("Stopped stream {}.", stream_query->stream_name_));
      return callback;
    }
    case StreamQuery::Action::STOP_ALL_STREAMS: {
      callback.fn = [streams = db_acc->streams()]() {
        streams->StopAll();
        return std::vector<std::vector<TypedValue>>{};
      };
      notifications->emplace_back(SeverityLevel::INFO, NotificationCode::STOP_ALL_STREAMS, "Stopped all streams.");
      return callback;
    }
    case StreamQuery::Action::DROP_STREAM: {
      callback.fn = [streams = db_acc->streams(), stream_name = stream_query->stream_name_]() {
        streams->Drop(stream_name);
        return std::vector<std::vector<TypedValue>>{};
      };
      notifications->emplace_back(SeverityLevel::INFO, NotificationCode::DROP_STREAM,
                                  fmt::format("Dropped stream {}.", stream_query->stream_name_));
      return callback;
    }
    case StreamQuery::Action::SHOW_STREAMS: {
      callback.header = {"name", "type", "batch_interval", "batch_size", "transformation_name", "owner", "is running"};
      callback.fn = [streams = db_acc->streams()]() {
        auto streams_status = streams->GetStreamInfo();
        std::vector<std::vector<TypedValue>> results;
        results.reserve(streams_status.size());
        auto stream_info_as_typed_stream_info_emplace_in = [](auto &typed_status, const auto &stream_info) {
          typed_status.emplace_back(stream_info.batch_interval.count());
          typed_status.emplace_back(stream_info.batch_size);
          typed_status.emplace_back(stream_info.transformation_name);
        };

        for (const auto &status : streams_status) {
          std::vector<TypedValue> typed_status;
          typed_status.reserve(7);
          typed_status.emplace_back(status.name);
          typed_status.emplace_back(StreamSourceTypeToString(status.type));
          stream_info_as_typed_stream_info_emplace_in(typed_status, status.info);
          if (status.owner.has_value()) {
            typed_status.emplace_back(*status.owner);
          } else {
            typed_status.emplace_back();
          }
          typed_status.emplace_back(status.is_running);
          results.push_back(std::move(typed_status));
        }

        return results;
      };
      return callback;
    }
    case StreamQuery::Action::CHECK_STREAM: {
      callback.header = {"queries", "raw messages"};

      const auto batch_limit = GetOptionalValue<int64_t>(stream_query->batch_limit_, evaluator);
      if (batch_limit.has_value() && batch_limit.value() < 0) {
        throw utils::BasicException("Parameter BATCH_LIMIT cannot hold negative value");
      }

      callback.fn = [db_acc, stream_name = stream_query->stream_name_,
                     timeout = GetOptionalValue<std::chrono::milliseconds>(stream_query->timeout_, evaluator),
                     batch_limit]() mutable {
        // TODO Is this safe
        return db_acc->streams()->Check(stream_name, db_acc, timeout, batch_limit);
      };
      notifications->emplace_back(SeverityLevel::INFO, NotificationCode::CHECK_STREAM,
                                  fmt::format("Checked stream {}.", stream_query->stream_name_));
      return callback;
    }
  }
}

Callback HandleConfigQuery() {
  Callback callback;
  callback.header = {"name", "default_value", "current_value", "description"};

  callback.fn = [] {
    std::vector<GFLAGS_NAMESPACE::CommandLineFlagInfo> flags;
    GetAllFlags(&flags);

    std::vector<std::vector<TypedValue>> results;

    for (const auto &flag : flags) {
      if (flag.hidden ||
          // These flags are not defined with gflags macros but are specified in config/flags.yaml
          flag.name == "help" || flag.name == "help_xml" || flag.name == "version") {
        continue;
      }

      std::vector<TypedValue> current_fields;
      current_fields.emplace_back(flag.name);
      current_fields.emplace_back(flag.default_value);
      current_fields.emplace_back(flag.current_value);
      current_fields.emplace_back(flag.description);

      results.emplace_back(std::move(current_fields));
    }

    return results;
  };
  return callback;
}

Callback HandleSettingQuery(SettingQuery *setting_query, const Parameters &parameters) {
  // TODO: MemoryResource for EvaluationContext, it should probably be passed as
  // the argument to Callback.
  EvaluationContext evaluation_context;
  evaluation_context.timestamp = QueryTimestamp();
  evaluation_context.parameters = parameters;
  auto evaluator = PrimitiveLiteralExpressionEvaluator{evaluation_context};

  Callback callback;
  switch (setting_query->action_) {
    case SettingQuery::Action::SET_SETTING: {
      const auto setting_name = EvaluateOptionalExpression(setting_query->setting_name_, evaluator);
      if (!setting_name.IsString()) {
        throw utils::BasicException("Setting name should be a string literal");
      }

      const auto setting_value = EvaluateOptionalExpression(setting_query->setting_value_, evaluator);
      if (!setting_value.IsString()) {
        throw utils::BasicException("Setting value should be a string literal");
      }

      callback.fn = [setting_name = std::string{setting_name.ValueString()},
                     setting_value = std::string{setting_value.ValueString()}]() mutable {
        if (!utils::global_settings.SetValue(setting_name, setting_value)) {
          throw utils::BasicException("Unknown setting name '{}'", setting_name);
        }
        return std::vector<std::vector<TypedValue>>{};
      };
      return callback;
    }
    case SettingQuery::Action::SHOW_SETTING: {
      const auto setting_name = EvaluateOptionalExpression(setting_query->setting_name_, evaluator);
      if (!setting_name.IsString()) {
        throw utils::BasicException("Setting name should be a string literal");
      }

      callback.header = {"setting_value"};
      callback.fn = [setting_name = std::string{setting_name.ValueString()}] {
        auto maybe_value = utils::global_settings.GetValue(setting_name);
        if (!maybe_value) {
          throw utils::BasicException("Unknown setting name '{}'", setting_name);
        }
        std::vector<std::vector<TypedValue>> results;
        results.reserve(1);

        std::vector<TypedValue> setting_value;
        setting_value.reserve(1);

        setting_value.emplace_back(*maybe_value);
        results.push_back(std::move(setting_value));
        return results;
      };
      return callback;
    }
    case SettingQuery::Action::SHOW_ALL_SETTINGS: {
      callback.header = {"setting_name", "setting_value"};
      callback.fn = [] {
        auto all_settings = utils::global_settings.AllSettings();
        std::vector<std::vector<TypedValue>> results;
        results.reserve(all_settings.size());

        for (const auto &[k, v] : all_settings) {
          std::vector<TypedValue> setting_info;
          setting_info.reserve(2);

          setting_info.emplace_back(k);
          setting_info.emplace_back(v);
          results.push_back(std::move(setting_info));
        }

        return results;
      };
      return callback;
    }
  }
}

// Struct for lazy pulling from a vector
struct PullPlanVector {
  explicit PullPlanVector(std::vector<std::vector<TypedValue>> values) : values_(std::move(values)) {}

  // @return true if there are more unstreamed elements in vector,
  // false otherwise.
  bool Pull(AnyStream *stream, std::optional<int> n) {
    int local_counter{0};
    while (global_counter < values_.size() && (!n || local_counter < n)) {
      stream->Result(values_[global_counter]);
      ++global_counter;
      ++local_counter;
    }

    return global_counter == values_.size();
  }

 private:
  int global_counter{0};
  std::vector<std::vector<TypedValue>> values_;
};

struct TxTimeout {
  TxTimeout() = default;
  explicit TxTimeout(std::chrono::duration<double> value) noexcept : value_{std::in_place, value} {
    // validation
    // - negative timeout makes no sense
    // - zero timeout means no timeout
    if (value_ <= std::chrono::milliseconds{0}) value_.reset();
  };
  explicit operator bool() const { return value_.has_value(); }

  /// Must call operator bool() first to know if safe
  auto ValueUnsafe() const -> std::chrono::duration<double> const & { return *value_; }

 private:
  std::optional<std::chrono::duration<double>> value_;
};

struct PullPlan {
  explicit PullPlan(std::shared_ptr<CachedPlan> plan, const Parameters &parameters, bool is_profile_query,
                    DbAccessor *dba, InterpreterContext *interpreter_context, utils::MemoryResource *execution_memory,
                    std::optional<std::string> username, std::atomic<TransactionStatus> *transaction_status,
                    std::shared_ptr<utils::AsyncTimer> tx_timer,
                    TriggerContextCollector *trigger_context_collector = nullptr,
                    std::optional<size_t> memory_limit = {}, bool use_monotonic_memory = true,
                    FrameChangeCollector *frame_change_collector_ = nullptr);

  std::optional<plan::ProfilingStatsWithTotalTime> Pull(AnyStream *stream, std::optional<int> n,
                                                        const std::vector<Symbol> &output_symbols,
                                                        std::map<std::string, TypedValue> *summary);

 private:
  std::shared_ptr<CachedPlan> plan_ = nullptr;
  plan::UniqueCursorPtr cursor_ = nullptr;
  Frame frame_;
  ExecutionContext ctx_;
  std::optional<size_t> memory_limit_;

  // As it's possible to query execution using multiple pulls
  // we need the keep track of the total execution time across
  // those pulls by accumulating the execution time.
  std::chrono::duration<double> execution_time_{0};

  // To pull the results from a query we call the `Pull` method on
  // the cursor which saves the results in a Frame.
  // Becuase we can't find out if there are some saved results in a frame,
  // and the cursor cannot deduce if the next pull will have a result,
  // we have to keep track of any unsent results from previous `PullPlan::Pull`
  // manually by using this flag.
  bool has_unsent_results_ = false;

  // In the case of LOAD CSV, we want to use only PoolResource without MonotonicMemoryResource
  // to reuse allocated memory. As LOAD CSV is processing row by row
  // it is possible to reduce memory usage significantly if MemoryResource deals with memory allocation
  // can reuse memory that was allocated on processing the first row on all subsequent rows.
  // This flag signals to `PullPlan::Pull` which MemoryResource to use
  bool use_monotonic_memory_;
};

PullPlan::PullPlan(const std::shared_ptr<CachedPlan> plan, const Parameters &parameters, const bool is_profile_query,
                   DbAccessor *dba, InterpreterContext *interpreter_context, utils::MemoryResource *execution_memory,
                   std::optional<std::string> username, std::atomic<TransactionStatus> *transaction_status,
                   std::shared_ptr<utils::AsyncTimer> tx_timer, TriggerContextCollector *trigger_context_collector,
                   const std::optional<size_t> memory_limit, bool use_monotonic_memory,
                   FrameChangeCollector *frame_change_collector)
    : plan_(plan),
      cursor_(plan->plan().MakeCursor(execution_memory)),
      frame_(plan->symbol_table().max_position(), execution_memory),
      memory_limit_(memory_limit),
      use_monotonic_memory_(use_monotonic_memory) {
  ctx_.db_accessor = dba;
  ctx_.symbol_table = plan->symbol_table();
  ctx_.evaluation_context.timestamp = QueryTimestamp();
  ctx_.evaluation_context.parameters = parameters;
  ctx_.evaluation_context.properties = NamesToProperties(plan->ast_storage().properties_, dba);
  ctx_.evaluation_context.labels = NamesToLabels(plan->ast_storage().labels_, dba);
#ifdef MG_ENTERPRISE
  if (license::global_license_checker.IsEnterpriseValidFast() && username.has_value() && dba) {
    // TODO How can we avoid creating this every time? If we must create it, it would be faster with an auth::User
    // instead of the username
    auto auth_checker = interpreter_context->auth_checker->GetFineGrainedAuthChecker(*username, dba);

    // if the user has global privileges to read, edit and write anything, we don't need to perform authorization
    // otherwise, we do assign the auth checker to check for label access control
    if (!auth_checker->HasGlobalPrivilegeOnVertices(AuthQuery::FineGrainedPrivilege::CREATE_DELETE) ||
        !auth_checker->HasGlobalPrivilegeOnEdges(AuthQuery::FineGrainedPrivilege::CREATE_DELETE)) {
      ctx_.auth_checker = std::move(auth_checker);
    }
  }
#endif
  ctx_.timer = std::move(tx_timer);
  ctx_.is_shutting_down = &interpreter_context->is_shutting_down;
  ctx_.transaction_status = transaction_status;
  ctx_.is_profile_query = is_profile_query;
  ctx_.trigger_context_collector = trigger_context_collector;
  ctx_.frame_change_collector = frame_change_collector;
}

std::optional<plan::ProfilingStatsWithTotalTime> PullPlan::Pull(AnyStream *stream, std::optional<int> n,
                                                                const std::vector<Symbol> &output_symbols,
                                                                std::map<std::string, TypedValue> *summary) {
  // Set up temporary memory for a single Pull. Initial memory comes from the
  // stack. 256 KiB should fit on the stack and should be more than enough for a
  // single `Pull`.
  static constexpr size_t stack_size = 256UL * 1024UL;
  char stack_data[stack_size];

  utils::ResourceWithOutOfMemoryException resource_with_exception;
  utils::MonotonicBufferResource monotonic_memory{&stack_data[0], stack_size, &resource_with_exception};
  std::optional<utils::PoolResource> pool_memory;
  static constexpr auto kMaxBlockPerChunks = 128;

  if (!use_monotonic_memory_) {
    pool_memory.emplace(kMaxBlockPerChunks, kExecutionPoolMaxBlockSize, &resource_with_exception,
                        &resource_with_exception);
  } else {
    // We can throw on every query because a simple queries for deleting will use only
    // the stack allocated buffer.
    // Also, we want to throw only when the query engine requests more memory and not the storage
    // so we add the exception to the allocator.
    // TODO (mferencevic): Tune the parameters accordingly.
    pool_memory.emplace(kMaxBlockPerChunks, 1024, &monotonic_memory, &resource_with_exception);
  }

  std::optional<utils::LimitedMemoryResource> maybe_limited_resource;
  if (memory_limit_) {
    maybe_limited_resource.emplace(&*pool_memory, *memory_limit_);
    ctx_.evaluation_context.memory = &*maybe_limited_resource;
  } else {
    ctx_.evaluation_context.memory = &*pool_memory;
  }

  // Returns true if a result was pulled.
  const auto pull_result = [&]() -> bool { return cursor_->Pull(frame_, ctx_); };

  const auto stream_values = [&]() {
    // TODO: The streamed values should also probably use the above memory.
    std::vector<TypedValue> values;
    values.reserve(output_symbols.size());

    for (const auto &symbol : output_symbols) {
      values.emplace_back(frame_[symbol]);
    }

    stream->Result(values);
  };

  // Get the execution time of all possible result pulls and streams.
  utils::Timer timer;

  int i = 0;
  if (has_unsent_results_ && !output_symbols.empty()) {
    // stream unsent results from previous pull
    stream_values();
    ++i;
  }

  for (; !n || i < n; ++i) {
    if (!pull_result()) {
      break;
    }

    if (!output_symbols.empty()) {
      stream_values();
    }
  }

  // If we finished because we streamed the requested n results,
  // we try to pull the next result to see if there is more.
  // If there is additional result, we leave the pulled result in the frame
  // and set the flag to true.
  has_unsent_results_ = i == n && pull_result();

  execution_time_ += timer.Elapsed();

  if (has_unsent_results_) {
    return std::nullopt;
  }

  summary->insert_or_assign("plan_execution_time", execution_time_.count());
  memgraph::metrics::Measure(memgraph::metrics::QueryExecutionLatency_us,
                             std::chrono::duration_cast<std::chrono::microseconds>(execution_time_).count());

  // We are finished with pulling all the data, therefore we can send any
  // metadata about the results i.e. notifications and statistics
  const bool is_any_counter_set =
      std::any_of(ctx_.execution_stats.counters.begin(), ctx_.execution_stats.counters.end(),
                  [](const auto &counter) { return counter > 0; });
  if (is_any_counter_set) {
    std::map<std::string, TypedValue> stats;
    for (size_t i = 0; i < ctx_.execution_stats.counters.size(); ++i) {
      stats.emplace(ExecutionStatsKeyToString(ExecutionStats::Key(i)), ctx_.execution_stats.counters[i]);
    }
    summary->insert_or_assign("stats", std::move(stats));
  }
  cursor_->Shutdown();
  ctx_.profile_execution_time = execution_time_;
  return GetStatsWithTotalTime(ctx_);
}

using RWType = plan::ReadWriteTypeChecker::RWType;

bool IsWriteQueryOnMainMemoryReplica(storage::Storage *storage,
                                     const query::plan::ReadWriteTypeChecker::RWType query_type) {
  if (auto storage_mode = storage->GetStorageMode(); storage_mode == storage::StorageMode::IN_MEMORY_ANALYTICAL ||
                                                     storage_mode == storage::StorageMode::IN_MEMORY_TRANSACTIONAL) {
    auto const &replState = storage->repl_state_;
    return replState.IsReplica() && (query_type == RWType::W || query_type == RWType::RW);
  }
  return false;
}

bool IsReplica(storage::Storage *storage) {
  if (auto storage_mode = storage->GetStorageMode(); storage_mode == storage::StorageMode::IN_MEMORY_ANALYTICAL ||
                                                     storage_mode == storage::StorageMode::IN_MEMORY_TRANSACTIONAL) {
    auto const &replState = storage->repl_state_;
    return replState.IsReplica();
  }
  return false;
}

}  // namespace

#ifdef MG_ENTERPRISE
InterpreterContext::InterpreterContext(InterpreterConfig interpreter_config, memgraph::dbms::DbmsHandler *handler,
                                       query::AuthQueryHandler *ah, query::AuthChecker *ac)
    : db_handler(handler), config(interpreter_config), auth(ah), auth_checker(ac) {}
#else
InterpreterContext::InterpreterContext(InterpreterConfig interpreter_config,
                                       memgraph::utils::Gatekeeper<memgraph::dbms::Database> *db_gatekeeper,
                                       query::AuthQueryHandler *ah, query::AuthChecker *ac)
    : db_gatekeeper(db_gatekeeper), config(interpreter_config), auth(ah), auth_checker(ac) {}
#endif

Interpreter::Interpreter(InterpreterContext *interpreter_context) : interpreter_context_(interpreter_context) {
  MG_ASSERT(interpreter_context_, "Interpreter context must not be NULL");
#ifndef MG_ENTERPRISE
  auto db_acc = interpreter_context_->db_gatekeeper->access();
  MG_ASSERT(db_acc, "Database accessor needs to be valid");
  current_db_.db_acc_ = std::move(db_acc);
#endif
}

Interpreter::Interpreter(InterpreterContext *interpreter_context, memgraph::dbms::DatabaseAccess db)
    : current_db_{std::move(db)}, interpreter_context_(interpreter_context) {
  MG_ASSERT(current_db_.db_acc_, "Database accessor needs to be valid");
  MG_ASSERT(interpreter_context_, "Interpreter context must not be NULL");
}

auto DetermineTxTimeout(std::optional<int64_t> tx_timeout_ms, InterpreterConfig const &config) -> TxTimeout {
  using double_seconds = std::chrono::duration<double>;

  auto const global_tx_timeout = double_seconds{flags::run_time::GetExecutionTimeout()};
  auto const valid_global_tx_timeout = global_tx_timeout > double_seconds{0};

  if (tx_timeout_ms) {
    auto const timeout = std::chrono::duration_cast<double_seconds>(std::chrono::milliseconds{*tx_timeout_ms});
    if (valid_global_tx_timeout) return TxTimeout{std::min(global_tx_timeout, timeout)};
    return TxTimeout{timeout};
  }
  if (valid_global_tx_timeout) {
    return TxTimeout{global_tx_timeout};
  }
  return TxTimeout{};
}

auto CreateTimeoutTimer(QueryExtras const &extras, InterpreterConfig const &config)
    -> std::shared_ptr<utils::AsyncTimer> {
  if (auto const timeout = DetermineTxTimeout(extras.tx_timeout, config)) {
    return std::make_shared<utils::AsyncTimer>(timeout.ValueUnsafe().count());
  }
  return {};
}

PreparedQuery Interpreter::PrepareTransactionQuery(std::string_view query_upper, QueryExtras const &extras) {
  std::function<void()> handler;

  if (query_upper == "BEGIN") {
    query_executions_.clear();
    transaction_queries_->clear();
    // TODO: Evaluate doing move(extras). Currently the extras is very small, but this will be important if it ever
    // becomes large.
    handler = [this, extras = extras] {
      if (in_explicit_transaction_) {
        throw ExplicitTransactionUsageException("Nested transactions are not supported.");
      }
      SetupInterpreterTransaction(extras);
      in_explicit_transaction_ = true;
      expect_rollback_ = false;
      if (!current_db_.db_acc_) throw DatabaseContextRequiredException("No current database for transaction defined.");
      SetupDatabaseTransaction(true);
    };
  } else if (query_upper == "COMMIT") {
    handler = [this] {
      if (!in_explicit_transaction_) {
        throw ExplicitTransactionUsageException("No current transaction to commit.");
      }
      if (expect_rollback_) {
        throw ExplicitTransactionUsageException(
            "Transaction can't be committed because there was a previous "
            "error. Please invoke a rollback instead.");
      }

      try {
        Commit();
      } catch (const utils::BasicException &) {
        AbortCommand(nullptr);
        throw;
      }

      expect_rollback_ = false;
      in_explicit_transaction_ = false;
      metadata_ = std::nullopt;
      current_timeout_timer_.reset();
    };
  } else if (query_upper == "ROLLBACK") {
    handler = [this] {
      if (!in_explicit_transaction_) {
        throw ExplicitTransactionUsageException("No current transaction to rollback.");
      }

      memgraph::metrics::IncrementCounter(memgraph::metrics::RollbackedTransactions);

      Abort();
      expect_rollback_ = false;
      in_explicit_transaction_ = false;
      metadata_ = std::nullopt;
      current_timeout_timer_.reset();
    };
  } else {
    LOG_FATAL("Should not get here -- unknown transaction query!");
  }

  return {{},
          {},
          [handler = std::move(handler)](AnyStream *, std::optional<int>) {
            handler();
            return QueryHandlerResult::NOTHING;
          },
          RWType::NONE};
}

inline static void TryCaching(const AstStorage &ast_storage, FrameChangeCollector *frame_change_collector) {
  if (!frame_change_collector) return;
  for (const auto &tree : ast_storage.storage_) {
    if (tree->GetTypeInfo() != memgraph::query::InListOperator::kType) {
      continue;
    }
    auto *in_list_operator = utils::Downcast<InListOperator>(tree.get());
    const auto cached_id = memgraph::utils::GetFrameChangeId(*in_list_operator);
    if (!cached_id || cached_id->empty()) {
      continue;
    }
    frame_change_collector->AddTrackingKey(*cached_id);
    spdlog::trace("Tracking {} operator, by id: {}", InListOperator::kType.name, *cached_id);
  }
}

bool IsLoadCsvQuery(const std::vector<memgraph::query::Clause *> &clauses) {
  return std::any_of(clauses.begin(), clauses.end(),
                     [](memgraph::query::Clause const *clause) { return clause->GetTypeInfo() == LoadCsv::kType; });
}

bool IsCallBatchedProcedureQuery(const std::vector<memgraph::query::Clause *> &clauses) {
  EvaluationContext evaluation_context;

  return std::ranges::any_of(clauses, [&evaluation_context](memgraph::query::Clause *clause) -> bool {
    if (!(clause->GetTypeInfo() == CallProcedure::kType)) return false;
    auto *call_procedure_clause = utils::Downcast<CallProcedure>(clause);

    const auto &maybe_found = memgraph::query::procedure::FindProcedure(
        procedure::gModuleRegistry, call_procedure_clause->procedure_name_, evaluation_context.memory);
    if (!maybe_found) {
      throw QueryRuntimeException("There is no procedure named '{}'.", call_procedure_clause->procedure_name_);
    }
    const auto &[module, proc] = *maybe_found;
    if (!proc->info.is_batched) return false;
    spdlog::trace("Using PoolResource for batched query procedure");
    return true;
  });
}

PreparedQuery PrepareCypherQuery(ParsedQuery parsed_query, std::map<std::string, TypedValue> *summary,
                                 InterpreterContext *interpreter_context, CurrentDB &current_db,
                                 utils::MemoryResource *execution_memory, std::vector<Notification> *notifications,
                                 std::optional<std::string> const &username,
                                 std::atomic<TransactionStatus> *transaction_status,
                                 std::shared_ptr<utils::AsyncTimer> tx_timer,
                                 FrameChangeCollector *frame_change_collector = nullptr) {
  auto *cypher_query = utils::Downcast<CypherQuery>(parsed_query.query);

  EvaluationContext evaluation_context;
  evaluation_context.timestamp = QueryTimestamp();
  evaluation_context.parameters = parsed_query.parameters;
  auto evaluator = PrimitiveLiteralExpressionEvaluator{evaluation_context};

  const auto memory_limit = EvaluateMemoryLimit(evaluator, cypher_query->memory_limit_, cypher_query->memory_scale_);
  if (memory_limit) {
    spdlog::info("Running query with memory limit of {}", utils::GetReadableSize(*memory_limit));
  }
  auto clauses = cypher_query->single_query_->clauses_;
  bool contains_csv = false;
  if (std::any_of(clauses.begin(), clauses.end(),
                  [](const auto *clause) { return clause->GetTypeInfo() == LoadCsv::kType; })) {
    notifications->emplace_back(
        SeverityLevel::INFO, NotificationCode::LOAD_CSV_TIP,
        "It's important to note that the parser parses the values as strings. It's up to the user to "
        "convert the parsed row values to the appropriate type. This can be done using the built-in "
        "conversion functions such as ToInteger, ToFloat, ToBoolean etc.");
    contains_csv = true;
  }

  // If this is LOAD CSV query, use PoolResource without MonotonicMemoryResource as we want to reuse allocated memory
  auto use_monotonic_memory =
      !contains_csv && !IsCallBatchedProcedureQuery(clauses) && !IsAllShortestPathsQuery(clauses);
  spdlog::trace("PrepareCypher has {} encountered all shortest paths and will {} use of monotonic memory",
                IsAllShortestPathsQuery(clauses) ? "" : "not", use_monotonic_memory ? "" : "not");

  MG_ASSERT(current_db.execution_db_accessor_, "Cypher query expects a current DB transaction");
  auto *dba =
      &*current_db
            .execution_db_accessor_;  // todo pass the full current_db into planner...make plan optimisation optional

  const auto is_cacheable = parsed_query.is_cacheable;
  auto *plan_cache = is_cacheable ? current_db.db_acc_->get()->plan_cache() : nullptr;

  auto plan = CypherQueryToPlan(parsed_query.stripped_query.hash(), std::move(parsed_query.ast_storage), cypher_query,
                                parsed_query.parameters, plan_cache, dba);

  TryCaching(plan->ast_storage(), frame_change_collector);
  summary->insert_or_assign("cost_estimate", plan->cost());
  auto rw_type_checker = plan::ReadWriteTypeChecker();
  rw_type_checker.InferRWType(const_cast<plan::LogicalOperator &>(plan->plan()));

  auto output_symbols = plan->plan().OutputSymbols(plan->symbol_table());

  std::vector<std::string> header;
  header.reserve(output_symbols.size());

  for (const auto &symbol : output_symbols) {
    // When the symbol is aliased or expanded from '*' (inside RETURN or
    // WITH), then there is no token position, so use symbol name.
    // Otherwise, find the name from stripped query.
    header.push_back(
        utils::FindOr(parsed_query.stripped_query.named_expressions(), symbol.token_position(), symbol.name()).first);
  }
  // TODO: pass current DB into plan, in future current can change during pull
  auto *trigger_context_collector =
      current_db.trigger_context_collector_ ? &*current_db.trigger_context_collector_ : nullptr;
  auto pull_plan = std::make_shared<PullPlan>(
      plan, parsed_query.parameters, false, dba, interpreter_context, execution_memory, username, transaction_status,
      std::move(tx_timer), trigger_context_collector, memory_limit, use_monotonic_memory,
      frame_change_collector->IsTrackingValues() ? frame_change_collector : nullptr);
  return PreparedQuery{std::move(header), std::move(parsed_query.required_privileges),
                       [pull_plan = std::move(pull_plan), output_symbols = std::move(output_symbols), summary](
                           AnyStream *stream, std::optional<int> n) -> std::optional<QueryHandlerResult> {
                         if (pull_plan->Pull(stream, n, output_symbols, summary)) {
                           return QueryHandlerResult::COMMIT;
                         }
                         return std::nullopt;
                       },
                       rw_type_checker.type};
}

PreparedQuery PrepareExplainQuery(ParsedQuery parsed_query, std::map<std::string, TypedValue> *summary,
                                  InterpreterContext *interpreter_context, CurrentDB &current_db) {
  const std::string kExplainQueryStart = "explain ";
  MG_ASSERT(utils::StartsWith(utils::ToLowerCase(parsed_query.stripped_query.query()), kExplainQueryStart),
            "Expected stripped query to start with '{}'", kExplainQueryStart);

  // Parse and cache the inner query separately (as if it was a standalone
  // query), producing a fresh AST. Note that currently we cannot just reuse
  // part of the already produced AST because the parameters within ASTs are
  // looked up using their positions within the string that was parsed. These
  // wouldn't match up if if we were to reuse the AST (produced by parsing the
  // full query string) when given just the inner query to execute.
  ParsedQuery parsed_inner_query =
      ParseQuery(parsed_query.query_string.substr(kExplainQueryStart.size()), parsed_query.user_parameters,
                 &interpreter_context->ast_cache, interpreter_context->config.query);

  auto *cypher_query = utils::Downcast<CypherQuery>(parsed_inner_query.query);
  MG_ASSERT(cypher_query, "Cypher grammar should not allow other queries in EXPLAIN");

  MG_ASSERT(current_db.execution_db_accessor_, "Explain query expects a current DB transaction");
  auto *dba = &*current_db.execution_db_accessor_;

  auto *plan_cache = parsed_inner_query.is_cacheable ? current_db.db_acc_->get()->plan_cache() : nullptr;

  auto cypher_query_plan =
      CypherQueryToPlan(parsed_inner_query.stripped_query.hash(), std::move(parsed_inner_query.ast_storage),
                        cypher_query, parsed_inner_query.parameters, plan_cache, dba);

  std::stringstream printed_plan;
  plan::PrettyPrint(*dba, &cypher_query_plan->plan(), &printed_plan);

  std::vector<std::vector<TypedValue>> printed_plan_rows;
  for (const auto &row : utils::Split(utils::RTrim(printed_plan.str()), "\n")) {
    printed_plan_rows.push_back(std::vector<TypedValue>{TypedValue(row)});
  }

  summary->insert_or_assign("explain", plan::PlanToJson(*dba, &cypher_query_plan->plan()).dump());

  return PreparedQuery{{"QUERY PLAN"},
                       std::move(parsed_query.required_privileges),
                       [pull_plan = std::make_shared<PullPlanVector>(std::move(printed_plan_rows))](
                           AnyStream *stream, std::optional<int> n) -> std::optional<QueryHandlerResult> {
                         if (pull_plan->Pull(stream, n)) {
                           return QueryHandlerResult::COMMIT;
                         }
                         return std::nullopt;
                       },
                       RWType::NONE};
}

PreparedQuery PrepareProfileQuery(ParsedQuery parsed_query, bool in_explicit_transaction,
                                  std::map<std::string, TypedValue> *summary, InterpreterContext *interpreter_context,
                                  CurrentDB &current_db, utils::MemoryResource *execution_memory,
                                  std::optional<std::string> const &username,
                                  std::atomic<TransactionStatus> *transaction_status,
                                  std::shared_ptr<utils::AsyncTimer> tx_timer,
                                  FrameChangeCollector *frame_change_collector) {
  const std::string kProfileQueryStart = "profile ";

  MG_ASSERT(utils::StartsWith(utils::ToLowerCase(parsed_query.stripped_query.query()), kProfileQueryStart),
            "Expected stripped query to start with '{}'", kProfileQueryStart);

  // PROFILE isn't allowed inside multi-command (explicit) transactions. This is
  // because PROFILE executes each PROFILE'd query and collects additional
  // perfomance metadata that it displays to the user instead of the results
  // yielded by the query. Because PROFILE has side-effects, each transaction
  // that is used to execute a PROFILE query *MUST* be aborted. That isn't
  // possible when using multicommand (explicit) transactions (because the user
  // controls the lifetime of the transaction) and that is why PROFILE is
  // explicitly disabled here in multicommand (explicit) transactions.
  // NOTE: Unlike PROFILE, EXPLAIN doesn't have any unwanted side-effects (in
  // transaction terms) because it doesn't execute the query, it just prints its
  // query plan. That is why EXPLAIN can be used in multicommand (explicit)
  // transactions.
  if (in_explicit_transaction) {
    throw ProfileInMulticommandTxException();
  }

  if (!memgraph::utils::IsAvailableTSC()) {
    throw QueryException("TSC support is missing for PROFILE");
  }

  // Parse and cache the inner query separately (as if it was a standalone
  // query), producing a fresh AST. Note that currently we cannot just reuse
  // part of the already produced AST because the parameters within ASTs are
  // looked up using their positions within the string that was parsed. These
  // wouldn't match up if if we were to reuse the AST (produced by parsing the
  // full query string) when given just the inner query to execute.
  ParsedQuery parsed_inner_query =
      ParseQuery(parsed_query.query_string.substr(kProfileQueryStart.size()), parsed_query.user_parameters,
                 &interpreter_context->ast_cache, interpreter_context->config.query);

  auto *cypher_query = utils::Downcast<CypherQuery>(parsed_inner_query.query);

  bool contains_csv = false;
  auto clauses = cypher_query->single_query_->clauses_;
  if (std::any_of(clauses.begin(), clauses.end(),
                  [](const auto *clause) { return clause->GetTypeInfo() == LoadCsv::kType; })) {
    contains_csv = true;
  }

  // If this is LOAD CSV, BatchedProcedure or AllShortest query, use PoolResource without MonotonicMemoryResource as we
  // want to reuse allocated memory
  auto use_monotonic_memory =
      !contains_csv && !IsCallBatchedProcedureQuery(clauses) && !IsAllShortestPathsQuery(clauses);

  MG_ASSERT(cypher_query, "Cypher grammar should not allow other queries in PROFILE");
  EvaluationContext evaluation_context;
  evaluation_context.timestamp = QueryTimestamp();
  evaluation_context.parameters = parsed_inner_query.parameters;
  auto evaluator = PrimitiveLiteralExpressionEvaluator{evaluation_context};
  const auto memory_limit = EvaluateMemoryLimit(evaluator, cypher_query->memory_limit_, cypher_query->memory_scale_);

  MG_ASSERT(current_db.execution_db_accessor_, "Profile query expects a current DB transaction");
  auto *dba = &*current_db.execution_db_accessor_;

  auto *plan_cache = parsed_inner_query.is_cacheable ? current_db.db_acc_->get()->plan_cache() : nullptr;
  auto cypher_query_plan =
      CypherQueryToPlan(parsed_inner_query.stripped_query.hash(), std::move(parsed_inner_query.ast_storage),
                        cypher_query, parsed_inner_query.parameters, plan_cache, dba);
  TryCaching(cypher_query_plan->ast_storage(), frame_change_collector);
  auto rw_type_checker = plan::ReadWriteTypeChecker();

  rw_type_checker.InferRWType(const_cast<plan::LogicalOperator &>(cypher_query_plan->plan()));

  return PreparedQuery{{"OPERATOR", "ACTUAL HITS", "RELATIVE TIME", "ABSOLUTE TIME"},
                       std::move(parsed_query.required_privileges),
                       [plan = std::move(cypher_query_plan), parameters = std::move(parsed_inner_query.parameters),
                        summary, dba, interpreter_context, execution_memory, memory_limit, username,
                        // We want to execute the query we are profiling lazily, so we delay
                        // the construction of the corresponding context.
                        stats_and_total_time = std::optional<plan::ProfilingStatsWithTotalTime>{},
                        pull_plan = std::shared_ptr<PullPlanVector>(nullptr), transaction_status, use_monotonic_memory,
                        frame_change_collector, tx_timer = std::move(tx_timer)](
                           AnyStream *stream, std::optional<int> n) mutable -> std::optional<QueryHandlerResult> {
                         // No output symbols are given so that nothing is streamed.
                         if (!stats_and_total_time) {
                           stats_and_total_time =
                               PullPlan(plan, parameters, true, dba, interpreter_context, execution_memory, username,
                                        transaction_status, std::move(tx_timer), nullptr, memory_limit,
                                        use_monotonic_memory,
                                        frame_change_collector->IsTrackingValues() ? frame_change_collector : nullptr)
                                   .Pull(stream, {}, {}, summary);
                           pull_plan = std::make_shared<PullPlanVector>(ProfilingStatsToTable(*stats_and_total_time));
                         }

                         MG_ASSERT(stats_and_total_time, "Failed to execute the query!");

                         if (pull_plan->Pull(stream, n)) {
                           summary->insert_or_assign("profile", ProfilingStatsToJson(*stats_and_total_time).dump());
                           return QueryHandlerResult::ABORT;
                         }

                         return std::nullopt;
                       },
                       rw_type_checker.type};
}

PreparedQuery PrepareDumpQuery(ParsedQuery parsed_query, CurrentDB &current_db) {
  MG_ASSERT(current_db.execution_db_accessor_, "Dump query expects a current DB transaction");
  auto *dba = &*current_db.execution_db_accessor_;
  auto plan = std::make_shared<PullPlanDump>(dba);
  return PreparedQuery{
      {"QUERY"},
      std::move(parsed_query.required_privileges),
      [pull_plan = std::move(plan)](AnyStream *stream, std::optional<int> n) -> std::optional<QueryHandlerResult> {
        if (pull_plan->Pull(stream, n)) {
          return QueryHandlerResult::COMMIT;
        }
        return std::nullopt;
      },
      RWType::R};
}

std::vector<std::vector<TypedValue>> AnalyzeGraphQueryHandler::AnalyzeGraphCreateStatistics(
    const std::span<std::string> labels, DbAccessor *execution_db_accessor) {
  using LPIndex = std::pair<storage::LabelId, storage::PropertyId>;
  auto view = storage::View::OLD;

  auto erase_not_specified_label_indices = [&labels, execution_db_accessor](auto &index_info) {
    if (labels[0] == kAsterisk) {
      return;
    }

    for (auto it = index_info.cbegin(); it != index_info.cend();) {
      if (std::find(labels.begin(), labels.end(), execution_db_accessor->LabelToName(*it)) == labels.end()) {
        it = index_info.erase(it);
      } else {
        ++it;
      }
    }
  };

  auto erase_not_specified_label_property_indices = [&labels, execution_db_accessor](auto &index_info) {
    if (labels[0] == kAsterisk) {
      return;
    }

    for (auto it = index_info.cbegin(); it != index_info.cend();) {
      if (std::find(labels.begin(), labels.end(), execution_db_accessor->LabelToName(it->first)) == labels.end()) {
        it = index_info.erase(it);
      } else {
        ++it;
      }
    }
  };

  auto populate_label_stats = [execution_db_accessor, view](auto index_info) {
    std::vector<std::pair<storage::LabelId, storage::LabelIndexStats>> label_stats;
    label_stats.reserve(index_info.size());
    std::for_each(index_info.begin(), index_info.end(),
                  [execution_db_accessor, view, &label_stats](const storage::LabelId &label_id) {
                    auto vertices = execution_db_accessor->Vertices(view, label_id);
                    uint64_t no_vertices{0};
                    uint64_t total_degree{0};
                    std::for_each(vertices.begin(), vertices.end(),
                                  [&total_degree, &no_vertices, &view](const auto &vertex) {
                                    no_vertices++;
                                    total_degree += *vertex.OutDegree(view) + *vertex.InDegree(view);
                                  });

                    auto average_degree =
                        no_vertices > 0 ? static_cast<double>(total_degree) / static_cast<double>(no_vertices) : 0;
                    auto index_stats = storage::LabelIndexStats{.count = no_vertices, .avg_degree = average_degree};
                    execution_db_accessor->SetIndexStats(label_id, index_stats);
                    label_stats.emplace_back(label_id, index_stats);
                  });

    return label_stats;
  };

  auto populate_label_property_stats = [execution_db_accessor, view](auto &index_info) {
    std::map<LPIndex, std::map<storage::PropertyValue, int64_t>> label_property_counter;
    std::map<LPIndex, uint64_t> vertex_degree_counter;
    // Iterate over all label property indexed vertices
    std::for_each(
        index_info.begin(), index_info.end(),
        [execution_db_accessor, &label_property_counter, &vertex_degree_counter, view](const LPIndex &index_element) {
          auto &lp_counter = label_property_counter[index_element];
          auto &vd_counter = vertex_degree_counter[index_element];
          auto vertices = execution_db_accessor->Vertices(view, index_element.first, index_element.second);
          std::for_each(vertices.begin(), vertices.end(),
                        [&index_element, &lp_counter, &vd_counter, &view](const auto &vertex) {
                          lp_counter[*vertex.GetProperty(view, index_element.second)]++;
                          vd_counter += *vertex.OutDegree(view) + *vertex.InDegree(view);
                        });
        });

    std::vector<std::pair<LPIndex, storage::LabelPropertyIndexStats>> label_property_stats;
    label_property_stats.reserve(label_property_counter.size());
    std::for_each(
        label_property_counter.begin(), label_property_counter.end(),
        [execution_db_accessor, &vertex_degree_counter, &label_property_stats](const auto &counter_entry) {
          const auto &[label_property, values_map] = counter_entry;
          // Extract info
          uint64_t count_property_value = std::accumulate(
              values_map.begin(), values_map.end(), 0,
              [](uint64_t prev_value, const auto &prop_value_count) { return prev_value + prop_value_count.second; });
          // num_distinc_values will never be 0
          double avg_group_size = static_cast<double>(count_property_value) / static_cast<double>(values_map.size());
          double chi_squared_stat = std::accumulate(
              values_map.begin(), values_map.end(), 0.0, [avg_group_size](double prev_result, const auto &value_entry) {
                return prev_result + utils::ChiSquaredValue(value_entry.second, avg_group_size);
              });

          double average_degree = count_property_value > 0
                                      ? static_cast<double>(vertex_degree_counter[label_property]) /
                                            static_cast<double>(count_property_value)
                                      : 0;

          auto index_stats =
              storage::LabelPropertyIndexStats{.count = count_property_value,
                                               .distinct_values_count = static_cast<uint64_t>(values_map.size()),
                                               .statistic = chi_squared_stat,
                                               .avg_group_size = avg_group_size,
                                               .avg_degree = average_degree};
          execution_db_accessor->SetIndexStats(label_property.first, label_property.second, index_stats);
          label_property_stats.push_back(std::make_pair(label_property, index_stats));
        });

    return label_property_stats;
  };

  auto index_info = execution_db_accessor->ListAllIndices();

  std::vector<storage::LabelId> label_indices_info = index_info.label;
  erase_not_specified_label_indices(label_indices_info);
  auto label_stats = populate_label_stats(label_indices_info);

  std::vector<LPIndex> label_property_indices_info = index_info.label_property;
  erase_not_specified_label_property_indices(label_property_indices_info);
  auto label_property_stats = populate_label_property_stats(label_property_indices_info);

  std::vector<std::vector<TypedValue>> results;
  results.reserve(label_stats.size() + label_property_stats.size());

  std::for_each(label_stats.begin(), label_stats.end(), [execution_db_accessor, &results](const auto &stat_entry) {
    std::vector<TypedValue> result;
    result.reserve(kComputeStatisticsNumResults);

    result.emplace_back(execution_db_accessor->LabelToName(stat_entry.first));
    result.emplace_back(TypedValue());
    result.emplace_back(static_cast<int64_t>(stat_entry.second.count));
    result.emplace_back(TypedValue());
    result.emplace_back(TypedValue());
    result.emplace_back(TypedValue());
    result.emplace_back(stat_entry.second.avg_degree);
    results.push_back(std::move(result));
  });

  std::for_each(label_property_stats.begin(), label_property_stats.end(),
                [execution_db_accessor, &results](const auto &stat_entry) {
                  std::vector<TypedValue> result;
                  result.reserve(kComputeStatisticsNumResults);

                  result.emplace_back(execution_db_accessor->LabelToName(stat_entry.first.first));
                  result.emplace_back(execution_db_accessor->PropertyToName(stat_entry.first.second));
                  result.emplace_back(static_cast<int64_t>(stat_entry.second.count));
                  result.emplace_back(static_cast<int64_t>(stat_entry.second.distinct_values_count));
                  result.emplace_back(stat_entry.second.avg_group_size);
                  result.emplace_back(stat_entry.second.statistic);
                  result.emplace_back(stat_entry.second.avg_degree);
                  results.push_back(std::move(result));
                });

  return results;
}

std::vector<std::vector<TypedValue>> AnalyzeGraphQueryHandler::AnalyzeGraphDeleteStatistics(
    const std::span<std::string> labels, DbAccessor *execution_db_accessor) {
  auto erase_not_specified_label_indices = [&labels, execution_db_accessor](auto &index_info) {
    if (labels[0] == kAsterisk) {
      return;
    }

    for (auto it = index_info.cbegin(); it != index_info.cend();) {
      if (std::find(labels.begin(), labels.end(), execution_db_accessor->LabelToName(*it)) == labels.end()) {
        it = index_info.erase(it);
      } else {
        ++it;
      }
    }
  };

  auto erase_not_specified_label_property_indices = [&labels, execution_db_accessor](auto &index_info) {
    if (labels[0] == kAsterisk) {
      return;
    }

    for (auto it = index_info.cbegin(); it != index_info.cend();) {
      if (std::find(labels.begin(), labels.end(), execution_db_accessor->LabelToName(it->first)) == labels.end()) {
        it = index_info.erase(it);
      } else {
        ++it;
      }
    }
  };

  auto populate_label_results = [execution_db_accessor](auto index_info) {
    std::vector<storage::LabelId> label_results;
    label_results.reserve(index_info.size());
    std::for_each(index_info.begin(), index_info.end(),
                  [execution_db_accessor, &label_results](const storage::LabelId &label_id) {
                    const auto res = execution_db_accessor->DeleteLabelIndexStats(label_id);
                    if (res) label_results.emplace_back(label_id);
                  });

    return label_results;
  };

  auto populate_label_property_results = [execution_db_accessor](auto index_info) {
    std::vector<std::pair<storage::LabelId, storage::PropertyId>> label_property_results;
    label_property_results.reserve(index_info.size());
    std::for_each(index_info.begin(), index_info.end(),
                  [execution_db_accessor,
                   &label_property_results](const std::pair<storage::LabelId, storage::PropertyId> &label_property) {
                    const auto &res = execution_db_accessor->DeleteLabelPropertyIndexStats(label_property.first);
                    label_property_results.insert(label_property_results.end(), res.begin(), res.end());
                  });

    return label_property_results;
  };

  auto index_info = execution_db_accessor->ListAllIndices();

  std::vector<storage::LabelId> label_indices_info = index_info.label;
  erase_not_specified_label_indices(label_indices_info);
  auto label_results = populate_label_results(label_indices_info);

  std::vector<std::pair<storage::LabelId, storage::PropertyId>> label_property_indices_info = index_info.label_property;
  erase_not_specified_label_property_indices(label_property_indices_info);
  auto label_prop_results = populate_label_property_results(label_property_indices_info);

  std::vector<std::vector<TypedValue>> results;
  results.reserve(label_results.size() + label_prop_results.size());

  std::transform(
      label_results.begin(), label_results.end(), std::back_inserter(results),
      [execution_db_accessor](const auto &label_index) {
        return std::vector<TypedValue>{TypedValue(execution_db_accessor->LabelToName(label_index)), TypedValue("")};
      });

  std::transform(label_prop_results.begin(), label_prop_results.end(), std::back_inserter(results),
                 [execution_db_accessor](const auto &label_property_index) {
                   return std::vector<TypedValue>{
                       TypedValue(execution_db_accessor->LabelToName(label_property_index.first)),
                       TypedValue(execution_db_accessor->PropertyToName(label_property_index.second))};
                 });

  return results;
}

Callback HandleAnalyzeGraphQuery(AnalyzeGraphQuery *analyze_graph_query, DbAccessor *execution_db_accessor) {
  Callback callback;
  switch (analyze_graph_query->action_) {
    case AnalyzeGraphQuery::Action::ANALYZE: {
      callback.header = {"label",      "property",       "num estimation nodes",
                         "num groups", "avg group size", "chi-squared value",
                         "avg degree"};
      callback.fn = [handler = AnalyzeGraphQueryHandler(), labels = analyze_graph_query->labels_,
                     execution_db_accessor]() mutable {
        return handler.AnalyzeGraphCreateStatistics(labels, execution_db_accessor);
      };
      break;
    }
    case AnalyzeGraphQuery::Action::DELETE: {
      callback.header = {"label", "property"};
      callback.fn = [handler = AnalyzeGraphQueryHandler(), labels = analyze_graph_query->labels_,
                     execution_db_accessor]() mutable {
        return handler.AnalyzeGraphDeleteStatistics(labels, execution_db_accessor);
      };
      break;
    }
  }

  return callback;
}

PreparedQuery PrepareAnalyzeGraphQuery(ParsedQuery parsed_query, bool in_explicit_transaction, CurrentDB &current_db) {
  if (in_explicit_transaction) {
    throw AnalyzeGraphInMulticommandTxException();
  }
  MG_ASSERT(current_db.db_acc_, "Analyze Graph query expects a current DB");

  // Creating an index influences computed plan costs.
  auto invalidate_plan_cache = [plan_cache = current_db.db_acc_->get()->plan_cache()] {
    auto access = plan_cache->access();
    for (auto &kv : access) {
      access.remove(kv.first);
    }
  };
  utils::OnScopeExit cache_invalidator(invalidate_plan_cache);

  auto *analyze_graph_query = utils::Downcast<AnalyzeGraphQuery>(parsed_query.query);
  MG_ASSERT(analyze_graph_query);

  MG_ASSERT(current_db.execution_db_accessor_, "Analyze Graph query expects a current DB transaction");
  auto *dba = &*current_db.execution_db_accessor_;

  auto callback = HandleAnalyzeGraphQuery(analyze_graph_query, dba);

  return PreparedQuery{std::move(callback.header), std::move(parsed_query.required_privileges),
                       [callback_fn = std::move(callback.fn), pull_plan = std::shared_ptr<PullPlanVector>{nullptr}](
                           AnyStream *stream, std::optional<int> n) mutable -> std::optional<QueryHandlerResult> {
                         if (UNLIKELY(!pull_plan)) {
                           pull_plan = std::make_shared<PullPlanVector>(callback_fn());
                         }

                         if (pull_plan->Pull(stream, n)) {
                           return QueryHandlerResult::COMMIT;
                         }
                         return std::nullopt;
                       },
                       RWType::NONE};
}

PreparedQuery PrepareIndexQuery(ParsedQuery parsed_query, bool in_explicit_transaction,
                                std::vector<Notification> *notifications, CurrentDB &current_db) {
  if (in_explicit_transaction) {
    throw IndexInMulticommandTxException();
  }

  auto *index_query = utils::Downcast<IndexQuery>(parsed_query.query);
  std::function<void(Notification &)> handler;

  // TODO: we will need transaction for replication
  MG_ASSERT(current_db.db_acc_, "Index query expects a current DB");
  auto &db_acc = *current_db.db_acc_;

  MG_ASSERT(current_db.db_transactional_accessor_, "Index query expects a current DB transaction");
  auto *dba = &*current_db.execution_db_accessor_;

  // Creating an index influences computed plan costs.
  auto invalidate_plan_cache = [plan_cache = db_acc->plan_cache()] {
    auto access = plan_cache->access();
    for (auto &kv : access) {
      access.remove(kv.first);
    }
  };

  auto *storage = db_acc->storage();
  auto label = storage->NameToLabel(index_query->label_.name);

  std::vector<storage::PropertyId> properties;
  std::vector<std::string> properties_string;
  properties.reserve(index_query->properties_.size());
  properties_string.reserve(index_query->properties_.size());
  for (const auto &prop : index_query->properties_) {
    properties.push_back(storage->NameToProperty(prop.name));
    properties_string.push_back(prop.name);
  }
  auto properties_stringified = utils::Join(properties_string, ", ");

  if (properties.size() > 1) {
    throw utils::NotYetImplemented("index on multiple properties");
  }

  Notification index_notification(SeverityLevel::INFO);
  switch (index_query->action_) {
    case IndexQuery::Action::CREATE: {
      index_notification.code = NotificationCode::CREATE_INDEX;
      index_notification.title =
          fmt::format("Created index on label {} on properties {}.", index_query->label_.name, properties_stringified);

      // TODO: not just storage + invalidate_plan_cache. Need a DB transaction (for replication)
      handler = [dba, label, properties_stringified = std::move(properties_stringified),
                 label_name = index_query->label_.name, properties = std::move(properties),
                 invalidate_plan_cache = std::move(invalidate_plan_cache)](Notification &index_notification) {
        MG_ASSERT(properties.size() <= 1U);
        auto maybe_index_error = properties.empty() ? dba->CreateIndex(label) : dba->CreateIndex(label, properties[0]);
        utils::OnScopeExit invalidator(invalidate_plan_cache);

        if (maybe_index_error.HasError()) {
          index_notification.code = NotificationCode::EXISTENT_INDEX;
          index_notification.title =
              fmt::format("Index on label {} on properties {} already exists.", label_name, properties_stringified);
          // ABORT?
        }
      };
      break;
    }
    case IndexQuery::Action::DROP: {
      index_notification.code = NotificationCode::DROP_INDEX;
      index_notification.title = fmt::format("Dropped index on label {} on properties {}.", index_query->label_.name,
                                             utils::Join(properties_string, ", "));
      // TODO: not just storage + invalidate_plan_cache. Need a DB transaction (for replication)
      handler = [dba, label, properties_stringified = std::move(properties_stringified),
                 label_name = index_query->label_.name, properties = std::move(properties),
                 invalidate_plan_cache = std::move(invalidate_plan_cache)](Notification &index_notification) {
        MG_ASSERT(properties.size() <= 1U);
        auto maybe_index_error = properties.empty() ? dba->DropIndex(label) : dba->DropIndex(label, properties[0]);
        utils::OnScopeExit invalidator(invalidate_plan_cache);

        if (maybe_index_error.HasError()) {
          index_notification.code = NotificationCode::NONEXISTENT_INDEX;
          index_notification.title =
              fmt::format("Index on label {} on properties {} doesn't exist.", label_name, properties_stringified);
        }
      };
      break;
    }
  }

  return PreparedQuery{
      {},
      std::move(parsed_query.required_privileges),
      [handler = std::move(handler), notifications, index_notification = std::move(index_notification)](
          AnyStream * /*stream*/, std::optional<int> /*unused*/) mutable {
        handler(index_notification);
        notifications->push_back(index_notification);
        return QueryHandlerResult::COMMIT;  // TODO: Will need to become COMMIT when we fix replication
      },
      RWType::W};
}

PreparedQuery PrepareAuthQuery(ParsedQuery parsed_query, bool in_explicit_transaction,
                               InterpreterContext *interpreter_context) {
  if (in_explicit_transaction) {
    throw UserModificationInMulticommandTxException();
  }

  auto *auth_query = utils::Downcast<AuthQuery>(parsed_query.query);

  auto callback = HandleAuthQuery(auth_query, interpreter_context, parsed_query.parameters);

  return PreparedQuery{std::move(callback.header), std::move(parsed_query.required_privileges),
                       [handler = std::move(callback.fn), pull_plan = std::shared_ptr<PullPlanVector>(nullptr),
                        interpreter_context](  // NOLINT
                           AnyStream *stream, std::optional<int> n) mutable -> std::optional<QueryHandlerResult> {
                         if (!pull_plan) {
                           // Run the specific query
                           auto results = handler();
                           pull_plan = std::make_shared<PullPlanVector>(std::move(results));
#ifdef MG_ENTERPRISE
                           // Invalidate auth cache after every type of AuthQuery
                           interpreter_context->auth_checker->ClearCache();
#endif
                         }

                         if (pull_plan->Pull(stream, n)) {
                           return QueryHandlerResult::COMMIT;
                         }
                         return std::nullopt;
                       },
                       RWType::NONE};
}

PreparedQuery PrepareReplicationQuery(ParsedQuery parsed_query, bool in_explicit_transaction,
                                      std::vector<Notification> *notifications, CurrentDB &current_db,
                                      const InterpreterConfig &config) {
  if (in_explicit_transaction) {
    throw ReplicationModificationInMulticommandTxException();
  }

  MG_ASSERT(current_db.db_acc_, "Replication query expects a current DB");
  storage::Storage *storage = current_db.db_acc_->get()->storage();

  if (storage->GetStorageMode() == storage::StorageMode::ON_DISK_TRANSACTIONAL) {
    throw ReplicationDisabledOnDiskStorage();
  }

  auto *replication_query = utils::Downcast<ReplicationQuery>(parsed_query.query);
  auto callback = HandleReplicationQuery(replication_query, parsed_query.parameters, storage, config, notifications);

  return PreparedQuery{callback.header, std::move(parsed_query.required_privileges),
                       [callback_fn = std::move(callback.fn), pull_plan = std::shared_ptr<PullPlanVector>{nullptr}](
                           AnyStream *stream, std::optional<int> n) mutable -> std::optional<QueryHandlerResult> {
                         if (UNLIKELY(!pull_plan)) {
                           pull_plan = std::make_shared<PullPlanVector>(callback_fn());
                         }

                         if (pull_plan->Pull(stream, n)) {
                           return QueryHandlerResult::COMMIT;
                         }
                         return std::nullopt;
                       },
                       RWType::NONE};
  // False positive report for the std::make_shared above
  // NOLINTNEXTLINE(clang-analyzer-cplusplus.NewDeleteLeaks)
}

PreparedQuery PrepareLockPathQuery(ParsedQuery parsed_query, bool in_explicit_transaction, CurrentDB &current_db) {
  if (in_explicit_transaction) {
    throw LockPathModificationInMulticommandTxException();
  }

  MG_ASSERT(current_db.db_acc_, "Lock Path query expects a current DB");
  storage::Storage *storage = current_db.db_acc_->get()->storage();

  if (storage->GetStorageMode() == storage::StorageMode::ON_DISK_TRANSACTIONAL) {
    throw LockPathDisabledOnDiskStorage();
  }

  auto *lock_path_query = utils::Downcast<LockPathQuery>(parsed_query.query);

  return PreparedQuery{
      {"STATUS"},
      std::move(parsed_query.required_privileges),
      [storage, action = lock_path_query->action_](AnyStream *stream,
                                                   std::optional<int> n) -> std::optional<QueryHandlerResult> {
        auto *mem_storage = static_cast<storage::InMemoryStorage *>(storage);
        std::vector<std::vector<TypedValue>> status;
        std::string res;

        switch (action) {
          case LockPathQuery::Action::LOCK_PATH: {
            const auto lock_success = mem_storage->LockPath();
            if (lock_success.HasError()) [[unlikely]] {
              throw QueryRuntimeException("Failed to lock the data directory");
            }
            res = lock_success.GetValue() ? "Data directory is now locked." : "Data directory is already locked.";
            break;
          }
          case LockPathQuery::Action::UNLOCK_PATH: {
            const auto unlock_success = mem_storage->UnlockPath();
            if (unlock_success.HasError()) [[unlikely]] {
              throw QueryRuntimeException("Failed to unlock the data directory");
            }
            res = unlock_success.GetValue() ? "Data directory is now unlocked." : "Data directory is already unlocked.";
            break;
          }
          case LockPathQuery::Action::STATUS: {
            const auto locked_status = mem_storage->IsPathLocked();
            if (locked_status.HasError()) [[unlikely]] {
              throw QueryRuntimeException("Failed to access the data directory");
            }
            res = locked_status.GetValue() ? "Data directory is locked." : "Data directory is unlocked.";
            break;
          }
        }

        status.emplace_back(std::vector<TypedValue>{TypedValue(res)});
        auto pull_plan = std::make_shared<PullPlanVector>(std::move(status));
        if (pull_plan->Pull(stream, n)) {
          return QueryHandlerResult::COMMIT;
        }
        return std::nullopt;
      },
      RWType::NONE};
}

PreparedQuery PrepareFreeMemoryQuery(ParsedQuery parsed_query, bool in_explicit_transaction, CurrentDB &current_db) {
  if (in_explicit_transaction) {
    throw FreeMemoryModificationInMulticommandTxException();
  }

  MG_ASSERT(current_db.db_acc_, "Free Memory query expects a current DB");
  storage::Storage *storage = current_db.db_acc_->get()->storage();

  if (storage->GetStorageMode() == storage::StorageMode::ON_DISK_TRANSACTIONAL) {
    throw FreeMemoryDisabledOnDiskStorage();
  }

  return PreparedQuery{{},
                       std::move(parsed_query.required_privileges),
                       [storage](AnyStream *stream, std::optional<int> n) -> std::optional<QueryHandlerResult> {
                         storage->FreeMemory();
                         memory::PurgeUnusedMemory();
                         return QueryHandlerResult::COMMIT;
                       },
                       RWType::NONE};
}

PreparedQuery PrepareShowConfigQuery(ParsedQuery parsed_query, bool in_explicit_transaction) {
  if (in_explicit_transaction) {
    throw ShowConfigModificationInMulticommandTxException();
  }

  auto callback = HandleConfigQuery();

  return PreparedQuery{std::move(callback.header), std::move(parsed_query.required_privileges),
                       [callback_fn = std::move(callback.fn), pull_plan = std::shared_ptr<PullPlanVector>{nullptr}](
                           AnyStream *stream, std::optional<int> n) mutable -> std::optional<QueryHandlerResult> {
                         if (!pull_plan) [[unlikely]] {
                           pull_plan = std::make_shared<PullPlanVector>(callback_fn());
                         }

                         if (pull_plan->Pull(stream, n)) {
                           return QueryHandlerResult::COMMIT;
                         }
                         return std::nullopt;
                       },
                       RWType::NONE};
}

TriggerEventType ToTriggerEventType(const TriggerQuery::EventType event_type) {
  switch (event_type) {
    case TriggerQuery::EventType::ANY:
      return TriggerEventType::ANY;

    case TriggerQuery::EventType::CREATE:
      return TriggerEventType::CREATE;

    case TriggerQuery::EventType::VERTEX_CREATE:
      return TriggerEventType::VERTEX_CREATE;

    case TriggerQuery::EventType::EDGE_CREATE:
      return TriggerEventType::EDGE_CREATE;

    case TriggerQuery::EventType::DELETE:
      return TriggerEventType::DELETE;

    case TriggerQuery::EventType::VERTEX_DELETE:
      return TriggerEventType::VERTEX_DELETE;

    case TriggerQuery::EventType::EDGE_DELETE:
      return TriggerEventType::EDGE_DELETE;

    case TriggerQuery::EventType::UPDATE:
      return TriggerEventType::UPDATE;

    case TriggerQuery::EventType::VERTEX_UPDATE:
      return TriggerEventType::VERTEX_UPDATE;

    case TriggerQuery::EventType::EDGE_UPDATE:
      return TriggerEventType::EDGE_UPDATE;
  }
}

Callback CreateTrigger(TriggerQuery *trigger_query,
                       const std::map<std::string, storage::PropertyValue> &user_parameters,
                       TriggerStore *trigger_store, InterpreterContext *interpreter_context, DbAccessor *dba,
                       std::optional<std::string> owner) {
  return {{},
          [trigger_name = std::move(trigger_query->trigger_name_),
           trigger_statement = std::move(trigger_query->statement_), event_type = trigger_query->event_type_,
           before_commit = trigger_query->before_commit_, trigger_store, interpreter_context, dba, user_parameters,
           owner = std::move(owner)]() mutable -> std::vector<std::vector<TypedValue>> {
            trigger_store->AddTrigger(std::move(trigger_name), trigger_statement, user_parameters,
                                      ToTriggerEventType(event_type),
                                      before_commit ? TriggerPhase::BEFORE_COMMIT : TriggerPhase::AFTER_COMMIT,
                                      &interpreter_context->ast_cache, dba, interpreter_context->config.query,
                                      std::move(owner), interpreter_context->auth_checker);
            memgraph::metrics::IncrementCounter(memgraph::metrics::TriggersCreated);
            return {};
          }};
}

Callback DropTrigger(TriggerQuery *trigger_query, TriggerStore *trigger_store) {
  return {{},
          [trigger_name = std::move(trigger_query->trigger_name_),
           trigger_store]() -> std::vector<std::vector<TypedValue>> {
            trigger_store->DropTrigger(trigger_name);
            return {};
          }};
}

Callback ShowTriggers(TriggerStore *trigger_store) {
  return {{"trigger name", "statement", "event type", "phase", "owner"}, [trigger_store] {
            std::vector<std::vector<TypedValue>> results;
            auto trigger_infos = trigger_store->GetTriggerInfo();
            results.reserve(trigger_infos.size());
            for (auto &trigger_info : trigger_infos) {
              std::vector<TypedValue> typed_trigger_info;
              typed_trigger_info.reserve(4);
              typed_trigger_info.emplace_back(std::move(trigger_info.name));
              typed_trigger_info.emplace_back(std::move(trigger_info.statement));
              typed_trigger_info.emplace_back(TriggerEventTypeToString(trigger_info.event_type));
              typed_trigger_info.emplace_back(trigger_info.phase == TriggerPhase::BEFORE_COMMIT ? "BEFORE COMMIT"
                                                                                                : "AFTER COMMIT");
              typed_trigger_info.emplace_back(trigger_info.owner.has_value() ? TypedValue{*trigger_info.owner}
                                                                             : TypedValue{});

              results.push_back(std::move(typed_trigger_info));
            }

            return results;
          }};
}

PreparedQuery PrepareTriggerQuery(ParsedQuery parsed_query, bool in_explicit_transaction,
                                  std::vector<Notification> *notifications, CurrentDB &current_db,
                                  InterpreterContext *interpreter_context,
                                  const std::map<std::string, storage::PropertyValue> &user_parameters,
                                  std::optional<std::string> const &username) {
  if (in_explicit_transaction) {
    throw TriggerModificationInMulticommandTxException();
  }

  MG_ASSERT(current_db.db_acc_, "Trigger query expects a current DB");
  TriggerStore *trigger_store = current_db.db_acc_->get()->trigger_store();
  MG_ASSERT(current_db.execution_db_accessor_, "Trigger query expects a current DB transaction");
  DbAccessor *dba = &*current_db.execution_db_accessor_;

  auto *trigger_query = utils::Downcast<TriggerQuery>(parsed_query.query);
  MG_ASSERT(trigger_query);

  std::optional<Notification> trigger_notification;
  auto callback = std::invoke([trigger_query, trigger_store, interpreter_context, dba, &user_parameters,
                               owner = username, &trigger_notification]() mutable {
    switch (trigger_query->action_) {
      case TriggerQuery::Action::CREATE_TRIGGER:
        trigger_notification.emplace(SeverityLevel::INFO, NotificationCode::CREATE_TRIGGER,
                                     fmt::format("Created trigger {}.", trigger_query->trigger_name_));
        return CreateTrigger(trigger_query, user_parameters, trigger_store, interpreter_context, dba, std::move(owner));
      case TriggerQuery::Action::DROP_TRIGGER:
        trigger_notification.emplace(SeverityLevel::INFO, NotificationCode::DROP_TRIGGER,
                                     fmt::format("Dropped trigger {}.", trigger_query->trigger_name_));
        return DropTrigger(trigger_query, trigger_store);
      case TriggerQuery::Action::SHOW_TRIGGERS:
        return ShowTriggers(trigger_store);
    }
  });

  return PreparedQuery{std::move(callback.header), std::move(parsed_query.required_privileges),
                       [callback_fn = std::move(callback.fn), pull_plan = std::shared_ptr<PullPlanVector>{nullptr},
                        trigger_notification = std::move(trigger_notification), notifications](
                           AnyStream *stream, std::optional<int> n) mutable -> std::optional<QueryHandlerResult> {
                         if (UNLIKELY(!pull_plan)) {
                           pull_plan = std::make_shared<PullPlanVector>(callback_fn());
                         }

                         if (pull_plan->Pull(stream, n)) {
                           if (trigger_notification) {
                             notifications->push_back(std::move(*trigger_notification));
                           }
                           return QueryHandlerResult::COMMIT;
                         }
                         return std::nullopt;
                       },
                       RWType::NONE};
  // False positive report for the std::make_shared above
  // NOLINTNEXTLINE(clang-analyzer-cplusplus.NewDeleteLeaks)
}

PreparedQuery PrepareStreamQuery(ParsedQuery parsed_query, bool in_explicit_transaction,
                                 std::vector<Notification> *notifications, CurrentDB &current_db,
                                 InterpreterContext *interpreter_context, const std::optional<std::string> &username) {
  if (in_explicit_transaction) {
    throw StreamQueryInMulticommandTxException();
  }

  MG_ASSERT(current_db.db_acc_, "Stream query expects a current DB");
  auto &db_acc = *current_db.db_acc_;

  auto *stream_query = utils::Downcast<StreamQuery>(parsed_query.query);
  MG_ASSERT(stream_query);
  auto callback =
      HandleStreamQuery(stream_query, parsed_query.parameters, db_acc, interpreter_context, username, notifications);

  return PreparedQuery{std::move(callback.header), std::move(parsed_query.required_privileges),
                       [callback_fn = std::move(callback.fn), pull_plan = std::shared_ptr<PullPlanVector>{nullptr}](
                           AnyStream *stream, std::optional<int> n) mutable -> std::optional<QueryHandlerResult> {
                         if (UNLIKELY(!pull_plan)) {
                           pull_plan = std::make_shared<PullPlanVector>(callback_fn());
                         }

                         if (pull_plan->Pull(stream, n)) {
                           return QueryHandlerResult::COMMIT;
                         }
                         return std::nullopt;
                       },
                       RWType::NONE};
  // False positive report for the std::make_shared above
  // NOLINTNEXTLINE(clang-analyzer-cplusplus.NewDeleteLeaks)
}

constexpr auto ToStorageIsolationLevel(const IsolationLevelQuery::IsolationLevel isolation_level) noexcept {
  switch (isolation_level) {
    case IsolationLevelQuery::IsolationLevel::SNAPSHOT_ISOLATION:
      return storage::IsolationLevel::SNAPSHOT_ISOLATION;
    case IsolationLevelQuery::IsolationLevel::READ_COMMITTED:
      return storage::IsolationLevel::READ_COMMITTED;
    case IsolationLevelQuery::IsolationLevel::READ_UNCOMMITTED:
      return storage::IsolationLevel::READ_UNCOMMITTED;
  }
}

constexpr auto ToStorageMode(const StorageModeQuery::StorageMode storage_mode) noexcept {
  switch (storage_mode) {
    case StorageModeQuery::StorageMode::IN_MEMORY_TRANSACTIONAL:
      return storage::StorageMode::IN_MEMORY_TRANSACTIONAL;
    case StorageModeQuery::StorageMode::IN_MEMORY_ANALYTICAL:
      return storage::StorageMode::IN_MEMORY_ANALYTICAL;
    case StorageModeQuery::StorageMode::ON_DISK_TRANSACTIONAL:
      return storage::StorageMode::ON_DISK_TRANSACTIONAL;
  }
}

constexpr auto ToEdgeImportMode(const EdgeImportModeQuery::Status status) noexcept {
  if (status == EdgeImportModeQuery::Status::ACTIVE) {
    return storage::EdgeImportMode::ACTIVE;
  }
  return storage::EdgeImportMode::INACTIVE;
}

bool SwitchingFromInMemoryToDisk(storage::StorageMode current_mode, storage::StorageMode next_mode) {
  return (current_mode == storage::StorageMode::IN_MEMORY_TRANSACTIONAL ||
          current_mode == storage::StorageMode::IN_MEMORY_ANALYTICAL) &&
         next_mode == storage::StorageMode::ON_DISK_TRANSACTIONAL;
}

bool SwitchingFromDiskToInMemory(storage::StorageMode current_mode, storage::StorageMode next_mode) {
  return current_mode == storage::StorageMode::ON_DISK_TRANSACTIONAL &&
         (next_mode == storage::StorageMode::IN_MEMORY_TRANSACTIONAL ||
          next_mode == storage::StorageMode::IN_MEMORY_ANALYTICAL);
}

PreparedQuery PrepareIsolationLevelQuery(ParsedQuery parsed_query, const bool in_explicit_transaction,
                                         CurrentDB &current_db, Interpreter *interpreter) {
  if (in_explicit_transaction) {
    throw IsolationLevelModificationInMulticommandTxException();
  }

  auto *isolation_level_query = utils::Downcast<IsolationLevelQuery>(parsed_query.query);
  MG_ASSERT(isolation_level_query);

  const auto isolation_level = ToStorageIsolationLevel(isolation_level_query->isolation_level_);
  MG_ASSERT(current_db.db_acc_, "Storage Isolation Level query expects a current DB");
  storage::Storage *storage = current_db.db_acc_->get()->storage();
  if (storage->GetStorageMode() == storage::StorageMode::IN_MEMORY_ANALYTICAL) {
    throw IsolationLevelModificationInAnalyticsException();
  }
  if (storage->GetStorageMode() == storage::StorageMode::ON_DISK_TRANSACTIONAL &&
      isolation_level != storage::IsolationLevel::SNAPSHOT_ISOLATION) {
    throw IsolationLevelModificationInDiskTransactionalException();
  }

  std::function<void()> callback;
  switch (isolation_level_query->isolation_level_scope_) {
    case IsolationLevelQuery::IsolationLevelScope::GLOBAL: {
      callback = [storage, isolation_level] {
        if (auto res = storage->SetIsolationLevel(isolation_level); res.HasError()) {
          throw utils::BasicException("Failed setting global isolation level");
        }
      };
      break;
    }
    case IsolationLevelQuery::IsolationLevelScope::SESSION: {
      callback = [interpreter, isolation_level] { interpreter->SetSessionIsolationLevel(isolation_level); };
      break;
    }
    case IsolationLevelQuery::IsolationLevelScope::NEXT: {
      callback = [interpreter, isolation_level] { interpreter->SetNextTransactionIsolationLevel(isolation_level); };
      break;
    }
  }

  return PreparedQuery{{},
                       std::move(parsed_query.required_privileges),
                       [callback = std::move(callback)](AnyStream * /*stream*/,
                                                        std::optional<int> /*n*/) -> std::optional<QueryHandlerResult> {
                         callback();
                         return QueryHandlerResult::COMMIT;
                       },
                       RWType::NONE};
}

Callback SwitchMemoryDevice(storage::StorageMode current_mode, storage::StorageMode requested_mode,
                            memgraph::dbms::DatabaseAccess &db) {
  Callback callback;
  callback.fn = [current_mode, requested_mode, &db]() mutable {
    if (current_mode == requested_mode) {
      return std::vector<std::vector<TypedValue>>();
    }
    if (SwitchingFromDiskToInMemory(current_mode, requested_mode)) {
      throw utils::BasicException(
          "You cannot switch from the on-disk storage mode to an in-memory storage mode while the database is running. "
          "To make the switch, delete the data directory and restart the database. Once restarted, Memgraph will "
          "automatically start in the default in-memory transactional storage mode.");
    }
    if (SwitchingFromInMemoryToDisk(current_mode, requested_mode)) {
      if (!db.try_exclusively([](auto &in) {
            if (!in.streams()->GetStreamInfo().empty()) {
              throw utils::BasicException(
                  "You cannot switch from an in-memory storage mode to the on-disk storage mode when there are "
                  "associated streams. Drop all streams and retry.");
            }

            if (!in.trigger_store()->GetTriggerInfo().empty()) {
              throw utils::BasicException(
                  "You cannot switch from an in-memory storage mode to the on-disk storage mode when there are "
                  "associated triggers. Drop all triggers and retry.");
            }

            std::unique_lock main_guard{in.storage()->main_lock_};  // do we need this?
            if (auto vertex_cnt_approx = in.storage()->GetBaseInfo().vertex_count; vertex_cnt_approx > 0) {
              throw utils::BasicException(
                  "You cannot switch from an in-memory storage mode to the on-disk storage mode when the database "
                  "contains data. Delete all entries from the database, run FREE MEMORY and then repeat this "
                  "query. ");
            }
            main_guard.unlock();
            in.SwitchToOnDisk();
          })) {  // Try exclusively failed
        throw utils::BasicException(
            "You cannot switch from an in-memory storage mode to the on-disk storage mode when there are "
            "multiple sessions active. Close all other sessions and try again. As Memgraph Lab uses "
            "multiple sessions to run queries in parallel, "
            "it is currently impossible to switch to the on-disk storage mode within Lab. "
            "Close it, connect to the instance with mgconsole "
            "and change the storage mode to on-disk from there. Then, you can reconnect with the Lab "
            "and continue to use the instance as usual.");
      }
    }
    return std::vector<std::vector<TypedValue>>();
  };
  return callback;
}

bool ActiveTransactionsExist(InterpreterContext *interpreter_context) {
  bool exists_active_transaction = interpreter_context->interpreters.WithLock([](const auto &interpreters_) {
    return std::any_of(interpreters_.begin(), interpreters_.end(), [](const auto &interpreter) {
      return interpreter->transaction_status_.load() != TransactionStatus::IDLE;
    });
  });
  return exists_active_transaction;
}

PreparedQuery PrepareStorageModeQuery(ParsedQuery parsed_query, const bool in_explicit_transaction,
                                      CurrentDB &current_db, InterpreterContext *interpreter_context) {
  if (in_explicit_transaction) {
    throw StorageModeModificationInMulticommandTxException();
  }
  MG_ASSERT(current_db.db_acc_, "Storage Mode query expects a current DB");
  memgraph::dbms::DatabaseAccess &db_acc = *current_db.db_acc_;

  auto *storage_mode_query = utils::Downcast<StorageModeQuery>(parsed_query.query);
  MG_ASSERT(storage_mode_query);
  const auto requested_mode = ToStorageMode(storage_mode_query->storage_mode_);
  auto current_mode = db_acc->GetStorageMode();

  std::function<void()> callback;

  if (current_mode == storage::StorageMode::ON_DISK_TRANSACTIONAL ||
      requested_mode == storage::StorageMode::ON_DISK_TRANSACTIONAL) {
    callback = SwitchMemoryDevice(current_mode, requested_mode, db_acc).fn;
  } else {
    // TODO: this needs to be filtered to just db_acc->storage()
    if (ActiveTransactionsExist(interpreter_context)) {
      spdlog::info(
          "Storage mode will be modified when there are no other active transactions. Check the status of the "
          "transactions using 'SHOW TRANSACTIONS' query and ensure no other transactions are active.");
    }

    callback = [requested_mode, storage = db_acc->storage()]() -> std::function<void()> {
      // SetStorageMode will probably be handled at the Database level
      return [storage, requested_mode] { storage->SetStorageMode(requested_mode); };
    }();
  }

  return PreparedQuery{{},
                       std::move(parsed_query.required_privileges),
                       [callback = std::move(callback)](AnyStream * /*stream*/,
                                                        std::optional<int> /*n*/) -> std::optional<QueryHandlerResult> {
                         callback();
                         return QueryHandlerResult::COMMIT;
                       },
                       RWType::NONE};
}

PreparedQuery PrepareEdgeImportModeQuery(ParsedQuery parsed_query, CurrentDB &current_db) {
  MG_ASSERT(current_db.db_acc_, "Edge Import query expects a current DB");
  storage::Storage *storage = current_db.db_acc_->get()->storage();

  if (storage->GetStorageMode() != storage::StorageMode::ON_DISK_TRANSACTIONAL) {
    throw EdgeImportModeQueryDisabledOnDiskStorage();
  }

  auto *edge_import_mode_query = utils::Downcast<EdgeImportModeQuery>(parsed_query.query);
  MG_ASSERT(edge_import_mode_query);
  const auto requested_status = ToEdgeImportMode(edge_import_mode_query->status_);

  auto callback = [requested_status, storage]() -> std::function<void()> {
    return [storage, requested_status] {
      auto *disk_storage = static_cast<storage::DiskStorage *>(storage);
      disk_storage->SetEdgeImportMode(requested_status);
    };
  }();

  return PreparedQuery{{},
                       std::move(parsed_query.required_privileges),
                       [callback = std::move(callback)](AnyStream * /*stream*/,
                                                        std::optional<int> /*n*/) -> std::optional<QueryHandlerResult> {
                         callback();
                         return QueryHandlerResult::COMMIT;
                       },
                       RWType::NONE};
}

PreparedQuery PrepareCreateSnapshotQuery(ParsedQuery parsed_query, bool in_explicit_transaction,
                                         CurrentDB &current_db) {
  if (in_explicit_transaction) {
    throw CreateSnapshotInMulticommandTxException();
  }

  MG_ASSERT(current_db.db_acc_, "Create Snapshot query expects a current DB");
  storage::Storage *storage = current_db.db_acc_->get()->storage();

  if (storage->GetStorageMode() == storage::StorageMode::ON_DISK_TRANSACTIONAL) {
    throw CreateSnapshotDisabledOnDiskStorage();
  }

  return PreparedQuery{
      {},
      std::move(parsed_query.required_privileges),
      [storage](AnyStream * /*stream*/, std::optional<int> /*n*/) -> std::optional<QueryHandlerResult> {
        auto *mem_storage = static_cast<storage::InMemoryStorage *>(storage);
        if (auto maybe_error = mem_storage->CreateSnapshot(storage->repl_state_, {}); maybe_error.HasError()) {
          switch (maybe_error.GetError()) {
            case storage::InMemoryStorage::CreateSnapshotError::DisabledForReplica:
              throw utils::BasicException(
                  "Failed to create a snapshot. Replica instances are not allowed to create them.");
            case storage::InMemoryStorage::CreateSnapshotError::DisabledForAnalyticsPeriodicCommit:
              spdlog::warn(utils::MessageWithLink("Periodic snapshots are disabled for analytical mode.",
                                                  "https://memgr.ph/replication"));
              break;
            case storage::InMemoryStorage::CreateSnapshotError::ReachedMaxNumTries:
              spdlog::warn("Failed to create snapshot. Reached max number of tries. Please contact support");
              break;
          }
        }
        return QueryHandlerResult::COMMIT;
      },
      RWType::NONE};
}

PreparedQuery PrepareSettingQuery(ParsedQuery parsed_query, bool in_explicit_transaction) {
  if (in_explicit_transaction) {
    throw SettingConfigInMulticommandTxException{};
  }

  auto *setting_query = utils::Downcast<SettingQuery>(parsed_query.query);
  MG_ASSERT(setting_query);
  auto callback = HandleSettingQuery(setting_query, parsed_query.parameters);

  return PreparedQuery{std::move(callback.header), std::move(parsed_query.required_privileges),
                       [callback_fn = std::move(callback.fn), pull_plan = std::shared_ptr<PullPlanVector>{nullptr}](
                           AnyStream *stream, std::optional<int> n) mutable -> std::optional<QueryHandlerResult> {
                         if (UNLIKELY(!pull_plan)) {
                           pull_plan = std::make_shared<PullPlanVector>(callback_fn());
                         }

                         if (pull_plan->Pull(stream, n)) {
                           return QueryHandlerResult::COMMIT;
                         }
                         return std::nullopt;
                       },
                       RWType::NONE};
  // False positive report for the std::make_shared above
  // NOLINTNEXTLINE(clang-analyzer-cplusplus.NewDeleteLeaks)
}

template <typename Func>
auto ShowTransactions(const std::unordered_set<Interpreter *> &interpreters, const std::optional<std::string> &username,
                      Func &&privilege_checker) -> std::vector<std::vector<TypedValue>> {
  std::vector<std::vector<TypedValue>> results;
  results.reserve(interpreters.size());
  for (Interpreter *interpreter : interpreters) {
    TransactionStatus alive_status = TransactionStatus::ACTIVE;
    // if it is just checking status, commit and abort should wait for the end of the check
    // ignore interpreters that already started committing or rollback
    if (!interpreter->transaction_status_.compare_exchange_strong(alive_status, TransactionStatus::VERIFYING)) {
      continue;
    }
    utils::OnScopeExit clean_status([interpreter]() {
      interpreter->transaction_status_.store(TransactionStatus::ACTIVE, std::memory_order_release);
    });
    std::optional<uint64_t> transaction_id = interpreter->GetTransactionId();

    auto get_interpreter_db_name = [&]() -> std::string const & {
      static std::string all;
      return interpreter->current_db_.db_acc_ ? interpreter->current_db_.db_acc_->get()->id() : all;
    };
    if (transaction_id.has_value() &&
        (interpreter->username_ == username || privilege_checker(get_interpreter_db_name()))) {
      const auto &typed_queries = interpreter->GetQueries();
      results.push_back({TypedValue(interpreter->username_.value_or("")),
                         TypedValue(std::to_string(transaction_id.value())), TypedValue(typed_queries)});
      // Handle user-defined metadata
      std::map<std::string, TypedValue> metadata_tv;
      if (interpreter->metadata_) {
        for (const auto &md : *(interpreter->metadata_)) {
          metadata_tv.emplace(md.first, TypedValue(md.second));
        }
      }
      results.back().push_back(TypedValue(metadata_tv));
    }
  }
  return results;
}

Callback HandleTransactionQueueQuery(TransactionQueueQuery *transaction_query,
                                     const std::optional<std::string> &username, const Parameters &parameters,
                                     InterpreterContext *interpreter_context) {
  auto privilege_checker = [username, auth_checker = interpreter_context->auth_checker](std::string const &db_name) {
    return auth_checker->IsUserAuthorized(username, {query::AuthQuery::Privilege::TRANSACTION_MANAGEMENT}, db_name);
  };

  Callback callback;
  switch (transaction_query->action_) {
    case TransactionQueueQuery::Action::SHOW_TRANSACTIONS: {
      auto show_transactions = [username, privilege_checker = std::move(privilege_checker)](const auto &interpreters) {
        return ShowTransactions(interpreters, username, privilege_checker);
      };
      callback.header = {"username", "transaction_id", "query", "metadata"};
      callback.fn = [interpreter_context, show_transactions = std::move(show_transactions)] {
        // Multiple simultaneous SHOW TRANSACTIONS aren't allowed
        return interpreter_context->interpreters.WithLock(show_transactions);
      };
      break;
    }
    case TransactionQueueQuery::Action::TERMINATE_TRANSACTIONS: {
      auto evaluation_context = EvaluationContext{.timestamp = QueryTimestamp(), .parameters = parameters};
      auto evaluator = PrimitiveLiteralExpressionEvaluator{evaluation_context};
      std::vector<std::string> maybe_kill_transaction_ids;
      std::transform(transaction_query->transaction_id_list_.begin(), transaction_query->transaction_id_list_.end(),
                     std::back_inserter(maybe_kill_transaction_ids), [&evaluator](Expression *expression) {
                       return std::string(expression->Accept(evaluator).ValueString());
                     });
      callback.header = {"transaction_id", "killed"};
      callback.fn = [interpreter_context, maybe_kill_transaction_ids = std::move(maybe_kill_transaction_ids), username,
                     privilege_checker = std::move(privilege_checker)]() mutable {
        return interpreter_context->TerminateTransactions(std::move(maybe_kill_transaction_ids), username,
                                                          std::move(privilege_checker));
      };
      break;
    }
  }

  return callback;
}

PreparedQuery PrepareTransactionQueueQuery(ParsedQuery parsed_query, const std::optional<std::string> &username,
                                           InterpreterContext *interpreter_context) {
  auto *transaction_queue_query = utils::Downcast<TransactionQueueQuery>(parsed_query.query);
  MG_ASSERT(transaction_queue_query);
  auto callback =
      HandleTransactionQueueQuery(transaction_queue_query, username, parsed_query.parameters, interpreter_context);

  return PreparedQuery{std::move(callback.header), std::move(parsed_query.required_privileges),
                       [callback_fn = std::move(callback.fn), pull_plan = std::shared_ptr<PullPlanVector>{nullptr}](
                           AnyStream *stream, std::optional<int> n) mutable -> std::optional<QueryHandlerResult> {
                         if (UNLIKELY(!pull_plan)) {
                           pull_plan = std::make_shared<PullPlanVector>(callback_fn());
                         }

                         if (pull_plan->Pull(stream, n)) {
                           return QueryHandlerResult::COMMIT;
                         }
                         return std::nullopt;
                       },
                       RWType::NONE};
}

PreparedQuery PrepareVersionQuery(ParsedQuery parsed_query, bool in_explicit_transaction) {
  if (in_explicit_transaction) {
    throw VersionInfoInMulticommandTxException();
  }

  return PreparedQuery{{"version"},
                       std::move(parsed_query.required_privileges),
                       [](AnyStream *stream, std::optional<int> /*n*/) {
                         std::vector<TypedValue> version_value;
                         version_value.reserve(1);

                         version_value.emplace_back(gflags::VersionString());
                         stream->Result(version_value);
                         return QueryHandlerResult::COMMIT;
                       },
                       RWType::NONE};
}

PreparedQuery PrepareDatabaseInfoQuery(ParsedQuery parsed_query, bool in_explicit_transaction, CurrentDB &current_db) {
  if (in_explicit_transaction) {
    throw InfoInMulticommandTxException();
  }

  MG_ASSERT(current_db.db_acc_, "Database info query expects a current DB");
  MG_ASSERT(current_db.db_transactional_accessor_, "Database ifo query expects a current DB transaction");
  auto *dba = &*current_db.execution_db_accessor_;

  auto *info_query = utils::Downcast<DatabaseInfoQuery>(parsed_query.query);
  std::vector<std::string> header;
  std::function<std::pair<std::vector<std::vector<TypedValue>>, QueryHandlerResult>()> handler;

  switch (info_query->info_type_) {
<<<<<<< HEAD
    case InfoQuery::InfoType::STORAGE:
      header = {"storage info", "value"};

      handler = [db, interpreter_isolation_level, next_transaction_isolation_level] {
        auto info = db->GetInfo();
        std::vector<std::vector<TypedValue>> results{
            {TypedValue("name"), TypedValue(db->id())},
            {TypedValue("vertex_count"), TypedValue(static_cast<int64_t>(info.vertex_count))},
            {TypedValue("edge_count"), TypedValue(static_cast<int64_t>(info.edge_count))},
            {TypedValue("average_degree"), TypedValue(info.average_degree)},
            {TypedValue("memory_usage"), TypedValue(static_cast<int64_t>(info.memory_usage))},
            {TypedValue("disk_usage"), TypedValue(static_cast<int64_t>(info.disk_usage))},
            {TypedValue("memory_allocated"), TypedValue(static_cast<int64_t>(utils::total_memory_tracker.Amount()))},
            {TypedValue("allocation_limit"), TypedValue(static_cast<int64_t>(utils::total_memory_tracker.HardLimit()))},
            {TypedValue("global_isolation_level"), TypedValue(IsolationLevelToString(db->GetIsolationLevel()))},
            {TypedValue("session_isolation_level"), TypedValue(IsolationLevelToString(interpreter_isolation_level))},
            {TypedValue("next_session_isolation_level"),
             TypedValue(IsolationLevelToString(next_transaction_isolation_level))},
            {TypedValue("storage_mode"), TypedValue(StorageModeToString(db->GetStorageMode()))}};
        return std::pair{results, QueryHandlerResult::COMMIT};
      };
      break;
    case InfoQuery::InfoType::INDEX:
      header = {"index type", "label", "property", "count"};
      handler = [interpreter_context] {
        auto *db = interpreter_context->db.get();
        auto info = db->ListAllIndices();
=======
    case DatabaseInfoQuery::InfoType::INDEX: {
      header = {"index type", "label", "property"};
      handler = [storage = current_db.db_acc_->get()->storage(), dba] {
        const std::string_view label_index_mark{"label"};
        const std::string_view label_property_index_mark{"label+property"};
        auto info = dba->ListAllIndices();
>>>>>>> 97ed912a
        std::vector<std::vector<TypedValue>> results;
        results.reserve(info.label.size() + info.label_property.size());
        auto acc = db->Access();
        for (const auto &item : info.label) {
<<<<<<< HEAD
          results.push_back({TypedValue("label"), TypedValue(db->LabelToName(item)), TypedValue(),
                             TypedValue(static_cast<int>(acc->ApproximateVertexCount(item)))});
        }
        for (const auto &item : info.label_property) {
          results.push_back({TypedValue("label+property"), TypedValue(db->LabelToName(item.first)),
                             TypedValue(db->PropertyToName(item.second)),
                             TypedValue(static_cast<int>(acc->ApproximateVertexCount(item.first, item.second)))});
=======
          results.push_back({TypedValue(label_index_mark), TypedValue(storage->LabelToName(item)), TypedValue()});
        }
        for (const auto &item : info.label_property) {
          results.push_back({TypedValue(label_property_index_mark), TypedValue(storage->LabelToName(item.first)),
                             TypedValue(storage->PropertyToName(item.second))});
>>>>>>> 97ed912a
        }

        std::sort(results.begin(), results.end(), [&label_index_mark](const auto &record_1, const auto &record_2) {
          const auto type_1 = record_1[0].ValueString();
          const auto type_2 = record_2[0].ValueString();

          if (type_1 != type_2) {
            return type_1 < type_2;
          }

          const auto label_1 = record_1[1].ValueString();
          const auto label_2 = record_2[1].ValueString();
          if (type_1 == label_index_mark || label_1 != label_2) {
            return label_1 < label_2;
          }

          return record_1[2].ValueString() < record_2[2].ValueString();
        });

        return std::pair{results, QueryHandlerResult::COMMIT};
      };
      break;
    }
    case DatabaseInfoQuery::InfoType::CONSTRAINT: {
      header = {"constraint type", "label", "properties"};
      handler = [storage = current_db.db_acc_->get()->storage(), dba] {
        auto info = dba->ListAllConstraints();
        std::vector<std::vector<TypedValue>> results;
        results.reserve(info.existence.size() + info.unique.size());
        for (const auto &item : info.existence) {
          results.push_back({TypedValue("exists"), TypedValue(storage->LabelToName(item.first)),
                             TypedValue(storage->PropertyToName(item.second))});
        }
        for (const auto &item : info.unique) {
          std::vector<TypedValue> properties;
          properties.reserve(item.second.size());
          for (const auto &property : item.second) {
            properties.emplace_back(storage->PropertyToName(property));
          }
          results.push_back(
              {TypedValue("unique"), TypedValue(storage->LabelToName(item.first)), TypedValue(std::move(properties))});
        }
        return std::pair{results, QueryHandlerResult::COMMIT};
      };
      break;
    }
  }

  return PreparedQuery{std::move(header), std::move(parsed_query.required_privileges),
                       [handler = std::move(handler), action = QueryHandlerResult::NOTHING,
                        pull_plan = std::shared_ptr<PullPlanVector>(nullptr)](
                           AnyStream *stream, std::optional<int> n) mutable -> std::optional<QueryHandlerResult> {
                         if (!pull_plan) {
                           auto [results, action_on_complete] = handler();
                           action = action_on_complete;
                           pull_plan = std::make_shared<PullPlanVector>(std::move(results));
                         }

                         if (pull_plan->Pull(stream, n)) {
                           return action;
                         }
                         return std::nullopt;
                       },
                       RWType::NONE};
}

PreparedQuery PrepareSystemInfoQuery(ParsedQuery parsed_query, bool in_explicit_transaction, CurrentDB &current_db,
                                     std::optional<storage::IsolationLevel> interpreter_isolation_level,
                                     std::optional<storage::IsolationLevel> next_transaction_isolation_level) {
  if (in_explicit_transaction) {
    throw InfoInMulticommandTxException();
  }

  auto *info_query = utils::Downcast<SystemInfoQuery>(parsed_query.query);
  std::vector<std::string> header;
  std::function<std::pair<std::vector<std::vector<TypedValue>>, QueryHandlerResult>()> handler;

  switch (info_query->info_type_) {
    case SystemInfoQuery::InfoType::STORAGE: {
      MG_ASSERT(current_db.db_acc_, "System storage info query expects a current DB");
      header = {"storage info", "value"};
      handler = [storage = current_db.db_acc_->get()->storage(), interpreter_isolation_level,
                 next_transaction_isolation_level] {
        auto info = storage->GetBaseInfo();
        std::vector<std::vector<TypedValue>> results{
            {TypedValue("name"), TypedValue(storage->id())},
            {TypedValue("vertex_count"), TypedValue(static_cast<int64_t>(info.vertex_count))},
            {TypedValue("edge_count"), TypedValue(static_cast<int64_t>(info.edge_count))},
            {TypedValue("average_degree"), TypedValue(info.average_degree)},
            {TypedValue("memory_usage"), TypedValue(utils::GetReadableSize(static_cast<double>(info.memory_usage)))},
            {TypedValue("disk_usage"), TypedValue(utils::GetReadableSize(static_cast<double>(info.disk_usage)))},
            {TypedValue("memory_allocated"),
             TypedValue(utils::GetReadableSize(static_cast<double>(utils::total_memory_tracker.Amount())))},
            {TypedValue("allocation_limit"),
             TypedValue(utils::GetReadableSize(static_cast<double>(utils::total_memory_tracker.HardLimit())))},
            {TypedValue("global_isolation_level"), TypedValue(IsolationLevelToString(storage->GetIsolationLevel()))},
            {TypedValue("session_isolation_level"), TypedValue(IsolationLevelToString(interpreter_isolation_level))},
            {TypedValue("next_session_isolation_level"),
             TypedValue(IsolationLevelToString(next_transaction_isolation_level))},
            {TypedValue("storage_mode"), TypedValue(StorageModeToString(storage->GetStorageMode()))}};
        return std::pair{results, QueryHandlerResult::NOTHING};
      };
    } break;
    case SystemInfoQuery::InfoType::BUILD: {
      header = {"build info", "value"};
      handler = [] {
        std::vector<std::vector<TypedValue>> results{
            {TypedValue("build_type"), TypedValue(utils::GetBuildInfo().build_name)}};
        return std::pair{results, QueryHandlerResult::NOTHING};
      };
    } break;
  }

  return PreparedQuery{std::move(header), std::move(parsed_query.required_privileges),
                       [handler = std::move(handler), action = QueryHandlerResult::NOTHING,
                        pull_plan = std::shared_ptr<PullPlanVector>(nullptr)](
                           AnyStream *stream, std::optional<int> n) mutable -> std::optional<QueryHandlerResult> {
                         if (!pull_plan) {
                           auto [results, action_on_complete] = handler();
                           action = action_on_complete;
                           pull_plan = std::make_shared<PullPlanVector>(std::move(results));
                         }

                         if (pull_plan->Pull(stream, n)) {
                           return action;
                         }
                         return std::nullopt;
                       },
                       RWType::NONE};
}

PreparedQuery PrepareConstraintQuery(ParsedQuery parsed_query, bool in_explicit_transaction,
                                     std::vector<Notification> *notifications, CurrentDB &current_db) {
  if (in_explicit_transaction) {
    throw ConstraintInMulticommandTxException();
  }

  MG_ASSERT(current_db.db_acc_, "Constraint query expects a current DB");
  storage::Storage *storage = current_db.db_acc_->get()->storage();
  MG_ASSERT(current_db.db_transactional_accessor_, "Constraint query expects a DB transactional access");
  auto *dba = &*current_db.execution_db_accessor_;

  auto *constraint_query = utils::Downcast<ConstraintQuery>(parsed_query.query);
  std::function<void(Notification &)> handler;

  auto label = storage->NameToLabel(constraint_query->constraint_.label.name);
  std::vector<storage::PropertyId> properties;
  std::vector<std::string> properties_string;
  properties.reserve(constraint_query->constraint_.properties.size());
  properties_string.reserve(constraint_query->constraint_.properties.size());
  for (const auto &prop : constraint_query->constraint_.properties) {
    properties.push_back(storage->NameToProperty(prop.name));
    properties_string.push_back(prop.name);
  }
  auto properties_stringified = utils::Join(properties_string, ", ");

  Notification constraint_notification(SeverityLevel::INFO);
  switch (constraint_query->action_type_) {
    case ConstraintQuery::ActionType::CREATE: {
      constraint_notification.code = NotificationCode::CREATE_CONSTRAINT;

      switch (constraint_query->constraint_.type) {
        case Constraint::Type::NODE_KEY:
          throw utils::NotYetImplemented("Node key constraints");
        case Constraint::Type::EXISTS:
          if (properties.empty() || properties.size() > 1) {
            throw SyntaxException("Exactly one property must be used for existence constraints.");
          }
          constraint_notification.title = fmt::format("Created EXISTS constraint on label {} on properties {}.",
                                                      constraint_query->constraint_.label.name, properties_stringified);
          handler = [storage, dba, label, label_name = constraint_query->constraint_.label.name,
                     properties_stringified = std::move(properties_stringified),
                     properties = std::move(properties)](Notification &constraint_notification) {
            auto maybe_constraint_error = dba->CreateExistenceConstraint(label, properties[0]);

            if (maybe_constraint_error.HasError()) {
              const auto &error = maybe_constraint_error.GetError();
              std::visit(
                  [storage, &label_name, &properties_stringified, &constraint_notification]<typename T>(T &&arg) {
                    using ErrorType = std::remove_cvref_t<T>;
                    if constexpr (std::is_same_v<ErrorType, storage::ConstraintViolation>) {
                      auto &violation = arg;
                      MG_ASSERT(violation.properties.size() == 1U);
                      auto property_name = storage->PropertyToName(*violation.properties.begin());
                      throw QueryRuntimeException(
                          "Unable to create existence constraint :{}({}), because an "
                          "existing node violates it.",
                          label_name, property_name);
                    } else if constexpr (std::is_same_v<ErrorType, storage::ConstraintDefinitionError>) {
                      constraint_notification.code = NotificationCode::EXISTENT_CONSTRAINT;
                      constraint_notification.title =
                          fmt::format("Constraint EXISTS on label {} on properties {} already exists.", label_name,
                                      properties_stringified);
                    } else {
                      static_assert(kAlwaysFalse<T>, "Missing type from variant visitor");
                    }
                  },
                  error);
            }
          };
          break;
        case Constraint::Type::UNIQUE:
          std::set<storage::PropertyId> property_set;
          for (const auto &property : properties) {
            property_set.insert(property);
          }
          if (property_set.size() != properties.size()) {
            throw SyntaxException("The given set of properties contains duplicates.");
          }
          constraint_notification.title =
              fmt::format("Created UNIQUE constraint on label {} on properties {}.",
                          constraint_query->constraint_.label.name, utils::Join(properties_string, ", "));
          handler = [storage, dba, label, label_name = constraint_query->constraint_.label.name,
                     properties_stringified = std::move(properties_stringified),
                     property_set = std::move(property_set)](Notification &constraint_notification) {
            auto maybe_constraint_error = dba->CreateUniqueConstraint(label, property_set);
            if (maybe_constraint_error.HasError()) {
              const auto &error = maybe_constraint_error.GetError();
              std::visit(
                  [storage, &label_name, &properties_stringified, &constraint_notification]<typename T>(T &&arg) {
                    using ErrorType = std::remove_cvref_t<T>;
                    if constexpr (std::is_same_v<ErrorType, storage::ConstraintViolation>) {
                      auto &violation = arg;
                      auto violation_label_name = storage->LabelToName(violation.label);
                      std::stringstream property_names_stream;
                      utils::PrintIterable(
                          property_names_stream, violation.properties, ", ",
                          [storage](auto &stream, const auto &prop) { stream << storage->PropertyToName(prop); });
                      throw QueryRuntimeException(
                          "Unable to create unique constraint :{}({}), because an "
                          "existing node violates it.",
                          violation_label_name, property_names_stream.str());
                    } else if constexpr (std::is_same_v<ErrorType, storage::ConstraintDefinitionError>) {
                      constraint_notification.code = NotificationCode::EXISTENT_CONSTRAINT;
                      constraint_notification.title =
                          fmt::format("Constraint UNIQUE on label {} and properties {} couldn't be created.",
                                      label_name, properties_stringified);
                    } else {
                      static_assert(kAlwaysFalse<T>, "Missing type from variant visitor");
                    }
                  },
                  error);
            }
            switch (maybe_constraint_error.GetValue()) {
              case storage::UniqueConstraints::CreationStatus::EMPTY_PROPERTIES:
                throw SyntaxException(
                    "At least one property must be used for unique "
                    "constraints.");
              case storage::UniqueConstraints::CreationStatus::PROPERTIES_SIZE_LIMIT_EXCEEDED:
                throw SyntaxException(
                    "Too many properties specified. Limit of {} properties "
                    "for unique constraints is exceeded.",
                    storage::kUniqueConstraintsMaxProperties);
              case storage::UniqueConstraints::CreationStatus::ALREADY_EXISTS:
                constraint_notification.code = NotificationCode::EXISTENT_CONSTRAINT;
                constraint_notification.title =
                    fmt::format("Constraint UNIQUE on label {} on properties {} already exists.", label_name,
                                properties_stringified);
                break;
              case storage::UniqueConstraints::CreationStatus::SUCCESS:
                break;
            }
          };
          break;
      }
    } break;
    case ConstraintQuery::ActionType::DROP: {
      constraint_notification.code = NotificationCode::DROP_CONSTRAINT;

      switch (constraint_query->constraint_.type) {
        case Constraint::Type::NODE_KEY:
          throw utils::NotYetImplemented("Node key constraints");
        case Constraint::Type::EXISTS:
          if (properties.empty() || properties.size() > 1) {
            throw SyntaxException("Exactly one property must be used for existence constraints.");
          }
          constraint_notification.title =
              fmt::format("Dropped EXISTS constraint on label {} on properties {}.",
                          constraint_query->constraint_.label.name, utils::Join(properties_string, ", "));
          handler = [dba, label, label_name = constraint_query->constraint_.label.name,
                     properties_stringified = std::move(properties_stringified),
                     properties = std::move(properties)](Notification &constraint_notification) {
            auto maybe_constraint_error = dba->DropExistenceConstraint(label, properties[0]);
            if (maybe_constraint_error.HasError()) {
              constraint_notification.code = NotificationCode::NONEXISTENT_CONSTRAINT;
              constraint_notification.title = fmt::format(
                  "Constraint EXISTS on label {} on properties {} doesn't exist.", label_name, properties_stringified);
            }
            return std::vector<std::vector<TypedValue>>();
          };
          break;
        case Constraint::Type::UNIQUE:
          std::set<storage::PropertyId> property_set;
          for (const auto &property : properties) {
            property_set.insert(property);
          }
          if (property_set.size() != properties.size()) {
            throw SyntaxException("The given set of properties contains duplicates.");
          }
          constraint_notification.title =
              fmt::format("Dropped UNIQUE constraint on label {} on properties {}.",
                          constraint_query->constraint_.label.name, utils::Join(properties_string, ", "));
          handler = [dba, label, label_name = constraint_query->constraint_.label.name,
                     properties_stringified = std::move(properties_stringified),
                     property_set = std::move(property_set)](Notification &constraint_notification) {
            auto res = dba->DropUniqueConstraint(label, property_set);
            switch (res) {
              case storage::UniqueConstraints::DeletionStatus::EMPTY_PROPERTIES:
                throw SyntaxException(
                    "At least one property must be used for unique "
                    "constraints.");
                break;
              case storage::UniqueConstraints::DeletionStatus::PROPERTIES_SIZE_LIMIT_EXCEEDED:
                throw SyntaxException(
                    "Too many properties specified. Limit of {} properties for "
                    "unique constraints is exceeded.",
                    storage::kUniqueConstraintsMaxProperties);
                break;
              case storage::UniqueConstraints::DeletionStatus::NOT_FOUND:
                constraint_notification.code = NotificationCode::NONEXISTENT_CONSTRAINT;
                constraint_notification.title =
                    fmt::format("Constraint UNIQUE on label {} on properties {} doesn't exist.", label_name,
                                properties_stringified);
                break;
              case storage::UniqueConstraints::DeletionStatus::SUCCESS:
                break;
            }
            return std::vector<std::vector<TypedValue>>();
          };
      }
    } break;
  }

  return PreparedQuery{{},
                       std::move(parsed_query.required_privileges),
                       [handler = std::move(handler), constraint_notification = std::move(constraint_notification),
                        notifications](AnyStream * /*stream*/, std::optional<int> /*n*/) mutable {
                         handler(constraint_notification);
                         notifications->push_back(constraint_notification);
                         return QueryHandlerResult::COMMIT;
                       },
                       RWType::NONE};
}

PreparedQuery PrepareMultiDatabaseQuery(ParsedQuery parsed_query, CurrentDB &current_db,
                                        InterpreterContext *interpreter_context,
                                        std::optional<std::function<void(std::string_view)>> on_change_cb) {
#ifdef MG_ENTERPRISE
  if (!license::global_license_checker.IsEnterpriseValidFast()) {
    throw QueryException("Trying to use enterprise feature without a valid license.");
  }
  // TODO: Remove once replicas support multi-tenant replication
  if (!current_db.db_acc_) throw DatabaseContextRequiredException("Multi database queries require a defined database.");
  if (IsReplica(current_db.db_acc_->get()->storage())) {
    throw QueryException("Query forbidden on the replica!");
  }

  auto *query = utils::Downcast<MultiDatabaseQuery>(parsed_query.query);
  auto *db_handler = interpreter_context->db_handler;

  switch (query->action_) {
    case MultiDatabaseQuery::Action::CREATE:
      return PreparedQuery{
          {"STATUS"},
          std::move(parsed_query.required_privileges),
          [db_name = query->db_name_, db_handler](AnyStream *stream,
                                                  std::optional<int> n) -> std::optional<QueryHandlerResult> {
            std::vector<std::vector<TypedValue>> status;
            std::string res;

            const auto success = db_handler->New(db_name);
            if (success.HasError()) {
              switch (success.GetError()) {
                case dbms::NewError::EXISTS:
                  res = db_name + " already exists.";
                  break;
                case dbms::NewError::DEFUNCT:
                  throw QueryRuntimeException(
                      "{} is defunct and in an unknown state. Try to delete it again or clean up storage and restart "
                      "Memgraph.",
                      db_name);
                case dbms::NewError::GENERIC:
                  throw QueryRuntimeException("Failed while creating {}", db_name);
                case dbms::NewError::NO_CONFIGS:
                  throw QueryRuntimeException("No configuration found while trying to create {}", db_name);
              }
            } else {
              res = "Successfully created database " + db_name;
            }
            status.emplace_back(std::vector<TypedValue>{TypedValue(res)});
            auto pull_plan = std::make_shared<PullPlanVector>(std::move(status));
            if (pull_plan->Pull(stream, n)) {
              return QueryHandlerResult::COMMIT;
            }
            return std::nullopt;
          },
          RWType::W,
          ""  // No target DB possible
      };

    case MultiDatabaseQuery::Action::USE:
      if (current_db.in_explicit_db_) {
        throw QueryException("Database switching is prohibited if session explicitly defines the used database");
      }
      return PreparedQuery{{"STATUS"},
                           std::move(parsed_query.required_privileges),
                           [db_name = query->db_name_, db_handler, &current_db, on_change_cb](
                               AnyStream *stream, std::optional<int> n) -> std::optional<QueryHandlerResult> {
                             std::vector<std::vector<TypedValue>> status;
                             std::string res;

                             try {
                               if (current_db.db_acc_ && db_name == current_db.db_acc_->get()->id()) {
                                 res = "Already using " + db_name;
                               } else {
                                 auto tmp = db_handler->Get(db_name);
                                 if (on_change_cb) (*on_change_cb)(db_name);  // Will trow if cb fails
                                 current_db.SetCurrentDB(std::move(tmp), false);
                                 res = "Using " + db_name;
                               }
                             } catch (const utils::BasicException &e) {
                               throw QueryRuntimeException(e.what());
                             }

                             status.emplace_back(std::vector<TypedValue>{TypedValue(res)});
                             auto pull_plan = std::make_shared<PullPlanVector>(std::move(status));
                             if (pull_plan->Pull(stream, n)) {
                               return QueryHandlerResult::COMMIT;
                             }
                             return std::nullopt;
                           },
                           RWType::NONE,
                           query->db_name_};

    case MultiDatabaseQuery::Action::DROP:
      return PreparedQuery{
          {"STATUS"},
          std::move(parsed_query.required_privileges),
          [db_name = query->db_name_, db_handler, auth = interpreter_context->auth](
              AnyStream *stream, std::optional<int> n) -> std::optional<QueryHandlerResult> {
            std::vector<std::vector<TypedValue>> status;

            memgraph::dbms::DeleteResult success{};

            try {
              // Remove database
              success = db_handler->Delete(db_name);
              if (!success.HasError()) {
                // Remove from auth
                auth->DeleteDatabase(db_name);
              } else {
                switch (success.GetError()) {
                  case dbms::DeleteError::DEFAULT_DB:
                    throw QueryRuntimeException("Cannot delete the default database.");
                  case dbms::DeleteError::NON_EXISTENT:
                    throw QueryRuntimeException("{} does not exist.", db_name);
                  case dbms::DeleteError::USING:
                    throw QueryRuntimeException("Cannot delete {}, it is currently being used.", db_name);
                  case dbms::DeleteError::FAIL:
                    throw QueryRuntimeException("Failed while deleting {}", db_name);
                  case dbms::DeleteError::DISK_FAIL:
                    throw QueryRuntimeException("Failed to clean storage of {}", db_name);
                }
              }
            } catch (const utils::BasicException &e) {
              throw QueryRuntimeException(e.what());
            }

            status.emplace_back(std::vector<TypedValue>{TypedValue("Successfully deleted " + db_name)});
            auto pull_plan = std::make_shared<PullPlanVector>(std::move(status));
            if (pull_plan->Pull(stream, n)) {
              return QueryHandlerResult::COMMIT;
            }
            return std::nullopt;
          },
          RWType::W,
          query->db_name_};
  }
#else
  throw QueryException("Query not supported.");
#endif
}

PreparedQuery PrepareShowDatabasesQuery(ParsedQuery parsed_query, CurrentDB &current_db,
                                        InterpreterContext *interpreter_context,
                                        const std::optional<std::string> &username) {
#ifdef MG_ENTERPRISE

  // TODO: split query into two, Databases (no need for current_db), & Current database (uses current_db)
  MG_ASSERT(current_db.db_acc_, "Show Database Level query expects a current DB");
  storage::Storage *storage = current_db.db_acc_->get()->storage();

  if (!license::global_license_checker.IsEnterpriseValidFast()) {
    throw QueryException("Trying to use enterprise feature without a valid license.");
  }
  // TODO: Remove once replicas support multi-tenant replication
  auto &replState = storage->repl_state_;
  if (replState.IsReplica()) {
    throw QueryException("SHOW DATABASES forbidden on the replica!");
  }

  // TODO pick directly from ic
  auto *db_handler = interpreter_context->db_handler;
  AuthQueryHandler *auth = interpreter_context->auth;

  Callback callback;
  callback.header = {"Name", "Current"};
  callback.fn = [auth, storage, db_handler, username]() mutable -> std::vector<std::vector<TypedValue>> {
    std::vector<std::vector<TypedValue>> status;
    const auto &in_use = storage->id();
    bool found_current = false;

    auto gen_status = [&]<typename T, typename K>(T all, K denied) {
      Sort(all);
      Sort(denied);

      status.reserve(all.size());
      for (const auto &name : all) {
        TypedValue use("");
        if (!found_current && Same(name, in_use)) {
          use = TypedValue("*");
          found_current = true;
        }
        status.push_back({TypedValue(name), std::move(use)});
      }

      // No denied databases (no need to filter them out)
      if (denied.empty()) return;

      auto denied_itr = denied.begin();
      auto iter = std::remove_if(status.begin(), status.end(), [&denied_itr, &denied](auto &in) -> bool {
        while (denied_itr != denied.end() && denied_itr->ValueString() < in[0].ValueString()) ++denied_itr;
        return (denied_itr != denied.end() && denied_itr->ValueString() == in[0].ValueString());
      });
      status.erase(iter, status.end());
    };

    if (!username) {
      // No user, return all
      gen_status(db_handler->All(), std::vector<TypedValue>{});
    } else {
      // User has a subset of accessible dbs; this is synched with the SessionContextHandler
      const auto &db_priv = auth->GetDatabasePrivileges(*username);
      const auto &allowed = db_priv[0][0];
      const auto &denied = db_priv[0][1].ValueList();
      if (allowed.IsString() && allowed.ValueString() == auth::kAllDatabases) {
        // All databases are allowed
        gen_status(db_handler->All(), denied);
      } else {
        gen_status(allowed.ValueList(), denied);
      }
    }

    if (!found_current) throw QueryRuntimeException("Missing current database!");
    return status;
  };

  return PreparedQuery{
      std::move(callback.header), std::move(parsed_query.required_privileges),
      [handler = std::move(callback.fn), pull_plan = std::shared_ptr<PullPlanVector>(nullptr)](
          AnyStream *stream, std::optional<int> n) mutable -> std::optional<QueryHandlerResult> {
        if (!pull_plan) {
          auto results = handler();
          pull_plan = std::make_shared<PullPlanVector>(std::move(results));
        }

        if (pull_plan->Pull(stream, n)) {
          return QueryHandlerResult::NOTHING;
        }
        return std::nullopt;
      },
      RWType::NONE,
      ""  // No target DB
  };
#else
  throw QueryException("Query not supported.");
#endif
}

std::optional<uint64_t> Interpreter::GetTransactionId() const { return current_transaction_; }

void Interpreter::BeginTransaction(QueryExtras const &extras) {
  const auto prepared_query = PrepareTransactionQuery("BEGIN", extras);
  prepared_query.query_handler(nullptr, {});
}

void Interpreter::CommitTransaction() {
  const auto prepared_query = PrepareTransactionQuery("COMMIT");
  prepared_query.query_handler(nullptr, {});
  query_executions_.clear();
  transaction_queries_->clear();
}

void Interpreter::RollbackTransaction() {
  const auto prepared_query = PrepareTransactionQuery("ROLLBACK");
  prepared_query.query_handler(nullptr, {});
  query_executions_.clear();
  transaction_queries_->clear();
}

#if MG_ENTERPRISE
// Before Prepare or during Prepare, but single-threaded.
// TODO: Is there any cleanup?
void Interpreter::SetCurrentDB(std::string_view db_name, bool in_explicit_db) {
  // Can throw
  // do we lock here?
  current_db_.SetCurrentDB(interpreter_context_->db_handler->Get(db_name), in_explicit_db);
}
#endif

Interpreter::PrepareResult Interpreter::Prepare(const std::string &query_string,
                                                const std::map<std::string, storage::PropertyValue> &params,
                                                QueryExtras const &extras) {
  // TODO: Remove once the interpreter is storage/tx independent and could run without an associated database
  if (!current_db_.db_acc_) {
    throw DatabaseContextRequiredException("Database required for the query.");
  }

  // Handle transaction control queries.
  const auto upper_case_query = utils::ToUpperCase(query_string);
  const auto trimmed_query = utils::Trim(upper_case_query);
  if (trimmed_query == "BEGIN" || trimmed_query == "COMMIT" || trimmed_query == "ROLLBACK") {
    auto resource = utils::MonotonicBufferResource(kExecutionMemoryBlockSize);
    auto prepared_query = PrepareTransactionQuery(trimmed_query, extras);
    auto &query_execution =
        query_executions_.emplace_back(QueryExecution::Create(std::move(resource), std::move(prepared_query)));
    std::optional<int> qid =
        in_explicit_transaction_ ? static_cast<int>(query_executions_.size() - 1) : std::optional<int>{};
    return {query_execution->prepared_query->header, query_execution->prepared_query->privileges, qid, {}};
  }

  if (!in_explicit_transaction_) {
    transaction_queries_->clear();
  }
  // Don't save BEGIN, COMMIT or ROLLBACK
  transaction_queries_->push_back(query_string);

  // All queries other than transaction control queries advance the command in
  // an explicit transaction block.
  if (in_explicit_transaction_) {
    AdvanceCommand();
  } else {
    query_executions_.clear();
    if (current_db_.db_transactional_accessor_ /* && !in_explicit_transaction_*/) {
      // If we're not in an explicit transaction block and we have an open
      // transaction, abort it since we're about to prepare a new query.
      AbortCommand(nullptr);
    }

    SetupInterpreterTransaction(extras);
  }

  std::unique_ptr<QueryExecution> *query_execution_ptr = nullptr;
  try {
    utils::Timer parsing_timer;
    ParsedQuery parsed_query =
        ParseQuery(query_string, params, &interpreter_context_->ast_cache, interpreter_context_->config.query);
    auto parsing_time = parsing_timer.Elapsed().count();

    CypherQuery const *const cypher_query = [&]() -> CypherQuery * {
      if (auto *cypher_query = utils::Downcast<CypherQuery>(parsed_query.query)) {
        return cypher_query;
      }
      if (auto *profile_query = utils::Downcast<ProfileQuery>(parsed_query.query)) {
        return profile_query->cypher_query_;
      }
      return nullptr;
    }();  // IILE

    auto const [usePool, hasAllShortestPaths] = [&]() -> std::pair<bool, bool> {
      if (!cypher_query) {
        return {false, false};
      }
      auto const &clauses = cypher_query->single_query_->clauses_;
      bool hasAllShortestPaths = IsAllShortestPathsQuery(clauses);
      // Using PoolResource without MonotonicMemoryResouce for LOAD CSV reduces memory usage.
      bool usePool = hasAllShortestPaths || IsCallBatchedProcedureQuery(clauses) || IsLoadCsvQuery(clauses);
      return {usePool, hasAllShortestPaths};
    }();  // IILE

    // Setup QueryExecution
    // its MemoryResource is mostly used for allocations done on Frame and storing `row`s
    if (usePool) {
      spdlog::trace("PrepareCypher has {} encountered all shortest paths, QueryExecution will use PoolResource",
                    hasAllShortestPaths ? "" : "not");
      query_executions_.emplace_back(QueryExecution::Create(utils::PoolResource(128, kExecutionPoolMaxBlockSize)));
    } else {
      query_executions_.emplace_back(QueryExecution::Create(utils::MonotonicBufferResource(kExecutionMemoryBlockSize)));
    }

    auto &query_execution = query_executions_.back();
    query_execution_ptr = &query_execution;

    std::optional<int> qid =
        in_explicit_transaction_ ? static_cast<int>(query_executions_.size() - 1) : std::optional<int>{};

    query_execution->summary["parsing_time"] = parsing_time;

    // Set a default cost estimate of 0. Individual queries can overwrite this
    // field with an improved estimate.
    query_execution->summary["cost_estimate"] = 0.0;

    // Some queries require an active transaction in order to be prepared.
    // TODO: make a better analysis visitor over the `parsed_query.query`
    bool requires_db_transaction =
        utils::Downcast<CypherQuery>(parsed_query.query) || utils::Downcast<ExplainQuery>(parsed_query.query) ||
        utils::Downcast<ProfileQuery>(parsed_query.query) || utils::Downcast<DumpQuery>(parsed_query.query) ||
        utils::Downcast<TriggerQuery>(parsed_query.query) || utils::Downcast<AnalyzeGraphQuery>(parsed_query.query) ||
        utils::Downcast<IndexQuery>(parsed_query.query) || utils::Downcast<DatabaseInfoQuery>(parsed_query.query) ||
        utils::Downcast<ConstraintQuery>(parsed_query.query);

    if (!in_explicit_transaction_ && requires_db_transaction) {
      // TODO: ATM only a single database, will change when we have multiple database transactions
      bool could_commit = utils::Downcast<CypherQuery>(parsed_query.query) != nullptr;
      bool unique = utils::Downcast<IndexQuery>(parsed_query.query) != nullptr ||
                    utils::Downcast<ConstraintQuery>(parsed_query.query) != nullptr;
      SetupDatabaseTransaction(could_commit, unique);
    }

    // TODO: none database transaction (assuming mutually exclusive from DB transactions)
    // if (!requires_db_transaction) {
    //   /* something */
    // }

    utils::Timer planning_timer;
    PreparedQuery prepared_query;
    utils::MemoryResource *memory_resource =
        std::visit([](auto &execution_memory) -> utils::MemoryResource * { return &execution_memory; },
                   query_execution->execution_memory);
    frame_change_collector_.reset();
    frame_change_collector_.emplace(memory_resource);
    if (utils::Downcast<CypherQuery>(parsed_query.query)) {
      prepared_query = PrepareCypherQuery(std::move(parsed_query), &query_execution->summary, interpreter_context_,
                                          current_db_, memory_resource, &query_execution->notifications, username_,
                                          &transaction_status_, current_timeout_timer_, &*frame_change_collector_);
    } else if (utils::Downcast<ExplainQuery>(parsed_query.query)) {
      prepared_query =
          PrepareExplainQuery(std::move(parsed_query), &query_execution->summary, interpreter_context_, current_db_);
    } else if (utils::Downcast<ProfileQuery>(parsed_query.query)) {
      prepared_query =
          PrepareProfileQuery(std::move(parsed_query), in_explicit_transaction_, &query_execution->summary,
                              interpreter_context_, current_db_, &query_execution->execution_memory_with_exception,
                              username_, &transaction_status_, current_timeout_timer_, &*frame_change_collector_);
    } else if (utils::Downcast<DumpQuery>(parsed_query.query)) {
      prepared_query = PrepareDumpQuery(std::move(parsed_query), current_db_);
    } else if (utils::Downcast<IndexQuery>(parsed_query.query)) {
      prepared_query = PrepareIndexQuery(std::move(parsed_query), in_explicit_transaction_,
                                         &query_execution->notifications, current_db_);
    } else if (utils::Downcast<AnalyzeGraphQuery>(parsed_query.query)) {
      prepared_query = PrepareAnalyzeGraphQuery(std::move(parsed_query), in_explicit_transaction_, current_db_);
    } else if (utils::Downcast<AuthQuery>(parsed_query.query)) {
      /// SYSTEM (Replication) PURE
      prepared_query = PrepareAuthQuery(std::move(parsed_query), in_explicit_transaction_, interpreter_context_);
    } else if (utils::Downcast<DatabaseInfoQuery>(parsed_query.query)) {
      prepared_query = PrepareDatabaseInfoQuery(std::move(parsed_query), in_explicit_transaction_, current_db_);
    } else if (utils::Downcast<SystemInfoQuery>(parsed_query.query)) {
      prepared_query = PrepareSystemInfoQuery(std::move(parsed_query), in_explicit_transaction_, current_db_,
                                              interpreter_isolation_level, next_transaction_isolation_level);
    } else if (utils::Downcast<ConstraintQuery>(parsed_query.query)) {
      prepared_query = PrepareConstraintQuery(std::move(parsed_query), in_explicit_transaction_,
                                              &query_execution->notifications, current_db_);
    } else if (utils::Downcast<ReplicationQuery>(parsed_query.query)) {
      /// TODO: make replication DB agnostic
      prepared_query =
          PrepareReplicationQuery(std::move(parsed_query), in_explicit_transaction_, &query_execution->notifications,
                                  current_db_, interpreter_context_->config);
    } else if (utils::Downcast<LockPathQuery>(parsed_query.query)) {
      prepared_query = PrepareLockPathQuery(std::move(parsed_query), in_explicit_transaction_, current_db_);
    } else if (utils::Downcast<FreeMemoryQuery>(parsed_query.query)) {
      prepared_query = PrepareFreeMemoryQuery(std::move(parsed_query), in_explicit_transaction_, current_db_);
    } else if (utils::Downcast<ShowConfigQuery>(parsed_query.query)) {
      /// SYSTEM PURE
      prepared_query = PrepareShowConfigQuery(std::move(parsed_query), in_explicit_transaction_);
    } else if (utils::Downcast<TriggerQuery>(parsed_query.query)) {
      prepared_query =
          PrepareTriggerQuery(std::move(parsed_query), in_explicit_transaction_, &query_execution->notifications,
                              current_db_, interpreter_context_, params, username_);
    } else if (utils::Downcast<StreamQuery>(parsed_query.query)) {
      prepared_query =
          PrepareStreamQuery(std::move(parsed_query), in_explicit_transaction_, &query_execution->notifications,
                             current_db_, interpreter_context_, username_);
    } else if (utils::Downcast<IsolationLevelQuery>(parsed_query.query)) {
      prepared_query = PrepareIsolationLevelQuery(std::move(parsed_query), in_explicit_transaction_, current_db_, this);
    } else if (utils::Downcast<CreateSnapshotQuery>(parsed_query.query)) {
      prepared_query = PrepareCreateSnapshotQuery(std::move(parsed_query), in_explicit_transaction_, current_db_);
    } else if (utils::Downcast<SettingQuery>(parsed_query.query)) {
      /// SYSTEM PURE
      prepared_query = PrepareSettingQuery(std::move(parsed_query), in_explicit_transaction_);
    } else if (utils::Downcast<VersionQuery>(parsed_query.query)) {
      /// SYSTEM PURE
      prepared_query = PrepareVersionQuery(std::move(parsed_query), in_explicit_transaction_);
    } else if (utils::Downcast<StorageModeQuery>(parsed_query.query)) {
      prepared_query =
          PrepareStorageModeQuery(std::move(parsed_query), in_explicit_transaction_, current_db_, interpreter_context_);
    } else if (utils::Downcast<TransactionQueueQuery>(parsed_query.query)) {
      /// INTERPRETER
      if (in_explicit_transaction_) {
        throw TransactionQueueInMulticommandTxException();
      }
      prepared_query = PrepareTransactionQueueQuery(std::move(parsed_query), username_, interpreter_context_);
    } else if (utils::Downcast<MultiDatabaseQuery>(parsed_query.query)) {
      if (in_explicit_transaction_) {
        throw MultiDatabaseQueryInMulticommandTxException();
      }
      /// SYSTEM (Replication) + INTERPRETER
      prepared_query =
          PrepareMultiDatabaseQuery(std::move(parsed_query), current_db_, interpreter_context_, on_change_);
    } else if (utils::Downcast<ShowDatabasesQuery>(parsed_query.query)) {
      /// SYSTEM PURE ("SHOW DATABASES")
      /// INTERPRETER (TODO: "SHOW DATABASE")
      prepared_query = PrepareShowDatabasesQuery(std::move(parsed_query), current_db_, interpreter_context_, username_);
    } else if (utils::Downcast<EdgeImportModeQuery>(parsed_query.query)) {
      if (in_explicit_transaction_) {
        throw EdgeImportModeModificationInMulticommandTxException();
      }
      prepared_query = PrepareEdgeImportModeQuery(std::move(parsed_query), current_db_);
    } else {
      LOG_FATAL("Should not get here -- unknown query type!");
    }

    query_execution->summary["planning_time"] = planning_timer.Elapsed().count();
    query_execution->prepared_query.emplace(std::move(prepared_query));

    const auto rw_type = query_execution->prepared_query->rw_type;
    query_execution->summary["type"] = plan::ReadWriteTypeChecker::TypeToString(rw_type);

    UpdateTypeCount(rw_type);

    if (IsWriteQueryOnMainMemoryReplica(current_db_.db_acc_->get()->storage(), rw_type)) {
      query_execution = nullptr;
      throw QueryException("Write query forbidden on the replica!");
    }

    // Set the target db to the current db (some queries have different target from the current db)
    if (!query_execution->prepared_query->db) {
      query_execution->prepared_query->db = current_db_.db_acc_->get()->id();
    }
    query_execution->summary["db"] = *query_execution->prepared_query->db;

    return {query_execution->prepared_query->header, query_execution->prepared_query->privileges, qid,
            query_execution->prepared_query->db};
  } catch (const utils::BasicException &) {
    // Trigger first failed query
    metrics::FirstFailedQuery();
    memgraph::metrics::IncrementCounter(memgraph::metrics::FailedQuery);
    memgraph::metrics::IncrementCounter(memgraph::metrics::FailedPrepare);
    AbortCommand(query_execution_ptr);
    throw;
  }
}
void Interpreter::SetupDatabaseTransaction(bool couldCommit, bool unique) {
  current_db_.SetupDatabaseTransaction(GetIsolationLevelOverride(), couldCommit, unique);
}
void Interpreter::SetupInterpreterTransaction(const QueryExtras &extras) {
  metrics::IncrementCounter(metrics::ActiveTransactions);
  transaction_status_.store(TransactionStatus::ACTIVE, std::memory_order_release);
  current_transaction_ = interpreter_context_->id_handler.next();
  metadata_ = GenOptional(extras.metadata_pv);
  current_timeout_timer_ = CreateTimeoutTimer(extras, interpreter_context_->config);
}

std::vector<TypedValue> Interpreter::GetQueries() {
  auto typed_queries = std::vector<TypedValue>();
  transaction_queries_.WithLock([&typed_queries](const auto &transaction_queries) {
    std::for_each(transaction_queries.begin(), transaction_queries.end(),
                  [&typed_queries](const auto &query) { typed_queries.emplace_back(query); });
  });
  return typed_queries;
}

void Interpreter::Abort() {
  bool decrement = true;
  auto expected = TransactionStatus::ACTIVE;
  while (!transaction_status_.compare_exchange_weak(expected, TransactionStatus::STARTED_ROLLBACK)) {
    if (expected == TransactionStatus::TERMINATED || expected == TransactionStatus::IDLE) {
      transaction_status_.store(TransactionStatus::STARTED_ROLLBACK);
      decrement = false;
      break;
    }
    expected = TransactionStatus::ACTIVE;
    std::this_thread::sleep_for(std::chrono::milliseconds(1));
  }

  utils::OnScopeExit clean_status(
      [this]() { transaction_status_.store(TransactionStatus::IDLE, std::memory_order_release); });

  expect_rollback_ = false;
  in_explicit_transaction_ = false;
  metadata_ = std::nullopt;
  current_timeout_timer_.reset();
  current_transaction_.reset();

  if (decrement) {
    // Decrement only if the transaction was active when we started to Abort
    memgraph::metrics::DecrementCounter(memgraph::metrics::ActiveTransactions);
  }

  // if (!current_db_.db_transactional_accessor_) return;
  current_db_.CleanupDBTransaction(true);
  for (auto &qe : query_executions_) {
    if (qe) qe->CleanRuntimeData();
  }
  frame_change_collector_.reset();
}

namespace {
void RunTriggersAfterCommit(dbms::DatabaseAccess db_acc, InterpreterContext *interpreter_context,
                            TriggerContext original_trigger_context,
                            std::atomic<TransactionStatus> *transaction_status) {
  // Run the triggers
  for (const auto &trigger : db_acc->trigger_store()->AfterCommitTriggers().access()) {
    utils::MonotonicBufferResource execution_memory{kExecutionMemoryBlockSize};

    // create a new transaction for each trigger
    auto tx_acc = db_acc->Access();
    DbAccessor db_accessor{tx_acc.get()};

    // On-disk storage removes all Vertex/Edge Accessors because previous trigger tx finished.
    // So we need to adapt TriggerContext based on user transaction which is still alive.
    auto trigger_context = original_trigger_context;
    trigger_context.AdaptForAccessor(&db_accessor);
    try {
      trigger.Execute(&db_accessor, &execution_memory, flags::run_time::GetExecutionTimeout(),
                      &interpreter_context->is_shutting_down, transaction_status, trigger_context,
                      interpreter_context->auth_checker);
    } catch (const utils::BasicException &exception) {
      spdlog::warn("Trigger '{}' failed with exception:\n{}", trigger.Name(), exception.what());
      db_accessor.Abort();
      continue;
    }

    auto maybe_commit_error = db_accessor.Commit();
    if (maybe_commit_error.HasError()) {
      const auto &error = maybe_commit_error.GetError();

      std::visit(
          [&trigger, &db_accessor]<typename T>(T &&arg) {
            using ErrorType = std::remove_cvref_t<T>;
            if constexpr (std::is_same_v<ErrorType, storage::ReplicationError>) {
              spdlog::warn("At least one SYNC replica has not confirmed execution of the trigger '{}'.",
                           trigger.Name());
            } else if constexpr (std::is_same_v<ErrorType, storage::ConstraintViolation>) {
              const auto &constraint_violation = arg;
              switch (constraint_violation.type) {
                case storage::ConstraintViolation::Type::EXISTENCE: {
                  const auto &label_name = db_accessor.LabelToName(constraint_violation.label);
                  MG_ASSERT(constraint_violation.properties.size() == 1U);
                  const auto &property_name = db_accessor.PropertyToName(*constraint_violation.properties.begin());
                  spdlog::warn("Trigger '{}' failed to commit due to existence constraint violation on: {}({}) ",
                               trigger.Name(), label_name, property_name);
                }
                case storage::ConstraintViolation::Type::UNIQUE: {
                  const auto &label_name = db_accessor.LabelToName(constraint_violation.label);
                  std::stringstream property_names_stream;
                  utils::PrintIterable(
                      property_names_stream, constraint_violation.properties, ", ",
                      [&](auto &stream, const auto &prop) { stream << db_accessor.PropertyToName(prop); });
                  spdlog::warn("Trigger '{}' failed to commit due to unique constraint violation on :{}({})",
                               trigger.Name(), label_name, property_names_stream.str());
                }
              }
            } else if constexpr (std::is_same_v<ErrorType, storage::SerializationError>) {
              throw QueryException("Unable to commit due to serialization error.");
            } else if constexpr (std::is_same_v<ErrorType, storage::PersistenceError>) {
              throw QueryException("Unable to commit due to persistance error.");
            } else {
              static_assert(kAlwaysFalse<T>, "Missing type from variant visitor");
            }
          },
          error);
    }
  }
}
}  // namespace

void Interpreter::Commit() {
  // It's possible that some queries did not finish because the user did
  // not pull all of the results from the query.
  // For now, we will not check if there are some unfinished queries.
  // We should document clearly that all results should be pulled to complete
  // a query.
  current_transaction_.reset();
  if (!current_db_.db_transactional_accessor_) return;

  // TODO: Better (or removed) check
  if (!current_db_.db_acc_) return;
  auto *db = current_db_.db_acc_->get();

  /*
  At this point we must check that the transaction is alive to start committing. The only other possible state is
  verifying and in that case we must check if the transaction was terminated and if yes abort committing. Exception
  should suffice.
  */
  auto expected = TransactionStatus::ACTIVE;
  while (!transaction_status_.compare_exchange_weak(expected, TransactionStatus::STARTED_COMMITTING)) {
    if (expected == TransactionStatus::TERMINATED) {
      throw memgraph::utils::BasicException(
          "Aborting transaction commit because the transaction was requested to stop from other session. ");
    }
    expected = TransactionStatus::ACTIVE;
    std::this_thread::sleep_for(std::chrono::milliseconds(1));
  }

  // Clean transaction status if something went wrong
  utils::OnScopeExit clean_status(
      [this]() { transaction_status_.store(TransactionStatus::IDLE, std::memory_order_release); });

  auto current_storage_mode = db->GetStorageMode();
  auto creation_mode = current_db_.db_transactional_accessor_->GetCreationStorageMode();
  if (creation_mode != storage::StorageMode::ON_DISK_TRANSACTIONAL &&
      current_storage_mode == storage::StorageMode::ON_DISK_TRANSACTIONAL) {
    throw QueryException(
        "Cannot commit transaction because the storage mode has changed from in-memory storage to on-disk storage.");
  }

  utils::OnScopeExit update_metrics([]() {
    memgraph::metrics::IncrementCounter(memgraph::metrics::CommitedTransactions);
    memgraph::metrics::DecrementCounter(memgraph::metrics::ActiveTransactions);
  });

  std::optional<TriggerContext> trigger_context = std::nullopt;
  if (current_db_.trigger_context_collector_) {
    trigger_context.emplace(std::move(*current_db_.trigger_context_collector_).TransformToTriggerContext());
    current_db_.trigger_context_collector_.reset();
  }

  if (frame_change_collector_) {
    frame_change_collector_.reset();
  }

  if (trigger_context) {
    // Run the triggers
    for (const auto &trigger : db->trigger_store()->BeforeCommitTriggers().access()) {
      utils::MonotonicBufferResource execution_memory{kExecutionMemoryBlockSize};
      AdvanceCommand();
      try {
        trigger.Execute(&*current_db_.execution_db_accessor_, &execution_memory, flags::run_time::GetExecutionTimeout(),
                        &interpreter_context_->is_shutting_down, &transaction_status_, *trigger_context,
                        interpreter_context_->auth_checker);
      } catch (const utils::BasicException &e) {
        throw utils::BasicException(
            fmt::format("Trigger '{}' caused the transaction to fail.\nException: {}", trigger.Name(), e.what()));
      }
    }
    SPDLOG_DEBUG("Finished executing before commit triggers");
  }

  const auto reset_necessary_members = [this]() {
    for (auto &qe : query_executions_) {
      if (qe) qe->CleanRuntimeData();
    }
    current_db_.CleanupDBTransaction(false);
  };
  utils::OnScopeExit members_reseter(reset_necessary_members);

  auto commit_confirmed_by_all_sync_repplicas = true;

  auto maybe_commit_error = current_db_.db_transactional_accessor_->Commit();
  if (maybe_commit_error.HasError()) {
    const auto &error = maybe_commit_error.GetError();

    std::visit(
        [&execution_db_accessor = current_db_.execution_db_accessor_,
         &commit_confirmed_by_all_sync_repplicas]<typename T>(T &&arg) {
          using ErrorType = std::remove_cvref_t<T>;
          if constexpr (std::is_same_v<ErrorType, storage::ReplicationError>) {
            commit_confirmed_by_all_sync_repplicas = false;
          } else if constexpr (std::is_same_v<ErrorType, storage::ConstraintViolation>) {
            const auto &constraint_violation = arg;
            auto &label_name = execution_db_accessor->LabelToName(constraint_violation.label);
            switch (constraint_violation.type) {
              case storage::ConstraintViolation::Type::EXISTENCE: {
                MG_ASSERT(constraint_violation.properties.size() == 1U);
                auto &property_name = execution_db_accessor->PropertyToName(*constraint_violation.properties.begin());
                throw QueryException("Unable to commit due to existence constraint violation on :{}({})", label_name,
                                     property_name);
              }
              case storage::ConstraintViolation::Type::UNIQUE: {
                std::stringstream property_names_stream;
                utils::PrintIterable(property_names_stream, constraint_violation.properties, ", ",
                                     [&execution_db_accessor](auto &stream, const auto &prop) {
                                       stream << execution_db_accessor->PropertyToName(prop);
                                     });
                throw QueryException("Unable to commit due to unique constraint violation on :{}({})", label_name,
                                     property_names_stream.str());
              }
            }
          } else if constexpr (std::is_same_v<ErrorType, storage::SerializationError>) {
            throw QueryException("Unable to commit due to serialization error.");
          } else if constexpr (std::is_same_v<ErrorType, storage::PersistenceError>) {
            throw QueryException("Unable to commit due to persistance error.");
          } else {
            static_assert(kAlwaysFalse<T>, "Missing type from variant visitor");
          }
        },
        error);
  }

  // The ordered execution of after commit triggers is heavily depending on the exclusiveness of
  // db_accessor_->Commit(): only one of the transactions can be commiting at the same time, so when the commit is
  // finished, that transaction probably will schedule its after commit triggers, because the other transactions that
  // want to commit are still waiting for commiting or one of them just started commiting its changes. This means the
  // ordered execution of after commit triggers are not guaranteed.
  if (trigger_context && db->trigger_store()->AfterCommitTriggers().size() > 0) {
    db->AddTask([this, trigger_context = std::move(*trigger_context),
                 user_transaction = std::shared_ptr(std::move(current_db_.db_transactional_accessor_))]() mutable {
      // TODO: Should this take the db_ and not Access()?
      RunTriggersAfterCommit(*current_db_.db_acc_, interpreter_context_, std::move(trigger_context),
                             &this->transaction_status_);
      user_transaction->FinalizeTransaction();
      SPDLOG_DEBUG("Finished executing after commit triggers");  // NOLINT(bugprone-lambda-function-name)
    });
  }

  SPDLOG_DEBUG("Finished committing the transaction");
  if (!commit_confirmed_by_all_sync_repplicas) {
    throw ReplicationException("At least one SYNC replica has not confirmed committing last transaction.");
  }
}

void Interpreter::AdvanceCommand() {
  if (!current_db_.db_transactional_accessor_) return;
  current_db_.db_transactional_accessor_->AdvanceCommand();
}

void Interpreter::AbortCommand(std::unique_ptr<QueryExecution> *query_execution) {
  if (query_execution) {
    query_execution->reset(nullptr);
  }
  if (in_explicit_transaction_) {
    expect_rollback_ = true;
  } else {
    Abort();
  }
}

std::optional<storage::IsolationLevel> Interpreter::GetIsolationLevelOverride() {
  if (next_transaction_isolation_level) {
    const auto isolation_level = *next_transaction_isolation_level;
    next_transaction_isolation_level.reset();
    return isolation_level;
  }

  return interpreter_isolation_level;
}

void Interpreter::SetNextTransactionIsolationLevel(const storage::IsolationLevel isolation_level) {
  next_transaction_isolation_level.emplace(isolation_level);
}

void Interpreter::SetSessionIsolationLevel(const storage::IsolationLevel isolation_level) {
  interpreter_isolation_level.emplace(isolation_level);
}
void Interpreter::ResetUser() { username_.reset(); }
void Interpreter::SetUser(std::string_view username) { username_ = username; }

}  // namespace memgraph::query<|MERGE_RESOLUTION|>--- conflicted
+++ resolved
@@ -2982,61 +2982,24 @@
   std::function<std::pair<std::vector<std::vector<TypedValue>>, QueryHandlerResult>()> handler;
 
   switch (info_query->info_type_) {
-<<<<<<< HEAD
-    case InfoQuery::InfoType::STORAGE:
-      header = {"storage info", "value"};
-
-      handler = [db, interpreter_isolation_level, next_transaction_isolation_level] {
-        auto info = db->GetInfo();
-        std::vector<std::vector<TypedValue>> results{
-            {TypedValue("name"), TypedValue(db->id())},
-            {TypedValue("vertex_count"), TypedValue(static_cast<int64_t>(info.vertex_count))},
-            {TypedValue("edge_count"), TypedValue(static_cast<int64_t>(info.edge_count))},
-            {TypedValue("average_degree"), TypedValue(info.average_degree)},
-            {TypedValue("memory_usage"), TypedValue(static_cast<int64_t>(info.memory_usage))},
-            {TypedValue("disk_usage"), TypedValue(static_cast<int64_t>(info.disk_usage))},
-            {TypedValue("memory_allocated"), TypedValue(static_cast<int64_t>(utils::total_memory_tracker.Amount()))},
-            {TypedValue("allocation_limit"), TypedValue(static_cast<int64_t>(utils::total_memory_tracker.HardLimit()))},
-            {TypedValue("global_isolation_level"), TypedValue(IsolationLevelToString(db->GetIsolationLevel()))},
-            {TypedValue("session_isolation_level"), TypedValue(IsolationLevelToString(interpreter_isolation_level))},
-            {TypedValue("next_session_isolation_level"),
-             TypedValue(IsolationLevelToString(next_transaction_isolation_level))},
-            {TypedValue("storage_mode"), TypedValue(StorageModeToString(db->GetStorageMode()))}};
-        return std::pair{results, QueryHandlerResult::COMMIT};
-      };
-      break;
-    case InfoQuery::InfoType::INDEX:
+    case DatabaseInfoQuery::InfoType::INDEX: {
       header = {"index type", "label", "property", "count"};
-      handler = [interpreter_context] {
-        auto *db = interpreter_context->db.get();
-        auto info = db->ListAllIndices();
-=======
-    case DatabaseInfoQuery::InfoType::INDEX: {
-      header = {"index type", "label", "property"};
       handler = [storage = current_db.db_acc_->get()->storage(), dba] {
         const std::string_view label_index_mark{"label"};
         const std::string_view label_property_index_mark{"label+property"};
         auto info = dba->ListAllIndices();
->>>>>>> 97ed912a
+        auto storage_acc = storage->Access();
         std::vector<std::vector<TypedValue>> results;
         results.reserve(info.label.size() + info.label_property.size());
-        auto acc = db->Access();
         for (const auto &item : info.label) {
-<<<<<<< HEAD
-          results.push_back({TypedValue("label"), TypedValue(db->LabelToName(item)), TypedValue(),
-                             TypedValue(static_cast<int>(acc->ApproximateVertexCount(item)))});
+          results.push_back({TypedValue(label_index_mark), TypedValue(storage->LabelToName(item)), TypedValue(),
+                             TypedValue(static_cast<int>(storage_acc->ApproximateVertexCount(item)))});
         }
         for (const auto &item : info.label_property) {
-          results.push_back({TypedValue("label+property"), TypedValue(db->LabelToName(item.first)),
-                             TypedValue(db->PropertyToName(item.second)),
-                             TypedValue(static_cast<int>(acc->ApproximateVertexCount(item.first, item.second)))});
-=======
-          results.push_back({TypedValue(label_index_mark), TypedValue(storage->LabelToName(item)), TypedValue()});
-        }
-        for (const auto &item : info.label_property) {
-          results.push_back({TypedValue(label_property_index_mark), TypedValue(storage->LabelToName(item.first)),
-                             TypedValue(storage->PropertyToName(item.second))});
->>>>>>> 97ed912a
+          results.push_back(
+              {TypedValue(label_property_index_mark), TypedValue(storage->LabelToName(item.first)),
+               TypedValue(storage->PropertyToName(item.second)),
+               TypedValue(static_cast<int>(storage_acc->ApproximateVertexCount(item.first, item.second)))});
         }
 
         std::sort(results.begin(), results.end(), [&label_index_mark](const auto &record_1, const auto &record_2) {
