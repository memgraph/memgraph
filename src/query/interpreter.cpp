--- conflicted
+++ resolved
@@ -2437,12 +2437,7 @@
       throw utils::BasicException(
           "You cannot switch from the on-disk storage mode to an in-memory storage mode while the database is running. "
           "To make the switch, delete the data directory and restart the database. Once restarted, Memgraph will "
-<<<<<<< HEAD
-          "automatically"
-=======
-          "automatically "
->>>>>>> 8ebab843
-          "start in the default in-memory transactional storage mode.");
+          "automatically start in the default in-memory transactional storage mode.");
     }
     if (SwitchingFromInMemoryToDisk(current_mode, requested_mode)) {
       std::unique_lock main_guard{interpreter_context->db->main_lock_};
