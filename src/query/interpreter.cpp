// Copyright 2023 Memgraph Ltd.
//
// Use of this software is governed by the Business Source License
// included in the file licenses/BSL.txt; by using this file, you agree to be bound by the terms of the Business Source
// License, and you may not use this file except in compliance with the Business Source License.
//
// As of the Change Date specified in that file, in accordance with
// the Business Source License, use of this software will be governed
// by the Apache License, Version 2.0, included in the file
// licenses/APL.txt.

#include "query/interpreter.hpp"
#include <bits/ranges_algo.h>
#include <fmt/core.h>

#include <algorithm>
#include <atomic>
#include <chrono>
#include <concepts>
#include <cstddef>
#include <cstdint>
#include <functional>
#include <iterator>
#include <limits>
#include <memory>
#include <optional>
#include <stdexcept>
#include <thread>
#include <unordered_map>
#include <utility>
#include <variant>

#include "auth/auth.hpp"
#include "auth/models.hpp"
#include "csv/parsing.hpp"
#include "dbms/global.hpp"
#include "dbms/session_context_handler.hpp"
#include "glue/communication.hpp"
#include "license/license.hpp"
#include "memory/memory_control.hpp"
#include "query/constants.hpp"
#include "query/context.hpp"
#include "query/cypher_query_interpreter.hpp"
#include "query/db_accessor.hpp"
#include "query/dump.hpp"
#include "query/exceptions.hpp"
#include "query/frontend/ast/ast.hpp"
#include "query/frontend/ast/ast_visitor.hpp"
#include "query/frontend/ast/cypher_main_visitor.hpp"
#include "query/frontend/opencypher/parser.hpp"
#include "query/frontend/semantic/required_privileges.hpp"
#include "query/frontend/semantic/symbol_generator.hpp"
#include "query/interpret/eval.hpp"
#include "query/interpret/frame.hpp"
#include "query/metadata.hpp"
#include "query/plan/planner.hpp"
#include "query/plan/profile.hpp"
#include "query/plan/vertex_count_cache.hpp"
#include "query/procedure/module.hpp"
#include "query/stream.hpp"
#include "query/stream/common.hpp"
#include "query/trigger.hpp"
#include "query/typed_value.hpp"
#include "spdlog/spdlog.h"
#include "storage/v2/disk/storage.hpp"
#include "storage/v2/edge.hpp"
#include "storage/v2/id_types.hpp"
#include "storage/v2/inmemory/storage.hpp"
#include "storage/v2/property_value.hpp"
#include "storage/v2/replication/config.hpp"
#include "storage/v2/storage_mode.hpp"
#include "utils/algorithm.hpp"
#include "utils/build_info.hpp"
#include "utils/event_counter.hpp"
#include "utils/event_histogram.hpp"
#include "utils/exceptions.hpp"
#include "utils/file.hpp"
#include "utils/flag_validation.hpp"
#include "utils/likely.hpp"
#include "utils/logging.hpp"
#include "utils/memory.hpp"
#include "utils/memory_tracker.hpp"
#include "utils/message.hpp"
#include "utils/on_scope_exit.hpp"
#include "utils/readable_size.hpp"
#include "utils/settings.hpp"
#include "utils/string.hpp"
#include "utils/tsc.hpp"
#include "utils/typeinfo.hpp"
#include "utils/variant_helpers.hpp"
namespace memgraph::metrics {
extern Event ReadQuery;
extern Event WriteQuery;
extern Event ReadWriteQuery;

extern const Event StreamsCreated;
extern const Event TriggersCreated;

extern const Event QueryExecutionLatency_us;

extern const Event CommitedTransactions;
extern const Event RollbackedTransactions;
extern const Event ActiveTransactions;
}  // namespace memgraph::metrics

namespace memgraph::query {

template <typename>
constexpr auto kAlwaysFalse = false;

namespace {
template <typename T, typename K>
void Sort(std::vector<T, K> &vec) {
  std::sort(vec.begin(), vec.end());
}

template <typename K>
void Sort(std::vector<TypedValue, K> &vec) {
  std::sort(vec.begin(), vec.end(),
            [](const TypedValue &lv, const TypedValue &rv) { return lv.ValueString() < rv.ValueString(); });
}

// NOLINTNEXTLINE (misc-unused-parameters)
bool Same(const TypedValue &lv, const TypedValue &rv) {
  return TypedValue(lv).ValueString() == TypedValue(rv).ValueString();
}
bool Same(const TypedValue &lv, const std::string &rv) { return std::string(TypedValue(lv).ValueString()) == rv; }
// NOLINTNEXTLINE (misc-unused-parameters)
bool Same(const std::string &lv, const TypedValue &rv) { return lv == std::string(TypedValue(rv).ValueString()); }
bool Same(const std::string &lv, const std::string &rv) { return lv == rv; }

void UpdateTypeCount(const plan::ReadWriteTypeChecker::RWType type) {
  switch (type) {
    case plan::ReadWriteTypeChecker::RWType::R:
      memgraph::metrics::IncrementCounter(memgraph::metrics::ReadQuery);
      break;
    case plan::ReadWriteTypeChecker::RWType::W:
      memgraph::metrics::IncrementCounter(memgraph::metrics::WriteQuery);
      break;
    case plan::ReadWriteTypeChecker::RWType::RW:
      memgraph::metrics::IncrementCounter(memgraph::metrics::ReadWriteQuery);
      break;
    default:
      break;
  }
}

template <typename T>
concept HasEmpty = requires(T t) {
  { t.empty() } -> std::convertible_to<bool>;
};

template <typename T>
inline std::optional<T> GenOptional(const T &in) {
  return in.empty() ? std::nullopt : std::make_optional<T>(in);
}

struct Callback {
  std::vector<std::string> header;
  using CallbackFunction = std::function<std::vector<std::vector<TypedValue>>()>;
  CallbackFunction fn;
  bool should_abort_query{false};
};

TypedValue EvaluateOptionalExpression(Expression *expression, ExpressionEvaluator *eval) {
  return expression ? expression->Accept(*eval) : TypedValue();
}

template <typename TResult>
std::optional<TResult> GetOptionalValue(query::Expression *expression, ExpressionEvaluator &evaluator) {
  if (expression != nullptr) {
    auto int_value = expression->Accept(evaluator);
    MG_ASSERT(int_value.IsNull() || int_value.IsInt());
    if (int_value.IsInt()) {
      return TResult{int_value.ValueInt()};
    }
  }
  return {};
};

std::optional<std::string> GetOptionalStringValue(query::Expression *expression, ExpressionEvaluator &evaluator) {
  if (expression != nullptr) {
    auto value = expression->Accept(evaluator);
    MG_ASSERT(value.IsNull() || value.IsString());
    if (value.IsString()) {
      return {std::string(value.ValueString().begin(), value.ValueString().end())};
    }
  }
  return {};
};

class ReplQueryHandler final : public query::ReplicationQueryHandler {
 public:
  explicit ReplQueryHandler(storage::Storage *db) : db_(db) {}

  /// @throw QueryRuntimeException if an error ocurred.
  void SetReplicationRole(ReplicationQuery::ReplicationRole replication_role, std::optional<int64_t> port) override {
    auto *mem_storage = static_cast<storage::InMemoryStorage *>(db_);
    if (replication_role == ReplicationQuery::ReplicationRole::MAIN) {
      if (!mem_storage->SetMainReplicationRole()) {
        throw QueryRuntimeException("Couldn't set role to main!");
      }
    }
    if (replication_role == ReplicationQuery::ReplicationRole::REPLICA) {
      if (!port || *port < 0 || *port > std::numeric_limits<uint16_t>::max()) {
        throw QueryRuntimeException("Port number invalid!");
      }
      if (!mem_storage->SetReplicaRole(
              io::network::Endpoint(storage::replication::kDefaultReplicationServerIp, static_cast<uint16_t>(*port)),
              storage::replication::ReplicationServerConfig{})) {
        throw QueryRuntimeException("Couldn't set role to replica!");
      }
    }
  }

  /// @throw QueryRuntimeException if an error ocurred.
  ReplicationQuery::ReplicationRole ShowReplicationRole() const override {
    switch (static_cast<storage::InMemoryStorage *>(db_)->GetReplicationRole()) {
      case storage::replication::ReplicationRole::MAIN:
        return ReplicationQuery::ReplicationRole::MAIN;
      case storage::replication::ReplicationRole::REPLICA:
        return ReplicationQuery::ReplicationRole::REPLICA;
    }
    throw QueryRuntimeException("Couldn't show replication role - invalid role set!");
  }

  /// @throw QueryRuntimeException if an error ocurred.
  void RegisterReplica(const std::string &name, const std::string &socket_address,
                       const ReplicationQuery::SyncMode sync_mode,
                       const std::chrono::seconds replica_check_frequency) override {
    auto *mem_storage = static_cast<storage::InMemoryStorage *>(db_);
    if (mem_storage->GetReplicationRole() == storage::replication::ReplicationRole::REPLICA) {
      // replica can't register another replica
      throw QueryRuntimeException("Replica can't register another replica!");
    }

    if (name == storage::replication::kReservedReplicationRoleName) {
      throw QueryRuntimeException("This replica name is reserved and can not be used as replica name!");
    }

    storage::replication::ReplicationMode repl_mode;
    switch (sync_mode) {
      case ReplicationQuery::SyncMode::ASYNC: {
        repl_mode = storage::replication::ReplicationMode::ASYNC;
        break;
      }
      case ReplicationQuery::SyncMode::SYNC: {
        repl_mode = storage::replication::ReplicationMode::SYNC;
        break;
      }
    }

    auto maybe_ip_and_port =
        io::network::Endpoint::ParseSocketOrIpAddress(socket_address, storage::replication::kDefaultReplicationPort);
    if (maybe_ip_and_port) {
      auto [ip, port] = *maybe_ip_and_port;
      auto ret = mem_storage->RegisterReplica(
          name, {std::move(ip), port}, repl_mode, storage::replication::RegistrationMode::MUST_BE_INSTANTLY_VALID,
          {.replica_check_frequency = replica_check_frequency, .ssl = std::nullopt});
      if (ret.HasError()) {
        throw QueryRuntimeException(fmt::format("Couldn't register replica '{}'!", name));
      }
    } else {
      throw QueryRuntimeException("Invalid socket address!");
    }
  }

  /// @throw QueryRuntimeException if an error ocurred.
  void DropReplica(const std::string &replica_name) override {
    auto *mem_storage = static_cast<storage::InMemoryStorage *>(db_);

    if (mem_storage->GetReplicationRole() == storage::replication::ReplicationRole::REPLICA) {
      // replica can't unregister a replica
      throw QueryRuntimeException("Replica can't unregister a replica!");
    }
    if (!mem_storage->UnregisterReplica(replica_name)) {
      throw QueryRuntimeException(fmt::format("Couldn't unregister the replica '{}'", replica_name));
    }
  }

  using Replica = ReplicationQueryHandler::Replica;
  std::vector<Replica> ShowReplicas() const override {
    auto *mem_storage = static_cast<storage::InMemoryStorage *>(db_);
    if (mem_storage->GetReplicationRole() == storage::replication::ReplicationRole::REPLICA) {
      // replica can't show registered replicas (it shouldn't have any)
      throw QueryRuntimeException("Replica can't show registered replicas (it shouldn't have any)!");
    }

    auto repl_infos = mem_storage->ReplicasInfo();
    std::vector<Replica> replicas;
    replicas.reserve(repl_infos.size());

    const auto from_info = [](const auto &repl_info) -> Replica {
      Replica replica;
      replica.name = repl_info.name;
      replica.socket_address = repl_info.endpoint.SocketAddress();
      switch (repl_info.mode) {
        case storage::replication::ReplicationMode::SYNC:
          replica.sync_mode = ReplicationQuery::SyncMode::SYNC;
          break;
        case storage::replication::ReplicationMode::ASYNC:
          replica.sync_mode = ReplicationQuery::SyncMode::ASYNC;
          break;
      }

      replica.current_timestamp_of_replica = repl_info.timestamp_info.current_timestamp_of_replica;
      replica.current_number_of_timestamp_behind_master =
          repl_info.timestamp_info.current_number_of_timestamp_behind_master;

      switch (repl_info.state) {
        case storage::replication::ReplicaState::READY:
          replica.state = ReplicationQuery::ReplicaState::READY;
          break;
        case storage::replication::ReplicaState::REPLICATING:
          replica.state = ReplicationQuery::ReplicaState::REPLICATING;
          break;
        case storage::replication::ReplicaState::RECOVERY:
          replica.state = ReplicationQuery::ReplicaState::RECOVERY;
          break;
        case storage::replication::ReplicaState::INVALID:
          replica.state = ReplicationQuery::ReplicaState::INVALID;
          break;
      }

      return replica;
    };

    std::transform(repl_infos.begin(), repl_infos.end(), std::back_inserter(replicas), from_info);
    return replicas;
  }

 private:
  storage::Storage *db_;
};

/// returns false if the replication role can't be set
/// @throw QueryRuntimeException if an error ocurred.

Callback HandleAuthQuery(AuthQuery *auth_query, InterpreterContext *interpreter_context, const Parameters &parameters,
                         DbAccessor *db_accessor) {
  AuthQueryHandler *auth = interpreter_context->auth;
#ifdef MG_ENTERPRISE
  auto &sc_handler = memgraph::dbms::SessionContextHandler::ExtractSCH(interpreter_context);
#endif
  // Empty frame for evaluation of password expression. This is OK since
  // password should be either null or string literal and it's evaluation
  // should not depend on frame.
  Frame frame(0);
  SymbolTable symbol_table;
  EvaluationContext evaluation_context;
  // TODO: MemoryResource for EvaluationContext, it should probably be passed as
  // the argument to Callback.
  evaluation_context.timestamp = QueryTimestamp();

  evaluation_context.parameters = parameters;
  ExpressionEvaluator evaluator(&frame, symbol_table, evaluation_context, db_accessor, storage::View::OLD);

  std::string username = auth_query->user_;
  std::string rolename = auth_query->role_;
  std::string user_or_role = auth_query->user_or_role_;
  std::string database = auth_query->database_;
  std::vector<AuthQuery::Privilege> privileges = auth_query->privileges_;
#ifdef MG_ENTERPRISE
  std::vector<std::unordered_map<AuthQuery::FineGrainedPrivilege, std::vector<std::string>>> label_privileges =
      auth_query->label_privileges_;
  std::vector<std::unordered_map<AuthQuery::FineGrainedPrivilege, std::vector<std::string>>> edge_type_privileges =
      auth_query->edge_type_privileges_;
#endif
  auto password = EvaluateOptionalExpression(auth_query->password_, &evaluator);

  Callback callback;

  const auto license_check_result = license::global_license_checker.IsEnterpriseValid(utils::global_settings);

  static const std::unordered_set enterprise_only_methods{AuthQuery::Action::CREATE_ROLE,
                                                          AuthQuery::Action::DROP_ROLE,
                                                          AuthQuery::Action::SET_ROLE,
                                                          AuthQuery::Action::CLEAR_ROLE,
                                                          AuthQuery::Action::GRANT_PRIVILEGE,
                                                          AuthQuery::Action::DENY_PRIVILEGE,
                                                          AuthQuery::Action::REVOKE_PRIVILEGE,
                                                          AuthQuery::Action::SHOW_PRIVILEGES,
                                                          AuthQuery::Action::SHOW_USERS_FOR_ROLE,
                                                          AuthQuery::Action::SHOW_ROLE_FOR_USER,
                                                          AuthQuery::Action::GRANT_DATABASE_TO_USER,
                                                          AuthQuery::Action::REVOKE_DATABASE_FROM_USER,
                                                          AuthQuery::Action::SHOW_DATABASE_PRIVILEGES,
                                                          AuthQuery::Action::SET_MAIN_DATABASE};

  if (license_check_result.HasError() && enterprise_only_methods.contains(auth_query->action_)) {
    throw utils::BasicException(
        license::LicenseCheckErrorToString(license_check_result.GetError(), "advanced authentication features"));
  }

  switch (auth_query->action_) {
    case AuthQuery::Action::CREATE_USER:
      callback.fn = [auth, username, password, valid_enterprise_license = !license_check_result.HasError()] {
        MG_ASSERT(password.IsString() || password.IsNull());
        if (!auth->CreateUser(username, password.IsString() ? std::make_optional(std::string(password.ValueString()))
                                                            : std::nullopt)) {
          throw QueryRuntimeException("User '{}' already exists.", username);
        }

        // If the license is not valid we create users with admin access
        if (!valid_enterprise_license) {
          spdlog::warn("Granting all the privileges to {}.", username);
          auth->GrantPrivilege(username, kPrivilegesAll
#ifdef MG_ENTERPRISE
                               ,
                               {{{AuthQuery::FineGrainedPrivilege::CREATE_DELETE, {query::kAsterisk}}}},
                               {
                                 {
                                   {
                                     AuthQuery::FineGrainedPrivilege::CREATE_DELETE, { query::kAsterisk }
                                   }
                                 }
                               }
#endif
          );
        }

        return std::vector<std::vector<TypedValue>>();
      };
      return callback;
    case AuthQuery::Action::DROP_USER:
      callback.fn = [auth, username] {
        if (!auth->DropUser(username)) {
          throw QueryRuntimeException("User '{}' doesn't exist.", username);
        }
        return std::vector<std::vector<TypedValue>>();
      };
      return callback;
    case AuthQuery::Action::SET_PASSWORD:
      callback.fn = [auth, username, password] {
        MG_ASSERT(password.IsString() || password.IsNull());
        auth->SetPassword(username,
                          password.IsString() ? std::make_optional(std::string(password.ValueString())) : std::nullopt);
        return std::vector<std::vector<TypedValue>>();
      };
      return callback;
    case AuthQuery::Action::CREATE_ROLE:
      callback.fn = [auth, rolename] {
        if (!auth->CreateRole(rolename)) {
          throw QueryRuntimeException("Role '{}' already exists.", rolename);
        }
        return std::vector<std::vector<TypedValue>>();
      };
      return callback;
    case AuthQuery::Action::DROP_ROLE:
      callback.fn = [auth, rolename] {
        if (!auth->DropRole(rolename)) {
          throw QueryRuntimeException("Role '{}' doesn't exist.", rolename);
        }
        return std::vector<std::vector<TypedValue>>();
      };
      return callback;
    case AuthQuery::Action::SHOW_USERS:
      callback.header = {"user"};
      callback.fn = [auth] {
        std::vector<std::vector<TypedValue>> rows;
        auto usernames = auth->GetUsernames();
        rows.reserve(usernames.size());
        for (auto &&username : usernames) {
          rows.emplace_back(std::vector<TypedValue>{username});
        }
        return rows;
      };
      return callback;
    case AuthQuery::Action::SHOW_ROLES:
      callback.header = {"role"};
      callback.fn = [auth] {
        std::vector<std::vector<TypedValue>> rows;
        auto rolenames = auth->GetRolenames();
        rows.reserve(rolenames.size());
        for (auto &&rolename : rolenames) {
          rows.emplace_back(std::vector<TypedValue>{rolename});
        }
        return rows;
      };
      return callback;
    case AuthQuery::Action::SET_ROLE:
      callback.fn = [auth, username, rolename] {
        auth->SetRole(username, rolename);
        return std::vector<std::vector<TypedValue>>();
      };
      return callback;
    case AuthQuery::Action::CLEAR_ROLE:
      callback.fn = [auth, username] {
        auth->ClearRole(username);
        return std::vector<std::vector<TypedValue>>();
      };
      return callback;
    case AuthQuery::Action::GRANT_PRIVILEGE:
      callback.fn = [auth, user_or_role, privileges
#ifdef MG_ENTERPRISE
                     ,
                     label_privileges, edge_type_privileges
#endif
      ] {
        auth->GrantPrivilege(user_or_role, privileges
#ifdef MG_ENTERPRISE
                             ,
                             label_privileges, edge_type_privileges
#endif
        );
        return std::vector<std::vector<TypedValue>>();
      };
      return callback;
    case AuthQuery::Action::DENY_PRIVILEGE:
      callback.fn = [auth, user_or_role, privileges] {
        auth->DenyPrivilege(user_or_role, privileges);
        return std::vector<std::vector<TypedValue>>();
      };
      return callback;
    case AuthQuery::Action::REVOKE_PRIVILEGE: {
      callback.fn = [auth, user_or_role, privileges
#ifdef MG_ENTERPRISE
                     ,
                     label_privileges, edge_type_privileges
#endif
      ] {
        auth->RevokePrivilege(user_or_role, privileges
#ifdef MG_ENTERPRISE
                              ,
                              label_privileges, edge_type_privileges
#endif
        );
        return std::vector<std::vector<TypedValue>>();
      };
      return callback;
    }
    case AuthQuery::Action::SHOW_PRIVILEGES:
      callback.header = {"privilege", "effective", "description"};
      callback.fn = [auth, user_or_role] { return auth->GetPrivileges(user_or_role); };
      return callback;
    case AuthQuery::Action::SHOW_ROLE_FOR_USER:
      callback.header = {"role"};
      callback.fn = [auth, username] {
        auto maybe_rolename = auth->GetRolenameForUser(username);
        return std::vector<std::vector<TypedValue>>{
            std::vector<TypedValue>{TypedValue(maybe_rolename ? *maybe_rolename : "null")}};
      };
      return callback;
    case AuthQuery::Action::SHOW_USERS_FOR_ROLE:
      callback.header = {"users"};
      callback.fn = [auth, rolename] {
        std::vector<std::vector<TypedValue>> rows;
        auto usernames = auth->GetUsernamesForRole(rolename);
        rows.reserve(usernames.size());
        for (auto &&username : usernames) {
          rows.emplace_back(std::vector<TypedValue>{username});
        }
        return rows;
      };
      return callback;
    case AuthQuery::Action::GRANT_DATABASE_TO_USER:
#ifdef MG_ENTERPRISE
      callback.fn = [auth, database, username, &sc_handler] {  // NOLINT
        try {
          memgraph::dbms::SessionContext sc(nullptr, "", nullptr, nullptr);
          if (database != memgraph::auth::kAllDatabases) {
            sc = sc_handler.Get(database);  // Will throw if databases doesn't exist and protect it during pull
          }
          if (!auth->GrantDatabaseToUser(database, username)) {
            throw QueryRuntimeException("Failed to grant database {} to user {}.", database, username);
          }
        } catch (memgraph::dbms::UnknownDatabaseException &e) {
          throw QueryRuntimeException(e.what());
        }
#else
      callback.fn = [] {
#endif
        return std::vector<std::vector<TypedValue>>();
      };
      return callback;
    case AuthQuery::Action::REVOKE_DATABASE_FROM_USER:
#ifdef MG_ENTERPRISE
      callback.fn = [auth, database, username, &sc_handler] {  // NOLINT
        try {
          memgraph::dbms::SessionContext sc(nullptr, "", nullptr, nullptr);
          if (database != memgraph::auth::kAllDatabases) {
            sc = sc_handler.Get(database);  // Will throw if databases doesn't exist and protect it during pull
          }
          if (!auth->RevokeDatabaseFromUser(database, username)) {
            throw QueryRuntimeException("Failed to revoke database {} from user {}.", database, username);
          }
        } catch (memgraph::dbms::UnknownDatabaseException &e) {
          throw QueryRuntimeException(e.what());
        }
#else
      callback.fn = [] {
#endif
        return std::vector<std::vector<TypedValue>>();
      };
      return callback;
    case AuthQuery::Action::SHOW_DATABASE_PRIVILEGES:
      callback.header = {"grants", "denies"};
      callback.fn = [auth, username] {  // NOLINT
#ifdef MG_ENTERPRISE
        return auth->GetDatabasePrivileges(username);
#else
        return std::vector<std::vector<TypedValue>>();
#endif
      };
      return callback;
    case AuthQuery::Action::SET_MAIN_DATABASE:
#ifdef MG_ENTERPRISE
      callback.fn = [auth, database, username, &sc_handler] {  // NOLINT
        try {
          const auto sc = sc_handler.Get(database);  // Will throw if databases doesn't exist and protect it during pull
          if (!auth->SetMainDatabase(database, username)) {
            throw QueryRuntimeException("Failed to set main database {} for user {}.", database, username);
          }
        } catch (memgraph::dbms::UnknownDatabaseException &e) {
          throw QueryRuntimeException(e.what());
        }
#else
      callback.fn = [] {
#endif
        return std::vector<std::vector<TypedValue>>();
      };
      return callback;
    default:
      break;
  }
}  // namespace

Callback HandleReplicationQuery(ReplicationQuery *repl_query, const Parameters &parameters,
                                InterpreterContext *interpreter_context, DbAccessor *db_accessor,
                                std::vector<Notification> *notifications) {
  Frame frame(0);
  SymbolTable symbol_table;
  EvaluationContext evaluation_context;
  // TODO: MemoryResource for EvaluationContext, it should probably be passed as
  // the argument to Callback.
  evaluation_context.timestamp = QueryTimestamp();
  evaluation_context.parameters = parameters;
  ExpressionEvaluator evaluator(&frame, symbol_table, evaluation_context, db_accessor, storage::View::OLD);

  Callback callback;
  switch (repl_query->action_) {
    case ReplicationQuery::Action::SET_REPLICATION_ROLE: {
      auto port = EvaluateOptionalExpression(repl_query->port_, &evaluator);
      std::optional<int64_t> maybe_port;
      if (port.IsInt()) {
        maybe_port = port.ValueInt();
      }
      if (maybe_port == 7687 && repl_query->role_ == ReplicationQuery::ReplicationRole::REPLICA) {
        notifications->emplace_back(SeverityLevel::WARNING, NotificationCode::REPLICA_PORT_WARNING,
                                    "Be careful the replication port must be different from the memgraph port!");
      }
      callback.fn = [handler = ReplQueryHandler{interpreter_context->db.get()}, role = repl_query->role_,
                     maybe_port]() mutable {
        handler.SetReplicationRole(role, maybe_port);
        return std::vector<std::vector<TypedValue>>();
      };
      notifications->emplace_back(
          SeverityLevel::INFO, NotificationCode::SET_REPLICA,
          fmt::format("Replica role set to {}.",
                      repl_query->role_ == ReplicationQuery::ReplicationRole::MAIN ? "MAIN" : "REPLICA"));
      return callback;
    }
    case ReplicationQuery::Action::SHOW_REPLICATION_ROLE: {
      callback.header = {"replication role"};
      callback.fn = [handler = ReplQueryHandler{interpreter_context->db.get()}] {
        auto mode = handler.ShowReplicationRole();
        switch (mode) {
          case ReplicationQuery::ReplicationRole::MAIN: {
            return std::vector<std::vector<TypedValue>>{{TypedValue("main")}};
          }
          case ReplicationQuery::ReplicationRole::REPLICA: {
            return std::vector<std::vector<TypedValue>>{{TypedValue("replica")}};
          }
        }
      };
      return callback;
    }
    case ReplicationQuery::Action::REGISTER_REPLICA: {
      const auto &name = repl_query->replica_name_;
      const auto &sync_mode = repl_query->sync_mode_;
      auto socket_address = repl_query->socket_address_->Accept(evaluator);
      const auto replica_check_frequency = interpreter_context->config.replication_replica_check_frequency;

      callback.fn = [handler = ReplQueryHandler{interpreter_context->db.get()}, name, socket_address, sync_mode,
                     replica_check_frequency]() mutable {
        handler.RegisterReplica(name, std::string(socket_address.ValueString()), sync_mode, replica_check_frequency);
        return std::vector<std::vector<TypedValue>>();
      };
      notifications->emplace_back(SeverityLevel::INFO, NotificationCode::REGISTER_REPLICA,
                                  fmt::format("Replica {} is registered.", repl_query->replica_name_));
      return callback;
    }

    case ReplicationQuery::Action::DROP_REPLICA: {
      const auto &name = repl_query->replica_name_;
      callback.fn = [handler = ReplQueryHandler{interpreter_context->db.get()}, name]() mutable {
        handler.DropReplica(name);
        return std::vector<std::vector<TypedValue>>();
      };
      notifications->emplace_back(SeverityLevel::INFO, NotificationCode::DROP_REPLICA,
                                  fmt::format("Replica {} is dropped.", repl_query->replica_name_));
      return callback;
    }

    case ReplicationQuery::Action::SHOW_REPLICAS: {
      callback.header = {
          "name", "socket_address", "sync_mode", "current_timestamp_of_replica", "number_of_timestamp_behind_master",
          "state"};
      callback.fn = [handler = ReplQueryHandler{interpreter_context->db.get()},
                     replica_nfields = callback.header.size()] {
        const auto &replicas = handler.ShowReplicas();
        auto typed_replicas = std::vector<std::vector<TypedValue>>{};
        typed_replicas.reserve(replicas.size());
        for (const auto &replica : replicas) {
          std::vector<TypedValue> typed_replica;
          typed_replica.reserve(replica_nfields);

          typed_replica.emplace_back(TypedValue(replica.name));
          typed_replica.emplace_back(TypedValue(replica.socket_address));

          switch (replica.sync_mode) {
            case ReplicationQuery::SyncMode::SYNC:
              typed_replica.emplace_back(TypedValue("sync"));
              break;
            case ReplicationQuery::SyncMode::ASYNC:
              typed_replica.emplace_back(TypedValue("async"));
              break;
          }

          typed_replica.emplace_back(TypedValue(static_cast<int64_t>(replica.current_timestamp_of_replica)));
          typed_replica.emplace_back(
              TypedValue(static_cast<int64_t>(replica.current_number_of_timestamp_behind_master)));

          switch (replica.state) {
            case ReplicationQuery::ReplicaState::READY:
              typed_replica.emplace_back(TypedValue("ready"));
              break;
            case ReplicationQuery::ReplicaState::REPLICATING:
              typed_replica.emplace_back(TypedValue("replicating"));
              break;
            case ReplicationQuery::ReplicaState::RECOVERY:
              typed_replica.emplace_back(TypedValue("recovery"));
              break;
            case ReplicationQuery::ReplicaState::INVALID:
              typed_replica.emplace_back(TypedValue("invalid"));
              break;
          }

          typed_replicas.emplace_back(std::move(typed_replica));
        }
        return typed_replicas;
      };
      return callback;
    }
  }
}

std::optional<std::string> StringPointerToOptional(const std::string *str) {
  return str == nullptr ? std::nullopt : std::make_optional(*str);
}

stream::CommonStreamInfo GetCommonStreamInfo(StreamQuery *stream_query, ExpressionEvaluator &evaluator) {
  return {
      .batch_interval = GetOptionalValue<std::chrono::milliseconds>(stream_query->batch_interval_, evaluator)
                            .value_or(stream::kDefaultBatchInterval),
      .batch_size = GetOptionalValue<int64_t>(stream_query->batch_size_, evaluator).value_or(stream::kDefaultBatchSize),
      .transformation_name = stream_query->transform_name_};
}

std::vector<std::string> EvaluateTopicNames(ExpressionEvaluator &evaluator,
                                            std::variant<Expression *, std::vector<std::string>> topic_variant) {
  return std::visit(utils::Overloaded{[&](Expression *expression) {
                                        auto topic_names = expression->Accept(evaluator);
                                        MG_ASSERT(topic_names.IsString());
                                        return utils::Split(topic_names.ValueString(), ",");
                                      },
                                      [&](std::vector<std::string> topic_names) { return topic_names; }},
                    std::move(topic_variant));
}

Callback::CallbackFunction GetKafkaCreateCallback(StreamQuery *stream_query, ExpressionEvaluator &evaluator,
                                                  InterpreterContext *interpreter_context,
                                                  const std::string *username) {
  static constexpr std::string_view kDefaultConsumerGroup = "mg_consumer";
  std::string consumer_group{stream_query->consumer_group_.empty() ? kDefaultConsumerGroup
                                                                   : stream_query->consumer_group_};

  auto bootstrap = GetOptionalStringValue(stream_query->bootstrap_servers_, evaluator);
  if (bootstrap && bootstrap->empty()) {
    throw SemanticException("Bootstrap servers must not be an empty string!");
  }
  auto common_stream_info = GetCommonStreamInfo(stream_query, evaluator);

  const auto get_config_map = [&evaluator](std::unordered_map<Expression *, Expression *> map,
                                           std::string_view map_name) -> std::unordered_map<std::string, std::string> {
    std::unordered_map<std::string, std::string> config_map;
    for (const auto [key_expr, value_expr] : map) {
      const auto key = key_expr->Accept(evaluator);
      const auto value = value_expr->Accept(evaluator);
      if (!key.IsString() || !value.IsString()) {
        throw SemanticException("{} must contain only string keys and values!", map_name);
      }
      config_map.emplace(key.ValueString(), value.ValueString());
    }
    return config_map;
  };

  memgraph::metrics::IncrementCounter(memgraph::metrics::StreamsCreated);

  return [interpreter_context, stream_name = stream_query->stream_name_,
          topic_names = EvaluateTopicNames(evaluator, stream_query->topic_names_),
          consumer_group = std::move(consumer_group), common_stream_info = std::move(common_stream_info),
          bootstrap_servers = std::move(bootstrap), owner = StringPointerToOptional(username),
          configs = get_config_map(stream_query->configs_, "Configs"),
          credentials = get_config_map(stream_query->credentials_, "Credentials")]() mutable {
    std::string bootstrap = bootstrap_servers
                                ? std::move(*bootstrap_servers)
                                : std::string{interpreter_context->config.default_kafka_bootstrap_servers};
    interpreter_context->streams.Create<query::stream::KafkaStream>(stream_name,
                                                                    {.common_info = std::move(common_stream_info),
                                                                     .topics = std::move(topic_names),
                                                                     .consumer_group = std::move(consumer_group),
                                                                     .bootstrap_servers = std::move(bootstrap),
                                                                     .configs = std::move(configs),
                                                                     .credentials = std::move(credentials)},
                                                                    std::move(owner));

    return std::vector<std::vector<TypedValue>>{};
  };
}

Callback::CallbackFunction GetPulsarCreateCallback(StreamQuery *stream_query, ExpressionEvaluator &evaluator,
                                                   InterpreterContext *interpreter_context,
                                                   const std::string *username) {
  auto service_url = GetOptionalStringValue(stream_query->service_url_, evaluator);
  if (service_url && service_url->empty()) {
    throw SemanticException("Service URL must not be an empty string!");
  }
  auto common_stream_info = GetCommonStreamInfo(stream_query, evaluator);
  memgraph::metrics::IncrementCounter(memgraph::metrics::StreamsCreated);

  return [interpreter_context, stream_name = stream_query->stream_name_,
          topic_names = EvaluateTopicNames(evaluator, stream_query->topic_names_),
          common_stream_info = std::move(common_stream_info), service_url = std::move(service_url),
          owner = StringPointerToOptional(username)]() mutable {
    std::string url =
        service_url ? std::move(*service_url) : std::string{interpreter_context->config.default_pulsar_service_url};
    interpreter_context->streams.Create<query::stream::PulsarStream>(
        stream_name,
        {.common_info = std::move(common_stream_info), .topics = std::move(topic_names), .service_url = std::move(url)},
        std::move(owner));

    return std::vector<std::vector<TypedValue>>{};
  };
}

Callback HandleStreamQuery(StreamQuery *stream_query, const Parameters &parameters,
                           InterpreterContext *interpreter_context, DbAccessor *db_accessor,
                           const std::string *username, std::vector<Notification> *notifications) {
  Frame frame(0);
  SymbolTable symbol_table;
  EvaluationContext evaluation_context;
  // TODO: MemoryResource for EvaluationContext, it should probably be passed as
  // the argument to Callback.
  evaluation_context.timestamp = QueryTimestamp();
  evaluation_context.parameters = parameters;
  ExpressionEvaluator evaluator(&frame, symbol_table, evaluation_context, db_accessor, storage::View::OLD);

  Callback callback;
  switch (stream_query->action_) {
    case StreamQuery::Action::CREATE_STREAM: {
      switch (stream_query->type_) {
        case StreamQuery::Type::KAFKA:
          callback.fn = GetKafkaCreateCallback(stream_query, evaluator, interpreter_context, username);
          break;
        case StreamQuery::Type::PULSAR:
          callback.fn = GetPulsarCreateCallback(stream_query, evaluator, interpreter_context, username);
          break;
      }
      notifications->emplace_back(SeverityLevel::INFO, NotificationCode::CREATE_STREAM,
                                  fmt::format("Created stream {}.", stream_query->stream_name_));
      return callback;
    }
    case StreamQuery::Action::START_STREAM: {
      const auto batch_limit = GetOptionalValue<int64_t>(stream_query->batch_limit_, evaluator);
      const auto timeout = GetOptionalValue<std::chrono::milliseconds>(stream_query->timeout_, evaluator);

      if (batch_limit.has_value()) {
        if (batch_limit.value() < 0) {
          throw utils::BasicException("Parameter BATCH_LIMIT cannot hold negative value");
        }

        callback.fn = [interpreter_context, stream_name = stream_query->stream_name_, batch_limit, timeout]() {
          interpreter_context->streams.StartWithLimit(stream_name, static_cast<uint64_t>(batch_limit.value()), timeout);
          return std::vector<std::vector<TypedValue>>{};
        };
      } else {
        callback.fn = [interpreter_context, stream_name = stream_query->stream_name_]() {
          interpreter_context->streams.Start(stream_name);
          return std::vector<std::vector<TypedValue>>{};
        };
        notifications->emplace_back(SeverityLevel::INFO, NotificationCode::START_STREAM,
                                    fmt::format("Started stream {}.", stream_query->stream_name_));
      }
      return callback;
    }
    case StreamQuery::Action::START_ALL_STREAMS: {
      callback.fn = [interpreter_context]() {
        interpreter_context->streams.StartAll();
        return std::vector<std::vector<TypedValue>>{};
      };
      notifications->emplace_back(SeverityLevel::INFO, NotificationCode::START_ALL_STREAMS, "Started all streams.");
      return callback;
    }
    case StreamQuery::Action::STOP_STREAM: {
      callback.fn = [interpreter_context, stream_name = stream_query->stream_name_]() {
        interpreter_context->streams.Stop(stream_name);
        return std::vector<std::vector<TypedValue>>{};
      };
      notifications->emplace_back(SeverityLevel::INFO, NotificationCode::STOP_STREAM,
                                  fmt::format("Stopped stream {}.", stream_query->stream_name_));
      return callback;
    }
    case StreamQuery::Action::STOP_ALL_STREAMS: {
      callback.fn = [interpreter_context]() {
        interpreter_context->streams.StopAll();
        return std::vector<std::vector<TypedValue>>{};
      };
      notifications->emplace_back(SeverityLevel::INFO, NotificationCode::STOP_ALL_STREAMS, "Stopped all streams.");
      return callback;
    }
    case StreamQuery::Action::DROP_STREAM: {
      callback.fn = [interpreter_context, stream_name = stream_query->stream_name_]() {
        interpreter_context->streams.Drop(stream_name);
        return std::vector<std::vector<TypedValue>>{};
      };
      notifications->emplace_back(SeverityLevel::INFO, NotificationCode::DROP_STREAM,
                                  fmt::format("Dropped stream {}.", stream_query->stream_name_));
      return callback;
    }
    case StreamQuery::Action::SHOW_STREAMS: {
      callback.header = {"name", "type", "batch_interval", "batch_size", "transformation_name", "owner", "is running"};
      callback.fn = [interpreter_context]() {
        auto streams_status = interpreter_context->streams.GetStreamInfo();
        std::vector<std::vector<TypedValue>> results;
        results.reserve(streams_status.size());
        auto stream_info_as_typed_stream_info_emplace_in = [](auto &typed_status, const auto &stream_info) {
          typed_status.emplace_back(stream_info.batch_interval.count());
          typed_status.emplace_back(stream_info.batch_size);
          typed_status.emplace_back(stream_info.transformation_name);
        };

        for (const auto &status : streams_status) {
          std::vector<TypedValue> typed_status;
          typed_status.reserve(7);
          typed_status.emplace_back(status.name);
          typed_status.emplace_back(StreamSourceTypeToString(status.type));
          stream_info_as_typed_stream_info_emplace_in(typed_status, status.info);
          if (status.owner.has_value()) {
            typed_status.emplace_back(*status.owner);
          } else {
            typed_status.emplace_back();
          }
          typed_status.emplace_back(status.is_running);
          results.push_back(std::move(typed_status));
        }

        return results;
      };
      return callback;
    }
    case StreamQuery::Action::CHECK_STREAM: {
      callback.header = {"queries", "raw messages"};

      const auto batch_limit = GetOptionalValue<int64_t>(stream_query->batch_limit_, evaluator);
      if (batch_limit.has_value() && batch_limit.value() < 0) {
        throw utils::BasicException("Parameter BATCH_LIMIT cannot hold negative value");
      }

      callback.fn = [interpreter_context, stream_name = stream_query->stream_name_,
                     timeout = GetOptionalValue<std::chrono::milliseconds>(stream_query->timeout_, evaluator),
                     batch_limit]() mutable {
        return interpreter_context->streams.Check(stream_name, timeout, batch_limit);
      };
      notifications->emplace_back(SeverityLevel::INFO, NotificationCode::CHECK_STREAM,
                                  fmt::format("Checked stream {}.", stream_query->stream_name_));
      return callback;
    }
  }
}

Callback HandleConfigQuery() {
  Callback callback;
  callback.header = {"name", "default_value", "current_value", "description"};

  callback.fn = [] {
    std::vector<GFLAGS_NAMESPACE::CommandLineFlagInfo> flags;
    GetAllFlags(&flags);

    std::vector<std::vector<TypedValue>> results;

    for (const auto &flag : flags) {
      if (flag.hidden ||
          // These flags are not defined with gflags macros but are specified in config/flags.yaml
          flag.name == "help" || flag.name == "help_xml" || flag.name == "version") {
        continue;
      }

      std::vector<TypedValue> current_fields;
      current_fields.emplace_back(flag.name);
      current_fields.emplace_back(flag.default_value);
      current_fields.emplace_back(flag.current_value);
      current_fields.emplace_back(flag.description);

      results.emplace_back(std::move(current_fields));
    }

    return results;
  };
  return callback;
}

Callback HandleSettingQuery(SettingQuery *setting_query, const Parameters &parameters, DbAccessor *db_accessor) {
  Frame frame(0);
  SymbolTable symbol_table;
  EvaluationContext evaluation_context;
  // TODO: MemoryResource for EvaluationContext, it should probably be passed as
  // the argument to Callback.
  evaluation_context.timestamp =
      std::chrono::duration_cast<std::chrono::milliseconds>(std::chrono::system_clock::now().time_since_epoch())
          .count();
  evaluation_context.parameters = parameters;
  ExpressionEvaluator evaluator(&frame, symbol_table, evaluation_context, db_accessor, storage::View::OLD);

  Callback callback;
  switch (setting_query->action_) {
    case SettingQuery::Action::SET_SETTING: {
      const auto setting_name = EvaluateOptionalExpression(setting_query->setting_name_, &evaluator);
      if (!setting_name.IsString()) {
        throw utils::BasicException("Setting name should be a string literal");
      }

      const auto setting_value = EvaluateOptionalExpression(setting_query->setting_value_, &evaluator);
      if (!setting_value.IsString()) {
        throw utils::BasicException("Setting value should be a string literal");
      }

      callback.fn = [setting_name = std::string{setting_name.ValueString()},
                     setting_value = std::string{setting_value.ValueString()}]() mutable {
        if (!utils::global_settings.SetValue(setting_name, setting_value)) {
          throw utils::BasicException("Unknown setting name '{}'", setting_name);
        }
        return std::vector<std::vector<TypedValue>>{};
      };
      return callback;
    }
    case SettingQuery::Action::SHOW_SETTING: {
      const auto setting_name = EvaluateOptionalExpression(setting_query->setting_name_, &evaluator);
      if (!setting_name.IsString()) {
        throw utils::BasicException("Setting name should be a string literal");
      }

      callback.header = {"setting_value"};
      callback.fn = [setting_name = std::string{setting_name.ValueString()}] {
        auto maybe_value = utils::global_settings.GetValue(setting_name);
        if (!maybe_value) {
          throw utils::BasicException("Unknown setting name '{}'", setting_name);
        }
        std::vector<std::vector<TypedValue>> results;
        results.reserve(1);

        std::vector<TypedValue> setting_value;
        setting_value.reserve(1);

        setting_value.emplace_back(*maybe_value);
        results.push_back(std::move(setting_value));
        return results;
      };
      return callback;
    }
    case SettingQuery::Action::SHOW_ALL_SETTINGS: {
      callback.header = {"setting_name", "setting_value"};
      callback.fn = [] {
        auto all_settings = utils::global_settings.AllSettings();
        std::vector<std::vector<TypedValue>> results;
        results.reserve(all_settings.size());

        for (const auto &[k, v] : all_settings) {
          std::vector<TypedValue> setting_info;
          setting_info.reserve(2);

          setting_info.emplace_back(k);
          setting_info.emplace_back(v);
          results.push_back(std::move(setting_info));
        }

        return results;
      };
      return callback;
    }
  }
}

// Struct for lazy pulling from a vector
struct PullPlanVector {
  explicit PullPlanVector(std::vector<std::vector<TypedValue>> values) : values_(std::move(values)) {}

  // @return true if there are more unstreamed elements in vector,
  // false otherwise.
  bool Pull(AnyStream *stream, std::optional<int> n) {
    int local_counter{0};
    while (global_counter < values_.size() && (!n || local_counter < n)) {
      stream->Result(values_[global_counter]);
      ++global_counter;
      ++local_counter;
    }

    return global_counter == values_.size();
  }

 private:
  int global_counter{0};
  std::vector<std::vector<TypedValue>> values_;
};

struct TxTimeout {
  TxTimeout() = default;
  explicit TxTimeout(std::chrono::duration<double> value) noexcept : value_{std::in_place, value} {
    // validation
    // - negative timeout makes no sense
    // - zero timeout means no timeout
    if (value_ <= std::chrono::milliseconds{0}) value_.reset();
  };
  explicit operator bool() const { return value_.has_value(); }

  /// Must call operator bool() first to know if safe
  auto ValueUnsafe() const -> std::chrono::duration<double> const & { return *value_; }

 private:
  std::optional<std::chrono::duration<double>> value_;
};

struct PullPlan {
  explicit PullPlan(std::shared_ptr<CachedPlan> plan, const Parameters &parameters, bool is_profile_query,
                    DbAccessor *dba, InterpreterContext *interpreter_context, utils::MemoryResource *execution_memory,
                    std::optional<std::string> username, std::atomic<TransactionStatus> *transaction_status,
                    std::shared_ptr<utils::AsyncTimer> tx_timer,
                    TriggerContextCollector *trigger_context_collector = nullptr,
                    std::optional<size_t> memory_limit = {}, bool use_monotonic_memory = true,
                    FrameChangeCollector *frame_change_collector_ = nullptr);

  std::optional<plan::ProfilingStatsWithTotalTime> Pull(AnyStream *stream, std::optional<int> n,
                                                        const std::vector<Symbol> &output_symbols,
                                                        std::map<std::string, TypedValue> *summary);

 private:
  std::shared_ptr<CachedPlan> plan_ = nullptr;
  plan::UniqueCursorPtr cursor_ = nullptr;
  Frame frame_;
  ExecutionContext ctx_;
  std::optional<size_t> memory_limit_;

  // As it's possible to query execution using multiple pulls
  // we need the keep track of the total execution time across
  // those pulls by accumulating the execution time.
  std::chrono::duration<double> execution_time_{0};

  // To pull the results from a query we call the `Pull` method on
  // the cursor which saves the results in a Frame.
  // Becuase we can't find out if there are some saved results in a frame,
  // and the cursor cannot deduce if the next pull will have a result,
  // we have to keep track of any unsent results from previous `PullPlan::Pull`
  // manually by using this flag.
  bool has_unsent_results_ = false;

  // In the case of LOAD CSV, we want to use only PoolResource without MonotonicMemoryResource
  // to reuse allocated memory. As LOAD CSV is processing row by row
  // it is possible to reduce memory usage significantly if MemoryResource deals with memory allocation
  // can reuse memory that was allocated on processing the first row on all subsequent rows.
  // This flag signals to `PullPlan::Pull` which MemoryResource to use
  bool use_monotonic_memory_;
};

PullPlan::PullPlan(const std::shared_ptr<CachedPlan> plan, const Parameters &parameters, const bool is_profile_query,
                   DbAccessor *dba, InterpreterContext *interpreter_context, utils::MemoryResource *execution_memory,
                   std::optional<std::string> username, std::atomic<TransactionStatus> *transaction_status,
                   std::shared_ptr<utils::AsyncTimer> tx_timer, TriggerContextCollector *trigger_context_collector,
                   const std::optional<size_t> memory_limit, bool use_monotonic_memory,
                   FrameChangeCollector *frame_change_collector)
    : plan_(plan),
      cursor_(plan->plan().MakeCursor(execution_memory)),
      frame_(plan->symbol_table().max_position(), execution_memory),
      memory_limit_(memory_limit),
      use_monotonic_memory_(use_monotonic_memory) {
  ctx_.db_accessor = dba;
  ctx_.symbol_table = plan->symbol_table();
  ctx_.evaluation_context.timestamp = QueryTimestamp();
  ctx_.evaluation_context.parameters = parameters;
  ctx_.evaluation_context.properties = NamesToProperties(plan->ast_storage().properties_, dba);
  ctx_.evaluation_context.labels = NamesToLabels(plan->ast_storage().labels_, dba);
#ifdef MG_ENTERPRISE
  if (license::global_license_checker.IsEnterpriseValidFast() && username.has_value() && dba) {
    auto auth_checker = interpreter_context->auth_checker->GetFineGrainedAuthChecker(*username, dba);

    // if the user has global privileges to read, edit and write anything, we don't need to perform authorization
    // otherwise, we do assign the auth checker to check for label access control
    if (!auth_checker->HasGlobalPrivilegeOnVertices(AuthQuery::FineGrainedPrivilege::CREATE_DELETE) ||
        !auth_checker->HasGlobalPrivilegeOnEdges(AuthQuery::FineGrainedPrivilege::CREATE_DELETE)) {
      ctx_.auth_checker = std::move(auth_checker);
    }
  }
#endif
  ctx_.timer = std::move(tx_timer);
  ctx_.is_shutting_down = &interpreter_context->is_shutting_down;
  ctx_.transaction_status = transaction_status;
  ctx_.is_profile_query = is_profile_query;
  ctx_.trigger_context_collector = trigger_context_collector;
  ctx_.frame_change_collector = frame_change_collector;
}

std::optional<plan::ProfilingStatsWithTotalTime> PullPlan::Pull(AnyStream *stream, std::optional<int> n,
                                                                const std::vector<Symbol> &output_symbols,
                                                                std::map<std::string, TypedValue> *summary) {
  // Set up temporary memory for a single Pull. Initial memory comes from the
  // stack. 256 KiB should fit on the stack and should be more than enough for a
  // single `Pull`.
  static constexpr size_t stack_size = 256UL * 1024UL;
  char stack_data[stack_size];

  utils::ResourceWithOutOfMemoryException resource_with_exception;
  utils::MonotonicBufferResource monotonic_memory{&stack_data[0], stack_size, &resource_with_exception};
  std::optional<utils::PoolResource> pool_memory;
  static constexpr auto kMaxBlockPerChunks = 128;

  if (!use_monotonic_memory_) {
    pool_memory.emplace(kMaxBlockPerChunks, kExecutionPoolMaxBlockSize, &resource_with_exception,
                        &resource_with_exception);
  } else {
    // We can throw on every query because a simple queries for deleting will use only
    // the stack allocated buffer.
    // Also, we want to throw only when the query engine requests more memory and not the storage
    // so we add the exception to the allocator.
    // TODO (mferencevic): Tune the parameters accordingly.
    pool_memory.emplace(kMaxBlockPerChunks, 1024, &monotonic_memory, &resource_with_exception);
  }

  std::optional<utils::LimitedMemoryResource> maybe_limited_resource;
  if (memory_limit_) {
    maybe_limited_resource.emplace(&*pool_memory, *memory_limit_);
    ctx_.evaluation_context.memory = &*maybe_limited_resource;
  } else {
    ctx_.evaluation_context.memory = &*pool_memory;
  }

  // Returns true if a result was pulled.
  const auto pull_result = [&]() -> bool { return cursor_->Pull(frame_, ctx_); };

  const auto stream_values = [&]() {
    // TODO: The streamed values should also probably use the above memory.
    std::vector<TypedValue> values;
    values.reserve(output_symbols.size());

    for (const auto &symbol : output_symbols) {
      values.emplace_back(frame_[symbol]);
    }

    stream->Result(values);
  };

  // Get the execution time of all possible result pulls and streams.
  utils::Timer timer;

  int i = 0;
  if (has_unsent_results_ && !output_symbols.empty()) {
    // stream unsent results from previous pull
    stream_values();
    ++i;
  }

  for (; !n || i < n; ++i) {
    if (!pull_result()) {
      break;
    }

    if (!output_symbols.empty()) {
      stream_values();
    }
  }

  // If we finished because we streamed the requested n results,
  // we try to pull the next result to see if there is more.
  // If there is additional result, we leave the pulled result in the frame
  // and set the flag to true.
  has_unsent_results_ = i == n && pull_result();

  execution_time_ += timer.Elapsed();

  if (has_unsent_results_) {
    return std::nullopt;
  }

  summary->insert_or_assign("plan_execution_time", execution_time_.count());
  memgraph::metrics::Measure(memgraph::metrics::QueryExecutionLatency_us,
                             std::chrono::duration_cast<std::chrono::microseconds>(execution_time_).count());

  // We are finished with pulling all the data, therefore we can send any
  // metadata about the results i.e. notifications and statistics
  const bool is_any_counter_set =
      std::any_of(ctx_.execution_stats.counters.begin(), ctx_.execution_stats.counters.end(),
                  [](const auto &counter) { return counter > 0; });
  if (is_any_counter_set) {
    std::map<std::string, TypedValue> stats;
    for (size_t i = 0; i < ctx_.execution_stats.counters.size(); ++i) {
      stats.emplace(ExecutionStatsKeyToString(ExecutionStats::Key(i)), ctx_.execution_stats.counters[i]);
    }
    summary->insert_or_assign("stats", std::move(stats));
  }
  cursor_->Shutdown();
  ctx_.profile_execution_time = execution_time_;
  return GetStatsWithTotalTime(ctx_);
}

using RWType = plan::ReadWriteTypeChecker::RWType;

bool IsWriteQueryOnMainMemoryReplica(storage::Storage *storage,
                                     const query::plan::ReadWriteTypeChecker::RWType query_type) {
  if (auto storage_mode = storage->GetStorageMode(); storage_mode == storage::StorageMode::IN_MEMORY_ANALYTICAL ||
                                                     storage_mode == storage::StorageMode::IN_MEMORY_TRANSACTIONAL) {
    auto *mem_storage = static_cast<storage::InMemoryStorage *>(storage);
    return (mem_storage->GetReplicationRole() == storage::replication::ReplicationRole::REPLICA) &&
           (query_type == RWType::W || query_type == RWType::RW);
  }
  return false;
}

storage::replication::ReplicationRole GetReplicaRole(storage::Storage *storage) {
  if (auto storage_mode = storage->GetStorageMode(); storage_mode == storage::StorageMode::IN_MEMORY_ANALYTICAL ||
                                                     storage_mode == storage::StorageMode::IN_MEMORY_TRANSACTIONAL) {
    auto *mem_storage = static_cast<storage::InMemoryStorage *>(storage);
    return mem_storage->GetReplicationRole();
  }
  return storage::replication::ReplicationRole::MAIN;
}

}  // namespace

InterpreterContext::InterpreterContext(const storage::Config storage_config, const InterpreterConfig interpreter_config,
                                       const std::filesystem::path &data_directory, query::AuthQueryHandler *ah,
                                       query::AuthChecker *ac)
    : auth(ah),
      auth_checker(ac),
      trigger_store(data_directory / "triggers"),
      config(interpreter_config),
      streams{this, data_directory / "streams"} {
  if (utils::DirExists(storage_config.disk.main_storage_directory)) {
    db = std::make_unique<storage::DiskStorage>(storage_config);
  } else {
    db = std::make_unique<storage::InMemoryStorage>(storage_config);
  }
}

InterpreterContext::InterpreterContext(std::unique_ptr<storage::Storage> db, InterpreterConfig interpreter_config,
                                       const std::filesystem::path &data_directory, query::AuthQueryHandler *ah,
                                       query::AuthChecker *ac)
    : db(std::move(db)),
      auth(ah),
      auth_checker(ac),
      trigger_store(data_directory / "triggers"),
      config(interpreter_config),
      streams{this, data_directory / "streams"} {}

Interpreter::Interpreter(InterpreterContext *interpreter_context) : interpreter_context_(interpreter_context) {
  MG_ASSERT(interpreter_context_, "Interpreter context must not be NULL");
}

auto DetermineTxTimeout(std::optional<int64_t> tx_timeout_ms, InterpreterConfig const &config) -> TxTimeout {
  using double_seconds = std::chrono::duration<double>;

  auto const global_tx_timeout = double_seconds{config.execution_timeout_sec};
  auto const valid_global_tx_timeout = global_tx_timeout > double_seconds{0};

  if (tx_timeout_ms) {
    auto const timeout = std::chrono::duration_cast<double_seconds>(std::chrono::milliseconds{*tx_timeout_ms});
    if (valid_global_tx_timeout) return TxTimeout{std::min(global_tx_timeout, timeout)};
    return TxTimeout{timeout};
  }
  if (valid_global_tx_timeout) {
    return TxTimeout{global_tx_timeout};
  }
  return TxTimeout{};
}

PreparedQuery Interpreter::PrepareTransactionQuery(std::string_view query_upper, QueryExtras const &extras) {
  std::function<void()> handler;

  if (query_upper == "BEGIN") {
    // TODO: Evaluate doing move(extras). Currently the extras is very small, but this will be important if it ever
    // becomes large.
    handler = [this, extras = extras] {
      if (in_explicit_transaction_) {
        throw ExplicitTransactionUsageException("Nested transactions are not supported.");
      }

      memgraph::metrics::IncrementCounter(memgraph::metrics::ActiveTransactions);

      in_explicit_transaction_ = true;
      expect_rollback_ = false;
      metadata_ = GenOptional(extras.metadata_pv);

      auto const timeout = DetermineTxTimeout(extras.tx_timeout, interpreter_context_->config);
      explicit_transaction_timer_ =
          timeout ? std::make_shared<utils::AsyncTimer>(timeout.ValueUnsafe().count()) : nullptr;

      db_accessor_ = interpreter_context_->db->Access(GetIsolationLevelOverride());
      execution_db_accessor_.emplace(db_accessor_.get());
      transaction_status_.store(TransactionStatus::ACTIVE, std::memory_order_release);

      if (interpreter_context_->trigger_store.HasTriggers()) {
        trigger_context_collector_.emplace(interpreter_context_->trigger_store.GetEventTypes());
      }
    };
  } else if (query_upper == "COMMIT") {
    handler = [this] {
      if (!in_explicit_transaction_) {
        throw ExplicitTransactionUsageException("No current transaction to commit.");
      }
      if (expect_rollback_) {
        throw ExplicitTransactionUsageException(
            "Transaction can't be committed because there was a previous "
            "error. Please invoke a rollback instead.");
      }

      try {
        Commit();
      } catch (const utils::BasicException &) {
        AbortCommand(nullptr);
        throw;
      }

      expect_rollback_ = false;
      in_explicit_transaction_ = false;
      metadata_ = std::nullopt;
      explicit_transaction_timer_.reset();
    };
  } else if (query_upper == "ROLLBACK") {
    handler = [this] {
      if (!in_explicit_transaction_) {
        throw ExplicitTransactionUsageException("No current transaction to rollback.");
      }

      memgraph::metrics::IncrementCounter(memgraph::metrics::RollbackedTransactions);

      Abort();
      expect_rollback_ = false;
      in_explicit_transaction_ = false;
      metadata_ = std::nullopt;
      explicit_transaction_timer_.reset();
    };
  } else {
    LOG_FATAL("Should not get here -- unknown transaction query!");
  }

  return {{},
          {},
          [handler = std::move(handler)](AnyStream *, std::optional<int>) {
            handler();
            return QueryHandlerResult::NOTHING;
          },
          RWType::NONE};
}

inline static void TryCaching(const AstStorage &ast_storage, FrameChangeCollector *frame_change_collector) {
  if (!frame_change_collector) return;
  for (const auto &tree : ast_storage.storage_) {
    if (tree->GetTypeInfo() != memgraph::query::InListOperator::kType) {
      continue;
    }
    auto *in_list_operator = utils::Downcast<InListOperator>(tree.get());
    const auto cached_id = memgraph::utils::GetFrameChangeId(*in_list_operator);
    if (!cached_id || cached_id->empty()) {
      continue;
    }
    frame_change_collector->AddTrackingKey(*cached_id);
    spdlog::trace("Tracking {} operator, by id: {}", InListOperator::kType.name, *cached_id);
  }
}

bool IsCallBatchedProcedureQuery(const std::vector<memgraph::query::Clause *> &clauses) {
  EvaluationContext evaluation_context;

  return std::ranges::any_of(clauses, [&evaluation_context](const auto &clause) -> bool {
    if (clause->GetTypeInfo() == CallProcedure::kType) {
      auto *call_procedure_clause = utils::Downcast<CallProcedure>(clause);

      const auto &maybe_found = memgraph::query::procedure::FindProcedure(
          procedure::gModuleRegistry, call_procedure_clause->procedure_name_, evaluation_context.memory);
      if (!maybe_found) {
        throw QueryRuntimeException("There is no procedure named '{}'.", call_procedure_clause->procedure_name_);
      }
      const auto &[module, proc] = *maybe_found;
      if (proc->info.is_batched) {
        spdlog::trace("Using PoolResource for batched query procedure");
        return true;
      }
    }
    return false;
  });

  return false;
}

PreparedQuery PrepareCypherQuery(ParsedQuery parsed_query, std::map<std::string, TypedValue> *summary,
                                 InterpreterContext *interpreter_context, DbAccessor *dba,
                                 utils::MemoryResource *execution_memory, std::vector<Notification> *notifications,
                                 const std::string *username, std::atomic<TransactionStatus> *transaction_status,
                                 std::shared_ptr<utils::AsyncTimer> tx_timer,
                                 TriggerContextCollector *trigger_context_collector = nullptr,
                                 FrameChangeCollector *frame_change_collector = nullptr) {
  auto *cypher_query = utils::Downcast<CypherQuery>(parsed_query.query);

  Frame frame(0);
  SymbolTable symbol_table;
  EvaluationContext evaluation_context;
  evaluation_context.timestamp = QueryTimestamp();
  evaluation_context.parameters = parsed_query.parameters;

  ExpressionEvaluator evaluator(&frame, symbol_table, evaluation_context, dba, storage::View::OLD);
  const auto memory_limit = EvaluateMemoryLimit(&evaluator, cypher_query->memory_limit_, cypher_query->memory_scale_);
  if (memory_limit) {
    spdlog::info("Running query with memory limit of {}", utils::GetReadableSize(*memory_limit));
  }
  auto clauses = cypher_query->single_query_->clauses_;
  bool contains_csv = false;
  if (std::any_of(clauses.begin(), clauses.end(),
                  [](const auto *clause) { return clause->GetTypeInfo() == LoadCsv::kType; })) {
    notifications->emplace_back(
        SeverityLevel::INFO, NotificationCode::LOAD_CSV_TIP,
        "It's important to note that the parser parses the values as strings. It's up to the user to "
        "convert the parsed row values to the appropriate type. This can be done using the built-in "
        "conversion functions such as ToInteger, ToFloat, ToBoolean etc.");
    contains_csv = true;
  }
  // If this is LOAD CSV query, use PoolResource without MonotonicMemoryResource as we want to reuse allocated memory
  auto use_monotonic_memory = !contains_csv && !IsCallBatchedProcedureQuery(clauses);
  auto plan = CypherQueryToPlan(parsed_query.stripped_query.hash(), std::move(parsed_query.ast_storage), cypher_query,
                                parsed_query.parameters,
                                parsed_query.is_cacheable ? &interpreter_context->plan_cache : nullptr, dba);

  TryCaching(plan->ast_storage(), frame_change_collector);
  summary->insert_or_assign("cost_estimate", plan->cost());
  auto rw_type_checker = plan::ReadWriteTypeChecker();
  rw_type_checker.InferRWType(const_cast<plan::LogicalOperator &>(plan->plan()));

  auto output_symbols = plan->plan().OutputSymbols(plan->symbol_table());

  std::vector<std::string> header;
  header.reserve(output_symbols.size());

  for (const auto &symbol : output_symbols) {
    // When the symbol is aliased or expanded from '*' (inside RETURN or
    // WITH), then there is no token position, so use symbol name.
    // Otherwise, find the name from stripped query.
    header.push_back(
        utils::FindOr(parsed_query.stripped_query.named_expressions(), symbol.token_position(), symbol.name()).first);
  }
  auto pull_plan =
      std::make_shared<PullPlan>(plan, parsed_query.parameters, false, dba, interpreter_context, execution_memory,
                                 StringPointerToOptional(username), transaction_status, std::move(tx_timer),
                                 trigger_context_collector, memory_limit, use_monotonic_memory,
                                 frame_change_collector->IsTrackingValues() ? frame_change_collector : nullptr);
  return PreparedQuery{std::move(header), std::move(parsed_query.required_privileges),
                       [pull_plan = std::move(pull_plan), output_symbols = std::move(output_symbols), summary](
                           AnyStream *stream, std::optional<int> n) -> std::optional<QueryHandlerResult> {
                         if (pull_plan->Pull(stream, n, output_symbols, summary)) {
                           return QueryHandlerResult::COMMIT;
                         }
                         return std::nullopt;
                       },
                       rw_type_checker.type};
}

PreparedQuery PrepareExplainQuery(ParsedQuery parsed_query, std::map<std::string, TypedValue> *summary,
                                  InterpreterContext *interpreter_context, DbAccessor *dba,
                                  utils::MemoryResource *execution_memory) {
  const std::string kExplainQueryStart = "explain ";
  MG_ASSERT(utils::StartsWith(utils::ToLowerCase(parsed_query.stripped_query.query()), kExplainQueryStart),
            "Expected stripped query to start with '{}'", kExplainQueryStart);

  // Parse and cache the inner query separately (as if it was a standalone
  // query), producing a fresh AST. Note that currently we cannot just reuse
  // part of the already produced AST because the parameters within ASTs are
  // looked up using their positions within the string that was parsed. These
  // wouldn't match up if if we were to reuse the AST (produced by parsing the
  // full query string) when given just the inner query to execute.
  ParsedQuery parsed_inner_query =
      ParseQuery(parsed_query.query_string.substr(kExplainQueryStart.size()), parsed_query.user_parameters,
                 &interpreter_context->ast_cache, interpreter_context->config.query);

  auto *cypher_query = utils::Downcast<CypherQuery>(parsed_inner_query.query);
  MG_ASSERT(cypher_query, "Cypher grammar should not allow other queries in EXPLAIN");

  auto cypher_query_plan = CypherQueryToPlan(
      parsed_inner_query.stripped_query.hash(), std::move(parsed_inner_query.ast_storage), cypher_query,
      parsed_inner_query.parameters, parsed_inner_query.is_cacheable ? &interpreter_context->plan_cache : nullptr, dba);

  std::stringstream printed_plan;
  plan::PrettyPrint(*dba, &cypher_query_plan->plan(), &printed_plan);

  std::vector<std::vector<TypedValue>> printed_plan_rows;
  for (const auto &row : utils::Split(utils::RTrim(printed_plan.str()), "\n")) {
    printed_plan_rows.push_back(std::vector<TypedValue>{TypedValue(row)});
  }

  summary->insert_or_assign("explain", plan::PlanToJson(*dba, &cypher_query_plan->plan()).dump());

  return PreparedQuery{{"QUERY PLAN"},
                       std::move(parsed_query.required_privileges),
                       [pull_plan = std::make_shared<PullPlanVector>(std::move(printed_plan_rows))](
                           AnyStream *stream, std::optional<int> n) -> std::optional<QueryHandlerResult> {
                         if (pull_plan->Pull(stream, n)) {
                           return QueryHandlerResult::COMMIT;
                         }
                         return std::nullopt;
                       },
                       RWType::NONE};
}

PreparedQuery PrepareProfileQuery(ParsedQuery parsed_query, bool in_explicit_transaction,
                                  std::map<std::string, TypedValue> *summary, InterpreterContext *interpreter_context,
                                  DbAccessor *dba, utils::MemoryResource *execution_memory, const std::string *username,
                                  std::atomic<TransactionStatus> *transaction_status,
                                  std::shared_ptr<utils::AsyncTimer> tx_timer,
                                  FrameChangeCollector *frame_change_collector) {
  const std::string kProfileQueryStart = "profile ";

  MG_ASSERT(utils::StartsWith(utils::ToLowerCase(parsed_query.stripped_query.query()), kProfileQueryStart),
            "Expected stripped query to start with '{}'", kProfileQueryStart);

  // PROFILE isn't allowed inside multi-command (explicit) transactions. This is
  // because PROFILE executes each PROFILE'd query and collects additional
  // perfomance metadata that it displays to the user instead of the results
  // yielded by the query. Because PROFILE has side-effects, each transaction
  // that is used to execute a PROFILE query *MUST* be aborted. That isn't
  // possible when using multicommand (explicit) transactions (because the user
  // controls the lifetime of the transaction) and that is why PROFILE is
  // explicitly disabled here in multicommand (explicit) transactions.
  // NOTE: Unlike PROFILE, EXPLAIN doesn't have any unwanted side-effects (in
  // transaction terms) because it doesn't execute the query, it just prints its
  // query plan. That is why EXPLAIN can be used in multicommand (explicit)
  // transactions.
  if (in_explicit_transaction) {
    throw ProfileInMulticommandTxException();
  }

  if (!interpreter_context->tsc_frequency) {
    throw QueryException("TSC support is missing for PROFILE");
  }

  // Parse and cache the inner query separately (as if it was a standalone
  // query), producing a fresh AST. Note that currently we cannot just reuse
  // part of the already produced AST because the parameters within ASTs are
  // looked up using their positions within the string that was parsed. These
  // wouldn't match up if if we were to reuse the AST (produced by parsing the
  // full query string) when given just the inner query to execute.
  ParsedQuery parsed_inner_query =
      ParseQuery(parsed_query.query_string.substr(kProfileQueryStart.size()), parsed_query.user_parameters,
                 &interpreter_context->ast_cache, interpreter_context->config.query);

  auto *cypher_query = utils::Downcast<CypherQuery>(parsed_inner_query.query);

  bool contains_csv = false;
  auto clauses = cypher_query->single_query_->clauses_;
  if (std::any_of(clauses.begin(), clauses.end(),
                  [](const auto *clause) { return clause->GetTypeInfo() == LoadCsv::kType; })) {
    contains_csv = true;
  }
  // If this is LOAD CSV query, use PoolResource without MonotonicMemoryResource as we want to reuse allocated memory
  auto use_monotonic_memory = !contains_csv && !IsCallBatchedProcedureQuery(clauses);

  MG_ASSERT(cypher_query, "Cypher grammar should not allow other queries in PROFILE");
  Frame frame(0);
  SymbolTable symbol_table;
  EvaluationContext evaluation_context;
  evaluation_context.timestamp = QueryTimestamp();
  evaluation_context.parameters = parsed_inner_query.parameters;
  ExpressionEvaluator evaluator(&frame, symbol_table, evaluation_context, dba, storage::View::OLD);
  const auto memory_limit = EvaluateMemoryLimit(&evaluator, cypher_query->memory_limit_, cypher_query->memory_scale_);

  auto cypher_query_plan = CypherQueryToPlan(
      parsed_inner_query.stripped_query.hash(), std::move(parsed_inner_query.ast_storage), cypher_query,
      parsed_inner_query.parameters, parsed_inner_query.is_cacheable ? &interpreter_context->plan_cache : nullptr, dba);
  TryCaching(cypher_query_plan->ast_storage(), frame_change_collector);
  auto rw_type_checker = plan::ReadWriteTypeChecker();
  auto optional_username = StringPointerToOptional(username);

  rw_type_checker.InferRWType(const_cast<plan::LogicalOperator &>(cypher_query_plan->plan()));

  return PreparedQuery{{"OPERATOR", "ACTUAL HITS", "RELATIVE TIME", "ABSOLUTE TIME"},
                       std::move(parsed_query.required_privileges),
                       [plan = std::move(cypher_query_plan), parameters = std::move(parsed_inner_query.parameters),
                        summary, dba, interpreter_context, execution_memory, memory_limit, optional_username,
                        // We want to execute the query we are profiling lazily, so we delay
                        // the construction of the corresponding context.
                        stats_and_total_time = std::optional<plan::ProfilingStatsWithTotalTime>{},
                        pull_plan = std::shared_ptr<PullPlanVector>(nullptr), transaction_status, use_monotonic_memory,
                        frame_change_collector, tx_timer = std::move(tx_timer)](
                           AnyStream *stream, std::optional<int> n) mutable -> std::optional<QueryHandlerResult> {
                         // No output symbols are given so that nothing is streamed.
                         if (!stats_and_total_time) {
                           stats_and_total_time =
                               PullPlan(plan, parameters, true, dba, interpreter_context, execution_memory,
                                        optional_username, transaction_status, std::move(tx_timer), nullptr,
                                        memory_limit, use_monotonic_memory,
                                        frame_change_collector->IsTrackingValues() ? frame_change_collector : nullptr)
                                   .Pull(stream, {}, {}, summary);
                           pull_plan = std::make_shared<PullPlanVector>(ProfilingStatsToTable(*stats_and_total_time));
                         }

                         MG_ASSERT(stats_and_total_time, "Failed to execute the query!");

                         if (pull_plan->Pull(stream, n)) {
                           summary->insert_or_assign("profile", ProfilingStatsToJson(*stats_and_total_time).dump());
                           return QueryHandlerResult::ABORT;
                         }

                         return std::nullopt;
                       },
                       rw_type_checker.type};
}

PreparedQuery PrepareDumpQuery(ParsedQuery parsed_query, std::map<std::string, TypedValue> *summary, DbAccessor *dba,
                               utils::MemoryResource *execution_memory) {
  return PreparedQuery{{"QUERY"},
                       std::move(parsed_query.required_privileges),
                       [pull_plan = std::make_shared<PullPlanDump>(dba)](
                           AnyStream *stream, std::optional<int> n) -> std::optional<QueryHandlerResult> {
                         if (pull_plan->Pull(stream, n)) {
                           return QueryHandlerResult::COMMIT;
                         }
                         return std::nullopt;
                       },
                       RWType::R};
}

std::vector<std::vector<TypedValue>> AnalyzeGraphQueryHandler::AnalyzeGraphCreateStatistics(
    const std::span<std::string> labels, DbAccessor *execution_db_accessor) {
  using LPIndex = std::pair<storage::LabelId, storage::PropertyId>;
  auto view = storage::View::OLD;

  auto erase_not_specified_label_indices = [&labels, execution_db_accessor](auto &index_info) {
    if (labels[0] == kAsterisk) {
      return;
    }

    for (auto it = index_info.cbegin(); it != index_info.cend();) {
      if (std::find(labels.begin(), labels.end(), execution_db_accessor->LabelToName(*it)) == labels.end()) {
        it = index_info.erase(it);
      } else {
        ++it;
      }
    }
  };

  auto erase_not_specified_label_property_indices = [&labels, execution_db_accessor](auto &index_info) {
    if (labels[0] == kAsterisk) {
      return;
    }

    for (auto it = index_info.cbegin(); it != index_info.cend();) {
      if (std::find(labels.begin(), labels.end(), execution_db_accessor->LabelToName(it->first)) == labels.end()) {
        it = index_info.erase(it);
      } else {
        ++it;
      }
    }
  };

  auto populate_label_stats = [execution_db_accessor, view](auto index_info) {
    std::vector<std::pair<storage::LabelId, storage::LabelIndexStats>> label_stats;
    label_stats.reserve(index_info.size());
    std::for_each(index_info.begin(), index_info.end(),
                  [execution_db_accessor, view, &label_stats](const storage::LabelId &label_id) {
                    auto vertices = execution_db_accessor->Vertices(view, label_id);
                    uint64_t no_vertices{0};
                    uint64_t total_degree{0};
                    std::for_each(vertices.begin(), vertices.end(),
                                  [&total_degree, &no_vertices, &view](const auto &vertex) {
                                    no_vertices++;
                                    total_degree += *vertex.OutDegree(view) + *vertex.InDegree(view);
                                  });

                    auto average_degree =
                        no_vertices > 0 ? static_cast<double>(total_degree) / static_cast<double>(no_vertices) : 0;
                    auto index_stats = storage::LabelIndexStats{.count = no_vertices, .avg_degree = average_degree};
                    execution_db_accessor->SetIndexStats(label_id, index_stats);
                    label_stats.emplace_back(label_id, index_stats);
                  });

    return label_stats;
  };

  auto populate_label_property_stats = [execution_db_accessor, view](auto &index_info) {
    std::map<LPIndex, std::map<storage::PropertyValue, int64_t>> label_property_counter;
    std::map<LPIndex, uint64_t> vertex_degree_counter;
    // Iterate over all label property indexed vertices
    std::for_each(
        index_info.begin(), index_info.end(),
        [execution_db_accessor, &label_property_counter, &vertex_degree_counter, view](const LPIndex &index_info) {
          auto vertices = execution_db_accessor->Vertices(view, index_info.first, index_info.second);
          std::for_each(vertices.begin(), vertices.end(),
                        [&index_info, &label_property_counter, &vertex_degree_counter, &view](const auto &vertex) {
                          label_property_counter[index_info][*vertex.GetProperty(view, index_info.second)]++;
                          vertex_degree_counter[index_info] += *vertex.OutDegree(view) + *vertex.InDegree(view);
                        });
        });

    std::vector<std::pair<LPIndex, storage::LabelPropertyIndexStats>> label_property_stats;
    label_property_stats.reserve(label_property_counter.size());
    std::for_each(
        label_property_counter.begin(), label_property_counter.end(),
        [execution_db_accessor, &vertex_degree_counter, &label_property_stats](const auto &counter_entry) {
          const auto &[label_property, values_map] = counter_entry;
          // Extract info
          uint64_t count_property_value = std::accumulate(
              values_map.begin(), values_map.end(), 0,
              [](uint64_t prev_value, const auto &prop_value_count) { return prev_value + prop_value_count.second; });
          // num_distinc_values will never be 0
          double avg_group_size = static_cast<double>(count_property_value) / static_cast<double>(values_map.size());
          double chi_squared_stat = std::accumulate(
              values_map.begin(), values_map.end(), 0.0, [avg_group_size](double prev_result, const auto &value_entry) {
                return prev_result + utils::ChiSquaredValue(value_entry.second, avg_group_size);
              });

          double average_degree = count_property_value > 0
                                      ? static_cast<double>(vertex_degree_counter[label_property]) /
                                            static_cast<double>(count_property_value)
                                      : 0;

          auto index_stats =
              storage::LabelPropertyIndexStats{.count = count_property_value,
                                               .distinct_values_count = static_cast<uint64_t>(values_map.size()),
                                               .statistic = chi_squared_stat,
                                               .avg_group_size = avg_group_size,
                                               .avg_degree = average_degree};
          execution_db_accessor->SetIndexStats(label_property.first, label_property.second, index_stats);
          label_property_stats.push_back(std::make_pair(label_property, index_stats));
        });

    return label_property_stats;
  };

  auto index_info = execution_db_accessor->ListAllIndices();

  std::vector<storage::LabelId> label_indices_info = index_info.label;
  erase_not_specified_label_indices(label_indices_info);
  auto label_stats = populate_label_stats(label_indices_info);

  std::vector<LPIndex> label_property_indices_info = index_info.label_property;
  erase_not_specified_label_property_indices(label_property_indices_info);
  auto label_property_stats = populate_label_property_stats(label_property_indices_info);

  std::vector<std::vector<TypedValue>> results;
  results.reserve(label_stats.size() + label_property_stats.size());

  std::for_each(label_stats.begin(), label_stats.end(), [execution_db_accessor, &results](const auto &stat_entry) {
    std::vector<TypedValue> result;
    result.reserve(kComputeStatisticsNumResults);

    result.emplace_back(execution_db_accessor->LabelToName(stat_entry.first));
    result.emplace_back(TypedValue());
    result.emplace_back(static_cast<int64_t>(stat_entry.second.count));
    result.emplace_back(TypedValue());
    result.emplace_back(TypedValue());
    result.emplace_back(TypedValue());
    result.emplace_back(stat_entry.second.avg_degree);
    results.push_back(std::move(result));
  });

  std::for_each(label_property_stats.begin(), label_property_stats.end(),
                [execution_db_accessor, &results](const auto &stat_entry) {
                  std::vector<TypedValue> result;
                  result.reserve(kComputeStatisticsNumResults);

                  result.emplace_back(execution_db_accessor->LabelToName(stat_entry.first.first));
                  result.emplace_back(execution_db_accessor->PropertyToName(stat_entry.first.second));
                  result.emplace_back(static_cast<int64_t>(stat_entry.second.count));
                  result.emplace_back(static_cast<int64_t>(stat_entry.second.distinct_values_count));
                  result.emplace_back(stat_entry.second.avg_group_size);
                  result.emplace_back(stat_entry.second.statistic);
                  result.emplace_back(stat_entry.second.avg_degree);
                  results.push_back(std::move(result));
                });

  return results;
}

std::vector<std::vector<TypedValue>> AnalyzeGraphQueryHandler::AnalyzeGraphDeleteStatistics(
    const std::span<std::string> labels, DbAccessor *execution_db_accessor) {
  std::vector<std::pair<storage::LabelId, storage::PropertyId>> label_prop_results;
  std::vector<storage::LabelId> label_results;
  if (labels[0] == kAsterisk) {
    label_prop_results = execution_db_accessor->ClearLabelPropertyIndexStats();
    label_results = execution_db_accessor->ClearLabelIndexStats();
  } else {
    label_prop_results = execution_db_accessor->DeleteLabelPropertyIndexStats(labels);
    label_results = execution_db_accessor->DeleteLabelIndexStats(labels);
  }

  std::vector<std::vector<TypedValue>> results;
  results.reserve(label_prop_results.size() + label_results.size());
  std::transform(label_prop_results.begin(), label_prop_results.end(), std::back_inserter(results),
                 [execution_db_accessor](const auto &label_property_index) {
                   return std::vector<TypedValue>{
                       TypedValue(execution_db_accessor->LabelToName(label_property_index.first)),
                       TypedValue(execution_db_accessor->PropertyToName(label_property_index.second))};
                 });

  std::transform(
      label_results.begin(), label_results.end(), std::back_inserter(results),
      [execution_db_accessor](const auto &label_index) {
        return std::vector<TypedValue>{TypedValue(execution_db_accessor->LabelToName(label_index)), TypedValue("")};
      });
  return results;
}

Callback HandleAnalyzeGraphQuery(AnalyzeGraphQuery *analyze_graph_query, DbAccessor *execution_db_accessor) {
  Callback callback;
  switch (analyze_graph_query->action_) {
    case AnalyzeGraphQuery::Action::ANALYZE: {
      callback.header = {"label",      "property",       "num estimation nodes",
                         "num groups", "avg group size", "chi-squared value",
                         "avg degree"};
      callback.fn = [handler = AnalyzeGraphQueryHandler(), labels = analyze_graph_query->labels_,
                     execution_db_accessor]() mutable {
        return handler.AnalyzeGraphCreateStatistics(labels, execution_db_accessor);
      };
      break;
    }
    case AnalyzeGraphQuery::Action::DELETE: {
      callback.header = {"label", "property"};
      callback.fn = [handler = AnalyzeGraphQueryHandler(), labels = analyze_graph_query->labels_,
                     execution_db_accessor]() mutable {
        return handler.AnalyzeGraphDeleteStatistics(labels, execution_db_accessor);
      };
      break;
    }
  }

  return callback;
}

PreparedQuery PrepareAnalyzeGraphQuery(ParsedQuery parsed_query, bool in_explicit_transaction,
                                       DbAccessor *execution_db_accessor, InterpreterContext *interpreter_context) {
  if (in_explicit_transaction) {
    throw AnalyzeGraphInMulticommandTxException();
  }

  // Creating an index influences computed plan costs.
  auto invalidate_plan_cache = [plan_cache = &interpreter_context->plan_cache] {
    auto access = plan_cache->access();
    for (auto &kv : access) {
      access.remove(kv.first);
    }
  };
  utils::OnScopeExit cache_invalidator(invalidate_plan_cache);

  auto *analyze_graph_query = utils::Downcast<AnalyzeGraphQuery>(parsed_query.query);
  MG_ASSERT(analyze_graph_query);
  auto callback = HandleAnalyzeGraphQuery(analyze_graph_query, execution_db_accessor);

  return PreparedQuery{std::move(callback.header), std::move(parsed_query.required_privileges),
                       [callback_fn = std::move(callback.fn), pull_plan = std::shared_ptr<PullPlanVector>{nullptr}](
                           AnyStream *stream, std::optional<int> n) mutable -> std::optional<QueryHandlerResult> {
                         if (UNLIKELY(!pull_plan)) {
                           pull_plan = std::make_shared<PullPlanVector>(callback_fn());
                         }

                         if (pull_plan->Pull(stream, n)) {
                           return QueryHandlerResult::COMMIT;
                         }
                         return std::nullopt;
                       },
                       RWType::NONE};
}

PreparedQuery PrepareIndexQuery(ParsedQuery parsed_query, bool in_explicit_transaction,
                                std::vector<Notification> *notifications, InterpreterContext *interpreter_context) {
  if (in_explicit_transaction) {
    throw IndexInMulticommandTxException();
  }

  auto *index_query = utils::Downcast<IndexQuery>(parsed_query.query);
  std::function<void(Notification &)> handler;

  // Creating an index influences computed plan costs.
  auto invalidate_plan_cache = [plan_cache = &interpreter_context->plan_cache] {
    auto access = plan_cache->access();
    for (auto &kv : access) {
      access.remove(kv.first);
    }
  };

  auto label = interpreter_context->db->NameToLabel(index_query->label_.name);

  std::vector<storage::PropertyId> properties;
  std::vector<std::string> properties_string;
  properties.reserve(index_query->properties_.size());
  properties_string.reserve(index_query->properties_.size());
  for (const auto &prop : index_query->properties_) {
    properties.push_back(interpreter_context->db->NameToProperty(prop.name));
    properties_string.push_back(prop.name);
  }
  auto properties_stringified = utils::Join(properties_string, ", ");

  if (properties.size() > 1) {
    throw utils::NotYetImplemented("index on multiple properties");
  }

  Notification index_notification(SeverityLevel::INFO);
  switch (index_query->action_) {
    case IndexQuery::Action::CREATE: {
      index_notification.code = NotificationCode::CREATE_INDEX;
      index_notification.title =
          fmt::format("Created index on label {} on properties {}.", index_query->label_.name, properties_stringified);

      handler = [interpreter_context, label, properties_stringified = std::move(properties_stringified),
                 label_name = index_query->label_.name, properties = std::move(properties),
                 invalidate_plan_cache = std::move(invalidate_plan_cache)](Notification &index_notification) {
        MG_ASSERT(properties.size() <= 1U);
        auto maybe_index_error = properties.empty() ? interpreter_context->db->CreateIndex(label)
                                                    : interpreter_context->db->CreateIndex(label, properties[0]);
        utils::OnScopeExit invalidator(invalidate_plan_cache);

        if (maybe_index_error.HasError()) {
          const auto &error = maybe_index_error.GetError();
          std::visit(
              [&index_notification, &label_name, &properties_stringified]<typename T>(T &&) {
                using ErrorType = std::remove_cvref_t<T>;
                if constexpr (std::is_same_v<ErrorType, storage::ReplicationError>) {
                  throw ReplicationException(
                      fmt::format("At least one SYNC replica has not confirmed the creation of the index on label {} "
                                  "on properties {}.",
                                  label_name, properties_stringified));
                } else if constexpr (std::is_same_v<ErrorType, storage::IndexDefinitionError>) {
                  index_notification.code = NotificationCode::EXISTENT_INDEX;
                  index_notification.title = fmt::format("Index on label {} on properties {} already exists.",
                                                         label_name, properties_stringified);
                } else if constexpr (std::is_same_v<ErrorType, storage::IndexPersistenceError>) {
                  throw IndexPersistenceException();
                } else {
                  static_assert(kAlwaysFalse<T>, "Missing type from variant visitor");
                }
              },
              error);
        }
      };
      break;
    }
    case IndexQuery::Action::DROP: {
      index_notification.code = NotificationCode::DROP_INDEX;
      index_notification.title = fmt::format("Dropped index on label {} on properties {}.", index_query->label_.name,
                                             utils::Join(properties_string, ", "));
      handler = [interpreter_context, label, properties_stringified = std::move(properties_stringified),
                 label_name = index_query->label_.name, properties = std::move(properties),
                 invalidate_plan_cache = std::move(invalidate_plan_cache)](Notification &index_notification) {
        MG_ASSERT(properties.size() <= 1U);
        auto maybe_index_error = properties.empty() ? interpreter_context->db->DropIndex(label)
                                                    : interpreter_context->db->DropIndex(label, properties[0]);
        utils::OnScopeExit invalidator(invalidate_plan_cache);

        if (maybe_index_error.HasError()) {
          const auto &error = maybe_index_error.GetError();
          std::visit(
              [&index_notification, &label_name, &properties_stringified]<typename T>(T &&) {
                using ErrorType = std::remove_cvref_t<T>;
                if constexpr (std::is_same_v<ErrorType, storage::ReplicationError>) {
                  throw ReplicationException(
                      fmt::format("At least one SYNC replica has not confirmed the dropping of the index on label {} "
                                  "on properties {}.",
                                  label_name, properties_stringified));
                } else if constexpr (std::is_same_v<ErrorType, storage::IndexDefinitionError>) {
                  index_notification.code = NotificationCode::NONEXISTENT_INDEX;
                  index_notification.title = fmt::format("Index on label {} on properties {} doesn't exist.",
                                                         label_name, properties_stringified);
                } else if constexpr (std::is_same_v<ErrorType, storage::IndexPersistenceError>) {
                  throw IndexPersistenceException();
                } else {
                  static_assert(kAlwaysFalse<T>, "Missing type from variant visitor");
                }
              },
              error);
        }
      };
      break;
    }
  }

  return PreparedQuery{
      {},
      std::move(parsed_query.required_privileges),
      [handler = std::move(handler), notifications, index_notification = std::move(index_notification)](
          AnyStream * /*stream*/, std::optional<int> /*unused*/) mutable {
        handler(index_notification);
        notifications->push_back(index_notification);
        return QueryHandlerResult::NOTHING;
      },
      RWType::W};
}

PreparedQuery PrepareAuthQuery(ParsedQuery parsed_query, bool in_explicit_transaction,
                               std::map<std::string, TypedValue> *summary, InterpreterContext *interpreter_context,
                               DbAccessor *dba, utils::MemoryResource *execution_memory, const std::string *username,
                               std::atomic<TransactionStatus> *transaction_status,
                               std::shared_ptr<utils::AsyncTimer> tx_timer) {
  if (in_explicit_transaction) {
    throw UserModificationInMulticommandTxException();
  }

  auto *auth_query = utils::Downcast<AuthQuery>(parsed_query.query);

  auto callback = HandleAuthQuery(auth_query, interpreter_context, parsed_query.parameters, dba);

  SymbolTable symbol_table;
  std::vector<Symbol> output_symbols;
  for (const auto &column : callback.header) {
    output_symbols.emplace_back(symbol_table.CreateSymbol(column, "false"));
  }

  auto plan = std::make_shared<CachedPlan>(std::make_unique<SingleNodeLogicalPlan>(
      std::make_unique<plan::OutputTable>(output_symbols,
                                          [fn = callback.fn](Frame *, ExecutionContext *) { return fn(); }),
      0.0, AstStorage{}, symbol_table));

  auto pull_plan =
      std::make_shared<PullPlan>(plan, parsed_query.parameters, false, dba, interpreter_context, execution_memory,
                                 StringPointerToOptional(username), transaction_status, std::move(tx_timer));
  return PreparedQuery{
      callback.header, std::move(parsed_query.required_privileges),
      [pull_plan = std::move(pull_plan), callback = std::move(callback), output_symbols = std::move(output_symbols),
       summary](AnyStream *stream, std::optional<int> n) -> std::optional<QueryHandlerResult> {
        if (pull_plan->Pull(stream, n, output_symbols, summary)) {
          return callback.should_abort_query ? QueryHandlerResult::ABORT : QueryHandlerResult::COMMIT;
        }
        return std::nullopt;
      },
      RWType::NONE};
}

PreparedQuery PrepareReplicationQuery(ParsedQuery parsed_query, bool in_explicit_transaction,
                                      std::vector<Notification> *notifications, InterpreterContext *interpreter_context,
                                      DbAccessor *dba) {
  if (in_explicit_transaction) {
    throw ReplicationModificationInMulticommandTxException();
  }

  if (interpreter_context->db->GetStorageMode() == storage::StorageMode::ON_DISK_TRANSACTIONAL) {
    throw ReplicationDisabledOnDiskStorage();
  }

  auto *replication_query = utils::Downcast<ReplicationQuery>(parsed_query.query);
  auto callback =
      HandleReplicationQuery(replication_query, parsed_query.parameters, interpreter_context, dba, notifications);

  return PreparedQuery{callback.header, std::move(parsed_query.required_privileges),
                       [callback_fn = std::move(callback.fn), pull_plan = std::shared_ptr<PullPlanVector>{nullptr}](
                           AnyStream *stream, std::optional<int> n) mutable -> std::optional<QueryHandlerResult> {
                         if (UNLIKELY(!pull_plan)) {
                           pull_plan = std::make_shared<PullPlanVector>(callback_fn());
                         }

                         if (pull_plan->Pull(stream, n)) {
                           return QueryHandlerResult::COMMIT;
                         }
                         return std::nullopt;
                       },
                       RWType::NONE};
  // False positive report for the std::make_shared above
  // NOLINTNEXTLINE(clang-analyzer-cplusplus.NewDeleteLeaks)
}

PreparedQuery PrepareLockPathQuery(ParsedQuery parsed_query, bool in_explicit_transaction,
                                   InterpreterContext *interpreter_context) {
  if (in_explicit_transaction) {
    throw LockPathModificationInMulticommandTxException();
  }

  if (interpreter_context->db->GetStorageMode() == storage::StorageMode::ON_DISK_TRANSACTIONAL) {
    throw LockPathDisabledOnDiskStorage();
  }

  auto *lock_path_query = utils::Downcast<LockPathQuery>(parsed_query.query);

  return PreparedQuery{
      {"STATUS"},
      std::move(parsed_query.required_privileges),
      [interpreter_context, action = lock_path_query->action_](
          AnyStream *stream, std::optional<int> n) -> std::optional<QueryHandlerResult> {
        auto *mem_storage = static_cast<storage::InMemoryStorage *>(interpreter_context->db.get());
        std::vector<std::vector<TypedValue>> status;
        std::string res;

        switch (action) {
          case LockPathQuery::Action::LOCK_PATH: {
            const auto lock_success = mem_storage->LockPath();
            if (lock_success.HasError()) [[unlikely]] {
              throw QueryRuntimeException("Failed to lock the data directory");
            }
            res = lock_success.GetValue() ? "Data directory is now locked." : "Data directory is already locked.";
            break;
          }
          case LockPathQuery::Action::UNLOCK_PATH: {
            const auto unlock_success = mem_storage->UnlockPath();
            if (unlock_success.HasError()) [[unlikely]] {
              throw QueryRuntimeException("Failed to unlock the data directory");
            }
            res = unlock_success.GetValue() ? "Data directory is now unlocked." : "Data directory is already unlocked.";
            break;
          }
          case LockPathQuery::Action::STATUS: {
            const auto locked_status = mem_storage->IsPathLocked();
            if (locked_status.HasError()) [[unlikely]] {
              throw QueryRuntimeException("Failed to access the data directory");
            }
            res = locked_status.GetValue() ? "Data directory is locked." : "Data directory is unlocked.";
            break;
          }
        }

        status.emplace_back(std::vector<TypedValue>{TypedValue(res)});
        auto pull_plan = std::make_shared<PullPlanVector>(std::move(status));
        if (pull_plan->Pull(stream, n)) {
          return QueryHandlerResult::COMMIT;
        }
        return std::nullopt;
      },
      RWType::NONE};
}

PreparedQuery PrepareFreeMemoryQuery(ParsedQuery parsed_query, bool in_explicit_transaction,
                                     InterpreterContext *interpreter_context) {
  if (in_explicit_transaction) {
    throw FreeMemoryModificationInMulticommandTxException();
  }

  if (interpreter_context->db->GetStorageMode() == storage::StorageMode::ON_DISK_TRANSACTIONAL) {
    throw FreeMemoryDisabledOnDiskStorage();
  }

  return PreparedQuery{
      {},
      std::move(parsed_query.required_privileges),
      [interpreter_context](AnyStream *stream, std::optional<int> n) -> std::optional<QueryHandlerResult> {
        interpreter_context->db->FreeMemory();
        memory::PurgeUnusedMemory();
        return QueryHandlerResult::COMMIT;
      },
      RWType::NONE};
}

PreparedQuery PrepareShowConfigQuery(ParsedQuery parsed_query, bool in_explicit_transaction) {
  if (in_explicit_transaction) {
    throw ShowConfigModificationInMulticommandTxException();
  }

  auto callback = HandleConfigQuery();

  return PreparedQuery{std::move(callback.header), std::move(parsed_query.required_privileges),
                       [callback_fn = std::move(callback.fn), pull_plan = std::shared_ptr<PullPlanVector>{nullptr}](
                           AnyStream *stream, std::optional<int> n) mutable -> std::optional<QueryHandlerResult> {
                         if (!pull_plan) [[unlikely]] {
                           pull_plan = std::make_shared<PullPlanVector>(callback_fn());
                         }

                         if (pull_plan->Pull(stream, n)) {
                           return QueryHandlerResult::COMMIT;
                         }
                         return std::nullopt;
                       },
                       RWType::NONE};
}

TriggerEventType ToTriggerEventType(const TriggerQuery::EventType event_type) {
  switch (event_type) {
    case TriggerQuery::EventType::ANY:
      return TriggerEventType::ANY;

    case TriggerQuery::EventType::CREATE:
      return TriggerEventType::CREATE;

    case TriggerQuery::EventType::VERTEX_CREATE:
      return TriggerEventType::VERTEX_CREATE;

    case TriggerQuery::EventType::EDGE_CREATE:
      return TriggerEventType::EDGE_CREATE;

    case TriggerQuery::EventType::DELETE:
      return TriggerEventType::DELETE;

    case TriggerQuery::EventType::VERTEX_DELETE:
      return TriggerEventType::VERTEX_DELETE;

    case TriggerQuery::EventType::EDGE_DELETE:
      return TriggerEventType::EDGE_DELETE;

    case TriggerQuery::EventType::UPDATE:
      return TriggerEventType::UPDATE;

    case TriggerQuery::EventType::VERTEX_UPDATE:
      return TriggerEventType::VERTEX_UPDATE;

    case TriggerQuery::EventType::EDGE_UPDATE:
      return TriggerEventType::EDGE_UPDATE;
  }
}

Callback CreateTrigger(TriggerQuery *trigger_query,
                       const std::map<std::string, storage::PropertyValue> &user_parameters,
                       InterpreterContext *interpreter_context, DbAccessor *dba, std::optional<std::string> owner) {
  return {
      {},
      [trigger_name = std::move(trigger_query->trigger_name_), trigger_statement = std::move(trigger_query->statement_),
       event_type = trigger_query->event_type_, before_commit = trigger_query->before_commit_, interpreter_context, dba,
       user_parameters, owner = std::move(owner)]() mutable -> std::vector<std::vector<TypedValue>> {
        interpreter_context->trigger_store.AddTrigger(
            std::move(trigger_name), trigger_statement, user_parameters, ToTriggerEventType(event_type),
            before_commit ? TriggerPhase::BEFORE_COMMIT : TriggerPhase::AFTER_COMMIT, &interpreter_context->ast_cache,
            dba, interpreter_context->config.query, std::move(owner), interpreter_context->auth_checker);
        memgraph::metrics::IncrementCounter(memgraph::metrics::TriggersCreated);
        return {};
      }};
}

Callback DropTrigger(TriggerQuery *trigger_query, InterpreterContext *interpreter_context) {
  return {{},
          [trigger_name = std::move(trigger_query->trigger_name_),
           interpreter_context]() -> std::vector<std::vector<TypedValue>> {
            interpreter_context->trigger_store.DropTrigger(trigger_name);
            return {};
          }};
}

Callback ShowTriggers(InterpreterContext *interpreter_context) {
  return {{"trigger name", "statement", "event type", "phase", "owner"}, [interpreter_context] {
            std::vector<std::vector<TypedValue>> results;
            auto trigger_infos = interpreter_context->trigger_store.GetTriggerInfo();
            results.reserve(trigger_infos.size());
            for (auto &trigger_info : trigger_infos) {
              std::vector<TypedValue> typed_trigger_info;
              typed_trigger_info.reserve(4);
              typed_trigger_info.emplace_back(std::move(trigger_info.name));
              typed_trigger_info.emplace_back(std::move(trigger_info.statement));
              typed_trigger_info.emplace_back(TriggerEventTypeToString(trigger_info.event_type));
              typed_trigger_info.emplace_back(trigger_info.phase == TriggerPhase::BEFORE_COMMIT ? "BEFORE COMMIT"
                                                                                                : "AFTER COMMIT");
              typed_trigger_info.emplace_back(trigger_info.owner.has_value() ? TypedValue{*trigger_info.owner}
                                                                             : TypedValue{});

              results.push_back(std::move(typed_trigger_info));
            }

            return results;
          }};
}

PreparedQuery PrepareTriggerQuery(ParsedQuery parsed_query, bool in_explicit_transaction,
                                  std::vector<Notification> *notifications, InterpreterContext *interpreter_context,
                                  DbAccessor *dba, const std::map<std::string, storage::PropertyValue> &user_parameters,
                                  const std::string *username) {
  if (in_explicit_transaction) {
    throw TriggerModificationInMulticommandTxException();
  }

  auto *trigger_query = utils::Downcast<TriggerQuery>(parsed_query.query);
  MG_ASSERT(trigger_query);

  std::optional<Notification> trigger_notification;
  auto callback = std::invoke([trigger_query, interpreter_context, dba, &user_parameters,
                               owner = StringPointerToOptional(username), &trigger_notification]() mutable {
    switch (trigger_query->action_) {
      case TriggerQuery::Action::CREATE_TRIGGER:
        trigger_notification.emplace(SeverityLevel::INFO, NotificationCode::CREATE_TRIGGER,
                                     fmt::format("Created trigger {}.", trigger_query->trigger_name_));
        return CreateTrigger(trigger_query, user_parameters, interpreter_context, dba, std::move(owner));
      case TriggerQuery::Action::DROP_TRIGGER:
        trigger_notification.emplace(SeverityLevel::INFO, NotificationCode::DROP_TRIGGER,
                                     fmt::format("Dropped trigger {}.", trigger_query->trigger_name_));
        return DropTrigger(trigger_query, interpreter_context);
      case TriggerQuery::Action::SHOW_TRIGGERS:
        return ShowTriggers(interpreter_context);
    }
  });

  return PreparedQuery{std::move(callback.header), std::move(parsed_query.required_privileges),
                       [callback_fn = std::move(callback.fn), pull_plan = std::shared_ptr<PullPlanVector>{nullptr},
                        trigger_notification = std::move(trigger_notification), notifications](
                           AnyStream *stream, std::optional<int> n) mutable -> std::optional<QueryHandlerResult> {
                         if (UNLIKELY(!pull_plan)) {
                           pull_plan = std::make_shared<PullPlanVector>(callback_fn());
                         }

                         if (pull_plan->Pull(stream, n)) {
                           if (trigger_notification) {
                             notifications->push_back(std::move(*trigger_notification));
                           }
                           return QueryHandlerResult::COMMIT;
                         }
                         return std::nullopt;
                       },
                       RWType::NONE};
  // False positive report for the std::make_shared above
  // NOLINTNEXTLINE(clang-analyzer-cplusplus.NewDeleteLeaks)
}

PreparedQuery PrepareStreamQuery(ParsedQuery parsed_query, bool in_explicit_transaction,
                                 std::vector<Notification> *notifications, InterpreterContext *interpreter_context,
                                 DbAccessor *dba,
                                 const std::map<std::string, storage::PropertyValue> & /*user_parameters*/,
                                 const std::string *username) {
  if (in_explicit_transaction) {
    throw StreamQueryInMulticommandTxException();
  }

  auto *stream_query = utils::Downcast<StreamQuery>(parsed_query.query);
  MG_ASSERT(stream_query);
  auto callback =
      HandleStreamQuery(stream_query, parsed_query.parameters, interpreter_context, dba, username, notifications);

  return PreparedQuery{std::move(callback.header), std::move(parsed_query.required_privileges),
                       [callback_fn = std::move(callback.fn), pull_plan = std::shared_ptr<PullPlanVector>{nullptr}](
                           AnyStream *stream, std::optional<int> n) mutable -> std::optional<QueryHandlerResult> {
                         if (UNLIKELY(!pull_plan)) {
                           pull_plan = std::make_shared<PullPlanVector>(callback_fn());
                         }

                         if (pull_plan->Pull(stream, n)) {
                           return QueryHandlerResult::COMMIT;
                         }
                         return std::nullopt;
                       },
                       RWType::NONE};
  // False positive report for the std::make_shared above
  // NOLINTNEXTLINE(clang-analyzer-cplusplus.NewDeleteLeaks)
}

constexpr auto ToStorageIsolationLevel(const IsolationLevelQuery::IsolationLevel isolation_level) noexcept {
  switch (isolation_level) {
    case IsolationLevelQuery::IsolationLevel::SNAPSHOT_ISOLATION:
      return storage::IsolationLevel::SNAPSHOT_ISOLATION;
    case IsolationLevelQuery::IsolationLevel::READ_COMMITTED:
      return storage::IsolationLevel::READ_COMMITTED;
    case IsolationLevelQuery::IsolationLevel::READ_UNCOMMITTED:
      return storage::IsolationLevel::READ_UNCOMMITTED;
  }
}

constexpr auto ToStorageMode(const StorageModeQuery::StorageMode storage_mode) noexcept {
  switch (storage_mode) {
    case StorageModeQuery::StorageMode::IN_MEMORY_TRANSACTIONAL:
      return storage::StorageMode::IN_MEMORY_TRANSACTIONAL;
    case StorageModeQuery::StorageMode::IN_MEMORY_ANALYTICAL:
      return storage::StorageMode::IN_MEMORY_ANALYTICAL;
    case StorageModeQuery::StorageMode::ON_DISK_TRANSACTIONAL:
      return storage::StorageMode::ON_DISK_TRANSACTIONAL;
  }
}

bool SwitchingFromInMemoryToDisk(storage::StorageMode current_mode, storage::StorageMode next_mode) {
  return (current_mode == storage::StorageMode::IN_MEMORY_TRANSACTIONAL ||
          current_mode == storage::StorageMode::IN_MEMORY_ANALYTICAL) &&
         next_mode == storage::StorageMode::ON_DISK_TRANSACTIONAL;
}

bool SwitchingFromDiskToInMemory(storage::StorageMode current_mode, storage::StorageMode next_mode) {
  return current_mode == storage::StorageMode::ON_DISK_TRANSACTIONAL &&
         (next_mode == storage::StorageMode::IN_MEMORY_TRANSACTIONAL ||
          next_mode == storage::StorageMode::IN_MEMORY_ANALYTICAL);
}

PreparedQuery PrepareIsolationLevelQuery(ParsedQuery parsed_query, const bool in_explicit_transaction,
                                         InterpreterContext *interpreter_context, Interpreter *interpreter) {
  if (in_explicit_transaction) {
    throw IsolationLevelModificationInMulticommandTxException();
  }

  auto *isolation_level_query = utils::Downcast<IsolationLevelQuery>(parsed_query.query);
  MG_ASSERT(isolation_level_query);

  const auto isolation_level = ToStorageIsolationLevel(isolation_level_query->isolation_level_);

  auto callback = [isolation_level_query, isolation_level, interpreter_context,
                   interpreter]() -> std::function<void()> {
    switch (isolation_level_query->isolation_level_scope_) {
      case IsolationLevelQuery::IsolationLevelScope::GLOBAL:
        return [interpreter_context, isolation_level] {
          if (auto maybe_error = interpreter_context->db->SetIsolationLevel(isolation_level); maybe_error.HasError()) {
            switch (maybe_error.GetError()) {
              case storage::Storage::SetIsolationLevelError::DisabledForAnalyticalMode:
                throw IsolationLevelModificationInAnalyticsException();
                break;
            }
          }
        };
      case IsolationLevelQuery::IsolationLevelScope::SESSION:
        return [interpreter, isolation_level] { interpreter->SetSessionIsolationLevel(isolation_level); };
      case IsolationLevelQuery::IsolationLevelScope::NEXT:
        return [interpreter, isolation_level] { interpreter->SetNextTransactionIsolationLevel(isolation_level); };
    }
  }();

  return PreparedQuery{
      {},
      std::move(parsed_query.required_privileges),
      [callback = std::move(callback)](AnyStream *stream, std::optional<int> n) -> std::optional<QueryHandlerResult> {
        callback();
        return QueryHandlerResult::COMMIT;
      },
      RWType::NONE};
}

Callback SwitchMemoryDevice(storage::StorageMode current_mode, storage::StorageMode requested_mode,
                            InterpreterContext *interpreter_context) {
  Callback callback;
  callback.fn = [current_mode, requested_mode, interpreter_context]() mutable {
    if (current_mode == requested_mode) {
      return std::vector<std::vector<TypedValue>>();
    }
    if (SwitchingFromDiskToInMemory(current_mode, requested_mode)) {
      throw utils::BasicException(
          "You cannot switch from the on-disk storage mode to an in-memory storage mode while the database is running. "
          "To make the switch, delete the data directory and restart the database. Once restarted, Memgraph will "
          "automatically "
          "start in the default in-memory transactional storage mode.");
    }
    if (SwitchingFromInMemoryToDisk(current_mode, requested_mode)) {
      std::unique_lock main_guard{interpreter_context->db->main_lock_};

      if (auto vertex_cnt_approx = interpreter_context->db->GetInfo().vertex_count; vertex_cnt_approx > 0) {
        throw utils::BasicException(
            "You cannot switch from an in-memory storage mode to the on-disk storage mode when the database "
            "contains data. Delete all entries from the database, run FREE MEMORY and then repeat this "
            "query. ");
      }

      main_guard.unlock();
      if (interpreter_context->interpreters->size() > 1) {
        throw utils::BasicException(
            "You cannot switch from an in-memory storage mode to the on-disk storage mode when there are "
            "multiple sessions active. Close all other sessions and try again. As Memgraph Lab uses "
            "multiple sessions to run queries in parallel,  "
            "it is currently impossible to switch to the on-disk storage mode within Lab. "
            "Close it, connect to the instance with mgconsole "
            "and change the storage mode to on-disk from there. Then, you can reconnect with the Lab "
            "and continue to use the instance as usual.");
      }

      auto db_config = interpreter_context->db->config_;
      interpreter_context->db = std::make_unique<memgraph::storage::DiskStorage>(db_config);
    }
    return std::vector<std::vector<TypedValue>>();
  };
  return callback;
}

bool ActiveTransactionsExist(InterpreterContext *interpreter_context) {
  bool exists_active_transaction = interpreter_context->interpreters.WithLock([](const auto &interpreters_) {
    return std::any_of(interpreters_.begin(), interpreters_.end(), [](const auto &interpreter) {
      return interpreter->transaction_status_.load() != TransactionStatus::IDLE;
    });
  });
  return exists_active_transaction;
}

PreparedQuery PrepareStorageModeQuery(ParsedQuery parsed_query, const bool in_explicit_transaction,
                                      InterpreterContext *interpreter_context) {
  if (in_explicit_transaction) {
    throw StorageModeModificationInMulticommandTxException();
  }

  auto *storage_mode_query = utils::Downcast<StorageModeQuery>(parsed_query.query);
  MG_ASSERT(storage_mode_query);
  const auto requested_mode = ToStorageMode(storage_mode_query->storage_mode_);
  auto current_mode = interpreter_context->db->GetStorageMode();

  std::function<void()> callback;

  if (current_mode == storage::StorageMode::ON_DISK_TRANSACTIONAL ||
      requested_mode == storage::StorageMode::ON_DISK_TRANSACTIONAL) {
    callback = SwitchMemoryDevice(current_mode, requested_mode, interpreter_context).fn;
  } else {
    if (ActiveTransactionsExist(interpreter_context)) {
      spdlog::info(
          "Storage mode will be modified when there are no other active transactions. Check the status of the "
          "transactions using 'SHOW TRANSACTIONS' query and ensure no other transactions are active.");
    }

    callback = [requested_mode, interpreter_context]() -> std::function<void()> {
      return [interpreter_context, requested_mode] { interpreter_context->db->SetStorageMode(requested_mode); };
    }();
  }

  return PreparedQuery{{},
                       std::move(parsed_query.required_privileges),
                       [callback = std::move(callback)](AnyStream * /*stream*/,
                                                        std::optional<int> /*n*/) -> std::optional<QueryHandlerResult> {
                         callback();
                         return QueryHandlerResult::COMMIT;
                       },
                       RWType::NONE};
}

PreparedQuery PrepareCreateSnapshotQuery(ParsedQuery parsed_query, bool in_explicit_transaction,
                                         InterpreterContext *interpreter_context) {
  if (in_explicit_transaction) {
    throw CreateSnapshotInMulticommandTxException();
  }

  if (interpreter_context->db->GetStorageMode() == storage::StorageMode::ON_DISK_TRANSACTIONAL) {
    throw CreateSnapshotDisabledOnDiskStorage();
  }

  return PreparedQuery{
      {},
      std::move(parsed_query.required_privileges),
      [interpreter_context](AnyStream *stream, std::optional<int> n) -> std::optional<QueryHandlerResult> {
        auto *mem_storage = static_cast<storage::InMemoryStorage *>(interpreter_context->db.get());
        if (auto maybe_error = mem_storage->CreateSnapshot({}); maybe_error.HasError()) {
          switch (maybe_error.GetError()) {
            case storage::InMemoryStorage::CreateSnapshotError::DisabledForReplica:
              throw utils::BasicException(
                  "Failed to create a snapshot. Replica instances are not allowed to create them.");
            case storage::InMemoryStorage::CreateSnapshotError::DisabledForAnalyticsPeriodicCommit:
              spdlog::warn(utils::MessageWithLink("Periodic snapshots are disabled for analytical mode.",
                                                  "https://memgr.ph/replication"));
              break;
            case storage::InMemoryStorage::CreateSnapshotError::ReachedMaxNumTries:
              spdlog::warn("Failed to create snapshot. Reached max number of tries. Please contact support");
              break;
          }
        }
        return QueryHandlerResult::COMMIT;
      },
      RWType::NONE};
}

PreparedQuery PrepareSettingQuery(ParsedQuery parsed_query, bool in_explicit_transaction, DbAccessor *dba) {
  if (in_explicit_transaction) {
    throw SettingConfigInMulticommandTxException{};
  }

  auto *setting_query = utils::Downcast<SettingQuery>(parsed_query.query);
  MG_ASSERT(setting_query);
  auto callback = HandleSettingQuery(setting_query, parsed_query.parameters, dba);

  return PreparedQuery{std::move(callback.header), std::move(parsed_query.required_privileges),
                       [callback_fn = std::move(callback.fn), pull_plan = std::shared_ptr<PullPlanVector>{nullptr}](
                           AnyStream *stream, std::optional<int> n) mutable -> std::optional<QueryHandlerResult> {
                         if (UNLIKELY(!pull_plan)) {
                           pull_plan = std::make_shared<PullPlanVector>(callback_fn());
                         }

                         if (pull_plan->Pull(stream, n)) {
                           return QueryHandlerResult::COMMIT;
                         }
                         return std::nullopt;
                       },
                       RWType::NONE};
  // False positive report for the std::make_shared above
  // NOLINTNEXTLINE(clang-analyzer-cplusplus.NewDeleteLeaks)
}

std::vector<std::vector<TypedValue>> TransactionQueueQueryHandler::ShowTransactions(
    const std::unordered_set<Interpreter *> &interpreters, const std::optional<std::string> &username,
    bool hasTransactionManagementPrivilege) {
  std::vector<std::vector<TypedValue>> results;
  results.reserve(interpreters.size());
  for (Interpreter *interpreter : interpreters) {
    TransactionStatus alive_status = TransactionStatus::ACTIVE;
    // if it is just checking status, commit and abort should wait for the end of the check
    // ignore interpreters that already started committing or rollback
    if (!interpreter->transaction_status_.compare_exchange_strong(alive_status, TransactionStatus::VERIFYING)) {
      continue;
    }
    utils::OnScopeExit clean_status([interpreter]() {
      interpreter->transaction_status_.store(TransactionStatus::ACTIVE, std::memory_order_release);
    });
    std::optional<uint64_t> transaction_id = interpreter->GetTransactionId();
    if (transaction_id.has_value() && (interpreter->username_ == username || hasTransactionManagementPrivilege)) {
      const auto &typed_queries = interpreter->GetQueries();
      results.push_back({TypedValue(interpreter->username_.value_or("")),
                         TypedValue(std::to_string(transaction_id.value())), TypedValue(typed_queries)});
      // Handle user-defined metadata
      std::map<std::string, TypedValue> metadata_tv;
      if (interpreter->metadata_) {
        for (const auto &md : *(interpreter->metadata_)) {
          metadata_tv.emplace(md.first, TypedValue(md.second));
        }
      }
      results.back().push_back(TypedValue(metadata_tv));
    }
  }
  return results;
}

std::vector<std::vector<TypedValue>> TransactionQueueQueryHandler::KillTransactions(
    InterpreterContext *interpreter_context, const std::vector<std::string> &maybe_kill_transaction_ids,
    const std::optional<std::string> &username, bool hasTransactionManagementPrivilege) {
  std::vector<std::vector<TypedValue>> results;
  for (const std::string &transaction_id : maybe_kill_transaction_ids) {
    bool killed = false;
    bool transaction_found = false;
    // Multiple simultaneous TERMINATE TRANSACTIONS aren't allowed
    // TERMINATE and SHOW TRANSACTIONS are mutually exclusive
    interpreter_context->interpreters.WithLock([&transaction_id, &killed, &transaction_found, username,
                                                hasTransactionManagementPrivilege](const auto &interpreters) {
      for (Interpreter *interpreter : interpreters) {
        TransactionStatus alive_status = TransactionStatus::ACTIVE;
        // if it is just checking kill, commit and abort should wait for the end of the check
        // The only way to start checking if the transaction will get killed is if the transaction_status is
        // active
        if (!interpreter->transaction_status_.compare_exchange_strong(alive_status, TransactionStatus::VERIFYING)) {
          continue;
        }
        utils::OnScopeExit clean_status([interpreter, &killed]() {
          if (killed) {
            interpreter->transaction_status_.store(TransactionStatus::TERMINATED, std::memory_order_release);
          } else {
            interpreter->transaction_status_.store(TransactionStatus::ACTIVE, std::memory_order_release);
          }
        });

        std::optional<uint64_t> intr_trans = interpreter->GetTransactionId();
        if (intr_trans.has_value() && std::to_string(intr_trans.value()) == transaction_id) {
          transaction_found = true;
          if (interpreter->username_ == username || hasTransactionManagementPrivilege) {
            killed = true;
            spdlog::warn("Transaction {} successfully killed", transaction_id);
          } else {
            spdlog::warn("Not enough rights to kill the transaction");
          }
          break;
        }
      }
    });
    if (!transaction_found) {
      spdlog::warn("Transaction {} not found", transaction_id);
    }
    results.push_back({TypedValue(transaction_id), TypedValue(killed)});
  }
  return results;
}

Callback HandleTransactionQueueQuery(TransactionQueueQuery *transaction_query,
                                     const std::optional<std::string> &username, const Parameters &parameters,
                                     InterpreterContext *interpreter_context, DbAccessor *db_accessor) {
  Frame frame(0);
  SymbolTable symbol_table;
  EvaluationContext evaluation_context;
  evaluation_context.timestamp = QueryTimestamp();
  evaluation_context.parameters = parameters;
  ExpressionEvaluator evaluator(&frame, symbol_table, evaluation_context, db_accessor, storage::View::OLD);

  bool hasTransactionManagementPrivilege = interpreter_context->auth_checker->IsUserAuthorized(
      username, {query::AuthQuery::Privilege::TRANSACTION_MANAGEMENT}, "");

  Callback callback;
  switch (transaction_query->action_) {
    case TransactionQueueQuery::Action::SHOW_TRANSACTIONS: {
      callback.header = {"username", "transaction_id", "query", "metadata"};
      callback.fn = [handler = TransactionQueueQueryHandler(), interpreter_context, username,
                     hasTransactionManagementPrivilege]() mutable {
        std::vector<std::vector<TypedValue>> results;
        // Multiple simultaneous SHOW TRANSACTIONS aren't allowed
        interpreter_context->interpreters.WithLock(
            [&results, handler, username, hasTransactionManagementPrivilege](const auto &interpreters) {
              results = handler.ShowTransactions(interpreters, username, hasTransactionManagementPrivilege);
            });
        return results;
      };
      break;
    }
    case TransactionQueueQuery::Action::TERMINATE_TRANSACTIONS: {
      std::vector<std::string> maybe_kill_transaction_ids;
      std::transform(transaction_query->transaction_id_list_.begin(), transaction_query->transaction_id_list_.end(),
                     std::back_inserter(maybe_kill_transaction_ids), [&evaluator](Expression *expression) {
                       return std::string(expression->Accept(evaluator).ValueString());
                     });
      callback.header = {"transaction_id", "killed"};
      callback.fn = [handler = TransactionQueueQueryHandler(), interpreter_context, maybe_kill_transaction_ids,
                     username, hasTransactionManagementPrivilege]() mutable {
        return handler.KillTransactions(interpreter_context, maybe_kill_transaction_ids, username,
                                        hasTransactionManagementPrivilege);
      };
      break;
    }
  }

  return callback;
}

PreparedQuery PrepareTransactionQueueQuery(ParsedQuery parsed_query, const std::optional<std::string> &username,
                                           bool in_explicit_transaction, InterpreterContext *interpreter_context,
                                           DbAccessor *dba) {
  if (in_explicit_transaction) {
    throw TransactionQueueInMulticommandTxException();
  }

  auto *transaction_queue_query = utils::Downcast<TransactionQueueQuery>(parsed_query.query);
  MG_ASSERT(transaction_queue_query);
  auto callback =
      HandleTransactionQueueQuery(transaction_queue_query, username, parsed_query.parameters, interpreter_context, dba);

  return PreparedQuery{std::move(callback.header), std::move(parsed_query.required_privileges),
                       [callback_fn = std::move(callback.fn), pull_plan = std::shared_ptr<PullPlanVector>{nullptr}](
                           AnyStream *stream, std::optional<int> n) mutable -> std::optional<QueryHandlerResult> {
                         if (UNLIKELY(!pull_plan)) {
                           pull_plan = std::make_shared<PullPlanVector>(callback_fn());
                         }

                         if (pull_plan->Pull(stream, n)) {
                           return QueryHandlerResult::COMMIT;
                         }
                         return std::nullopt;
                       },
                       RWType::NONE};
}

PreparedQuery PrepareVersionQuery(ParsedQuery parsed_query, bool in_explicit_transaction) {
  if (in_explicit_transaction) {
    throw VersionInfoInMulticommandTxException();
  }

  return PreparedQuery{{"version"},
                       std::move(parsed_query.required_privileges),
                       [](AnyStream *stream, std::optional<int> /*n*/) {
                         std::vector<TypedValue> version_value;
                         version_value.reserve(1);

                         version_value.emplace_back(gflags::VersionString());
                         stream->Result(version_value);
                         return QueryHandlerResult::COMMIT;
                       },
                       RWType::NONE};
}

PreparedQuery PrepareInfoQuery(ParsedQuery parsed_query, bool in_explicit_transaction,
                               std::map<std::string, TypedValue> * /*summary*/, InterpreterContext *interpreter_context,
                               storage::Storage *db, utils::MemoryResource * /*execution_memory*/,
                               std::optional<storage::IsolationLevel> interpreter_isolation_level,
                               std::optional<storage::IsolationLevel> next_transaction_isolation_level) {
  if (in_explicit_transaction) {
    throw InfoInMulticommandTxException();
  }

  auto *info_query = utils::Downcast<InfoQuery>(parsed_query.query);
  std::vector<std::string> header;
  std::function<std::pair<std::vector<std::vector<TypedValue>>, QueryHandlerResult>()> handler;

  switch (info_query->info_type_) {
    case InfoQuery::InfoType::STORAGE:
      header = {"storage info", "value"};

      handler = [db, interpreter_isolation_level, next_transaction_isolation_level] {
        auto info = db->GetInfo();
        std::vector<std::vector<TypedValue>> results{
            {TypedValue("name"), TypedValue(db->id())},
            {TypedValue("vertex_count"), TypedValue(static_cast<int64_t>(info.vertex_count))},
            {TypedValue("edge_count"), TypedValue(static_cast<int64_t>(info.edge_count))},
            {TypedValue("average_degree"), TypedValue(info.average_degree)},
            {TypedValue("memory_usage"), TypedValue(static_cast<int64_t>(info.memory_usage))},
            {TypedValue("disk_usage"), TypedValue(static_cast<int64_t>(info.disk_usage))},
            {TypedValue("memory_allocated"), TypedValue(static_cast<int64_t>(utils::total_memory_tracker.Amount()))},
            {TypedValue("allocation_limit"), TypedValue(static_cast<int64_t>(utils::total_memory_tracker.HardLimit()))},
            {TypedValue("global_isolation_level"), TypedValue(IsolationLevelToString(db->GetIsolationLevel()))},
            {TypedValue("session_isolation_level"), TypedValue(IsolationLevelToString(interpreter_isolation_level))},
            {TypedValue("next_session_isolation_level"),
             TypedValue(IsolationLevelToString(next_transaction_isolation_level))},
            {TypedValue("storage_mode"), TypedValue(StorageModeToString(db->GetStorageMode()))}};
        return std::pair{results, QueryHandlerResult::COMMIT};
      };
      break;
    case InfoQuery::InfoType::INDEX:
      header = {"index type", "label", "property"};
      handler = [interpreter_context] {
        auto *db = interpreter_context->db.get();
        auto info = db->ListAllIndices();
        std::vector<std::vector<TypedValue>> results;
        results.reserve(info.label.size() + info.label_property.size());
        for (const auto &item : info.label) {
          results.push_back({TypedValue("label"), TypedValue(db->LabelToName(item)), TypedValue()});
        }
        for (const auto &item : info.label_property) {
          results.push_back({TypedValue("label+property"), TypedValue(db->LabelToName(item.first)),
                             TypedValue(db->PropertyToName(item.second))});
        }
        return std::pair{results, QueryHandlerResult::NOTHING};
      };
      break;
    case InfoQuery::InfoType::CONSTRAINT:
      header = {"constraint type", "label", "properties"};
      handler = [interpreter_context] {
        auto *db = interpreter_context->db.get();
        auto info = db->ListAllConstraints();
        std::vector<std::vector<TypedValue>> results;
        results.reserve(info.existence.size() + info.unique.size());
        for (const auto &item : info.existence) {
          results.push_back({TypedValue("exists"), TypedValue(db->LabelToName(item.first)),
                             TypedValue(db->PropertyToName(item.second))});
        }
        for (const auto &item : info.unique) {
          std::vector<TypedValue> properties;
          properties.reserve(item.second.size());
          for (const auto &property : item.second) {
            properties.emplace_back(db->PropertyToName(property));
          }
          results.push_back(
              {TypedValue("unique"), TypedValue(db->LabelToName(item.first)), TypedValue(std::move(properties))});
        }
        return std::pair{results, QueryHandlerResult::NOTHING};
      };
      break;

    case InfoQuery::InfoType::BUILD:
      header = {"build info", "value"};
      handler = [] {
        std::vector<std::vector<TypedValue>> results{
            {TypedValue("build_type"), TypedValue(utils::GetBuildInfo().build_name)}};
        return std::pair{results, QueryHandlerResult::NOTHING};
      };
      break;
  }

  return PreparedQuery{std::move(header), std::move(parsed_query.required_privileges),
                       [handler = std::move(handler), action = QueryHandlerResult::NOTHING,
                        pull_plan = std::shared_ptr<PullPlanVector>(nullptr)](
                           AnyStream *stream, std::optional<int> n) mutable -> std::optional<QueryHandlerResult> {
                         if (!pull_plan) {
                           auto [results, action_on_complete] = handler();
                           action = action_on_complete;
                           pull_plan = std::make_shared<PullPlanVector>(std::move(results));
                         }

                         if (pull_plan->Pull(stream, n)) {
                           return action;
                         }
                         return std::nullopt;
                       },
                       RWType::NONE};
}

PreparedQuery PrepareConstraintQuery(ParsedQuery parsed_query, bool in_explicit_transaction,
                                     std::vector<Notification> *notifications,
                                     InterpreterContext *interpreter_context) {
  if (in_explicit_transaction) {
    throw ConstraintInMulticommandTxException();
  }

  auto *constraint_query = utils::Downcast<ConstraintQuery>(parsed_query.query);
  std::function<void(Notification &)> handler;

  auto label = interpreter_context->db->NameToLabel(constraint_query->constraint_.label.name);
  std::vector<storage::PropertyId> properties;
  std::vector<std::string> properties_string;
  properties.reserve(constraint_query->constraint_.properties.size());
  properties_string.reserve(constraint_query->constraint_.properties.size());
  for (const auto &prop : constraint_query->constraint_.properties) {
    properties.push_back(interpreter_context->db->NameToProperty(prop.name));
    properties_string.push_back(prop.name);
  }
  auto properties_stringified = utils::Join(properties_string, ", ");

  Notification constraint_notification(SeverityLevel::INFO);
  switch (constraint_query->action_type_) {
    case ConstraintQuery::ActionType::CREATE: {
      constraint_notification.code = NotificationCode::CREATE_CONSTRAINT;

      switch (constraint_query->constraint_.type) {
        case Constraint::Type::NODE_KEY:
          throw utils::NotYetImplemented("Node key constraints");
        case Constraint::Type::EXISTS:
          if (properties.empty() || properties.size() > 1) {
            throw SyntaxException("Exactly one property must be used for existence constraints.");
          }
          constraint_notification.title = fmt::format("Created EXISTS constraint on label {} on properties {}.",
                                                      constraint_query->constraint_.label.name, properties_stringified);
          handler = [interpreter_context, label, label_name = constraint_query->constraint_.label.name,
                     properties_stringified = std::move(properties_stringified),
                     properties = std::move(properties)](Notification &constraint_notification) {
            auto maybe_constraint_error = interpreter_context->db->CreateExistenceConstraint(label, properties[0], {});

            if (maybe_constraint_error.HasError()) {
              const auto &error = maybe_constraint_error.GetError();
              std::visit(
                  [&interpreter_context, &label_name, &properties_stringified,
                   &constraint_notification]<typename T>(T &&arg) {
                    using ErrorType = std::remove_cvref_t<T>;
                    if constexpr (std::is_same_v<ErrorType, storage::ConstraintViolation>) {
                      auto &violation = arg;
                      MG_ASSERT(violation.properties.size() == 1U);
                      auto property_name = interpreter_context->db->PropertyToName(*violation.properties.begin());
                      throw QueryRuntimeException(
                          "Unable to create existence constraint :{}({}), because an "
                          "existing node violates it.",
                          label_name, property_name);
                    } else if constexpr (std::is_same_v<ErrorType, storage::ConstraintDefinitionError>) {
                      constraint_notification.code = NotificationCode::EXISTENT_CONSTRAINT;
                      constraint_notification.title =
                          fmt::format("Constraint EXISTS on label {} on properties {} already exists.", label_name,
                                      properties_stringified);
                    } else if constexpr (std::is_same_v<ErrorType, storage::ReplicationError>) {
                      throw ReplicationException(
                          "At least one SYNC replica has not confirmed the creation of the EXISTS constraint on "
                          "label "
                          "{} on properties {}.",
                          label_name, properties_stringified);
                    } else if constexpr (std::is_same_v<ErrorType, storage::ConstraintsPersistenceError>) {
                      throw ConstraintsPersistenceException();
                    } else {
                      static_assert(kAlwaysFalse<T>, "Missing type from variant visitor");
                    }
                  },
                  error);
            }
          };
          break;
        case Constraint::Type::UNIQUE:
          std::set<storage::PropertyId> property_set;
          for (const auto &property : properties) {
            property_set.insert(property);
          }
          if (property_set.size() != properties.size()) {
            throw SyntaxException("The given set of properties contains duplicates.");
          }
          constraint_notification.title =
              fmt::format("Created UNIQUE constraint on label {} on properties {}.",
                          constraint_query->constraint_.label.name, utils::Join(properties_string, ", "));
          handler = [interpreter_context, label, label_name = constraint_query->constraint_.label.name,
                     properties_stringified = std::move(properties_stringified),
                     property_set = std::move(property_set)](Notification &constraint_notification) {
            auto maybe_constraint_error = interpreter_context->db->CreateUniqueConstraint(label, property_set, {});
            if (maybe_constraint_error.HasError()) {
              const auto &error = maybe_constraint_error.GetError();
              std::visit(
                  [&interpreter_context, &label_name, &properties_stringified,
                   &constraint_notification]<typename T>(T &&arg) {
                    using ErrorType = std::remove_cvref_t<T>;
                    if constexpr (std::is_same_v<ErrorType, storage::ConstraintViolation>) {
                      auto &violation = arg;
                      auto violation_label_name = interpreter_context->db->LabelToName(violation.label);
                      std::stringstream property_names_stream;
                      utils::PrintIterable(property_names_stream, violation.properties, ", ",
                                           [&interpreter_context](auto &stream, const auto &prop) {
                                             stream << interpreter_context->db->PropertyToName(prop);
                                           });
                      throw QueryRuntimeException(
                          "Unable to create unique constraint :{}({}), because an "
                          "existing node violates it.",
                          violation_label_name, property_names_stream.str());
                    } else if constexpr (std::is_same_v<ErrorType, storage::ConstraintDefinitionError>) {
                      constraint_notification.code = NotificationCode::EXISTENT_CONSTRAINT;
                      constraint_notification.title =
                          fmt::format("Constraint UNIQUE on label {} and properties {} couldn't be created.",
                                      label_name, properties_stringified);
                    } else if constexpr (std::is_same_v<ErrorType, storage::ReplicationError>) {
                      throw ReplicationException(
                          fmt::format("At least one SYNC replica has not confirmed the creation of the UNIQUE "
                                      "constraint: {}({}).",
                                      label_name, properties_stringified));
                    } else if constexpr (std::is_same_v<ErrorType, storage::ConstraintsPersistenceError>) {
                      throw ConstraintsPersistenceException();
                    } else {
                      static_assert(kAlwaysFalse<T>, "Missing type from variant visitor");
                    }
                  },
                  error);
            }
            switch (maybe_constraint_error.GetValue()) {
              case storage::UniqueConstraints::CreationStatus::EMPTY_PROPERTIES:
                throw SyntaxException(
                    "At least one property must be used for unique "
                    "constraints.");
              case storage::UniqueConstraints::CreationStatus::PROPERTIES_SIZE_LIMIT_EXCEEDED:
                throw SyntaxException(
                    "Too many properties specified. Limit of {} properties "
                    "for unique constraints is exceeded.",
                    storage::kUniqueConstraintsMaxProperties);
              case storage::UniqueConstraints::CreationStatus::ALREADY_EXISTS:
                constraint_notification.code = NotificationCode::EXISTENT_CONSTRAINT;
                constraint_notification.title =
                    fmt::format("Constraint UNIQUE on label {} on properties {} already exists.", label_name,
                                properties_stringified);
                break;
              case storage::UniqueConstraints::CreationStatus::SUCCESS:
                break;
            }
          };
          break;
      }
    } break;
    case ConstraintQuery::ActionType::DROP: {
      constraint_notification.code = NotificationCode::DROP_CONSTRAINT;

      switch (constraint_query->constraint_.type) {
        case Constraint::Type::NODE_KEY:
          throw utils::NotYetImplemented("Node key constraints");
        case Constraint::Type::EXISTS:
          if (properties.empty() || properties.size() > 1) {
            throw SyntaxException("Exactly one property must be used for existence constraints.");
          }
          constraint_notification.title =
              fmt::format("Dropped EXISTS constraint on label {} on properties {}.",
                          constraint_query->constraint_.label.name, utils::Join(properties_string, ", "));
          handler = [interpreter_context, label, label_name = constraint_query->constraint_.label.name,
                     properties_stringified = std::move(properties_stringified),
                     properties = std::move(properties)](Notification &constraint_notification) {
            auto maybe_constraint_error = interpreter_context->db->DropExistenceConstraint(label, properties[0], {});
            if (maybe_constraint_error.HasError()) {
              const auto &error = maybe_constraint_error.GetError();
              std::visit(
                  [&label_name, &properties_stringified, &constraint_notification]<typename T>(T &&) {
                    using ErrorType = std::remove_cvref_t<T>;
                    if constexpr (std::is_same_v<ErrorType, storage::ConstraintDefinitionError>) {
                      constraint_notification.code = NotificationCode::NONEXISTENT_CONSTRAINT;
                      constraint_notification.title =
                          fmt::format("Constraint EXISTS on label {} on properties {} doesn't exist.", label_name,
                                      properties_stringified);
                    } else if constexpr (std::is_same_v<ErrorType, storage::ReplicationError>) {
                      throw ReplicationException(
                          fmt::format("At least one SYNC replica has not confirmed the dropping of the EXISTS "
                                      "constraint  on label {} on properties {}.",
                                      label_name, properties_stringified));
                    } else if constexpr (std::is_same_v<ErrorType, storage::ConstraintsPersistenceError>) {
                      throw ConstraintsPersistenceException();
                    } else {
                      static_assert(kAlwaysFalse<T>, "Missing type from variant visitor");
                    }
                  },
                  error);
            }
            return std::vector<std::vector<TypedValue>>();
          };
          break;
        case Constraint::Type::UNIQUE:
          std::set<storage::PropertyId> property_set;
          for (const auto &property : properties) {
            property_set.insert(property);
          }
          if (property_set.size() != properties.size()) {
            throw SyntaxException("The given set of properties contains duplicates.");
          }
          constraint_notification.title =
              fmt::format("Dropped UNIQUE constraint on label {} on properties {}.",
                          constraint_query->constraint_.label.name, utils::Join(properties_string, ", "));
          handler = [interpreter_context, label, label_name = constraint_query->constraint_.label.name,
                     properties_stringified = std::move(properties_stringified),
                     property_set = std::move(property_set)](Notification &constraint_notification) {
            auto maybe_constraint_error = interpreter_context->db->DropUniqueConstraint(label, property_set, {});
            if (maybe_constraint_error.HasError()) {
              const auto &error = maybe_constraint_error.GetError();
              std::visit(
                  [&label_name, &properties_stringified]<typename T>(T &&) {
                    using ErrorType = std::remove_cvref_t<T>;
                    if constexpr (std::is_same_v<ErrorType, storage::ReplicationError>) {
                      throw ReplicationException(
                          fmt::format("At least one SYNC replica has not confirmed the dropping of the UNIQUE "
                                      "constraint on label {} on properties {}.",
                                      label_name, properties_stringified));
                    } else if constexpr (std::is_same_v<ErrorType, storage::ConstraintsPersistenceError>) {
                      throw ConstraintsPersistenceException();
                    } else {
                      static_assert(kAlwaysFalse<T>, "Missing type from variant visitor");
                    }
                  },
                  error);
            }
            const auto &res = maybe_constraint_error.GetValue();
            switch (res) {
              case storage::UniqueConstraints::DeletionStatus::EMPTY_PROPERTIES:
                throw SyntaxException(
                    "At least one property must be used for unique "
                    "constraints.");
                break;
              case storage::UniqueConstraints::DeletionStatus::PROPERTIES_SIZE_LIMIT_EXCEEDED:
                throw SyntaxException(
                    "Too many properties specified. Limit of {} properties for "
                    "unique constraints is exceeded.",
                    storage::kUniqueConstraintsMaxProperties);
                break;
              case storage::UniqueConstraints::DeletionStatus::NOT_FOUND:
                constraint_notification.code = NotificationCode::NONEXISTENT_CONSTRAINT;
                constraint_notification.title =
                    fmt::format("Constraint UNIQUE on label {} on properties {} doesn't exist.", label_name,
                                properties_stringified);
                break;
              case storage::UniqueConstraints::DeletionStatus::SUCCESS:
                break;
            }
            return std::vector<std::vector<TypedValue>>();
          };
      }
    } break;
  }

  return PreparedQuery{{},
                       std::move(parsed_query.required_privileges),
                       [handler = std::move(handler), constraint_notification = std::move(constraint_notification),
                        notifications](AnyStream * /*stream*/, std::optional<int> /*n*/) mutable {
                         handler(constraint_notification);
                         notifications->push_back(constraint_notification);
                         return QueryHandlerResult::COMMIT;
                       },
                       RWType::NONE};
}

PreparedQuery PrepareMultiDatabaseQuery(ParsedQuery parsed_query, bool in_explicit_transaction, bool in_explicit_db,
                                        InterpreterContext *interpreter_context, const std::string &session_uuid) {
#ifdef MG_ENTERPRISE
  if (!license::global_license_checker.IsEnterpriseValidFast()) {
    throw QueryException("Trying to use enterprise feature without a valid license.");
  }
  // TODO: Remove once replicas support multi-tenant replication
  if (GetReplicaRole(interpreter_context->db.get()) == storage::replication::ReplicationRole::REPLICA) {
    throw QueryException("Query forbidden on the replica!");
  }
  if (in_explicit_transaction) {
    throw MultiDatabaseQueryInMulticommandTxException();
  }

  auto *query = utils::Downcast<MultiDatabaseQuery>(parsed_query.query);
  auto &sc_handler = memgraph::dbms::SessionContextHandler::ExtractSCH(interpreter_context);

  switch (query->action_) {
    case MultiDatabaseQuery::Action::CREATE:
      return PreparedQuery{
          {"STATUS"},
          std::move(parsed_query.required_privileges),
          [db_name = query->db_name_, session_uuid, &sc_handler](
              AnyStream *stream, std::optional<int> n) -> std::optional<QueryHandlerResult> {
            std::vector<std::vector<TypedValue>> status;
            std::string res;

            const auto success = sc_handler.New(db_name);
            if (success.HasError()) {
              switch (success.GetError()) {
                case dbms::NewError::EXISTS:
                  res = db_name + " already exists.";
                  break;
                case dbms::NewError::DEFUNCT:
                  throw QueryRuntimeException(
                      "{} is defunct and in an unknown state. Try to delete it again or clean up storage and restart "
                      "Memgraph.",
                      db_name);
                case dbms::NewError::GENERIC:
                  throw QueryRuntimeException("Failed while creating {}", db_name);
                case dbms::NewError::NO_CONFIGS:
                  throw QueryRuntimeException("No configuration found while trying to create {}", db_name);
              }
            } else {
              res = "Successfully created database " + db_name;
            }
            status.emplace_back(std::vector<TypedValue>{TypedValue(res)});
            auto pull_plan = std::make_shared<PullPlanVector>(std::move(status));
            if (pull_plan->Pull(stream, n)) {
              return QueryHandlerResult::COMMIT;
            }
            return std::nullopt;
          },
          RWType::W,
          ""  // No target DB possible
      };

    case MultiDatabaseQuery::Action::USE:
      if (in_explicit_db) {
        throw QueryException("Database switching is prohibited if session explicitly defines the used database");
      }
      return PreparedQuery{{"STATUS"},
                           std::move(parsed_query.required_privileges),
                           [db_name = query->db_name_, session_uuid, &sc_handler](
                               AnyStream *stream, std::optional<int> n) -> std::optional<QueryHandlerResult> {
                             std::vector<std::vector<TypedValue>> status;
                             std::string res;

                             memgraph::dbms::SetForResult set = memgraph::dbms::SetForResult::SUCCESS;

                             try {
                               set = sc_handler.SetFor(session_uuid, db_name);
                             } catch (const utils::BasicException &e) {
                               throw QueryRuntimeException(e.what());
                             }

                             switch (set) {
                               case dbms::SetForResult::SUCCESS:
                                 res = "Using " + db_name;
                                 break;
                               case dbms::SetForResult::ALREADY_SET:
                                 res = "Already using " + db_name;
                                 break;
                               case dbms::SetForResult::FAIL:
                                 throw QueryRuntimeException("Failed to start using {}", db_name);
                             }

                             status.emplace_back(std::vector<TypedValue>{TypedValue(res)});
                             auto pull_plan = std::make_shared<PullPlanVector>(std::move(status));
                             if (pull_plan->Pull(stream, n)) {
                               return QueryHandlerResult::COMMIT;
                             }
                             return std::nullopt;
                           },
                           RWType::NONE,
                           query->db_name_};

    case MultiDatabaseQuery::Action::DROP:
      return PreparedQuery{
          {"STATUS"},
          std::move(parsed_query.required_privileges),
          [db_name = query->db_name_, session_uuid, &sc_handler](
              AnyStream *stream, std::optional<int> n) -> std::optional<QueryHandlerResult> {
            std::vector<std::vector<TypedValue>> status;

            memgraph::dbms::DeleteResult success{};

            try {
              success = sc_handler.Delete(db_name);
            } catch (const utils::BasicException &e) {
              throw QueryRuntimeException(e.what());
            }

            if (success.HasError()) {
              switch (success.GetError()) {
                case dbms::DeleteError::DEFAULT_DB:
                  throw QueryRuntimeException("Cannot delete the default database.");
                case dbms::DeleteError::NON_EXISTENT:
                  throw QueryRuntimeException("{} does not exist.", db_name);
                case dbms::DeleteError::USING:
                  throw QueryRuntimeException("Cannot delete {}, it is currently being used.", db_name);
                case dbms::DeleteError::FAIL:
                  throw QueryRuntimeException("Failed while deleting {}", db_name);
                case dbms::DeleteError::DISK_FAIL:
                  throw QueryRuntimeException("Failed to clean storage of {}", db_name);
              }
            }

            status.emplace_back(std::vector<TypedValue>{TypedValue("Successfully deleted " + db_name)});
            auto pull_plan = std::make_shared<PullPlanVector>(std::move(status));
            if (pull_plan->Pull(stream, n)) {
              return QueryHandlerResult::COMMIT;
            }
            return std::nullopt;
          },
          RWType::W,
          query->db_name_};
  }
#else
  throw QueryException("Query not supported.");
#endif
}

PreparedQuery PrepareShowDatabasesQuery(ParsedQuery parsed_query, InterpreterContext *interpreter_context,
                                        const std::string &session_uuid, std::map<std::string, TypedValue> *summary,
                                        DbAccessor *dba, utils::MemoryResource *execution_memory,
                                        const std::optional<std::string> &username,
                                        std::atomic<TransactionStatus> *transaction_status) {
#ifdef MG_ENTERPRISE
  if (!license::global_license_checker.IsEnterpriseValidFast()) {
    throw QueryException("Trying to use enterprise feature without a valid license.");
  }
  // TODO: Remove once replicas support multi-tenant replication
  if (GetReplicaRole(interpreter_context->db.get()) == storage::replication::ReplicationRole::REPLICA) {
    throw QueryException("SHOW DATABASES forbidden on the replica!");
  }

  auto &sc_handler = memgraph::dbms::SessionContextHandler::ExtractSCH(interpreter_context);
  AuthQueryHandler *auth = interpreter_context->auth;

  Callback callback;
  callback.header = {"Name", "Current"};
  callback.fn = [auth, session_uuid, &sc_handler, username]() mutable -> std::vector<std::vector<TypedValue>> {
    std::vector<std::vector<TypedValue>> status;
    const auto in_use = sc_handler.Current(session_uuid);
    bool found_current = false;

    auto gen_status = [&]<typename T, typename K>(T all, K denied) {
      Sort(all);
      Sort(denied);

      status.reserve(all.size());
      for (const auto &name : all) {
        TypedValue use("");
        if (!found_current && Same(name, in_use)) {
          use = TypedValue("*");
          found_current = true;
        }
        status.push_back({TypedValue(name), std::move(use)});
      }

      // No denied databases (no need to filter them out)
      if (denied.empty()) return;

      auto denied_itr = denied.begin();
      auto iter = std::remove_if(status.begin(), status.end(), [&denied_itr, &denied](auto &in) -> bool {
        while (denied_itr != denied.end() && denied_itr->ValueString() < in[0].ValueString()) ++denied_itr;
        return (denied_itr != denied.end() && denied_itr->ValueString() == in[0].ValueString());
      });
      status.erase(iter, status.end());
    };

    if (!username) {
      // No user, return all
      gen_status(sc_handler.All(), std::vector<TypedValue>{});
    } else {
      // User has a subset of accessible dbs; this is synched with the SessionContextHandler
      const auto &db_priv = auth->GetDatabasePrivileges(*username);
      const auto &allowed = db_priv[0][0];
      const auto &denied = db_priv[0][1].ValueList();
      if (allowed.IsString() && allowed.ValueString() == auth::kAllDatabases) {
        // All databases are allowed
        gen_status(sc_handler.All(), denied);
      } else {
        gen_status(allowed.ValueList(), denied);
      }
    }

    if (!found_current) throw QueryRuntimeException("Missing current database!");
    return status;
  };

  SymbolTable symbol_table;
  std::vector<Symbol> output_symbols;
  for (const auto &column : callback.header) {
    output_symbols.emplace_back(symbol_table.CreateSymbol(column, "false"));
  }

  auto plan = std::make_shared<CachedPlan>(std::make_unique<SingleNodeLogicalPlan>(
      std::make_unique<plan::OutputTable>(output_symbols,
                                          [fn = callback.fn](Frame *, ExecutionContext *) { return fn(); }),
      0.0, AstStorage{}, symbol_table));

  auto pull_plan = std::make_shared<PullPlan>(plan, parsed_query.parameters, false, dba, interpreter_context,
                                              execution_memory, username, transaction_status);
  return PreparedQuery{
      callback.header, std::move(parsed_query.required_privileges),
      [pull_plan = std::move(pull_plan), callback = std::move(callback), output_symbols = std::move(output_symbols),
       summary](AnyStream *stream, std::optional<int> n) -> std::optional<QueryHandlerResult> {
        if (pull_plan->Pull(stream, n, output_symbols, summary)) {
          return callback.should_abort_query ? QueryHandlerResult::ABORT : QueryHandlerResult::COMMIT;
        }
        return std::nullopt;
      },
      RWType::NONE,
      ""  // No target DB
  };
#else
  throw QueryException("Query not supported.");
#endif
}

std::optional<uint64_t> Interpreter::GetTransactionId() const {
  if (db_accessor_) {
    return db_accessor_->GetTransactionId();
  }
  return {};
}

void Interpreter::BeginTransaction(QueryExtras const &extras) {
  const auto prepared_query = PrepareTransactionQuery("BEGIN", extras);
  prepared_query.query_handler(nullptr, {});
}

void Interpreter::CommitTransaction() {
  const auto prepared_query = PrepareTransactionQuery("COMMIT");
  prepared_query.query_handler(nullptr, {});
  query_executions_.clear();
  transaction_queries_->clear();
}

void Interpreter::RollbackTransaction() {
  const auto prepared_query = PrepareTransactionQuery("ROLLBACK");
  prepared_query.query_handler(nullptr, {});
  query_executions_.clear();
  transaction_queries_->clear();
}

Interpreter::PrepareResult Interpreter::Prepare(const std::string &query_string,
                                                const std::map<std::string, storage::PropertyValue> &params,
<<<<<<< HEAD
                                                const std::string *username,
                                                const std::map<std::string, storage::PropertyValue> &metadata,
                                                const std::string &session_uuid) {
=======
                                                const std::string *username, QueryExtras const &extras) {
  std::shared_ptr<utils::AsyncTimer> current_timer;
>>>>>>> 8ebab843
  if (!in_explicit_transaction_) {
    query_executions_.clear();
    transaction_queries_->clear();
    // Handle user-defined metadata in auto-transactions
    metadata_ = GenOptional(extras.metadata_pv);
    auto const timeout = DetermineTxTimeout(extras.tx_timeout, interpreter_context_->config);
    current_timer = timeout ? std::make_shared<utils::AsyncTimer>(timeout.ValueUnsafe().count()) : nullptr;
  } else {
    current_timer = explicit_transaction_timer_;
  }

  // This will be done in the handle transaction query. Our handler can save username and then send it to the kill and
  // show transactions.
  std::optional<std::string> user = StringPointerToOptional(username);
  username_ = user;

  // Handle transaction control queries.

  const auto upper_case_query = utils::ToUpperCase(query_string);
  const auto trimmed_query = utils::Trim(upper_case_query);

  if (trimmed_query == "BEGIN" || trimmed_query == "COMMIT" || trimmed_query == "ROLLBACK") {
    query_executions_.emplace_back(
        std::make_unique<QueryExecution>(utils::MonotonicBufferResource(kExecutionMemoryBlockSize)));
    auto &query_execution = query_executions_.back();
    std::optional<int> qid =
        in_explicit_transaction_ ? static_cast<int>(query_executions_.size() - 1) : std::optional<int>{};

    query_execution->prepared_query.emplace(PrepareTransactionQuery(trimmed_query, extras));
    return {query_execution->prepared_query->header, query_execution->prepared_query->privileges, qid};
  }

  // Don't save BEGIN, COMMIT or ROLLBACK
  transaction_queries_->push_back(query_string);

  // All queries other than transaction control queries advance the command in
  // an explicit transaction block.
  if (in_explicit_transaction_) {
    AdvanceCommand();
  } else if (db_accessor_) {
    // If we're not in an explicit transaction block and we have an open
    // transaction, abort it since we're about to prepare a new query.
    query_executions_.emplace_back(
        std::make_unique<QueryExecution>(utils::MonotonicBufferResource(kExecutionMemoryBlockSize)));
    AbortCommand(&query_executions_.back());
  }

  std::unique_ptr<QueryExecution> *query_execution_ptr = nullptr;
  try {
    query_executions_.emplace_back(
        std::make_unique<QueryExecution>(utils::MonotonicBufferResource(kExecutionMemoryBlockSize)));
    query_execution_ptr = &query_executions_.back();
    utils::Timer parsing_timer;
    ParsedQuery parsed_query =
        ParseQuery(query_string, params, &interpreter_context_->ast_cache, interpreter_context_->config.query);
    TypedValue parsing_time{parsing_timer.Elapsed().count()};

    if ((utils::Downcast<CypherQuery>(parsed_query.query) || utils::Downcast<ProfileQuery>(parsed_query.query))) {
      CypherQuery *cypher_query = nullptr;
      if (utils::Downcast<CypherQuery>(parsed_query.query)) {
        cypher_query = utils::Downcast<CypherQuery>(parsed_query.query);
      } else {
        auto *profile_query = utils::Downcast<ProfileQuery>(parsed_query.query);
        cypher_query = profile_query->cypher_query_;
      }
      if (const auto &clauses = cypher_query->single_query_->clauses_;
          IsCallBatchedProcedureQuery(clauses) || std::any_of(clauses.begin(), clauses.end(), [](const auto *clause) {
            return clause->GetTypeInfo() == LoadCsv::kType;
          })) {
        // Using PoolResource without MonotonicMemoryResouce for LOAD CSV reduces memory usage.
        // QueryExecution MemoryResource is mostly used for allocations done on Frame and storing `row`s
        query_executions_[query_executions_.size() - 1] = std::make_unique<QueryExecution>(utils::PoolResource(
            128, kExecutionPoolMaxBlockSize, utils::NewDeleteResource(), utils::NewDeleteResource()));
        query_execution_ptr = &query_executions_.back();
      }
    }

    auto &query_execution = query_executions_.back();

    std::optional<int> qid =
        in_explicit_transaction_ ? static_cast<int>(query_executions_.size() - 1) : std::optional<int>{};

    query_execution->summary["parsing_time"] = std::move(parsing_time);

    // Set a default cost estimate of 0. Individual queries can overwrite this
    // field with an improved estimate.
    query_execution->summary["cost_estimate"] = 0.0;

    // Some queries require an active transaction in order to be prepared.
    if (!in_explicit_transaction_ &&
        (utils::Downcast<CypherQuery>(parsed_query.query) || utils::Downcast<ExplainQuery>(parsed_query.query) ||
         utils::Downcast<ProfileQuery>(parsed_query.query) || utils::Downcast<DumpQuery>(parsed_query.query) ||
         utils::Downcast<TriggerQuery>(parsed_query.query) || utils::Downcast<AnalyzeGraphQuery>(parsed_query.query) ||
         utils::Downcast<TransactionQueueQuery>(parsed_query.query))) {
      memgraph::metrics::IncrementCounter(memgraph::metrics::ActiveTransactions);
      db_accessor_ = interpreter_context_->db->Access(GetIsolationLevelOverride());
      execution_db_accessor_.emplace(db_accessor_.get());
      transaction_status_.store(TransactionStatus::ACTIVE, std::memory_order_release);

      if (utils::Downcast<CypherQuery>(parsed_query.query) && interpreter_context_->trigger_store.HasTriggers()) {
        trigger_context_collector_.emplace(interpreter_context_->trigger_store.GetEventTypes());
      }
    }

    utils::Timer planning_timer;
    PreparedQuery prepared_query;
    utils::MemoryResource *memory_resource =
        std::visit([](auto &execution_memory) -> utils::MemoryResource * { return &execution_memory; },
                   query_execution->execution_memory);
    frame_change_collector_.reset();
    frame_change_collector_.emplace(memory_resource);
    if (utils::Downcast<CypherQuery>(parsed_query.query)) {
      prepared_query = PrepareCypherQuery(
          std::move(parsed_query), &query_execution->summary, interpreter_context_, &*execution_db_accessor_,
          memory_resource, &query_execution->notifications, username, &transaction_status_, std::move(current_timer),
          trigger_context_collector_ ? &*trigger_context_collector_ : nullptr, &*frame_change_collector_);
    } else if (utils::Downcast<ExplainQuery>(parsed_query.query)) {
      prepared_query = PrepareExplainQuery(std::move(parsed_query), &query_execution->summary, interpreter_context_,
                                           &*execution_db_accessor_, &query_execution->execution_memory_with_exception);
    } else if (utils::Downcast<ProfileQuery>(parsed_query.query)) {
      prepared_query = PrepareProfileQuery(std::move(parsed_query), in_explicit_transaction_, &query_execution->summary,
                                           interpreter_context_, &*execution_db_accessor_,
                                           &query_execution->execution_memory_with_exception, username,
                                           &transaction_status_, std::move(current_timer), &*frame_change_collector_);
    } else if (utils::Downcast<DumpQuery>(parsed_query.query)) {
      prepared_query = PrepareDumpQuery(std::move(parsed_query), &query_execution->summary, &*execution_db_accessor_,
                                        memory_resource);
    } else if (utils::Downcast<IndexQuery>(parsed_query.query)) {
      prepared_query = PrepareIndexQuery(std::move(parsed_query), in_explicit_transaction_,
                                         &query_execution->notifications, interpreter_context_);
    } else if (utils::Downcast<AnalyzeGraphQuery>(parsed_query.query)) {
      prepared_query = PrepareAnalyzeGraphQuery(std::move(parsed_query), in_explicit_transaction_,
                                                &*execution_db_accessor_, interpreter_context_);
    } else if (utils::Downcast<AuthQuery>(parsed_query.query)) {
      prepared_query = PrepareAuthQuery(std::move(parsed_query), in_explicit_transaction_, &query_execution->summary,
                                        interpreter_context_, &*execution_db_accessor_,
                                        &query_execution->execution_memory_with_exception, username,
                                        &transaction_status_, std::move(current_timer));
    } else if (utils::Downcast<InfoQuery>(parsed_query.query)) {
      prepared_query = PrepareInfoQuery(std::move(parsed_query), in_explicit_transaction_, &query_execution->summary,
                                        interpreter_context_, interpreter_context_->db.get(),
                                        &query_execution->execution_memory_with_exception, interpreter_isolation_level,
                                        next_transaction_isolation_level);
    } else if (utils::Downcast<ConstraintQuery>(parsed_query.query)) {
      prepared_query = PrepareConstraintQuery(std::move(parsed_query), in_explicit_transaction_,
                                              &query_execution->notifications, interpreter_context_);
    } else if (utils::Downcast<ReplicationQuery>(parsed_query.query)) {
      prepared_query =
          PrepareReplicationQuery(std::move(parsed_query), in_explicit_transaction_, &query_execution->notifications,
                                  interpreter_context_, &*execution_db_accessor_);
    } else if (utils::Downcast<LockPathQuery>(parsed_query.query)) {
      prepared_query = PrepareLockPathQuery(std::move(parsed_query), in_explicit_transaction_, interpreter_context_);
    } else if (utils::Downcast<FreeMemoryQuery>(parsed_query.query)) {
      prepared_query = PrepareFreeMemoryQuery(std::move(parsed_query), in_explicit_transaction_, interpreter_context_);
    } else if (utils::Downcast<ShowConfigQuery>(parsed_query.query)) {
      prepared_query = PrepareShowConfigQuery(std::move(parsed_query), in_explicit_transaction_);
    } else if (utils::Downcast<TriggerQuery>(parsed_query.query)) {
      prepared_query =
          PrepareTriggerQuery(std::move(parsed_query), in_explicit_transaction_, &query_execution->notifications,
                              interpreter_context_, &*execution_db_accessor_, params, username);
    } else if (utils::Downcast<StreamQuery>(parsed_query.query)) {
      prepared_query =
          PrepareStreamQuery(std::move(parsed_query), in_explicit_transaction_, &query_execution->notifications,
                             interpreter_context_, &*execution_db_accessor_, params, username);
    } else if (utils::Downcast<IsolationLevelQuery>(parsed_query.query)) {
      prepared_query =
          PrepareIsolationLevelQuery(std::move(parsed_query), in_explicit_transaction_, interpreter_context_, this);
    } else if (utils::Downcast<CreateSnapshotQuery>(parsed_query.query)) {
      prepared_query =
          PrepareCreateSnapshotQuery(std::move(parsed_query), in_explicit_transaction_, interpreter_context_);
    } else if (utils::Downcast<SettingQuery>(parsed_query.query)) {
      prepared_query = PrepareSettingQuery(std::move(parsed_query), in_explicit_transaction_, &*execution_db_accessor_);
    } else if (utils::Downcast<VersionQuery>(parsed_query.query)) {
      prepared_query = PrepareVersionQuery(std::move(parsed_query), in_explicit_transaction_);
    } else if (utils::Downcast<StorageModeQuery>(parsed_query.query)) {
      prepared_query = PrepareStorageModeQuery(std::move(parsed_query), in_explicit_transaction_, interpreter_context_);
    } else if (utils::Downcast<TransactionQueueQuery>(parsed_query.query)) {
      prepared_query = PrepareTransactionQueueQuery(std::move(parsed_query), username_, in_explicit_transaction_,
                                                    interpreter_context_, &*execution_db_accessor_);
    } else if (utils::Downcast<MultiDatabaseQuery>(parsed_query.query)) {
      prepared_query = PrepareMultiDatabaseQuery(std::move(parsed_query), in_explicit_transaction_, in_explicit_db_,
                                                 interpreter_context_, session_uuid);
    } else if (utils::Downcast<ShowDatabasesQuery>(parsed_query.query)) {
      prepared_query = PrepareShowDatabasesQuery(
          std::move(parsed_query), interpreter_context_, session_uuid, &query_execution->summary,
          &*execution_db_accessor_, &query_execution->execution_memory_with_exception, username_, &transaction_status_);
    } else {
      LOG_FATAL("Should not get here -- unknown query type!");
    }

    query_execution->summary["planning_time"] = planning_timer.Elapsed().count();
    query_execution->prepared_query.emplace(std::move(prepared_query));

    const auto rw_type = query_execution->prepared_query->rw_type;
    query_execution->summary["type"] = plan::ReadWriteTypeChecker::TypeToString(rw_type);

    UpdateTypeCount(rw_type);

    if (IsWriteQueryOnMainMemoryReplica(interpreter_context_->db.get(), rw_type)) {
      query_execution = nullptr;
      throw QueryException("Write query forbidden on the replica!");
    }

    // Set the target db to the current db (some queries have different target from the current db)
    if (!query_execution->prepared_query->db) {
      query_execution->prepared_query->db = interpreter_context_->db->id();
    }
    query_execution->summary["db"] = *query_execution->prepared_query->db;

    return {query_execution->prepared_query->header, query_execution->prepared_query->privileges, qid,
            query_execution->prepared_query->db};
  } catch (const utils::BasicException &) {
    memgraph::metrics::IncrementCounter(memgraph::metrics::FailedQuery);
    AbortCommand(query_execution_ptr);
    throw;
  }
}

std::vector<TypedValue> Interpreter::GetQueries() {
  auto typed_queries = std::vector<TypedValue>();
  transaction_queries_.WithLock([&typed_queries](const auto &transaction_queries) {
    std::for_each(transaction_queries.begin(), transaction_queries.end(),
                  [&typed_queries](const auto &query) { typed_queries.emplace_back(query); });
  });
  return typed_queries;
}

void Interpreter::Abort() {
  auto expected = TransactionStatus::ACTIVE;
  while (!transaction_status_.compare_exchange_weak(expected, TransactionStatus::STARTED_ROLLBACK)) {
    if (expected == TransactionStatus::TERMINATED || expected == TransactionStatus::IDLE) {
      transaction_status_.store(TransactionStatus::STARTED_ROLLBACK);
      break;
    }
    expected = TransactionStatus::ACTIVE;
    std::this_thread::sleep_for(std::chrono::milliseconds(1));
  }

  utils::OnScopeExit clean_status(
      [this]() { transaction_status_.store(TransactionStatus::IDLE, std::memory_order_release); });

  expect_rollback_ = false;
  in_explicit_transaction_ = false;
  metadata_ = std::nullopt;
  explicit_transaction_timer_.reset();

  memgraph::metrics::DecrementCounter(memgraph::metrics::ActiveTransactions);

  if (!db_accessor_) return;

  db_accessor_->Abort();
  for (auto &qe : query_executions_) {
    if (qe) qe->CleanRuntimeData();
  }
  execution_db_accessor_.reset();
  db_accessor_.reset();
  trigger_context_collector_.reset();
  frame_change_collector_.reset();
}

namespace {
void RunTriggersIndividually(const utils::SkipList<Trigger> &triggers, InterpreterContext *interpreter_context,
                             TriggerContext trigger_context, std::atomic<TransactionStatus> *transaction_status) {
  // Run the triggers
  for (const auto &trigger : triggers.access()) {
    utils::MonotonicBufferResource execution_memory{kExecutionMemoryBlockSize};

    // create a new transaction for each trigger
    auto storage_acc = interpreter_context->db->Access();
    DbAccessor db_accessor{storage_acc.get()};

    trigger_context.AdaptForAccessor(&db_accessor);
    try {
      trigger.Execute(&db_accessor, &execution_memory, interpreter_context->config.execution_timeout_sec,
                      &interpreter_context->is_shutting_down, transaction_status, trigger_context,
                      interpreter_context->auth_checker);
    } catch (const utils::BasicException &exception) {
      spdlog::warn("Trigger '{}' failed with exception:\n{}", trigger.Name(), exception.what());
      db_accessor.Abort();
      continue;
    }

    auto maybe_commit_error = db_accessor.Commit();
    if (maybe_commit_error.HasError()) {
      const auto &error = maybe_commit_error.GetError();

      std::visit(
          [&trigger, &db_accessor]<typename T>(T &&arg) {
            using ErrorType = std::remove_cvref_t<T>;
            if constexpr (std::is_same_v<ErrorType, storage::ReplicationError>) {
              spdlog::warn("At least one SYNC replica has not confirmed execution of the trigger '{}'.",
                           trigger.Name());
            } else if constexpr (std::is_same_v<ErrorType, storage::ConstraintViolation>) {
              const auto &constraint_violation = arg;
              switch (constraint_violation.type) {
                case storage::ConstraintViolation::Type::EXISTENCE: {
                  const auto &label_name = db_accessor.LabelToName(constraint_violation.label);
                  MG_ASSERT(constraint_violation.properties.size() == 1U);
                  const auto &property_name = db_accessor.PropertyToName(*constraint_violation.properties.begin());
                  spdlog::warn("Trigger '{}' failed to commit due to existence constraint violation on: {}({}) ",
                               trigger.Name(), label_name, property_name);
                }
                case storage::ConstraintViolation::Type::UNIQUE: {
                  const auto &label_name = db_accessor.LabelToName(constraint_violation.label);
                  std::stringstream property_names_stream;
                  utils::PrintIterable(
                      property_names_stream, constraint_violation.properties, ", ",
                      [&](auto &stream, const auto &prop) { stream << db_accessor.PropertyToName(prop); });
                  spdlog::warn("Trigger '{}' failed to commit due to unique constraint violation on :{}({})",
                               trigger.Name(), label_name, property_names_stream.str());
                }
              }
            } else if constexpr (std::is_same_v<ErrorType, storage::SerializationError>) {
              throw QueryException("Unable to commit due to serialization error.");
            } else {
              static_assert(kAlwaysFalse<T>, "Missing type from variant visitor");
            }
          },
          error);
    }
  }
}
}  // namespace

void Interpreter::Commit() {
  // It's possible that some queries did not finish because the user did
  // not pull all of the results from the query.
  // For now, we will not check if there are some unfinished queries.
  // We should document clearly that all results should be pulled to complete
  // a query.
  if (!db_accessor_) return;

  /*
  At this point we must check that the transaction is alive to start committing. The only other possible state is
  verifying and in that case we must check if the transaction was terminated and if yes abort committing. Exception
  should suffice.
  */
  auto expected = TransactionStatus::ACTIVE;
  while (!transaction_status_.compare_exchange_weak(expected, TransactionStatus::STARTED_COMMITTING)) {
    if (expected == TransactionStatus::TERMINATED) {
      throw memgraph::utils::BasicException(
          "Aborting transaction commit because the transaction was requested to stop from other session. ");
    }
    expected = TransactionStatus::ACTIVE;
    std::this_thread::sleep_for(std::chrono::milliseconds(1));
  }

  // Clean transaction status if something went wrong
  utils::OnScopeExit clean_status(
      [this]() { transaction_status_.store(TransactionStatus::IDLE, std::memory_order_release); });

  auto current_storage_mode = interpreter_context_->db->GetStorageMode();
  auto creation_mode = db_accessor_->GetCreationStorageMode();
  if (creation_mode != storage::StorageMode::ON_DISK_TRANSACTIONAL &&
      current_storage_mode == storage::StorageMode::ON_DISK_TRANSACTIONAL) {
    throw QueryException(
        "Cannot commit transaction because the storage mode has changed from in-memory storage to on-disk storage.");
  }

  utils::OnScopeExit update_metrics([]() {
    memgraph::metrics::IncrementCounter(memgraph::metrics::CommitedTransactions);
    memgraph::metrics::DecrementCounter(memgraph::metrics::ActiveTransactions);
  });

  std::optional<TriggerContext> trigger_context = std::nullopt;
  if (trigger_context_collector_) {
    trigger_context.emplace(std::move(*trigger_context_collector_).TransformToTriggerContext());
    trigger_context_collector_.reset();
  }

  if (frame_change_collector_) {
    frame_change_collector_.reset();
  }

  if (trigger_context) {
    // Run the triggers
    for (const auto &trigger : interpreter_context_->trigger_store.BeforeCommitTriggers().access()) {
      utils::MonotonicBufferResource execution_memory{kExecutionMemoryBlockSize};
      AdvanceCommand();
      try {
        trigger.Execute(&*execution_db_accessor_, &execution_memory, interpreter_context_->config.execution_timeout_sec,
                        &interpreter_context_->is_shutting_down, &transaction_status_, *trigger_context,
                        interpreter_context_->auth_checker);
      } catch (const utils::BasicException &e) {
        throw utils::BasicException(
            fmt::format("Trigger '{}' caused the transaction to fail.\nException: {}", trigger.Name(), e.what()));
      }
    }
    SPDLOG_DEBUG("Finished executing before commit triggers");
  }

  const auto reset_necessary_members = [this]() {
    for (auto &qe : query_executions_) {
      if (qe) qe->CleanRuntimeData();
    }
    execution_db_accessor_.reset();
    db_accessor_.reset();
    trigger_context_collector_.reset();
  };
  utils::OnScopeExit members_reseter(reset_necessary_members);

  auto commit_confirmed_by_all_sync_repplicas = true;

  auto maybe_commit_error = db_accessor_->Commit();
  if (maybe_commit_error.HasError()) {
    const auto &error = maybe_commit_error.GetError();

    std::visit(
        [&execution_db_accessor = execution_db_accessor_,
         &commit_confirmed_by_all_sync_repplicas]<typename T>(T &&arg) {
          using ErrorType = std::remove_cvref_t<T>;
          if constexpr (std::is_same_v<ErrorType, storage::ReplicationError>) {
            commit_confirmed_by_all_sync_repplicas = false;
          } else if constexpr (std::is_same_v<ErrorType, storage::ConstraintViolation>) {
            const auto &constraint_violation = arg;
            auto &label_name = execution_db_accessor->LabelToName(constraint_violation.label);
            switch (constraint_violation.type) {
              case storage::ConstraintViolation::Type::EXISTENCE: {
                MG_ASSERT(constraint_violation.properties.size() == 1U);
                auto &property_name = execution_db_accessor->PropertyToName(*constraint_violation.properties.begin());
                throw QueryException("Unable to commit due to existence constraint violation on :{}({})", label_name,
                                     property_name);
              }
              case storage::ConstraintViolation::Type::UNIQUE: {
                std::stringstream property_names_stream;
                utils::PrintIterable(property_names_stream, constraint_violation.properties, ", ",
                                     [&execution_db_accessor](auto &stream, const auto &prop) {
                                       stream << execution_db_accessor->PropertyToName(prop);
                                     });
                throw QueryException("Unable to commit due to unique constraint violation on :{}({})", label_name,
                                     property_names_stream.str());
              }
            }
          } else if constexpr (std::is_same_v<ErrorType, storage::SerializationError>) {
            throw QueryException("Unable to commit due to serialization error.");
          } else {
            static_assert(kAlwaysFalse<T>, "Missing type from variant visitor");
          }
        },
        error);
  }

  // The ordered execution of after commit triggers is heavily depending on the exclusiveness of
  // db_accessor_->Commit(): only one of the transactions can be commiting at the same time, so when the commit is
  // finished, that transaction probably will schedule its after commit triggers, because the other transactions that
  // want to commit are still waiting for commiting or one of them just started commiting its changes. This means the
  // ordered execution of after commit triggers are not guaranteed.
  if (trigger_context && interpreter_context_->trigger_store.AfterCommitTriggers().size() > 0) {
    interpreter_context_->after_commit_trigger_pool.AddTask(
        [this, trigger_context = std::move(*trigger_context),
         user_transaction = std::shared_ptr(std::move(db_accessor_))]() mutable {
          RunTriggersIndividually(this->interpreter_context_->trigger_store.AfterCommitTriggers(),
                                  this->interpreter_context_, std::move(trigger_context), &this->transaction_status_);
          user_transaction->FinalizeTransaction();
          SPDLOG_DEBUG("Finished executing after commit triggers");  // NOLINT(bugprone-lambda-function-name)
        });
  }

  SPDLOG_DEBUG("Finished committing the transaction");
  if (!commit_confirmed_by_all_sync_repplicas) {
    throw ReplicationException("At least one SYNC replica has not confirmed committing last transaction.");
  }
}

void Interpreter::AdvanceCommand() {
  if (!db_accessor_) return;
  db_accessor_->AdvanceCommand();
}

void Interpreter::AbortCommand(std::unique_ptr<QueryExecution> *query_execution) {
  if (query_execution) {
    query_execution->reset(nullptr);
  }
  if (in_explicit_transaction_) {
    expect_rollback_ = true;
  } else {
    Abort();
  }
}

std::optional<storage::IsolationLevel> Interpreter::GetIsolationLevelOverride() {
  if (next_transaction_isolation_level) {
    const auto isolation_level = *next_transaction_isolation_level;
    next_transaction_isolation_level.reset();
    return isolation_level;
  }

  return interpreter_isolation_level;
}

void Interpreter::SetNextTransactionIsolationLevel(const storage::IsolationLevel isolation_level) {
  next_transaction_isolation_level.emplace(isolation_level);
}

void Interpreter::SetSessionIsolationLevel(const storage::IsolationLevel isolation_level) {
  interpreter_isolation_level.emplace(isolation_level);
}

}  // namespace memgraph::query<|MERGE_RESOLUTION|>--- conflicted
+++ resolved
@@ -3358,7 +3358,8 @@
                                         const std::string &session_uuid, std::map<std::string, TypedValue> *summary,
                                         DbAccessor *dba, utils::MemoryResource *execution_memory,
                                         const std::optional<std::string> &username,
-                                        std::atomic<TransactionStatus> *transaction_status) {
+                                        std::atomic<TransactionStatus> *transaction_status,
+                                        std::shared_ptr<utils::AsyncTimer> tx_timer) {
 #ifdef MG_ENTERPRISE
   if (!license::global_license_checker.IsEnterpriseValidFast()) {
     throw QueryException("Trying to use enterprise feature without a valid license.");
@@ -3435,7 +3436,8 @@
       0.0, AstStorage{}, symbol_table));
 
   auto pull_plan = std::make_shared<PullPlan>(plan, parsed_query.parameters, false, dba, interpreter_context,
-                                              execution_memory, username, transaction_status);
+                                              execution_memory, username, transaction_status, std::move(tx_timer));
+
   return PreparedQuery{
       callback.header, std::move(parsed_query.required_privileges),
       [pull_plan = std::move(pull_plan), callback = std::move(callback), output_symbols = std::move(output_symbols),
@@ -3481,14 +3483,9 @@
 
 Interpreter::PrepareResult Interpreter::Prepare(const std::string &query_string,
                                                 const std::map<std::string, storage::PropertyValue> &params,
-<<<<<<< HEAD
-                                                const std::string *username,
-                                                const std::map<std::string, storage::PropertyValue> &metadata,
+                                                const std::string *username, QueryExtras const &extras,
                                                 const std::string &session_uuid) {
-=======
-                                                const std::string *username, QueryExtras const &extras) {
   std::shared_ptr<utils::AsyncTimer> current_timer;
->>>>>>> 8ebab843
   if (!in_explicit_transaction_) {
     query_executions_.clear();
     transaction_queries_->clear();
@@ -3518,7 +3515,7 @@
         in_explicit_transaction_ ? static_cast<int>(query_executions_.size() - 1) : std::optional<int>{};
 
     query_execution->prepared_query.emplace(PrepareTransactionQuery(trimmed_query, extras));
-    return {query_execution->prepared_query->header, query_execution->prepared_query->privileges, qid};
+    return {query_execution->prepared_query->header, query_execution->prepared_query->privileges, qid, {}};
   }
 
   // Don't save BEGIN, COMMIT or ROLLBACK
@@ -3672,9 +3669,10 @@
       prepared_query = PrepareMultiDatabaseQuery(std::move(parsed_query), in_explicit_transaction_, in_explicit_db_,
                                                  interpreter_context_, session_uuid);
     } else if (utils::Downcast<ShowDatabasesQuery>(parsed_query.query)) {
-      prepared_query = PrepareShowDatabasesQuery(
-          std::move(parsed_query), interpreter_context_, session_uuid, &query_execution->summary,
-          &*execution_db_accessor_, &query_execution->execution_memory_with_exception, username_, &transaction_status_);
+      prepared_query = PrepareShowDatabasesQuery(std::move(parsed_query), interpreter_context_, session_uuid,
+                                                 &query_execution->summary, &*execution_db_accessor_,
+                                                 &query_execution->execution_memory_with_exception, username_,
+                                                 &transaction_status_, std::move(current_timer));
     } else {
       LOG_FATAL("Should not get here -- unknown query type!");
     }
