// Copyright 2023 Memgraph Ltd.
//
// Use of this software is governed by the Business Source License
// included in the file licenses/BSL.txt; by using this file, you agree to be bound by the terms of the Business Source
// License, and you may not use this file except in compliance with the Business Source License.
//
// As of the Change Date specified in that file, in accordance with
// the Business Source License, use of this software will be governed
// by the Apache License, Version 2.0, included in the file
// licenses/APL.txt.

#include "query/interpreter.hpp"
#include <bits/ranges_algo.h>
#include <fmt/core.h>

#include <algorithm>
#include <atomic>
#include <chrono>
#include <concepts>
#include <cstddef>
#include <cstdint>
#include <functional>
#include <iterator>
#include <limits>
#include <memory>
#include <optional>
#include <stdexcept>
#include <thread>
#include <unordered_map>
#include <utility>
#include <variant>

#include "auth/auth.hpp"
#include "auth/models.hpp"
#include "csv/parsing.hpp"
#include "dbms/database.hpp"
#include "dbms/dbms_handler.hpp"
#include "dbms/global.hpp"
<<<<<<< HEAD
=======
#include "dbms/session_context_handler.hpp"
#include "flags/run_time_configurable.hpp"
>>>>>>> fd639444
#include "glue/communication.hpp"
#include "license/license.hpp"
#include "memory/memory_control.hpp"
#include "query/config.hpp"
#include "query/constants.hpp"
#include "query/context.hpp"
#include "query/cypher_query_interpreter.hpp"
#include "query/db_accessor.hpp"
#include "query/dump.hpp"
#include "query/exceptions.hpp"
#include "query/frontend/ast/ast.hpp"
#include "query/frontend/ast/ast_visitor.hpp"
#include "query/frontend/ast/cypher_main_visitor.hpp"
#include "query/frontend/opencypher/parser.hpp"
#include "query/frontend/semantic/required_privileges.hpp"
#include "query/frontend/semantic/symbol_generator.hpp"
#include "query/interpret/eval.hpp"
#include "query/interpret/frame.hpp"
#include "query/metadata.hpp"
#include "query/plan/planner.hpp"
#include "query/plan/profile.hpp"
#include "query/plan/vertex_count_cache.hpp"
#include "query/procedure/module.hpp"
#include "query/stream.hpp"
#include "query/stream/common.hpp"
#include "query/stream/streams.hpp"
#include "query/trigger.hpp"
#include "query/typed_value.hpp"
#include "spdlog/spdlog.h"
#include "storage/v2/disk/storage.hpp"
#include "storage/v2/edge.hpp"
#include "storage/v2/edge_import_mode.hpp"
#include "storage/v2/id_types.hpp"
#include "storage/v2/inmemory/storage.hpp"
#include "storage/v2/property_value.hpp"
#include "storage/v2/replication/config.hpp"
#include "storage/v2/storage_mode.hpp"
#include "utils/algorithm.hpp"
#include "utils/build_info.hpp"
#include "utils/event_counter.hpp"
#include "utils/event_histogram.hpp"
#include "utils/exceptions.hpp"
#include "utils/file.hpp"
#include "utils/flag_validation.hpp"
#include "utils/likely.hpp"
#include "utils/logging.hpp"
#include "utils/memory.hpp"
#include "utils/memory_tracker.hpp"
#include "utils/message.hpp"
#include "utils/on_scope_exit.hpp"
#include "utils/readable_size.hpp"
#include "utils/settings.hpp"
#include "utils/string.hpp"
#include "utils/tsc.hpp"
#include "utils/typeinfo.hpp"
#include "utils/variant_helpers.hpp"

#include "dbms/dbms_handler.hpp"

namespace memgraph::metrics {
extern Event ReadQuery;
extern Event WriteQuery;
extern Event ReadWriteQuery;

extern const Event StreamsCreated;
extern const Event TriggersCreated;

extern const Event QueryExecutionLatency_us;

extern const Event CommitedTransactions;
extern const Event RollbackedTransactions;
extern const Event ActiveTransactions;
}  // namespace memgraph::metrics

namespace memgraph::query {

template <typename>
constexpr auto kAlwaysFalse = false;

namespace {
template <typename T, typename K>
void Sort(std::vector<T, K> &vec) {
  std::sort(vec.begin(), vec.end());
}

template <typename K>
void Sort(std::vector<TypedValue, K> &vec) {
  std::sort(vec.begin(), vec.end(),
            [](const TypedValue &lv, const TypedValue &rv) { return lv.ValueString() < rv.ValueString(); });
}

// NOLINTNEXTLINE (misc-unused-parameters)
bool Same(const TypedValue &lv, const TypedValue &rv) {
  return TypedValue(lv).ValueString() == TypedValue(rv).ValueString();
}
// NOLINTNEXTLINE (misc-unused-parameters)
bool Same(const TypedValue &lv, const std::string &rv) { return std::string(TypedValue(lv).ValueString()) == rv; }
// NOLINTNEXTLINE (misc-unused-parameters)
bool Same(const std::string &lv, const TypedValue &rv) { return lv == std::string(TypedValue(rv).ValueString()); }
// NOLINTNEXTLINE (misc-unused-parameters)
bool Same(const std::string &lv, const std::string &rv) { return lv == rv; }

void UpdateTypeCount(const plan::ReadWriteTypeChecker::RWType type) {
  switch (type) {
    case plan::ReadWriteTypeChecker::RWType::R:
      memgraph::metrics::IncrementCounter(memgraph::metrics::ReadQuery);
      break;
    case plan::ReadWriteTypeChecker::RWType::W:
      memgraph::metrics::IncrementCounter(memgraph::metrics::WriteQuery);
      break;
    case plan::ReadWriteTypeChecker::RWType::RW:
      memgraph::metrics::IncrementCounter(memgraph::metrics::ReadWriteQuery);
      break;
    default:
      break;
  }
}

template <typename T>
concept HasEmpty = requires(T t) {
  { t.empty() } -> std::convertible_to<bool>;
};

template <typename T>
inline std::optional<T> GenOptional(const T &in) {
  return in.empty() ? std::nullopt : std::make_optional<T>(in);
}

struct Callback {
  std::vector<std::string> header;
  using CallbackFunction = std::function<std::vector<std::vector<TypedValue>>()>;
  CallbackFunction fn;
  bool should_abort_query{false};
};

TypedValue EvaluateOptionalExpression(Expression *expression, ExpressionVisitor<TypedValue> &eval) {
  return expression ? expression->Accept(eval) : TypedValue();
}

template <typename TResult>
std::optional<TResult> GetOptionalValue(query::Expression *expression, ExpressionVisitor<TypedValue> &evaluator) {
  if (expression != nullptr) {
    auto int_value = expression->Accept(evaluator);
    MG_ASSERT(int_value.IsNull() || int_value.IsInt());
    if (int_value.IsInt()) {
      return TResult{int_value.ValueInt()};
    }
  }
  return {};
};

std::optional<std::string> GetOptionalStringValue(query::Expression *expression,
                                                  ExpressionVisitor<TypedValue> &evaluator) {
  if (expression != nullptr) {
    auto value = expression->Accept(evaluator);
    MG_ASSERT(value.IsNull() || value.IsString());
    if (value.IsString()) {
      return {std::string(value.ValueString().begin(), value.ValueString().end())};
    }
  }
  return {};
};

bool IsAllShortestPathsQuery(const std::vector<memgraph::query::Clause *> &clauses) {
  for (const auto &clause : clauses) {
    if (clause->GetTypeInfo() != Match::kType) {
      continue;
    }
    auto *match_clause = utils::Downcast<Match>(clause);
    for (const auto &pattern : match_clause->patterns_) {
      for (const auto &atom : pattern->atoms_) {
        if (atom->GetTypeInfo() != EdgeAtom::kType) {
          continue;
        }
        auto *edge_atom = utils::Downcast<EdgeAtom>(atom);
        if (edge_atom->type_ == EdgeAtom::Type::ALL_SHORTEST_PATHS) {
          return true;
        }
      }
    }
  }
  return false;
}

class ReplQueryHandler final : public query::ReplicationQueryHandler {
 public:
  explicit ReplQueryHandler(storage::Storage *db) : db_(db) {}

  /// @throw QueryRuntimeException if an error ocurred.
  void SetReplicationRole(ReplicationQuery::ReplicationRole replication_role, std::optional<int64_t> port) override {
    if (replication_role == ReplicationQuery::ReplicationRole::MAIN) {
      if (!db_->SetMainReplicationRole()) {
        throw QueryRuntimeException("Couldn't set role to main!");
      }
    } else {
      if (!port || *port < 0 || *port > std::numeric_limits<uint16_t>::max()) {
        throw QueryRuntimeException("Port number invalid!");
      }
      if (!db_->SetReplicaRole(
              io::network::Endpoint(storage::replication::kDefaultReplicationServerIp, static_cast<uint16_t>(*port)),
              storage::replication::ReplicationServerConfig{})) {
        throw QueryRuntimeException("Couldn't set role to replica!");
      }
    }
  }

  /// @throw QueryRuntimeException if an error ocurred.
  ReplicationQuery::ReplicationRole ShowReplicationRole() const override {
    switch (db_->GetReplicationRole()) {
      case storage::replication::ReplicationRole::MAIN:
        return ReplicationQuery::ReplicationRole::MAIN;
      case storage::replication::ReplicationRole::REPLICA:
        return ReplicationQuery::ReplicationRole::REPLICA;
    }
    throw QueryRuntimeException("Couldn't show replication role - invalid role set!");
  }

  /// @throw QueryRuntimeException if an error ocurred.
  void RegisterReplica(const std::string &name, const std::string &socket_address,
                       const ReplicationQuery::SyncMode sync_mode,
                       const std::chrono::seconds replica_check_frequency) override {
    if (db_->GetReplicationRole() == storage::replication::ReplicationRole::REPLICA) {
      // replica can't register another replica
      throw QueryRuntimeException("Replica can't register another replica!");
    }

    if (name == storage::replication::kReservedReplicationRoleName) {
      throw QueryRuntimeException("This replica name is reserved and can not be used as replica name!");
    }

    storage::replication::ReplicationMode repl_mode;
    switch (sync_mode) {
      case ReplicationQuery::SyncMode::ASYNC: {
        repl_mode = storage::replication::ReplicationMode::ASYNC;
        break;
      }
      case ReplicationQuery::SyncMode::SYNC: {
        repl_mode = storage::replication::ReplicationMode::SYNC;
        break;
      }
    }

    auto maybe_ip_and_port =
        io::network::Endpoint::ParseSocketOrIpAddress(socket_address, storage::replication::kDefaultReplicationPort);
    if (maybe_ip_and_port) {
      auto [ip, port] = *maybe_ip_and_port;
      auto ret = db_->RegisterReplica(name, {std::move(ip), port}, repl_mode,
                                      storage::replication::RegistrationMode::MUST_BE_INSTANTLY_VALID,
                                      {.replica_check_frequency = replica_check_frequency, .ssl = std::nullopt});
      if (ret.HasError()) {
        throw QueryRuntimeException(fmt::format("Couldn't register replica '{}'!", name));
      }
    } else {
      throw QueryRuntimeException("Invalid socket address!");
    }
  }

  /// @throw QueryRuntimeException if an error ocurred.
  void DropReplica(const std::string &replica_name) override {
    if (db_->GetReplicationRole() == storage::replication::ReplicationRole::REPLICA) {
      // replica can't unregister a replica
      throw QueryRuntimeException("Replica can't unregister a replica!");
    }
    if (!db_->UnregisterReplica(replica_name)) {
      throw QueryRuntimeException(fmt::format("Couldn't unregister the replica '{}'", replica_name));
    }
  }

  using Replica = ReplicationQueryHandler::Replica;
  std::vector<Replica> ShowReplicas() const override {
    if (db_->GetReplicationRole() == storage::replication::ReplicationRole::REPLICA) {
      // replica can't show registered replicas (it shouldn't have any)
      throw QueryRuntimeException("Replica can't show registered replicas (it shouldn't have any)!");
    }

    auto repl_infos = db_->ReplicasInfo();
    std::vector<Replica> replicas;
    replicas.reserve(repl_infos.size());

    const auto from_info = [](const auto &repl_info) -> Replica {
      Replica replica;
      replica.name = repl_info.name;
      replica.socket_address = repl_info.endpoint.SocketAddress();
      switch (repl_info.mode) {
        case storage::replication::ReplicationMode::SYNC:
          replica.sync_mode = ReplicationQuery::SyncMode::SYNC;
          break;
        case storage::replication::ReplicationMode::ASYNC:
          replica.sync_mode = ReplicationQuery::SyncMode::ASYNC;
          break;
      }

      replica.current_timestamp_of_replica = repl_info.timestamp_info.current_timestamp_of_replica;
      replica.current_number_of_timestamp_behind_master =
          repl_info.timestamp_info.current_number_of_timestamp_behind_master;

      switch (repl_info.state) {
        case storage::replication::ReplicaState::READY:
          replica.state = ReplicationQuery::ReplicaState::READY;
          break;
        case storage::replication::ReplicaState::REPLICATING:
          replica.state = ReplicationQuery::ReplicaState::REPLICATING;
          break;
        case storage::replication::ReplicaState::RECOVERY:
          replica.state = ReplicationQuery::ReplicaState::RECOVERY;
          break;
        case storage::replication::ReplicaState::INVALID:
          replica.state = ReplicationQuery::ReplicaState::INVALID;
          break;
      }

      return replica;
    };

    std::transform(repl_infos.begin(), repl_infos.end(), std::back_inserter(replicas), from_info);
    return replicas;
  }

 private:
  storage::Storage *db_;
};

/// returns false if the replication role can't be set
/// @throw QueryRuntimeException if an error ocurred.

Callback HandleAuthQuery(AuthQuery *auth_query, InterpreterContext *interpreter_context, const Parameters &parameters) {
  AuthQueryHandler *auth = interpreter_context->auth;
#ifdef MG_ENTERPRISE
  auto *db_handler = interpreter_context->db_handler;
#endif
  // TODO: MemoryResource for EvaluationContext, it should probably be passed as
  // the argument to Callback.
  EvaluationContext evaluation_context;
  evaluation_context.timestamp = QueryTimestamp();
  evaluation_context.parameters = parameters;
  auto evaluator = PrimitiveLiteralExpressionEvaluator{evaluation_context};

  std::string username = auth_query->user_;
  std::string rolename = auth_query->role_;
  std::string user_or_role = auth_query->user_or_role_;
  std::string database = auth_query->database_;
  std::vector<AuthQuery::Privilege> privileges = auth_query->privileges_;
#ifdef MG_ENTERPRISE
  std::vector<std::unordered_map<AuthQuery::FineGrainedPrivilege, std::vector<std::string>>> label_privileges =
      auth_query->label_privileges_;
  std::vector<std::unordered_map<AuthQuery::FineGrainedPrivilege, std::vector<std::string>>> edge_type_privileges =
      auth_query->edge_type_privileges_;
#endif
  auto password = EvaluateOptionalExpression(auth_query->password_, evaluator);

  Callback callback;

  const auto license_check_result = license::global_license_checker.IsEnterpriseValid(utils::global_settings);

  static const std::unordered_set enterprise_only_methods{AuthQuery::Action::CREATE_ROLE,
                                                          AuthQuery::Action::DROP_ROLE,
                                                          AuthQuery::Action::SET_ROLE,
                                                          AuthQuery::Action::CLEAR_ROLE,
                                                          AuthQuery::Action::GRANT_PRIVILEGE,
                                                          AuthQuery::Action::DENY_PRIVILEGE,
                                                          AuthQuery::Action::REVOKE_PRIVILEGE,
                                                          AuthQuery::Action::SHOW_PRIVILEGES,
                                                          AuthQuery::Action::SHOW_USERS_FOR_ROLE,
                                                          AuthQuery::Action::SHOW_ROLE_FOR_USER,
                                                          AuthQuery::Action::GRANT_DATABASE_TO_USER,
                                                          AuthQuery::Action::REVOKE_DATABASE_FROM_USER,
                                                          AuthQuery::Action::SHOW_DATABASE_PRIVILEGES,
                                                          AuthQuery::Action::SET_MAIN_DATABASE};

  if (license_check_result.HasError() && enterprise_only_methods.contains(auth_query->action_)) {
    throw utils::BasicException(
        license::LicenseCheckErrorToString(license_check_result.GetError(), "advanced authentication features"));
  }

  switch (auth_query->action_) {
    case AuthQuery::Action::CREATE_USER:
      callback.fn = [auth, username, password, valid_enterprise_license = !license_check_result.HasError()] {
        MG_ASSERT(password.IsString() || password.IsNull());
        if (!auth->CreateUser(username, password.IsString() ? std::make_optional(std::string(password.ValueString()))
                                                            : std::nullopt)) {
          throw QueryRuntimeException("User '{}' already exists.", username);
        }

        // If the license is not valid we create users with admin access
        if (!valid_enterprise_license) {
          spdlog::warn("Granting all the privileges to {}.", username);
          auth->GrantPrivilege(username, kPrivilegesAll
#ifdef MG_ENTERPRISE
                               ,
                               {{{AuthQuery::FineGrainedPrivilege::CREATE_DELETE, {query::kAsterisk}}}},
                               {
                                 {
                                   {
                                     AuthQuery::FineGrainedPrivilege::CREATE_DELETE, { query::kAsterisk }
                                   }
                                 }
                               }
#endif
          );
        }

        return std::vector<std::vector<TypedValue>>();
      };
      return callback;
    case AuthQuery::Action::DROP_USER:
      callback.fn = [auth, username] {
        if (!auth->DropUser(username)) {
          throw QueryRuntimeException("User '{}' doesn't exist.", username);
        }
        return std::vector<std::vector<TypedValue>>();
      };
      return callback;
    case AuthQuery::Action::SET_PASSWORD:
      callback.fn = [auth, username, password] {
        MG_ASSERT(password.IsString() || password.IsNull());
        auth->SetPassword(username,
                          password.IsString() ? std::make_optional(std::string(password.ValueString())) : std::nullopt);
        return std::vector<std::vector<TypedValue>>();
      };
      return callback;
    case AuthQuery::Action::CREATE_ROLE:
      callback.fn = [auth, rolename] {
        if (!auth->CreateRole(rolename)) {
          throw QueryRuntimeException("Role '{}' already exists.", rolename);
        }
        return std::vector<std::vector<TypedValue>>();
      };
      return callback;
    case AuthQuery::Action::DROP_ROLE:
      callback.fn = [auth, rolename] {
        if (!auth->DropRole(rolename)) {
          throw QueryRuntimeException("Role '{}' doesn't exist.", rolename);
        }
        return std::vector<std::vector<TypedValue>>();
      };
      return callback;
    case AuthQuery::Action::SHOW_USERS:
      callback.header = {"user"};
      callback.fn = [auth] {
        std::vector<std::vector<TypedValue>> rows;
        auto usernames = auth->GetUsernames();
        rows.reserve(usernames.size());
        for (auto &&username : usernames) {
          rows.emplace_back(std::vector<TypedValue>{username});
        }
        return rows;
      };
      return callback;
    case AuthQuery::Action::SHOW_ROLES:
      callback.header = {"role"};
      callback.fn = [auth] {
        std::vector<std::vector<TypedValue>> rows;
        auto rolenames = auth->GetRolenames();
        rows.reserve(rolenames.size());
        for (auto &&rolename : rolenames) {
          rows.emplace_back(std::vector<TypedValue>{rolename});
        }
        return rows;
      };
      return callback;
    case AuthQuery::Action::SET_ROLE:
      callback.fn = [auth, username, rolename] {
        auth->SetRole(username, rolename);
        return std::vector<std::vector<TypedValue>>();
      };
      return callback;
    case AuthQuery::Action::CLEAR_ROLE:
      callback.fn = [auth, username] {
        auth->ClearRole(username);
        return std::vector<std::vector<TypedValue>>();
      };
      return callback;
    case AuthQuery::Action::GRANT_PRIVILEGE:
      callback.fn = [auth, user_or_role, privileges
#ifdef MG_ENTERPRISE
                     ,
                     label_privileges, edge_type_privileges
#endif
      ] {
        auth->GrantPrivilege(user_or_role, privileges
#ifdef MG_ENTERPRISE
                             ,
                             label_privileges, edge_type_privileges
#endif
        );
        return std::vector<std::vector<TypedValue>>();
      };
      return callback;
    case AuthQuery::Action::DENY_PRIVILEGE:
      callback.fn = [auth, user_or_role, privileges] {
        auth->DenyPrivilege(user_or_role, privileges);
        return std::vector<std::vector<TypedValue>>();
      };
      return callback;
    case AuthQuery::Action::REVOKE_PRIVILEGE: {
      callback.fn = [auth, user_or_role, privileges
#ifdef MG_ENTERPRISE
                     ,
                     label_privileges, edge_type_privileges
#endif
      ] {
        auth->RevokePrivilege(user_or_role, privileges
#ifdef MG_ENTERPRISE
                              ,
                              label_privileges, edge_type_privileges
#endif
        );
        return std::vector<std::vector<TypedValue>>();
      };
      return callback;
    }
    case AuthQuery::Action::SHOW_PRIVILEGES:
      callback.header = {"privilege", "effective", "description"};
      callback.fn = [auth, user_or_role] { return auth->GetPrivileges(user_or_role); };
      return callback;
    case AuthQuery::Action::SHOW_ROLE_FOR_USER:
      callback.header = {"role"};
      callback.fn = [auth, username] {
        auto maybe_rolename = auth->GetRolenameForUser(username);
        return std::vector<std::vector<TypedValue>>{
            std::vector<TypedValue>{TypedValue(maybe_rolename ? *maybe_rolename : "null")}};
      };
      return callback;
    case AuthQuery::Action::SHOW_USERS_FOR_ROLE:
      callback.header = {"users"};
      callback.fn = [auth, rolename] {
        std::vector<std::vector<TypedValue>> rows;
        auto usernames = auth->GetUsernamesForRole(rolename);
        rows.reserve(usernames.size());
        for (auto &&username : usernames) {
          rows.emplace_back(std::vector<TypedValue>{username});
        }
        return rows;
      };
      return callback;
    case AuthQuery::Action::GRANT_DATABASE_TO_USER:
#ifdef MG_ENTERPRISE
      callback.fn = [auth, database, username, db_handler] {  // NOLINT
        try {
          std::optional<memgraph::dbms::DatabaseAccess> db =
              std::nullopt;  // Hold pointer to database to protect it until query is done
          if (database != memgraph::auth::kAllDatabases) {
            db = db_handler->Get(database);  // Will throw if databases doesn't exist and protect it during pull
          }
          if (!auth->GrantDatabaseToUser(database, username)) {
            throw QueryRuntimeException("Failed to grant database {} to user {}.", database, username);
          }
        } catch (memgraph::dbms::UnknownDatabaseException &e) {
          throw QueryRuntimeException(e.what());
        }
#else
      callback.fn = [] {
#endif
        return std::vector<std::vector<TypedValue>>();
      };
      return callback;
    case AuthQuery::Action::REVOKE_DATABASE_FROM_USER:
#ifdef MG_ENTERPRISE
      callback.fn = [auth, database, username, db_handler] {  // NOLINT
        try {
          std::optional<memgraph::dbms::DatabaseAccess> db =
              std::nullopt;  // Hold pointer to database to protect it until query is done
          if (database != memgraph::auth::kAllDatabases) {
            db = db_handler->Get(database);  // Will throw if databases doesn't exist and protect it during pull
          }
          if (!auth->RevokeDatabaseFromUser(database, username)) {
            throw QueryRuntimeException("Failed to revoke database {} from user {}.", database, username);
          }
        } catch (memgraph::dbms::UnknownDatabaseException &e) {
          throw QueryRuntimeException(e.what());
        }
#else
      callback.fn = [] {
#endif
        return std::vector<std::vector<TypedValue>>();
      };
      return callback;
    case AuthQuery::Action::SHOW_DATABASE_PRIVILEGES:
      callback.header = {"grants", "denies"};
#ifdef MG_ENTERPRISE
      callback.fn = [auth, username] {  // NOLINT
        return auth->GetDatabasePrivileges(username);
      };
#else
      callback.fn = [] {  // NOLINT
        return std::vector<std::vector<TypedValue>>();
      };
#endif
      return callback;
    case AuthQuery::Action::SET_MAIN_DATABASE:
#ifdef MG_ENTERPRISE
      callback.fn = [auth, database, username, db_handler] {  // NOLINT
        try {
          const auto db =
              db_handler->Get(database);  // Will throw if databases doesn't exist and protect it during pull
          if (!auth->SetMainDatabase(database, username)) {
            throw QueryRuntimeException("Failed to set main database {} for user {}.", database, username);
          }
        } catch (memgraph::dbms::UnknownDatabaseException &e) {
          throw QueryRuntimeException(e.what());
        }
#else
      callback.fn = [] {
#endif
        return std::vector<std::vector<TypedValue>>();
      };
      return callback;
    default:
      break;
  }
}  // namespace

Callback HandleReplicationQuery(ReplicationQuery *repl_query, const Parameters &parameters, storage::Storage *storage,
                                const query::InterpreterConfig &config, std::vector<Notification> *notifications) {
  // TODO: MemoryResource for EvaluationContext, it should probably be passed as
  // the argument to Callback.
  EvaluationContext evaluation_context;
  evaluation_context.timestamp = QueryTimestamp();
  evaluation_context.parameters = parameters;
  auto evaluator = PrimitiveLiteralExpressionEvaluator{evaluation_context};

  Callback callback;
  switch (repl_query->action_) {
    case ReplicationQuery::Action::SET_REPLICATION_ROLE: {
      auto port = EvaluateOptionalExpression(repl_query->port_, evaluator);
      std::optional<int64_t> maybe_port;
      if (port.IsInt()) {
        maybe_port = port.ValueInt();
      }
      if (maybe_port == 7687 && repl_query->role_ == ReplicationQuery::ReplicationRole::REPLICA) {
        notifications->emplace_back(SeverityLevel::WARNING, NotificationCode::REPLICA_PORT_WARNING,
                                    "Be careful the replication port must be different from the memgraph port!");
      }
      callback.fn = [handler = ReplQueryHandler{storage}, role = repl_query->role_, maybe_port]() mutable {
        handler.SetReplicationRole(role, maybe_port);
        return std::vector<std::vector<TypedValue>>();
      };
      notifications->emplace_back(
          SeverityLevel::INFO, NotificationCode::SET_REPLICA,
          fmt::format("Replica role set to {}.",
                      repl_query->role_ == ReplicationQuery::ReplicationRole::MAIN ? "MAIN" : "REPLICA"));
      return callback;
    }
    case ReplicationQuery::Action::SHOW_REPLICATION_ROLE: {
      callback.header = {"replication role"};
      callback.fn = [handler = ReplQueryHandler{storage}] {
        auto mode = handler.ShowReplicationRole();
        switch (mode) {
          case ReplicationQuery::ReplicationRole::MAIN: {
            return std::vector<std::vector<TypedValue>>{{TypedValue("main")}};
          }
          case ReplicationQuery::ReplicationRole::REPLICA: {
            return std::vector<std::vector<TypedValue>>{{TypedValue("replica")}};
          }
        }
      };
      return callback;
    }
    case ReplicationQuery::Action::REGISTER_REPLICA: {
      const auto &name = repl_query->replica_name_;
      const auto &sync_mode = repl_query->sync_mode_;
      auto socket_address = repl_query->socket_address_->Accept(evaluator);
      const auto replica_check_frequency = config.replication_replica_check_frequency;

      callback.fn = [handler = ReplQueryHandler{storage}, name, socket_address, sync_mode,
                     replica_check_frequency]() mutable {
        handler.RegisterReplica(name, std::string(socket_address.ValueString()), sync_mode, replica_check_frequency);
        return std::vector<std::vector<TypedValue>>();
      };
      notifications->emplace_back(SeverityLevel::INFO, NotificationCode::REGISTER_REPLICA,
                                  fmt::format("Replica {} is registered.", repl_query->replica_name_));
      return callback;
    }

    case ReplicationQuery::Action::DROP_REPLICA: {
      const auto &name = repl_query->replica_name_;
      callback.fn = [handler = ReplQueryHandler{storage}, name]() mutable {
        handler.DropReplica(name);
        return std::vector<std::vector<TypedValue>>();
      };
      notifications->emplace_back(SeverityLevel::INFO, NotificationCode::DROP_REPLICA,
                                  fmt::format("Replica {} is dropped.", repl_query->replica_name_));
      return callback;
    }

    case ReplicationQuery::Action::SHOW_REPLICAS: {
      callback.header = {
          "name", "socket_address", "sync_mode", "current_timestamp_of_replica", "number_of_timestamp_behind_master",
          "state"};
      callback.fn = [handler = ReplQueryHandler{storage}, replica_nfields = callback.header.size()] {
        const auto &replicas = handler.ShowReplicas();
        auto typed_replicas = std::vector<std::vector<TypedValue>>{};
        typed_replicas.reserve(replicas.size());
        for (const auto &replica : replicas) {
          std::vector<TypedValue> typed_replica;
          typed_replica.reserve(replica_nfields);

          typed_replica.emplace_back(TypedValue(replica.name));
          typed_replica.emplace_back(TypedValue(replica.socket_address));

          switch (replica.sync_mode) {
            case ReplicationQuery::SyncMode::SYNC:
              typed_replica.emplace_back(TypedValue("sync"));
              break;
            case ReplicationQuery::SyncMode::ASYNC:
              typed_replica.emplace_back(TypedValue("async"));
              break;
          }

          typed_replica.emplace_back(TypedValue(static_cast<int64_t>(replica.current_timestamp_of_replica)));
          typed_replica.emplace_back(
              TypedValue(static_cast<int64_t>(replica.current_number_of_timestamp_behind_master)));

          switch (replica.state) {
            case ReplicationQuery::ReplicaState::READY:
              typed_replica.emplace_back(TypedValue("ready"));
              break;
            case ReplicationQuery::ReplicaState::REPLICATING:
              typed_replica.emplace_back(TypedValue("replicating"));
              break;
            case ReplicationQuery::ReplicaState::RECOVERY:
              typed_replica.emplace_back(TypedValue("recovery"));
              break;
            case ReplicationQuery::ReplicaState::INVALID:
              typed_replica.emplace_back(TypedValue("invalid"));
              break;
          }

          typed_replicas.emplace_back(std::move(typed_replica));
        }
        return typed_replicas;
      };
      return callback;
    }
  }
}

std::optional<std::string> StringPointerToOptional(const std::string *str) {
  return str == nullptr ? std::nullopt : std::make_optional(*str);
}

stream::CommonStreamInfo GetCommonStreamInfo(StreamQuery *stream_query, ExpressionVisitor<TypedValue> &evaluator) {
  return {
      .batch_interval = GetOptionalValue<std::chrono::milliseconds>(stream_query->batch_interval_, evaluator)
                            .value_or(stream::kDefaultBatchInterval),
      .batch_size = GetOptionalValue<int64_t>(stream_query->batch_size_, evaluator).value_or(stream::kDefaultBatchSize),
      .transformation_name = stream_query->transform_name_};
}

std::vector<std::string> EvaluateTopicNames(ExpressionVisitor<TypedValue> &evaluator,
                                            std::variant<Expression *, std::vector<std::string>> topic_variant) {
  return std::visit(utils::Overloaded{[&](Expression *expression) {
                                        auto topic_names = expression->Accept(evaluator);
                                        MG_ASSERT(topic_names.IsString());
                                        return utils::Split(topic_names.ValueString(), ",");
                                      },
                                      [&](std::vector<std::string> topic_names) { return topic_names; }},
                    std::move(topic_variant));
}

Callback::CallbackFunction GetKafkaCreateCallback(StreamQuery *stream_query, ExpressionVisitor<TypedValue> &evaluator,
                                                  memgraph::dbms::DatabaseAccess db_acc,
                                                  InterpreterContext *interpreter_context,
                                                  const std::string *username) {
  static constexpr std::string_view kDefaultConsumerGroup = "mg_consumer";
  std::string consumer_group{stream_query->consumer_group_.empty() ? kDefaultConsumerGroup
                                                                   : stream_query->consumer_group_};

  auto bootstrap = GetOptionalStringValue(stream_query->bootstrap_servers_, evaluator);
  if (bootstrap && bootstrap->empty()) {
    throw SemanticException("Bootstrap servers must not be an empty string!");
  }
  auto common_stream_info = GetCommonStreamInfo(stream_query, evaluator);

  const auto get_config_map = [&evaluator](std::unordered_map<Expression *, Expression *> map,
                                           std::string_view map_name) -> std::unordered_map<std::string, std::string> {
    std::unordered_map<std::string, std::string> config_map;
    for (const auto [key_expr, value_expr] : map) {
      const auto key = key_expr->Accept(evaluator);
      const auto value = value_expr->Accept(evaluator);
      if (!key.IsString() || !value.IsString()) {
        throw SemanticException("{} must contain only string keys and values!", map_name);
      }
      config_map.emplace(key.ValueString(), value.ValueString());
    }
    return config_map;
  };

  memgraph::metrics::IncrementCounter(memgraph::metrics::StreamsCreated);

  return [db_acc = std::move(db_acc), interpreter_context, stream_name = stream_query->stream_name_,
          topic_names = EvaluateTopicNames(evaluator, stream_query->topic_names_),
          consumer_group = std::move(consumer_group), common_stream_info = std::move(common_stream_info),
          bootstrap_servers = std::move(bootstrap), owner = StringPointerToOptional(username),
          configs = get_config_map(stream_query->configs_, "Configs"),
          credentials = get_config_map(stream_query->credentials_, "Credentials"),
          default_server = interpreter_context->config.default_kafka_bootstrap_servers]() mutable {
    std::string bootstrap = bootstrap_servers ? std::move(*bootstrap_servers) : std::move(default_server);

    db_acc->streams()->Create<query::stream::KafkaStream>(stream_name,
                                                          {.common_info = std::move(common_stream_info),
                                                           .topics = std::move(topic_names),
                                                           .consumer_group = std::move(consumer_group),
                                                           .bootstrap_servers = std::move(bootstrap),
                                                           .configs = std::move(configs),
                                                           .credentials = std::move(credentials)},
                                                          std::move(owner), db_acc, interpreter_context);

    return std::vector<std::vector<TypedValue>>{};
  };
}

Callback::CallbackFunction GetPulsarCreateCallback(StreamQuery *stream_query, ExpressionVisitor<TypedValue> &evaluator,
                                                   memgraph::dbms::DatabaseAccess db,
                                                   InterpreterContext *interpreter_context,
                                                   const std::string *username) {
  auto service_url = GetOptionalStringValue(stream_query->service_url_, evaluator);
  if (service_url && service_url->empty()) {
    throw SemanticException("Service URL must not be an empty string!");
  }
  auto common_stream_info = GetCommonStreamInfo(stream_query, evaluator);
  memgraph::metrics::IncrementCounter(memgraph::metrics::StreamsCreated);

  return [db = std::move(db), interpreter_context, stream_name = stream_query->stream_name_,
          topic_names = EvaluateTopicNames(evaluator, stream_query->topic_names_),
          common_stream_info = std::move(common_stream_info), service_url = std::move(service_url),
          owner = StringPointerToOptional(username),
          default_service = interpreter_context->config.default_pulsar_service_url]() mutable {
    std::string url = service_url ? std::move(*service_url) : std::move(default_service);
    db->streams()->Create<query::stream::PulsarStream>(
        stream_name,
        {.common_info = std::move(common_stream_info), .topics = std::move(topic_names), .service_url = std::move(url)},
        std::move(owner), db, interpreter_context);

    return std::vector<std::vector<TypedValue>>{};
  };
}

Callback HandleStreamQuery(StreamQuery *stream_query, const Parameters &parameters,
                           memgraph::dbms::DatabaseAccess &db_acc, InterpreterContext *interpreter_context,
                           const std::string *username, std::vector<Notification> *notifications) {
  // TODO: MemoryResource for EvaluationContext, it should probably be passed as
  // the argument to Callback.
  EvaluationContext evaluation_context;
  evaluation_context.timestamp = QueryTimestamp();
  evaluation_context.parameters = parameters;
  PrimitiveLiteralExpressionEvaluator evaluator{evaluation_context};

  Callback callback;
  switch (stream_query->action_) {
    case StreamQuery::Action::CREATE_STREAM: {
      switch (stream_query->type_) {
        case StreamQuery::Type::KAFKA:
          callback.fn = GetKafkaCreateCallback(stream_query, evaluator, db_acc, interpreter_context, username);
          break;
        case StreamQuery::Type::PULSAR:
          callback.fn = GetPulsarCreateCallback(stream_query, evaluator, db_acc, interpreter_context, username);
          break;
      }
      notifications->emplace_back(SeverityLevel::INFO, NotificationCode::CREATE_STREAM,
                                  fmt::format("Created stream {}.", stream_query->stream_name_));
      return callback;
    }
    case StreamQuery::Action::START_STREAM: {
      const auto batch_limit = GetOptionalValue<int64_t>(stream_query->batch_limit_, evaluator);
      const auto timeout = GetOptionalValue<std::chrono::milliseconds>(stream_query->timeout_, evaluator);

      if (batch_limit.has_value()) {
        if (batch_limit.value() < 0) {
          throw utils::BasicException("Parameter BATCH_LIMIT cannot hold negative value");
        }

        callback.fn = [streams = db_acc->streams(), stream_name = stream_query->stream_name_, batch_limit, timeout]() {
          streams->StartWithLimit(stream_name, static_cast<uint64_t>(batch_limit.value()), timeout);
          return std::vector<std::vector<TypedValue>>{};
        };
      } else {
        callback.fn = [streams = db_acc->streams(), stream_name = stream_query->stream_name_]() {
          streams->Start(stream_name);
          return std::vector<std::vector<TypedValue>>{};
        };
        notifications->emplace_back(SeverityLevel::INFO, NotificationCode::START_STREAM,
                                    fmt::format("Started stream {}.", stream_query->stream_name_));
      }
      return callback;
    }
    case StreamQuery::Action::START_ALL_STREAMS: {
      callback.fn = [streams = db_acc->streams()]() {
        streams->StartAll();
        return std::vector<std::vector<TypedValue>>{};
      };
      notifications->emplace_back(SeverityLevel::INFO, NotificationCode::START_ALL_STREAMS, "Started all streams.");
      return callback;
    }
    case StreamQuery::Action::STOP_STREAM: {
      callback.fn = [streams = db_acc->streams(), stream_name = stream_query->stream_name_]() {
        streams->Stop(stream_name);
        return std::vector<std::vector<TypedValue>>{};
      };
      notifications->emplace_back(SeverityLevel::INFO, NotificationCode::STOP_STREAM,
                                  fmt::format("Stopped stream {}.", stream_query->stream_name_));
      return callback;
    }
    case StreamQuery::Action::STOP_ALL_STREAMS: {
      callback.fn = [streams = db_acc->streams()]() {
        streams->StopAll();
        return std::vector<std::vector<TypedValue>>{};
      };
      notifications->emplace_back(SeverityLevel::INFO, NotificationCode::STOP_ALL_STREAMS, "Stopped all streams.");
      return callback;
    }
    case StreamQuery::Action::DROP_STREAM: {
      callback.fn = [streams = db_acc->streams(), stream_name = stream_query->stream_name_]() {
        streams->Drop(stream_name);
        return std::vector<std::vector<TypedValue>>{};
      };
      notifications->emplace_back(SeverityLevel::INFO, NotificationCode::DROP_STREAM,
                                  fmt::format("Dropped stream {}.", stream_query->stream_name_));
      return callback;
    }
    case StreamQuery::Action::SHOW_STREAMS: {
      callback.header = {"name", "type", "batch_interval", "batch_size", "transformation_name", "owner", "is running"};
      callback.fn = [streams = db_acc->streams()]() {
        auto streams_status = streams->GetStreamInfo();
        std::vector<std::vector<TypedValue>> results;
        results.reserve(streams_status.size());
        auto stream_info_as_typed_stream_info_emplace_in = [](auto &typed_status, const auto &stream_info) {
          typed_status.emplace_back(stream_info.batch_interval.count());
          typed_status.emplace_back(stream_info.batch_size);
          typed_status.emplace_back(stream_info.transformation_name);
        };

        for (const auto &status : streams_status) {
          std::vector<TypedValue> typed_status;
          typed_status.reserve(7);
          typed_status.emplace_back(status.name);
          typed_status.emplace_back(StreamSourceTypeToString(status.type));
          stream_info_as_typed_stream_info_emplace_in(typed_status, status.info);
          if (status.owner.has_value()) {
            typed_status.emplace_back(*status.owner);
          } else {
            typed_status.emplace_back();
          }
          typed_status.emplace_back(status.is_running);
          results.push_back(std::move(typed_status));
        }

        return results;
      };
      return callback;
    }
    case StreamQuery::Action::CHECK_STREAM: {
      callback.header = {"queries", "raw messages"};

      const auto batch_limit = GetOptionalValue<int64_t>(stream_query->batch_limit_, evaluator);
      if (batch_limit.has_value() && batch_limit.value() < 0) {
        throw utils::BasicException("Parameter BATCH_LIMIT cannot hold negative value");
      }

      callback.fn = [db_acc, stream_name = stream_query->stream_name_,
                     timeout = GetOptionalValue<std::chrono::milliseconds>(stream_query->timeout_, evaluator),
                     batch_limit]() mutable {
        // TODO Is this safe
        return db_acc->streams()->Check(stream_name, db_acc, timeout, batch_limit);
      };
      notifications->emplace_back(SeverityLevel::INFO, NotificationCode::CHECK_STREAM,
                                  fmt::format("Checked stream {}.", stream_query->stream_name_));
      return callback;
    }
  }
}

Callback HandleConfigQuery() {
  Callback callback;
  callback.header = {"name", "default_value", "current_value", "description"};

  callback.fn = [] {
    std::vector<GFLAGS_NAMESPACE::CommandLineFlagInfo> flags;
    GetAllFlags(&flags);

    std::vector<std::vector<TypedValue>> results;

    for (const auto &flag : flags) {
      if (flag.hidden ||
          // These flags are not defined with gflags macros but are specified in config/flags.yaml
          flag.name == "help" || flag.name == "help_xml" || flag.name == "version") {
        continue;
      }

      std::vector<TypedValue> current_fields;
      current_fields.emplace_back(flag.name);
      current_fields.emplace_back(flag.default_value);
      current_fields.emplace_back(flag.current_value);
      current_fields.emplace_back(flag.description);

      results.emplace_back(std::move(current_fields));
    }

    return results;
  };
  return callback;
}

Callback HandleSettingQuery(SettingQuery *setting_query, const Parameters &parameters) {
  // TODO: MemoryResource for EvaluationContext, it should probably be passed as
  // the argument to Callback.
  EvaluationContext evaluation_context;
  evaluation_context.timestamp = QueryTimestamp();
  evaluation_context.parameters = parameters;
  auto evaluator = PrimitiveLiteralExpressionEvaluator{evaluation_context};

  Callback callback;
  switch (setting_query->action_) {
    case SettingQuery::Action::SET_SETTING: {
      const auto setting_name = EvaluateOptionalExpression(setting_query->setting_name_, evaluator);
      if (!setting_name.IsString()) {
        throw utils::BasicException("Setting name should be a string literal");
      }

      const auto setting_value = EvaluateOptionalExpression(setting_query->setting_value_, evaluator);
      if (!setting_value.IsString()) {
        throw utils::BasicException("Setting value should be a string literal");
      }

      callback.fn = [setting_name = std::string{setting_name.ValueString()},
                     setting_value = std::string{setting_value.ValueString()}]() mutable {
        if (!utils::global_settings.SetValue(setting_name, setting_value)) {
          throw utils::BasicException("Unknown setting name '{}'", setting_name);
        }
        return std::vector<std::vector<TypedValue>>{};
      };
      return callback;
    }
    case SettingQuery::Action::SHOW_SETTING: {
      const auto setting_name = EvaluateOptionalExpression(setting_query->setting_name_, evaluator);
      if (!setting_name.IsString()) {
        throw utils::BasicException("Setting name should be a string literal");
      }

      callback.header = {"setting_value"};
      callback.fn = [setting_name = std::string{setting_name.ValueString()}] {
        auto maybe_value = utils::global_settings.GetValue(setting_name);
        if (!maybe_value) {
          throw utils::BasicException("Unknown setting name '{}'", setting_name);
        }
        std::vector<std::vector<TypedValue>> results;
        results.reserve(1);

        std::vector<TypedValue> setting_value;
        setting_value.reserve(1);

        setting_value.emplace_back(*maybe_value);
        results.push_back(std::move(setting_value));
        return results;
      };
      return callback;
    }
    case SettingQuery::Action::SHOW_ALL_SETTINGS: {
      callback.header = {"setting_name", "setting_value"};
      callback.fn = [] {
        auto all_settings = utils::global_settings.AllSettings();
        std::vector<std::vector<TypedValue>> results;
        results.reserve(all_settings.size());

        for (const auto &[k, v] : all_settings) {
          std::vector<TypedValue> setting_info;
          setting_info.reserve(2);

          setting_info.emplace_back(k);
          setting_info.emplace_back(v);
          results.push_back(std::move(setting_info));
        }

        return results;
      };
      return callback;
    }
  }
}

// Struct for lazy pulling from a vector
struct PullPlanVector {
  explicit PullPlanVector(std::vector<std::vector<TypedValue>> values) : values_(std::move(values)) {}

  // @return true if there are more unstreamed elements in vector,
  // false otherwise.
  bool Pull(AnyStream *stream, std::optional<int> n) {
    int local_counter{0};
    while (global_counter < values_.size() && (!n || local_counter < n)) {
      stream->Result(values_[global_counter]);
      ++global_counter;
      ++local_counter;
    }

    return global_counter == values_.size();
  }

 private:
  int global_counter{0};
  std::vector<std::vector<TypedValue>> values_;
};

struct TxTimeout {
  TxTimeout() = default;
  explicit TxTimeout(std::chrono::duration<double> value) noexcept : value_{std::in_place, value} {
    // validation
    // - negative timeout makes no sense
    // - zero timeout means no timeout
    if (value_ <= std::chrono::milliseconds{0}) value_.reset();
  };
  explicit operator bool() const { return value_.has_value(); }

  /// Must call operator bool() first to know if safe
  auto ValueUnsafe() const -> std::chrono::duration<double> const & { return *value_; }

 private:
  std::optional<std::chrono::duration<double>> value_;
};

struct PullPlan {
  explicit PullPlan(std::shared_ptr<CachedPlan> plan, const Parameters &parameters, bool is_profile_query,
                    DbAccessor *dba, InterpreterContext *interpreter_context, utils::MemoryResource *execution_memory,
                    std::optional<std::string> username, std::atomic<TransactionStatus> *transaction_status,
                    std::shared_ptr<utils::AsyncTimer> tx_timer,
                    TriggerContextCollector *trigger_context_collector = nullptr,
                    std::optional<size_t> memory_limit = {}, bool use_monotonic_memory = true,
                    FrameChangeCollector *frame_change_collector_ = nullptr);

  std::optional<plan::ProfilingStatsWithTotalTime> Pull(AnyStream *stream, std::optional<int> n,
                                                        const std::vector<Symbol> &output_symbols,
                                                        std::map<std::string, TypedValue> *summary);

 private:
  std::shared_ptr<CachedPlan> plan_ = nullptr;
  plan::UniqueCursorPtr cursor_ = nullptr;
  Frame frame_;
  ExecutionContext ctx_;
  std::optional<size_t> memory_limit_;

  // As it's possible to query execution using multiple pulls
  // we need the keep track of the total execution time across
  // those pulls by accumulating the execution time.
  std::chrono::duration<double> execution_time_{0};

  // To pull the results from a query we call the `Pull` method on
  // the cursor which saves the results in a Frame.
  // Becuase we can't find out if there are some saved results in a frame,
  // and the cursor cannot deduce if the next pull will have a result,
  // we have to keep track of any unsent results from previous `PullPlan::Pull`
  // manually by using this flag.
  bool has_unsent_results_ = false;

  // In the case of LOAD CSV, we want to use only PoolResource without MonotonicMemoryResource
  // to reuse allocated memory. As LOAD CSV is processing row by row
  // it is possible to reduce memory usage significantly if MemoryResource deals with memory allocation
  // can reuse memory that was allocated on processing the first row on all subsequent rows.
  // This flag signals to `PullPlan::Pull` which MemoryResource to use
  bool use_monotonic_memory_;
};

PullPlan::PullPlan(const std::shared_ptr<CachedPlan> plan, const Parameters &parameters, const bool is_profile_query,
                   DbAccessor *dba, InterpreterContext *interpreter_context, utils::MemoryResource *execution_memory,
                   std::optional<std::string> username, std::atomic<TransactionStatus> *transaction_status,
                   std::shared_ptr<utils::AsyncTimer> tx_timer, TriggerContextCollector *trigger_context_collector,
                   const std::optional<size_t> memory_limit, bool use_monotonic_memory,
                   FrameChangeCollector *frame_change_collector)
    : plan_(plan),
      cursor_(plan->plan().MakeCursor(execution_memory)),
      frame_(plan->symbol_table().max_position(), execution_memory),
      memory_limit_(memory_limit),
      use_monotonic_memory_(use_monotonic_memory) {
  ctx_.db_accessor = dba;
  ctx_.symbol_table = plan->symbol_table();
  ctx_.evaluation_context.timestamp = QueryTimestamp();
  ctx_.evaluation_context.parameters = parameters;
  ctx_.evaluation_context.properties = NamesToProperties(plan->ast_storage().properties_, dba);
  ctx_.evaluation_context.labels = NamesToLabels(plan->ast_storage().labels_, dba);
#ifdef MG_ENTERPRISE
  if (license::global_license_checker.IsEnterpriseValidFast() && username.has_value() && dba) {
    // TODO How can we avoid creating this every time? If we must create it, it would be faster with an auth::User
    // instead of the username
    auto auth_checker = interpreter_context->auth_checker->GetFineGrainedAuthChecker(*username, dba);

    // if the user has global privileges to read, edit and write anything, we don't need to perform authorization
    // otherwise, we do assign the auth checker to check for label access control
    if (!auth_checker->HasGlobalPrivilegeOnVertices(AuthQuery::FineGrainedPrivilege::CREATE_DELETE) ||
        !auth_checker->HasGlobalPrivilegeOnEdges(AuthQuery::FineGrainedPrivilege::CREATE_DELETE)) {
      ctx_.auth_checker = std::move(auth_checker);
    }
  }
#endif
  ctx_.timer = std::move(tx_timer);
  ctx_.is_shutting_down = &interpreter_context->is_shutting_down;
  ctx_.transaction_status = transaction_status;
  ctx_.is_profile_query = is_profile_query;
  ctx_.trigger_context_collector = trigger_context_collector;
  ctx_.frame_change_collector = frame_change_collector;
}

std::optional<plan::ProfilingStatsWithTotalTime> PullPlan::Pull(AnyStream *stream, std::optional<int> n,
                                                                const std::vector<Symbol> &output_symbols,
                                                                std::map<std::string, TypedValue> *summary) {
  // Set up temporary memory for a single Pull. Initial memory comes from the
  // stack. 256 KiB should fit on the stack and should be more than enough for a
  // single `Pull`.
  static constexpr size_t stack_size = 256UL * 1024UL;
  char stack_data[stack_size];

  utils::ResourceWithOutOfMemoryException resource_with_exception;
  utils::MonotonicBufferResource monotonic_memory{&stack_data[0], stack_size, &resource_with_exception};
  std::optional<utils::PoolResource> pool_memory;
  static constexpr auto kMaxBlockPerChunks = 128;

  if (!use_monotonic_memory_) {
    pool_memory.emplace(kMaxBlockPerChunks, kExecutionPoolMaxBlockSize, &resource_with_exception,
                        &resource_with_exception);
  } else {
    // We can throw on every query because a simple queries for deleting will use only
    // the stack allocated buffer.
    // Also, we want to throw only when the query engine requests more memory and not the storage
    // so we add the exception to the allocator.
    // TODO (mferencevic): Tune the parameters accordingly.
    pool_memory.emplace(kMaxBlockPerChunks, 1024, &monotonic_memory, &resource_with_exception);
  }

  std::optional<utils::LimitedMemoryResource> maybe_limited_resource;
  if (memory_limit_) {
    maybe_limited_resource.emplace(&*pool_memory, *memory_limit_);
    ctx_.evaluation_context.memory = &*maybe_limited_resource;
  } else {
    ctx_.evaluation_context.memory = &*pool_memory;
  }

  // Returns true if a result was pulled.
  const auto pull_result = [&]() -> bool { return cursor_->Pull(frame_, ctx_); };

  const auto stream_values = [&]() {
    // TODO: The streamed values should also probably use the above memory.
    std::vector<TypedValue> values;
    values.reserve(output_symbols.size());

    for (const auto &symbol : output_symbols) {
      values.emplace_back(frame_[symbol]);
    }

    stream->Result(values);
  };

  // Get the execution time of all possible result pulls and streams.
  utils::Timer timer;

  int i = 0;
  if (has_unsent_results_ && !output_symbols.empty()) {
    // stream unsent results from previous pull
    stream_values();
    ++i;
  }

  for (; !n || i < n; ++i) {
    if (!pull_result()) {
      break;
    }

    if (!output_symbols.empty()) {
      stream_values();
    }
  }

  // If we finished because we streamed the requested n results,
  // we try to pull the next result to see if there is more.
  // If there is additional result, we leave the pulled result in the frame
  // and set the flag to true.
  has_unsent_results_ = i == n && pull_result();

  execution_time_ += timer.Elapsed();

  if (has_unsent_results_) {
    return std::nullopt;
  }

  summary->insert_or_assign("plan_execution_time", execution_time_.count());
  memgraph::metrics::Measure(memgraph::metrics::QueryExecutionLatency_us,
                             std::chrono::duration_cast<std::chrono::microseconds>(execution_time_).count());

  // We are finished with pulling all the data, therefore we can send any
  // metadata about the results i.e. notifications and statistics
  const bool is_any_counter_set =
      std::any_of(ctx_.execution_stats.counters.begin(), ctx_.execution_stats.counters.end(),
                  [](const auto &counter) { return counter > 0; });
  if (is_any_counter_set) {
    std::map<std::string, TypedValue> stats;
    for (size_t i = 0; i < ctx_.execution_stats.counters.size(); ++i) {
      stats.emplace(ExecutionStatsKeyToString(ExecutionStats::Key(i)), ctx_.execution_stats.counters[i]);
    }
    summary->insert_or_assign("stats", std::move(stats));
  }
  cursor_->Shutdown();
  ctx_.profile_execution_time = execution_time_;
  return GetStatsWithTotalTime(ctx_);
}

using RWType = plan::ReadWriteTypeChecker::RWType;

bool IsWriteQueryOnMainMemoryReplica(storage::Storage *storage,
                                     const query::plan::ReadWriteTypeChecker::RWType query_type) {
  if (auto storage_mode = storage->GetStorageMode(); storage_mode == storage::StorageMode::IN_MEMORY_ANALYTICAL ||
                                                     storage_mode == storage::StorageMode::IN_MEMORY_TRANSACTIONAL) {
    return (storage->GetReplicationRole() == storage::replication::ReplicationRole::REPLICA) &&
           (query_type == RWType::W || query_type == RWType::RW);
  }
  return false;
}

storage::replication::ReplicationRole GetReplicaRole(storage::Storage *storage) {
  if (auto storage_mode = storage->GetStorageMode(); storage_mode == storage::StorageMode::IN_MEMORY_ANALYTICAL ||
                                                     storage_mode == storage::StorageMode::IN_MEMORY_TRANSACTIONAL) {
    return storage->GetReplicationRole();
  }
  return storage::replication::ReplicationRole::MAIN;
}

}  // namespace

#ifdef MG_ENTERPRISE
InterpreterContext::InterpreterContext(InterpreterConfig interpreter_config, memgraph::dbms::DbmsHandler *handler,
                                       query::AuthQueryHandler *ah, query::AuthChecker *ac)
    : db_handler(handler), config(interpreter_config), auth(ah), auth_checker(ac) {}
#else
InterpreterContext::InterpreterContext(InterpreterConfig interpreter_config,
                                       memgraph::utils::Gatekeeper<memgraph::dbms::Database> *db_gatekeeper,
                                       query::AuthQueryHandler *ah, query::AuthChecker *ac)
    : db_gatekeeper(db_gatekeeper), config(interpreter_config), auth(ah), auth_checker(ac) {}
#endif

Interpreter::Interpreter(InterpreterContext *interpreter_context) : interpreter_context_(interpreter_context) {
  MG_ASSERT(interpreter_context_, "Interpreter context must not be NULL");
#ifndef MG_ENTERPRISE
  auto db_acc = interpreter_context_->db_gatekeeper->Access();
  MG_ASSERT(db_acc, "Database accessor needs to be valid");
  db_acc_ = std::move(db_acc);
#endif
}

Interpreter::Interpreter(InterpreterContext *interpreter_context, memgraph::dbms::DatabaseAccess db)
    : db_acc_(std::move(db)), interpreter_context_(interpreter_context) {
  MG_ASSERT(db_acc_, "Database accessor needs to be valid");
  MG_ASSERT(interpreter_context_, "Interpreter context must not be NULL");
}

auto DetermineTxTimeout(std::optional<int64_t> tx_timeout_ms, InterpreterConfig const &config) -> TxTimeout {
  using double_seconds = std::chrono::duration<double>;

  auto const global_tx_timeout = double_seconds{flags::run_time::execution_timeout_sec_};
  auto const valid_global_tx_timeout = global_tx_timeout > double_seconds{0};

  if (tx_timeout_ms) {
    auto const timeout = std::chrono::duration_cast<double_seconds>(std::chrono::milliseconds{*tx_timeout_ms});
    if (valid_global_tx_timeout) return TxTimeout{std::min(global_tx_timeout, timeout)};
    return TxTimeout{timeout};
  }
  if (valid_global_tx_timeout) {
    return TxTimeout{global_tx_timeout};
  }
  return TxTimeout{};
}

PreparedQuery Interpreter::PrepareTransactionQuery(std::string_view query_upper, QueryExtras const &extras) {
  std::function<void()> handler;

  if (query_upper == "BEGIN") {
    // TODO: Evaluate doing move(extras). Currently the extras is very small, but this will be important if it ever
    // becomes large.
    handler = [this, extras = extras] {
      if (in_explicit_transaction_) {
        throw ExplicitTransactionUsageException("Nested transactions are not supported.");
      }

      memgraph::metrics::IncrementCounter(memgraph::metrics::ActiveTransactions);

      in_explicit_transaction_ = true;
      expect_rollback_ = false;
      metadata_ = GenOptional(extras.metadata_pv);

      auto const timeout = DetermineTxTimeout(extras.tx_timeout, interpreter_context_->config);
      explicit_transaction_timer_ =
          timeout ? std::make_shared<utils::AsyncTimer>(timeout.ValueUnsafe().count()) : nullptr;

      if (!db_acc_) throw DatabaseContextRequiredException("No current database for transaction defined.");

      auto &db_acc = *db_acc_;
      db_accessor_ = db_acc->Access(GetIsolationLevelOverride());
      execution_db_accessor_.emplace(db_accessor_.get());
      transaction_status_.store(TransactionStatus::ACTIVE, std::memory_order_release);

      if (db_acc->trigger_store()->HasTriggers()) {
        trigger_context_collector_.emplace(db_acc->trigger_store()->GetEventTypes());
      }
    };
  } else if (query_upper == "COMMIT") {
    handler = [this] {
      if (!in_explicit_transaction_) {
        throw ExplicitTransactionUsageException("No current transaction to commit.");
      }
      if (expect_rollback_) {
        throw ExplicitTransactionUsageException(
            "Transaction can't be committed because there was a previous "
            "error. Please invoke a rollback instead.");
      }

      try {
        Commit();
      } catch (const utils::BasicException &) {
        AbortCommand(nullptr);
        throw;
      }

      expect_rollback_ = false;
      in_explicit_transaction_ = false;
      metadata_ = std::nullopt;
      explicit_transaction_timer_.reset();
    };
  } else if (query_upper == "ROLLBACK") {
    handler = [this] {
      if (!in_explicit_transaction_) {
        throw ExplicitTransactionUsageException("No current transaction to rollback.");
      }

      memgraph::metrics::IncrementCounter(memgraph::metrics::RollbackedTransactions);

      Abort();
      expect_rollback_ = false;
      in_explicit_transaction_ = false;
      metadata_ = std::nullopt;
      explicit_transaction_timer_.reset();
    };
  } else {
    LOG_FATAL("Should not get here -- unknown transaction query!");
  }

  return {{},
          {},
          [handler = std::move(handler)](AnyStream *, std::optional<int>) {
            handler();
            return QueryHandlerResult::NOTHING;
          },
          RWType::NONE};
}

inline static void TryCaching(const AstStorage &ast_storage, FrameChangeCollector *frame_change_collector) {
  if (!frame_change_collector) return;
  for (const auto &tree : ast_storage.storage_) {
    if (tree->GetTypeInfo() != memgraph::query::InListOperator::kType) {
      continue;
    }
    auto *in_list_operator = utils::Downcast<InListOperator>(tree.get());
    const auto cached_id = memgraph::utils::GetFrameChangeId(*in_list_operator);
    if (!cached_id || cached_id->empty()) {
      continue;
    }
    frame_change_collector->AddTrackingKey(*cached_id);
    spdlog::trace("Tracking {} operator, by id: {}", InListOperator::kType.name, *cached_id);
  }
}

bool IsCallBatchedProcedureQuery(const std::vector<memgraph::query::Clause *> &clauses) {
  EvaluationContext evaluation_context;

  return std::ranges::any_of(clauses, [&evaluation_context](const auto &clause) -> bool {
    if (clause->GetTypeInfo() == CallProcedure::kType) {
      auto *call_procedure_clause = utils::Downcast<CallProcedure>(clause);

      const auto &maybe_found = memgraph::query::procedure::FindProcedure(
          procedure::gModuleRegistry, call_procedure_clause->procedure_name_, evaluation_context.memory);
      if (!maybe_found) {
        throw QueryRuntimeException("There is no procedure named '{}'.", call_procedure_clause->procedure_name_);
      }
      const auto &[module, proc] = *maybe_found;
      if (proc->info.is_batched) {
        spdlog::trace("Using PoolResource for batched query procedure");
        return true;
      }
    }
    return false;
  });

  return false;
}

PreparedQuery PrepareCypherQuery(ParsedQuery parsed_query, std::map<std::string, TypedValue> *summary,
                                 InterpreterContext *interpreter_context, DbAccessor *dba,
                                 utils::MemoryResource *execution_memory, std::vector<Notification> *notifications,
                                 const std::string *username, std::atomic<TransactionStatus> *transaction_status,
                                 std::shared_ptr<utils::AsyncTimer> tx_timer, auto *plan_cache,
                                 TriggerContextCollector *trigger_context_collector = nullptr,
                                 FrameChangeCollector *frame_change_collector = nullptr) {
  auto *cypher_query = utils::Downcast<CypherQuery>(parsed_query.query);

  EvaluationContext evaluation_context;
  evaluation_context.timestamp = QueryTimestamp();
  evaluation_context.parameters = parsed_query.parameters;
  auto evaluator = PrimitiveLiteralExpressionEvaluator{evaluation_context};

  const auto memory_limit = EvaluateMemoryLimit(evaluator, cypher_query->memory_limit_, cypher_query->memory_scale_);
  if (memory_limit) {
    spdlog::info("Running query with memory limit of {}", utils::GetReadableSize(*memory_limit));
  }
  auto clauses = cypher_query->single_query_->clauses_;
  bool contains_csv = false;
  if (std::any_of(clauses.begin(), clauses.end(),
                  [](const auto *clause) { return clause->GetTypeInfo() == LoadCsv::kType; })) {
    notifications->emplace_back(
        SeverityLevel::INFO, NotificationCode::LOAD_CSV_TIP,
        "It's important to note that the parser parses the values as strings. It's up to the user to "
        "convert the parsed row values to the appropriate type. This can be done using the built-in "
        "conversion functions such as ToInteger, ToFloat, ToBoolean etc.");
    contains_csv = true;
  }

  // If this is LOAD CSV query, use PoolResource without MonotonicMemoryResource as we want to reuse allocated memory
  auto use_monotonic_memory =
      !contains_csv && !IsCallBatchedProcedureQuery(clauses) && !IsAllShortestPathsQuery(clauses);
  spdlog::trace("PrepareCypher has {} encountered all shortest paths and will {} use of monotonic memory",
                IsAllShortestPathsQuery(clauses) ? "" : "not", use_monotonic_memory ? "" : "not");

  auto plan = CypherQueryToPlan(parsed_query.stripped_query.hash(), std::move(parsed_query.ast_storage), cypher_query,
                                parsed_query.parameters, plan_cache, dba);

  TryCaching(plan->ast_storage(), frame_change_collector);
  summary->insert_or_assign("cost_estimate", plan->cost());
  auto rw_type_checker = plan::ReadWriteTypeChecker();
  rw_type_checker.InferRWType(const_cast<plan::LogicalOperator &>(plan->plan()));

  auto output_symbols = plan->plan().OutputSymbols(plan->symbol_table());

  std::vector<std::string> header;
  header.reserve(output_symbols.size());

  for (const auto &symbol : output_symbols) {
    // When the symbol is aliased or expanded from '*' (inside RETURN or
    // WITH), then there is no token position, so use symbol name.
    // Otherwise, find the name from stripped query.
    header.push_back(
        utils::FindOr(parsed_query.stripped_query.named_expressions(), symbol.token_position(), symbol.name()).first);
  }
  auto pull_plan =
      std::make_shared<PullPlan>(plan, parsed_query.parameters, false, dba, interpreter_context, execution_memory,
                                 StringPointerToOptional(username), transaction_status, std::move(tx_timer),
                                 trigger_context_collector, memory_limit, use_monotonic_memory,
                                 frame_change_collector->IsTrackingValues() ? frame_change_collector : nullptr);
  return PreparedQuery{std::move(header), std::move(parsed_query.required_privileges),
                       [pull_plan = std::move(pull_plan), output_symbols = std::move(output_symbols), summary](
                           AnyStream *stream, std::optional<int> n) -> std::optional<QueryHandlerResult> {
                         if (pull_plan->Pull(stream, n, output_symbols, summary)) {
                           return QueryHandlerResult::COMMIT;
                         }
                         return std::nullopt;
                       },
                       rw_type_checker.type};
}

PreparedQuery PrepareExplainQuery(ParsedQuery parsed_query, std::map<std::string, TypedValue> *summary,
                                  InterpreterContext *interpreter_context, DbAccessor *dba, auto *plan_cache) {
  const std::string kExplainQueryStart = "explain ";
  MG_ASSERT(utils::StartsWith(utils::ToLowerCase(parsed_query.stripped_query.query()), kExplainQueryStart),
            "Expected stripped query to start with '{}'", kExplainQueryStart);

  // Parse and cache the inner query separately (as if it was a standalone
  // query), producing a fresh AST. Note that currently we cannot just reuse
  // part of the already produced AST because the parameters within ASTs are
  // looked up using their positions within the string that was parsed. These
  // wouldn't match up if if we were to reuse the AST (produced by parsing the
  // full query string) when given just the inner query to execute.
  ParsedQuery parsed_inner_query =
      ParseQuery(parsed_query.query_string.substr(kExplainQueryStart.size()), parsed_query.user_parameters,
                 &interpreter_context->ast_cache, interpreter_context->config.query);

  auto *cypher_query = utils::Downcast<CypherQuery>(parsed_inner_query.query);
  MG_ASSERT(cypher_query, "Cypher grammar should not allow other queries in EXPLAIN");

  auto cypher_query_plan = CypherQueryToPlan(
      parsed_inner_query.stripped_query.hash(), std::move(parsed_inner_query.ast_storage), cypher_query,
      parsed_inner_query.parameters, parsed_inner_query.is_cacheable ? plan_cache : nullptr, dba);

  std::stringstream printed_plan;
  plan::PrettyPrint(*dba, &cypher_query_plan->plan(), &printed_plan);

  std::vector<std::vector<TypedValue>> printed_plan_rows;
  for (const auto &row : utils::Split(utils::RTrim(printed_plan.str()), "\n")) {
    printed_plan_rows.push_back(std::vector<TypedValue>{TypedValue(row)});
  }

  summary->insert_or_assign("explain", plan::PlanToJson(*dba, &cypher_query_plan->plan()).dump());

  return PreparedQuery{{"QUERY PLAN"},
                       std::move(parsed_query.required_privileges),
                       [pull_plan = std::make_shared<PullPlanVector>(std::move(printed_plan_rows))](
                           AnyStream *stream, std::optional<int> n) -> std::optional<QueryHandlerResult> {
                         if (pull_plan->Pull(stream, n)) {
                           return QueryHandlerResult::COMMIT;
                         }
                         return std::nullopt;
                       },
                       RWType::NONE};
}

PreparedQuery PrepareProfileQuery(ParsedQuery parsed_query, bool in_explicit_transaction,
                                  std::map<std::string, TypedValue> *summary, InterpreterContext *interpreter_context,
                                  DbAccessor *dba, utils::MemoryResource *execution_memory, const std::string *username,
                                  std::atomic<TransactionStatus> *transaction_status,
                                  std::shared_ptr<utils::AsyncTimer> tx_timer, auto *plan_cache,
                                  FrameChangeCollector *frame_change_collector) {
  const std::string kProfileQueryStart = "profile ";

  MG_ASSERT(utils::StartsWith(utils::ToLowerCase(parsed_query.stripped_query.query()), kProfileQueryStart),
            "Expected stripped query to start with '{}'", kProfileQueryStart);

  // PROFILE isn't allowed inside multi-command (explicit) transactions. This is
  // because PROFILE executes each PROFILE'd query and collects additional
  // perfomance metadata that it displays to the user instead of the results
  // yielded by the query. Because PROFILE has side-effects, each transaction
  // that is used to execute a PROFILE query *MUST* be aborted. That isn't
  // possible when using multicommand (explicit) transactions (because the user
  // controls the lifetime of the transaction) and that is why PROFILE is
  // explicitly disabled here in multicommand (explicit) transactions.
  // NOTE: Unlike PROFILE, EXPLAIN doesn't have any unwanted side-effects (in
  // transaction terms) because it doesn't execute the query, it just prints its
  // query plan. That is why EXPLAIN can be used in multicommand (explicit)
  // transactions.
  if (in_explicit_transaction) {
    throw ProfileInMulticommandTxException();
  }

  if (!memgraph::utils::IsAvailableTSC()) {
    throw QueryException("TSC support is missing for PROFILE");
  }

  // Parse and cache the inner query separately (as if it was a standalone
  // query), producing a fresh AST. Note that currently we cannot just reuse
  // part of the already produced AST because the parameters within ASTs are
  // looked up using their positions within the string that was parsed. These
  // wouldn't match up if if we were to reuse the AST (produced by parsing the
  // full query string) when given just the inner query to execute.
  ParsedQuery parsed_inner_query =
      ParseQuery(parsed_query.query_string.substr(kProfileQueryStart.size()), parsed_query.user_parameters,
                 &interpreter_context->ast_cache, interpreter_context->config.query);

  auto *cypher_query = utils::Downcast<CypherQuery>(parsed_inner_query.query);

  bool contains_csv = false;
  auto clauses = cypher_query->single_query_->clauses_;
  if (std::any_of(clauses.begin(), clauses.end(),
                  [](const auto *clause) { return clause->GetTypeInfo() == LoadCsv::kType; })) {
    contains_csv = true;
  }

  // If this is LOAD CSV, BatchedProcedure or AllShortest query, use PoolResource without MonotonicMemoryResource as we
  // want to reuse allocated memory
  auto use_monotonic_memory =
      !contains_csv && !IsCallBatchedProcedureQuery(clauses) && !IsAllShortestPathsQuery(clauses);

  MG_ASSERT(cypher_query, "Cypher grammar should not allow other queries in PROFILE");
  EvaluationContext evaluation_context;
  evaluation_context.timestamp = QueryTimestamp();
  evaluation_context.parameters = parsed_inner_query.parameters;
  auto evaluator = PrimitiveLiteralExpressionEvaluator{evaluation_context};
  const auto memory_limit = EvaluateMemoryLimit(evaluator, cypher_query->memory_limit_, cypher_query->memory_scale_);

  auto cypher_query_plan = CypherQueryToPlan(
      parsed_inner_query.stripped_query.hash(), std::move(parsed_inner_query.ast_storage), cypher_query,
      parsed_inner_query.parameters, parsed_inner_query.is_cacheable ? plan_cache : nullptr, dba);
  TryCaching(cypher_query_plan->ast_storage(), frame_change_collector);
  auto rw_type_checker = plan::ReadWriteTypeChecker();
  auto optional_username = StringPointerToOptional(username);

  rw_type_checker.InferRWType(const_cast<plan::LogicalOperator &>(cypher_query_plan->plan()));

  return PreparedQuery{{"OPERATOR", "ACTUAL HITS", "RELATIVE TIME", "ABSOLUTE TIME"},
                       std::move(parsed_query.required_privileges),
                       [plan = std::move(cypher_query_plan), parameters = std::move(parsed_inner_query.parameters),
                        summary, dba, interpreter_context, execution_memory, memory_limit, optional_username,
                        // We want to execute the query we are profiling lazily, so we delay
                        // the construction of the corresponding context.
                        stats_and_total_time = std::optional<plan::ProfilingStatsWithTotalTime>{},
                        pull_plan = std::shared_ptr<PullPlanVector>(nullptr), transaction_status, use_monotonic_memory,
                        frame_change_collector, tx_timer = std::move(tx_timer)](
                           AnyStream *stream, std::optional<int> n) mutable -> std::optional<QueryHandlerResult> {
                         // No output symbols are given so that nothing is streamed.
                         if (!stats_and_total_time) {
                           stats_and_total_time =
                               PullPlan(plan, parameters, true, dba, interpreter_context, execution_memory,
                                        optional_username, transaction_status, std::move(tx_timer), nullptr,
                                        memory_limit, use_monotonic_memory,
                                        frame_change_collector->IsTrackingValues() ? frame_change_collector : nullptr)
                                   .Pull(stream, {}, {}, summary);
                           pull_plan = std::make_shared<PullPlanVector>(ProfilingStatsToTable(*stats_and_total_time));
                         }

                         MG_ASSERT(stats_and_total_time, "Failed to execute the query!");

                         if (pull_plan->Pull(stream, n)) {
                           summary->insert_or_assign("profile", ProfilingStatsToJson(*stats_and_total_time).dump());
                           return QueryHandlerResult::ABORT;
                         }

                         return std::nullopt;
                       },
                       rw_type_checker.type};
}

PreparedQuery PrepareDumpQuery(ParsedQuery parsed_query, std::map<std::string, TypedValue> *summary, DbAccessor *dba,
                               utils::MemoryResource *execution_memory) {
  return PreparedQuery{{"QUERY"},
                       std::move(parsed_query.required_privileges),
                       [pull_plan = std::make_shared<PullPlanDump>(dba)](
                           AnyStream *stream, std::optional<int> n) -> std::optional<QueryHandlerResult> {
                         if (pull_plan->Pull(stream, n)) {
                           return QueryHandlerResult::COMMIT;
                         }
                         return std::nullopt;
                       },
                       RWType::R};
}

std::vector<std::vector<TypedValue>> AnalyzeGraphQueryHandler::AnalyzeGraphCreateStatistics(
    const std::span<std::string> labels, DbAccessor *execution_db_accessor) {
  using LPIndex = std::pair<storage::LabelId, storage::PropertyId>;
  auto view = storage::View::OLD;

  auto erase_not_specified_label_indices = [&labels, execution_db_accessor](auto &index_info) {
    if (labels[0] == kAsterisk) {
      return;
    }

    for (auto it = index_info.cbegin(); it != index_info.cend();) {
      if (std::find(labels.begin(), labels.end(), execution_db_accessor->LabelToName(*it)) == labels.end()) {
        it = index_info.erase(it);
      } else {
        ++it;
      }
    }
  };

  auto erase_not_specified_label_property_indices = [&labels, execution_db_accessor](auto &index_info) {
    if (labels[0] == kAsterisk) {
      return;
    }

    for (auto it = index_info.cbegin(); it != index_info.cend();) {
      if (std::find(labels.begin(), labels.end(), execution_db_accessor->LabelToName(it->first)) == labels.end()) {
        it = index_info.erase(it);
      } else {
        ++it;
      }
    }
  };

  auto populate_label_stats = [execution_db_accessor, view](auto index_info) {
    std::vector<std::pair<storage::LabelId, storage::LabelIndexStats>> label_stats;
    label_stats.reserve(index_info.size());
    std::for_each(index_info.begin(), index_info.end(),
                  [execution_db_accessor, view, &label_stats](const storage::LabelId &label_id) {
                    auto vertices = execution_db_accessor->Vertices(view, label_id);
                    uint64_t no_vertices{0};
                    uint64_t total_degree{0};
                    std::for_each(vertices.begin(), vertices.end(),
                                  [&total_degree, &no_vertices, &view](const auto &vertex) {
                                    no_vertices++;
                                    total_degree += *vertex.OutDegree(view) + *vertex.InDegree(view);
                                  });

                    auto average_degree =
                        no_vertices > 0 ? static_cast<double>(total_degree) / static_cast<double>(no_vertices) : 0;
                    auto index_stats = storage::LabelIndexStats{.count = no_vertices, .avg_degree = average_degree};
                    execution_db_accessor->SetIndexStats(label_id, index_stats);
                    label_stats.emplace_back(label_id, index_stats);
                  });

    return label_stats;
  };

  auto populate_label_property_stats = [execution_db_accessor, view](auto &index_info) {
    std::map<LPIndex, std::map<storage::PropertyValue, int64_t>> label_property_counter;
    std::map<LPIndex, uint64_t> vertex_degree_counter;
    // Iterate over all label property indexed vertices
    std::for_each(
        index_info.begin(), index_info.end(),
        [execution_db_accessor, &label_property_counter, &vertex_degree_counter, view](const LPIndex &index_info) {
          auto vertices = execution_db_accessor->Vertices(view, index_info.first, index_info.second);
          std::for_each(vertices.begin(), vertices.end(),
                        [&index_info, &label_property_counter, &vertex_degree_counter, &view](const auto &vertex) {
                          label_property_counter[index_info][*vertex.GetProperty(view, index_info.second)]++;
                          vertex_degree_counter[index_info] += *vertex.OutDegree(view) + *vertex.InDegree(view);
                        });
        });

    std::vector<std::pair<LPIndex, storage::LabelPropertyIndexStats>> label_property_stats;
    label_property_stats.reserve(label_property_counter.size());
    std::for_each(
        label_property_counter.begin(), label_property_counter.end(),
        [execution_db_accessor, &vertex_degree_counter, &label_property_stats](const auto &counter_entry) {
          const auto &[label_property, values_map] = counter_entry;
          // Extract info
          uint64_t count_property_value = std::accumulate(
              values_map.begin(), values_map.end(), 0,
              [](uint64_t prev_value, const auto &prop_value_count) { return prev_value + prop_value_count.second; });
          // num_distinc_values will never be 0
          double avg_group_size = static_cast<double>(count_property_value) / static_cast<double>(values_map.size());
          double chi_squared_stat = std::accumulate(
              values_map.begin(), values_map.end(), 0.0, [avg_group_size](double prev_result, const auto &value_entry) {
                return prev_result + utils::ChiSquaredValue(value_entry.second, avg_group_size);
              });

          double average_degree = count_property_value > 0
                                      ? static_cast<double>(vertex_degree_counter[label_property]) /
                                            static_cast<double>(count_property_value)
                                      : 0;

          auto index_stats =
              storage::LabelPropertyIndexStats{.count = count_property_value,
                                               .distinct_values_count = static_cast<uint64_t>(values_map.size()),
                                               .statistic = chi_squared_stat,
                                               .avg_group_size = avg_group_size,
                                               .avg_degree = average_degree};
          execution_db_accessor->SetIndexStats(label_property.first, label_property.second, index_stats);
          label_property_stats.push_back(std::make_pair(label_property, index_stats));
        });

    return label_property_stats;
  };

  auto index_info = execution_db_accessor->ListAllIndices();

  std::vector<storage::LabelId> label_indices_info = index_info.label;
  erase_not_specified_label_indices(label_indices_info);
  auto label_stats = populate_label_stats(label_indices_info);

  std::vector<LPIndex> label_property_indices_info = index_info.label_property;
  erase_not_specified_label_property_indices(label_property_indices_info);
  auto label_property_stats = populate_label_property_stats(label_property_indices_info);

  std::vector<std::vector<TypedValue>> results;
  results.reserve(label_stats.size() + label_property_stats.size());

  std::for_each(label_stats.begin(), label_stats.end(), [execution_db_accessor, &results](const auto &stat_entry) {
    std::vector<TypedValue> result;
    result.reserve(kComputeStatisticsNumResults);

    result.emplace_back(execution_db_accessor->LabelToName(stat_entry.first));
    result.emplace_back(TypedValue());
    result.emplace_back(static_cast<int64_t>(stat_entry.second.count));
    result.emplace_back(TypedValue());
    result.emplace_back(TypedValue());
    result.emplace_back(TypedValue());
    result.emplace_back(stat_entry.second.avg_degree);
    results.push_back(std::move(result));
  });

  std::for_each(label_property_stats.begin(), label_property_stats.end(),
                [execution_db_accessor, &results](const auto &stat_entry) {
                  std::vector<TypedValue> result;
                  result.reserve(kComputeStatisticsNumResults);

                  result.emplace_back(execution_db_accessor->LabelToName(stat_entry.first.first));
                  result.emplace_back(execution_db_accessor->PropertyToName(stat_entry.first.second));
                  result.emplace_back(static_cast<int64_t>(stat_entry.second.count));
                  result.emplace_back(static_cast<int64_t>(stat_entry.second.distinct_values_count));
                  result.emplace_back(stat_entry.second.avg_group_size);
                  result.emplace_back(stat_entry.second.statistic);
                  result.emplace_back(stat_entry.second.avg_degree);
                  results.push_back(std::move(result));
                });

  return results;
}

std::vector<std::vector<TypedValue>> AnalyzeGraphQueryHandler::AnalyzeGraphDeleteStatistics(
    const std::span<std::string> labels, DbAccessor *execution_db_accessor) {
  std::vector<std::pair<storage::LabelId, storage::PropertyId>> label_prop_results;
  std::vector<storage::LabelId> label_results;
  if (labels[0] == kAsterisk) {
    label_prop_results = execution_db_accessor->ClearLabelPropertyIndexStats();
    label_results = execution_db_accessor->ClearLabelIndexStats();
  } else {
    label_prop_results = execution_db_accessor->DeleteLabelPropertyIndexStats(labels);
    label_results = execution_db_accessor->DeleteLabelIndexStats(labels);
  }

  std::vector<std::vector<TypedValue>> results;
  results.reserve(label_prop_results.size() + label_results.size());
  std::transform(label_prop_results.begin(), label_prop_results.end(), std::back_inserter(results),
                 [execution_db_accessor](const auto &label_property_index) {
                   return std::vector<TypedValue>{
                       TypedValue(execution_db_accessor->LabelToName(label_property_index.first)),
                       TypedValue(execution_db_accessor->PropertyToName(label_property_index.second))};
                 });

  std::transform(
      label_results.begin(), label_results.end(), std::back_inserter(results),
      [execution_db_accessor](const auto &label_index) {
        return std::vector<TypedValue>{TypedValue(execution_db_accessor->LabelToName(label_index)), TypedValue("")};
      });
  return results;
}

Callback HandleAnalyzeGraphQuery(AnalyzeGraphQuery *analyze_graph_query, DbAccessor *execution_db_accessor) {
  Callback callback;
  switch (analyze_graph_query->action_) {
    case AnalyzeGraphQuery::Action::ANALYZE: {
      callback.header = {"label",      "property",       "num estimation nodes",
                         "num groups", "avg group size", "chi-squared value",
                         "avg degree"};
      callback.fn = [handler = AnalyzeGraphQueryHandler(), labels = analyze_graph_query->labels_,
                     execution_db_accessor]() mutable {
        return handler.AnalyzeGraphCreateStatistics(labels, execution_db_accessor);
      };
      break;
    }
    case AnalyzeGraphQuery::Action::DELETE: {
      callback.header = {"label", "property"};
      callback.fn = [handler = AnalyzeGraphQueryHandler(), labels = analyze_graph_query->labels_,
                     execution_db_accessor]() mutable {
        return handler.AnalyzeGraphDeleteStatistics(labels, execution_db_accessor);
      };
      break;
    }
  }

  return callback;
}

PreparedQuery PrepareAnalyzeGraphQuery(ParsedQuery parsed_query, bool in_explicit_transaction,
                                       DbAccessor *execution_db_accessor, auto *plan_cache) {
  if (in_explicit_transaction) {
    throw AnalyzeGraphInMulticommandTxException();
  }

  // Creating an index influences computed plan costs.
  auto invalidate_plan_cache = [plan_cache] {
    auto access = plan_cache->access();
    for (auto &kv : access) {
      access.remove(kv.first);
    }
  };
  utils::OnScopeExit cache_invalidator(invalidate_plan_cache);

  auto *analyze_graph_query = utils::Downcast<AnalyzeGraphQuery>(parsed_query.query);
  MG_ASSERT(analyze_graph_query);
  auto callback = HandleAnalyzeGraphQuery(analyze_graph_query, execution_db_accessor);

  return PreparedQuery{std::move(callback.header), std::move(parsed_query.required_privileges),
                       [callback_fn = std::move(callback.fn), pull_plan = std::shared_ptr<PullPlanVector>{nullptr}](
                           AnyStream *stream, std::optional<int> n) mutable -> std::optional<QueryHandlerResult> {
                         if (UNLIKELY(!pull_plan)) {
                           pull_plan = std::make_shared<PullPlanVector>(callback_fn());
                         }

                         if (pull_plan->Pull(stream, n)) {
                           return QueryHandlerResult::COMMIT;
                         }
                         return std::nullopt;
                       },
                       RWType::NONE};
}

PreparedQuery PrepareIndexQuery(ParsedQuery parsed_query, bool in_explicit_transaction,
                                std::vector<Notification> *notifications, storage::Storage *storage, auto *plan_cache) {
  if (in_explicit_transaction) {
    throw IndexInMulticommandTxException();
  }

  auto *index_query = utils::Downcast<IndexQuery>(parsed_query.query);
  std::function<void(Notification &)> handler;

  // Creating an index influences computed plan costs.
  auto invalidate_plan_cache = [plan_cache] {
    auto access = plan_cache->access();
    for (auto &kv : access) {
      access.remove(kv.first);
    }
  };

  auto label = storage->NameToLabel(index_query->label_.name);

  std::vector<storage::PropertyId> properties;
  std::vector<std::string> properties_string;
  properties.reserve(index_query->properties_.size());
  properties_string.reserve(index_query->properties_.size());
  for (const auto &prop : index_query->properties_) {
    properties.push_back(storage->NameToProperty(prop.name));
    properties_string.push_back(prop.name);
  }
  auto properties_stringified = utils::Join(properties_string, ", ");

  if (properties.size() > 1) {
    throw utils::NotYetImplemented("index on multiple properties");
  }

  Notification index_notification(SeverityLevel::INFO);
  switch (index_query->action_) {
    case IndexQuery::Action::CREATE: {
      index_notification.code = NotificationCode::CREATE_INDEX;
      index_notification.title =
          fmt::format("Created index on label {} on properties {}.", index_query->label_.name, properties_stringified);

      handler = [storage, label, properties_stringified = std::move(properties_stringified),
                 label_name = index_query->label_.name, properties = std::move(properties),
                 invalidate_plan_cache = std::move(invalidate_plan_cache)](Notification &index_notification) {
        MG_ASSERT(properties.size() <= 1U);
        auto maybe_index_error =
            properties.empty() ? storage->CreateIndex(label) : storage->CreateIndex(label, properties[0]);
        utils::OnScopeExit invalidator(invalidate_plan_cache);

        if (maybe_index_error.HasError()) {
          const auto &error = maybe_index_error.GetError();
          std::visit(
              [&index_notification, &label_name, &properties_stringified]<typename T>(T &&) {
                using ErrorType = std::remove_cvref_t<T>;
                if constexpr (std::is_same_v<ErrorType, storage::ReplicationError>) {
                  throw ReplicationException(
                      fmt::format("At least one SYNC replica has not confirmed the creation of the index on label {} "
                                  "on properties {}.",
                                  label_name, properties_stringified));
                } else if constexpr (std::is_same_v<ErrorType, storage::IndexDefinitionError>) {
                  index_notification.code = NotificationCode::EXISTENT_INDEX;
                  index_notification.title = fmt::format("Index on label {} on properties {} already exists.",
                                                         label_name, properties_stringified);
                } else if constexpr (std::is_same_v<ErrorType, storage::IndexPersistenceError>) {
                  throw IndexPersistenceException();
                } else {
                  static_assert(kAlwaysFalse<T>, "Missing type from variant visitor");
                }
              },
              error);
        }
      };
      break;
    }
    case IndexQuery::Action::DROP: {
      index_notification.code = NotificationCode::DROP_INDEX;
      index_notification.title = fmt::format("Dropped index on label {} on properties {}.", index_query->label_.name,
                                             utils::Join(properties_string, ", "));
      handler = [storage, label, properties_stringified = std::move(properties_stringified),
                 label_name = index_query->label_.name, properties = std::move(properties),
                 invalidate_plan_cache = std::move(invalidate_plan_cache)](Notification &index_notification) {
        MG_ASSERT(properties.size() <= 1U);
        auto maybe_index_error =
            properties.empty() ? storage->DropIndex(label) : storage->DropIndex(label, properties[0]);
        utils::OnScopeExit invalidator(invalidate_plan_cache);

        if (maybe_index_error.HasError()) {
          const auto &error = maybe_index_error.GetError();
          std::visit(
              [&index_notification, &label_name, &properties_stringified]<typename T>(T &&) {
                using ErrorType = std::remove_cvref_t<T>;
                if constexpr (std::is_same_v<ErrorType, storage::ReplicationError>) {
                  throw ReplicationException(
                      fmt::format("At least one SYNC replica has not confirmed the dropping of the index on label {} "
                                  "on properties {}.",
                                  label_name, properties_stringified));
                } else if constexpr (std::is_same_v<ErrorType, storage::IndexDefinitionError>) {
                  index_notification.code = NotificationCode::NONEXISTENT_INDEX;
                  index_notification.title = fmt::format("Index on label {} on properties {} doesn't exist.",
                                                         label_name, properties_stringified);
                } else if constexpr (std::is_same_v<ErrorType, storage::IndexPersistenceError>) {
                  throw IndexPersistenceException();
                } else {
                  static_assert(kAlwaysFalse<T>, "Missing type from variant visitor");
                }
              },
              error);
        }
      };
      break;
    }
  }

  return PreparedQuery{
      {},
      std::move(parsed_query.required_privileges),
      [handler = std::move(handler), notifications, index_notification = std::move(index_notification)](
          AnyStream * /*stream*/, std::optional<int> /*unused*/) mutable {
        handler(index_notification);
        notifications->push_back(index_notification);
        return QueryHandlerResult::NOTHING;
      },
      RWType::W};
}

PreparedQuery PrepareAuthQuery(ParsedQuery parsed_query, bool in_explicit_transaction,
                               InterpreterContext *interpreter_context) {
  if (in_explicit_transaction) {
    throw UserModificationInMulticommandTxException();
  }

  auto *auth_query = utils::Downcast<AuthQuery>(parsed_query.query);

  auto callback = HandleAuthQuery(auth_query, interpreter_context, parsed_query.parameters);

  return PreparedQuery{std::move(callback.header), std::move(parsed_query.required_privileges),
                       [handler = std::move(callback.fn), pull_plan = std::shared_ptr<PullPlanVector>(nullptr),
                        interpreter_context](  // NOLINT
                           AnyStream *stream, std::optional<int> n) mutable -> std::optional<QueryHandlerResult> {
                         if (!pull_plan) {
                           // Run the specific query
                           auto results = handler();
                           pull_plan = std::make_shared<PullPlanVector>(std::move(results));
#ifdef MG_ENTERPRISE
                           // Invalidate auth cache after every type of AuthQuery
                           interpreter_context->auth_checker->ClearCache();
#endif
                         }

                         if (pull_plan->Pull(stream, n)) {
                           return QueryHandlerResult::COMMIT;
                         }
                         return std::nullopt;
                       },
                       RWType::NONE};
}

PreparedQuery PrepareReplicationQuery(ParsedQuery parsed_query, bool in_explicit_transaction,
                                      std::vector<Notification> *notifications, storage::Storage *storage,
                                      const InterpreterConfig &config) {
  if (in_explicit_transaction) {
    throw ReplicationModificationInMulticommandTxException();
  }

  if (storage->GetStorageMode() == storage::StorageMode::ON_DISK_TRANSACTIONAL) {
    throw ReplicationDisabledOnDiskStorage();
  }

  auto *replication_query = utils::Downcast<ReplicationQuery>(parsed_query.query);
  auto callback = HandleReplicationQuery(replication_query, parsed_query.parameters, storage, config, notifications);

  return PreparedQuery{callback.header, std::move(parsed_query.required_privileges),
                       [callback_fn = std::move(callback.fn), pull_plan = std::shared_ptr<PullPlanVector>{nullptr}](
                           AnyStream *stream, std::optional<int> n) mutable -> std::optional<QueryHandlerResult> {
                         if (UNLIKELY(!pull_plan)) {
                           pull_plan = std::make_shared<PullPlanVector>(callback_fn());
                         }

                         if (pull_plan->Pull(stream, n)) {
                           return QueryHandlerResult::COMMIT;
                         }
                         return std::nullopt;
                       },
                       RWType::NONE};
  // False positive report for the std::make_shared above
  // NOLINTNEXTLINE(clang-analyzer-cplusplus.NewDeleteLeaks)
}

PreparedQuery PrepareLockPathQuery(ParsedQuery parsed_query, bool in_explicit_transaction, storage::Storage *storage) {
  if (in_explicit_transaction) {
    throw LockPathModificationInMulticommandTxException();
  }

  if (storage->GetStorageMode() == storage::StorageMode::ON_DISK_TRANSACTIONAL) {
    throw LockPathDisabledOnDiskStorage();
  }

  auto *lock_path_query = utils::Downcast<LockPathQuery>(parsed_query.query);

  return PreparedQuery{
      {"STATUS"},
      std::move(parsed_query.required_privileges),
      [storage, action = lock_path_query->action_](AnyStream *stream,
                                                   std::optional<int> n) -> std::optional<QueryHandlerResult> {
        auto *mem_storage = static_cast<storage::InMemoryStorage *>(storage);
        std::vector<std::vector<TypedValue>> status;
        std::string res;

        switch (action) {
          case LockPathQuery::Action::LOCK_PATH: {
            const auto lock_success = mem_storage->LockPath();
            if (lock_success.HasError()) [[unlikely]] {
              throw QueryRuntimeException("Failed to lock the data directory");
            }
            res = lock_success.GetValue() ? "Data directory is now locked." : "Data directory is already locked.";
            break;
          }
          case LockPathQuery::Action::UNLOCK_PATH: {
            const auto unlock_success = mem_storage->UnlockPath();
            if (unlock_success.HasError()) [[unlikely]] {
              throw QueryRuntimeException("Failed to unlock the data directory");
            }
            res = unlock_success.GetValue() ? "Data directory is now unlocked." : "Data directory is already unlocked.";
            break;
          }
          case LockPathQuery::Action::STATUS: {
            const auto locked_status = mem_storage->IsPathLocked();
            if (locked_status.HasError()) [[unlikely]] {
              throw QueryRuntimeException("Failed to access the data directory");
            }
            res = locked_status.GetValue() ? "Data directory is locked." : "Data directory is unlocked.";
            break;
          }
        }

        status.emplace_back(std::vector<TypedValue>{TypedValue(res)});
        auto pull_plan = std::make_shared<PullPlanVector>(std::move(status));
        if (pull_plan->Pull(stream, n)) {
          return QueryHandlerResult::COMMIT;
        }
        return std::nullopt;
      },
      RWType::NONE};
}

PreparedQuery PrepareFreeMemoryQuery(ParsedQuery parsed_query, bool in_explicit_transaction,
                                     storage::Storage *storage) {
  if (in_explicit_transaction) {
    throw FreeMemoryModificationInMulticommandTxException();
  }

  if (storage->GetStorageMode() == storage::StorageMode::ON_DISK_TRANSACTIONAL) {
    throw FreeMemoryDisabledOnDiskStorage();
  }

  return PreparedQuery{{},
                       std::move(parsed_query.required_privileges),
                       [storage](AnyStream *stream, std::optional<int> n) -> std::optional<QueryHandlerResult> {
                         storage->FreeMemory();
                         memory::PurgeUnusedMemory();
                         return QueryHandlerResult::COMMIT;
                       },
                       RWType::NONE};
}

PreparedQuery PrepareShowConfigQuery(ParsedQuery parsed_query, bool in_explicit_transaction) {
  if (in_explicit_transaction) {
    throw ShowConfigModificationInMulticommandTxException();
  }

  auto callback = HandleConfigQuery();

  return PreparedQuery{std::move(callback.header), std::move(parsed_query.required_privileges),
                       [callback_fn = std::move(callback.fn), pull_plan = std::shared_ptr<PullPlanVector>{nullptr}](
                           AnyStream *stream, std::optional<int> n) mutable -> std::optional<QueryHandlerResult> {
                         if (!pull_plan) [[unlikely]] {
                           pull_plan = std::make_shared<PullPlanVector>(callback_fn());
                         }

                         if (pull_plan->Pull(stream, n)) {
                           return QueryHandlerResult::COMMIT;
                         }
                         return std::nullopt;
                       },
                       RWType::NONE};
}

TriggerEventType ToTriggerEventType(const TriggerQuery::EventType event_type) {
  switch (event_type) {
    case TriggerQuery::EventType::ANY:
      return TriggerEventType::ANY;

    case TriggerQuery::EventType::CREATE:
      return TriggerEventType::CREATE;

    case TriggerQuery::EventType::VERTEX_CREATE:
      return TriggerEventType::VERTEX_CREATE;

    case TriggerQuery::EventType::EDGE_CREATE:
      return TriggerEventType::EDGE_CREATE;

    case TriggerQuery::EventType::DELETE:
      return TriggerEventType::DELETE;

    case TriggerQuery::EventType::VERTEX_DELETE:
      return TriggerEventType::VERTEX_DELETE;

    case TriggerQuery::EventType::EDGE_DELETE:
      return TriggerEventType::EDGE_DELETE;

    case TriggerQuery::EventType::UPDATE:
      return TriggerEventType::UPDATE;

    case TriggerQuery::EventType::VERTEX_UPDATE:
      return TriggerEventType::VERTEX_UPDATE;

    case TriggerQuery::EventType::EDGE_UPDATE:
      return TriggerEventType::EDGE_UPDATE;
  }
}

Callback CreateTrigger(TriggerQuery *trigger_query,
                       const std::map<std::string, storage::PropertyValue> &user_parameters,
                       TriggerStore *trigger_store, InterpreterContext *interpreter_context, DbAccessor *dba,
                       std::optional<std::string> owner) {
  return {{},
          [trigger_name = std::move(trigger_query->trigger_name_),
           trigger_statement = std::move(trigger_query->statement_), event_type = trigger_query->event_type_,
           before_commit = trigger_query->before_commit_, trigger_store, interpreter_context, dba, user_parameters,
           owner = std::move(owner)]() mutable -> std::vector<std::vector<TypedValue>> {
            trigger_store->AddTrigger(std::move(trigger_name), trigger_statement, user_parameters,
                                      ToTriggerEventType(event_type),
                                      before_commit ? TriggerPhase::BEFORE_COMMIT : TriggerPhase::AFTER_COMMIT,
                                      &interpreter_context->ast_cache, dba, interpreter_context->config.query,
                                      std::move(owner), interpreter_context->auth_checker);
            memgraph::metrics::IncrementCounter(memgraph::metrics::TriggersCreated);
            return {};
          }};
}

Callback DropTrigger(TriggerQuery *trigger_query, TriggerStore *trigger_store) {
  return {{},
          [trigger_name = std::move(trigger_query->trigger_name_),
           trigger_store]() -> std::vector<std::vector<TypedValue>> {
            trigger_store->DropTrigger(trigger_name);
            return {};
          }};
}

Callback ShowTriggers(TriggerStore *trigger_store) {
  return {{"trigger name", "statement", "event type", "phase", "owner"}, [trigger_store] {
            std::vector<std::vector<TypedValue>> results;
            auto trigger_infos = trigger_store->GetTriggerInfo();
            results.reserve(trigger_infos.size());
            for (auto &trigger_info : trigger_infos) {
              std::vector<TypedValue> typed_trigger_info;
              typed_trigger_info.reserve(4);
              typed_trigger_info.emplace_back(std::move(trigger_info.name));
              typed_trigger_info.emplace_back(std::move(trigger_info.statement));
              typed_trigger_info.emplace_back(TriggerEventTypeToString(trigger_info.event_type));
              typed_trigger_info.emplace_back(trigger_info.phase == TriggerPhase::BEFORE_COMMIT ? "BEFORE COMMIT"
                                                                                                : "AFTER COMMIT");
              typed_trigger_info.emplace_back(trigger_info.owner.has_value() ? TypedValue{*trigger_info.owner}
                                                                             : TypedValue{});

              results.push_back(std::move(typed_trigger_info));
            }

            return results;
          }};
}

PreparedQuery PrepareTriggerQuery(ParsedQuery parsed_query, bool in_explicit_transaction,
                                  std::vector<Notification> *notifications, TriggerStore *trigger_store,
                                  InterpreterContext *interpreter_context, DbAccessor *dba,
                                  const std::map<std::string, storage::PropertyValue> &user_parameters,
                                  const std::string *username) {
  if (in_explicit_transaction) {
    throw TriggerModificationInMulticommandTxException();
  }

  auto *trigger_query = utils::Downcast<TriggerQuery>(parsed_query.query);
  MG_ASSERT(trigger_query);

  std::optional<Notification> trigger_notification;
  auto callback = std::invoke([trigger_query, trigger_store, interpreter_context, dba, &user_parameters,
                               owner = StringPointerToOptional(username), &trigger_notification]() mutable {
    switch (trigger_query->action_) {
      case TriggerQuery::Action::CREATE_TRIGGER:
        trigger_notification.emplace(SeverityLevel::INFO, NotificationCode::CREATE_TRIGGER,
                                     fmt::format("Created trigger {}.", trigger_query->trigger_name_));
        return CreateTrigger(trigger_query, user_parameters, trigger_store, interpreter_context, dba, std::move(owner));
      case TriggerQuery::Action::DROP_TRIGGER:
        trigger_notification.emplace(SeverityLevel::INFO, NotificationCode::DROP_TRIGGER,
                                     fmt::format("Dropped trigger {}.", trigger_query->trigger_name_));
        return DropTrigger(trigger_query, trigger_store);
      case TriggerQuery::Action::SHOW_TRIGGERS:
        return ShowTriggers(trigger_store);
    }
  });

  return PreparedQuery{std::move(callback.header), std::move(parsed_query.required_privileges),
                       [callback_fn = std::move(callback.fn), pull_plan = std::shared_ptr<PullPlanVector>{nullptr},
                        trigger_notification = std::move(trigger_notification), notifications](
                           AnyStream *stream, std::optional<int> n) mutable -> std::optional<QueryHandlerResult> {
                         if (UNLIKELY(!pull_plan)) {
                           pull_plan = std::make_shared<PullPlanVector>(callback_fn());
                         }

                         if (pull_plan->Pull(stream, n)) {
                           if (trigger_notification) {
                             notifications->push_back(std::move(*trigger_notification));
                           }
                           return QueryHandlerResult::COMMIT;
                         }
                         return std::nullopt;
                       },
                       RWType::NONE};
  // False positive report for the std::make_shared above
  // NOLINTNEXTLINE(clang-analyzer-cplusplus.NewDeleteLeaks)
}

PreparedQuery PrepareStreamQuery(ParsedQuery parsed_query, bool in_explicit_transaction,
                                 std::vector<Notification> *notifications, memgraph::dbms::DatabaseAccess &db_acc,
                                 InterpreterContext *interpreter_context, const std::string *username) {
  if (in_explicit_transaction) {
    throw StreamQueryInMulticommandTxException();
  }

  auto *stream_query = utils::Downcast<StreamQuery>(parsed_query.query);
  MG_ASSERT(stream_query);
  auto callback =
      HandleStreamQuery(stream_query, parsed_query.parameters, db_acc, interpreter_context, username, notifications);

  return PreparedQuery{std::move(callback.header), std::move(parsed_query.required_privileges),
                       [callback_fn = std::move(callback.fn), pull_plan = std::shared_ptr<PullPlanVector>{nullptr}](
                           AnyStream *stream, std::optional<int> n) mutable -> std::optional<QueryHandlerResult> {
                         if (UNLIKELY(!pull_plan)) {
                           pull_plan = std::make_shared<PullPlanVector>(callback_fn());
                         }

                         if (pull_plan->Pull(stream, n)) {
                           return QueryHandlerResult::COMMIT;
                         }
                         return std::nullopt;
                       },
                       RWType::NONE};
  // False positive report for the std::make_shared above
  // NOLINTNEXTLINE(clang-analyzer-cplusplus.NewDeleteLeaks)
}

constexpr auto ToStorageIsolationLevel(const IsolationLevelQuery::IsolationLevel isolation_level) noexcept {
  switch (isolation_level) {
    case IsolationLevelQuery::IsolationLevel::SNAPSHOT_ISOLATION:
      return storage::IsolationLevel::SNAPSHOT_ISOLATION;
    case IsolationLevelQuery::IsolationLevel::READ_COMMITTED:
      return storage::IsolationLevel::READ_COMMITTED;
    case IsolationLevelQuery::IsolationLevel::READ_UNCOMMITTED:
      return storage::IsolationLevel::READ_UNCOMMITTED;
  }
}

constexpr auto ToStorageMode(const StorageModeQuery::StorageMode storage_mode) noexcept {
  switch (storage_mode) {
    case StorageModeQuery::StorageMode::IN_MEMORY_TRANSACTIONAL:
      return storage::StorageMode::IN_MEMORY_TRANSACTIONAL;
    case StorageModeQuery::StorageMode::IN_MEMORY_ANALYTICAL:
      return storage::StorageMode::IN_MEMORY_ANALYTICAL;
    case StorageModeQuery::StorageMode::ON_DISK_TRANSACTIONAL:
      return storage::StorageMode::ON_DISK_TRANSACTIONAL;
  }
}

constexpr auto ToEdgeImportMode(const EdgeImportModeQuery::Status status) noexcept {
  if (status == EdgeImportModeQuery::Status::ACTIVE) {
    return storage::EdgeImportMode::ACTIVE;
  }
  return storage::EdgeImportMode::INACTIVE;
}

bool SwitchingFromInMemoryToDisk(storage::StorageMode current_mode, storage::StorageMode next_mode) {
  return (current_mode == storage::StorageMode::IN_MEMORY_TRANSACTIONAL ||
          current_mode == storage::StorageMode::IN_MEMORY_ANALYTICAL) &&
         next_mode == storage::StorageMode::ON_DISK_TRANSACTIONAL;
}

bool SwitchingFromDiskToInMemory(storage::StorageMode current_mode, storage::StorageMode next_mode) {
  return current_mode == storage::StorageMode::ON_DISK_TRANSACTIONAL &&
         (next_mode == storage::StorageMode::IN_MEMORY_TRANSACTIONAL ||
          next_mode == storage::StorageMode::IN_MEMORY_ANALYTICAL);
}

PreparedQuery PrepareIsolationLevelQuery(ParsedQuery parsed_query, const bool in_explicit_transaction,
                                         storage::Storage *storage, Interpreter *interpreter) {
  if (in_explicit_transaction) {
    throw IsolationLevelModificationInMulticommandTxException();
  }

  auto *isolation_level_query = utils::Downcast<IsolationLevelQuery>(parsed_query.query);
  MG_ASSERT(isolation_level_query);

  const auto isolation_level = ToStorageIsolationLevel(isolation_level_query->isolation_level_);

  auto callback = [isolation_level_query, isolation_level, storage, interpreter]() -> std::function<void()> {
    switch (isolation_level_query->isolation_level_scope_) {
      case IsolationLevelQuery::IsolationLevelScope::GLOBAL:
        return [storage, isolation_level] {
          if (auto maybe_error = storage->SetIsolationLevel(isolation_level); maybe_error.HasError()) {
            switch (maybe_error.GetError()) {
              case storage::Storage::SetIsolationLevelError::DisabledForAnalyticalMode:
                throw IsolationLevelModificationInAnalyticsException();
                break;
            }
          }
        };
      case IsolationLevelQuery::IsolationLevelScope::SESSION:
        return [interpreter, isolation_level] { interpreter->SetSessionIsolationLevel(isolation_level); };
      case IsolationLevelQuery::IsolationLevelScope::NEXT:
        return [interpreter, isolation_level] { interpreter->SetNextTransactionIsolationLevel(isolation_level); };
    }
  }();

  return PreparedQuery{
      {},
      std::move(parsed_query.required_privileges),
      [callback = std::move(callback)](AnyStream *stream, std::optional<int> n) -> std::optional<QueryHandlerResult> {
        callback();
        return QueryHandlerResult::COMMIT;
      },
      RWType::NONE};
}

Callback SwitchMemoryDevice(storage::StorageMode current_mode, storage::StorageMode requested_mode,
                            memgraph::dbms::DatabaseAccess &db) {
  Callback callback;
  callback.fn = [current_mode, requested_mode, &db]() mutable {
    if (current_mode == requested_mode) {
      return std::vector<std::vector<TypedValue>>();
    }
    if (SwitchingFromDiskToInMemory(current_mode, requested_mode)) {
      throw utils::BasicException(
          "You cannot switch from the on-disk storage mode to an in-memory storage mode while the database is running. "
          "To make the switch, delete the data directory and restart the database. Once restarted, Memgraph will "
          "automatically start in the default in-memory transactional storage mode.");
    }
    if (SwitchingFromInMemoryToDisk(current_mode, requested_mode)) {
      if (!db.try_exclusively([](auto &in) {
            if (!in.streams()->GetStreamInfo().empty()) {
              throw utils::BasicException(
                  "You cannot switch from an in-memory storage mode to the on-disk storage mode when there are "
                  "associated streams. Drop all streams and retry.");
            }

            if (!in.trigger_store()->GetTriggerInfo().empty()) {
              throw utils::BasicException(
                  "You cannot switch from an in-memory storage mode to the on-disk storage mode when there are "
                  "associated triggers. Drop all triggers and retry.");
            }

            std::unique_lock main_guard{in.storage()->main_lock_};  // do we need this?
            if (auto vertex_cnt_approx = in.storage()->GetInfo().vertex_count; vertex_cnt_approx > 0) {
              throw utils::BasicException(
                  "You cannot switch from an in-memory storage mode to the on-disk storage mode when the database "
                  "contains data. Delete all entries from the database, run FREE MEMORY and then repeat this "
                  "query. ");
            }
            main_guard.unlock();
            in.SwitchToOnDisk();
          })) {  // Try exclusively failed
        throw utils::BasicException(
            "You cannot switch from an in-memory storage mode to the on-disk storage mode when there are "
            "multiple sessions active. Close all other sessions and try again. As Memgraph Lab uses "
            "multiple sessions to run queries in parallel, "
            "it is currently impossible to switch to the on-disk storage mode within Lab. "
            "Close it, connect to the instance with mgconsole "
            "and change the storage mode to on-disk from there. Then, you can reconnect with the Lab "
            "and continue to use the instance as usual.");
      }
    }
    return std::vector<std::vector<TypedValue>>();
  };
  return callback;
}

bool ActiveTransactionsExist(InterpreterContext *interpreter_context) {
  bool exists_active_transaction = interpreter_context->interpreters.WithLock([](const auto &interpreters_) {
    return std::any_of(interpreters_.begin(), interpreters_.end(), [](const auto &interpreter) {
      return interpreter->transaction_status_.load() != TransactionStatus::IDLE;
    });
  });
  return exists_active_transaction;
}

PreparedQuery PrepareStorageModeQuery(ParsedQuery parsed_query, const bool in_explicit_transaction,
                                      memgraph::dbms::DatabaseAccess &db, InterpreterContext *interpreter_context) {
  if (in_explicit_transaction) {
    throw StorageModeModificationInMulticommandTxException();
  }

  auto *storage_mode_query = utils::Downcast<StorageModeQuery>(parsed_query.query);
  MG_ASSERT(storage_mode_query);
  const auto requested_mode = ToStorageMode(storage_mode_query->storage_mode_);
  auto current_mode = db->GetStorageMode();

  std::function<void()> callback;

  if (current_mode == storage::StorageMode::ON_DISK_TRANSACTIONAL ||
      requested_mode == storage::StorageMode::ON_DISK_TRANSACTIONAL) {
    callback = SwitchMemoryDevice(current_mode, requested_mode, db).fn;
  } else {
    if (ActiveTransactionsExist(interpreter_context)) {
      spdlog::info(
          "Storage mode will be modified when there are no other active transactions. Check the status of the "
          "transactions using 'SHOW TRANSACTIONS' query and ensure no other transactions are active.");
    }

    callback = [requested_mode, storage = db->storage()]() -> std::function<void()> {
      // SetStorageMode will probably be handled at the Database level
      return [storage, requested_mode] { storage->SetStorageMode(requested_mode); };
    }();
  }

  return PreparedQuery{{},
                       std::move(parsed_query.required_privileges),
                       [callback = std::move(callback)](AnyStream * /*stream*/,
                                                        std::optional<int> /*n*/) -> std::optional<QueryHandlerResult> {
                         callback();
                         return QueryHandlerResult::COMMIT;
                       },
                       RWType::NONE};
}

PreparedQuery PrepareEdgeImportModeQuery(ParsedQuery parsed_query, const bool in_explicit_transaction,
                                         storage::Storage *db) {
  if (in_explicit_transaction) {
    throw EdgeImportModeModificationInMulticommandTxException();
  }

  if (db->GetStorageMode() != storage::StorageMode::ON_DISK_TRANSACTIONAL) {
    throw EdgeImportModeQueryDisabledOnDiskStorage();
  }

  auto *edge_import_mode_query = utils::Downcast<EdgeImportModeQuery>(parsed_query.query);
  MG_ASSERT(edge_import_mode_query);
  const auto requested_status = ToEdgeImportMode(edge_import_mode_query->status_);

  auto callback = [requested_status, db]() -> std::function<void()> {
    return [db, requested_status] {
      auto *disk_storage = static_cast<storage::DiskStorage *>(db);
      disk_storage->SetEdgeImportMode(requested_status);
    };
  }();

  return PreparedQuery{{},
                       std::move(parsed_query.required_privileges),
                       [callback = std::move(callback)](AnyStream * /*stream*/,
                                                        std::optional<int> /*n*/) -> std::optional<QueryHandlerResult> {
                         callback();
                         return QueryHandlerResult::COMMIT;
                       },
                       RWType::NONE};
}

PreparedQuery PrepareCreateSnapshotQuery(ParsedQuery parsed_query, bool in_explicit_transaction,
                                         storage::Storage *storage) {
  if (in_explicit_transaction) {
    throw CreateSnapshotInMulticommandTxException();
  }

  if (storage->GetStorageMode() == storage::StorageMode::ON_DISK_TRANSACTIONAL) {
    throw CreateSnapshotDisabledOnDiskStorage();
  }

  return PreparedQuery{
      {},
      std::move(parsed_query.required_privileges),
      [storage](AnyStream * /*stream*/, std::optional<int> /*n*/) -> std::optional<QueryHandlerResult> {
        auto *mem_storage = static_cast<storage::InMemoryStorage *>(storage);
        if (auto maybe_error = mem_storage->CreateSnapshot({}); maybe_error.HasError()) {
          switch (maybe_error.GetError()) {
            case storage::InMemoryStorage::CreateSnapshotError::DisabledForReplica:
              throw utils::BasicException(
                  "Failed to create a snapshot. Replica instances are not allowed to create them.");
            case storage::InMemoryStorage::CreateSnapshotError::DisabledForAnalyticsPeriodicCommit:
              spdlog::warn(utils::MessageWithLink("Periodic snapshots are disabled for analytical mode.",
                                                  "https://memgr.ph/replication"));
              break;
            case storage::InMemoryStorage::CreateSnapshotError::ReachedMaxNumTries:
              spdlog::warn("Failed to create snapshot. Reached max number of tries. Please contact support");
              break;
          }
        }
        return QueryHandlerResult::COMMIT;
      },
      RWType::NONE};
}

PreparedQuery PrepareSettingQuery(ParsedQuery parsed_query, bool in_explicit_transaction, DbAccessor *dba) {
  if (in_explicit_transaction) {
    throw SettingConfigInMulticommandTxException{};
  }

  auto *setting_query = utils::Downcast<SettingQuery>(parsed_query.query);
  MG_ASSERT(setting_query);
  auto callback = HandleSettingQuery(setting_query, parsed_query.parameters);

  return PreparedQuery{std::move(callback.header), std::move(parsed_query.required_privileges),
                       [callback_fn = std::move(callback.fn), pull_plan = std::shared_ptr<PullPlanVector>{nullptr}](
                           AnyStream *stream, std::optional<int> n) mutable -> std::optional<QueryHandlerResult> {
                         if (UNLIKELY(!pull_plan)) {
                           pull_plan = std::make_shared<PullPlanVector>(callback_fn());
                         }

                         if (pull_plan->Pull(stream, n)) {
                           return QueryHandlerResult::COMMIT;
                         }
                         return std::nullopt;
                       },
                       RWType::NONE};
  // False positive report for the std::make_shared above
  // NOLINTNEXTLINE(clang-analyzer-cplusplus.NewDeleteLeaks)
}

std::vector<std::vector<TypedValue>> TransactionQueueQueryHandler::ShowTransactions(
    const std::unordered_set<Interpreter *> &interpreters, const std::optional<std::string> &username,
    bool hasTransactionManagementPrivilege) {
  std::vector<std::vector<TypedValue>> results;
  results.reserve(interpreters.size());
  for (Interpreter *interpreter : interpreters) {
    TransactionStatus alive_status = TransactionStatus::ACTIVE;
    // if it is just checking status, commit and abort should wait for the end of the check
    // ignore interpreters that already started committing or rollback
    if (!interpreter->transaction_status_.compare_exchange_strong(alive_status, TransactionStatus::VERIFYING)) {
      continue;
    }
    utils::OnScopeExit clean_status([interpreter]() {
      interpreter->transaction_status_.store(TransactionStatus::ACTIVE, std::memory_order_release);
    });
    std::optional<uint64_t> transaction_id = interpreter->GetTransactionId();
    if (transaction_id.has_value() && (interpreter->username_ == username || hasTransactionManagementPrivilege)) {
      const auto &typed_queries = interpreter->GetQueries();
      results.push_back({TypedValue(interpreter->username_.value_or("")),
                         TypedValue(std::to_string(transaction_id.value())), TypedValue(typed_queries)});
      // Handle user-defined metadata
      std::map<std::string, TypedValue> metadata_tv;
      if (interpreter->metadata_) {
        for (const auto &md : *(interpreter->metadata_)) {
          metadata_tv.emplace(md.first, TypedValue(md.second));
        }
      }
      results.back().push_back(TypedValue(metadata_tv));
    }
  }
  return results;
}

std::vector<std::vector<TypedValue>> TransactionQueueQueryHandler::KillTransactions(
    InterpreterContext *interpreter_context, const std::vector<std::string> &maybe_kill_transaction_ids,
    const std::optional<std::string> &username, bool hasTransactionManagementPrivilege) {
  std::vector<std::vector<TypedValue>> results;
  for (const std::string &transaction_id : maybe_kill_transaction_ids) {
    bool killed = false;
    bool transaction_found = false;
    // Multiple simultaneous TERMINATE TRANSACTIONS aren't allowed
    // TERMINATE and SHOW TRANSACTIONS are mutually exclusive
    interpreter_context->interpreters.WithLock([&transaction_id, &killed, &transaction_found, username,
                                                hasTransactionManagementPrivilege](const auto &interpreters) {
      for (Interpreter *interpreter : interpreters) {
        TransactionStatus alive_status = TransactionStatus::ACTIVE;
        // if it is just checking kill, commit and abort should wait for the end of the check
        // The only way to start checking if the transaction will get killed is if the transaction_status is
        // active
        if (!interpreter->transaction_status_.compare_exchange_strong(alive_status, TransactionStatus::VERIFYING)) {
          continue;
        }
        utils::OnScopeExit clean_status([interpreter, &killed]() {
          if (killed) {
            interpreter->transaction_status_.store(TransactionStatus::TERMINATED, std::memory_order_release);
          } else {
            interpreter->transaction_status_.store(TransactionStatus::ACTIVE, std::memory_order_release);
          }
        });

        std::optional<uint64_t> intr_trans = interpreter->GetTransactionId();
        if (intr_trans.has_value() && std::to_string(intr_trans.value()) == transaction_id) {
          transaction_found = true;
          if (interpreter->username_ == username || hasTransactionManagementPrivilege) {
            killed = true;
            spdlog::warn("Transaction {} successfully killed", transaction_id);
          } else {
            spdlog::warn("Not enough rights to kill the transaction");
          }
          break;
        }
      }
    });
    if (!transaction_found) {
      spdlog::warn("Transaction {} not found", transaction_id);
    }
    results.push_back({TypedValue(transaction_id), TypedValue(killed)});
  }
  return results;
}

Callback HandleTransactionQueueQuery(TransactionQueueQuery *transaction_query,
                                     const std::optional<std::string> &username, const Parameters &parameters,
                                     InterpreterContext *interpreter_context) {
  EvaluationContext evaluation_context;
  evaluation_context.timestamp = QueryTimestamp();
  evaluation_context.parameters = parameters;
  auto evaluator = PrimitiveLiteralExpressionEvaluator{evaluation_context};

  bool hasTransactionManagementPrivilege = interpreter_context->auth_checker->IsUserAuthorized(
      username, {query::AuthQuery::Privilege::TRANSACTION_MANAGEMENT}, "");

  Callback callback;
  switch (transaction_query->action_) {
    case TransactionQueueQuery::Action::SHOW_TRANSACTIONS: {
      callback.header = {"username", "transaction_id", "query", "metadata"};
      callback.fn = [handler = TransactionQueueQueryHandler(), interpreter_context, username,
                     hasTransactionManagementPrivilege]() mutable {
        std::vector<std::vector<TypedValue>> results;
        // Multiple simultaneous SHOW TRANSACTIONS aren't allowed
        interpreter_context->interpreters.WithLock(
            [&results, handler, username, hasTransactionManagementPrivilege](const auto &interpreters) {
              results = handler.ShowTransactions(interpreters, username, hasTransactionManagementPrivilege);
            });
        return results;
      };
      break;
    }
    case TransactionQueueQuery::Action::TERMINATE_TRANSACTIONS: {
      std::vector<std::string> maybe_kill_transaction_ids;
      std::transform(transaction_query->transaction_id_list_.begin(), transaction_query->transaction_id_list_.end(),
                     std::back_inserter(maybe_kill_transaction_ids), [&evaluator](Expression *expression) {
                       return std::string(expression->Accept(evaluator).ValueString());
                     });
      callback.header = {"transaction_id", "killed"};
      callback.fn = [handler = TransactionQueueQueryHandler(), interpreter_context, maybe_kill_transaction_ids,
                     username, hasTransactionManagementPrivilege]() mutable {
        return handler.KillTransactions(interpreter_context, maybe_kill_transaction_ids, username,
                                        hasTransactionManagementPrivilege);
      };
      break;
    }
  }

  return callback;
}

PreparedQuery PrepareTransactionQueueQuery(ParsedQuery parsed_query, const std::optional<std::string> &username,
                                           bool in_explicit_transaction, InterpreterContext *interpreter_context) {
  if (in_explicit_transaction) {
    throw TransactionQueueInMulticommandTxException();
  }

  auto *transaction_queue_query = utils::Downcast<TransactionQueueQuery>(parsed_query.query);
  MG_ASSERT(transaction_queue_query);
  auto callback =
      HandleTransactionQueueQuery(transaction_queue_query, username, parsed_query.parameters, interpreter_context);

  return PreparedQuery{std::move(callback.header), std::move(parsed_query.required_privileges),
                       [callback_fn = std::move(callback.fn), pull_plan = std::shared_ptr<PullPlanVector>{nullptr}](
                           AnyStream *stream, std::optional<int> n) mutable -> std::optional<QueryHandlerResult> {
                         if (UNLIKELY(!pull_plan)) {
                           pull_plan = std::make_shared<PullPlanVector>(callback_fn());
                         }

                         if (pull_plan->Pull(stream, n)) {
                           return QueryHandlerResult::COMMIT;
                         }
                         return std::nullopt;
                       },
                       RWType::NONE};
}

PreparedQuery PrepareVersionQuery(ParsedQuery parsed_query, bool in_explicit_transaction) {
  if (in_explicit_transaction) {
    throw VersionInfoInMulticommandTxException();
  }

  return PreparedQuery{{"version"},
                       std::move(parsed_query.required_privileges),
                       [](AnyStream *stream, std::optional<int> /*n*/) {
                         std::vector<TypedValue> version_value;
                         version_value.reserve(1);

                         version_value.emplace_back(gflags::VersionString());
                         stream->Result(version_value);
                         return QueryHandlerResult::COMMIT;
                       },
                       RWType::NONE};
}

PreparedQuery PrepareInfoQuery(ParsedQuery parsed_query, bool in_explicit_transaction,
                               std::map<std::string, TypedValue> * /*summary*/, storage::Storage *storage,
                               utils::MemoryResource * /*execution_memory*/,
                               std::optional<storage::IsolationLevel> interpreter_isolation_level,
                               std::optional<storage::IsolationLevel> next_transaction_isolation_level) {
  if (in_explicit_transaction) {
    throw InfoInMulticommandTxException();
  }

  auto *info_query = utils::Downcast<InfoQuery>(parsed_query.query);
  std::vector<std::string> header;
  std::function<std::pair<std::vector<std::vector<TypedValue>>, QueryHandlerResult>()> handler;

  switch (info_query->info_type_) {
    case InfoQuery::InfoType::STORAGE:
      header = {"storage info", "value"};

      handler = [storage, interpreter_isolation_level, next_transaction_isolation_level] {
        auto info = storage->GetInfo();
        std::vector<std::vector<TypedValue>> results{
            {TypedValue("name"), TypedValue(storage->id())},
            {TypedValue("vertex_count"), TypedValue(static_cast<int64_t>(info.vertex_count))},
            {TypedValue("edge_count"), TypedValue(static_cast<int64_t>(info.edge_count))},
            {TypedValue("average_degree"), TypedValue(info.average_degree)},
            {TypedValue("memory_usage"), TypedValue(static_cast<int64_t>(info.memory_usage))},
            {TypedValue("disk_usage"), TypedValue(static_cast<int64_t>(info.disk_usage))},
            {TypedValue("memory_allocated"), TypedValue(static_cast<int64_t>(utils::total_memory_tracker.Amount()))},
            {TypedValue("allocation_limit"), TypedValue(static_cast<int64_t>(utils::total_memory_tracker.HardLimit()))},
            {TypedValue("global_isolation_level"), TypedValue(IsolationLevelToString(storage->GetIsolationLevel()))},
            {TypedValue("session_isolation_level"), TypedValue(IsolationLevelToString(interpreter_isolation_level))},
            {TypedValue("next_session_isolation_level"),
             TypedValue(IsolationLevelToString(next_transaction_isolation_level))},
            {TypedValue("storage_mode"), TypedValue(StorageModeToString(storage->GetStorageMode()))}};
        return std::pair{results, QueryHandlerResult::COMMIT};
      };
      break;
    case InfoQuery::InfoType::INDEX:
      header = {"index type", "label", "property"};
<<<<<<< HEAD
      handler = [storage] {
        auto info = storage->ListAllIndices();
        std::vector<std::vector<TypedValue>> results;
        results.reserve(info.label.size() + info.label_property.size());
        for (const auto &item : info.label) {
          results.push_back({TypedValue("label"), TypedValue(storage->LabelToName(item)), TypedValue()});
        }
        for (const auto &item : info.label_property) {
          results.push_back({TypedValue("label+property"), TypedValue(storage->LabelToName(item.first)),
                             TypedValue(storage->PropertyToName(item.second))});
=======
      handler = [interpreter_context] {
        const std::string_view label_index_mark{"label"};
        const std::string_view label_property_index_mark{"label+property"};
        auto *db = interpreter_context->db.get();
        auto info = db->ListAllIndices();
        std::vector<std::vector<TypedValue>> results;
        results.reserve(info.label.size() + info.label_property.size());
        for (const auto &item : info.label) {
          results.push_back({TypedValue(label_index_mark), TypedValue(db->LabelToName(item)), TypedValue()});
        }
        for (const auto &item : info.label_property) {
          results.push_back({TypedValue(label_property_index_mark), TypedValue(db->LabelToName(item.first)),
                             TypedValue(db->PropertyToName(item.second))});
>>>>>>> fd639444
        }

        std::sort(results.begin(), results.end(), [&label_index_mark](const auto &record_1, const auto &record_2) {
          const auto type_1 = record_1[0].ValueString();
          const auto type_2 = record_2[0].ValueString();

          if (type_1 != type_2) {
            return type_1 < type_2;
          }

          const auto label_1 = record_1[1].ValueString();
          const auto label_2 = record_2[1].ValueString();
          if (type_1 == label_index_mark || label_1 != label_2) {
            return label_1 < label_2;
          }

          return record_1[2].ValueString() < record_2[2].ValueString();
        });

        return std::pair{results, QueryHandlerResult::NOTHING};
      };
      break;
    case InfoQuery::InfoType::CONSTRAINT:
      header = {"constraint type", "label", "properties"};
      handler = [storage] {
        auto info = storage->ListAllConstraints();
        std::vector<std::vector<TypedValue>> results;
        results.reserve(info.existence.size() + info.unique.size());
        for (const auto &item : info.existence) {
          results.push_back({TypedValue("exists"), TypedValue(storage->LabelToName(item.first)),
                             TypedValue(storage->PropertyToName(item.second))});
        }
        for (const auto &item : info.unique) {
          std::vector<TypedValue> properties;
          properties.reserve(item.second.size());
          for (const auto &property : item.second) {
            properties.emplace_back(storage->PropertyToName(property));
          }
          results.push_back(
              {TypedValue("unique"), TypedValue(storage->LabelToName(item.first)), TypedValue(std::move(properties))});
        }
        return std::pair{results, QueryHandlerResult::NOTHING};
      };
      break;

    case InfoQuery::InfoType::BUILD:
      header = {"build info", "value"};
      handler = [] {
        std::vector<std::vector<TypedValue>> results{
            {TypedValue("build_type"), TypedValue(utils::GetBuildInfo().build_name)}};
        return std::pair{results, QueryHandlerResult::NOTHING};
      };
      break;
  }

  return PreparedQuery{std::move(header), std::move(parsed_query.required_privileges),
                       [handler = std::move(handler), action = QueryHandlerResult::NOTHING,
                        pull_plan = std::shared_ptr<PullPlanVector>(nullptr)](
                           AnyStream *stream, std::optional<int> n) mutable -> std::optional<QueryHandlerResult> {
                         if (!pull_plan) {
                           auto [results, action_on_complete] = handler();
                           action = action_on_complete;
                           pull_plan = std::make_shared<PullPlanVector>(std::move(results));
                         }

                         if (pull_plan->Pull(stream, n)) {
                           return action;
                         }
                         return std::nullopt;
                       },
                       RWType::NONE};
}

PreparedQuery PrepareConstraintQuery(ParsedQuery parsed_query, bool in_explicit_transaction,
                                     std::vector<Notification> *notifications, storage::Storage *storage) {
  if (in_explicit_transaction) {
    throw ConstraintInMulticommandTxException();
  }

  auto *constraint_query = utils::Downcast<ConstraintQuery>(parsed_query.query);
  std::function<void(Notification &)> handler;

  auto label = storage->NameToLabel(constraint_query->constraint_.label.name);
  std::vector<storage::PropertyId> properties;
  std::vector<std::string> properties_string;
  properties.reserve(constraint_query->constraint_.properties.size());
  properties_string.reserve(constraint_query->constraint_.properties.size());
  for (const auto &prop : constraint_query->constraint_.properties) {
    properties.push_back(storage->NameToProperty(prop.name));
    properties_string.push_back(prop.name);
  }
  auto properties_stringified = utils::Join(properties_string, ", ");

  Notification constraint_notification(SeverityLevel::INFO);
  switch (constraint_query->action_type_) {
    case ConstraintQuery::ActionType::CREATE: {
      constraint_notification.code = NotificationCode::CREATE_CONSTRAINT;

      switch (constraint_query->constraint_.type) {
        case Constraint::Type::NODE_KEY:
          throw utils::NotYetImplemented("Node key constraints");
        case Constraint::Type::EXISTS:
          if (properties.empty() || properties.size() > 1) {
            throw SyntaxException("Exactly one property must be used for existence constraints.");
          }
          constraint_notification.title = fmt::format("Created EXISTS constraint on label {} on properties {}.",
                                                      constraint_query->constraint_.label.name, properties_stringified);
          handler = [storage, label, label_name = constraint_query->constraint_.label.name,
                     properties_stringified = std::move(properties_stringified),
                     properties = std::move(properties)](Notification &constraint_notification) {
            auto maybe_constraint_error = storage->CreateExistenceConstraint(label, properties[0], {});

            if (maybe_constraint_error.HasError()) {
              const auto &error = maybe_constraint_error.GetError();
              std::visit(
                  [storage, &label_name, &properties_stringified, &constraint_notification]<typename T>(T &&arg) {
                    using ErrorType = std::remove_cvref_t<T>;
                    if constexpr (std::is_same_v<ErrorType, storage::ConstraintViolation>) {
                      auto &violation = arg;
                      MG_ASSERT(violation.properties.size() == 1U);
                      auto property_name = storage->PropertyToName(*violation.properties.begin());
                      throw QueryRuntimeException(
                          "Unable to create existence constraint :{}({}), because an "
                          "existing node violates it.",
                          label_name, property_name);
                    } else if constexpr (std::is_same_v<ErrorType, storage::ConstraintDefinitionError>) {
                      constraint_notification.code = NotificationCode::EXISTENT_CONSTRAINT;
                      constraint_notification.title =
                          fmt::format("Constraint EXISTS on label {} on properties {} already exists.", label_name,
                                      properties_stringified);
                    } else if constexpr (std::is_same_v<ErrorType, storage::ReplicationError>) {
                      throw ReplicationException(
                          "At least one SYNC replica has not confirmed the creation of the EXISTS constraint on "
                          "label "
                          "{} on properties {}.",
                          label_name, properties_stringified);
                    } else if constexpr (std::is_same_v<ErrorType, storage::ConstraintsPersistenceError>) {
                      throw ConstraintsPersistenceException();
                    } else {
                      static_assert(kAlwaysFalse<T>, "Missing type from variant visitor");
                    }
                  },
                  error);
            }
          };
          break;
        case Constraint::Type::UNIQUE:
          std::set<storage::PropertyId> property_set;
          for (const auto &property : properties) {
            property_set.insert(property);
          }
          if (property_set.size() != properties.size()) {
            throw SyntaxException("The given set of properties contains duplicates.");
          }
          constraint_notification.title =
              fmt::format("Created UNIQUE constraint on label {} on properties {}.",
                          constraint_query->constraint_.label.name, utils::Join(properties_string, ", "));
          handler = [storage, label, label_name = constraint_query->constraint_.label.name,
                     properties_stringified = std::move(properties_stringified),
                     property_set = std::move(property_set)](Notification &constraint_notification) {
            auto maybe_constraint_error = storage->CreateUniqueConstraint(label, property_set, {});
            if (maybe_constraint_error.HasError()) {
              const auto &error = maybe_constraint_error.GetError();
              std::visit(
                  [storage, &label_name, &properties_stringified, &constraint_notification]<typename T>(T &&arg) {
                    using ErrorType = std::remove_cvref_t<T>;
                    if constexpr (std::is_same_v<ErrorType, storage::ConstraintViolation>) {
                      auto &violation = arg;
                      auto violation_label_name = storage->LabelToName(violation.label);
                      std::stringstream property_names_stream;
                      utils::PrintIterable(
                          property_names_stream, violation.properties, ", ",
                          [storage](auto &stream, const auto &prop) { stream << storage->PropertyToName(prop); });
                      throw QueryRuntimeException(
                          "Unable to create unique constraint :{}({}), because an "
                          "existing node violates it.",
                          violation_label_name, property_names_stream.str());
                    } else if constexpr (std::is_same_v<ErrorType, storage::ConstraintDefinitionError>) {
                      constraint_notification.code = NotificationCode::EXISTENT_CONSTRAINT;
                      constraint_notification.title =
                          fmt::format("Constraint UNIQUE on label {} and properties {} couldn't be created.",
                                      label_name, properties_stringified);
                    } else if constexpr (std::is_same_v<ErrorType, storage::ReplicationError>) {
                      throw ReplicationException(
                          fmt::format("At least one SYNC replica has not confirmed the creation of the UNIQUE "
                                      "constraint: {}({}).",
                                      label_name, properties_stringified));
                    } else if constexpr (std::is_same_v<ErrorType, storage::ConstraintsPersistenceError>) {
                      throw ConstraintsPersistenceException();
                    } else {
                      static_assert(kAlwaysFalse<T>, "Missing type from variant visitor");
                    }
                  },
                  error);
            }
            switch (maybe_constraint_error.GetValue()) {
              case storage::UniqueConstraints::CreationStatus::EMPTY_PROPERTIES:
                throw SyntaxException(
                    "At least one property must be used for unique "
                    "constraints.");
              case storage::UniqueConstraints::CreationStatus::PROPERTIES_SIZE_LIMIT_EXCEEDED:
                throw SyntaxException(
                    "Too many properties specified. Limit of {} properties "
                    "for unique constraints is exceeded.",
                    storage::kUniqueConstraintsMaxProperties);
              case storage::UniqueConstraints::CreationStatus::ALREADY_EXISTS:
                constraint_notification.code = NotificationCode::EXISTENT_CONSTRAINT;
                constraint_notification.title =
                    fmt::format("Constraint UNIQUE on label {} on properties {} already exists.", label_name,
                                properties_stringified);
                break;
              case storage::UniqueConstraints::CreationStatus::SUCCESS:
                break;
            }
          };
          break;
      }
    } break;
    case ConstraintQuery::ActionType::DROP: {
      constraint_notification.code = NotificationCode::DROP_CONSTRAINT;

      switch (constraint_query->constraint_.type) {
        case Constraint::Type::NODE_KEY:
          throw utils::NotYetImplemented("Node key constraints");
        case Constraint::Type::EXISTS:
          if (properties.empty() || properties.size() > 1) {
            throw SyntaxException("Exactly one property must be used for existence constraints.");
          }
          constraint_notification.title =
              fmt::format("Dropped EXISTS constraint on label {} on properties {}.",
                          constraint_query->constraint_.label.name, utils::Join(properties_string, ", "));
          handler = [storage, label, label_name = constraint_query->constraint_.label.name,
                     properties_stringified = std::move(properties_stringified),
                     properties = std::move(properties)](Notification &constraint_notification) {
            auto maybe_constraint_error = storage->DropExistenceConstraint(label, properties[0], {});
            if (maybe_constraint_error.HasError()) {
              const auto &error = maybe_constraint_error.GetError();
              std::visit(
                  [&label_name, &properties_stringified, &constraint_notification]<typename T>(T &&) {
                    using ErrorType = std::remove_cvref_t<T>;
                    if constexpr (std::is_same_v<ErrorType, storage::ConstraintDefinitionError>) {
                      constraint_notification.code = NotificationCode::NONEXISTENT_CONSTRAINT;
                      constraint_notification.title =
                          fmt::format("Constraint EXISTS on label {} on properties {} doesn't exist.", label_name,
                                      properties_stringified);
                    } else if constexpr (std::is_same_v<ErrorType, storage::ReplicationError>) {
                      throw ReplicationException(
                          fmt::format("At least one SYNC replica has not confirmed the dropping of the EXISTS "
                                      "constraint  on label {} on properties {}.",
                                      label_name, properties_stringified));
                    } else if constexpr (std::is_same_v<ErrorType, storage::ConstraintsPersistenceError>) {
                      throw ConstraintsPersistenceException();
                    } else {
                      static_assert(kAlwaysFalse<T>, "Missing type from variant visitor");
                    }
                  },
                  error);
            }
            return std::vector<std::vector<TypedValue>>();
          };
          break;
        case Constraint::Type::UNIQUE:
          std::set<storage::PropertyId> property_set;
          for (const auto &property : properties) {
            property_set.insert(property);
          }
          if (property_set.size() != properties.size()) {
            throw SyntaxException("The given set of properties contains duplicates.");
          }
          constraint_notification.title =
              fmt::format("Dropped UNIQUE constraint on label {} on properties {}.",
                          constraint_query->constraint_.label.name, utils::Join(properties_string, ", "));
          handler = [storage, label, label_name = constraint_query->constraint_.label.name,
                     properties_stringified = std::move(properties_stringified),
                     property_set = std::move(property_set)](Notification &constraint_notification) {
            auto maybe_constraint_error = storage->DropUniqueConstraint(label, property_set, {});
            if (maybe_constraint_error.HasError()) {
              const auto &error = maybe_constraint_error.GetError();
              std::visit(
                  [&label_name, &properties_stringified]<typename T>(T &&) {
                    using ErrorType = std::remove_cvref_t<T>;
                    if constexpr (std::is_same_v<ErrorType, storage::ReplicationError>) {
                      throw ReplicationException(
                          fmt::format("At least one SYNC replica has not confirmed the dropping of the UNIQUE "
                                      "constraint on label {} on properties {}.",
                                      label_name, properties_stringified));
                    } else if constexpr (std::is_same_v<ErrorType, storage::ConstraintsPersistenceError>) {
                      throw ConstraintsPersistenceException();
                    } else {
                      static_assert(kAlwaysFalse<T>, "Missing type from variant visitor");
                    }
                  },
                  error);
            }
            const auto &res = maybe_constraint_error.GetValue();
            switch (res) {
              case storage::UniqueConstraints::DeletionStatus::EMPTY_PROPERTIES:
                throw SyntaxException(
                    "At least one property must be used for unique "
                    "constraints.");
                break;
              case storage::UniqueConstraints::DeletionStatus::PROPERTIES_SIZE_LIMIT_EXCEEDED:
                throw SyntaxException(
                    "Too many properties specified. Limit of {} properties for "
                    "unique constraints is exceeded.",
                    storage::kUniqueConstraintsMaxProperties);
                break;
              case storage::UniqueConstraints::DeletionStatus::NOT_FOUND:
                constraint_notification.code = NotificationCode::NONEXISTENT_CONSTRAINT;
                constraint_notification.title =
                    fmt::format("Constraint UNIQUE on label {} on properties {} doesn't exist.", label_name,
                                properties_stringified);
                break;
              case storage::UniqueConstraints::DeletionStatus::SUCCESS:
                break;
            }
            return std::vector<std::vector<TypedValue>>();
          };
      }
    } break;
  }

  return PreparedQuery{{},
                       std::move(parsed_query.required_privileges),
                       [handler = std::move(handler), constraint_notification = std::move(constraint_notification),
                        notifications](AnyStream * /*stream*/, std::optional<int> /*n*/) mutable {
                         handler(constraint_notification);
                         notifications->push_back(constraint_notification);
                         return QueryHandlerResult::COMMIT;
                       },
                       RWType::NONE};
}

PreparedQuery PrepareMultiDatabaseQuery(ParsedQuery parsed_query, bool in_explicit_transaction, bool in_explicit_db,
                                        InterpreterContext *interpreter_context,
                                        memgraph::query::Interpreter &interpreter,
                                        std::optional<std::function<void(std::string_view)>> on_change_cb) {
#ifdef MG_ENTERPRISE
  if (!license::global_license_checker.IsEnterpriseValidFast()) {
    throw QueryException("Trying to use enterprise feature without a valid license.");
  }
  // TODO: Remove once replicas support multi-tenant replication
  if (!interpreter.db_acc_)
    throw DatabaseContextRequiredException("Multi database queries require a defined database.");
  if (GetReplicaRole(interpreter.db_acc_->get()->storage()) == storage::replication::ReplicationRole::REPLICA) {
    throw QueryException("Query forbidden on the replica!");
  }
  if (in_explicit_transaction) {
    throw MultiDatabaseQueryInMulticommandTxException();
  }

  auto *query = utils::Downcast<MultiDatabaseQuery>(parsed_query.query);
  auto *db_handler = interpreter_context->db_handler;

  switch (query->action_) {
    case MultiDatabaseQuery::Action::CREATE:
      return PreparedQuery{
          {"STATUS"},
          std::move(parsed_query.required_privileges),
          [db_name = query->db_name_, db_handler](AnyStream *stream,
                                                  std::optional<int> n) -> std::optional<QueryHandlerResult> {
            std::vector<std::vector<TypedValue>> status;
            std::string res;

            const auto success = db_handler->New(db_name);
            if (success.HasError()) {
              switch (success.GetError()) {
                case dbms::NewError::EXISTS:
                  res = db_name + " already exists.";
                  break;
                case dbms::NewError::DEFUNCT:
                  throw QueryRuntimeException(
                      "{} is defunct and in an unknown state. Try to delete it again or clean up storage and restart "
                      "Memgraph.",
                      db_name);
                case dbms::NewError::GENERIC:
                  throw QueryRuntimeException("Failed while creating {}", db_name);
                case dbms::NewError::NO_CONFIGS:
                  throw QueryRuntimeException("No configuration found while trying to create {}", db_name);
              }
            } else {
              res = "Successfully created database " + db_name;
            }
            status.emplace_back(std::vector<TypedValue>{TypedValue(res)});
            auto pull_plan = std::make_shared<PullPlanVector>(std::move(status));
            if (pull_plan->Pull(stream, n)) {
              return QueryHandlerResult::COMMIT;
            }
            return std::nullopt;
          },
          RWType::W,
          ""  // No target DB possible
      };

    case MultiDatabaseQuery::Action::USE:
      if (in_explicit_db) {
        throw QueryException("Database switching is prohibited if session explicitly defines the used database");
      }
      return PreparedQuery{{"STATUS"},
                           std::move(parsed_query.required_privileges),
                           [db_name = query->db_name_, db_handler, &interpreter, on_change_cb](
                               AnyStream *stream, std::optional<int> n) -> std::optional<QueryHandlerResult> {
                             std::vector<std::vector<TypedValue>> status;
                             std::string res;

                             try {
                               if (interpreter.db_acc_ && db_name == interpreter.db_acc_->get()->id()) {
                                 res = "Already using " + db_name;
                               } else {
                                 auto tmp = db_handler->Get(db_name);
                                 if (on_change_cb) (*on_change_cb)(db_name);  // Will trow if cb fails
                                 interpreter.SetCurrentDB(std::move(tmp));
                                 res = "Using " + db_name;
                               }
                             } catch (const utils::BasicException &e) {
                               throw QueryRuntimeException(e.what());
                             }

                             status.emplace_back(std::vector<TypedValue>{TypedValue(res)});
                             auto pull_plan = std::make_shared<PullPlanVector>(std::move(status));
                             if (pull_plan->Pull(stream, n)) {
                               return QueryHandlerResult::COMMIT;
                             }
                             return std::nullopt;
                           },
                           RWType::NONE,
                           query->db_name_};

    case MultiDatabaseQuery::Action::DROP:
      return PreparedQuery{
          {"STATUS"},
          std::move(parsed_query.required_privileges),
          [db_name = query->db_name_, db_handler, auth = interpreter_context->auth](
              AnyStream *stream, std::optional<int> n) -> std::optional<QueryHandlerResult> {
            std::vector<std::vector<TypedValue>> status;

            memgraph::dbms::DeleteResult success{};

            try {
              // Remove database
              success = db_handler->Delete(db_name);
              if (!success.HasError()) {
                // Remove from auth
                auth->DeleteDatabase(db_name);
              } else {
                switch (success.GetError()) {
                  case dbms::DeleteError::DEFAULT_DB:
                    throw QueryRuntimeException("Cannot delete the default database.");
                  case dbms::DeleteError::NON_EXISTENT:
                    throw QueryRuntimeException("{} does not exist.", db_name);
                  case dbms::DeleteError::USING:
                    throw QueryRuntimeException("Cannot delete {}, it is currently being used.", db_name);
                  case dbms::DeleteError::FAIL:
                    throw QueryRuntimeException("Failed while deleting {}", db_name);
                  case dbms::DeleteError::DISK_FAIL:
                    throw QueryRuntimeException("Failed to clean storage of {}", db_name);
                }
              }
            } catch (const utils::BasicException &e) {
              throw QueryRuntimeException(e.what());
            }

            status.emplace_back(std::vector<TypedValue>{TypedValue("Successfully deleted " + db_name)});
            auto pull_plan = std::make_shared<PullPlanVector>(std::move(status));
            if (pull_plan->Pull(stream, n)) {
              return QueryHandlerResult::COMMIT;
            }
            return std::nullopt;
          },
          RWType::W,
          query->db_name_};
  }
#else
  throw QueryException("Query not supported.");
#endif
}

PreparedQuery PrepareShowDatabasesQuery(ParsedQuery parsed_query, storage::Storage *storage,
                                        InterpreterContext *interpreter_context,
                                        const std::optional<std::string> &username) {
#ifdef MG_ENTERPRISE
  if (!license::global_license_checker.IsEnterpriseValidFast()) {
    throw QueryException("Trying to use enterprise feature without a valid license.");
  }
  // TODO: Remove once replicas support multi-tenant replication
  if (GetReplicaRole(storage) == storage::replication::ReplicationRole::REPLICA) {
    throw QueryException("SHOW DATABASES forbidden on the replica!");
  }

  // TODO pick directly from ic
  auto *db_handler = interpreter_context->db_handler;
  AuthQueryHandler *auth = interpreter_context->auth;

  Callback callback;
  callback.header = {"Name", "Current"};
  callback.fn = [auth, storage, db_handler, username]() mutable -> std::vector<std::vector<TypedValue>> {
    std::vector<std::vector<TypedValue>> status;
    const auto &in_use = storage->id();
    bool found_current = false;

    auto gen_status = [&]<typename T, typename K>(T all, K denied) {
      Sort(all);
      Sort(denied);

      status.reserve(all.size());
      for (const auto &name : all) {
        TypedValue use("");
        if (!found_current && Same(name, in_use)) {
          use = TypedValue("*");
          found_current = true;
        }
        status.push_back({TypedValue(name), std::move(use)});
      }

      // No denied databases (no need to filter them out)
      if (denied.empty()) return;

      auto denied_itr = denied.begin();
      auto iter = std::remove_if(status.begin(), status.end(), [&denied_itr, &denied](auto &in) -> bool {
        while (denied_itr != denied.end() && denied_itr->ValueString() < in[0].ValueString()) ++denied_itr;
        return (denied_itr != denied.end() && denied_itr->ValueString() == in[0].ValueString());
      });
      status.erase(iter, status.end());
    };

    if (!username) {
      // No user, return all
      gen_status(db_handler->All(), std::vector<TypedValue>{});
    } else {
      // User has a subset of accessible dbs; this is synched with the SessionContextHandler
      const auto &db_priv = auth->GetDatabasePrivileges(*username);
      const auto &allowed = db_priv[0][0];
      const auto &denied = db_priv[0][1].ValueList();
      if (allowed.IsString() && allowed.ValueString() == auth::kAllDatabases) {
        // All databases are allowed
        gen_status(db_handler->All(), denied);
      } else {
        gen_status(allowed.ValueList(), denied);
      }
    }

    if (!found_current) throw QueryRuntimeException("Missing current database!");
    return status;
  };

  return PreparedQuery{
      std::move(callback.header), std::move(parsed_query.required_privileges),
      [handler = std::move(callback.fn), pull_plan = std::shared_ptr<PullPlanVector>(nullptr)](
          AnyStream *stream, std::optional<int> n) mutable -> std::optional<QueryHandlerResult> {
        if (!pull_plan) {
          auto results = handler();
          pull_plan = std::make_shared<PullPlanVector>(std::move(results));
        }

        if (pull_plan->Pull(stream, n)) {
          return QueryHandlerResult::NOTHING;
        }
        return std::nullopt;
      },
      RWType::NONE,
      ""  // No target DB
  };
#else
  throw QueryException("Query not supported.");
#endif
}

std::optional<uint64_t> Interpreter::GetTransactionId() const {
  if (db_accessor_) return db_accessor_->GetTransactionId();
  return {};
}

void Interpreter::BeginTransaction(QueryExtras const &extras) {
  const auto prepared_query = PrepareTransactionQuery("BEGIN", extras);
  prepared_query.query_handler(nullptr, {});
}

void Interpreter::CommitTransaction() {
  const auto prepared_query = PrepareTransactionQuery("COMMIT");
  prepared_query.query_handler(nullptr, {});
  query_executions_.clear();
  transaction_queries_->clear();
}

void Interpreter::RollbackTransaction() {
  const auto prepared_query = PrepareTransactionQuery("ROLLBACK");
  prepared_query.query_handler(nullptr, {});
  query_executions_.clear();
  transaction_queries_->clear();
}

#if MG_ENTERPRISE
// Before Prepare or during Prepare, but single-threaded.
// TODO: Is there any cleanup?
void Interpreter::SetCurrentDB(std::string_view db_name) {
  // Can throw
  db_acc_ = interpreter_context_->db_handler->Get(db_name);
}
void Interpreter::SetCurrentDB(memgraph::dbms::DatabaseAccess new_db) { db_acc_ = std::move(new_db); }
#endif

Interpreter::PrepareResult Interpreter::Prepare(const std::string &query_string,
                                                const std::map<std::string, storage::PropertyValue> &params,
                                                const std::string *username, QueryExtras const &extras,
                                                const std::string &session_uuid) {
  std::shared_ptr<utils::AsyncTimer> current_timer;

  // TODO: Remove once the interpreter is storage/tx independent and could run without an associated database
  if (!db_acc_) throw DatabaseContextRequiredException("Database required for the query.");
  auto *db = db_acc_->get();

  if (!in_explicit_transaction_) {
    query_executions_.clear();
    transaction_queries_->clear();
    // Handle user-defined metadata in auto-transactions
    metadata_ = GenOptional(extras.metadata_pv);
    auto const timeout = DetermineTxTimeout(extras.tx_timeout, interpreter_context_->config);
    current_timer = timeout ? std::make_shared<utils::AsyncTimer>(timeout.ValueUnsafe().count()) : nullptr;
  } else {
    current_timer = explicit_transaction_timer_;
  }

  // This will be done in the handle transaction query. Our handler can save username and then send it to the kill and
  // show transactions.
  std::optional<std::string> user = StringPointerToOptional(username);
  username_ = user;

  // Handle transaction control queries.

  const auto upper_case_query = utils::ToUpperCase(query_string);
  const auto trimmed_query = utils::Trim(upper_case_query);

  if (trimmed_query == "BEGIN" || trimmed_query == "COMMIT" || trimmed_query == "ROLLBACK") {
    query_executions_.emplace_back(
        std::make_unique<QueryExecution>(utils::MonotonicBufferResource(kExecutionMemoryBlockSize)));
    auto &query_execution = query_executions_.back();
    std::optional<int> qid =
        in_explicit_transaction_ ? static_cast<int>(query_executions_.size() - 1) : std::optional<int>{};

    query_execution->prepared_query.emplace(PrepareTransactionQuery(trimmed_query, extras));
    return {query_execution->prepared_query->header, query_execution->prepared_query->privileges, qid, {}};
  }

  // Don't save BEGIN, COMMIT or ROLLBACK
  transaction_queries_->push_back(query_string);

  // All queries other than transaction control queries advance the command in
  // an explicit transaction block.
  if (in_explicit_transaction_) {
    AdvanceCommand();
  } else if (db_accessor_) {
    // If we're not in an explicit transaction block and we have an open
    // transaction, abort it since we're about to prepare a new query.
    query_executions_.emplace_back(
        std::make_unique<QueryExecution>(utils::MonotonicBufferResource(kExecutionMemoryBlockSize)));
    AbortCommand(&query_executions_.back());
  }

  std::unique_ptr<QueryExecution> *query_execution_ptr = nullptr;
  try {
    query_executions_.emplace_back(
        std::make_unique<QueryExecution>(utils::MonotonicBufferResource(kExecutionMemoryBlockSize)));
    query_execution_ptr = &query_executions_.back();
    utils::Timer parsing_timer;
    ParsedQuery parsed_query =
        ParseQuery(query_string, params, &interpreter_context_->ast_cache, interpreter_context_->config.query);
    TypedValue parsing_time{parsing_timer.Elapsed().count()};

    if ((utils::Downcast<CypherQuery>(parsed_query.query) || utils::Downcast<ProfileQuery>(parsed_query.query))) {
      CypherQuery *cypher_query = nullptr;
      if (utils::Downcast<CypherQuery>(parsed_query.query)) {
        cypher_query = utils::Downcast<CypherQuery>(parsed_query.query);
      } else {
        auto *profile_query = utils::Downcast<ProfileQuery>(parsed_query.query);
        cypher_query = profile_query->cypher_query_;
      }
      if (const auto &clauses = cypher_query->single_query_->clauses_;
          IsAllShortestPathsQuery(clauses) || IsCallBatchedProcedureQuery(clauses) ||
          std::any_of(clauses.begin(), clauses.end(),
                      [](const auto *clause) { return clause->GetTypeInfo() == LoadCsv::kType; })) {
        // Using PoolResource without MonotonicMemoryResouce for LOAD CSV reduces memory usage.
        // QueryExecution MemoryResource is mostly used for allocations done on Frame and storing `row`s
        query_executions_[query_executions_.size() - 1] = std::make_unique<QueryExecution>(utils::PoolResource(
            128, kExecutionPoolMaxBlockSize, utils::NewDeleteResource(), utils::NewDeleteResource()));
        query_execution_ptr = &query_executions_.back();
        spdlog::trace("PrepareCypher has {} encountered all shortest paths, QueryExection will use PoolResource",
                      IsAllShortestPathsQuery(clauses) ? "" : "not");
      }
    }

    auto &query_execution = query_executions_.back();

    std::optional<int> qid =
        in_explicit_transaction_ ? static_cast<int>(query_executions_.size() - 1) : std::optional<int>{};

    query_execution->summary["parsing_time"] = std::move(parsing_time);

    // Set a default cost estimate of 0. Individual queries can overwrite this
    // field with an improved estimate.
    query_execution->summary["cost_estimate"] = 0.0;

    // Some queries require an active transaction in order to be prepared.
    if (!in_explicit_transaction_ &&
        (utils::Downcast<CypherQuery>(parsed_query.query) || utils::Downcast<ExplainQuery>(parsed_query.query) ||
         utils::Downcast<ProfileQuery>(parsed_query.query) || utils::Downcast<DumpQuery>(parsed_query.query) ||
         utils::Downcast<TriggerQuery>(parsed_query.query) || utils::Downcast<AnalyzeGraphQuery>(parsed_query.query) ||
         utils::Downcast<TransactionQueueQuery>(parsed_query.query))) {
      memgraph::metrics::IncrementCounter(memgraph::metrics::ActiveTransactions);
      auto &db_acc = *db_acc_;
      db_accessor_ = db_acc->Access(GetIsolationLevelOverride());
      execution_db_accessor_.emplace(db_accessor_.get());
      transaction_status_.store(TransactionStatus::ACTIVE, std::memory_order_release);

      if (utils::Downcast<CypherQuery>(parsed_query.query) && db_acc->trigger_store()->HasTriggers()) {
        trigger_context_collector_.emplace(db_acc->trigger_store()->GetEventTypes());
      }
    }

    const auto is_cacheable = parsed_query.is_cacheable;
    auto *plan_cache = db->plan_cache();
    auto get_plan_cache = [&]() {
      return is_cacheable ? plan_cache : nullptr;
    };  // Some queries run additional parsing and may need the plan_cache even if the outer query is not cacheable

    utils::Timer planning_timer;
    PreparedQuery prepared_query;
    utils::MemoryResource *memory_resource =
        std::visit([](auto &execution_memory) -> utils::MemoryResource * { return &execution_memory; },
                   query_execution->execution_memory);
    frame_change_collector_.reset();
    frame_change_collector_.emplace(memory_resource);
    if (utils::Downcast<CypherQuery>(parsed_query.query)) {
      prepared_query = PrepareCypherQuery(std::move(parsed_query), &query_execution->summary, interpreter_context_,
                                          &*execution_db_accessor_, memory_resource, &query_execution->notifications,
                                          username, &transaction_status_, std::move(current_timer), get_plan_cache(),
                                          trigger_context_collector_ ? &*trigger_context_collector_ : nullptr,
                                          &*frame_change_collector_);
    } else if (utils::Downcast<ExplainQuery>(parsed_query.query)) {
      prepared_query = PrepareExplainQuery(std::move(parsed_query), &query_execution->summary, interpreter_context_,
                                           &*execution_db_accessor_, plan_cache);
    } else if (utils::Downcast<ProfileQuery>(parsed_query.query)) {
      prepared_query = PrepareProfileQuery(
          std::move(parsed_query), in_explicit_transaction_, &query_execution->summary, interpreter_context_,
          &*execution_db_accessor_, &query_execution->execution_memory_with_exception, username, &transaction_status_,
          std::move(current_timer), plan_cache, &*frame_change_collector_);
    } else if (utils::Downcast<DumpQuery>(parsed_query.query)) {
      prepared_query = PrepareDumpQuery(std::move(parsed_query), &query_execution->summary, &*execution_db_accessor_,
                                        memory_resource);
    } else if (utils::Downcast<IndexQuery>(parsed_query.query)) {
      prepared_query = PrepareIndexQuery(std::move(parsed_query), in_explicit_transaction_,
                                         &query_execution->notifications, db->storage(), get_plan_cache());
    } else if (utils::Downcast<AnalyzeGraphQuery>(parsed_query.query)) {
      prepared_query = PrepareAnalyzeGraphQuery(std::move(parsed_query), in_explicit_transaction_,
                                                &*execution_db_accessor_, get_plan_cache());
    } else if (utils::Downcast<AuthQuery>(parsed_query.query)) {
      prepared_query = PrepareAuthQuery(std::move(parsed_query), in_explicit_transaction_, interpreter_context_);
    } else if (utils::Downcast<InfoQuery>(parsed_query.query)) {
      prepared_query = PrepareInfoQuery(std::move(parsed_query), in_explicit_transaction_, &query_execution->summary,
                                        db->storage(), &query_execution->execution_memory_with_exception,
                                        interpreter_isolation_level, next_transaction_isolation_level);
    } else if (utils::Downcast<ConstraintQuery>(parsed_query.query)) {
      prepared_query = PrepareConstraintQuery(std::move(parsed_query), in_explicit_transaction_,
                                              &query_execution->notifications, db->storage());
    } else if (utils::Downcast<ReplicationQuery>(parsed_query.query)) {
      prepared_query =
          PrepareReplicationQuery(std::move(parsed_query), in_explicit_transaction_, &query_execution->notifications,
                                  db->storage(), interpreter_context_->config);
    } else if (utils::Downcast<LockPathQuery>(parsed_query.query)) {
      prepared_query = PrepareLockPathQuery(std::move(parsed_query), in_explicit_transaction_, db->storage());
    } else if (utils::Downcast<FreeMemoryQuery>(parsed_query.query)) {
      prepared_query = PrepareFreeMemoryQuery(std::move(parsed_query), in_explicit_transaction_, db->storage());
    } else if (utils::Downcast<ShowConfigQuery>(parsed_query.query)) {
      prepared_query = PrepareShowConfigQuery(std::move(parsed_query), in_explicit_transaction_);
    } else if (utils::Downcast<TriggerQuery>(parsed_query.query)) {
      prepared_query =
          PrepareTriggerQuery(std::move(parsed_query), in_explicit_transaction_, &query_execution->notifications,
                              db->trigger_store(), interpreter_context_, &*execution_db_accessor_, params, username);
    } else if (utils::Downcast<StreamQuery>(parsed_query.query)) {
      prepared_query = PrepareStreamQuery(std::move(parsed_query), in_explicit_transaction_,
                                          &query_execution->notifications, *db_acc_, interpreter_context_, username);
    } else if (utils::Downcast<IsolationLevelQuery>(parsed_query.query)) {
      prepared_query =
          PrepareIsolationLevelQuery(std::move(parsed_query), in_explicit_transaction_, db->storage(), this);
    } else if (utils::Downcast<CreateSnapshotQuery>(parsed_query.query)) {
      prepared_query = PrepareCreateSnapshotQuery(std::move(parsed_query), in_explicit_transaction_, db->storage());
    } else if (utils::Downcast<SettingQuery>(parsed_query.query)) {
      prepared_query = PrepareSettingQuery(std::move(parsed_query), in_explicit_transaction_, &*execution_db_accessor_);
    } else if (utils::Downcast<VersionQuery>(parsed_query.query)) {
      prepared_query = PrepareVersionQuery(std::move(parsed_query), in_explicit_transaction_);
    } else if (utils::Downcast<StorageModeQuery>(parsed_query.query)) {
      prepared_query =
          PrepareStorageModeQuery(std::move(parsed_query), in_explicit_transaction_, *db_acc_, interpreter_context_);
    } else if (utils::Downcast<TransactionQueueQuery>(parsed_query.query)) {
      prepared_query = PrepareTransactionQueueQuery(std::move(parsed_query), username_, in_explicit_transaction_,
                                                    interpreter_context_);
    } else if (utils::Downcast<MultiDatabaseQuery>(parsed_query.query)) {
      prepared_query = PrepareMultiDatabaseQuery(std::move(parsed_query), in_explicit_transaction_, in_explicit_db_,
                                                 interpreter_context_, *this, on_change_);
    } else if (utils::Downcast<ShowDatabasesQuery>(parsed_query.query)) {
      prepared_query =
          PrepareShowDatabasesQuery(std::move(parsed_query), db->storage(), interpreter_context_, username_);
    } else if (utils::Downcast<EdgeImportModeQuery>(parsed_query.query)) {
      prepared_query = PrepareEdgeImportModeQuery(std::move(parsed_query), in_explicit_transaction_, db->storage());
    } else {
      LOG_FATAL("Should not get here -- unknown query type!");
    }

    query_execution->summary["planning_time"] = planning_timer.Elapsed().count();
    query_execution->prepared_query.emplace(std::move(prepared_query));

    const auto rw_type = query_execution->prepared_query->rw_type;
    query_execution->summary["type"] = plan::ReadWriteTypeChecker::TypeToString(rw_type);

    UpdateTypeCount(rw_type);

    if (IsWriteQueryOnMainMemoryReplica(db->storage(), rw_type)) {
      query_execution = nullptr;
      throw QueryException("Write query forbidden on the replica!");
    }

    // Set the target db to the current db (some queries have different target from the current db)
    if (!query_execution->prepared_query->db) {
      query_execution->prepared_query->db = db->id();
    }
    query_execution->summary["db"] = *query_execution->prepared_query->db;

    return {query_execution->prepared_query->header, query_execution->prepared_query->privileges, qid,
            query_execution->prepared_query->db};
  } catch (const utils::BasicException &) {
    memgraph::metrics::IncrementCounter(memgraph::metrics::FailedQuery);
    AbortCommand(query_execution_ptr);
    throw;
  }
}

std::vector<TypedValue> Interpreter::GetQueries() {
  auto typed_queries = std::vector<TypedValue>();
  transaction_queries_.WithLock([&typed_queries](const auto &transaction_queries) {
    std::for_each(transaction_queries.begin(), transaction_queries.end(),
                  [&typed_queries](const auto &query) { typed_queries.emplace_back(query); });
  });
  return typed_queries;
}

void Interpreter::Abort() {
  auto expected = TransactionStatus::ACTIVE;
  while (!transaction_status_.compare_exchange_weak(expected, TransactionStatus::STARTED_ROLLBACK)) {
    if (expected == TransactionStatus::TERMINATED || expected == TransactionStatus::IDLE) {
      transaction_status_.store(TransactionStatus::STARTED_ROLLBACK);
      break;
    }
    expected = TransactionStatus::ACTIVE;
    std::this_thread::sleep_for(std::chrono::milliseconds(1));
  }

  utils::OnScopeExit clean_status(
      [this]() { transaction_status_.store(TransactionStatus::IDLE, std::memory_order_release); });

  expect_rollback_ = false;
  in_explicit_transaction_ = false;
  metadata_ = std::nullopt;
  explicit_transaction_timer_.reset();

  memgraph::metrics::DecrementCounter(memgraph::metrics::ActiveTransactions);

  if (!db_accessor_) return;

  db_accessor_->Abort();
  for (auto &qe : query_executions_) {
    if (qe) qe->CleanRuntimeData();
  }
  execution_db_accessor_.reset();
  db_accessor_.reset();
  trigger_context_collector_.reset();
  frame_change_collector_.reset();
}

namespace {
void RunTriggersAfterCommit(dbms::DatabaseAccess db_acc, InterpreterContext *interpreter_context,
                            TriggerContext original_trigger_context,
                            std::atomic<TransactionStatus> *transaction_status) {
  // Run the triggers
  for (const auto &trigger : db_acc->trigger_store()->AfterCommitTriggers().access()) {
    utils::MonotonicBufferResource execution_memory{kExecutionMemoryBlockSize};

    // create a new transaction for each trigger
    auto tx_acc = db_acc->Access();
    DbAccessor db_accessor{tx_acc.get()};

    // On-disk storage removes all Vertex/Edge Accessors because previous trigger tx finished.
    // So we need to adapt TriggerContext based on user transaction which is still alive.
    auto trigger_context = original_trigger_context;
    trigger_context.AdaptForAccessor(&db_accessor);
    try {
      trigger.Execute(&db_accessor, &execution_memory, flags::run_time::execution_timeout_sec_,
                      &interpreter_context->is_shutting_down, transaction_status, trigger_context,
                      interpreter_context->auth_checker);
    } catch (const utils::BasicException &exception) {
      spdlog::warn("Trigger '{}' failed with exception:\n{}", trigger.Name(), exception.what());
      db_accessor.Abort();
      continue;
    }

    auto maybe_commit_error = db_accessor.Commit();
    if (maybe_commit_error.HasError()) {
      const auto &error = maybe_commit_error.GetError();

      std::visit(
          [&trigger, &db_accessor]<typename T>(T &&arg) {
            using ErrorType = std::remove_cvref_t<T>;
            if constexpr (std::is_same_v<ErrorType, storage::ReplicationError>) {
              spdlog::warn("At least one SYNC replica has not confirmed execution of the trigger '{}'.",
                           trigger.Name());
            } else if constexpr (std::is_same_v<ErrorType, storage::ConstraintViolation>) {
              const auto &constraint_violation = arg;
              switch (constraint_violation.type) {
                case storage::ConstraintViolation::Type::EXISTENCE: {
                  const auto &label_name = db_accessor.LabelToName(constraint_violation.label);
                  MG_ASSERT(constraint_violation.properties.size() == 1U);
                  const auto &property_name = db_accessor.PropertyToName(*constraint_violation.properties.begin());
                  spdlog::warn("Trigger '{}' failed to commit due to existence constraint violation on: {}({}) ",
                               trigger.Name(), label_name, property_name);
                }
                case storage::ConstraintViolation::Type::UNIQUE: {
                  const auto &label_name = db_accessor.LabelToName(constraint_violation.label);
                  std::stringstream property_names_stream;
                  utils::PrintIterable(
                      property_names_stream, constraint_violation.properties, ", ",
                      [&](auto &stream, const auto &prop) { stream << db_accessor.PropertyToName(prop); });
                  spdlog::warn("Trigger '{}' failed to commit due to unique constraint violation on :{}({})",
                               trigger.Name(), label_name, property_names_stream.str());
                }
              }
            } else if constexpr (std::is_same_v<ErrorType, storage::SerializationError>) {
              throw QueryException("Unable to commit due to serialization error.");
            } else {
              static_assert(kAlwaysFalse<T>, "Missing type from variant visitor");
            }
          },
          error);
    }
  }
}
}  // namespace

void Interpreter::Commit() {
  // It's possible that some queries did not finish because the user did
  // not pull all of the results from the query.
  // For now, we will not check if there are some unfinished queries.
  // We should document clearly that all results should be pulled to complete
  // a query.
  if (!db_accessor_) return;

  // TODO: Better (or removed) check
  if (!db_acc_) return;
  auto *db = db_acc_->get();

  /*
  At this point we must check that the transaction is alive to start committing. The only other possible state is
  verifying and in that case we must check if the transaction was terminated and if yes abort committing. Exception
  should suffice.
  */
  auto expected = TransactionStatus::ACTIVE;
  while (!transaction_status_.compare_exchange_weak(expected, TransactionStatus::STARTED_COMMITTING)) {
    if (expected == TransactionStatus::TERMINATED) {
      throw memgraph::utils::BasicException(
          "Aborting transaction commit because the transaction was requested to stop from other session. ");
    }
    expected = TransactionStatus::ACTIVE;
    std::this_thread::sleep_for(std::chrono::milliseconds(1));
  }

  // Clean transaction status if something went wrong
  utils::OnScopeExit clean_status(
      [this]() { transaction_status_.store(TransactionStatus::IDLE, std::memory_order_release); });

  auto current_storage_mode = db->GetStorageMode();
  auto creation_mode = db_accessor_->GetCreationStorageMode();
  if (creation_mode != storage::StorageMode::ON_DISK_TRANSACTIONAL &&
      current_storage_mode == storage::StorageMode::ON_DISK_TRANSACTIONAL) {
    throw QueryException(
        "Cannot commit transaction because the storage mode has changed from in-memory storage to on-disk storage.");
  }

  utils::OnScopeExit update_metrics([]() {
    memgraph::metrics::IncrementCounter(memgraph::metrics::CommitedTransactions);
    memgraph::metrics::DecrementCounter(memgraph::metrics::ActiveTransactions);
  });

  std::optional<TriggerContext> trigger_context = std::nullopt;
  if (trigger_context_collector_) {
    trigger_context.emplace(std::move(*trigger_context_collector_).TransformToTriggerContext());
    trigger_context_collector_.reset();
  }

  if (frame_change_collector_) {
    frame_change_collector_.reset();
  }

  if (trigger_context) {
    // Run the triggers
    for (const auto &trigger : db->trigger_store()->BeforeCommitTriggers().access()) {
      utils::MonotonicBufferResource execution_memory{kExecutionMemoryBlockSize};
      AdvanceCommand();
      try {
        trigger.Execute(&*execution_db_accessor_, &execution_memory, flags::run_time::execution_timeout_sec_,
                        &interpreter_context_->is_shutting_down, &transaction_status_, *trigger_context,
                        interpreter_context_->auth_checker);
      } catch (const utils::BasicException &e) {
        throw utils::BasicException(
            fmt::format("Trigger '{}' caused the transaction to fail.\nException: {}", trigger.Name(), e.what()));
      }
    }
    SPDLOG_DEBUG("Finished executing before commit triggers");
  }

  const auto reset_necessary_members = [this]() {
    for (auto &qe : query_executions_) {
      if (qe) qe->CleanRuntimeData();
    }
    execution_db_accessor_.reset();
    db_accessor_.reset();
    trigger_context_collector_.reset();
  };
  utils::OnScopeExit members_reseter(reset_necessary_members);

  auto commit_confirmed_by_all_sync_repplicas = true;

  auto maybe_commit_error = db_accessor_->Commit();
  if (maybe_commit_error.HasError()) {
    const auto &error = maybe_commit_error.GetError();

    std::visit(
        [&execution_db_accessor = execution_db_accessor_,
         &commit_confirmed_by_all_sync_repplicas]<typename T>(T &&arg) {
          using ErrorType = std::remove_cvref_t<T>;
          if constexpr (std::is_same_v<ErrorType, storage::ReplicationError>) {
            commit_confirmed_by_all_sync_repplicas = false;
          } else if constexpr (std::is_same_v<ErrorType, storage::ConstraintViolation>) {
            const auto &constraint_violation = arg;
            auto &label_name = execution_db_accessor->LabelToName(constraint_violation.label);
            switch (constraint_violation.type) {
              case storage::ConstraintViolation::Type::EXISTENCE: {
                MG_ASSERT(constraint_violation.properties.size() == 1U);
                auto &property_name = execution_db_accessor->PropertyToName(*constraint_violation.properties.begin());
                throw QueryException("Unable to commit due to existence constraint violation on :{}({})", label_name,
                                     property_name);
              }
              case storage::ConstraintViolation::Type::UNIQUE: {
                std::stringstream property_names_stream;
                utils::PrintIterable(property_names_stream, constraint_violation.properties, ", ",
                                     [&execution_db_accessor](auto &stream, const auto &prop) {
                                       stream << execution_db_accessor->PropertyToName(prop);
                                     });
                throw QueryException("Unable to commit due to unique constraint violation on :{}({})", label_name,
                                     property_names_stream.str());
              }
            }
          } else if constexpr (std::is_same_v<ErrorType, storage::SerializationError>) {
            throw QueryException("Unable to commit due to serialization error.");
          } else {
            static_assert(kAlwaysFalse<T>, "Missing type from variant visitor");
          }
        },
        error);
  }

  // The ordered execution of after commit triggers is heavily depending on the exclusiveness of
  // db_accessor_->Commit(): only one of the transactions can be commiting at the same time, so when the commit is
  // finished, that transaction probably will schedule its after commit triggers, because the other transactions that
  // want to commit are still waiting for commiting or one of them just started commiting its changes. This means the
  // ordered execution of after commit triggers are not guaranteed.
  if (trigger_context && db->trigger_store()->AfterCommitTriggers().size() > 0) {
    db->AddTask([this, trigger_context = std::move(*trigger_context),
                 user_transaction = std::shared_ptr(std::move(db_accessor_))]() mutable {
      // TODO: Should this take the db_ and not Access()?
      RunTriggersAfterCommit(*db_acc_, interpreter_context_, std::move(trigger_context), &this->transaction_status_);
      user_transaction->FinalizeTransaction();
      SPDLOG_DEBUG("Finished executing after commit triggers");  // NOLINT(bugprone-lambda-function-name)
    });
  }

  SPDLOG_DEBUG("Finished committing the transaction");
  if (!commit_confirmed_by_all_sync_repplicas) {
    throw ReplicationException("At least one SYNC replica has not confirmed committing last transaction.");
  }
}

void Interpreter::AdvanceCommand() {
  if (!db_accessor_) return;
  db_accessor_->AdvanceCommand();
}

void Interpreter::AbortCommand(std::unique_ptr<QueryExecution> *query_execution) {
  if (query_execution) {
    query_execution->reset(nullptr);
  }
  if (in_explicit_transaction_) {
    expect_rollback_ = true;
  } else {
    Abort();
  }
}

std::optional<storage::IsolationLevel> Interpreter::GetIsolationLevelOverride() {
  if (next_transaction_isolation_level) {
    const auto isolation_level = *next_transaction_isolation_level;
    next_transaction_isolation_level.reset();
    return isolation_level;
  }

  return interpreter_isolation_level;
}

void Interpreter::SetNextTransactionIsolationLevel(const storage::IsolationLevel isolation_level) {
  next_transaction_isolation_level.emplace(isolation_level);
}

void Interpreter::SetSessionIsolationLevel(const storage::IsolationLevel isolation_level) {
  interpreter_isolation_level.emplace(isolation_level);
}

}  // namespace memgraph::query<|MERGE_RESOLUTION|>--- conflicted
+++ resolved
@@ -36,11 +36,7 @@
 #include "dbms/database.hpp"
 #include "dbms/dbms_handler.hpp"
 #include "dbms/global.hpp"
-<<<<<<< HEAD
-=======
-#include "dbms/session_context_handler.hpp"
 #include "flags/run_time_configurable.hpp"
->>>>>>> fd639444
 #include "glue/communication.hpp"
 #include "license/license.hpp"
 #include "memory/memory_control.hpp"
@@ -2936,32 +2932,18 @@
       break;
     case InfoQuery::InfoType::INDEX:
       header = {"index type", "label", "property"};
-<<<<<<< HEAD
       handler = [storage] {
+        const std::string_view label_index_mark{"label"};
+        const std::string_view label_property_index_mark{"label+property"};
         auto info = storage->ListAllIndices();
         std::vector<std::vector<TypedValue>> results;
         results.reserve(info.label.size() + info.label_property.size());
         for (const auto &item : info.label) {
-          results.push_back({TypedValue("label"), TypedValue(storage->LabelToName(item)), TypedValue()});
+          results.push_back({TypedValue(label_index_mark), TypedValue(storage->LabelToName(item)), TypedValue()});
         }
         for (const auto &item : info.label_property) {
-          results.push_back({TypedValue("label+property"), TypedValue(storage->LabelToName(item.first)),
+          results.push_back({TypedValue(label_property_index_mark), TypedValue(storage->LabelToName(item.first)),
                              TypedValue(storage->PropertyToName(item.second))});
-=======
-      handler = [interpreter_context] {
-        const std::string_view label_index_mark{"label"};
-        const std::string_view label_property_index_mark{"label+property"};
-        auto *db = interpreter_context->db.get();
-        auto info = db->ListAllIndices();
-        std::vector<std::vector<TypedValue>> results;
-        results.reserve(info.label.size() + info.label_property.size());
-        for (const auto &item : info.label) {
-          results.push_back({TypedValue(label_index_mark), TypedValue(db->LabelToName(item)), TypedValue()});
-        }
-        for (const auto &item : info.label_property) {
-          results.push_back({TypedValue(label_property_index_mark), TypedValue(db->LabelToName(item.first)),
-                             TypedValue(db->PropertyToName(item.second))});
->>>>>>> fd639444
         }
 
         std::sort(results.begin(), results.end(), [&label_index_mark](const auto &record_1, const auto &record_2) {
