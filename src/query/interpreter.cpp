--- conflicted
+++ resolved
@@ -3124,12 +3124,8 @@
             {TypedValue("vertex_count"), TypedValue(static_cast<int64_t>(info.vertex_count))},
             {TypedValue("edge_count"), TypedValue(static_cast<int64_t>(info.edge_count))},
             {TypedValue("average_degree"), TypedValue(info.average_degree)},
-<<<<<<< HEAD
-            {TypedValue("memory_usage"), TypedValue(utils::GetReadableSize(static_cast<double>(info.memory_usage)))},
             {TypedValue("vm_max_map_count"), TypedValue(static_cast<int64_t>(vm_max_map_count_storage_info))},
-=======
             {TypedValue("memory_res"), TypedValue(utils::GetReadableSize(static_cast<double>(info.memory_res)))},
->>>>>>> 16b8c7b2
             {TypedValue("disk_usage"), TypedValue(utils::GetReadableSize(static_cast<double>(info.disk_usage)))},
             {TypedValue("memory_tracked"),
              TypedValue(utils::GetReadableSize(static_cast<double>(utils::total_memory_tracker.Amount())))},
