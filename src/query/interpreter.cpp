#include "query/interpreter.hpp"

#include <atomic>
#include <limits>

#include "glue/communication.hpp"
#include "query/constants.hpp"
#include "query/context.hpp"
#include "query/db_accessor.hpp"
#include "query/dump.hpp"
#include "query/exceptions.hpp"
#include "query/frontend/ast/ast.hpp"
#include "query/frontend/ast/cypher_main_visitor.hpp"
#include "query/frontend/opencypher/parser.hpp"
#include "query/frontend/semantic/required_privileges.hpp"
#include "query/frontend/semantic/symbol_generator.hpp"
#include "query/interpret/eval.hpp"
#include "query/plan/planner.hpp"
#include "query/plan/profile.hpp"
#include "query/plan/vertex_count_cache.hpp"
#include "query/trigger.hpp"
#include "query/typed_value.hpp"
#include "storage/v2/property_value.hpp"
#include "utils/algorithm.hpp"
#include "utils/csv_parsing.hpp"
#include "utils/event_counter.hpp"
#include "utils/exceptions.hpp"
#include "utils/flag_validation.hpp"
#include "utils/logging.hpp"
#include "utils/memory.hpp"
#include "utils/memory_tracker.hpp"
#include "utils/readable_size.hpp"
#include "utils/string.hpp"
#include "utils/tsc.hpp"

namespace EventCounter {
extern Event ReadQuery;
extern Event WriteQuery;
extern Event ReadWriteQuery;

extern const Event LabelIndexCreated;
extern const Event LabelPropertyIndexCreated;
}  // namespace EventCounter

namespace query {

namespace {
void UpdateTypeCount(const plan::ReadWriteTypeChecker::RWType type) {
  switch (type) {
    case plan::ReadWriteTypeChecker::RWType::R:
      EventCounter::IncrementCounter(EventCounter::ReadQuery);
      break;
    case plan::ReadWriteTypeChecker::RWType::W:
      EventCounter::IncrementCounter(EventCounter::WriteQuery);
      break;
    case plan::ReadWriteTypeChecker::RWType::RW:
      EventCounter::IncrementCounter(EventCounter::ReadWriteQuery);
      break;
    default:
      break;
  }
}

struct Callback {
  std::vector<std::string> header;
  std::function<std::vector<std::vector<TypedValue>>()> fn;
  bool should_abort_query{false};
};

TypedValue EvaluateOptionalExpression(Expression *expression, ExpressionEvaluator *eval) {
  return expression ? expression->Accept(*eval) : TypedValue();
}

class ReplQueryHandler final : public query::ReplicationQueryHandler {
 public:
  explicit ReplQueryHandler(storage::Storage *db) : db_(db) {}

  /// @throw QueryRuntimeException if an error ocurred.
  void SetReplicationRole(ReplicationQuery::ReplicationRole replication_role, std::optional<int64_t> port) override {
    if (replication_role == ReplicationQuery::ReplicationRole::MAIN) {
      if (!db_->SetMainReplicationRole()) {
        throw QueryRuntimeException("Couldn't set role to main!");
      }
    }
    if (replication_role == ReplicationQuery::ReplicationRole::REPLICA) {
      if (!port || *port < 0 || *port > std::numeric_limits<uint16_t>::max()) {
        throw QueryRuntimeException("Port number invalid!");
      }
      if (!db_->SetReplicaRole(
              io::network::Endpoint(query::kDefaultReplicationServerIp, static_cast<uint16_t>(*port)))) {
        throw QueryRuntimeException("Couldn't set role to replica!");
      }
    }
  }

  /// @throw QueryRuntimeException if an error ocurred.
  ReplicationQuery::ReplicationRole ShowReplicationRole() const override {
    switch (db_->GetReplicationRole()) {
      case storage::ReplicationRole::MAIN:
        return ReplicationQuery::ReplicationRole::MAIN;
      case storage::ReplicationRole::REPLICA:
        return ReplicationQuery::ReplicationRole::REPLICA;
    }
    throw QueryRuntimeException("Couldn't show replication role - invalid role set!");
  }

  /// @throw QueryRuntimeException if an error ocurred.
  void RegisterReplica(const std::string &name, const std::string &socket_address,
                       const ReplicationQuery::SyncMode sync_mode, const std::optional<double> timeout) override {
    if (db_->GetReplicationRole() == storage::ReplicationRole::REPLICA) {
      // replica can't register another replica
      throw QueryRuntimeException("Replica can't register another replica!");
    }

    storage::replication::ReplicationMode repl_mode;
    switch (sync_mode) {
      case ReplicationQuery::SyncMode::ASYNC: {
        repl_mode = storage::replication::ReplicationMode::ASYNC;
        break;
      }
      case ReplicationQuery::SyncMode::SYNC: {
        repl_mode = storage::replication::ReplicationMode::SYNC;
        break;
      }
    }

    auto maybe_ip_and_port =
        io::network::Endpoint::ParseSocketOrIpAddress(socket_address, query::kDefaultReplicationPort);
    if (maybe_ip_and_port) {
      auto [ip, port] = *maybe_ip_and_port;
      auto ret =
          db_->RegisterReplica(name, {std::move(ip), port}, repl_mode, {.timeout = timeout, .ssl = std::nullopt});
      if (ret.HasError()) {
        throw QueryRuntimeException(fmt::format("Couldn't register replica '{}'!", name));
      }
    } else {
      throw QueryRuntimeException("Invalid socket address!");
    }
  }

  /// @throw QueryRuntimeException if an error ocurred.
  void DropReplica(const std::string &replica_name) override {
    if (db_->GetReplicationRole() == storage::ReplicationRole::REPLICA) {
      // replica can't unregister a replica
      throw QueryRuntimeException("Replica can't unregister a replica!");
    }
    if (!db_->UnregisterReplica(replica_name)) {
      throw QueryRuntimeException(fmt::format("Couldn't unregister the replica '{}'", replica_name));
    }
  }

  using Replica = ReplicationQueryHandler::Replica;
  std::vector<Replica> ShowReplicas() const override {
    if (db_->GetReplicationRole() == storage::ReplicationRole::REPLICA) {
      // replica can't show registered replicas (it shouldn't have any)
      throw QueryRuntimeException("Replica can't show registered replicas (it shouldn't have any)!");
    }

    auto repl_infos = db_->ReplicasInfo();
    std::vector<Replica> replicas;
    replicas.reserve(repl_infos.size());

    const auto from_info = [](const auto &repl_info) -> Replica {
      Replica replica;
      replica.name = repl_info.name;
      replica.socket_address = repl_info.endpoint.SocketAddress();
      switch (repl_info.mode) {
        case storage::replication::ReplicationMode::SYNC:
          replica.sync_mode = ReplicationQuery::SyncMode::SYNC;
          break;
        case storage::replication::ReplicationMode::ASYNC:
          replica.sync_mode = ReplicationQuery::SyncMode::ASYNC;
          break;
      }
      if (repl_info.timeout) {
        replica.timeout = *repl_info.timeout;
      }

      return replica;
    };

    std::transform(repl_infos.begin(), repl_infos.end(), std::back_inserter(replicas), from_info);
    return replicas;
  }

 private:
  storage::Storage *db_;
};
/// returns false if the replication role can't be set
/// @throw QueryRuntimeException if an error ocurred.

Callback HandleAuthQuery(AuthQuery *auth_query, AuthQueryHandler *auth, const Parameters &parameters,
                         DbAccessor *db_accessor) {
  // Empty frame for evaluation of password expression. This is OK since
  // password should be either null or string literal and it's evaluation
  // should not depend on frame.
  Frame frame(0);
  SymbolTable symbol_table;
  EvaluationContext evaluation_context;
  // TODO: MemoryResource for EvaluationContext, it should probably be passed as
  // the argument to Callback.
  evaluation_context.timestamp =
      std::chrono::duration_cast<std::chrono::milliseconds>(std::chrono::system_clock::now().time_since_epoch())
          .count();
  evaluation_context.parameters = parameters;
  ExpressionEvaluator evaluator(&frame, symbol_table, evaluation_context, db_accessor, storage::View::OLD);

  std::string username = auth_query->user_;
  std::string rolename = auth_query->role_;
  std::string user_or_role = auth_query->user_or_role_;
  std::vector<AuthQuery::Privilege> privileges = auth_query->privileges_;
  auto password = EvaluateOptionalExpression(auth_query->password_, &evaluator);

  Callback callback;

  switch (auth_query->action_) {
    case AuthQuery::Action::CREATE_USER:
      callback.fn = [auth, username, password] {
        MG_ASSERT(password.IsString() || password.IsNull());
        if (!auth->CreateUser(username, password.IsString() ? std::make_optional(std::string(password.ValueString()))
                                                            : std::nullopt)) {
          throw QueryRuntimeException("User '{}' already exists.", username);
        }
        return std::vector<std::vector<TypedValue>>();
      };
      return callback;
    case AuthQuery::Action::DROP_USER:
      callback.fn = [auth, username] {
        if (!auth->DropUser(username)) {
          throw QueryRuntimeException("User '{}' doesn't exist.", username);
        }
        return std::vector<std::vector<TypedValue>>();
      };
      return callback;
    case AuthQuery::Action::SET_PASSWORD:
      callback.fn = [auth, username, password] {
        MG_ASSERT(password.IsString() || password.IsNull());
        auth->SetPassword(username,
                          password.IsString() ? std::make_optional(std::string(password.ValueString())) : std::nullopt);
        return std::vector<std::vector<TypedValue>>();
      };
      return callback;
    case AuthQuery::Action::CREATE_ROLE:
      callback.fn = [auth, rolename] {
        if (!auth->CreateRole(rolename)) {
          throw QueryRuntimeException("Role '{}' already exists.", rolename);
        }
        return std::vector<std::vector<TypedValue>>();
      };
      return callback;
    case AuthQuery::Action::DROP_ROLE:
      callback.fn = [auth, rolename] {
        if (!auth->DropRole(rolename)) {
          throw QueryRuntimeException("Role '{}' doesn't exist.", rolename);
        }
        return std::vector<std::vector<TypedValue>>();
      };
      return callback;
    case AuthQuery::Action::SHOW_USERS:
      callback.header = {"user"};
      callback.fn = [auth] {
        std::vector<std::vector<TypedValue>> rows;
        auto usernames = auth->GetUsernames();
        rows.reserve(usernames.size());
        for (auto &&username : usernames) {
          rows.emplace_back(std::vector<TypedValue>{username});
        }
        return rows;
      };
      return callback;
    case AuthQuery::Action::SHOW_ROLES:
      callback.header = {"role"};
      callback.fn = [auth] {
        std::vector<std::vector<TypedValue>> rows;
        auto rolenames = auth->GetRolenames();
        rows.reserve(rolenames.size());
        for (auto &&rolename : rolenames) {
          rows.emplace_back(std::vector<TypedValue>{rolename});
        }
        return rows;
      };
      return callback;
    case AuthQuery::Action::SET_ROLE:
      callback.fn = [auth, username, rolename] {
        auth->SetRole(username, rolename);
        return std::vector<std::vector<TypedValue>>();
      };
      return callback;
    case AuthQuery::Action::CLEAR_ROLE:
      callback.fn = [auth, username] {
        auth->ClearRole(username);
        return std::vector<std::vector<TypedValue>>();
      };
      return callback;
    case AuthQuery::Action::GRANT_PRIVILEGE:
      callback.fn = [auth, user_or_role, privileges] {
        auth->GrantPrivilege(user_or_role, privileges);
        return std::vector<std::vector<TypedValue>>();
      };
      return callback;
    case AuthQuery::Action::DENY_PRIVILEGE:
      callback.fn = [auth, user_or_role, privileges] {
        auth->DenyPrivilege(user_or_role, privileges);
        return std::vector<std::vector<TypedValue>>();
      };
      return callback;
    case AuthQuery::Action::REVOKE_PRIVILEGE: {
      callback.fn = [auth, user_or_role, privileges] {
        auth->RevokePrivilege(user_or_role, privileges);
        return std::vector<std::vector<TypedValue>>();
      };
      return callback;
    }
    case AuthQuery::Action::SHOW_PRIVILEGES:
      callback.header = {"privilege", "effective", "description"};
      callback.fn = [auth, user_or_role] { return auth->GetPrivileges(user_or_role); };
      return callback;
    case AuthQuery::Action::SHOW_ROLE_FOR_USER:
      callback.header = {"role"};
      callback.fn = [auth, username] {
        auto maybe_rolename = auth->GetRolenameForUser(username);
        return std::vector<std::vector<TypedValue>>{
            std::vector<TypedValue>{TypedValue(maybe_rolename ? *maybe_rolename : "null")}};
      };
      return callback;
    case AuthQuery::Action::SHOW_USERS_FOR_ROLE:
      callback.header = {"users"};
      callback.fn = [auth, rolename] {
        std::vector<std::vector<TypedValue>> rows;
        auto usernames = auth->GetUsernamesForRole(rolename);
        rows.reserve(usernames.size());
        for (auto &&username : usernames) {
          rows.emplace_back(std::vector<TypedValue>{username});
        }
        return rows;
      };
      return callback;
    default:
      break;
  }
}

Callback HandleReplicationQuery(ReplicationQuery *repl_query, ReplQueryHandler *handler, const Parameters &parameters,
                                DbAccessor *db_accessor) {
  Frame frame(0);
  SymbolTable symbol_table;
  EvaluationContext evaluation_context;
  // TODO: MemoryResource for EvaluationContext, it should probably be passed as
  // the argument to Callback.
  evaluation_context.timestamp =
      std::chrono::duration_cast<std::chrono::milliseconds>(std::chrono::system_clock::now().time_since_epoch())
          .count();
  evaluation_context.parameters = parameters;
  ExpressionEvaluator evaluator(&frame, symbol_table, evaluation_context, db_accessor, storage::View::OLD);

  Callback callback;
  switch (repl_query->action_) {
    case ReplicationQuery::Action::SET_REPLICATION_ROLE: {
      auto port = EvaluateOptionalExpression(repl_query->port_, &evaluator);
      std::optional<int64_t> maybe_port;
      if (port.IsInt()) {
        maybe_port = port.ValueInt();
      }
      callback.fn = [handler, role = repl_query->role_, maybe_port] {
        handler->SetReplicationRole(role, maybe_port);
        return std::vector<std::vector<TypedValue>>();
      };
      return callback;
    }
    case ReplicationQuery::Action::SHOW_REPLICATION_ROLE: {
      callback.header = {"replication mode"};
      callback.fn = [handler] {
        auto mode = handler->ShowReplicationRole();
        switch (mode) {
          case ReplicationQuery::ReplicationRole::MAIN: {
            return std::vector<std::vector<TypedValue>>{{TypedValue("main")}};
          }
          case ReplicationQuery::ReplicationRole::REPLICA: {
            return std::vector<std::vector<TypedValue>>{{TypedValue("replica")}};
          }
        }
      };
      return callback;
    }
    case ReplicationQuery::Action::REGISTER_REPLICA: {
      const auto &name = repl_query->replica_name_;
      const auto &sync_mode = repl_query->sync_mode_;
      auto socket_address = repl_query->socket_address_->Accept(evaluator);
      auto timeout = EvaluateOptionalExpression(repl_query->timeout_, &evaluator);
      std::optional<double> maybe_timeout;
      if (timeout.IsDouble()) {
        maybe_timeout = timeout.ValueDouble();
      } else if (timeout.IsInt()) {
        maybe_timeout = static_cast<double>(timeout.ValueInt());
      }
      callback.fn = [handler, name, socket_address, sync_mode, maybe_timeout] {
        handler->RegisterReplica(name, std::string(socket_address.ValueString()), sync_mode, maybe_timeout);
        return std::vector<std::vector<TypedValue>>();
      };
      return callback;
    }
    case ReplicationQuery::Action::DROP_REPLICA: {
      const auto &name = repl_query->replica_name_;
      callback.fn = [handler, name] {
        handler->DropReplica(name);
        return std::vector<std::vector<TypedValue>>();
      };
      return callback;
    }
    case ReplicationQuery::Action::SHOW_REPLICAS: {
      callback.header = {"name", "socket_address", "sync_mode", "timeout"};
      callback.fn = [handler, replica_nfields = callback.header.size()] {
        const auto &replicas = handler->ShowReplicas();
        auto typed_replicas = std::vector<std::vector<TypedValue>>{};
        typed_replicas.reserve(replicas.size());
        for (const auto &replica : replicas) {
          std::vector<TypedValue> typed_replica;
          typed_replica.reserve(replica_nfields);

          typed_replica.emplace_back(TypedValue(replica.name));
          typed_replica.emplace_back(TypedValue(replica.socket_address));
          switch (replica.sync_mode) {
            case ReplicationQuery::SyncMode::SYNC:
              typed_replica.emplace_back(TypedValue("sync"));
              break;
            case ReplicationQuery::SyncMode::ASYNC:
              typed_replica.emplace_back(TypedValue("async"));
              break;
          }
          typed_replica.emplace_back(TypedValue(static_cast<int64_t>(replica.sync_mode)));
          if (replica.timeout) {
            typed_replica.emplace_back(TypedValue(*replica.timeout));
          } else {
            typed_replica.emplace_back(TypedValue());
          }

          typed_replicas.emplace_back(std::move(typed_replica));
        }
        return typed_replicas;
      };
      return callback;
    }
  }
}

// Struct for lazy pulling from a vector
struct PullPlanVector {
  explicit PullPlanVector(std::vector<std::vector<TypedValue>> values) : values_(std::move(values)) {}

  // @return true if there are more unstreamed elements in vector,
  // false otherwise.
  bool Pull(AnyStream *stream, std::optional<int> n) {
    int local_counter{0};
    while (global_counter < values_.size() && (!n || local_counter < n)) {
      stream->Result(values_[global_counter]);
      ++global_counter;
      ++local_counter;
    }

    return global_counter == values_.size();
  }

 private:
  int global_counter{0};
  std::vector<std::vector<TypedValue>> values_;
};

struct PullPlan {
  explicit PullPlan(std::shared_ptr<CachedPlan> plan, const Parameters &parameters, bool is_profile_query,
                    DbAccessor *dba, InterpreterContext *interpreter_context,
                    utils::MonotonicBufferResource *execution_memory,
                    TriggerContextCollector *trigger_context_collector = nullptr,
                    std::optional<size_t> memory_limit = {});
  std::optional<ExecutionContext> Pull(AnyStream *stream, std::optional<int> n,
                                       const std::vector<Symbol> &output_symbols,
                                       std::map<std::string, TypedValue> *summary);

 private:
  std::shared_ptr<CachedPlan> plan_ = nullptr;
  plan::UniqueCursorPtr cursor_ = nullptr;
  Frame frame_;
  ExecutionContext ctx_;
  std::optional<size_t> memory_limit_;

  // As it's possible to query execution using multiple pulls
  // we need the keep track of the total execution time across
  // those pulls by accumulating the execution time.
  std::chrono::duration<double> execution_time_{0};

  // To pull the results from a query we call the `Pull` method on
  // the cursor which saves the results in a Frame.
  // Becuase we can't find out if there are some saved results in a frame,
  // and the cursor cannot deduce if the next pull will have a result,
  // we have to keep track of any unsent results from previous `PullPlan::Pull`
  // manually by using this flag.
  bool has_unsent_results_ = false;
};

PullPlan::PullPlan(const std::shared_ptr<CachedPlan> plan, const Parameters &parameters, const bool is_profile_query,
                   DbAccessor *dba, InterpreterContext *interpreter_context,
                   utils::MonotonicBufferResource *execution_memory, TriggerContextCollector *trigger_context_collector,
                   const std::optional<size_t> memory_limit)
    : plan_(plan),
      cursor_(plan->plan().MakeCursor(execution_memory)),
      frame_(plan->symbol_table().max_position(), execution_memory),
      memory_limit_(memory_limit) {
  ctx_.db_accessor = dba;
  ctx_.symbol_table = plan->symbol_table();
  ctx_.evaluation_context.timestamp =
      std::chrono::duration_cast<std::chrono::milliseconds>(std::chrono::system_clock::now().time_since_epoch())
          .count();
  ctx_.evaluation_context.parameters = parameters;
  ctx_.evaluation_context.properties = NamesToProperties(plan->ast_storage().properties_, dba);
  ctx_.evaluation_context.labels = NamesToLabels(plan->ast_storage().labels_, dba);
  ctx_.execution_tsc_timer = utils::TSCTimer(interpreter_context->tsc_frequency);
  ctx_.max_execution_time_sec = interpreter_context->execution_timeout_sec;
  ctx_.is_shutting_down = &interpreter_context->is_shutting_down;
  ctx_.is_profile_query = is_profile_query;
  ctx_.trigger_context_collector = trigger_context_collector;
}

std::optional<ExecutionContext> PullPlan::Pull(AnyStream *stream, std::optional<int> n,
                                               const std::vector<Symbol> &output_symbols,
                                               std::map<std::string, TypedValue> *summary) {
  // Set up temporary memory for a single Pull. Initial memory comes from the
  // stack. 256 KiB should fit on the stack and should be more than enough for a
  // single `Pull`.
  constexpr size_t stack_size = 256 * 1024;
  char stack_data[stack_size];
  utils::ResourceWithOutOfMemoryException resource_with_exception;
  utils::MonotonicBufferResource monotonic_memory(&stack_data[0], stack_size, &resource_with_exception);
  // We can throw on every query because a simple queries for deleting will use only
  // the stack allocated buffer.
  // Also, we want to throw only when the query engine requests more memory and not the storage
  // so we add the exception to the allocator.
  // TODO (mferencevic): Tune the parameters accordingly.
  utils::PoolResource pool_memory(128, 1024, &monotonic_memory);
  std::optional<utils::LimitedMemoryResource> maybe_limited_resource;

  if (memory_limit_) {
    maybe_limited_resource.emplace(&pool_memory, *memory_limit_);
    ctx_.evaluation_context.memory = &*maybe_limited_resource;
  } else {
    ctx_.evaluation_context.memory = &pool_memory;
  }

  // Returns true if a result was pulled.
  const auto pull_result = [&]() -> bool { return cursor_->Pull(frame_, ctx_); };

  const auto stream_values = [&]() {
    // TODO: The streamed values should also probably use the above memory.
    std::vector<TypedValue> values;
    values.reserve(output_symbols.size());

    for (const auto &symbol : output_symbols) {
      values.emplace_back(frame_[symbol]);
    }

    stream->Result(values);
  };

  // Get the execution time of all possible result pulls and streams.
  utils::Timer timer;

  int i = 0;
  if (has_unsent_results_ && !output_symbols.empty()) {
    // stream unsent results from previous pull
    stream_values();
    ++i;
  }

  for (; !n || i < n; ++i) {
    if (!pull_result()) {
      break;
    }

    if (!output_symbols.empty()) {
      stream_values();
    }
  }

  // If we finished because we streamed the requested n results,
  // we try to pull the next result to see if there is more.
  // If there is additional result, we leave the pulled result in the frame
  // and set the flag to true.
  has_unsent_results_ = i == n && pull_result();

  execution_time_ += timer.Elapsed();

  if (has_unsent_results_) {
    return std::nullopt;
  }

  summary->insert_or_assign("plan_execution_time", execution_time_.count());
  cursor_->Shutdown();
  ctx_.profile_execution_time = execution_time_;
  return std::move(ctx_);
}

using RWType = plan::ReadWriteTypeChecker::RWType;
}  // namespace

<<<<<<< HEAD
InterpreterContext::InterpreterContext(storage::Storage *db, const std::filesystem::path &data_directory) : db(db) {
  auto storage_accessor = db->Access();
  DbAccessor dba{&storage_accessor};
  trigger_store.emplace(data_directory / "triggers", &ast_cache, &dba, &antlr_lock);
}

=======
>>>>>>> 82b7c057
Interpreter::Interpreter(InterpreterContext *interpreter_context) : interpreter_context_(interpreter_context) {
  MG_ASSERT(interpreter_context_, "Interpreter context must not be NULL");
  // try {
  //   {
  //     auto storage_acc = interpreter_context_->db->Access();
  //     DbAccessor dba(&storage_acc);
  //     auto triggers_acc = interpreter_context_->before_commit_triggers.access();
  //     triggers_acc.insert(Trigger{"BeforeDelete",
  //                                 "UNWIND deletedVertices as u CREATE(:DELETED_VERTEX {id: id(u) + 10})",
  //                                 &interpreter_context_->ast_cache, &dba, &interpreter_context_->antlr_lock,
<<<<<<< HEAD
  //                                 trigger::EventType::VERTEX_DELETE});
  //     triggers_acc.insert(Trigger{"BeforeUpdatePropertyi",
  //                                 "UNWIND assignedVertexProperties as u SET u.vertex.two = u.new",
  //                                 &interpreter_context_->ast_cache, &dba, &interpreter_context_->antlr_lock,
  //                                 trigger::EventType::VERTEX_UPDATE});
  //     triggers_acc.insert(Trigger{"BeforeDeleteEdge", "UNWIND deletedEdges as u CREATE(:DELETED_EDGE {id: id(u) +10})
  //     ",
  //                                 &interpreter_context_->ast_cache, &dba, &interpreter_context_->antlr_lock,
  //                                 trigger::EventType::EDGE_DELETE});
=======
  //                                 TriggerEventType::VERTEX_DELETE});
  //     triggers_acc.insert(Trigger{"BeforeUpdatePropertyi",
  //                                 "UNWIND assignedVertexProperties as u SET u.vertex.two = u.new",
  //                                 &interpreter_context_->ast_cache, &dba, &interpreter_context_->antlr_lock,
  //                                 TriggerEventType::VERTEX_UPDATE});
  //     triggers_acc.insert(Trigger{"BeforeDeleteEdge", "UNWIND deletedEdges as u CREATE(:DELETED_EDGE {id: id(u) +10})
  //     ",
  //                                 &interpreter_context_->ast_cache, &dba, &interpreter_context_->antlr_lock,
  //                                 TriggerEventType::EDGE_DELETE});
>>>>>>> 82b7c057
  //     // triggers_acc.insert(Trigger{"BeforeDelete2", "UNWIND deletedEdges as u SET u.deleted = 0",
  //     //                           &interpreter_context_->ast_cache, &dba,
  //     //                           &interpreter_context_->antlr_lock});
  //     triggers_acc.insert(Trigger{"BeforeDeleteProcedure",
  //                                 "CALL script.procedure('VERTEX_UPDATE', updatedVertices) YIELD * RETURN *",
  //                                 &interpreter_context_->ast_cache, &dba, &interpreter_context_->antlr_lock,
<<<<<<< HEAD
  //                                 trigger::EventType::VERTEX_UPDATE});
  //     triggers_acc.insert(Trigger{"BeforeCreator", "UNWIND createdVertices as u SET u.before = id(u) + 10",
  //                                 &interpreter_context_->ast_cache, &dba, &interpreter_context_->antlr_lock,
  //                                 trigger::EventType::VERTEX_CREATE});
  //     triggers_acc.insert(Trigger{"BeforeCreatorEdge", "UNWIND createdEdges as u SET u.before = id(u) + 10",
  //                                 &interpreter_context_->ast_cache, &dba, &interpreter_context_->antlr_lock,
  //                                 trigger::EventType::EDGE_CREATE});
  //     triggers_acc.insert(Trigger{"BeforeSetLabelProcedure",
  //                                 "CALL label.procedure('VERTEX_UPDATE', assignedVertexLabels) YIELD * RETURN *",
  //                                 &interpreter_context_->ast_cache, &dba, &interpreter_context_->antlr_lock,
  //                                 trigger::EventType::VERTEX_UPDATE});
=======
  //                                 TriggerEventType::VERTEX_UPDATE});
  //     triggers_acc.insert(Trigger{"BeforeCreator", "UNWIND createdVertices as u SET u.before = id(u) + 10",
  //                                 &interpreter_context_->ast_cache, &dba, &interpreter_context_->antlr_lock,
  //                                 TriggerEventType::VERTEX_CREATE});
  //     triggers_acc.insert(Trigger{"BeforeCreatorEdge", "UNWIND createdEdges as u SET u.before = id(u) + 10",
  //                                 &interpreter_context_->ast_cache, &dba, &interpreter_context_->antlr_lock,
  //                                 TriggerEventType::EDGE_CREATE});
  //     triggers_acc.insert(Trigger{"BeforeSetLabelProcedure",
  //                                 "CALL label.procedure('VERTEX_UPDATE', assignedVertexLabels) YIELD * RETURN *",
  //                                 &interpreter_context_->ast_cache, &dba, &interpreter_context_->antlr_lock,
  //                                 TriggerEventType::VERTEX_UPDATE});
>>>>>>> 82b7c057
  //   }
  //   {
  //     auto storage_acc = interpreter_context->db->Access();
  //     DbAccessor dba(&storage_acc);
  //     auto triggers_acc = interpreter_context->after_commit_triggers.access();
  //     triggers_acc.insert(Trigger{"AfterDelete", "UNWIND deletedVertices as u CREATE(:DELETED {id: u.id + 100})",
  //                                 &interpreter_context_->ast_cache, &dba, &interpreter_context_->antlr_lock,
<<<<<<< HEAD
  //                                 trigger::EventType::VERTEX_DELETE});
  //     triggers_acc.insert(Trigger{"AfterCreator", "UNWIND createdVertices as u SET u.after = u.id + 100",
  //                                 &interpreter_context_->ast_cache, &dba, &interpreter_context_->antlr_lock,
  //                                 trigger::EventType::VERTEX_CREATE});
  //     triggers_acc.insert(Trigger{
  //         "AfterUpdateProcedure", "CALL script.procedure('UPDATE',updatedObjects) YIELD * RETURN *",
  //         &interpreter_context_->ast_cache, &dba, &interpreter_context_->antlr_lock, trigger::EventType::UPDATE});
=======
  //                                 TriggerEventType::VERTEX_DELETE});
  //     triggers_acc.insert(Trigger{"AfterCreator", "UNWIND createdVertices as u SET u.after = u.id + 100",
  //                                 &interpreter_context_->ast_cache, &dba, &interpreter_context_->antlr_lock,
  //                                 TriggerEventType::VERTEX_CREATE});
  //     triggers_acc.insert(Trigger{
  //         "AfterUpdateProcedure", "CALL script.procedure('UPDATE',updatedObjects) YIELD * RETURN *",
  //         &interpreter_context_->ast_cache, &dba, &interpreter_context_->antlr_lock, TriggerEventType::UPDATE});
>>>>>>> 82b7c057
  //   }
  // } catch (const utils::BasicException &e) {
  //   spdlog::critical("Failed to create a trigger because: {}", e.what());
  // }
}

PreparedQuery Interpreter::PrepareTransactionQuery(std::string_view query_upper) {
  std::function<void()> handler;

  if (query_upper == "BEGIN") {
    handler = [this] {
      if (in_explicit_transaction_) {
        throw ExplicitTransactionUsageException("Nested transactions are not supported.");
      }
      in_explicit_transaction_ = true;
      expect_rollback_ = false;

      db_accessor_ = std::make_unique<storage::Storage::Accessor>(interpreter_context_->db->Access());
      execution_db_accessor_.emplace(db_accessor_.get());

<<<<<<< HEAD
      if (interpreter_context_->trigger_store->HasTriggers()) {
=======
      if (interpreter_context_->before_commit_triggers.size() > 0 ||
          interpreter_context_->after_commit_triggers.size() > 0) {
>>>>>>> 82b7c057
        trigger_context_collector_.emplace();
      }
    };
  } else if (query_upper == "COMMIT") {
    handler = [this] {
      if (!in_explicit_transaction_) {
        throw ExplicitTransactionUsageException("No current transaction to commit.");
      }
      if (expect_rollback_) {
        throw ExplicitTransactionUsageException(
            "Transaction can't be committed because there was a previous "
            "error. Please invoke a rollback instead.");
      }

      try {
        Commit();
      } catch (const utils::BasicException &) {
        AbortCommand(nullptr);
        throw;
      }

      expect_rollback_ = false;
      in_explicit_transaction_ = false;
    };
  } else if (query_upper == "ROLLBACK") {
    handler = [this] {
      if (!in_explicit_transaction_) {
        throw ExplicitTransactionUsageException("No current transaction to rollback.");
      }
      Abort();
      expect_rollback_ = false;
      in_explicit_transaction_ = false;
    };
  } else {
    LOG_FATAL("Should not get here -- unknown transaction query!");
  }

  return {{},
          {},
          [handler = std::move(handler)](AnyStream *, std::optional<int>) {
            handler();
            return QueryHandlerResult::NOTHING;
          },
          RWType::NONE};
}

PreparedQuery PrepareCypherQuery(ParsedQuery parsed_query, std::map<std::string, TypedValue> *summary,
                                 InterpreterContext *interpreter_context, DbAccessor *dba,
                                 utils::MonotonicBufferResource *execution_memory,
                                 TriggerContextCollector *trigger_context_collector = nullptr) {
  auto *cypher_query = utils::Downcast<CypherQuery>(parsed_query.query);

  Frame frame(0);
  SymbolTable symbol_table;
  EvaluationContext evaluation_context;
  evaluation_context.timestamp =
      std::chrono::duration_cast<std::chrono::milliseconds>(std::chrono::system_clock::now().time_since_epoch())
          .count();
  evaluation_context.parameters = parsed_query.parameters;
  ExpressionEvaluator evaluator(&frame, symbol_table, evaluation_context, dba, storage::View::OLD);
  const auto memory_limit = EvaluateMemoryLimit(&evaluator, cypher_query->memory_limit_, cypher_query->memory_scale_);
  if (memory_limit) {
    spdlog::info("Running query with memory limit of {}", utils::GetReadableSize(*memory_limit));
  }

  auto plan = CypherQueryToPlan(parsed_query.stripped_query.hash(), std::move(parsed_query.ast_storage), cypher_query,
                                parsed_query.parameters,
                                parsed_query.is_cacheable ? &interpreter_context->plan_cache : nullptr, dba);

  summary->insert_or_assign("cost_estimate", plan->cost());
  auto rw_type_checker = plan::ReadWriteTypeChecker();
  rw_type_checker.InferRWType(const_cast<plan::LogicalOperator &>(plan->plan()));

  auto output_symbols = plan->plan().OutputSymbols(plan->symbol_table());

  std::vector<std::string> header;
  header.reserve(output_symbols.size());

  for (const auto &symbol : output_symbols) {
    // When the symbol is aliased or expanded from '*' (inside RETURN or
    // WITH), then there is no token position, so use symbol name.
    // Otherwise, find the name from stripped query.
    header.push_back(
        utils::FindOr(parsed_query.stripped_query.named_expressions(), symbol.token_position(), symbol.name()).first);
  }

  auto pull_plan = std::make_shared<PullPlan>(plan, parsed_query.parameters, false, dba, interpreter_context,
                                              execution_memory, trigger_context_collector, memory_limit);
  return PreparedQuery{std::move(header), std::move(parsed_query.required_privileges),
                       [pull_plan = std::move(pull_plan), output_symbols = std::move(output_symbols), summary](
                           AnyStream *stream, std::optional<int> n) -> std::optional<QueryHandlerResult> {
                         if (pull_plan->Pull(stream, n, output_symbols, summary)) {
                           return QueryHandlerResult::COMMIT;
                         }
                         return std::nullopt;
                       },
                       rw_type_checker.type};
}

PreparedQuery PrepareExplainQuery(ParsedQuery parsed_query, std::map<std::string, TypedValue> *summary,
                                  InterpreterContext *interpreter_context, DbAccessor *dba,
                                  utils::MonotonicBufferResource *execution_memory) {
  const std::string kExplainQueryStart = "explain ";
  MG_ASSERT(utils::StartsWith(utils::ToLowerCase(parsed_query.stripped_query.query()), kExplainQueryStart),
            "Expected stripped query to start with '{}'", kExplainQueryStart);

  // Parse and cache the inner query separately (as if it was a standalone
  // query), producing a fresh AST. Note that currently we cannot just reuse
  // part of the already produced AST because the parameters within ASTs are
  // looked up using their positions within the string that was parsed. These
  // wouldn't match up if if we were to reuse the AST (produced by parsing the
  // full query string) when given just the inner query to execute.
  ParsedQuery parsed_inner_query =
      ParseQuery(parsed_query.query_string.substr(kExplainQueryStart.size()), parsed_query.user_parameters,
                 &interpreter_context->ast_cache, &interpreter_context->antlr_lock);

  auto *cypher_query = utils::Downcast<CypherQuery>(parsed_inner_query.query);
  MG_ASSERT(cypher_query, "Cypher grammar should not allow other queries in EXPLAIN");

  auto cypher_query_plan = CypherQueryToPlan(
      parsed_inner_query.stripped_query.hash(), std::move(parsed_inner_query.ast_storage), cypher_query,
      parsed_inner_query.parameters, parsed_inner_query.is_cacheable ? &interpreter_context->plan_cache : nullptr, dba);

  std::stringstream printed_plan;
  plan::PrettyPrint(*dba, &cypher_query_plan->plan(), &printed_plan);

  std::vector<std::vector<TypedValue>> printed_plan_rows;
  for (const auto &row : utils::Split(utils::RTrim(printed_plan.str()), "\n")) {
    printed_plan_rows.push_back(std::vector<TypedValue>{TypedValue(row)});
  }

  summary->insert_or_assign("explain", plan::PlanToJson(*dba, &cypher_query_plan->plan()).dump());

  return PreparedQuery{{"QUERY PLAN"},
                       std::move(parsed_query.required_privileges),
                       [pull_plan = std::make_shared<PullPlanVector>(std::move(printed_plan_rows))](
                           AnyStream *stream, std::optional<int> n) -> std::optional<QueryHandlerResult> {
                         if (pull_plan->Pull(stream, n)) {
                           return QueryHandlerResult::COMMIT;
                         }
                         return std::nullopt;
                       },
                       RWType::NONE};
}

PreparedQuery PrepareProfileQuery(ParsedQuery parsed_query, bool in_explicit_transaction,
                                  std::map<std::string, TypedValue> *summary, InterpreterContext *interpreter_context,
                                  DbAccessor *dba, utils::MonotonicBufferResource *execution_memory) {
  const std::string kProfileQueryStart = "profile ";

  MG_ASSERT(utils::StartsWith(utils::ToLowerCase(parsed_query.stripped_query.query()), kProfileQueryStart),
            "Expected stripped query to start with '{}'", kProfileQueryStart);

  // PROFILE isn't allowed inside multi-command (explicit) transactions. This is
  // because PROFILE executes each PROFILE'd query and collects additional
  // perfomance metadata that it displays to the user instead of the results
  // yielded by the query. Because PROFILE has side-effects, each transaction
  // that is used to execute a PROFILE query *MUST* be aborted. That isn't
  // possible when using multicommand (explicit) transactions (because the user
  // controls the lifetime of the transaction) and that is why PROFILE is
  // explicitly disabled here in multicommand (explicit) transactions.
  // NOTE: Unlike PROFILE, EXPLAIN doesn't have any unwanted side-effects (in
  // transaction terms) because it doesn't execute the query, it just prints its
  // query plan. That is why EXPLAIN can be used in multicommand (explicit)
  // transactions.
  if (in_explicit_transaction) {
    throw ProfileInMulticommandTxException();
  }

  if (!interpreter_context->tsc_frequency) {
    throw QueryException("TSC support is missing for PROFILE");
  }

  // Parse and cache the inner query separately (as if it was a standalone
  // query), producing a fresh AST. Note that currently we cannot just reuse
  // part of the already produced AST because the parameters within ASTs are
  // looked up using their positions within the string that was parsed. These
  // wouldn't match up if if we were to reuse the AST (produced by parsing the
  // full query string) when given just the inner query to execute.
  ParsedQuery parsed_inner_query =
      ParseQuery(parsed_query.query_string.substr(kProfileQueryStart.size()), parsed_query.user_parameters,
                 &interpreter_context->ast_cache, &interpreter_context->antlr_lock);

  auto *cypher_query = utils::Downcast<CypherQuery>(parsed_inner_query.query);
  MG_ASSERT(cypher_query, "Cypher grammar should not allow other queries in PROFILE");
  Frame frame(0);
  SymbolTable symbol_table;
  EvaluationContext evaluation_context;
  evaluation_context.timestamp =
      std::chrono::duration_cast<std::chrono::milliseconds>(std::chrono::system_clock::now().time_since_epoch())
          .count();
  evaluation_context.parameters = parsed_inner_query.parameters;
  ExpressionEvaluator evaluator(&frame, symbol_table, evaluation_context, dba, storage::View::OLD);
  const auto memory_limit = EvaluateMemoryLimit(&evaluator, cypher_query->memory_limit_, cypher_query->memory_scale_);

  auto cypher_query_plan = CypherQueryToPlan(
      parsed_inner_query.stripped_query.hash(), std::move(parsed_inner_query.ast_storage), cypher_query,
      parsed_inner_query.parameters, parsed_inner_query.is_cacheable ? &interpreter_context->plan_cache : nullptr, dba);
  auto rw_type_checker = plan::ReadWriteTypeChecker();
  rw_type_checker.InferRWType(const_cast<plan::LogicalOperator &>(cypher_query_plan->plan()));

  return PreparedQuery{
      {"OPERATOR", "ACTUAL HITS", "RELATIVE TIME", "ABSOLUTE TIME"},
      std::move(parsed_query.required_privileges),
      [plan = std::move(cypher_query_plan), parameters = std::move(parsed_inner_query.parameters), summary, dba,
       interpreter_context, execution_memory, memory_limit,
       // We want to execute the query we are profiling lazily, so we delay
       // the construction of the corresponding context.
       ctx = std::optional<ExecutionContext>{}, pull_plan = std::shared_ptr<PullPlanVector>(nullptr)](
          AnyStream *stream, std::optional<int> n) mutable -> std::optional<QueryHandlerResult> {
        // No output symbols are given so that nothing is streamed.
        if (!ctx) {
          ctx = PullPlan(plan, parameters, true, dba, interpreter_context, execution_memory, nullptr, memory_limit)
                    .Pull(stream, {}, {}, summary);
          pull_plan = std::make_shared<PullPlanVector>(ProfilingStatsToTable(ctx->stats, ctx->profile_execution_time));
        }

        MG_ASSERT(ctx, "Failed to execute the query!");

        if (pull_plan->Pull(stream, n)) {
          summary->insert_or_assign("profile", ProfilingStatsToJson(ctx->stats, ctx->profile_execution_time).dump());
          return QueryHandlerResult::ABORT;
        }

        return std::nullopt;
      },
      rw_type_checker.type};
}

PreparedQuery PrepareDumpQuery(ParsedQuery parsed_query, std::map<std::string, TypedValue> *summary, DbAccessor *dba,
                               utils::MonotonicBufferResource *execution_memory) {
  return PreparedQuery{{"QUERY"},
                       std::move(parsed_query.required_privileges),
                       [pull_plan = std::make_shared<PullPlanDump>(dba)](
                           AnyStream *stream, std::optional<int> n) -> std::optional<QueryHandlerResult> {
                         if (pull_plan->Pull(stream, n)) {
                           return QueryHandlerResult::COMMIT;
                         }
                         return std::nullopt;
                       },
                       RWType::R};
}

PreparedQuery PrepareIndexQuery(ParsedQuery parsed_query, bool in_explicit_transaction,
                                std::map<std::string, TypedValue> *summary, InterpreterContext *interpreter_context,
                                utils::MonotonicBufferResource *execution_memory) {
  if (in_explicit_transaction) {
    throw IndexInMulticommandTxException();
  }

  auto *index_query = utils::Downcast<IndexQuery>(parsed_query.query);
  std::function<void()> handler;

  // Creating an index influences computed plan costs.
  auto invalidate_plan_cache = [plan_cache = &interpreter_context->plan_cache] {
    auto access = plan_cache->access();
    for (auto &kv : access) {
      access.remove(kv.first);
    }
  };

  auto label = interpreter_context->db->NameToLabel(index_query->label_.name);
  std::vector<storage::PropertyId> properties;
  properties.reserve(index_query->properties_.size());
  for (const auto &prop : index_query->properties_) {
    properties.push_back(interpreter_context->db->NameToProperty(prop.name));
  }

  if (properties.size() > 1) {
    throw utils::NotYetImplemented("index on multiple properties");
  }

  switch (index_query->action_) {
    case IndexQuery::Action::CREATE: {
      handler = [interpreter_context, label, properties = std::move(properties),
                 invalidate_plan_cache = std::move(invalidate_plan_cache)] {
        if (properties.empty()) {
          interpreter_context->db->CreateIndex(label);
          EventCounter::IncrementCounter(EventCounter::LabelIndexCreated);
        } else {
          MG_ASSERT(properties.size() == 1U);
          interpreter_context->db->CreateIndex(label, properties[0]);
          EventCounter::IncrementCounter(EventCounter::LabelPropertyIndexCreated);
        }
        invalidate_plan_cache();
      };
      break;
    }
    case IndexQuery::Action::DROP: {
      handler = [interpreter_context, label, properties = std::move(properties),
                 invalidate_plan_cache = std::move(invalidate_plan_cache)] {
        if (properties.empty()) {
          interpreter_context->db->DropIndex(label);
        } else {
          MG_ASSERT(properties.size() == 1U);
          interpreter_context->db->DropIndex(label, properties[0]);
        }
        invalidate_plan_cache();
      };
      break;
    }
  }

  return PreparedQuery{{},
                       std::move(parsed_query.required_privileges),
                       [handler = std::move(handler)](AnyStream *stream, std::optional<int>) {
                         handler();
                         return QueryHandlerResult::NOTHING;
                       },
                       RWType::W};
}

PreparedQuery PrepareAuthQuery(ParsedQuery parsed_query, bool in_explicit_transaction,
                               std::map<std::string, TypedValue> *summary, InterpreterContext *interpreter_context,
                               DbAccessor *dba, utils::MonotonicBufferResource *execution_memory) {
  if (in_explicit_transaction) {
    throw UserModificationInMulticommandTxException();
  }

  auto *auth_query = utils::Downcast<AuthQuery>(parsed_query.query);

  auto callback = HandleAuthQuery(auth_query, interpreter_context->auth, parsed_query.parameters, dba);

  SymbolTable symbol_table;
  std::vector<Symbol> output_symbols;
  for (const auto &column : callback.header) {
    output_symbols.emplace_back(symbol_table.CreateSymbol(column, "false"));
  }

  auto plan = std::make_shared<CachedPlan>(std::make_unique<SingleNodeLogicalPlan>(
      std::make_unique<plan::OutputTable>(output_symbols,
                                          [fn = callback.fn](Frame *, ExecutionContext *) { return fn(); }),
      0.0, AstStorage{}, symbol_table));

  auto pull_plan =
      std::make_shared<PullPlan>(plan, parsed_query.parameters, false, dba, interpreter_context, execution_memory);
  return PreparedQuery{
      callback.header, std::move(parsed_query.required_privileges),
      [pull_plan = std::move(pull_plan), callback = std::move(callback), output_symbols = std::move(output_symbols),
       summary](AnyStream *stream, std::optional<int> n) -> std::optional<QueryHandlerResult> {
        if (pull_plan->Pull(stream, n, output_symbols, summary)) {
          return callback.should_abort_query ? QueryHandlerResult::ABORT : QueryHandlerResult::COMMIT;
        }
        return std::nullopt;
      },
      RWType::NONE};
}

PreparedQuery PrepareReplicationQuery(ParsedQuery parsed_query, const bool in_explicit_transaction,
                                      InterpreterContext *interpreter_context, DbAccessor *dba) {
  if (in_explicit_transaction) {
    throw ReplicationModificationInMulticommandTxException();
  }

  auto *replication_query = utils::Downcast<ReplicationQuery>(parsed_query.query);
  ReplQueryHandler handler{interpreter_context->db};
  auto callback = HandleReplicationQuery(replication_query, &handler, parsed_query.parameters, dba);

  return PreparedQuery{callback.header, std::move(parsed_query.required_privileges),
                       [pull_plan = std::make_shared<PullPlanVector>(callback.fn())](
                           AnyStream *stream, std::optional<int> n) -> std::optional<QueryHandlerResult> {
                         if (pull_plan->Pull(stream, n)) {
                           return QueryHandlerResult::COMMIT;
                         }
                         return std::nullopt;
                       },
                       RWType::NONE};
  // False positive report for the std::make_shared above
  // NOLINTNEXTLINE(clang-analyzer-cplusplus.NewDeleteLeaks)
}

PreparedQuery PrepareLockPathQuery(ParsedQuery parsed_query, const bool in_explicit_transaction,
                                   InterpreterContext *interpreter_context, DbAccessor *dba) {
  if (in_explicit_transaction) {
    throw LockPathModificationInMulticommandTxException();
  }

  auto *lock_path_query = utils::Downcast<LockPathQuery>(parsed_query.query);

  Frame frame(0);
  SymbolTable symbol_table;
  EvaluationContext evaluation_context;
  evaluation_context.timestamp =
      std::chrono::duration_cast<std::chrono::milliseconds>(std::chrono::system_clock::now().time_since_epoch())
          .count();
  evaluation_context.parameters = parsed_query.parameters;
  ExpressionEvaluator evaluator(&frame, symbol_table, evaluation_context, dba, storage::View::OLD);

  Callback callback;
  switch (lock_path_query->action_) {
    case LockPathQuery::Action::LOCK_PATH:
      if (!interpreter_context->db->LockPath()) {
        throw QueryRuntimeException("Failed to lock the data directory");
      }
      break;
    case LockPathQuery::Action::UNLOCK_PATH:
      if (!interpreter_context->db->UnlockPath()) {
        throw QueryRuntimeException("Failed to unlock the data directory");
      }
      break;
  }

  return PreparedQuery{callback.header, std::move(parsed_query.required_privileges),
                       [](AnyStream *stream, std::optional<int> n) -> std::optional<QueryHandlerResult> {
                         return QueryHandlerResult::COMMIT;
                       },
                       RWType::NONE};
}

PreparedQuery PrepareFreeMemoryQuery(ParsedQuery parsed_query, const bool in_explicit_transaction,
                                     InterpreterContext *interpreter_context) {
  if (in_explicit_transaction) {
    throw FreeMemoryModificationInMulticommandTxException();
  }

  interpreter_context->db->FreeMemory();

  return PreparedQuery{{},
                       std::move(parsed_query.required_privileges),
                       [](AnyStream *stream, std::optional<int> n) -> std::optional<QueryHandlerResult> {
                         return QueryHandlerResult::COMMIT;
                       },
                       RWType::NONE};
}

trigger::EventType TriggerEventType(const TriggerQuery::EventType event_type) {
  switch (event_type) {
    case TriggerQuery::EventType::ANY:
      return trigger::EventType::ANY;

    case TriggerQuery::EventType::CREATE:
      return trigger::EventType::CREATE;

    case TriggerQuery::EventType::VERTEX_CREATE:
      return trigger::EventType::VERTEX_CREATE;

    case TriggerQuery::EventType::EDGE_CREATE:
      return trigger::EventType::EDGE_CREATE;

    case TriggerQuery::EventType::DELETE:
      return trigger::EventType::DELETE;

    case TriggerQuery::EventType::VERTEX_DELETE:
      return trigger::EventType::VERTEX_DELETE;

    case TriggerQuery::EventType::EDGE_DELETE:
      return trigger::EventType::EDGE_DELETE;

    case TriggerQuery::EventType::UPDATE:
      return trigger::EventType::UPDATE;

    case TriggerQuery::EventType::VERTEX_UPDATE:
      return trigger::EventType::VERTEX_UPDATE;

    case TriggerQuery::EventType::EDGE_UPDATE:
      return trigger::EventType::EDGE_UPDATE;
  }
}

Callback CreateTrigger(TriggerQuery *trigger_query,
                       const std::map<std::string, storage::PropertyValue> &user_parameters,
                       InterpreterContext *interpreter_context, DbAccessor *dba) {
  return {
      {}, [trigger_query, interpreter_context, dba, &user_parameters]() -> std::vector<std::vector<TypedValue>> {
        interpreter_context->trigger_store->AddTrigger(
            trigger_query->trigger_name_, trigger_query->statement_, user_parameters,
            TriggerEventType(trigger_query->event_type_),
            trigger_query->before_commit_ ? trigger::TriggerPhase::BEFORE_COMMIT : trigger::TriggerPhase::AFTER_COMMIT,
            &interpreter_context->ast_cache, dba, &interpreter_context->antlr_lock);
        return {};
      }};
}

Callback DropTrigger(TriggerQuery *trigger_query, InterpreterContext *interpreter_context) {
  return {{}, [trigger_query, interpreter_context]() -> std::vector<std::vector<TypedValue>> {
            interpreter_context->trigger_store->DropTrigger(trigger_query->trigger_name_);
            return {};
          }};
}

Callback ShowTriggers(InterpreterContext *interpreter_context) {
  return {{"trigger name", "statement", "event type", "phase"}, [interpreter_context] {
            std::vector<std::vector<TypedValue>> results;
            auto trigger_infos = interpreter_context->trigger_store->GetTriggerInfo();
            results.reserve(trigger_infos.size());
            for (auto &trigger_info : trigger_infos) {
              std::vector<TypedValue> typed_trigger_info;
              typed_trigger_info.reserve(4);
              typed_trigger_info.emplace_back(std::move(trigger_info.name));
              typed_trigger_info.emplace_back(std::move(trigger_info.statement));
              typed_trigger_info.emplace_back(trigger::EventTypeToString(trigger_info.event_type));
              typed_trigger_info.emplace_back(
                  trigger_info.phase == trigger::TriggerPhase::BEFORE_COMMIT ? "BEFORE COMMIT" : "AFTER COMMIT");
              results.push_back(std::move(typed_trigger_info));
            }

            return results;
          }};
}

PreparedQuery PrepareTriggerQuery(ParsedQuery parsed_query, const bool in_explicit_transaction,
                                  InterpreterContext *interpreter_context, DbAccessor *dba,
                                  const std::map<std::string, storage::PropertyValue> &user_parameters) {
  if (in_explicit_transaction) {
    throw TriggerModificationInMulticommandTxException();
  }

  auto *trigger_query = utils::Downcast<TriggerQuery>(parsed_query.query);
  MG_ASSERT(trigger_query);

  auto callback = [trigger_query, interpreter_context, dba, &user_parameters] {
    switch (trigger_query->action_) {
      case TriggerQuery::Action::CREATE_TRIGGER:
        return CreateTrigger(trigger_query, user_parameters, interpreter_context, dba);
      case TriggerQuery::Action::DROP_TRIGGER:
        return DropTrigger(trigger_query, interpreter_context);
      case TriggerQuery::Action::SHOW_TRIGGERS:
        return ShowTriggers(interpreter_context);
    }
  }();

  auto results = callback.fn();

  return PreparedQuery{std::move(callback.header), std::move(parsed_query.required_privileges),
                       [pull_plan = std::make_shared<PullPlanVector>(std::move(results))](
                           AnyStream *stream, std::optional<int> n) -> std::optional<QueryHandlerResult> {
                         if (pull_plan->Pull(stream, n)) {
                           return QueryHandlerResult::COMMIT;
                         }
                         return std::nullopt;
                       },
                       RWType::NONE};
  // False positive report for the std::make_shared above
  // NOLINTNEXTLINE(clang-analyzer-cplusplus.NewDeleteLeaks)
}

PreparedQuery PrepareInfoQuery(ParsedQuery parsed_query, bool in_explicit_transaction,
                               std::map<std::string, TypedValue> *summary, InterpreterContext *interpreter_context,
                               storage::Storage *db, utils::MonotonicBufferResource *execution_memory) {
  if (in_explicit_transaction) {
    throw InfoInMulticommandTxException();
  }

  auto *info_query = utils::Downcast<InfoQuery>(parsed_query.query);
  std::vector<std::string> header;
  std::function<std::pair<std::vector<std::vector<TypedValue>>, QueryHandlerResult>()> handler;

  switch (info_query->info_type_) {
    case InfoQuery::InfoType::STORAGE:
      header = {"storage info", "value"};
      handler = [db] {
        auto info = db->GetInfo();
        std::vector<std::vector<TypedValue>> results{
            {TypedValue("vertex_count"), TypedValue(static_cast<int64_t>(info.vertex_count))},
            {TypedValue("edge_count"), TypedValue(static_cast<int64_t>(info.edge_count))},
            {TypedValue("average_degree"), TypedValue(info.average_degree)},
            {TypedValue("memory_usage"), TypedValue(static_cast<int64_t>(info.memory_usage))},
            {TypedValue("disk_usage"), TypedValue(static_cast<int64_t>(info.disk_usage))},
            {TypedValue("memory_allocated"), TypedValue(static_cast<int64_t>(utils::total_memory_tracker.Amount()))},
            {TypedValue("allocation_limit"),
             TypedValue(static_cast<int64_t>(utils::total_memory_tracker.HardLimit()))}};
        return std::pair{results, QueryHandlerResult::COMMIT};
      };
      break;
    case InfoQuery::InfoType::INDEX:
      header = {"index type", "label", "property"};
      handler = [interpreter_context] {
        auto *db = interpreter_context->db;
        auto info = db->ListAllIndices();
        std::vector<std::vector<TypedValue>> results;
        results.reserve(info.label.size() + info.label_property.size());
        for (const auto &item : info.label) {
          results.push_back({TypedValue("label"), TypedValue(db->LabelToName(item)), TypedValue()});
        }
        for (const auto &item : info.label_property) {
          results.push_back({TypedValue("label+property"), TypedValue(db->LabelToName(item.first)),
                             TypedValue(db->PropertyToName(item.second))});
        }
        return std::pair{results, QueryHandlerResult::NOTHING};
      };
      break;
    case InfoQuery::InfoType::CONSTRAINT:
      header = {"constraint type", "label", "properties"};
      handler = [interpreter_context] {
        auto *db = interpreter_context->db;
        auto info = db->ListAllConstraints();
        std::vector<std::vector<TypedValue>> results;
        results.reserve(info.existence.size() + info.unique.size());
        for (const auto &item : info.existence) {
          results.push_back({TypedValue("exists"), TypedValue(db->LabelToName(item.first)),
                             TypedValue(db->PropertyToName(item.second))});
        }
        for (const auto &item : info.unique) {
          std::vector<TypedValue> properties;
          properties.reserve(item.second.size());
          for (const auto &property : item.second) {
            properties.emplace_back(db->PropertyToName(property));
          }
          results.push_back(
              {TypedValue("unique"), TypedValue(db->LabelToName(item.first)), TypedValue(std::move(properties))});
        }
        return std::pair{results, QueryHandlerResult::NOTHING};
      };
      break;
  }

  return PreparedQuery{std::move(header), std::move(parsed_query.required_privileges),
                       [handler = std::move(handler), action = QueryHandlerResult::NOTHING,
                        pull_plan = std::shared_ptr<PullPlanVector>(nullptr)](
                           AnyStream *stream, std::optional<int> n) mutable -> std::optional<QueryHandlerResult> {
                         if (!pull_plan) {
                           auto [results, action_on_complete] = handler();
                           action = action_on_complete;
                           pull_plan = std::make_shared<PullPlanVector>(std::move(results));
                         }

                         if (pull_plan->Pull(stream, n)) {
                           return action;
                         }
                         return std::nullopt;
                       },
                       RWType::NONE};
}

PreparedQuery PrepareConstraintQuery(ParsedQuery parsed_query, bool in_explicit_transaction,
                                     std::map<std::string, TypedValue> *summary,
                                     InterpreterContext *interpreter_context,
                                     utils::MonotonicBufferResource *execution_memory) {
  if (in_explicit_transaction) {
    throw ConstraintInMulticommandTxException();
  }

  auto *constraint_query = utils::Downcast<ConstraintQuery>(parsed_query.query);
  std::function<void()> handler;

  auto label = interpreter_context->db->NameToLabel(constraint_query->constraint_.label.name);
  std::vector<storage::PropertyId> properties;
  properties.reserve(constraint_query->constraint_.properties.size());
  for (const auto &prop : constraint_query->constraint_.properties) {
    properties.push_back(interpreter_context->db->NameToProperty(prop.name));
  }

  switch (constraint_query->action_type_) {
    case ConstraintQuery::ActionType::CREATE: {
      switch (constraint_query->constraint_.type) {
        case Constraint::Type::NODE_KEY:
          throw utils::NotYetImplemented("Node key constraints");
        case Constraint::Type::EXISTS:
          if (properties.empty() || properties.size() > 1) {
            throw SyntaxException("Exactly one property must be used for existence constraints.");
          }
          handler = [interpreter_context, label, properties = std::move(properties)] {
            auto res = interpreter_context->db->CreateExistenceConstraint(label, properties[0]);
            if (res.HasError()) {
              auto violation = res.GetError();
              auto label_name = interpreter_context->db->LabelToName(violation.label);
              MG_ASSERT(violation.properties.size() == 1U);
              auto property_name = interpreter_context->db->PropertyToName(*violation.properties.begin());
              throw QueryRuntimeException(
                  "Unable to create existence constraint :{}({}), because an "
                  "existing node violates it.",
                  label_name, property_name);
            }
          };
          break;
        case Constraint::Type::UNIQUE:
          std::set<storage::PropertyId> property_set;
          for (const auto &property : properties) {
            property_set.insert(property);
          }
          if (property_set.size() != properties.size()) {
            throw SyntaxException("The given set of properties contains duplicates.");
          }
          handler = [interpreter_context, label, property_set = std::move(property_set)] {
            auto res = interpreter_context->db->CreateUniqueConstraint(label, property_set);
            if (res.HasError()) {
              auto violation = res.GetError();
              auto label_name = interpreter_context->db->LabelToName(violation.label);
              std::stringstream property_names_stream;
              utils::PrintIterable(property_names_stream, violation.properties, ", ",
                                   [&interpreter_context](auto &stream, const auto &prop) {
                                     stream << interpreter_context->db->PropertyToName(prop);
                                   });
              throw QueryRuntimeException(
                  "Unable to create unique constraint :{}({}), because an "
                  "existing node violates it.",
                  label_name, property_names_stream.str());
            } else {
              switch (res.GetValue()) {
                case storage::UniqueConstraints::CreationStatus::EMPTY_PROPERTIES:
                  throw SyntaxException(
                      "At least one property must be used for unique "
                      "constraints.");
                  break;
                case storage::UniqueConstraints::CreationStatus::PROPERTIES_SIZE_LIMIT_EXCEEDED:
                  throw SyntaxException(
                      "Too many properties specified. Limit of {} properties "
                      "for unique constraints is exceeded.",
                      storage::kUniqueConstraintsMaxProperties);
                  break;
                case storage::UniqueConstraints::CreationStatus::ALREADY_EXISTS:
                case storage::UniqueConstraints::CreationStatus::SUCCESS:
                  break;
              }
            }
          };
          break;
      }
    } break;
    case ConstraintQuery::ActionType::DROP: {
      switch (constraint_query->constraint_.type) {
        case Constraint::Type::NODE_KEY:
          throw utils::NotYetImplemented("Node key constraints");
        case Constraint::Type::EXISTS:
          if (properties.empty() || properties.size() > 1) {
            throw SyntaxException("Exactly one property must be used for existence constraints.");
          }
          handler = [interpreter_context, label, properties = std::move(properties)] {
            interpreter_context->db->DropExistenceConstraint(label, properties[0]);
            return std::vector<std::vector<TypedValue>>();
          };
          break;
        case Constraint::Type::UNIQUE:
          std::set<storage::PropertyId> property_set;
          for (const auto &property : properties) {
            property_set.insert(property);
          }
          if (property_set.size() != properties.size()) {
            throw SyntaxException("The given set of properties contains duplicates.");
          }
          handler = [interpreter_context, label, property_set = std::move(property_set)] {
            auto res = interpreter_context->db->DropUniqueConstraint(label, property_set);
            switch (res) {
              case storage::UniqueConstraints::DeletionStatus::EMPTY_PROPERTIES:
                throw SyntaxException(
                    "At least one property must be used for unique "
                    "constraints.");
                break;
              case storage::UniqueConstraints::DeletionStatus::PROPERTIES_SIZE_LIMIT_EXCEEDED:
                throw SyntaxException(
                    "Too many properties specified. Limit of {} properties for "
                    "unique constraints is exceeded.",
                    storage::kUniqueConstraintsMaxProperties);
                break;
              case storage::UniqueConstraints::DeletionStatus::NOT_FOUND:
              case storage::UniqueConstraints::DeletionStatus::SUCCESS:
                break;
            }
            return std::vector<std::vector<TypedValue>>();
          };
      }
    } break;
  }

  return PreparedQuery{{},
                       std::move(parsed_query.required_privileges),
                       [handler = std::move(handler)](AnyStream *stream, std::optional<int> n) {
                         handler();
                         return QueryHandlerResult::COMMIT;
                       },
                       RWType::NONE};
}

void Interpreter::BeginTransaction() {
  const auto prepared_query = PrepareTransactionQuery("BEGIN");
  prepared_query.query_handler(nullptr, {});
}

void Interpreter::CommitTransaction() {
  const auto prepared_query = PrepareTransactionQuery("COMMIT");
  prepared_query.query_handler(nullptr, {});
  query_executions_.clear();
}

void Interpreter::RollbackTransaction() {
  const auto prepared_query = PrepareTransactionQuery("ROLLBACK");
  prepared_query.query_handler(nullptr, {});
  query_executions_.clear();
}

Interpreter::PrepareResult Interpreter::Prepare(const std::string &query_string,
                                                const std::map<std::string, storage::PropertyValue> &params) {
  if (!in_explicit_transaction_) {
    query_executions_.clear();
  }

  query_executions_.emplace_back(std::make_unique<QueryExecution>());
  auto &query_execution = query_executions_.back();
  std::optional<int> qid =
      in_explicit_transaction_ ? static_cast<int>(query_executions_.size() - 1) : std::optional<int>{};

  // Handle transaction control queries.

  const auto upper_case_query = utils::ToUpperCase(query_string);
  const auto trimmed_query = utils::Trim(upper_case_query);

  if (trimmed_query == "BEGIN" || trimmed_query == "COMMIT" || trimmed_query == "ROLLBACK") {
    query_execution->prepared_query.emplace(PrepareTransactionQuery(trimmed_query));
    return {query_execution->prepared_query->header, query_execution->prepared_query->privileges, qid};
  }

  // All queries other than transaction control queries advance the command in
  // an explicit transaction block.
  if (in_explicit_transaction_) {
    AdvanceCommand();
  }
  // If we're not in an explicit transaction block and we have an open
  // transaction, abort it since we're about to prepare a new query.
  else if (db_accessor_) {
    AbortCommand(&query_execution);
  }

  try {
    // Set a default cost estimate of 0. Individual queries can overwrite this
    // field with an improved estimate.
    query_execution->summary["cost_estimate"] = 0.0;

    utils::Timer parsing_timer;
    ParsedQuery parsed_query =
        ParseQuery(query_string, params, &interpreter_context_->ast_cache, &interpreter_context_->antlr_lock);
    query_execution->summary["parsing_time"] = parsing_timer.Elapsed().count();

    // Some queries require an active transaction in order to be prepared.
    if (!in_explicit_transaction_ &&
        (utils::Downcast<CypherQuery>(parsed_query.query) || utils::Downcast<ExplainQuery>(parsed_query.query) ||
<<<<<<< HEAD
         utils::Downcast<ProfileQuery>(parsed_query.query) || utils::Downcast<DumpQuery>(parsed_query.query) ||
         utils::Downcast<TriggerQuery>(parsed_query.query))) {
      db_accessor_ = std::make_unique<storage::Storage::Accessor>(interpreter_context_->db->Access());
      execution_db_accessor_.emplace(db_accessor_.get());

      if (utils::Downcast<CypherQuery>(parsed_query.query) && interpreter_context_->trigger_store->HasTriggers()) {
=======
         utils::Downcast<ProfileQuery>(parsed_query.query) || utils::Downcast<DumpQuery>(parsed_query.query))) {
      db_accessor_ = std::make_unique<storage::Storage::Accessor>(interpreter_context_->db->Access());
      execution_db_accessor_.emplace(db_accessor_.get());

      if (utils::Downcast<CypherQuery>(parsed_query.query) &&
          (interpreter_context_->before_commit_triggers.size() > 0 ||
           interpreter_context_->after_commit_triggers.size() > 0)) {
>>>>>>> 82b7c057
        trigger_context_collector_.emplace();
      }
    }

    utils::Timer planning_timer;
    PreparedQuery prepared_query;

    if (utils::Downcast<CypherQuery>(parsed_query.query)) {
      prepared_query = PrepareCypherQuery(std::move(parsed_query), &query_execution->summary, interpreter_context_,
                                          &*execution_db_accessor_, &query_execution->execution_memory,
                                          trigger_context_collector_ ? &*trigger_context_collector_ : nullptr);
    } else if (utils::Downcast<ExplainQuery>(parsed_query.query)) {
      prepared_query = PrepareExplainQuery(std::move(parsed_query), &query_execution->summary, interpreter_context_,
                                           &*execution_db_accessor_, &query_execution->execution_memory);
    } else if (utils::Downcast<ProfileQuery>(parsed_query.query)) {
      prepared_query =
          PrepareProfileQuery(std::move(parsed_query), in_explicit_transaction_, &query_execution->summary,
                              interpreter_context_, &*execution_db_accessor_, &query_execution->execution_memory);
    } else if (utils::Downcast<DumpQuery>(parsed_query.query)) {
      prepared_query = PrepareDumpQuery(std::move(parsed_query), &query_execution->summary, &*execution_db_accessor_,
                                        &query_execution->execution_memory);
    } else if (utils::Downcast<IndexQuery>(parsed_query.query)) {
      prepared_query = PrepareIndexQuery(std::move(parsed_query), in_explicit_transaction_, &query_execution->summary,
                                         interpreter_context_, &query_execution->execution_memory);
    } else if (utils::Downcast<AuthQuery>(parsed_query.query)) {
      prepared_query =
          PrepareAuthQuery(std::move(parsed_query), in_explicit_transaction_, &query_execution->summary,
                           interpreter_context_, &*execution_db_accessor_, &query_execution->execution_memory);
    } else if (utils::Downcast<InfoQuery>(parsed_query.query)) {
      prepared_query =
          PrepareInfoQuery(std::move(parsed_query), in_explicit_transaction_, &query_execution->summary,
                           interpreter_context_, interpreter_context_->db, &query_execution->execution_memory);
    } else if (utils::Downcast<ConstraintQuery>(parsed_query.query)) {
      prepared_query =
          PrepareConstraintQuery(std::move(parsed_query), in_explicit_transaction_, &query_execution->summary,
                                 interpreter_context_, &query_execution->execution_memory);
    } else if (utils::Downcast<ReplicationQuery>(parsed_query.query)) {
      prepared_query = PrepareReplicationQuery(std::move(parsed_query), in_explicit_transaction_, interpreter_context_,
                                               &*execution_db_accessor_);
    } else if (utils::Downcast<LockPathQuery>(parsed_query.query)) {
      prepared_query = PrepareLockPathQuery(std::move(parsed_query), in_explicit_transaction_, interpreter_context_,
                                            &*execution_db_accessor_);
    } else if (utils::Downcast<FreeMemoryQuery>(parsed_query.query)) {
      prepared_query = PrepareFreeMemoryQuery(std::move(parsed_query), in_explicit_transaction_, interpreter_context_);
    } else if (utils::Downcast<TriggerQuery>(parsed_query.query)) {
      prepared_query = PrepareTriggerQuery(std::move(parsed_query), in_explicit_transaction_, interpreter_context_,
                                           &*execution_db_accessor_, params);
    } else {
      LOG_FATAL("Should not get here -- unknown query type!");
    }

    query_execution->summary["planning_time"] = planning_timer.Elapsed().count();
    query_execution->prepared_query.emplace(std::move(prepared_query));

    const auto rw_type = query_execution->prepared_query->rw_type;
    query_execution->summary["type"] = plan::ReadWriteTypeChecker::TypeToString(rw_type);

    UpdateTypeCount(rw_type);

    if (const auto query_type = query_execution->prepared_query->rw_type;
        interpreter_context_->db->GetReplicationRole() == storage::ReplicationRole::REPLICA &&
        (query_type == RWType::W || query_type == RWType::RW)) {
      query_execution = nullptr;
      throw QueryException("Write query forbidden on the replica!");
    }

    return {query_execution->prepared_query->header, query_execution->prepared_query->privileges, qid};
  } catch (const utils::BasicException &) {
    EventCounter::IncrementCounter(EventCounter::FailedQuery);
    AbortCommand(&query_execution);
    throw;
  }
}

void Interpreter::Abort() {
  expect_rollback_ = false;
  in_explicit_transaction_ = false;
  if (!db_accessor_) return;
  db_accessor_->Abort();
  execution_db_accessor_.reset();
  db_accessor_.reset();
  trigger_context_collector_.reset();
<<<<<<< HEAD
}

namespace {
void RunTriggersIndividually(const utils::SkipList<Trigger> &triggers, InterpreterContext *interpreter_context,
                             TriggerContext trigger_context) {
  // Run the triggers
  for (const auto &trigger : triggers.access()) {
    utils::MonotonicBufferResource execution_memory{kExecutionMemoryBlockSize};

    // create a new transaction for each trigger
    auto storage_acc = interpreter_context->db->Access();
    DbAccessor db_accessor{&storage_acc};

    trigger_context.AdaptForAccessor(&db_accessor);
    try {
      trigger.Execute(&db_accessor, &execution_memory, *interpreter_context->tsc_frequency,
                      interpreter_context->execution_timeout_sec, &interpreter_context->is_shutting_down,
                      trigger_context);
    } catch (const utils::BasicException &exception) {
      spdlog::warn("Trigger '{}' failed with exception:\n{}", trigger.Name(), exception.what());
      db_accessor.Abort();
      continue;
    }

    auto maybe_constraint_violation = db_accessor.Commit();
    if (maybe_constraint_violation.HasError()) {
      const auto &constraint_violation = maybe_constraint_violation.GetError();
      switch (constraint_violation.type) {
        case storage::ConstraintViolation::Type::EXISTENCE: {
          const auto &label_name = db_accessor.LabelToName(constraint_violation.label);
          MG_ASSERT(constraint_violation.properties.size() == 1U);
          const auto &property_name = db_accessor.PropertyToName(*constraint_violation.properties.begin());
          spdlog::warn("Trigger '{}' failed to commit due to existence constraint violation on :{}({})", trigger.Name(),
                       label_name, property_name);
          break;
        }
        case storage::ConstraintViolation::Type::UNIQUE: {
          const auto &label_name = db_accessor.LabelToName(constraint_violation.label);
          std::stringstream property_names_stream;
          utils::PrintIterable(property_names_stream, constraint_violation.properties, ", ",
                               [&](auto &stream, const auto &prop) { stream << db_accessor.PropertyToName(prop); });
          spdlog::warn("Trigger '{}' failed to commit due to unique constraint violation on :{}({})", trigger.Name(),
                       label_name, property_names_stream.str());
          break;
        }
      }
    }
  }
=======
>>>>>>> 82b7c057
}
}  // namespace

namespace {
void RunTriggersIndividually(const utils::SkipList<Trigger> &triggers, InterpreterContext *interpreter_context,
                             TriggerContext trigger_context) {
  // Run the triggers
  for (const auto &trigger : triggers.access()) {
    utils::MonotonicBufferResource execution_memory{kExecutionMemoryBlockSize};

    // create a new transaction for each trigger
    auto storage_acc = interpreter_context->db->Access();
    DbAccessor db_accessor{&storage_acc};

    trigger_context.AdaptForAccessor(&db_accessor);
    try {
      trigger.Execute(&db_accessor, &execution_memory, *interpreter_context->tsc_frequency,
                      interpreter_context->execution_timeout_sec, &interpreter_context->is_shutting_down,
                      trigger_context);
    } catch (const utils::BasicException &exception) {
      spdlog::warn("Trigger '{}' failed with exception:\n{}", trigger.name(), exception.what());
      db_accessor.Abort();
      continue;
    }

    auto maybe_constraint_violation = db_accessor.Commit();
    if (maybe_constraint_violation.HasError()) {
      const auto &constraint_violation = maybe_constraint_violation.GetError();
      switch (constraint_violation.type) {
        case storage::ConstraintViolation::Type::EXISTENCE: {
          const auto &label_name = db_accessor.LabelToName(constraint_violation.label);
          MG_ASSERT(constraint_violation.properties.size() == 1U);
          const auto &property_name = db_accessor.PropertyToName(*constraint_violation.properties.begin());
          spdlog::warn("Trigger '{}' failed to commit due to existence constraint violation on :{}({})", trigger.name(),
                       label_name, property_name);
          break;
        }
        case storage::ConstraintViolation::Type::UNIQUE: {
          const auto &label_name = db_accessor.LabelToName(constraint_violation.label);
          std::stringstream property_names_stream;
          utils::PrintIterable(property_names_stream, constraint_violation.properties, ", ",
                               [&](auto &stream, const auto &prop) { stream << db_accessor.PropertyToName(prop); });
          spdlog::warn("Trigger '{}' failed to commit due to unique constraint violation on :{}({})", trigger.name(),
                       label_name, property_names_stream.str());
          break;
        }
      }
    }
  }
}
}  // namespace

void Interpreter::Commit() {
  // It's possible that some queries did not finish because the user did
  // not pull all of the results from the query.
  // For now, we will not check if there are some unfinished queries.
  // We should document clearly that all results should be pulled to complete
  // a query.
  if (!db_accessor_) return;

  std::optional<TriggerContext> trigger_context = std::nullopt;
  if (trigger_context_collector_) {
    trigger_context.emplace(std::move(*trigger_context_collector_).TransformToTriggerContext());
  }

  if (trigger_context) {
    // Run the triggers
<<<<<<< HEAD
    for (const auto &trigger : interpreter_context_->trigger_store->BeforeCommitTriggers().access()) {
=======
    for (const auto &trigger : interpreter_context_->before_commit_triggers.access()) {
>>>>>>> 82b7c057
      utils::MonotonicBufferResource execution_memory{kExecutionMemoryBlockSize};
      AdvanceCommand();
      try {
        trigger.Execute(&*execution_db_accessor_, &execution_memory, *interpreter_context_->tsc_frequency,
                        interpreter_context_->execution_timeout_sec, &interpreter_context_->is_shutting_down,
                        *trigger_context);
      } catch (const utils::BasicException &e) {
        throw utils::BasicException(
<<<<<<< HEAD
            fmt::format("Trigger '{}' caused the transaction to fail.\nException: {}", trigger.Name(), e.what()));
=======
            fmt::format("Trigger '{}' caused the transaction to fail.\nException: {}", trigger.name(), e.what()));
>>>>>>> 82b7c057
      }
    }
    SPDLOG_DEBUG("Finished executing before commit triggers");
  }

  auto maybe_constraint_violation = db_accessor_->Commit();
  if (maybe_constraint_violation.HasError()) {
    const auto &constraint_violation = maybe_constraint_violation.GetError();
    switch (constraint_violation.type) {
      case storage::ConstraintViolation::Type::EXISTENCE: {
        auto label_name = execution_db_accessor_->LabelToName(constraint_violation.label);
        MG_ASSERT(constraint_violation.properties.size() == 1U);
        auto property_name = execution_db_accessor_->PropertyToName(*constraint_violation.properties.begin());
        execution_db_accessor_.reset();
        db_accessor_.reset();
        trigger_context_collector_.reset();
        throw QueryException("Unable to commit due to existence constraint violation on :{}({})", label_name,
                             property_name);
        break;
      }
      case storage::ConstraintViolation::Type::UNIQUE: {
        auto label_name = execution_db_accessor_->LabelToName(constraint_violation.label);
        std::stringstream property_names_stream;
        utils::PrintIterable(
            property_names_stream, constraint_violation.properties, ", ",
            [this](auto &stream, const auto &prop) { stream << execution_db_accessor_->PropertyToName(prop); });
        execution_db_accessor_.reset();
        db_accessor_.reset();
        trigger_context_collector_.reset();
        throw QueryException("Unable to commit due to unique constraint violation on :{}({})", label_name,
                             property_names_stream.str());
        break;
      }
    }
  }

<<<<<<< HEAD
  if (trigger_context && interpreter_context_->trigger_store->AfterCommitTriggers().size() > 0) {
    background_thread_.AddTask([trigger_context = std::move(*trigger_context),
                                interpreter_context = this->interpreter_context_,
                                user_transaction = std::shared_ptr(std::move(db_accessor_))]() mutable {
      RunTriggersIndividually(interpreter_context->trigger_store->AfterCommitTriggers(), interpreter_context,
=======
  if (trigger_context && interpreter_context_->after_commit_triggers.size() > 0) {
    background_thread_.AddTask([trigger_context = std::move(*trigger_context),
                                interpreter_context = this->interpreter_context_,
                                user_transaction = std::shared_ptr(std::move(db_accessor_))]() mutable {
      RunTriggersIndividually(interpreter_context->after_commit_triggers, interpreter_context,
>>>>>>> 82b7c057
                              std::move(trigger_context));
      user_transaction->FinalizeTransaction();
      SPDLOG_DEBUG("Finished executing after commit triggers");  // NOLINT(bugprone-lambda-function-name)
    });
  }

  execution_db_accessor_.reset();
  db_accessor_.reset();
  trigger_context_collector_.reset();

  SPDLOG_DEBUG("Finished comitting the transaction");
}

void Interpreter::AdvanceCommand() {
  if (!db_accessor_) return;
  db_accessor_->AdvanceCommand();
}

void Interpreter::AbortCommand(std::unique_ptr<QueryExecution> *query_execution) {
  if (query_execution) {
    query_execution->reset(nullptr);
  }
  if (in_explicit_transaction_) {
    expect_rollback_ = true;
  } else {
    Abort();
  }
}

}  // namespace query<|MERGE_RESOLUTION|>--- conflicted
+++ resolved
@@ -600,15 +600,12 @@
 using RWType = plan::ReadWriteTypeChecker::RWType;
 }  // namespace
 
-<<<<<<< HEAD
 InterpreterContext::InterpreterContext(storage::Storage *db, const std::filesystem::path &data_directory) : db(db) {
   auto storage_accessor = db->Access();
   DbAccessor dba{&storage_accessor};
   trigger_store.emplace(data_directory / "triggers", &ast_cache, &dba, &antlr_lock);
 }
 
-=======
->>>>>>> 82b7c057
 Interpreter::Interpreter(InterpreterContext *interpreter_context) : interpreter_context_(interpreter_context) {
   MG_ASSERT(interpreter_context_, "Interpreter context must not be NULL");
   // try {
@@ -619,17 +616,6 @@
   //     triggers_acc.insert(Trigger{"BeforeDelete",
   //                                 "UNWIND deletedVertices as u CREATE(:DELETED_VERTEX {id: id(u) + 10})",
   //                                 &interpreter_context_->ast_cache, &dba, &interpreter_context_->antlr_lock,
-<<<<<<< HEAD
-  //                                 trigger::EventType::VERTEX_DELETE});
-  //     triggers_acc.insert(Trigger{"BeforeUpdatePropertyi",
-  //                                 "UNWIND assignedVertexProperties as u SET u.vertex.two = u.new",
-  //                                 &interpreter_context_->ast_cache, &dba, &interpreter_context_->antlr_lock,
-  //                                 trigger::EventType::VERTEX_UPDATE});
-  //     triggers_acc.insert(Trigger{"BeforeDeleteEdge", "UNWIND deletedEdges as u CREATE(:DELETED_EDGE {id: id(u) +10})
-  //     ",
-  //                                 &interpreter_context_->ast_cache, &dba, &interpreter_context_->antlr_lock,
-  //                                 trigger::EventType::EDGE_DELETE});
-=======
   //                                 TriggerEventType::VERTEX_DELETE});
   //     triggers_acc.insert(Trigger{"BeforeUpdatePropertyi",
   //                                 "UNWIND assignedVertexProperties as u SET u.vertex.two = u.new",
@@ -639,26 +625,12 @@
   //     ",
   //                                 &interpreter_context_->ast_cache, &dba, &interpreter_context_->antlr_lock,
   //                                 TriggerEventType::EDGE_DELETE});
->>>>>>> 82b7c057
   //     // triggers_acc.insert(Trigger{"BeforeDelete2", "UNWIND deletedEdges as u SET u.deleted = 0",
   //     //                           &interpreter_context_->ast_cache, &dba,
   //     //                           &interpreter_context_->antlr_lock});
   //     triggers_acc.insert(Trigger{"BeforeDeleteProcedure",
   //                                 "CALL script.procedure('VERTEX_UPDATE', updatedVertices) YIELD * RETURN *",
   //                                 &interpreter_context_->ast_cache, &dba, &interpreter_context_->antlr_lock,
-<<<<<<< HEAD
-  //                                 trigger::EventType::VERTEX_UPDATE});
-  //     triggers_acc.insert(Trigger{"BeforeCreator", "UNWIND createdVertices as u SET u.before = id(u) + 10",
-  //                                 &interpreter_context_->ast_cache, &dba, &interpreter_context_->antlr_lock,
-  //                                 trigger::EventType::VERTEX_CREATE});
-  //     triggers_acc.insert(Trigger{"BeforeCreatorEdge", "UNWIND createdEdges as u SET u.before = id(u) + 10",
-  //                                 &interpreter_context_->ast_cache, &dba, &interpreter_context_->antlr_lock,
-  //                                 trigger::EventType::EDGE_CREATE});
-  //     triggers_acc.insert(Trigger{"BeforeSetLabelProcedure",
-  //                                 "CALL label.procedure('VERTEX_UPDATE', assignedVertexLabels) YIELD * RETURN *",
-  //                                 &interpreter_context_->ast_cache, &dba, &interpreter_context_->antlr_lock,
-  //                                 trigger::EventType::VERTEX_UPDATE});
-=======
   //                                 TriggerEventType::VERTEX_UPDATE});
   //     triggers_acc.insert(Trigger{"BeforeCreator", "UNWIND createdVertices as u SET u.before = id(u) + 10",
   //                                 &interpreter_context_->ast_cache, &dba, &interpreter_context_->antlr_lock,
@@ -670,7 +642,6 @@
   //                                 "CALL label.procedure('VERTEX_UPDATE', assignedVertexLabels) YIELD * RETURN *",
   //                                 &interpreter_context_->ast_cache, &dba, &interpreter_context_->antlr_lock,
   //                                 TriggerEventType::VERTEX_UPDATE});
->>>>>>> 82b7c057
   //   }
   //   {
   //     auto storage_acc = interpreter_context->db->Access();
@@ -678,15 +649,6 @@
   //     auto triggers_acc = interpreter_context->after_commit_triggers.access();
   //     triggers_acc.insert(Trigger{"AfterDelete", "UNWIND deletedVertices as u CREATE(:DELETED {id: u.id + 100})",
   //                                 &interpreter_context_->ast_cache, &dba, &interpreter_context_->antlr_lock,
-<<<<<<< HEAD
-  //                                 trigger::EventType::VERTEX_DELETE});
-  //     triggers_acc.insert(Trigger{"AfterCreator", "UNWIND createdVertices as u SET u.after = u.id + 100",
-  //                                 &interpreter_context_->ast_cache, &dba, &interpreter_context_->antlr_lock,
-  //                                 trigger::EventType::VERTEX_CREATE});
-  //     triggers_acc.insert(Trigger{
-  //         "AfterUpdateProcedure", "CALL script.procedure('UPDATE',updatedObjects) YIELD * RETURN *",
-  //         &interpreter_context_->ast_cache, &dba, &interpreter_context_->antlr_lock, trigger::EventType::UPDATE});
-=======
   //                                 TriggerEventType::VERTEX_DELETE});
   //     triggers_acc.insert(Trigger{"AfterCreator", "UNWIND createdVertices as u SET u.after = u.id + 100",
   //                                 &interpreter_context_->ast_cache, &dba, &interpreter_context_->antlr_lock,
@@ -694,7 +656,6 @@
   //     triggers_acc.insert(Trigger{
   //         "AfterUpdateProcedure", "CALL script.procedure('UPDATE',updatedObjects) YIELD * RETURN *",
   //         &interpreter_context_->ast_cache, &dba, &interpreter_context_->antlr_lock, TriggerEventType::UPDATE});
->>>>>>> 82b7c057
   //   }
   // } catch (const utils::BasicException &e) {
   //   spdlog::critical("Failed to create a trigger because: {}", e.what());
@@ -715,12 +676,7 @@
       db_accessor_ = std::make_unique<storage::Storage::Accessor>(interpreter_context_->db->Access());
       execution_db_accessor_.emplace(db_accessor_.get());
 
-<<<<<<< HEAD
       if (interpreter_context_->trigger_store->HasTriggers()) {
-=======
-      if (interpreter_context_->before_commit_triggers.size() > 0 ||
-          interpreter_context_->after_commit_triggers.size() > 0) {
->>>>>>> 82b7c057
         trigger_context_collector_.emplace();
       }
     };
@@ -1146,37 +1102,37 @@
                        RWType::NONE};
 }
 
-trigger::EventType TriggerEventType(const TriggerQuery::EventType event_type) {
+TriggerEventType ToTriggerEventType(const TriggerQuery::EventType event_type) {
   switch (event_type) {
     case TriggerQuery::EventType::ANY:
-      return trigger::EventType::ANY;
+      return TriggerEventType::ANY;
 
     case TriggerQuery::EventType::CREATE:
-      return trigger::EventType::CREATE;
+      return TriggerEventType::CREATE;
 
     case TriggerQuery::EventType::VERTEX_CREATE:
-      return trigger::EventType::VERTEX_CREATE;
+      return TriggerEventType::VERTEX_CREATE;
 
     case TriggerQuery::EventType::EDGE_CREATE:
-      return trigger::EventType::EDGE_CREATE;
+      return TriggerEventType::EDGE_CREATE;
 
     case TriggerQuery::EventType::DELETE:
-      return trigger::EventType::DELETE;
+      return TriggerEventType::DELETE;
 
     case TriggerQuery::EventType::VERTEX_DELETE:
-      return trigger::EventType::VERTEX_DELETE;
+      return TriggerEventType::VERTEX_DELETE;
 
     case TriggerQuery::EventType::EDGE_DELETE:
-      return trigger::EventType::EDGE_DELETE;
+      return TriggerEventType::EDGE_DELETE;
 
     case TriggerQuery::EventType::UPDATE:
-      return trigger::EventType::UPDATE;
+      return TriggerEventType::UPDATE;
 
     case TriggerQuery::EventType::VERTEX_UPDATE:
-      return trigger::EventType::VERTEX_UPDATE;
+      return TriggerEventType::VERTEX_UPDATE;
 
     case TriggerQuery::EventType::EDGE_UPDATE:
-      return trigger::EventType::EDGE_UPDATE;
+      return TriggerEventType::EDGE_UPDATE;
   }
 }
 
@@ -1187,7 +1143,7 @@
       {}, [trigger_query, interpreter_context, dba, &user_parameters]() -> std::vector<std::vector<TypedValue>> {
         interpreter_context->trigger_store->AddTrigger(
             trigger_query->trigger_name_, trigger_query->statement_, user_parameters,
-            TriggerEventType(trigger_query->event_type_),
+            ToTriggerEventType(trigger_query->event_type_),
             trigger_query->before_commit_ ? trigger::TriggerPhase::BEFORE_COMMIT : trigger::TriggerPhase::AFTER_COMMIT,
             &interpreter_context->ast_cache, dba, &interpreter_context->antlr_lock);
         return {};
@@ -1211,7 +1167,7 @@
               typed_trigger_info.reserve(4);
               typed_trigger_info.emplace_back(std::move(trigger_info.name));
               typed_trigger_info.emplace_back(std::move(trigger_info.statement));
-              typed_trigger_info.emplace_back(trigger::EventTypeToString(trigger_info.event_type));
+              typed_trigger_info.emplace_back(TriggerEventTypeToString(trigger_info.event_type));
               typed_trigger_info.emplace_back(
                   trigger_info.phase == trigger::TriggerPhase::BEFORE_COMMIT ? "BEFORE COMMIT" : "AFTER COMMIT");
               results.push_back(std::move(typed_trigger_info));
@@ -1546,22 +1502,12 @@
     // Some queries require an active transaction in order to be prepared.
     if (!in_explicit_transaction_ &&
         (utils::Downcast<CypherQuery>(parsed_query.query) || utils::Downcast<ExplainQuery>(parsed_query.query) ||
-<<<<<<< HEAD
          utils::Downcast<ProfileQuery>(parsed_query.query) || utils::Downcast<DumpQuery>(parsed_query.query) ||
          utils::Downcast<TriggerQuery>(parsed_query.query))) {
       db_accessor_ = std::make_unique<storage::Storage::Accessor>(interpreter_context_->db->Access());
       execution_db_accessor_.emplace(db_accessor_.get());
 
       if (utils::Downcast<CypherQuery>(parsed_query.query) && interpreter_context_->trigger_store->HasTriggers()) {
-=======
-         utils::Downcast<ProfileQuery>(parsed_query.query) || utils::Downcast<DumpQuery>(parsed_query.query))) {
-      db_accessor_ = std::make_unique<storage::Storage::Accessor>(interpreter_context_->db->Access());
-      execution_db_accessor_.emplace(db_accessor_.get());
-
-      if (utils::Downcast<CypherQuery>(parsed_query.query) &&
-          (interpreter_context_->before_commit_triggers.size() > 0 ||
-           interpreter_context_->after_commit_triggers.size() > 0)) {
->>>>>>> 82b7c057
         trigger_context_collector_.emplace();
       }
     }
@@ -1644,7 +1590,6 @@
   execution_db_accessor_.reset();
   db_accessor_.reset();
   trigger_context_collector_.reset();
-<<<<<<< HEAD
 }
 
 namespace {
@@ -1693,57 +1638,6 @@
       }
     }
   }
-=======
->>>>>>> 82b7c057
-}
-}  // namespace
-
-namespace {
-void RunTriggersIndividually(const utils::SkipList<Trigger> &triggers, InterpreterContext *interpreter_context,
-                             TriggerContext trigger_context) {
-  // Run the triggers
-  for (const auto &trigger : triggers.access()) {
-    utils::MonotonicBufferResource execution_memory{kExecutionMemoryBlockSize};
-
-    // create a new transaction for each trigger
-    auto storage_acc = interpreter_context->db->Access();
-    DbAccessor db_accessor{&storage_acc};
-
-    trigger_context.AdaptForAccessor(&db_accessor);
-    try {
-      trigger.Execute(&db_accessor, &execution_memory, *interpreter_context->tsc_frequency,
-                      interpreter_context->execution_timeout_sec, &interpreter_context->is_shutting_down,
-                      trigger_context);
-    } catch (const utils::BasicException &exception) {
-      spdlog::warn("Trigger '{}' failed with exception:\n{}", trigger.name(), exception.what());
-      db_accessor.Abort();
-      continue;
-    }
-
-    auto maybe_constraint_violation = db_accessor.Commit();
-    if (maybe_constraint_violation.HasError()) {
-      const auto &constraint_violation = maybe_constraint_violation.GetError();
-      switch (constraint_violation.type) {
-        case storage::ConstraintViolation::Type::EXISTENCE: {
-          const auto &label_name = db_accessor.LabelToName(constraint_violation.label);
-          MG_ASSERT(constraint_violation.properties.size() == 1U);
-          const auto &property_name = db_accessor.PropertyToName(*constraint_violation.properties.begin());
-          spdlog::warn("Trigger '{}' failed to commit due to existence constraint violation on :{}({})", trigger.name(),
-                       label_name, property_name);
-          break;
-        }
-        case storage::ConstraintViolation::Type::UNIQUE: {
-          const auto &label_name = db_accessor.LabelToName(constraint_violation.label);
-          std::stringstream property_names_stream;
-          utils::PrintIterable(property_names_stream, constraint_violation.properties, ", ",
-                               [&](auto &stream, const auto &prop) { stream << db_accessor.PropertyToName(prop); });
-          spdlog::warn("Trigger '{}' failed to commit due to unique constraint violation on :{}({})", trigger.name(),
-                       label_name, property_names_stream.str());
-          break;
-        }
-      }
-    }
-  }
 }
 }  // namespace
 
@@ -1762,11 +1656,7 @@
 
   if (trigger_context) {
     // Run the triggers
-<<<<<<< HEAD
     for (const auto &trigger : interpreter_context_->trigger_store->BeforeCommitTriggers().access()) {
-=======
-    for (const auto &trigger : interpreter_context_->before_commit_triggers.access()) {
->>>>>>> 82b7c057
       utils::MonotonicBufferResource execution_memory{kExecutionMemoryBlockSize};
       AdvanceCommand();
       try {
@@ -1775,11 +1665,7 @@
                         *trigger_context);
       } catch (const utils::BasicException &e) {
         throw utils::BasicException(
-<<<<<<< HEAD
             fmt::format("Trigger '{}' caused the transaction to fail.\nException: {}", trigger.Name(), e.what()));
-=======
-            fmt::format("Trigger '{}' caused the transaction to fail.\nException: {}", trigger.name(), e.what()));
->>>>>>> 82b7c057
       }
     }
     SPDLOG_DEBUG("Finished executing before commit triggers");
@@ -1816,19 +1702,11 @@
     }
   }
 
-<<<<<<< HEAD
   if (trigger_context && interpreter_context_->trigger_store->AfterCommitTriggers().size() > 0) {
     background_thread_.AddTask([trigger_context = std::move(*trigger_context),
                                 interpreter_context = this->interpreter_context_,
                                 user_transaction = std::shared_ptr(std::move(db_accessor_))]() mutable {
       RunTriggersIndividually(interpreter_context->trigger_store->AfterCommitTriggers(), interpreter_context,
-=======
-  if (trigger_context && interpreter_context_->after_commit_triggers.size() > 0) {
-    background_thread_.AddTask([trigger_context = std::move(*trigger_context),
-                                interpreter_context = this->interpreter_context_,
-                                user_transaction = std::shared_ptr(std::move(db_accessor_))]() mutable {
-      RunTriggersIndividually(interpreter_context->after_commit_triggers, interpreter_context,
->>>>>>> 82b7c057
                               std::move(trigger_context));
       user_transaction->FinalizeTransaction();
       SPDLOG_DEBUG("Finished executing after commit triggers");  // NOLINT(bugprone-lambda-function-name)
