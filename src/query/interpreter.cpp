// Copyright 2025 Memgraph Ltd.
//
// Use of this software is governed by the Business Source License
// included in the file licenses/BSL.txt; by using this file, you agree to be bound by the terms of the Business Source
// License, and you may not use this file except in compliance with the Business Source License.
//
// As of the Change Date specified in that file, in accordance with
// the Business Source License, use of this software will be governed
// by the Apache License, Version 2.0, included in the file
// licenses/APL.txt.

#include "query/interpreter.hpp"
#include <bits/ranges_algo.h>
#include <fmt/core.h>

#include <algorithm>
#include <atomic>
#include <chrono>
#include <concepts>
#include <cstddef>
#include <cstdint>
#include <functional>
#include <iterator>
#include <limits>
#include <memory>
#include <optional>
#include <range/v3/view/join.hpp>
#include <range/v3/view/transform.hpp>
#include <string_view>
#include <thread>
#include <tuple>
#include <unordered_map>
#include <usearch/index_plugins.hpp>
#include <utility>
#include <variant>
#include <vector>

#include "auth/auth.hpp"
#include "auth/exceptions.hpp"
#include "auth/profiles/user_profiles.hpp"
#include "coordination/constants.hpp"
#include "coordination/coordinator_ops_status.hpp"
#include "coordination/coordinator_state.hpp"
#include "dbms/constants.hpp"
#include "dbms/coordinator_handler.hpp"
#include "dbms/dbms_handler.hpp"
#include "dbms/global.hpp"
#include "flags/experimental.hpp"
#include "flags/run_time_configurable.hpp"
#include "flags/storage_access.hpp"
#include "frontend/ast/query/user_profile.hpp"
#include "frontend/semantic/rw_checker.hpp"
#include "io/network/endpoint.hpp"
#include "license/license.hpp"
#include "memory/global_memory_control.hpp"
#include "memory/query_memory_control.hpp"
#include "query/auth_query_handler.hpp"
#include "query/config.hpp"
#include "query/constants.hpp"
#include "query/context.hpp"
#include "query/cypher_query_interpreter.hpp"
#include "query/dump.hpp"
#include "query/exceptions.hpp"
#include "query/frontend/ast/ast.hpp"
#include "query/frontend/ast/ast_visitor.hpp"
#include "query/frontend/opencypher/parser.hpp"
#include "query/hops_limit.hpp"
#include "query/interpret/eval.hpp"
#include "query/interpret/frame.hpp"
#include "query/interpreter_context.hpp"
#include "query/metadata.hpp"
#include "query/parameters.hpp"
#include "query/plan/fmt.hpp"
#include "query/plan/hint_provider.hpp"
#include "query/plan/planner.hpp"
#include "query/plan/profile.hpp"
#include "query/plan/vertex_count_cache.hpp"
#include "query/procedure/module.hpp"
#include "query/query_user.hpp"
#include "query/replication_query_handler.hpp"
#include "query/stream.hpp"
#include "query/stream/common.hpp"
#include "query/stream/sources.hpp"
#include "query/trigger.hpp"
#include "query/typed_value.hpp"
#include "replication/config.hpp"
#include "replication/state.hpp"
#include "spdlog/spdlog.h"
#include "storage/v2/constraints/constraint_violation.hpp"
#include "storage/v2/constraints/type_constraints_kind.hpp"
#include "storage/v2/disk/storage.hpp"
#include "storage/v2/edge_import_mode.hpp"
#include "storage/v2/fmt.hpp"
#include "storage/v2/id_types.hpp"
#include "storage/v2/indices/vector_index.hpp"
#include "storage/v2/indices/vector_index_utils.hpp"
#include "storage/v2/inmemory/storage.hpp"
#include "storage/v2/property_value.hpp"
#include "storage/v2/storage.hpp"
#include "storage/v2/storage_error.hpp"
#include "storage/v2/storage_mode.hpp"
#include "utils/algorithm.hpp"
#include "utils/build_info.hpp"
#include "utils/compile_time.hpp"
#include "utils/event_counter.hpp"
#include "utils/event_histogram.hpp"
#include "utils/exceptions.hpp"
#include "utils/functional.hpp"
#include "utils/likely.hpp"
#include "utils/logging.hpp"
#include "utils/memory.hpp"
#include "utils/memory_tracker.hpp"
#include "utils/on_scope_exit.hpp"
#include "utils/priority_thread_pool.hpp"
#include "utils/query_memory_tracker.hpp"
#include "utils/readable_size.hpp"
#include "utils/resource_monitoring.hpp"
#include "utils/settings.hpp"
#include "utils/stat.hpp"
#include "utils/string.hpp"
#include "utils/timer.hpp"
#include "utils/tsc.hpp"
#include "utils/typeinfo.hpp"
#include "utils/variant_helpers.hpp"

#ifdef MG_ENTERPRISE
#include "flags/experimental.hpp"
#endif

namespace r = ranges;
namespace rv = ranges::views;

namespace memgraph::metrics {
extern Event ReadQuery;
extern Event WriteQuery;
extern Event ReadWriteQuery;

extern const Event StreamsCreated;
extern const Event TriggersCreated;

extern const Event QueryExecutionLatency_us;

extern const Event CommitedTransactions;
extern const Event RollbackedTransactions;
extern const Event ActiveTransactions;

extern const Event ShowSchema;
}  // namespace memgraph::metrics

// Accessors need to be able to throw if unable to gain access. Otherwise there could be a deadlock, where some queries
// gained access during prepare, but can't execute (in PULL) because other queries are still preparing/waiting for
// access
void memgraph::query::CurrentDB::SetupDatabaseTransaction(
    std::optional<storage::IsolationLevel> override_isolation_level, bool could_commit,
    storage::StorageAccessType acc_type) {
  if (!db_acc_) {
    throw DatabaseContextRequiredException("Database required for the transaction setup.");
  }
  auto &db_acc = *db_acc_;
  const auto timeout = std::chrono::seconds{FLAGS_storage_access_timeout_sec};
  switch (acc_type) {
    case storage::StorageAccessType::READ:
      [[fallthrough]];
    case storage::StorageAccessType::WRITE:
      db_transactional_accessor_ = db_acc->Access(acc_type, override_isolation_level,
                                                  /*allow timeout*/ timeout);
      break;
    case storage::StorageAccessType::UNIQUE:
      db_transactional_accessor_ = db_acc->UniqueAccess(override_isolation_level, /*allow timeout*/ timeout);
      break;
    case storage::StorageAccessType::READ_ONLY:
      db_transactional_accessor_ = db_acc->ReadOnlyAccess(override_isolation_level, /*allow timeout*/ timeout);
      break;
    default:
      spdlog::error("Unknown accessor type: {}", static_cast<int>(acc_type));
      throw QueryRuntimeException("Failed to gain storage access! Unknown accessor type.");
  }
  execution_db_accessor_.emplace(db_transactional_accessor_.get());

  if (db_acc->trigger_store()->HasTriggers() && could_commit) {
    trigger_context_collector_.emplace(db_acc->trigger_store()->GetEventTypes());
  }
}
void memgraph::query::CurrentDB::CleanupDBTransaction(bool abort) {
  if (abort && db_transactional_accessor_) {
    db_transactional_accessor_->Abort();
  }
  db_transactional_accessor_.reset();
  execution_db_accessor_.reset();
  trigger_context_collector_.reset();
}
// namespace memgraph::metrics

struct QueryLogWrapper {
  std::string_view query;
  const memgraph::storage::ExternalPropertyValue::map_t *metadata;
  std::string_view db_name;
};

#if FMT_VERSION > 90000
template <>
class fmt::formatter<QueryLogWrapper> : public fmt::ostream_formatter {};
#endif

std::ostream &operator<<(std::ostream &os, const QueryLogWrapper &qlw) {
  auto final_query = memgraph::utils::NoCopyStr{qlw.query};
#if MG_ENTERPRISE
  os << "[Run - " << qlw.db_name << "] ";
  if (memgraph::license::global_license_checker.IsEnterpriseValidFast()) {
    final_query = memgraph::logging::MaskSensitiveInformation(final_query.view());
  }
#else
  os << "[Run] ";
#endif
  os << "'" << final_query.view() << "'";
  if (!qlw.metadata->empty()) {
    os << " - {";
    std::string header;
    for (const auto &[key, val] : *qlw.metadata) {
      os << header << key << ":" << val;
      if (header.empty()) header = ", ";
    }
    os << "}";
  }
  return os;
}

namespace memgraph::query {

constexpr std::string_view kSchemaAssert = "SCHEMA.ASSERT";
constexpr int kSystemTxTryMS = 100;  //!< Duration of the unique try_lock_for

template <typename>
constexpr auto kAlwaysFalse = false;

namespace {
constexpr std::string_view kSocketErrorExplanation =
    "The socket address must be a string defining the address and port, delimited by a "
    "single colon. The address must be valid and the port must be an integer.";

#ifdef MG_ENTERPRISE
void EnsureMainInstance(InterpreterContext *interpreter_context, const std::string &operation_name) {
  if (interpreter_context->repl_state.ReadLock()->IsReplica()) {
    throw QueryException(
        fmt::format("{} forbidden on REPLICA! This operation must be executed on the MAIN instance.", operation_name));
  }
}
#endif

template <typename T, typename K>
void Sort(std::vector<T, K> &vec) {
  std::sort(vec.begin(), vec.end());
}

template <typename K>
void Sort(std::vector<TypedValue, K> &vec) {
  std::sort(vec.begin(), vec.end(),
            [](const TypedValue &lv, const TypedValue &rv) { return lv.ValueString() < rv.ValueString(); });
}

// NOLINTNEXTLINE (misc-unused-parameters)
[[maybe_unused]] bool Same(const TypedValue &lv, const TypedValue &rv) {
  return TypedValue(lv).ValueString() == TypedValue(rv).ValueString();
}
// NOLINTNEXTLINE (misc-unused-parameters)
[[maybe_unused]] bool Same(const TypedValue &lv, const std::string &rv) {
  return std::string_view(TypedValue(lv).ValueString()) == rv;
}
// NOLINTNEXTLINE (misc-unused-parameters)
[[maybe_unused]] bool Same(const std::string &lv, const TypedValue &rv) {
  return lv == std::string_view(TypedValue(rv).ValueString());
}
// NOLINTNEXTLINE (misc-unused-parameters)
[[maybe_unused]] bool Same(const std::string &lv, const std::string &rv) { return lv == rv; }

void UpdateTypeCount(const plan::ReadWriteTypeChecker::RWType type) {
  switch (type) {
    case plan::ReadWriteTypeChecker::RWType::R:
      memgraph::metrics::IncrementCounter(memgraph::metrics::ReadQuery);
      break;
    case plan::ReadWriteTypeChecker::RWType::W:
      memgraph::metrics::IncrementCounter(memgraph::metrics::WriteQuery);
      break;
    case plan::ReadWriteTypeChecker::RWType::RW:
      memgraph::metrics::IncrementCounter(memgraph::metrics::ReadWriteQuery);
      break;
    default:
      break;
  }
}

template <typename T>
std::optional<T> GenOptional(const T &in) {
  return in.empty() ? std::nullopt : std::make_optional<T>(in);
}

struct Callback {
  std::vector<std::string> header;
  using CallbackFunction = std::function<std::vector<std::vector<TypedValue>>()>;
  CallbackFunction fn;
};

TypedValue EvaluateOptionalExpression(Expression *expression, ExpressionVisitor<TypedValue> &eval) {
  return expression ? expression->Accept(eval) : TypedValue();
}

template <typename TResult>
std::optional<TResult> GetOptionalValue(query::Expression *expression, ExpressionVisitor<TypedValue> &evaluator) {
  if (expression != nullptr) {
    auto int_value = expression->Accept(evaluator);
    MG_ASSERT(int_value.IsNull() || int_value.IsInt());
    if (int_value.IsInt()) {
      return TResult{int_value.ValueInt()};
    }
  }
  return {};
};

std::optional<std::string> GetOptionalStringValue(query::Expression *expression,
                                                  ExpressionVisitor<TypedValue> &evaluator) {
  if (expression != nullptr) {
    auto value = expression->Accept(evaluator);
    MG_ASSERT(value.IsNull() || value.IsString());
    if (value.IsString()) {
      return {std::string(value.ValueString().begin(), value.ValueString().end())};
    }
  }
  return {};
};

#ifdef MG_ENTERPRISE
constexpr auto convertFromCoordinatorToReplicationMode(const CoordinatorQuery::SyncMode &sync_mode)
    -> replication_coordination_glue::ReplicationMode {
  switch (sync_mode) {
    case CoordinatorQuery::SyncMode::ASYNC: {
      return replication_coordination_glue::ReplicationMode::ASYNC;
    }
    case CoordinatorQuery::SyncMode::SYNC: {
      return replication_coordination_glue::ReplicationMode::SYNC;
    }
    case CoordinatorQuery::SyncMode::STRICT_SYNC: {
      return replication_coordination_glue::ReplicationMode::STRICT_SYNC;
    }
  }
  // TODO: C++23 std::unreachable()
  return replication_coordination_glue::ReplicationMode::ASYNC;
}
#endif

constexpr auto convertToReplicationMode(const ReplicationQuery::SyncMode &sync_mode)
    -> replication_coordination_glue::ReplicationMode {
  switch (sync_mode) {
    case ReplicationQuery::SyncMode::ASYNC: {
      return replication_coordination_glue::ReplicationMode::ASYNC;
    }
    case ReplicationQuery::SyncMode::SYNC: {
      return replication_coordination_glue::ReplicationMode::SYNC;
    }
    case ReplicationQuery::SyncMode::STRICT_SYNC: {
      return replication_coordination_glue::ReplicationMode::STRICT_SYNC;
    }
  }
  // TODO: C++23 std::unreachable()
  return replication_coordination_glue::ReplicationMode::ASYNC;
}

std::string PropertyPathToName(auto &&context, storage::PropertyPath const &property_path) {
  return property_path |
         rv::transform([&](storage::PropertyId property_id) { return context->PropertyToName(property_id); }) |
         rv::join('.') | r::to<std::string>();
};

class ReplQueryHandler {
 public:
  explicit ReplQueryHandler(query::ReplicationQueryHandler &replication_query_handler)
      : handler_{&replication_query_handler} {}

  /// @throw QueryRuntimeException if an error ocurred.
  void SetReplicationRole(ReplicationQuery::ReplicationRole replication_role, std::optional<int64_t> port) {
    auto ValidatePort = [](std::optional<int64_t> port) -> void {
      if (!port || *port < 0 || *port > std::numeric_limits<uint16_t>::max()) {
        throw QueryRuntimeException("Port number invalid!");
      }
    };
    if (replication_role == ReplicationQuery::ReplicationRole::MAIN) {
      if (!handler_->SetReplicationRoleMain()) {
        throw QueryRuntimeException("Couldn't set replication role to main!");
      }
    } else {
      ValidatePort(port);

      auto const config = memgraph::replication::ReplicationServerConfig{
          .repl_server = memgraph::io::network::Endpoint(memgraph::replication::kDefaultReplicationServerIp,
                                                         static_cast<uint16_t>(*port))};

      if (!handler_->TrySetReplicationRoleReplica(config)) {
        throw QueryRuntimeException("Couldn't set role to replica!");
      }
    }
  }

  /// @throw QueryRuntimeException if an error ocurred.
  ReplicationQuery::ReplicationRole ShowReplicationRole() const {
    switch (handler_->GetRole()) {
      case memgraph::replication_coordination_glue::ReplicationRole::MAIN:
        return ReplicationQuery::ReplicationRole::MAIN;
      case memgraph::replication_coordination_glue::ReplicationRole::REPLICA:
        return ReplicationQuery::ReplicationRole::REPLICA;
    }
    throw QueryRuntimeException("Couldn't show replication role - invalid role set!");
  }

  /// @throw QueryRuntimeException if an error ocurred.
  void RegisterReplica(const std::string &name, const std::string &socket_address,
                       const ReplicationQuery::SyncMode sync_mode, const std::chrono::seconds replica_check_frequency) {
    // Coordinator is main by default so this check is OK although it should actually be nothing (neither main nor
    // replica)
    const auto repl_mode = convertToReplicationMode(sync_mode);

    auto maybe_endpoint = io::network::Endpoint::ParseAndCreateSocketOrAddress(
        socket_address, memgraph::replication::kDefaultReplicationPort);
    if (!maybe_endpoint) {
      throw QueryRuntimeException("Invalid socket address. {}", kSocketErrorExplanation);
    }

    const auto replication_config =
        replication::ReplicationClientConfig{.name = name,
                                             .mode = repl_mode,
                                             .repl_server_endpoint = std::move(*maybe_endpoint),  // don't resolve early
                                             .replica_check_frequency = replica_check_frequency,
                                             .ssl = std::nullopt};

    const auto error = handler_->TryRegisterReplica(replication_config);

    if (error.HasError()) {
      if (error.GetError() == RegisterReplicaError::NOT_MAIN) {
        throw QueryRuntimeException("Replica can't register another replica!");
      }

      throw QueryRuntimeException("Couldn't register replica {}. Error: {}", name,
                                  static_cast<uint8_t>(error.GetError()));
    }
  }

  /// @throw QueryRuntimeException if an error occurred.
  void DropReplica(std::string_view replica_name) {
    auto const result = handler_->UnregisterReplica(replica_name);
    switch (result) {
      using enum memgraph::query::UnregisterReplicaResult;
      case NO_ACCESS:
        throw QueryRuntimeException(
            "Failed to unregister replica due to lack of unique access over the cluster state. Please try again later "
            "on.");
      case NOT_MAIN:
        throw QueryRuntimeException(
            "Replica can't unregister a replica! Please rerun the query on main in order to unregister a replica from "
            "the cluster.");
      case COULD_NOT_BE_PERSISTED:
        [[fallthrough]];
      case CANNOT_UNREGISTER:
        throw QueryRuntimeException("Failed to unregister the replica {}.", replica_name);
      case SUCCESS:
        break;
    }
  }

  std::vector<ReplicasInfo> ShowReplicas() const {
    auto info = handler_->ShowReplicas();
    if (info.HasError()) {
      switch (info.GetError()) {
        case ShowReplicaError::NOT_MAIN:
          throw QueryRuntimeException("Show replicas query should only be run on the main instance.");
      }
    }

    return info.GetValue().entries_;
  }

 private:
  query::ReplicationQueryHandler *handler_;
};

#ifdef MG_ENTERPRISE
class CoordQueryHandler final : public query::CoordinatorQueryHandler {
 public:
  explicit CoordQueryHandler(coordination::CoordinatorState &coordinator_state)

      : coordinator_handler_(coordinator_state) {}

  void UnregisterInstance(std::string_view instance_name) override {
    auto status = coordinator_handler_.UnregisterReplicationInstance(instance_name);
    switch (status) {
      using enum memgraph::coordination::UnregisterInstanceCoordinatorStatus;
      case NO_INSTANCE_WITH_NAME:
        throw QueryRuntimeException("No instance with such name!");
      case IS_MAIN:
        throw QueryRuntimeException(
            "Alive main instance can't be unregistered! Shut it down to trigger failover and then unregister it!");
      case NO_MAIN:
        throw QueryRuntimeException(
            "The replica cannot be unregisted because the current main is down. Retry when the cluster has an active "
            "leader!");
      case NOT_COORDINATOR:
        throw QueryRuntimeException("UNREGISTER INSTANCE query can only be run on a coordinator!");
      case NOT_LEADER: {
        auto const maybe_leader_coordinator = coordinator_handler_.GetLeaderCoordinatorData();
        constexpr std::string_view common_message =
            "Couldn't unregister replica instance since coordinator is not a leader!";
        if (maybe_leader_coordinator) {
          throw QueryRuntimeException("{} Current leader is coordinator with id {} with bolt socket address {}",
                                      common_message, maybe_leader_coordinator->id,
                                      maybe_leader_coordinator->bolt_server);
        }
        throw QueryRuntimeException(
            "{} Try contacting other coordinators as there might be leader election happening or other coordinators "
            "are down.",
            common_message);
      }
      case RAFT_LOG_ERROR:
        throw QueryRuntimeException("Couldn't unregister replica instance since raft server couldn't append the log!");
      case RPC_FAILED:
        throw QueryRuntimeException(
            "Couldn't unregister replica instance because current main instance couldn't unregister replica!");
      case SUCCESS:
        break;
    }
  }

  void DemoteInstanceToReplica(std::string_view instance_name) override {
    auto status = coordinator_handler_.DemoteInstanceToReplica(instance_name);
    switch (status) {
      using enum memgraph::coordination::DemoteInstanceCoordinatorStatus;
      case NO_INSTANCE_WITH_NAME:
        throw QueryRuntimeException("No instance with such name!");
      case NOT_COORDINATOR:
        throw QueryRuntimeException("DEMOTE INSTANCE query can only be run on a coordinator!");
      case NOT_LEADER: {
        auto const maybe_leader_coordinator = coordinator_handler_.GetLeaderCoordinatorData();
        constexpr std::string_view common_message =
            "Couldn't demote instance to replica since coordinator is not a leader!";
        if (maybe_leader_coordinator) {
          throw QueryRuntimeException("{} Current leader is coordinator with id {} with bolt socket address {}",
                                      common_message, maybe_leader_coordinator->id,
                                      maybe_leader_coordinator->bolt_server);
        }
        throw QueryRuntimeException(
            "{} Try contacting other coordinators as there might be leader election happening or other coordinators "
            "are down.",
            common_message);
      }
      case RAFT_LOG_ERROR:
        throw QueryRuntimeException(
            "Couldn't demote instance to replica since raft server couldn't append the log. "
            "Coordinator may not be leader anymore!");
      case RPC_FAILED:
        throw QueryRuntimeException(
            "Couldn't demote instance to replica because current main instance couldn't unregister replica!");
      case SUCCESS:
        break;
    }
  }

  void ForceResetClusterState() override {
    auto status = coordinator_handler_.ForceResetClusterState();
    using enum memgraph::coordination::ReconcileClusterStateStatus;
    switch (status) {
      case SHUTTING_DOWN:
        throw QueryRuntimeException("Couldn't finish force reset as cluster is shutting down!");
      case FAIL:
        throw QueryRuntimeException("Force reset failed, check logs for more details!");
      case NOT_LEADER_ANYMORE:
        throw QueryRuntimeException("Force reset failed since the instance is not leader anymore!");
      case SUCCESS:
        break;
    }
  }

  void YieldLeadership() override {
    switch (coordinator_handler_.YieldLeadership()) {
      case coordination::YieldLeadershipStatus::SUCCESS: {
        spdlog::info(
            "The request for yielding leadership was submitted successfully. Please monitor the cluster state with "
            "'SHOW INSTANCES' to see changes applied.");
        break;
      }
      case coordination::YieldLeadershipStatus::NOT_LEADER: {
        throw QueryRuntimeException("Only the current leader can yield the leadership!");
      }
    }
  }

  void SetCoordinatorSetting(std::string_view const setting_name, std::string_view const setting_value) override {
    switch (coordinator_handler_.SetCoordinatorSetting(setting_name, setting_value)) {
      case coordination::SetCoordinatorSettingStatus::SUCCESS: {
        spdlog::info("The request for updating coordinator setting was accepted by Raft storage.");
        break;
      }
      case coordination::SetCoordinatorSettingStatus::RAFT_LOG_ERROR: {
        throw QueryRuntimeException(
            "Raft storage didn't accept a configuration change. The most probable reason is that coordinators cannot "
            "form a consensus or that the currently active instance is not the leader.");
      }
      case coordination::SetCoordinatorSettingStatus::UNKNOWN_SETTING: {
        throw QueryRuntimeException("Setting {} doesn't exist on coordinators.", setting_name);
      }
    }
  }

  std::vector<std::pair<std::string, std::string>> ShowCoordinatorSettings() override {
    return coordinator_handler_.ShowCoordinatorSettings();
  }

  std::map<std::string, std::map<std::string, coordination::ReplicaDBLagData>> ShowReplicationLag() override {
    return coordinator_handler_.ShowReplicationLag();
  }

  void RegisterReplicationInstance(std::string_view bolt_server, std::string_view management_server,
                                   std::string_view replication_server, std::string_view instance_name,
                                   CoordinatorQuery::SyncMode sync_mode) override {
    auto const maybe_bolt_server = io::network::Endpoint::ParseAndCreateSocketOrAddress(bolt_server);
    if (!maybe_bolt_server) {
      throw QueryRuntimeException("Invalid bolt socket address. {}", kSocketErrorExplanation);
    }

    auto const maybe_management_server = io::network::Endpoint::ParseAndCreateSocketOrAddress(management_server);
    if (!maybe_management_server) {
      throw QueryRuntimeException("Invalid management socket address. {}", kSocketErrorExplanation);
    }

    auto const maybe_replication_server = io::network::Endpoint::ParseAndCreateSocketOrAddress(replication_server);
    if (!maybe_replication_server) {
      throw QueryRuntimeException("Invalid replication socket address. {}", kSocketErrorExplanation);
    }

    auto const repl_config =
        coordination::ReplicationClientInfo{.instance_name = std::string(instance_name),
                                            .replication_mode = convertFromCoordinatorToReplicationMode(sync_mode),
                                            .replication_server = *maybe_replication_server};

    auto coordinator_client_config = coordination::DataInstanceConfig{.instance_name = std::string(instance_name),
                                                                      .mgt_server = *maybe_management_server,
                                                                      .bolt_server = *maybe_bolt_server,
                                                                      .replication_client_info = repl_config};

    switch (coordinator_handler_.RegisterReplicationInstance(coordinator_client_config)) {
      using enum coordination::RegisterInstanceCoordinatorStatus;
      case STRICT_SYNC_AND_SYNC_FORBIDDEN:
        throw QueryRuntimeException(
            "Cluster cannot consists of both STRICT_SYNC and SYNC replicas. The valid cluster consists of either "
            "STRICT_SYNC and ASYNC or SYNC and ASYNC replicas.");
      case NAME_EXISTS:
        throw QueryRuntimeException("Couldn't register replica instance since instance with such name already exists!");
      case MGMT_ENDPOINT_EXISTS:
        throw QueryRuntimeException(
            "Couldn't register replica instance since instance with such management server already exists!");
      case REPL_ENDPOINT_EXISTS:
        throw QueryRuntimeException(
            "Couldn't register replica instance since instance with such replication endpoint already exists!");
      case NOT_COORDINATOR:
        throw QueryRuntimeException("REGISTER INSTANCE query can only be run on a coordinator!");
      case NOT_LEADER: {
        auto const maybe_leader_coordinator = coordinator_handler_.GetLeaderCoordinatorData();
        auto const *common_message = "Couldn't register replica instance since coordinator is not a leader!";
        if (maybe_leader_coordinator) {
          throw QueryRuntimeException("{} Current leader is coordinator with id {} with bolt socket address {}",
                                      common_message, maybe_leader_coordinator->id,
                                      maybe_leader_coordinator->bolt_server);
        }
        throw QueryRuntimeException(
            "{} Try contacting other coordinators as there might be leader election happening or other coordinators "
            "are down.",
            common_message);
      }
      case RAFT_LOG_ERROR:
        throw QueryRuntimeException("Couldn't register replica instance since raft server couldn't append the log!");
      case RPC_FAILED:
        throw QueryRuntimeException(
            "Couldn't register replica instance because setting instance to replica failed! Check logs on replica to "
            "find out more info!");
      case SUCCESS:
        break;
    }
  }

  void RemoveCoordinatorInstance(int32_t coordinator_id) override {
    switch (auto const status = coordinator_handler_.RemoveCoordinatorInstance(coordinator_id)) {
      using enum memgraph::coordination::RemoveCoordinatorInstanceStatus;  // NOLINT
      case NO_SUCH_ID:
        throw QueryRuntimeException(
            "Couldn't remove coordinator instance because coordinator with id {} doesn't exist!", coordinator_id);
      case SUCCESS:
        break;
    }
    spdlog::info("Removed coordinator {}.", coordinator_id);
  }

  auto AddCoordinatorInstance(int32_t coordinator_id, std::string_view bolt_server, std::string_view coordinator_server,
                              std::string_view management_server) -> void override {
    auto const maybe_coordinator_server = io::network::Endpoint::ParseAndCreateSocketOrAddress(coordinator_server);
    if (!maybe_coordinator_server) {
      throw QueryRuntimeException("Invalid coordinator socket address. {}", kSocketErrorExplanation);
    }

    auto const maybe_management_server = io::network::Endpoint::ParseAndCreateSocketOrAddress(management_server);
    if (!maybe_management_server) {
      throw QueryRuntimeException("Invalid management socket address. {}", kSocketErrorExplanation);
    }

    auto const maybe_bolt_server = io::network::Endpoint::ParseAndCreateSocketOrAddress(bolt_server);
    if (!maybe_bolt_server) {
      throw QueryRuntimeException("Invalid bolt socket address. {}", kSocketErrorExplanation);
    }

    auto const coord_coord_config =
        coordination::CoordinatorInstanceConfig{.coordinator_id = coordinator_id,
                                                .bolt_server = *maybe_bolt_server,
                                                .coordinator_server = *maybe_coordinator_server,
                                                .management_server = *maybe_management_server

        };

    switch (auto const status = coordinator_handler_.AddCoordinatorInstance(coord_coord_config)) {
      using enum memgraph::coordination::AddCoordinatorInstanceStatus;  // NOLINT
      case ID_ALREADY_EXISTS:
        throw QueryRuntimeException("Couldn't add coordinator since instance with such id already exists!");
      case MGMT_ENDPOINT_ALREADY_EXISTS:
        throw QueryRuntimeException(
            "Couldn't add coordinator since instance with such management endpoint already exists!");
      case COORDINATOR_ENDPOINT_ALREADY_EXISTS:
        throw QueryRuntimeException(
            "Couldn't add coordinator since instance with such coordinator server already exists!");
      case SUCCESS:
        break;
    }
    spdlog::info("Added instance on coordinator server {}", maybe_coordinator_server->SocketAddress());
  }

  void SetReplicationInstanceToMain(std::string_view instance_name) override {
    auto const status = coordinator_handler_.SetReplicationInstanceToMain(instance_name);
    switch (status) {
      using enum memgraph::coordination::SetInstanceToMainCoordinatorStatus;
      case NO_INSTANCE_WITH_NAME:
        throw QueryRuntimeException("No instance with such name!");
      case MAIN_ALREADY_EXISTS:
        throw QueryRuntimeException("Couldn't set instance to main since there is already a main instance in cluster!");
      case NOT_COORDINATOR:
        throw QueryRuntimeException("SET INSTANCE TO MAIN query can only be run on a coordinator!");
      case NOT_LEADER: {
        auto const maybe_leader_coordinator = coordinator_handler_.GetLeaderCoordinatorData();
        constexpr std::string_view common_message = "Couldn't set instance to main since coordinator is not a leader!";
        if (maybe_leader_coordinator) {
          throw QueryRuntimeException("{} Current leader is coordinator with id {} with bolt socket address {}",
                                      common_message, maybe_leader_coordinator->id,
                                      maybe_leader_coordinator->bolt_server);
        }
        throw QueryRuntimeException(
            "{} Try contacting other coordinators as there might be leader election happening or other coordinators "
            "are down.",
            common_message);
      }
      case RAFT_LOG_ERROR:
        throw QueryRuntimeException("Couldn't promote instance since raft server couldn't append the log!");
      case COULD_NOT_PROMOTE_TO_MAIN:
        throw QueryRuntimeException(
            "Couldn't set replica instance to main! Check coordinator and replica for more logs");
      case ENABLE_WRITING_FAILED:
        throw QueryRuntimeException("Instance promoted to MAIN, but couldn't enable writing to instance.");
      case SUCCESS:
        break;
    }
  }

  [[nodiscard]] coordination::InstanceStatus ShowInstance() const override {
    return coordinator_handler_.ShowInstance();
  }

  [[nodiscard]] std::vector<coordination::InstanceStatus> ShowInstances() const override {
    return coordinator_handler_.ShowInstances();
  }

 private:
  dbms::CoordinatorHandler coordinator_handler_;
};
#endif

/// returns false if the replication role can't be set
/// @throw QueryRuntimeException if an error occurred.

Callback HandleAuthQuery(AuthQuery *auth_query, InterpreterContext *interpreter_context, const Parameters &parameters,
                         Interpreter &interpreter, std::optional<dbms::DatabaseAccess> db_acc) {
  AuthQueryHandler *auth = interpreter_context->auth;
#ifdef MG_ENTERPRISE
  auto *db_handler = interpreter_context->dbms_handler;
#endif
  // TODO: MemoryResource for EvaluationContext, it should probably be passed as
  // the argument to Callback.
  EvaluationContext evaluation_context;
  evaluation_context.timestamp = QueryTimestamp();
  evaluation_context.parameters = parameters;
  auto evaluator = PrimitiveLiteralExpressionEvaluator{evaluation_context};

  std::string username = auth_query->user_;
  std::string user_or_role = auth_query->user_or_role_;
  const bool if_not_exists = auth_query->if_not_exists_;
  std::string database = auth_query->database_;
  std::vector<AuthQuery::Privilege> privileges = auth_query->privileges_;
  auto role_databases = auth_query->role_databases_;
#ifdef MG_ENTERPRISE
  auto label_privileges = auth_query->label_privileges_;
  auto edge_type_privileges = auth_query->edge_type_privileges_;
  auto impersonation_targets = auth_query->impersonation_targets_;
#endif
  auto password = EvaluateOptionalExpression(auth_query->password_, evaluator);

  auto oldPassword = EvaluateOptionalExpression(auth_query->old_password_, evaluator);
  auto newPassword = EvaluateOptionalExpression(auth_query->new_password_, evaluator);

  Callback callback;

  const auto license_check_result = license::global_license_checker.IsEnterpriseValid(utils::global_settings);

  static const std::unordered_set enterprise_only_methods{AuthQuery::Action::CREATE_ROLE,
                                                          AuthQuery::Action::DROP_ROLE,
                                                          AuthQuery::Action::SET_ROLE,
                                                          AuthQuery::Action::CLEAR_ROLE,
                                                          AuthQuery::Action::GRANT_PRIVILEGE,
                                                          AuthQuery::Action::DENY_PRIVILEGE,
                                                          AuthQuery::Action::REVOKE_PRIVILEGE,
                                                          AuthQuery::Action::SHOW_PRIVILEGES,
                                                          AuthQuery::Action::SHOW_USERS_FOR_ROLE,
                                                          AuthQuery::Action::SHOW_ROLE_FOR_USER,
                                                          AuthQuery::Action::GRANT_DATABASE_TO_USER,
                                                          AuthQuery::Action::DENY_DATABASE_FROM_USER,
                                                          AuthQuery::Action::REVOKE_DATABASE_FROM_USER,
                                                          AuthQuery::Action::SHOW_DATABASE_PRIVILEGES,
                                                          AuthQuery::Action::SET_MAIN_DATABASE};

  if (license_check_result.HasError() && enterprise_only_methods.contains(auth_query->action_)) {
    throw utils::BasicException(
        license::LicenseCheckErrorToString(license_check_result.GetError(), "advanced authentication features"));
  }

  const auto forbid_on_replica = [has_license = license_check_result.HasError(),
                                  is_replica = interpreter_context->repl_state.ReadLock()->IsReplica()]() {
    if (is_replica) {
#if MG_ENTERPRISE
      if (has_license) {
        throw QueryException(
            "Query forbidden on the replica! Update on MAIN, as it is the only source of truth for authentication "
            "data. MAIN will then replicate the update to connected REPLICAs");
      }
      throw QueryException(
          "Query forbidden on the replica! Switch role to MAIN and update user data, then switch back to REPLICA.");
#else
      throw QueryException(
          "Query forbidden on the replica! Switch role to MAIN and update user data, then switch back to REPLICA.");
#endif
    }
  };

  switch (auth_query->action_) {
    case AuthQuery::Action::CREATE_USER:
      forbid_on_replica();
      callback.fn = [auth, username, password, if_not_exists,
                     valid_enterprise_license = !license_check_result.HasError(), interpreter = &interpreter] {
        if (!interpreter->system_transaction_) {
          throw QueryException("Expected to be in a system transaction");
        }

        MG_ASSERT(password.IsString() || password.IsNull());
        if (!auth->CreateUser(
                username, password.IsString() ? std::make_optional(std::string(password.ValueString())) : std::nullopt,
                &*interpreter->system_transaction_)) {
          if (!if_not_exists) {
            throw UserAlreadyExistsException(
                "User or role with name '{}' already exists. Use the SHOW USERS or SHOW ROLES query to list all users "
                "and roles. In addition you can rerun the current query with IF NOT EXISTS.",
                username);
          }
          spdlog::warn("User '{}' already exists.", username);
        }

        // If the license is not valid we create users with admin access
        if (!valid_enterprise_license) {
          spdlog::warn("Granting all the privileges to {}.", username);
          auth->GrantPrivilege(
              username, kPrivilegesAll
#ifdef MG_ENTERPRISE
              ,
              {{{AuthQuery::FineGrainedPrivilege::CREATE_DELETE, {query::kAsterisk}}}},
              {
                {
                  {
                    AuthQuery::FineGrainedPrivilege::CREATE_DELETE, { query::kAsterisk }
                  }
                }
              }
#endif
              ,
              &*interpreter->system_transaction_);
        }

        return std::vector<std::vector<TypedValue>>();
      };
      return callback;
    case AuthQuery::Action::DROP_USER:
      forbid_on_replica();
      callback.fn = [auth, username, interpreter = &interpreter] {
        if (!interpreter->system_transaction_) {
          throw QueryException("Expected to be in a system transaction");
        }
        if (!auth->DropUser(username, &*interpreter->system_transaction_)) {
          throw QueryRuntimeException(
              "User with username '{}' doesn't exist. A new user can be created via the CREATE USER query.", username);
        }
        return std::vector<std::vector<TypedValue>>();
      };
      return callback;
    case AuthQuery::Action::SET_PASSWORD:
      forbid_on_replica();
      callback.fn = [auth, username, password, interpreter = &interpreter] {
        if (!interpreter->system_transaction_) {
          throw QueryException("Expected to be in a system transaction");
        }

        MG_ASSERT(password.IsString() || password.IsNull());
        auth->SetPassword(username,
                          password.IsString() ? std::make_optional(std::string(password.ValueString())) : std::nullopt,
                          &*interpreter->system_transaction_);
        return std::vector<std::vector<TypedValue>>();
      };
      return callback;
    case AuthQuery::Action::CHANGE_PASSWORD:
      forbid_on_replica();
      callback.fn = [auth, username, oldPassword, newPassword, interpreter = &interpreter] {
        if (!interpreter->system_transaction_) {
          throw QueryException("Expected to be in a system transaction");
        }
        const std::optional<std::string> username = interpreter->user_or_role_->username();
        if (!username) {
          throw QueryException("You need to be valid user to replace password");
        }

        MG_ASSERT(newPassword.IsString() || newPassword.IsNull());
        MG_ASSERT(oldPassword.IsString() || oldPassword.IsNull());
        auth->ChangePassword(
            *username,
            oldPassword.IsString() ? std::make_optional(std::string(oldPassword.ValueString())) : std::nullopt,
            newPassword.IsString() ? std::make_optional(std::string(newPassword.ValueString())) : std::nullopt,
            &*interpreter->system_transaction_);
        return std::vector<std::vector<TypedValue>>();
      };
      return callback;
    case AuthQuery::Action::CREATE_ROLE:
      forbid_on_replica();
      callback.fn = [auth, roles = std::move(auth_query->roles_), if_not_exists, interpreter = &interpreter] {
        if (!interpreter->system_transaction_) {
          throw QueryException("Expected to be in a system transaction");
        }

        if (roles.empty()) {
          throw QueryRuntimeException("No role name provided for CREATE ROLE");
        }
        const std::string &rolename = roles[0];

        if (!auth->CreateRole(rolename, &*interpreter->system_transaction_)) {
          if (!if_not_exists) {
            throw QueryRuntimeException(
                "Role or user with name '{}' already exists. Use the SHOW ROLES or SHOW USERS query to list all roles "
                "and users. In addition you can rerun the current query with IF NOT EXISTS.",
                rolename);
          }
          spdlog::warn("Role '{}' already exists.", rolename);
        }
        return std::vector<std::vector<TypedValue>>();
      };
      return callback;
    case AuthQuery::Action::DROP_ROLE:
      forbid_on_replica();
      callback.fn = [auth, roles = std::move(auth_query->roles_), interpreter = &interpreter] {
        if (!interpreter->system_transaction_) {
          throw QueryException("Expected to be in a system transaction");
        }

        if (roles.empty()) {
          throw QueryRuntimeException("No role name provided for DROP ROLE");
        }
        const std::string &rolename = roles[0];

        if (!auth->DropRole(rolename, &*interpreter->system_transaction_)) {
          throw QueryRuntimeException("Role '{}' doesn't exist.", rolename);
        }
        return std::vector<std::vector<TypedValue>>();
      };
      return callback;
    case AuthQuery::Action::SHOW_CURRENT_USER:
      callback.header = {"user"};
      callback.fn = [&interpreter] {
        const auto &username = interpreter.user_or_role_->username();
        return std::vector<std::vector<TypedValue>>{
            {username.has_value() ? TypedValue(username.value()) : TypedValue()}};
      };
      return callback;
    case AuthQuery::Action::SHOW_CURRENT_ROLE:
      callback.header = {"role"};
      callback.fn = [&interpreter
#ifdef MG_ENTERPRISE
                     ,
                     db_acc = std::move(db_acc)
#endif
      ] {
#ifdef MG_ENTERPRISE
        if (db_acc && db_acc.value()->name() != dbms::kDefaultDB &&
            !license::global_license_checker.IsEnterpriseValidFast()) {
          throw QueryRuntimeException("Multi-database queries are only available in enterprise edition");
        }
        const auto &rolenames =
            interpreter.user_or_role_->GetRolenames(db_acc ? std::make_optional(db_acc.value()->name()) : std::nullopt);
#else
        const auto &rolenames = interpreter.user_or_role_->GetRolenames(std::nullopt);
#endif
        if (rolenames.empty()) {
          return std::vector<std::vector<TypedValue>>{{TypedValue()}};
        }
        std::vector<std::vector<TypedValue>> rows;
        rows.reserve(rolenames.size());
        for (const auto &rolename : rolenames) {
          rows.emplace_back(std::vector<TypedValue>{TypedValue{rolename}});
        }
        return rows;
      };
      return callback;
    case AuthQuery::Action::SHOW_USERS:
      callback.header = {"user"};
      callback.fn = [auth] {
        std::vector<std::vector<TypedValue>> rows;
        auto usernames = auth->GetUsernames();
        rows.reserve(usernames.size());
        for (auto &&username : usernames) {
          rows.emplace_back(std::vector<TypedValue>{username});
        }
        return rows;
      };
      return callback;
    case AuthQuery::Action::SHOW_ROLES:
      callback.header = {"role"};
      callback.fn = [auth] {
        std::vector<std::vector<TypedValue>> rows;
        auto rolenames = auth->GetRolenames();
        rows.reserve(rolenames.size());
        for (auto &&rolename : rolenames) {
          rows.emplace_back(std::vector<TypedValue>{rolename});
        }
        return rows;
      };
      return callback;
    case AuthQuery::Action::SET_ROLE:
      forbid_on_replica();

      callback.fn = [auth, username, roles = std::move(auth_query->roles_), interpreter = &interpreter,
                     role_databases = std::move(role_databases)] {
        if (!interpreter->system_transaction_) {
          throw QueryException("Expected to be in a system transaction");
        }
#ifdef MG_ENTERPRISE
        auth->SetRoles(username, roles, role_databases, &*interpreter->system_transaction_);
#else
        if (!role_databases.empty()) {
          throw QueryException("Database specification is only available in the enterprise edition");
        }
        auth->SetRoles(username, roles, std::unordered_set<std::string>{}, &*interpreter->system_transaction_);
#endif
        return std::vector<std::vector<TypedValue>>();
      };
      return callback;
    case AuthQuery::Action::CLEAR_ROLE:
      forbid_on_replica();
      callback.fn = [auth, username, interpreter = &interpreter, role_databases = std::move(role_databases)] {
        if (!interpreter->system_transaction_) {
          throw QueryException("Expected to be in a system transaction");
        }

#ifdef MG_ENTERPRISE
        auth->ClearRoles(username, role_databases, &*interpreter->system_transaction_);
#else
        if (!role_databases.empty()) {
          throw QueryException("Database specification is only available in the enterprise edition");
        }
        auth->ClearRoles(username, std::unordered_set<std::string>{}, &*interpreter->system_transaction_);
#endif
        return std::vector<std::vector<TypedValue>>();
      };
      return callback;
    case AuthQuery::Action::GRANT_PRIVILEGE:
      forbid_on_replica();
      callback.fn = [auth, user_or_role, privileges, interpreter = &interpreter
#ifdef MG_ENTERPRISE
                     ,
                     label_privileges, edge_type_privileges
#endif
      ] {
        if (!interpreter->system_transaction_) {
          throw QueryException("Expected to be in a system transaction");
        }

        auth->GrantPrivilege(user_or_role, privileges
#ifdef MG_ENTERPRISE
                             ,
                             label_privileges, edge_type_privileges
#endif
                             ,
                             &*interpreter->system_transaction_);
        return std::vector<std::vector<TypedValue>>();
      };
      return callback;
    case AuthQuery::Action::DENY_PRIVILEGE:
      forbid_on_replica();
      callback.fn = [auth, user_or_role, privileges, interpreter = &interpreter] {
        if (!interpreter->system_transaction_) {
          throw QueryException("Expected to be in a system transaction");
        }

        auth->DenyPrivilege(user_or_role, privileges, &*interpreter->system_transaction_);
        return std::vector<std::vector<TypedValue>>();
      };
      return callback;
    case AuthQuery::Action::REVOKE_PRIVILEGE: {
      forbid_on_replica();
      callback.fn = [auth, user_or_role, privileges, interpreter = &interpreter
#ifdef MG_ENTERPRISE
                     ,
                     label_privileges, edge_type_privileges
#endif
      ] {
        if (!interpreter->system_transaction_) {
          throw QueryException("Expected to be in a system transaction");
        }

        auth->RevokePrivilege(user_or_role, privileges
#ifdef MG_ENTERPRISE
                              ,
                              label_privileges, edge_type_privileges
#endif
                              ,
                              &*interpreter->system_transaction_);
        return std::vector<std::vector<TypedValue>>();
      };
      return callback;
    }
    case AuthQuery::Action::SHOW_PRIVILEGES:
      callback.header = {"privilege", "effective", "description"};
      callback.fn = [auth, user_or_role, database_specification = auth_query->database_specification_
#ifdef MG_ENTERPRISE
                     ,
                     db_acc = std::move(db_acc), database_name = auth_query->database_, db_handler
#endif
      ] {
#ifdef MG_ENTERPRISE
        if (!license::global_license_checker.IsEnterpriseValidFast()) {
          if (database_specification != AuthQuery::DatabaseSpecification::NONE) {
            throw QueryRuntimeException("Multi-database queries are only available in enterprise edition");
          }
          return auth->GetPrivileges(user_or_role, std::nullopt);
        }
        std::optional<std::string> target_db;
        switch (database_specification) {
          case AuthQuery::DatabaseSpecification::NONE:
            // Allow only if there are no other databases (or for roles)
            // Roles themselves cannot have MT specializations, so no need to filter for them (nullopt)
            // Users can have MT specializations, so we force them to specify the database
            if (db_handler->Count() > 1 && !auth->HasRole(user_or_role)) {
              throw QueryRuntimeException(
                  "In a multi-tenant environment, SHOW PRIVILEGES query requires database specification. Use ON MAIN, "
                  "ON CURRENT or ON DATABASE db_name.");
            }
            target_db = dbms::kDefaultDB;  // HOTFIX: REMOVE ONCE MASTER IS FIXED
            break;
          case AuthQuery::DatabaseSpecification::MAIN: {
            auto main_db = auth->GetMainDatabase(user_or_role);
            if (!main_db) {
              throw QueryRuntimeException("No user found for SHOW PRIVILEGES ON MAIN");
            }
            target_db = main_db.value();
          } break;
          case AuthQuery::DatabaseSpecification::CURRENT:
            if (!db_acc) {
              throw QueryRuntimeException("No current database for SHOW PRIVILEGES ON CURRENT");
            }
            target_db = db_acc.value()->name();
            break;
          case AuthQuery::DatabaseSpecification::DATABASE:
            target_db = database_name;
            break;
        }
        std::optional<dbms::DatabaseAccess> target_db_acc;
        if (target_db) {
          // Check that the db exists
          target_db_acc = db_handler->Get(*target_db);
        }
        return auth->GetPrivileges(user_or_role, target_db);
#else
        if (database_specification != AuthQuery::DatabaseSpecification::NONE) {
          throw QueryRuntimeException("Multi-database queries are only available in enterprise edition");
        }
        return auth->GetPrivileges(user_or_role, std::nullopt);
#endif
      };
      return callback;
    case AuthQuery::Action::SHOW_ROLE_FOR_USER:
      callback.header = std::vector<std::string>{"role"};
      callback.fn = [auth, username, database_specification = auth_query->database_specification_
#ifdef MG_ENTERPRISE
                     ,
                     db_acc = std::move(db_acc), database_name = auth_query->database_, db_handler
#endif
      ] {
#ifdef MG_ENTERPRISE
        if (database_specification != AuthQuery::DatabaseSpecification::NONE &&
            !license::global_license_checker.IsEnterpriseValidFast()) {
          throw QueryRuntimeException("Multi-database queries are only available in enterprise edition");
        }
        std::optional<std::string> target_db;
        switch (database_specification) {
          case AuthQuery::DatabaseSpecification::NONE:
            break;
          case AuthQuery::DatabaseSpecification::MAIN: {
            auto main_db = auth->GetMainDatabase(username);
            if (!main_db) {
              throw QueryRuntimeException("No user found!");
            }
            target_db = main_db.value();
          } break;
          case AuthQuery::DatabaseSpecification::CURRENT:
            if (!db_acc) {
              throw QueryRuntimeException("No current database!");
            }
            target_db = db_acc.value()->name();
            break;
          case AuthQuery::DatabaseSpecification::DATABASE:
            target_db = database_name;
            break;
        }
        std::optional<dbms::DatabaseAccess> target_db_acc;
        if (target_db) {
          // Check that the db exists
          target_db_acc = db_handler->Get(target_db.value());
        }
        auto rolenames = auth->GetRolenamesForUser(username, target_db);
#else
        if (database_specification != AuthQuery::DatabaseSpecification::NONE) {
          throw QueryRuntimeException("Multi-database queries are only available in enterprise edition");
        }
        auto rolenames = auth->GetRolenamesForUser(username, std::nullopt);
#endif
        if (rolenames.empty()) {
          return std::vector<std::vector<TypedValue>>{std::vector<TypedValue>{TypedValue("null")}};
        }
        std::vector<std::vector<TypedValue>> rows;
        rows.reserve(rolenames.size());
        for (auto &&rolename : rolenames) {
          rows.emplace_back(std::vector<TypedValue>{TypedValue{rolename}});
        }
        return rows;
      };
      return callback;
    case AuthQuery::Action::SHOW_USERS_FOR_ROLE:
      callback.header = {"users"};
      callback.fn = [auth, roles = std::move(auth_query->roles_)] {
        if (roles.empty()) {
          throw QueryRuntimeException("No role name provided for SHOW USERS FOR ROLE");
        }
        const std::string &rolename = roles[0];

        std::vector<std::vector<TypedValue>> rows;
        auto usernames = auth->GetUsernamesForRole(rolename);
        rows.reserve(usernames.size());
        for (auto &&username : usernames) {
          rows.emplace_back(std::vector<TypedValue>{username});
        }
        return rows;
      };
      return callback;
    case AuthQuery::Action::GRANT_DATABASE_TO_USER:
      forbid_on_replica();
#ifdef MG_ENTERPRISE
      callback.fn = [auth, database, username, db_handler, interpreter = &interpreter] {  // NOLINT
        if (!interpreter->system_transaction_) {
          throw QueryException("Expected to be in a system transaction");
        }

        try {
          std::optional<memgraph::dbms::DatabaseAccess> db =
              std::nullopt;  // Hold pointer to database to protect it until query is done
          if (database != memgraph::auth::kAllDatabases) {
            db = db_handler->Get(database);  // Will throw if databases doesn't exist and protect it during pull
          }
          auth->GrantDatabase(database, username,
                              &*interpreter->system_transaction_);  // Can throws query exception
        } catch (memgraph::dbms::UnknownDatabaseException &e) {
          throw QueryRuntimeException(e.what());
        }
#else
      callback.fn = [] {
#endif
        return std::vector<std::vector<TypedValue>>();
      };
      return callback;
    case AuthQuery::Action::DENY_DATABASE_FROM_USER:
      forbid_on_replica();
#ifdef MG_ENTERPRISE
      callback.fn = [auth, database, username, db_handler, interpreter = &interpreter] {  // NOLINT
        if (!interpreter->system_transaction_) {
          throw QueryException("Expected to be in a system transaction");
        }

        try {
          std::optional<memgraph::dbms::DatabaseAccess> db =
              std::nullopt;  // Hold pointer to database to protect it until query is done
          if (database != memgraph::auth::kAllDatabases) {
            db = db_handler->Get(database);  // Will throw if databases doesn't exist and protect it during pull
          }
          auth->DenyDatabase(database, username, &*interpreter->system_transaction_);  // Can throws query exception
        } catch (memgraph::dbms::UnknownDatabaseException &e) {
          throw QueryRuntimeException(e.what());
        }
#else
      callback.fn = [] {
#endif
        return std::vector<std::vector<TypedValue>>();
      };
      return callback;
    case AuthQuery::Action::REVOKE_DATABASE_FROM_USER:
      forbid_on_replica();
#ifdef MG_ENTERPRISE
      callback.fn = [auth, database, username, db_handler, interpreter = &interpreter] {  // NOLINT
        if (!interpreter->system_transaction_) {
          throw QueryException("Expected to be in a system transaction");
        }

        try {
          std::optional<memgraph::dbms::DatabaseAccess> db =
              std::nullopt;  // Hold pointer to database to protect it until query is done
          if (database != memgraph::auth::kAllDatabases) {
            db = db_handler->Get(database);  // Will throw if databases doesn't exist and protect it during pull
          }
          auth->RevokeDatabase(database, username,
                               &*interpreter->system_transaction_);  // Can throws query exception
        } catch (memgraph::dbms::UnknownDatabaseException &e) {
          throw QueryRuntimeException(e.what());
        }
#else
      callback.fn = [] {
#endif
        return std::vector<std::vector<TypedValue>>();
      };
      return callback;
    case AuthQuery::Action::SHOW_DATABASE_PRIVILEGES:
      callback.header = {"grants", "denies"};
#ifdef MG_ENTERPRISE
      callback.fn = [auth, username] {  // NOLINT
        return auth->GetDatabasePrivileges(username);
      };
#else
      callback.fn = [] {  // NOLINT
        return std::vector<std::vector<TypedValue>>();
      };
#endif
      return callback;
    case AuthQuery::Action::SET_MAIN_DATABASE:
      forbid_on_replica();
#ifdef MG_ENTERPRISE
      callback.fn = [auth, database, username, db_handler, interpreter = &interpreter] {  // NOLINT
        if (!interpreter->system_transaction_) {
          throw QueryException("Expected to be in a system transaction");
        }

        try {
          const auto db =
              db_handler->Get(database);  // Will throw if databases doesn't exist and protect it during pull
          auth->SetMainDatabase(database, username,
                                &*interpreter->system_transaction_);  // Can throws query exception
        } catch (memgraph::dbms::UnknownDatabaseException &e) {
          throw QueryRuntimeException(e.what());
        }
#else
      callback.fn = [] {
#endif
        return std::vector<std::vector<TypedValue>>();
      };
      return callback;
    case AuthQuery::Action::GRANT_IMPERSONATE_USER:
      if (!license::global_license_checker.IsEnterpriseValidFast()) {
        throw QueryRuntimeException(
            license::LicenseCheckErrorToString(license::LicenseCheckError::NOT_ENTERPRISE_LICENSE, "impersonate user"));
      }
      forbid_on_replica();
#ifdef MG_ENTERPRISE
      callback.fn = [auth, user_or_role = std::move(user_or_role), targets = std::move(impersonation_targets),
                     interpreter = &interpreter] {  // NOLINT
        if (!interpreter->system_transaction_) {
          throw QueryException("Expected to be in a system transaction");
        }
        try {
          auth->GrantImpersonateUser(user_or_role, targets,
                                     &*interpreter->system_transaction_);  // Can throws query exception
        } catch (memgraph::dbms::UnknownDatabaseException &e) {
          throw QueryRuntimeException(e.what());
        }
#else
      callback.fn = [] {
#endif
        return std::vector<std::vector<TypedValue>>();
      };
      return callback;
    case AuthQuery::Action::DENY_IMPERSONATE_USER:
      if (!license::global_license_checker.IsEnterpriseValidFast()) {
        throw QueryRuntimeException(
            license::LicenseCheckErrorToString(license::LicenseCheckError::NOT_ENTERPRISE_LICENSE, "impersonate user"));
      }
      forbid_on_replica();
#ifdef MG_ENTERPRISE
      callback.fn = [auth, user_or_role = std::move(user_or_role), targets = std::move(impersonation_targets),
                     interpreter = &interpreter] {  // NOLINT
        if (!interpreter->system_transaction_) {
          throw QueryException("Expected to be in a system transaction");
        }
        try {
          auth->DenyImpersonateUser(user_or_role, targets,
                                    &*interpreter->system_transaction_);  // Can throws query exception
        } catch (memgraph::dbms::UnknownDatabaseException &e) {
          throw QueryRuntimeException(e.what());
        }
#else
      callback.fn = [] {
#endif
        return std::vector<std::vector<TypedValue>>();
      };
      return callback;
    default:
      break;
  }
}  // namespace

Callback HandleReplicationQuery(ReplicationQuery *repl_query, const Parameters &parameters,
                                ReplicationQueryHandler &replication_query_handler,
                                const query::InterpreterConfig &config, std::vector<Notification> *notifications
#ifdef MG_ENTERPRISE
                                ,
                                std::optional<std::reference_wrapper<coordination::CoordinatorState>> coordinator_state
#endif
) {
  // TODO: MemoryResource for EvaluationContext, it should probably be passed as
  // the argument to Callback.
  EvaluationContext evaluation_context;
  evaluation_context.timestamp = QueryTimestamp();
  evaluation_context.parameters = parameters;
  auto evaluator = PrimitiveLiteralExpressionEvaluator{evaluation_context};
  auto const is_managed_by_coordinator = [&]() {
#ifdef MG_ENTERPRISE
    return coordinator_state.has_value() && coordinator_state->get().IsDataInstance();
#else
    return false;
#endif
  }();  // iile
  Callback callback;
  switch (repl_query->action_) {
    case ReplicationQuery::Action::SET_REPLICATION_ROLE: {
#ifdef MG_ENTERPRISE
      if (is_managed_by_coordinator) {
        throw QueryRuntimeException("Can't set role manually on instance with coordinator server port.");
      }
#endif

      auto port = EvaluateOptionalExpression(repl_query->port_, evaluator);
      std::optional<int64_t> maybe_port;
      if (port.IsInt()) {
        maybe_port = port.ValueInt();
      }
      if (maybe_port == 7687 && repl_query->role_ == ReplicationQuery::ReplicationRole::REPLICA) {
        notifications->emplace_back(SeverityLevel::WARNING, NotificationCode::REPLICA_PORT_WARNING,
                                    "Be careful the replication port must be different from the memgraph port!");
      }
      callback.fn = [handler = ReplQueryHandler{replication_query_handler}, role = repl_query->role_,
                     maybe_port]() mutable {
        handler.SetReplicationRole(role, maybe_port);
        return std::vector<std::vector<TypedValue>>();
      };
      notifications->emplace_back(
          SeverityLevel::INFO, NotificationCode::SET_REPLICA,
          fmt::format("Replica role set to {}.",
                      repl_query->role_ == ReplicationQuery::ReplicationRole::MAIN ? "MAIN" : "REPLICA"));
      return callback;
    }
    case ReplicationQuery::Action::REGISTER_REPLICA: {
#ifdef MG_ENTERPRISE
      if (is_managed_by_coordinator) {
        throw QueryRuntimeException("Can't register replica manually on instance with coordinator server port.");
      }
#endif
      const auto &name = repl_query->instance_name_;
      const auto &sync_mode = repl_query->sync_mode_;
      auto socket_address = repl_query->socket_address_->Accept(evaluator);
      const auto replica_check_frequency = config.replication_replica_check_frequency;

      callback.fn = [handler = ReplQueryHandler{replication_query_handler}, name, socket_address, sync_mode,
                     replica_check_frequency]() mutable {
        handler.RegisterReplica(name, std::string(socket_address.ValueString()), sync_mode, replica_check_frequency);
        return std::vector<std::vector<TypedValue>>();
      };
      notifications->emplace_back(SeverityLevel::INFO, NotificationCode::REGISTER_REPLICA,
                                  fmt::format("Replica {} is registered.", repl_query->instance_name_));
      return callback;
    }

    case ReplicationQuery::Action::DROP_REPLICA: {
#ifdef MG_ENTERPRISE
      if (is_managed_by_coordinator) {
        throw QueryRuntimeException("Can't drop replica manually on instance with coordinator server port.");
      }
#endif
      const auto &name = repl_query->instance_name_;
      callback.fn = [handler = ReplQueryHandler{replication_query_handler}, name]() mutable {
        handler.DropReplica(name);
        return std::vector<std::vector<TypedValue>>();
      };
      notifications->emplace_back(SeverityLevel::INFO, NotificationCode::DROP_REPLICA,
                                  fmt::format("Replica {} is dropped.", repl_query->instance_name_));
      return callback;
    }
  }
}

Callback HandleReplicationInfoQuery(ReplicationInfoQuery *repl_query,
                                    ReplicationQueryHandler &replication_query_handler) {
  Callback callback;
  switch (repl_query->action_) {
    case ReplicationInfoQuery::Action::SHOW_REPLICATION_ROLE: {
      callback.header = {"replication role"};
      callback.fn = [handler = ReplQueryHandler{replication_query_handler}] {
        const auto mode = handler.ShowReplicationRole();
        switch (mode) {
          case ReplicationQuery::ReplicationRole::MAIN: {
            return std::vector<std::vector<TypedValue>>{{TypedValue("main")}};
          }
          case ReplicationQuery::ReplicationRole::REPLICA: {
            return std::vector<std::vector<TypedValue>>{{TypedValue("replica")}};
          }
        }
      };
      return callback;
    }
    case ReplicationInfoQuery::Action::SHOW_REPLICAS: {
      bool full_info = false;
#ifdef MG_ENTERPRISE
      full_info = license::global_license_checker.IsEnterpriseValidFast();
#endif

      callback.header = {"name", "socket_address", "sync_mode", "system_info", "data_info"};

      callback.fn = [handler = ReplQueryHandler{replication_query_handler}, replica_nfields = callback.header.size(),
                     full_info] {
        auto const sync_mode_to_tv = [](replication_coordination_glue::ReplicationMode sync_mode) {
          using namespace std::string_view_literals;
          switch (sync_mode) {
            using enum replication_coordination_glue::ReplicationMode;
            case SYNC:
              return TypedValue{"sync"sv};
            case ASYNC:
              return TypedValue{"async"sv};
            case STRICT_SYNC:
              return TypedValue{"strict_sync"sv};
          }
        };

        auto const replica_sys_state_to_tv = [](replication::ReplicationClient::State state) {
          using namespace std::string_view_literals;
          switch (state) {
            using enum memgraph::replication::ReplicationClient::State;
            case BEHIND:
              return TypedValue{"invalid"sv};
            case READY:
              return TypedValue{"ready"sv};
            case RECOVERY:
              return TypedValue{"recovery"sv};
          }
        };

        auto const sys_info_to_tv = [&](ReplicaSystemInfoState orig) {
          auto info = std::map<std::string, TypedValue>{};
          info.emplace("ts", TypedValue{static_cast<int64_t>(orig.ts_)});
          // TODO: behind not implemented
          info.emplace("behind", TypedValue{/*orig.behind_*/});
          info.emplace("status", replica_sys_state_to_tv(orig.state_));
          return TypedValue{std::move(info)};
        };

        auto const replica_state_to_tv = [](memgraph::storage::replication::ReplicaState state) {
          using namespace std::string_view_literals;
          switch (state) {
            using enum memgraph::storage::replication::ReplicaState;
            case READY:
              return TypedValue{"ready"sv};
            case REPLICATING:
              return TypedValue{"replicating"sv};
            case RECOVERY:
              return TypedValue{"recovery"sv};
            case MAYBE_BEHIND:
              return TypedValue{"invalid"sv};
            case DIVERGED_FROM_MAIN:
              return TypedValue{"diverged"sv};
          }
        };

        auto const info_to_tv = [&](ReplicaInfoState orig) {
          auto info = std::map<std::string, TypedValue>{};
          info.emplace("ts", TypedValue{static_cast<int64_t>(orig.ts_)});
          info.emplace("behind", TypedValue{orig.behind_});
          info.emplace("status", replica_state_to_tv(orig.state_));
          return TypedValue{std::move(info)};
        };

        auto const data_info_to_tv = [&](std::map<std::string, ReplicaInfoState> orig) {
          auto data_info = std::map<std::string, TypedValue>{};
          for (auto &[name, info] : orig) {
            data_info.emplace(name, info_to_tv(info));
          }
          return TypedValue{std::move(data_info)};
        };

        const auto replicas = handler.ShowReplicas();
        auto typed_replicas = std::vector<std::vector<TypedValue>>{};
        typed_replicas.reserve(replicas.size());
        for (const auto &replica : replicas) {
          std::vector<TypedValue> typed_replica;
          typed_replica.reserve(replica_nfields);

          typed_replica.emplace_back(replica.name_);
          typed_replica.emplace_back(replica.socket_address_);
          typed_replica.emplace_back(sync_mode_to_tv(replica.sync_mode_));
          if (full_info) {
            typed_replica.emplace_back(sys_info_to_tv(replica.system_info_));
          } else {
            // Set to NULL
            typed_replica.emplace_back(TypedValue{});
          }
          typed_replica.emplace_back(data_info_to_tv(replica.data_info_));

          typed_replicas.emplace_back(std::move(typed_replica));
        }
        return typed_replicas;
      };
      return callback;
    }
  }
}

#ifdef MG_ENTERPRISE

auto ParseConfigMap(std::unordered_map<Expression *, Expression *> const &config_map,
                    ExpressionVisitor<TypedValue> &evaluator)
    -> std::optional<std::map<std::string, std::string, std::less<>>> {
  if (std::ranges::any_of(config_map, [&evaluator](const auto &entry) {
        auto key_expr = entry.first->Accept(evaluator);
        auto value_expr = entry.second->Accept(evaluator);
        return !key_expr.IsString() || !value_expr.IsString();
      })) {
    spdlog::error("Config map must contain only string keys and values!");
    return std::nullopt;
  }

  return rv::all(config_map) | rv::transform([&evaluator](const auto &entry) {
           auto key_expr = entry.first->Accept(evaluator);
           auto value_expr = entry.second->Accept(evaluator);
           return std::pair{key_expr.ValueString(), value_expr.ValueString()};
         }) |
         ranges::to<std::map<std::string, std::string, std::less<>>>;
}

Callback HandleCoordinatorQuery(CoordinatorQuery *coordinator_query, const Parameters &parameters,
                                coordination::CoordinatorState *coordinator_state,
                                const query::InterpreterConfig &config, std::vector<Notification> *notifications) {
  using enum flags::Experiments;

  if (!license::global_license_checker.IsEnterpriseValidFast()) {
    throw QueryRuntimeException(
        license::LicenseCheckErrorToString(license::LicenseCheckError::NOT_ENTERPRISE_LICENSE, "high availability"));
  }

  Callback callback;
  switch (coordinator_query->action_) {
    case CoordinatorQuery::Action::REMOVE_COORDINATOR_INSTANCE: {
      if (!coordinator_state->IsCoordinator()) {
        throw QueryRuntimeException("Only coordinator can remove coordinator instance!");
      }

      // TODO: MemoryResource for EvaluationContext, it should probably be passed as
      // the argument to Callback.
      EvaluationContext const evaluation_context{.timestamp = QueryTimestamp(), .parameters = parameters};
      auto evaluator = PrimitiveLiteralExpressionEvaluator{evaluation_context};

      auto coord_server_id = coordinator_query->coordinator_id_->Accept(evaluator).ValueInt();

      callback.fn = [handler = CoordQueryHandler{*coordinator_state}, coord_server_id]() mutable {
        handler.RemoveCoordinatorInstance(static_cast<int>(coord_server_id));
        return std::vector<std::vector<TypedValue>>();
      };

      notifications->emplace_back(SeverityLevel::INFO, NotificationCode::REMOVE_COORDINATOR_INSTANCE,
                                  fmt::format("Coordinator {} has been removed.", coord_server_id));
      return callback;
    }

    case CoordinatorQuery::Action::ADD_COORDINATOR_INSTANCE: {
      if (!coordinator_state->IsCoordinator()) {
        throw QueryRuntimeException("Only coordinator can add coordinator instance!");
      }

      // TODO: MemoryResource for EvaluationContext, it should probably be passed as
      // the argument to Callback.
      EvaluationContext evaluation_context{.timestamp = QueryTimestamp(), .parameters = parameters};
      auto evaluator = PrimitiveLiteralExpressionEvaluator{evaluation_context};

      auto config_map = ParseConfigMap(coordinator_query->configs_, evaluator);
      if (!config_map) {
        throw QueryRuntimeException("Failed to parse config map!");
      }

      if (config_map->size() != 3) {
        throw QueryRuntimeException("Config map must contain exactly 3 entries: {}, {} and  {}!", kCoordinatorServer,
                                    kBoltServer, kManagementServer);
      }

      auto const &coordinator_server_it = config_map->find(kCoordinatorServer);
      if (coordinator_server_it == config_map->end()) {
        throw QueryRuntimeException("Config map must contain {} entry!", kCoordinatorServer);
      }

      auto const &bolt_server_it = config_map->find(kBoltServer);
      if (bolt_server_it == config_map->end()) {
        throw QueryRuntimeException("Config map must contain {} entry!", kBoltServer);
      }

      auto const &management_server_it = config_map->find(kManagementServer);
      if (management_server_it == config_map->end()) {
        throw QueryRuntimeException("Config map must contain {} entry!", kManagementServer);
      }

      auto coord_server_id = coordinator_query->coordinator_id_->Accept(evaluator).ValueInt();

      callback.fn = [handler = CoordQueryHandler{*coordinator_state}, coord_server_id,
                     bolt_server = bolt_server_it->second, coordinator_server = coordinator_server_it->second,
                     management_server = management_server_it->second]() mutable {
        handler.AddCoordinatorInstance(coord_server_id, bolt_server, coordinator_server, management_server);
        return std::vector<std::vector<TypedValue>>();
      };

      notifications->emplace_back(SeverityLevel::INFO, NotificationCode::ADD_COORDINATOR_INSTANCE,
                                  fmt::format("Coordinator has added instance {} on coordinator server {}.",
                                              coordinator_query->instance_name_, coordinator_server_it->second));
      return callback;
    }
    case CoordinatorQuery::Action::REGISTER_INSTANCE: {
      if (!coordinator_state->IsCoordinator()) {
        throw QueryRuntimeException("Only coordinator can register coordinator server!");
      }
      // TODO: MemoryResource for EvaluationContext, it should probably be passed as
      // the argument to Callback.
      EvaluationContext evaluation_context{.timestamp = QueryTimestamp(), .parameters = parameters};
      auto evaluator = PrimitiveLiteralExpressionEvaluator{evaluation_context};
      auto config_map = ParseConfigMap(coordinator_query->configs_, evaluator);

      if (!config_map) {
        throw QueryRuntimeException("Failed to parse config map!");
      }

      if (config_map->size() != 3) {
        throw QueryRuntimeException("Config map must contain exactly 3 entries: {}, {} and {}!", kBoltServer,
                                    kManagementServer, kReplicationServer);
      }

      auto const &replication_server_it = config_map->find(kReplicationServer);
      if (replication_server_it == config_map->end()) {
        throw QueryRuntimeException("Config map must contain {} entry!", kReplicationServer);
      }

      auto const &management_server_it = config_map->find(kManagementServer);
      if (management_server_it == config_map->end()) {
        throw QueryRuntimeException("Config map must contain {} entry!", kManagementServer);
      }

      auto const &bolt_server_it = config_map->find(kBoltServer);
      if (bolt_server_it == config_map->end()) {
        throw QueryRuntimeException("Config map must contain {} entry!", kBoltServer);
      }

      callback.fn =
          [handler = CoordQueryHandler{*coordinator_state}, bolt_server = bolt_server_it->second,
           management_server = management_server_it->second, replication_server = replication_server_it->second,
           instance_name = coordinator_query->instance_name_, sync_mode = coordinator_query->sync_mode_]() mutable {
            handler.RegisterReplicationInstance(bolt_server, management_server, replication_server, instance_name,
                                                sync_mode);
            return std::vector<std::vector<TypedValue>>();
          };

      notifications->emplace_back(SeverityLevel::INFO, NotificationCode::REGISTER_REPLICATION_INSTANCE,
                                  fmt::format("Coordinator has registered replication instance on {} for instance {}.",
                                              bolt_server_it->second, coordinator_query->instance_name_));
      return callback;
    }
    case CoordinatorQuery::Action::UNREGISTER_INSTANCE: {
      if (!coordinator_state->IsCoordinator()) {
        throw QueryRuntimeException("Only coordinator can unregister instance!");
      }
      callback.fn = [handler = CoordQueryHandler{*coordinator_state},
                     instance_name = coordinator_query->instance_name_]() mutable {
        handler.UnregisterInstance(instance_name);
        return std::vector<std::vector<TypedValue>>();
      };
      notifications->emplace_back(
          SeverityLevel::INFO, NotificationCode::UNREGISTER_INSTANCE,
          fmt::format("Coordinator has unregistered instance {}.", coordinator_query->instance_name_));

      return callback;
    }
    case CoordinatorQuery::Action::DEMOTE_INSTANCE: {
      if (!coordinator_state->IsCoordinator()) {
        throw QueryRuntimeException("Only coordinator can demote instance!");
      }
      callback.fn = [handler = CoordQueryHandler{*coordinator_state},
                     instance_name = coordinator_query->instance_name_]() mutable {
        handler.DemoteInstanceToReplica(instance_name);
        return std::vector<std::vector<TypedValue>>();
      };
      notifications->emplace_back(
          SeverityLevel::INFO, NotificationCode::DEMOTE_INSTANCE_TO_REPLICA,
          fmt::format("Coordinator has demoted instance to replica {}.", coordinator_query->instance_name_));

      return callback;
    }
    case CoordinatorQuery::Action::FORCE_RESET_CLUSTER_STATE: {
      if (!coordinator_state->IsCoordinator()) {
        throw QueryRuntimeException("Only coordinator can force reset cluster!");
      }
      callback.fn = [handler = CoordQueryHandler{*coordinator_state}]() mutable {
        handler.ForceResetClusterState();
        return std::vector<std::vector<TypedValue>>();
      };
      notifications->emplace_back(SeverityLevel::INFO, NotificationCode::FORCE_RESET_CLUSTER_STATE,
                                  fmt::format("Coordinator has force reset cluster state."));

      return callback;
    }
    case CoordinatorQuery::Action::SET_INSTANCE_TO_MAIN: {
      if (!coordinator_state->IsCoordinator()) {
        throw QueryRuntimeException("Only coordinator can register coordinator server!");
      }
      // TODO: MemoryResource for EvaluationContext, it should probably be passed as
      // the argument to Callback.
      EvaluationContext evaluation_context{.timestamp = QueryTimestamp(), .parameters = parameters};
      auto evaluator = PrimitiveLiteralExpressionEvaluator{evaluation_context};

      callback.fn = [handler = CoordQueryHandler{*coordinator_state},
                     instance_name = coordinator_query->instance_name_]() mutable {
        handler.SetReplicationInstanceToMain(instance_name);
        return std::vector<std::vector<TypedValue>>();
      };

      return callback;
    }
    case CoordinatorQuery::Action::SHOW_INSTANCES: {
      if (!coordinator_state->IsCoordinator()) {
        throw QueryRuntimeException("Only coordinator can run SHOW INSTANCES.");
      }

      callback.header = {"name",   "bolt_server", "coordinator_server", "management_server",
                         "health", "role",        "last_succ_resp_ms"};
      callback.fn = [handler = CoordQueryHandler{*coordinator_state}]() mutable {
        auto const instances = handler.ShowInstances();
        auto const converter = [](const auto &status) -> std::vector<TypedValue> {
          return {TypedValue{status.instance_name},
                  TypedValue{status.bolt_server},
                  TypedValue{status.coordinator_server},
                  TypedValue{status.management_server},
                  TypedValue{status.health},
                  TypedValue{status.cluster_role},
                  TypedValue{status.last_succ_resp_ms}};
        };

        return utils::fmap(instances, converter);
      };
      return callback;
    }
    case CoordinatorQuery::Action::SHOW_INSTANCE: {
      if (!coordinator_state->IsCoordinator()) {
        throw QueryRuntimeException("Only coordinator can run SHOW INSTANCE query.");
      }

      callback.header = {"name", "bolt_server", "coordinator_server", "management_server", "role"};
      callback.fn = [handler = CoordQueryHandler{*coordinator_state}]() mutable {
        auto const instance = handler.ShowInstance();
        std::vector<std::vector<TypedValue>> results;
        auto instance_result = std::vector{
            TypedValue{instance.instance_name},      TypedValue{instance.bolt_server},
            TypedValue{instance.coordinator_server}, TypedValue{instance.management_server},
            TypedValue{instance.cluster_role},

        };
        results.push_back(std::move(instance_result));
        return results;
      };
      return callback;
    }
    case CoordinatorQuery::Action::YIELD_LEADERSHIP: {
      if (!coordinator_state->IsCoordinator()) {
        throw QueryRuntimeException("Only coordinator can run YIELD LEADERSHIP query.");
      }
      callback.fn = [handler = CoordQueryHandler{*coordinator_state}]() mutable {
        handler.YieldLeadership();
        return std::vector<std::vector<TypedValue>>();
      };
      notifications->emplace_back(SeverityLevel::INFO, NotificationCode::YIELD_LEADERSHIP,
                                  fmt::format("The coordinator has tried to yield the current leadership."));

      return callback;
    }
    case CoordinatorQuery::Action::SET_COORDINATOR_SETTING: {
      if (!coordinator_state->IsCoordinator()) {
        throw QueryRuntimeException("Only coordinator can run SET COORDINATOR SETTING query.");
      }
      EvaluationContext evaluation_context{.timestamp = QueryTimestamp(), .parameters = parameters};
      auto evaluator = PrimitiveLiteralExpressionEvaluator{evaluation_context};
      const auto setting_name = EvaluateOptionalExpression(coordinator_query->setting_name_, evaluator);

      if (!setting_name.IsString()) {
        throw utils::BasicException("Setting name should be a string literal");
      }

      const auto setting_value = EvaluateOptionalExpression(coordinator_query->setting_value_, evaluator);
      if (!setting_value.IsString()) {
        throw utils::BasicException("Setting value should be a string literal");
      }

      callback.fn = [handler = CoordQueryHandler{*coordinator_state},
                     setting_name = std::string{setting_name.ValueString()},
                     setting_value = std::string{setting_value.ValueString()}]() mutable {
        handler.SetCoordinatorSetting(setting_name, setting_value);
        return std::vector<std::vector<TypedValue>>();
      };
      return callback;
    }
    case CoordinatorQuery::Action::SHOW_COORDINATOR_SETTINGS: {
      if (!coordinator_state->IsCoordinator()) {
        throw QueryRuntimeException("Only coordinator can run SHOW COORDINATOR SETTINGS query.");
      }
      callback.header = {"setting_name", "setting_value"};

      callback.fn = [handler = CoordQueryHandler{*coordinator_state}]() mutable {
        auto const coord_settings = handler.ShowCoordinatorSettings();
        std::vector<std::vector<TypedValue>> results;
        results.reserve(coord_settings.size());

        for (const auto &[k, v] : coord_settings) {
          spdlog::info("Setting name: {} Setting value: {}", k, v);
          std::vector<TypedValue> setting_info;
          setting_info.reserve(2);

          setting_info.emplace_back(k);
          setting_info.emplace_back(v);
          results.push_back(std::move(setting_info));
        }
        return results;
      };
      return callback;
    }
    case CoordinatorQuery::Action::SHOW_REPLICATION_LAG: {
      if (!coordinator_state->IsCoordinator()) {
        throw QueryRuntimeException("Only coordinator can run SHOW REPLICATION LAG query.");
      }
      callback.header = {"instance_name", "data_info"};
      callback.fn = [handler = CoordQueryHandler{*coordinator_state}]() mutable {
        auto const lag_info = handler.ShowReplicationLag();
        std::vector<std::vector<TypedValue>> results;
        results.reserve(lag_info.size());

        auto const db_lag_data_to_tv = [](coordination::ReplicaDBLagData orig) {
          auto info = std::map<std::string, TypedValue>{};
          info.emplace("num_committed_txns", TypedValue{static_cast<int64_t>(orig.num_committed_txns_)});
          info.emplace("num_txns_behind_main", TypedValue{static_cast<int64_t>(orig.num_txns_behind_main_)});
          return TypedValue{std::move(info)};
        };

        auto const instance_info_to_tv =
            [&db_lag_data_to_tv](std::map<std::string, coordination::ReplicaDBLagData> const &instance_info)
            -> std::map<std::string, TypedValue> {
          auto info = std::map<std::string, TypedValue>{};
          for (auto const &[db_name, db_lag_data] : instance_info) {
            info.emplace(db_name, db_lag_data_to_tv(db_lag_data));
          }
          return info;
        };

        for (auto const &[instance_name, data_info] : lag_info) {
          std::vector<TypedValue> instance_out_info;
          instance_out_info.reserve(2);
          instance_out_info.emplace_back(instance_name);
          instance_out_info.emplace_back(instance_info_to_tv(data_info));
          results.push_back(std::move(instance_out_info));
        }
        return results;
      };
      return callback;
    }
  }
}
#endif

auto ParseVectorIndexConfigMap(std::unordered_map<query::Expression *, query::Expression *> const &config_map,
                               ExpressionVisitor<TypedValue> &evaluator) -> storage::VectorIndexConfigMap {
  if (config_map.empty()) {
    throw std::invalid_argument(
        "Vector index config map is empty. Please provide mandatory fields: dimension and capacity.");
  }

  auto transformed_map = rv::all(config_map) | rv::transform([&evaluator](const auto &pair) {
                           auto key_expr = pair.first->Accept(evaluator);
                           auto value_expr = pair.second->Accept(evaluator);
                           return std::pair{key_expr.ValueString(), value_expr};
                         }) |
                         ranges::to<std::map<std::string, query::TypedValue, std::less<>>>;

  auto metric_kind_it = transformed_map.find(kMetric);
  auto metric_kind = storage::MetricFromName(
      metric_kind_it != transformed_map.end() ? metric_kind_it->second.ValueString() : kDefaultMetric);
  auto dimension = transformed_map.find(kDimension);
  if (dimension == transformed_map.end()) {
    throw std::invalid_argument("Vector index spec must have a 'dimension' field.");
  }
  auto dimension_value = static_cast<std::uint16_t>(dimension->second.ValueInt());

  auto capacity = transformed_map.find(kCapacity);
  if (capacity == transformed_map.end()) {
    throw std::invalid_argument("Vector index spec must have a 'capacity' field.");
  }
  auto capacity_value = static_cast<std::size_t>(capacity->second.ValueInt());

  auto resize_coefficient_it = transformed_map.find(kResizeCoefficient);
  auto resize_coefficient =
      resize_coefficient_it != transformed_map.end() && resize_coefficient_it->second.ValueInt() > 0
          ? static_cast<std::uint16_t>(resize_coefficient_it->second.ValueInt())
          : kDefaultResizeCoefficient;
  auto scalar_kind_it = transformed_map.find(kScalarKind);
  auto scalar_kind = storage::ScalarFromName(
      scalar_kind_it != transformed_map.end() ? scalar_kind_it->second.ValueString() : kDefaultScalarKind);
  return storage::VectorIndexConfigMap{metric_kind, dimension_value, capacity_value, resize_coefficient, scalar_kind};
}

stream::CommonStreamInfo GetCommonStreamInfo(StreamQuery *stream_query, ExpressionVisitor<TypedValue> &evaluator) {
  return {
      .batch_interval = GetOptionalValue<std::chrono::milliseconds>(stream_query->batch_interval_, evaluator)
                            .value_or(stream::kDefaultBatchInterval),
      .batch_size = GetOptionalValue<int64_t>(stream_query->batch_size_, evaluator).value_or(stream::kDefaultBatchSize),
      .transformation_name = stream_query->transform_name_};
}

std::vector<std::string> EvaluateTopicNames(ExpressionVisitor<TypedValue> &evaluator,
                                            std::variant<Expression *, std::vector<std::string>> topic_variant) {
  return std::visit(utils::Overloaded{[&](Expression *expression) {
                                        auto topic_names = expression->Accept(evaluator);
                                        MG_ASSERT(topic_names.IsString());
                                        return utils::Split(topic_names.ValueString(), ",");
                                      },
                                      [&](std::vector<std::string> topic_names) { return topic_names; }},
                    std::move(topic_variant));
}

Callback::CallbackFunction GetKafkaCreateCallback(StreamQuery *stream_query, ExpressionVisitor<TypedValue> &evaluator,
                                                  memgraph::dbms::DatabaseAccess db_acc,
                                                  InterpreterContext *interpreter_context,
                                                  std::shared_ptr<QueryUserOrRole> user_or_role) {
  static constexpr std::string_view kDefaultConsumerGroup = "mg_consumer";
  std::string consumer_group{stream_query->consumer_group_.empty() ? kDefaultConsumerGroup
                                                                   : stream_query->consumer_group_};

  auto bootstrap = GetOptionalStringValue(stream_query->bootstrap_servers_, evaluator);
  if (bootstrap && bootstrap->empty()) {
    throw SemanticException("Bootstrap servers must not be an empty string!");
  }
  auto common_stream_info = GetCommonStreamInfo(stream_query, evaluator);

  const auto get_config_map = [&evaluator](std::unordered_map<Expression *, Expression *> map,
                                           std::string_view map_name) -> std::unordered_map<std::string, std::string> {
    std::unordered_map<std::string, std::string> config_map;
    for (const auto [key_expr, value_expr] : map) {
      const auto key = key_expr->Accept(evaluator);
      const auto value = value_expr->Accept(evaluator);
      if (!key.IsString() || !value.IsString()) {
        throw SemanticException("{} must contain only string keys and values!", map_name);
      }
      config_map.emplace(key.ValueString(), value.ValueString());
    }
    return config_map;
  };

  memgraph::metrics::IncrementCounter(memgraph::metrics::StreamsCreated);

  // Make a copy of the user and pass it to the subsystem
  auto owner = interpreter_context->auth_checker->GenQueryUser(user_or_role->username(), user_or_role->rolenames());

  return [db_acc = std::move(db_acc), interpreter_context, stream_name = stream_query->stream_name_,
          topic_names = EvaluateTopicNames(evaluator, stream_query->topic_names_),
          consumer_group = std::move(consumer_group), common_stream_info = std::move(common_stream_info),
          bootstrap_servers = std::move(bootstrap), owner = std::move(owner),
          configs = get_config_map(stream_query->configs_, "Configs"),
          credentials = get_config_map(stream_query->credentials_, "Credentials"),
          default_server = interpreter_context->config.default_kafka_bootstrap_servers]() mutable {
    std::string bootstrap = bootstrap_servers ? std::move(*bootstrap_servers) : std::move(default_server);

    db_acc->streams()->Create<query::stream::KafkaStream>(stream_name,
                                                          {.common_info = std::move(common_stream_info),
                                                           .topics = std::move(topic_names),
                                                           .consumer_group = std::move(consumer_group),
                                                           .bootstrap_servers = std::move(bootstrap),
                                                           .configs = std::move(configs),
                                                           .credentials = std::move(credentials)},
                                                          std::move(owner), db_acc, interpreter_context);

    return std::vector<std::vector<TypedValue>>{};
  };
}

Callback::CallbackFunction GetPulsarCreateCallback(StreamQuery *stream_query, ExpressionVisitor<TypedValue> &evaluator,
                                                   memgraph::dbms::DatabaseAccess db,
                                                   InterpreterContext *interpreter_context,
                                                   std::shared_ptr<QueryUserOrRole> user_or_role) {
  auto service_url = GetOptionalStringValue(stream_query->service_url_, evaluator);
  if (service_url && service_url->empty()) {
    throw SemanticException("Service URL must not be an empty string!");
  }
  auto common_stream_info = GetCommonStreamInfo(stream_query, evaluator);
  memgraph::metrics::IncrementCounter(memgraph::metrics::StreamsCreated);

  // Make a copy of the user and pass it to the subsystem
  auto owner = interpreter_context->auth_checker->GenQueryUser(user_or_role->username(), user_or_role->rolenames());

  return [db = std::move(db), interpreter_context, stream_name = stream_query->stream_name_,
          topic_names = EvaluateTopicNames(evaluator, stream_query->topic_names_),
          common_stream_info = std::move(common_stream_info), service_url = std::move(service_url),
          owner = std::move(owner),
          default_service = interpreter_context->config.default_pulsar_service_url]() mutable {
    std::string url = service_url ? std::move(*service_url) : std::move(default_service);
    db->streams()->Create<query::stream::PulsarStream>(
        stream_name,
        {.common_info = std::move(common_stream_info), .topics = std::move(topic_names), .service_url = std::move(url)},
        std::move(owner), db, interpreter_context);

    return std::vector<std::vector<TypedValue>>{};
  };
}

Callback HandleStreamQuery(StreamQuery *stream_query, const Parameters &parameters,
                           memgraph::dbms::DatabaseAccess &db_acc, InterpreterContext *interpreter_context,
                           std::shared_ptr<QueryUserOrRole> user_or_role, std::vector<Notification> *notifications) {
  // TODO: MemoryResource for EvaluationContext, it should probably be passed as
  // the argument to Callback.
  EvaluationContext evaluation_context;
  evaluation_context.timestamp = QueryTimestamp();
  evaluation_context.parameters = parameters;
  PrimitiveLiteralExpressionEvaluator evaluator{evaluation_context};

  Callback callback;
  switch (stream_query->action_) {
    case StreamQuery::Action::CREATE_STREAM: {
      switch (stream_query->type_) {
        case StreamQuery::Type::KAFKA:
          callback.fn =
              GetKafkaCreateCallback(stream_query, evaluator, db_acc, interpreter_context, std::move(user_or_role));
          break;
        case StreamQuery::Type::PULSAR:
          callback.fn =
              GetPulsarCreateCallback(stream_query, evaluator, db_acc, interpreter_context, std::move(user_or_role));
          break;
      }
      notifications->emplace_back(SeverityLevel::INFO, NotificationCode::CREATE_STREAM,
                                  fmt::format("Created stream {}.", stream_query->stream_name_));
      return callback;
    }
    case StreamQuery::Action::START_STREAM: {
      const auto batch_limit = GetOptionalValue<int64_t>(stream_query->batch_limit_, evaluator);
      const auto timeout = GetOptionalValue<std::chrono::milliseconds>(stream_query->timeout_, evaluator);

      if (batch_limit.has_value()) {
        if (batch_limit.value() < 0) {
          throw utils::BasicException("Parameter BATCH_LIMIT cannot hold negative value");
        }

        callback.fn = [db_acc, streams = db_acc->streams(), stream_name = stream_query->stream_name_, batch_limit,
                       timeout]() {
          if (db_acc.is_deleting()) {
            throw QueryException("Can not start stream while database is being dropped.");
          }
          streams->StartWithLimit(stream_name, static_cast<uint64_t>(batch_limit.value()), timeout);
          return std::vector<std::vector<TypedValue>>{};
        };
      } else {
        callback.fn = [db_acc, streams = db_acc->streams(), stream_name = stream_query->stream_name_]() {
          if (db_acc.is_deleting()) {
            throw QueryException("Can not start stream while database is being dropped.");
          }
          streams->Start(stream_name);
          return std::vector<std::vector<TypedValue>>{};
        };
        notifications->emplace_back(SeverityLevel::INFO, NotificationCode::START_STREAM,
                                    fmt::format("Started stream {}.", stream_query->stream_name_));
      }
      return callback;
    }
    case StreamQuery::Action::START_ALL_STREAMS: {
      callback.fn = [streams = db_acc->streams()]() {
        streams->StartAll();
        return std::vector<std::vector<TypedValue>>{};
      };
      notifications->emplace_back(SeverityLevel::INFO, NotificationCode::START_ALL_STREAMS, "Started all streams.");
      return callback;
    }
    case StreamQuery::Action::STOP_STREAM: {
      callback.fn = [streams = db_acc->streams(), stream_name = stream_query->stream_name_]() {
        streams->Stop(stream_name);
        return std::vector<std::vector<TypedValue>>{};
      };
      notifications->emplace_back(SeverityLevel::INFO, NotificationCode::STOP_STREAM,
                                  fmt::format("Stopped stream {}.", stream_query->stream_name_));
      return callback;
    }
    case StreamQuery::Action::STOP_ALL_STREAMS: {
      callback.fn = [streams = db_acc->streams()]() {
        streams->StopAll();
        return std::vector<std::vector<TypedValue>>{};
      };
      notifications->emplace_back(SeverityLevel::INFO, NotificationCode::STOP_ALL_STREAMS, "Stopped all streams.");
      return callback;
    }
    case StreamQuery::Action::DROP_STREAM: {
      callback.fn = [streams = db_acc->streams(), stream_name = stream_query->stream_name_]() {
        streams->Drop(stream_name);
        return std::vector<std::vector<TypedValue>>{};
      };
      notifications->emplace_back(SeverityLevel::INFO, NotificationCode::DROP_STREAM,
                                  fmt::format("Dropped stream {}.", stream_query->stream_name_));
      return callback;
    }
    case StreamQuery::Action::SHOW_STREAMS: {
      callback.header = {"name", "type", "batch_interval", "batch_size", "transformation_name", "owner", "is running"};
      callback.fn = [streams = db_acc->streams()]() {
        auto streams_status = streams->GetStreamInfo();
        std::vector<std::vector<TypedValue>> results;
        results.reserve(streams_status.size());
        auto stream_info_as_typed_stream_info_emplace_in = [](auto &typed_status, const auto &stream_info) {
          typed_status.emplace_back(stream_info.batch_interval.count());
          typed_status.emplace_back(stream_info.batch_size);
          typed_status.emplace_back(stream_info.transformation_name);
        };

        for (const auto &status : streams_status) {
          std::vector<TypedValue> typed_status;
          typed_status.reserve(7);
          typed_status.emplace_back(status.name);
          typed_status.emplace_back(StreamSourceTypeToString(status.type));
          stream_info_as_typed_stream_info_emplace_in(typed_status, status.info);
          if (status.owner.has_value()) {
            typed_status.emplace_back(*status.owner);
          } else {
            typed_status.emplace_back();
          }
          typed_status.emplace_back(status.is_running);
          results.push_back(std::move(typed_status));
        }

        return results;
      };
      return callback;
    }
    case StreamQuery::Action::CHECK_STREAM: {
      callback.header = {"queries", "raw messages"};

      const auto batch_limit = GetOptionalValue<int64_t>(stream_query->batch_limit_, evaluator);
      if (batch_limit.has_value() && batch_limit.value() < 0) {
        throw utils::BasicException("Parameter BATCH_LIMIT cannot hold negative value");
      }

      callback.fn = [db_acc, stream_name = stream_query->stream_name_,
                     timeout = GetOptionalValue<std::chrono::milliseconds>(stream_query->timeout_, evaluator),
                     batch_limit]() mutable {
        // TODO Is this safe
        return db_acc->streams()->Check(stream_name, db_acc, timeout, batch_limit);
      };
      notifications->emplace_back(SeverityLevel::INFO, NotificationCode::CHECK_STREAM,
                                  fmt::format("Checked stream {}.", stream_query->stream_name_));
      return callback;
    }
  }
}

Callback HandleConfigQuery() {
  Callback callback;
  callback.header = {"name", "default_value", "current_value", "description"};

  callback.fn = [] {
    std::vector<GFLAGS_NAMESPACE::CommandLineFlagInfo> flags;
    GetAllFlags(&flags);

    std::vector<std::vector<TypedValue>> results;

    for (const auto &flag : flags) {
      if (flag.hidden ||
          // These flags are not defined with gflags macros but are specified in config/flags.yaml
          flag.name == "help" || flag.name == "help_xml" || flag.name == "version") {
        continue;
      }

      std::vector<TypedValue> current_fields;
      current_fields.emplace_back(flag.name);
      current_fields.emplace_back(flag.default_value);
      current_fields.emplace_back(flag.current_value);
      current_fields.emplace_back(flag.description);

      results.emplace_back(std::move(current_fields));
    }

    return results;
  };
  return callback;
}

Callback HandleSettingQuery(SettingQuery *setting_query, const Parameters &parameters) {
  // TODO: MemoryResource for EvaluationContext, it should probably be passed as
  // the argument to Callback.
  EvaluationContext evaluation_context;
  evaluation_context.timestamp = QueryTimestamp();
  evaluation_context.parameters = parameters;
  auto evaluator = PrimitiveLiteralExpressionEvaluator{evaluation_context};

  Callback callback;
  switch (setting_query->action_) {
    case SettingQuery::Action::SET_SETTING: {
      const auto setting_name = EvaluateOptionalExpression(setting_query->setting_name_, evaluator);
      if (!setting_name.IsString()) {
        throw utils::BasicException("Setting name should be a string literal");
      }

      const auto setting_value = EvaluateOptionalExpression(setting_query->setting_value_, evaluator);
      if (!setting_value.IsString()) {
        throw utils::BasicException("Setting value should be a string literal");
      }

      callback.fn = [setting_name = std::string{setting_name.ValueString()},
                     setting_value = std::string{setting_value.ValueString()}]() mutable {
        if (!utils::global_settings.SetValue(setting_name, setting_value)) {
          throw utils::BasicException("Unknown setting name '{}'", setting_name);
        }
        return std::vector<std::vector<TypedValue>>{};
      };
      return callback;
    }
    case SettingQuery::Action::SHOW_SETTING: {
      const auto setting_name = EvaluateOptionalExpression(setting_query->setting_name_, evaluator);
      if (!setting_name.IsString()) {
        throw utils::BasicException("Setting name should be a string literal");
      }

      callback.header = {"setting_value"};
      callback.fn = [setting_name = std::string{setting_name.ValueString()}] {
        auto maybe_value = utils::global_settings.GetValue(setting_name);
        if (!maybe_value) {
          throw utils::BasicException("Unknown setting name '{}'", setting_name);
        }
        std::vector<std::vector<TypedValue>> results;
        results.reserve(1);

        std::vector<TypedValue> setting_value;
        setting_value.reserve(1);

        setting_value.emplace_back(*maybe_value);
        results.push_back(std::move(setting_value));
        return results;
      };
      return callback;
    }
    case SettingQuery::Action::SHOW_ALL_SETTINGS: {
      callback.header = {"setting_name", "setting_value"};
      callback.fn = [] {
        auto all_settings = utils::global_settings.AllSettings();
        std::vector<std::vector<TypedValue>> results;
        results.reserve(all_settings.size());

        for (const auto &[k, v] : all_settings) {
          std::vector<TypedValue> setting_info;
          setting_info.reserve(2);

          setting_info.emplace_back(k);
          setting_info.emplace_back(v);
          results.push_back(std::move(setting_info));
        }

        return results;
      };
      return callback;
    }
  }
}

// Struct for lazy pulling from a vector
struct PullPlanVector {
  explicit PullPlanVector(std::vector<std::vector<TypedValue>> values) : values_(std::move(values)) {}

  // @return true if there are more unstreamed elements in vector,
  // false otherwise.
  bool Pull(AnyStream *stream, std::optional<int> n) {
    int local_counter{0};
    while (global_counter < values_.size() && (!n || local_counter < n)) {
      stream->Result(values_[global_counter]);
      ++global_counter;
      ++local_counter;
    }

    return global_counter == values_.size();
  }

 private:
  int global_counter{0};
  std::vector<std::vector<TypedValue>> values_;
};

struct TxTimeout {
  TxTimeout() = default;
  explicit TxTimeout(std::chrono::duration<double> value) noexcept : value_{std::in_place, value} {
    // validation
    // - negative timeout makes no sense
    // - zero timeout means no timeout
    if (value_ <= std::chrono::milliseconds{0}) value_.reset();
  };
  explicit operator bool() const { return value_.has_value(); }

  /// Must call operator bool() first to know if safe
  auto ValueUnsafe() const -> std::chrono::duration<double> const & { return *value_; }

 private:
  std::optional<std::chrono::duration<double>> value_;
};

struct PullPlan {
  explicit PullPlan(
      std::shared_ptr<PlanWrapper> plan, const Parameters &parameters, bool is_profile_query, DbAccessor *dba,
      InterpreterContext *interpreter_context, utils::MemoryResource *execution_memory,
      std::shared_ptr<QueryUserOrRole> user_or_role, StoppingContext stopping_context,
      storage::DatabaseProtectorPtr protector, std::optional<QueryLogger> &query_logger,
      TriggerContextCollector *trigger_context_collector = nullptr, std::optional<size_t> memory_limit = {},
      FrameChangeCollector *frame_change_collector_ = nullptr, std::optional<int64_t> hops_limit = {}
#ifdef MG_ENTERPRISE
      ,
      std::shared_ptr<utils::UserResources> user_resource = {}
#endif
  );

  std::optional<plan::ProfilingStatsWithTotalTime> Pull(AnyStream *stream, std::optional<int> n,
                                                        const std::vector<Symbol> &output_symbols,
                                                        std::map<std::string, TypedValue> *summary);

 private:
  std::shared_ptr<PlanWrapper> plan_ = nullptr;
  plan::UniqueCursorPtr cursor_ = nullptr;
  Frame frame_;
  ExecutionContext ctx_;
  std::optional<size_t> memory_limit_;
  // NOLINTNEXTLINE(cppcoreguidelines-avoid-const-or-ref-data-members)
  std::optional<QueryLogger> &query_logger_;
#ifdef MG_ENTERPRISE
  std::shared_ptr<utils::UserResources> user_resource_{};
#endif
  // As it's possible to query execution using multiple pulls
  // we need the keep track of the total execution time across
  // those pulls by accumulating the execution time.
  std::chrono::duration<double> execution_time_{0};

  // To pull the results from a query we call the `Pull` method on
  // the cursor which saves the results in a Frame.
  // Becuase we can't find out if there are some saved results in a frame,
  // and the cursor cannot deduce if the next pull will have a result,
  // we have to keep track of any unsent results from previous `PullPlan::Pull`
  // manually by using this flag.
  bool has_unsent_results_ = false;
};

PullPlan::PullPlan(const std::shared_ptr<PlanWrapper> plan, const Parameters &parameters, const bool is_profile_query,
                   DbAccessor *dba, InterpreterContext *interpreter_context, utils::MemoryResource *execution_memory,
                   std::shared_ptr<QueryUserOrRole> user_or_role, StoppingContext stopping_context,
                   storage::DatabaseProtectorPtr protector, std::optional<QueryLogger> &query_logger,
                   TriggerContextCollector *trigger_context_collector, const std::optional<size_t> memory_limit,
                   FrameChangeCollector *frame_change_collector, const std::optional<int64_t> hops_limit
#ifdef MG_ENTERPRISE
                   ,
                   std::shared_ptr<utils::UserResources> user_resource
#endif
                   )
    : plan_(plan),
      cursor_(plan->plan().MakeCursor(execution_memory)),
      frame_(plan->symbol_table().max_position(), execution_memory),
      memory_limit_(memory_limit),
      query_logger_(query_logger)
#ifdef MG_ENTERPRISE
      ,
      user_resource_ {
  std::move(user_resource)
}
#endif
{
  ctx_.hops_limit = query::HopsLimit{hops_limit};
  ctx_.db_accessor = dba;
  ctx_.symbol_table = plan->symbol_table();
  ctx_.evaluation_context.timestamp = QueryTimestamp();
  ctx_.evaluation_context.parameters = parameters;
  ctx_.evaluation_context.properties = NamesToProperties(plan->ast_storage().properties_, dba);
  ctx_.evaluation_context.labels = NamesToLabels(plan->ast_storage().labels_, dba);
  ctx_.user_or_role = user_or_role;
#ifdef MG_ENTERPRISE
  if (license::global_license_checker.IsEnterpriseValidFast() && user_or_role && *user_or_role && dba) {
    // Create only if an explicit user is defined
    auto auth_checker = interpreter_context->auth_checker->GetFineGrainedAuthChecker(user_or_role, dba);

    // if the user has global privileges to read, edit and write anything, we don't need to perform authorization
    // otherwise, we do assign the auth checker to check for label access control
    if (!auth_checker->HasGlobalPrivilegeOnVertices(AuthQuery::FineGrainedPrivilege::CREATE_DELETE) ||
        !auth_checker->HasGlobalPrivilegeOnEdges(AuthQuery::FineGrainedPrivilege::CREATE_DELETE)) {
      ctx_.auth_checker = std::move(auth_checker);
    }
  }
#endif
  ctx_.stopping_context = std::move(stopping_context);
  ctx_.is_profile_query = is_profile_query;
  ctx_.trigger_context_collector = trigger_context_collector;
  ctx_.frame_change_collector = frame_change_collector;
  ctx_.evaluation_context.memory = execution_memory;
  ctx_.protector = std::move(protector);
  ctx_.is_main = interpreter_context->repl_state.ReadLock()->IsMain();
}

std::optional<plan::ProfilingStatsWithTotalTime> PullPlan::Pull(AnyStream *stream, std::optional<int> n,
                                                                const std::vector<Symbol> &output_symbols,
                                                                std::map<std::string, TypedValue> *summary) {
  auto &memory_tracker = ctx_.db_accessor->GetTransactionMemoryTracker();
  // Single query memory limit
  memory_tracker.SetQueryLimit(memory_limit_ ? *memory_limit_ : memgraph::memory::UNLIMITED_MEMORY);
  if (memory_limit_) memgraph::memory::StartTrackingCurrentThread(&memory_tracker);
#ifdef MG_ENTERPRISE
  // User-specific resource monitoring
  if (user_resource_ &&
      user_resource_->GetTransactionsMemory().second != utils::TransactionsMemoryResource::kUnlimited) {
    memgraph::memory::StartTrackingCurrentThread(&memory_tracker);  // Needs the query tracker for accurate tracking
    memgraph::memory::StartTrackingUserResource(user_resource_.get());
  }
#endif

  {  // Limiting scope of memory tracking
    auto reset_query_limit = utils::OnScopeExit{[]() {
      // Stopping tracking of transaction occurs in interpreter::pull
      // Exception can occur so we need to handle that case there.
      // We can't stop tracking here as there can be multiple pulls
      // so we need to take care of that after everything was pulled
      memgraph::memory::StopTrackingCurrentThread();
#ifdef MG_ENTERPRISE
      // User-specific resource monitoring
      memgraph::memory::StopTrackingUserResource();
#endif
    }};

    // Returns true if a result was pulled.
    const auto pull_result = [&]() -> bool { return cursor_->Pull(frame_, ctx_); };

    auto values = std::vector<TypedValue>(output_symbols.size());
    const auto stream_values = [&] {
      for (auto const i : rv::iota(0UL, output_symbols.size())) {
        values[i] = frame_[output_symbols[i]];
      }
      stream->Result(values);
    };

    // Get the execution time of all possible result pulls and streams.
    utils::Timer timer;

    int i = 0;
    if (has_unsent_results_ && !output_symbols.empty()) {
      // stream unsent results from previous pull
      stream_values();
      ++i;
    }

    for (; !n || i < n; ++i) {
      if (!pull_result()) {
        break;
      }

      if (!output_symbols.empty()) {
        stream_values();
      }
    }

    // If we finished because we streamed the requested n results,
    // we try to pull the next result to see if there is more.
    // If there is additional result, we leave the pulled result in the frame
    // and set the flag to true.
    has_unsent_results_ = i == n && pull_result();

    execution_time_ += timer.Elapsed();
  }

  if (has_unsent_results_) {
    return std::nullopt;
  }

  summary->insert_or_assign("plan_execution_time", execution_time_.count());
  summary->insert_or_assign("number_of_hops", ctx_.number_of_hops);

  if (query_logger_) {
    query_logger_->trace(fmt::format("Query execution time: {}", execution_time_.count()));
  }

  memgraph::metrics::Measure(memgraph::metrics::QueryExecutionLatency_us,
                             std::chrono::duration_cast<std::chrono::microseconds>(execution_time_).count());

  // We are finished with pulling all the data, therefore we can send any
  // metadata about the results i.e. notifications and statistics
  const bool is_any_counter_set =
      std::any_of(ctx_.execution_stats.counters.begin(), ctx_.execution_stats.counters.end(),
                  [](const auto &counter) { return counter > 0; });
  if (is_any_counter_set) {
    std::map<std::string, TypedValue> stats;
    for (size_t i = 0; i < ctx_.execution_stats.counters.size(); ++i) {
      auto key = ExecutionStatsKeyToString(ExecutionStats::Key(i));
      stats.emplace(key, ctx_.execution_stats.counters[i]);
      if (query_logger_) {
        query_logger_->trace(fmt::format("{}: {}", key, ctx_.execution_stats.counters[i]));
      }
    }
    summary->insert_or_assign("stats", std::move(stats));
  }
  cursor_->Shutdown();
  ctx_.profile_execution_time = execution_time_;

  if (!flags::run_time::GetHopsLimitPartialResults() && ctx_.hops_limit.IsLimitReached()) {
    throw QueryException("Query exceeded the maximum number of hops.");
  }

  auto stats_and_total_time = GetStatsWithTotalTime(ctx_);

  if (query_logger_) {
    query_logger_->trace(fmt::format("Profile plan\n{}", ProfilingStatsToJson(stats_and_total_time).dump()));
  }

  return stats_and_total_time;
}

using RWType = plan::ReadWriteTypeChecker::RWType;

bool IsQueryWrite(const query::plan::ReadWriteTypeChecker::RWType query_type) {
  return query_type == RWType::W || query_type == RWType::RW;
}

void AccessorCompliance(PlanWrapper &plan, DbAccessor &dba) {
  const auto rw_type = plan.rw_type();
  if (rw_type == RWType::W || rw_type == RWType::RW) {
    if (dba.type() != storage::StorageAccessType::WRITE) {
      throw QueryRuntimeException("Accessor type {} and query type {} are misaligned!", dba.type(), rw_type);
    }
  }
}

}  // namespace

Interpreter::Interpreter(InterpreterContext *interpreter_context) : interpreter_context_(interpreter_context) {
  MG_ASSERT(interpreter_context_, "Interpreter context must not be NULL");
}

Interpreter::Interpreter(InterpreterContext *interpreter_context, memgraph::dbms::DatabaseAccess db)
    : current_db_{std::move(db)}, interpreter_context_(interpreter_context) {
  MG_ASSERT(current_db_.db_acc_, "Database accessor needs to be valid");
  MG_ASSERT(interpreter_context_, "Interpreter context must not be NULL");
}

auto DetermineTxTimeout(std::optional<int64_t> tx_timeout_ms, InterpreterConfig const &config) -> TxTimeout {
  using double_seconds = std::chrono::duration<double>;

  auto const global_tx_timeout = double_seconds{flags::run_time::GetExecutionTimeout()};
  auto const valid_global_tx_timeout = global_tx_timeout > double_seconds{0};

  if (tx_timeout_ms) {
    auto const timeout = std::chrono::duration_cast<double_seconds>(std::chrono::milliseconds{*tx_timeout_ms});
    if (valid_global_tx_timeout) return TxTimeout{std::min(global_tx_timeout, timeout)};
    return TxTimeout{timeout};
  }
  if (valid_global_tx_timeout) {
    return TxTimeout{global_tx_timeout};
  }
  return TxTimeout{};
}

auto CreateTimeoutTimer(QueryExtras const &extras, InterpreterConfig const &config)
    -> std::shared_ptr<utils::AsyncTimer> {
  if (auto const timeout = DetermineTxTimeout(extras.tx_timeout, config)) {
    return std::make_shared<utils::AsyncTimer>(timeout.ValueUnsafe().count());
  }
  return {};
}

PreparedQuery Interpreter::PrepareTransactionQuery(Interpreter::TransactionQuery tx_query_enum,
                                                   QueryExtras const &extras) {
  std::function<void()> handler;

  switch (tx_query_enum) {
    case TransactionQuery::BEGIN: {
      // TODO: Evaluate doing move(extras). Currently the extras is very small, but this will be important if it ever
      // becomes large.
      handler = [this, extras = extras] {
        if (in_explicit_transaction_) {
          throw ExplicitTransactionUsageException("Nested transactions are not supported.");
        }
        SetupInterpreterTransaction(extras);
        // Multiple paths can lead to transaction BEGIN, so we need to reset the timer in the handler
        current_timeout_timer_ = CreateTimeoutTimer(extras, interpreter_context_->config);
        in_explicit_transaction_ = true;
        expect_rollback_ = false;
        if (!current_db_.db_acc_)
          throw DatabaseContextRequiredException("No current database for transaction defined.");
        SetupDatabaseTransaction(true,
                                 extras.is_read ? storage::StorageAccessType::READ : storage::StorageAccessType::WRITE);
      };
    } break;
    case TransactionQuery::COMMIT: {
      handler = [this] {
        if (!in_explicit_transaction_) {
          throw ExplicitTransactionUsageException("No current transaction to commit.");
        }
        if (expect_rollback_) {
          throw ExplicitTransactionUsageException(
              "Transaction can't be committed because there was a previous "
              "error. Please invoke a rollback instead.");
        }

        try {
          Commit();
        } catch (const utils::BasicException &) {
          AbortCommand(nullptr);
          throw;
        }

        expect_rollback_ = false;
        in_explicit_transaction_ = false;
        metadata_ = std::nullopt;
        current_timeout_timer_.reset();
      };
    } break;
    case TransactionQuery::ROLLBACK: {
      handler = [this] {
        if (!in_explicit_transaction_) {
          throw ExplicitTransactionUsageException("No current transaction to rollback.");
        }

        memgraph::metrics::IncrementCounter(memgraph::metrics::RollbackedTransactions);

        Abort();
        expect_rollback_ = false;
        in_explicit_transaction_ = false;
        metadata_ = std::nullopt;
        current_timeout_timer_.reset();
      };
    } break;
    default:
      LOG_FATAL("Should not get here -- unknown transaction query!");
  }

  return {{},
          {},
          [handler = std::move(handler)](AnyStream *, std::optional<int>) {
            handler();
            return QueryHandlerResult::NOTHING;
          },
          RWType::NONE};
}

inline static void TryCaching(const AstStorage &ast_storage, FrameChangeCollector *frame_change_collector) {
  if (!frame_change_collector) return;
  for (const auto &tree : ast_storage.storage_) {
    if (tree->GetTypeInfo() != memgraph::query::InListOperator::kType) {
      continue;
    }
    auto *in_list_operator = utils::Downcast<InListOperator>(tree.get());
    const auto cached_id = memgraph::utils::GetFrameChangeId(*in_list_operator);
    if (!cached_id || cached_id->empty()) {
      continue;
    }
    frame_change_collector->AddTrackingKey(*cached_id);
  }
}

PreparedQuery PrepareCypherQuery(
    ParsedQuery parsed_query, std::map<std::string, TypedValue> *summary, InterpreterContext *interpreter_context,
    CurrentDB &current_db, utils::MemoryResource *execution_memory, std::vector<Notification> *notifications,
    std::shared_ptr<QueryUserOrRole> user_or_role, StoppingContext stopping_context, Interpreter &interpreter,
    FrameChangeCollector *frame_change_collector = nullptr
#ifdef MG_ENTERPRISE
    ,
    std::shared_ptr<utils::UserResources> user_resource = {}
#endif
) {
  auto *cypher_query = utils::Downcast<CypherQuery>(parsed_query.query);

  EvaluationContext evaluation_context;
  evaluation_context.timestamp = QueryTimestamp();
  evaluation_context.parameters = parsed_query.parameters;
  auto evaluator = PrimitiveLiteralExpressionEvaluator{evaluation_context};

  const auto memory_limit = EvaluateMemoryLimit(evaluator, cypher_query->memory_limit_, cypher_query->memory_scale_);
  if (memory_limit) {
    spdlog::info("Running query with memory limit of {}", utils::GetReadableSize(*memory_limit));
  }

  const auto hops_limit = EvaluateHopsLimit(evaluator, cypher_query->pre_query_directives_.hops_limit_);
  if (hops_limit) {
    spdlog::debug("Running query with hops limit of {}", *hops_limit);
  }

  auto clauses = cypher_query->single_query_->clauses_;
  if (std::any_of(clauses.begin(), clauses.end(),
                  [](const auto *clause) { return clause->GetTypeInfo() == LoadCsv::kType; })) {
    notifications->emplace_back(
        SeverityLevel::INFO, NotificationCode::LOAD_CSV_TIP,
        "It's important to note that the parser parses the values as strings. It's up to the user to "
        "convert the parsed row values to the appropriate type. This can be done using the built-in "
        "conversion functions such as ToInteger, ToFloat, ToBoolean etc.");
  }

  MG_ASSERT(current_db.execution_db_accessor_, "Cypher query expects a current DB transaction");
  auto *dba =
      &*current_db
            .execution_db_accessor_;  // todo pass the full current_db into planner...make plan optimisation optional

  const auto is_cacheable = parsed_query.is_cacheable;
  auto *plan_cache = is_cacheable ? current_db.db_acc_->get()->plan_cache() : nullptr;

  auto plan = CypherQueryToPlan(parsed_query.stripped_query, std::move(parsed_query.ast_storage), cypher_query,
                                parsed_query.parameters, plan_cache, dba);

  auto hints = plan::ProvidePlanHints(&plan->plan(), plan->symbol_table());
  for (const auto &hint : hints) {
    notifications->emplace_back(SeverityLevel::INFO, NotificationCode::PLAN_HINTING, hint);
    interpreter.LogQueryMessage(hint);
  }

  if (interpreter.IsQueryLoggingActive()) {
    std::stringstream printed_plan;
    plan::PrettyPrint(*dba, &plan->plan(), &printed_plan);
    interpreter.LogQueryMessage(fmt::format("Explain plan:\n{}", printed_plan.str()));
  }

  TryCaching(plan->ast_storage(), frame_change_collector);
  summary->insert_or_assign("cost_estimate", plan->cost());
  interpreter.LogQueryMessage(fmt::format("Plan cost: {}", plan->cost()));
  bool is_profile_query = false;
  if (interpreter.IsQueryLoggingActive()) {
    is_profile_query = true;
  }
  AccessorCompliance(*plan, *dba);
  const auto rw_type = plan->rw_type();
  auto output_symbols = plan->plan().OutputSymbols(plan->symbol_table());
  std::vector<std::string> header;
  header.reserve(output_symbols.size());

  for (const auto &symbol : output_symbols) {
    // When the symbol is aliased or expanded from '*' (inside RETURN or
    // WITH), then there is no token position, so use symbol name.
    // Otherwise, find the name from stripped query.
    header.push_back(
        utils::FindOr(parsed_query.stripped_query.named_expressions(), symbol.token_position(), symbol.name()).first);
  }
  // TODO: pass current DB into plan, in future current can change during pull
  auto *trigger_context_collector =
      current_db.trigger_context_collector_ ? &*current_db.trigger_context_collector_ : nullptr;
  auto pull_plan = std::make_shared<PullPlan>(
      plan, parsed_query.parameters, is_profile_query, dba, interpreter_context, execution_memory,
      std::move(user_or_role), std::move(stopping_context), dbms::DatabaseProtector{*current_db.db_acc_}.clone(),
      interpreter.query_logger_, trigger_context_collector, memory_limit,
      frame_change_collector->IsTrackingValues() ? frame_change_collector : nullptr, hops_limit
#ifdef MG_ENTERPRISE
      ,
      user_resource
#endif
  );
  return PreparedQuery{std::move(header),
                       std::move(parsed_query.required_privileges),
                       [pull_plan = std::move(pull_plan), output_symbols = std::move(output_symbols), summary](
                           AnyStream *stream, std::optional<int> n) -> std::optional<QueryHandlerResult> {
                         if (pull_plan->Pull(stream, n, output_symbols, summary)) {
                           return QueryHandlerResult::COMMIT;
                         }
                         return std::nullopt;
                       },
                       rw_type,
                       current_db.db_acc_->get()->name(),
                       utils::Priority::LOW};  // Default to LOW priority for all Cypher queries
}

PreparedQuery PrepareExplainQuery(ParsedQuery parsed_query, std::map<std::string, TypedValue> *summary,
                                  std::vector<Notification> *notifications, InterpreterContext *interpreter_context,
                                  Interpreter &interpreter, CurrentDB &current_db) {
  const std::string kExplainQueryStart = "explain ";
  MG_ASSERT(
      utils::StartsWith(utils::ToLowerCase(parsed_query.stripped_query.stripped_query().str()), kExplainQueryStart),
      "Expected stripped query to start with '{}'", kExplainQueryStart);

  // Parse and cache the inner query separately (as if it was a standalone
  // query), producing a fresh AST. Note that currently we cannot just reuse
  // part of the already produced AST because the parameters within ASTs are
  // looked up using their positions within the string that was parsed. These
  // wouldn't match up if if we were to reuse the AST (produced by parsing the
  // full query string) when given just the inner query to execute.
  auto inner_query = parsed_query.query_string.substr(kExplainQueryStart.size());
  ParsedQuery parsed_inner_query = ParseQuery(inner_query, parsed_query.user_parameters,
                                              &interpreter_context->ast_cache, interpreter_context->config.query);

  auto *cypher_query = utils::Downcast<CypherQuery>(parsed_inner_query.query);
  MG_ASSERT(cypher_query, "Cypher grammar should not allow other queries in EXPLAIN");

  MG_ASSERT(current_db.execution_db_accessor_, "Explain query expects a current DB transaction");
  auto *dba = &*current_db.execution_db_accessor_;

  auto *plan_cache = parsed_inner_query.is_cacheable ? current_db.db_acc_->get()->plan_cache() : nullptr;

  auto cypher_query_plan =
      CypherQueryToPlan(parsed_inner_query.stripped_query, std::move(parsed_inner_query.ast_storage), cypher_query,
                        parsed_inner_query.parameters, plan_cache, dba);

  auto hints = plan::ProvidePlanHints(&cypher_query_plan->plan(), cypher_query_plan->symbol_table());
  for (const auto &hint : hints) {
    notifications->emplace_back(SeverityLevel::INFO, NotificationCode::PLAN_HINTING, hint);
    interpreter.LogQueryMessage(hint);
  }

  std::stringstream printed_plan;
  plan::PrettyPrint(*dba, &cypher_query_plan->plan(), &printed_plan);
  interpreter.LogQueryMessage(fmt::format("Explain plan:\n{}", printed_plan.str()));

  std::vector<std::vector<TypedValue>> printed_plan_rows;
  for (const auto &row : utils::Split(utils::RTrim(printed_plan.str()), "\n")) {
    printed_plan_rows.push_back(std::vector<TypedValue>{TypedValue(row)});
  }

  return PreparedQuery{{"QUERY PLAN"},
                       std::move(parsed_query.required_privileges),
                       [pull_plan = std::make_shared<PullPlanVector>(std::move(printed_plan_rows))](
                           AnyStream *stream, std::optional<int> n) -> std::optional<QueryHandlerResult> {
                         if (pull_plan->Pull(stream, n)) {
                           return QueryHandlerResult::COMMIT;
                         }
                         return std::nullopt;
                       },
                       RWType::NONE};
}

PreparedQuery PrepareProfileQuery(
    ParsedQuery parsed_query, bool in_explicit_transaction, std::map<std::string, TypedValue> *summary,
    std::vector<Notification> *notifications, InterpreterContext *interpreter_context, Interpreter &interpreter,
    CurrentDB &current_db, utils::MemoryResource *execution_memory, std::shared_ptr<QueryUserOrRole> user_or_role,
    StoppingContext stopping_context, FrameChangeCollector *frame_change_collector
#ifdef MG_ENTERPRISE
    ,
    std::shared_ptr<utils::UserResources> user_resource = {}
#endif
) {
  const std::string kProfileQueryStart = "profile ";

  MG_ASSERT(
      utils::StartsWith(utils::ToLowerCase(parsed_query.stripped_query.stripped_query().str()), kProfileQueryStart),
      "Expected stripped query to start with '{}'", kProfileQueryStart);

  // PROFILE isn't allowed inside multi-command (explicit) transactions. This is
  // because PROFILE executes each PROFILE'd query and collects additional
  // perfomance metadata that it displays to the user instead of the results
  // yielded by the query. Because PROFILE has side-effects, each transaction
  // that is used to execute a PROFILE query *MUST* be aborted. That isn't
  // possible when using multicommand (explicit) transactions (because the user
  // controls the lifetime of the transaction) and that is why PROFILE is
  // explicitly disabled here in multicommand (explicit) transactions.
  // NOTE: Unlike PROFILE, EXPLAIN doesn't have any unwanted side-effects (in
  // transaction terms) because it doesn't execute the query, it just prints its
  // query plan. That is why EXPLAIN can be used in multicommand (explicit)
  // transactions.
  if (in_explicit_transaction) {
    throw ProfileInMulticommandTxException();
  }

  if (!memgraph::utils::IsAvailableTSC()) {
    throw QueryException("TSC support is missing for PROFILE");
  }

  // Parse and cache the inner query separately (as if it was a standalone
  // query), producing a fresh AST. Note that currently we cannot just reuse
  // part of the already produced AST because the parameters within ASTs are
  // looked up using their positions within the string that was parsed. These
  // wouldn't match up if if we were to reuse the AST (produced by parsing the
  // full query string) when given just the inner query to execute.
  ParsedQuery parsed_inner_query =
      ParseQuery(parsed_query.query_string.substr(kProfileQueryStart.size()), parsed_query.user_parameters,
                 &interpreter_context->ast_cache, interpreter_context->config.query);

  auto *cypher_query = utils::Downcast<CypherQuery>(parsed_inner_query.query);

  MG_ASSERT(cypher_query, "Cypher grammar should not allow other queries in PROFILE");
  EvaluationContext evaluation_context;
  evaluation_context.timestamp = QueryTimestamp();
  evaluation_context.parameters = parsed_inner_query.parameters;
  auto evaluator = PrimitiveLiteralExpressionEvaluator{evaluation_context};
  const auto memory_limit = EvaluateMemoryLimit(evaluator, cypher_query->memory_limit_, cypher_query->memory_scale_);

  const auto hops_limit = EvaluateHopsLimit(evaluator, cypher_query->pre_query_directives_.hops_limit_);

  MG_ASSERT(current_db.execution_db_accessor_, "Profile query expects a current DB transaction");
  auto *dba = &*current_db.execution_db_accessor_;

  auto *plan_cache = parsed_inner_query.is_cacheable ? current_db.db_acc_->get()->plan_cache() : nullptr;
  auto cypher_query_plan =
      CypherQueryToPlan(parsed_inner_query.stripped_query, std::move(parsed_inner_query.ast_storage), cypher_query,
                        parsed_inner_query.parameters, plan_cache, dba);
  TryCaching(cypher_query_plan->ast_storage(), frame_change_collector);

  auto hints = plan::ProvidePlanHints(&cypher_query_plan->plan(), cypher_query_plan->symbol_table());
  for (const auto &hint : hints) {
    notifications->emplace_back(SeverityLevel::INFO, NotificationCode::PLAN_HINTING, hint);
    interpreter.LogQueryMessage(hint);
  }
  AccessorCompliance(*cypher_query_plan, *dba);
  const auto rw_type = cypher_query_plan->rw_type();

  return PreparedQuery{
      {"OPERATOR", "ACTUAL HITS", "RELATIVE TIME", "ABSOLUTE TIME"},
      std::move(parsed_query.required_privileges),
      [plan = std::move(cypher_query_plan), parameters = std::move(parsed_inner_query.parameters), summary, dba,
       interpreter_context, execution_memory, memory_limit, user_or_role = std::move(user_or_role),
       // We want to execute the query we are profiling lazily, so we delay
       // the construction of the corresponding context.
       stats_and_total_time = std::optional<plan::ProfilingStatsWithTotalTime>{},
       pull_plan = std::shared_ptr<PullPlanVector>(nullptr), frame_change_collector,
       stopping_context = std::move(stopping_context), db_acc = *current_db.db_acc_, hops_limit,
       &query_logger = interpreter.query_logger_
#ifdef MG_ENTERPRISE
       ,
       user_resource = std::move(user_resource)
#endif
  ](AnyStream *stream, std::optional<int> n) mutable -> std::optional<QueryHandlerResult> {
        // No output symbols are given so that nothing is streamed.
        if (!stats_and_total_time) {
          stats_and_total_time =
              PullPlan(plan, parameters, true, dba, interpreter_context, execution_memory, std::move(user_or_role),
                       std::move(stopping_context), dbms::DatabaseProtector{db_acc}.clone(), query_logger, nullptr,
                       memory_limit, frame_change_collector->IsTrackingValues() ? frame_change_collector : nullptr,
                       hops_limit
#ifdef MG_ENTERPRISE
                       ,
                       user_resource
#endif
                       )
                  .Pull(stream, {}, {}, summary);
          pull_plan = std::make_shared<PullPlanVector>(ProfilingStatsToTable(*stats_and_total_time));
        }

        MG_ASSERT(stats_and_total_time, "Failed to execute the query!");

        if (pull_plan->Pull(stream, n)) {
          summary->insert_or_assign("profile", ProfilingStatsToJson(*stats_and_total_time).dump());
          return QueryHandlerResult::ABORT;
        }

        return std::nullopt;
      },
      rw_type};
}

PreparedQuery PrepareDumpQuery(ParsedQuery parsed_query, CurrentDB &current_db) {
  MG_ASSERT(current_db.execution_db_accessor_, "Dump query expects a current DB transaction");
  auto *dba = &*current_db.execution_db_accessor_;
  auto plan = std::make_shared<PullPlanDump>(dba, *current_db.db_acc_);
  return PreparedQuery{
      {"QUERY"},
      std::move(parsed_query.required_privileges),
      [pull_plan = std::move(plan)](AnyStream *stream, std::optional<int> n) -> std::optional<QueryHandlerResult> {
        if (pull_plan->Pull(stream, n)) {
          return QueryHandlerResult::COMMIT;
        }
        return std::nullopt;
      },
      RWType::R};
}

std::vector<std::vector<TypedValue>> AnalyzeGraphQueryHandler::AnalyzeGraphCreateStatistics(
    const std::span<std::string> labels, DbAccessor *execution_db_accessor) {
  using LPIndex = std::pair<storage::LabelId, std::vector<storage::PropertyPath>>;
  auto view = storage::View::OLD;

  auto erase_not_specified_label_indices = [&labels, execution_db_accessor](auto &index_info) {
    if (labels[0] == kAsterisk) {
      return;
    }

    for (auto it = index_info.cbegin(); it != index_info.cend();) {
      if (std::find(labels.begin(), labels.end(), execution_db_accessor->LabelToName(*it)) == labels.end()) {
        it = index_info.erase(it);
      } else {
        ++it;
      }
    }
  };

  auto erase_not_specified_label_property_indices = [&labels, execution_db_accessor](auto &index_info) {
    if (labels[0] == kAsterisk) {
      return;
    }

    for (auto it = index_info.cbegin(); it != index_info.cend();) {
      if (std::find(labels.begin(), labels.end(), execution_db_accessor->LabelToName(it->first)) == labels.end()) {
        it = index_info.erase(it);
      } else {
        ++it;
      }
    }
  };

  auto populate_label_stats = [execution_db_accessor, view](auto index_info) {
    std::vector<std::pair<storage::LabelId, storage::LabelIndexStats>> label_stats;
    label_stats.reserve(index_info.size());
    std::for_each(index_info.begin(), index_info.end(),
                  [execution_db_accessor, view, &label_stats](const storage::LabelId &label_id) {
                    auto vertices = execution_db_accessor->Vertices(view, label_id);
                    uint64_t no_vertices{0};
                    uint64_t total_degree{0};
                    std::for_each(vertices.begin(), vertices.end(),
                                  [&total_degree, &no_vertices, &view](const auto &vertex) {
                                    no_vertices++;
                                    total_degree += *vertex.OutDegree(view) + *vertex.InDegree(view);
                                  });

                    auto average_degree =
                        no_vertices > 0 ? static_cast<double>(total_degree) / static_cast<double>(no_vertices) : 0;
                    auto index_stats = storage::LabelIndexStats{.count = no_vertices, .avg_degree = average_degree};
                    execution_db_accessor->SetIndexStats(label_id, index_stats);
                    label_stats.emplace_back(label_id, index_stats);
                  });

    return label_stats;
  };

  auto populate_label_property_stats = [execution_db_accessor, view](auto index_info) {
    std::map<LPIndex, std::map<std::vector<storage::PropertyValue>, int64_t>> label_property_counter;
    std::map<LPIndex, uint64_t> vertex_degree_counter;

    auto const count_vertex_prop_info = [&](LPIndex const &key) {
      struct StatsByPrefix {
        std::map<std::vector<storage::PropertyValue>, int64_t> *properties_value_counter;
        uint64_t *vertex_degree_counter;
      };

      // Cache the stats pointers for the decreasing slices of properties
      // that make up the prefixes.
      auto const uncomputed_stats_by_prefix = std::invoke([&] {
        auto prefix_key = key;
        auto stats_by_prefix = std::vector<StatsByPrefix>();
        stats_by_prefix.reserve(key.second.size());
        while (!prefix_key.second.empty()) {
          if (label_property_counter.contains(prefix_key)) {
            // If we've computed the stats for a given prefix, we also know
            // that we've computed stats for every prefix of the prefix and
            // so can stop.
            break;
          }

          stats_by_prefix.emplace_back(&label_property_counter[prefix_key], &vertex_degree_counter[prefix_key]);
          prefix_key.second.pop_back();
        }

        return stats_by_prefix;
      });

      if (uncomputed_stats_by_prefix.empty()) {
        return;
      }

      auto const &[label, properties] = key;

      auto prop_ranges = std::vector<storage::PropertyValueRange>();
      prop_ranges.reserve(properties.size());
      ranges::fill(prop_ranges, storage::PropertyValueRange::IsNotNull());

      for (auto const &vertex : execution_db_accessor->Vertices(view, label, properties, prop_ranges)) {
        // TODO(colinbarry) currently using a linear pass to get the property
        // values. Instead, gather all in one pass and permute as we usually do.
        // Additional, we should only extract the leaf property rather than
        // the entire one, which would save a call to `ReadNestedPropertyValue`.

        std::vector<storage::PropertyValue> property_values;
        property_values.reserve(properties.size());
        for (auto property_path : properties) {
          auto property_value = *vertex.GetProperty(view, property_path[0]);
          auto *nested_property_value = ReadNestedPropertyValue(property_value, property_path | rv::drop(1));
          if (nested_property_value) {
            property_values.push_back(*nested_property_value);
          } else {
            property_values.push_back(storage::PropertyValue{});
          }
        }

        for (auto &stats : uncomputed_stats_by_prefix) {
          // Once we've hit a prefix where all the properties in the prefixes
          // are null, we can stop checking as we know for sure that each
          // smaller slice of prop values will also all be null.
          if (std::ranges::all_of(property_values, [](auto const &prop) { return prop.IsNull(); })) {
            break;
          }

          (*stats.properties_value_counter)[property_values]++;
          (*stats.vertex_degree_counter) += *vertex.OutDegree(view) + *vertex.InDegree(view);

          property_values.pop_back();
        }
      }
    };

    // Compute the stat info in order based on the length of the composite key
    // properties: this ensures we never have to recompute prefixes which we
    // could have computed as part of a longer composite key. For example,
    // in computing the stats for :L1(a, b, c), we can quickly compute them for
    // :L1(a, b) and :L1(a).
    std::ranges::sort(index_info, std::greater{},
                      [](auto const &label_and_properties) { return label_and_properties.second.size(); });

    for (auto const &index : index_info) {
      count_vertex_prop_info(index);
    }

    std::vector<std::pair<LPIndex, storage::LabelPropertyIndexStats>> label_property_stats;
    label_property_stats.reserve(label_property_counter.size());
    std::for_each(
        label_property_counter.begin(), label_property_counter.end(),
        [execution_db_accessor, &vertex_degree_counter, &label_property_stats](const auto &counter_entry) {
          const auto &[label_property, values_map] = counter_entry;
          // Extract info
          uint64_t count_property_value = std::accumulate(
              values_map.begin(), values_map.end(), 0,
              [](uint64_t prev_value, const auto &prop_value_count) { return prev_value + prop_value_count.second; });
          // num_distinc_values will never be 0
          double avg_group_size = static_cast<double>(count_property_value) / static_cast<double>(values_map.size());
          double chi_squared_stat = std::accumulate(
              values_map.begin(), values_map.end(), 0.0, [avg_group_size](double prev_result, const auto &value_entry) {
                return prev_result + utils::ChiSquaredValue(value_entry.second, avg_group_size);
              });

          double average_degree = count_property_value > 0
                                      ? static_cast<double>(vertex_degree_counter[label_property]) /
                                            static_cast<double>(count_property_value)
                                      : 0;
          auto index_stats =
              storage::LabelPropertyIndexStats{.count = count_property_value,
                                               .distinct_values_count = static_cast<uint64_t>(values_map.size()),
                                               .statistic = chi_squared_stat,
                                               .avg_group_size = avg_group_size,
                                               .avg_degree = average_degree};
          execution_db_accessor->SetIndexStats(label_property.first, label_property.second, index_stats);
          label_property_stats.push_back(std::make_pair(label_property, index_stats));
        });

    return label_property_stats;
  };

  auto index_info = execution_db_accessor->ListAllIndices();

  std::vector<storage::LabelId> label_indices_info = index_info.label;
  erase_not_specified_label_indices(label_indices_info);
  auto label_stats = populate_label_stats(label_indices_info);

  std::vector<LPIndex> label_property_indices_info = index_info.label_properties;
  erase_not_specified_label_property_indices(label_property_indices_info);
  auto label_property_stats = populate_label_property_stats(label_property_indices_info);

  std::vector<std::vector<TypedValue>> results;
  results.reserve(label_stats.size() + label_property_stats.size());

  std::for_each(label_stats.begin(), label_stats.end(), [execution_db_accessor, &results](const auto &stat_entry) {
    std::vector<TypedValue> result;
    result.reserve(kComputeStatisticsNumResults);

    result.emplace_back(execution_db_accessor->LabelToName(stat_entry.first));
    result.emplace_back();
    result.emplace_back(static_cast<int64_t>(stat_entry.second.count));
    result.emplace_back();
    result.emplace_back();
    result.emplace_back();
    result.emplace_back(stat_entry.second.avg_degree);
    results.push_back(std::move(result));
  });

  auto const prop_path_to_name = [execution_db_accessor](auto const &property_path) {
    return PropertyPathToName(execution_db_accessor, property_path);
  };

  std::for_each(label_property_stats.begin(), label_property_stats.end(), [&](const auto &stat_entry) {
    std::vector<TypedValue> result;
    result.reserve(kComputeStatisticsNumResults);
    result.emplace_back(execution_db_accessor->LabelToName(stat_entry.first.first));
    result.emplace_back(stat_entry.first.second | rv::transform(prop_path_to_name) | ranges::to_vector);
    result.emplace_back(static_cast<int64_t>(stat_entry.second.count));
    result.emplace_back(static_cast<int64_t>(stat_entry.second.distinct_values_count));
    result.emplace_back(stat_entry.second.avg_group_size);
    result.emplace_back(stat_entry.second.statistic);
    result.emplace_back(stat_entry.second.avg_degree);
    results.push_back(std::move(result));
  });

  return results;
}

// TODO: these TypedValue should be using the query allocator
std::vector<std::vector<TypedValue>> AnalyzeGraphQueryHandler::AnalyzeGraphDeleteStatistics(
    const std::span<std::string> labels, DbAccessor *execution_db_accessor) {
  auto erase_not_specified_label_indices = [&labels, execution_db_accessor](auto &index_info) {
    if (labels[0] == kAsterisk) {
      return;
    }

    for (auto it = index_info.cbegin(); it != index_info.cend();) {
      if (std::find(labels.begin(), labels.end(), execution_db_accessor->LabelToName(*it)) == labels.end()) {
        it = index_info.erase(it);
      } else {
        ++it;
      }
    }
  };

  auto erase_not_specified_label_property_indices = [&labels, execution_db_accessor](auto &index_info) {
    if (labels[0] == kAsterisk) {
      return;
    }

    for (auto it = index_info.cbegin(); it != index_info.cend();) {
      if (std::find(labels.begin(), labels.end(), execution_db_accessor->LabelToName(it->first)) == labels.end()) {
        it = index_info.erase(it);
      } else {
        ++it;
      }
    }
  };

  auto populate_label_results = [execution_db_accessor](auto const &index_info) {
    std::vector<storage::LabelId> label_results;
    label_results.reserve(index_info.size());
    std::for_each(index_info.begin(), index_info.end(),
                  [execution_db_accessor, &label_results](const storage::LabelId &label_id) {
                    const auto res = execution_db_accessor->DeleteLabelIndexStats(label_id);
                    if (res) label_results.emplace_back(label_id);
                  });

    return label_results;
  };

  auto populate_label_property_results = [execution_db_accessor](auto const &index_info) {
    std::vector<std::pair<storage::LabelId, std::vector<storage::PropertyPath>>> label_property_results;
    label_property_results.reserve(index_info.size());

    std::for_each(index_info.begin(), index_info.end(),
                  [execution_db_accessor, &label_property_results](
                      const std::pair<storage::LabelId, std::vector<storage::PropertyPath>> &label_property) {
                    auto res = execution_db_accessor->DeleteLabelPropertyIndexStats(label_property.first);
                    label_property_results.insert(label_property_results.end(), std::move_iterator{res.begin()},
                                                  std::move_iterator{res.end()});
                  });

    return label_property_results;
  };

  auto index_info = execution_db_accessor->ListAllIndices();

  auto label_indices_info = index_info.label;
  erase_not_specified_label_indices(label_indices_info);
  auto label_results = populate_label_results(label_indices_info);

  auto label_property_indices_info = index_info.label_properties;
  erase_not_specified_label_property_indices(label_property_indices_info);
  auto label_prop_results = populate_label_property_results(label_property_indices_info);

  std::vector<std::vector<TypedValue>> results;
  results.reserve(label_results.size() + label_prop_results.size());

  std::transform(
      label_results.begin(), label_results.end(), std::back_inserter(results),
      [execution_db_accessor](const auto &label_index) {
        return std::vector<TypedValue>{TypedValue(execution_db_accessor->LabelToName(label_index)), TypedValue("")};
      });

  auto const prop_path_to_name = [&](storage::PropertyPath const &property_path) {
    return TypedValue{PropertyPathToName(execution_db_accessor, property_path)};
  };

  std::transform(label_prop_results.begin(), label_prop_results.end(), std::back_inserter(results),
                 [&](const auto &label_property_index) {
                   return std::vector<TypedValue>{
                       TypedValue(execution_db_accessor->LabelToName(label_property_index.first)),
                       TypedValue(label_property_index.second | rv::transform(prop_path_to_name) | ranges::to_vector),
                   };
                 });

  return results;
}

Callback HandleAnalyzeGraphQuery(AnalyzeGraphQuery *analyze_graph_query, DbAccessor *execution_db_accessor) {
  Callback callback;
  switch (analyze_graph_query->action_) {
    case AnalyzeGraphQuery::Action::ANALYZE: {
      callback.header = {"label",      "property",       "num estimation nodes",
                         "num groups", "avg group size", "chi-squared value",
                         "avg degree"};
      callback.fn = [handler = AnalyzeGraphQueryHandler(), labels = analyze_graph_query->labels_,
                     execution_db_accessor]() mutable {
        return handler.AnalyzeGraphCreateStatistics(labels, execution_db_accessor);
      };
      break;
    }
    case AnalyzeGraphQuery::Action::DELETE: {
      callback.header = {"label", "property"};
      callback.fn = [handler = AnalyzeGraphQueryHandler(), labels = analyze_graph_query->labels_,
                     execution_db_accessor]() mutable {
        return handler.AnalyzeGraphDeleteStatistics(labels, execution_db_accessor);
      };
      break;
    }
  }

  return callback;
}

PreparedQuery PrepareAnalyzeGraphQuery(ParsedQuery parsed_query, bool in_explicit_transaction, CurrentDB &current_db) {
  if (in_explicit_transaction) {
    throw AnalyzeGraphInMulticommandTxException();
  }
  MG_ASSERT(current_db.db_acc_, "Analyze Graph query expects a current DB");

  // Creating an index influences computed plan costs.
  auto invalidate_plan_cache = [plan_cache = current_db.db_acc_->get()->plan_cache()] {
    plan_cache->WithLock([&](auto &cache) { cache.reset(); });
  };
  utils::OnScopeExit cache_invalidator(invalidate_plan_cache);

  auto *analyze_graph_query = utils::Downcast<AnalyzeGraphQuery>(parsed_query.query);
  MG_ASSERT(analyze_graph_query);

  MG_ASSERT(current_db.execution_db_accessor_, "Analyze Graph query expects a current DB transaction");
  auto *dba = &*current_db.execution_db_accessor_;

  auto callback = HandleAnalyzeGraphQuery(analyze_graph_query, dba);

  return PreparedQuery{std::move(callback.header), std::move(parsed_query.required_privileges),
                       [callback_fn = std::move(callback.fn), pull_plan = std::shared_ptr<PullPlanVector>{nullptr}](
                           AnyStream *stream, std::optional<int> n) mutable -> std::optional<QueryHandlerResult> {
                         if (UNLIKELY(!pull_plan)) {
                           pull_plan = std::make_shared<PullPlanVector>(callback_fn());
                         }

                         if (pull_plan->Pull(stream, n)) {
                           return QueryHandlerResult::COMMIT;
                         }
                         return std::nullopt;
                       },
                       RWType::NONE};
}

constexpr auto kCancelPeriodCreateIndex = 10'000;  // TODO: control via flag?
auto make_create_index_cancel_callback(StoppingContext stopping_context) {
  return
      [stopping_context = std::move(stopping_context), counter = utils::ResettableCounter{kCancelPeriodCreateIndex}]() {
        if (!counter()) {
          return false;
        }
        // For now only handle TERMINATED + SHUTDOWN
        // No timeout becasue we expect it would confuse users
        // ie. we don't want to run for 20min and then discard because of timeout
        auto reason = stopping_context.MustAbort();
        return reason == AbortReason::TERMINATED || reason == AbortReason::SHUTDOWN;
      };
}

PreparedQuery PrepareIndexQuery(ParsedQuery parsed_query, bool in_explicit_transaction,
                                std::vector<Notification> *notifications, CurrentDB &current_db,
                                StoppingContext stopping_context) {
  if (in_explicit_transaction) {
    throw IndexInMulticommandTxException();
  }

  auto *index_query = utils::Downcast<IndexQuery>(parsed_query.query);
  std::function<void(Notification &)> handler;

  // TODO: we will need transaction for replication
  MG_ASSERT(current_db.db_acc_, "Index query expects a current DB");
  auto &db_acc = *current_db.db_acc_;

  MG_ASSERT(current_db.db_transactional_accessor_, "Index query expects a current DB transaction");
  auto *dba = &*current_db.execution_db_accessor_;

  auto *storage = db_acc->storage();
  auto label = storage->NameToLabel(index_query->label_.name);

  std::vector<storage::PropertyPath> properties;
  std::vector<std::string> properties_string;
  properties.reserve(index_query->properties_.size());
  properties_string.reserve(index_query->properties_.size());

  for (const auto &property_path : index_query->properties_) {
    auto path = property_path.path |
                rv::transform([&](auto &&property) { return storage->NameToProperty(property.name); }) |
                ranges::to_vector;
    properties.push_back(std::move(path));
    properties_string.push_back(property_path.AsPathString());
  }

  auto properties_stringified = utils::Join(properties_string, ", ");

  Notification index_notification(SeverityLevel::INFO);
  switch (index_query->action_) {
    case IndexQuery::Action::CREATE: {
      // Creating an index influences computed plan costs.
      index_notification.code = NotificationCode::CREATE_INDEX;
      index_notification.title =
          fmt::format("Created index on label {} on properties {}.", index_query->label_.name, properties_stringified);

      // TODO: not just storage + invalidate_plan_cache. Need a DB transaction (for replication)
      handler = [dba, label, properties_stringified = std::move(properties_stringified),
                 label_name = index_query->label_.name, properties = std::move(properties),
                 stopping_context = std::move(stopping_context)](Notification &index_notification) mutable {
        auto cancel_callback = make_create_index_cancel_callback(stopping_context);
        auto maybe_index_error = properties.empty()
                                     ? dba->CreateIndex(label, std::move(cancel_callback))
                                     : dba->CreateIndex(label, std::move(properties), std::move(cancel_callback));
        if (maybe_index_error.HasError()) {
          auto const error_visitor = [&]<typename T>(T const &) {
            if constexpr (std::is_same_v<T, storage::IndexDefinitionError> ||
                          std::is_same_v<T, storage::IndexDefinitionConfigError> ||
                          std::is_same_v<T, storage::IndexDefinitionAlreadyExistsError>) {
              index_notification.code = NotificationCode::EXISTENT_INDEX;
              index_notification.title =
                  fmt::format("Index on label {} on properties {} already exists.", label_name, properties_stringified);
            } else if constexpr (std::is_same_v<T, storage::IndexDefinitionCancelationError>) {
              // TODO: could also be SHUTDOWN...but this is good enough for now
              throw HintedAbortError(AbortReason::TERMINATED);
            } else {
              static_assert(utils::always_false<T>, "Unhandled error type in error_visitor");
            }
          };

          std::visit(error_visitor, maybe_index_error.GetError());
        }
      };
      break;
    }
    case IndexQuery::Action::DROP: {
      // Creating an index influences computed plan costs.
      index_notification.code = NotificationCode::DROP_INDEX;
      index_notification.title = fmt::format("Dropped index on label {} on properties {}.", index_query->label_.name,
                                             utils::Join(properties_string, ", "));
      // TODO: not just storage + invalidate_plan_cache. Need a DB transaction (for replication)
      handler = [dba, label, properties_stringified = std::move(properties_stringified),
                 label_name = index_query->label_.name,
                 properties = std::move(properties)](Notification &index_notification) mutable {
        auto maybe_index_error =
            properties.empty() ? dba->DropIndex(label) : dba->DropIndex(label, std::move(properties));
        if (maybe_index_error.HasError()) {
          index_notification.code = NotificationCode::NONEXISTENT_INDEX;
          index_notification.title =
              fmt::format("Index on label {} on properties {} doesn't exist.", label_name, properties_stringified);
        }
      };
      break;
    }
  }

  return PreparedQuery{
      {},
      std::move(parsed_query.required_privileges),
      [handler = std::move(handler), notifications, index_notification = std::move(index_notification)](
          AnyStream * /*stream*/, std::optional<int> /*unused*/) mutable {
        handler(index_notification);
        notifications->push_back(index_notification);
        return QueryHandlerResult::COMMIT;  // TODO: Will need to become COMMIT when we fix replication
      },
      RWType::W};
}

PreparedQuery PrepareEdgeIndexQuery(ParsedQuery parsed_query, bool in_explicit_transaction,
                                    std::vector<Notification> *notifications, CurrentDB &current_db,
                                    StoppingContext stopping_context) {
  if (in_explicit_transaction) {
    throw IndexInMulticommandTxException();
  }

  if (!current_db.db_acc_->get()->config().salient.items.properties_on_edges) {
    throw EdgeIndexDisabledPropertiesOnEdgesException();
  }

  auto *index_query = utils::Downcast<EdgeIndexQuery>(parsed_query.query);
  std::function<void(Notification &)> handler;

  MG_ASSERT(current_db.db_acc_, "Index query expects a current DB");
  auto &db_acc = *current_db.db_acc_;

  MG_ASSERT(current_db.db_transactional_accessor_, "Index query expects a current DB transaction");
  auto *dba = &*current_db.execution_db_accessor_;

  auto *storage = db_acc->storage();
  auto edge_type = storage->NameToEdgeType(index_query->edge_type_.name);

  std::vector<storage::PropertyId> properties;
  std::vector<std::string> properties_string;
  properties.reserve(index_query->properties_.size());
  properties_string.reserve(index_query->properties_.size());
  for (const auto &prop : index_query->properties_) {
    properties.push_back(storage->NameToProperty(prop.name));
    properties_string.push_back(prop.name);
  }

  if (properties.size() > 1) {
    // TODO(composite_index): extend to also apply for edge type indices
    throw utils::NotYetImplemented("composite indices");
  }

  auto properties_stringified = utils::Join(properties_string, ", ");

  Notification index_notification(SeverityLevel::INFO);
  switch (index_query->action_) {
    case EdgeIndexQuery::Action::CREATE: {
      index_notification.code = NotificationCode::CREATE_INDEX;
      const auto &ix_properties = index_query->properties_;
      if (ix_properties.empty()) {
        index_notification.title = fmt::format("Created index on edge-type {}.", index_query->edge_type_.name);
      } else {
        index_notification.title = fmt::format("Created index on edge-type {} on property {}.",
                                               index_query->edge_type_.name, ix_properties.front().name);
      }

      handler = [dba, edge_type, edge_type_name = index_query->edge_type_.name, global_index = index_query->global_,
                 properties_stringified = std::move(properties_stringified), properties = std::move(properties),
                 stopping_context = std::move(stopping_context)](Notification &index_notification) {
        MG_ASSERT(properties.size() <= 1U);

        const utils::BasicResult<storage::StorageIndexDefinitionError, void> maybe_index_error = std::invoke([&] {
          auto cancel_check = make_create_index_cancel_callback(stopping_context);
          if (global_index) {
            if (properties.empty()) throw utils::BasicException("Missing property for global edge index.");
            return dba->CreateGlobalEdgeIndex(properties[0], std::move(cancel_check));
          } else if (properties.empty()) {
            return dba->CreateIndex(edge_type, std::move(cancel_check));
          }
          return dba->CreateIndex(edge_type, properties[0], std::move(cancel_check));
        });

        if (maybe_index_error.HasError()) {
          auto const error_visitor = [&]<typename T>(T const &) {
            if constexpr (std::is_same_v<T, storage::IndexDefinitionError> ||
                          std::is_same_v<T, storage::IndexDefinitionConfigError> ||
                          std::is_same_v<T, storage::IndexDefinitionAlreadyExistsError>) {
              index_notification.code = NotificationCode::EXISTENT_INDEX;
              index_notification.title = fmt::format("Index on edge-type {} on properties {} already exists.",
                                                     edge_type_name, properties_stringified);
            } else if constexpr (std::is_same_v<T, storage::IndexDefinitionCancelationError>) {
              // TODO: could also be SHUTDOWN...but this is good enough for now
              throw HintedAbortError(AbortReason::TERMINATED);
            } else {
              static_assert(utils::always_false<T>, "Unhandled error type in error_visitor");
            }
          };

          std::visit(error_visitor, maybe_index_error.GetError());
        }
      };
      break;
    }
    case EdgeIndexQuery::Action::DROP: {
      index_notification.code = NotificationCode::DROP_INDEX;
      index_notification.title = fmt::format("Dropped index on edge-type {}.", index_query->edge_type_.name);
      handler = [dba, edge_type, label_name = index_query->edge_type_.name, global_index = index_query->global_,
                 properties_stringified = std::move(properties_stringified),
                 properties = std::move(properties)](Notification &index_notification) {
        MG_ASSERT(properties.size() <= 1U);

        const utils::BasicResult<storage::StorageIndexDefinitionError, void> maybe_index_error = std::invoke([&] {
          if (global_index) {
            if (properties.size() != 1) throw utils::BasicException("Missing property for global edge index.");
            return dba->DropGlobalEdgeIndex(properties[0]);
          }
          return properties.empty() ? dba->DropIndex(edge_type) : dba->DropIndex(edge_type, properties[0]);
        });

        if (maybe_index_error.HasError()) {
          index_notification.code = NotificationCode::NONEXISTENT_INDEX;
          index_notification.title =
              fmt::format("Index on edge-type {} on {} doesn't exist.", label_name, properties_stringified);
        }
      };
      break;
    }
  }

  return PreparedQuery{
      {},
      std::move(parsed_query.required_privileges),
      [handler = std::move(handler), notifications, index_notification = std::move(index_notification)](
          AnyStream * /*stream*/, std::optional<int> /*unused*/) mutable {
        handler(index_notification);
        notifications->push_back(index_notification);
        return QueryHandlerResult::COMMIT;
      },
      RWType::W};
}

PreparedQuery PreparePointIndexQuery(ParsedQuery parsed_query, bool in_explicit_transaction,
                                     std::vector<Notification> *notifications, CurrentDB &current_db) {
  if (in_explicit_transaction) {
    throw IndexInMulticommandTxException();
  }

  auto *index_query = utils::Downcast<PointIndexQuery>(parsed_query.query);
  std::function<Notification(void)> handler;

  MG_ASSERT(current_db.db_acc_, "Index query expects a current DB");
  auto &db_acc = *current_db.db_acc_;

  MG_ASSERT(current_db.db_transactional_accessor_, "Index query expects a current DB transaction");
  auto *dba = &*current_db.execution_db_accessor_;

  auto const invalidate_plan_cache = [plan_cache = db_acc->plan_cache()] {
    plan_cache->WithLock([&](auto &cache) { cache.reset(); });
  };

  auto label_name = index_query->label_.name;
  auto prop_name = index_query->property_.name;
  auto *storage = db_acc->storage();

  switch (index_query->action_) {
    case PointIndexQuery::Action::CREATE: {
      handler = [label_name = std::move(label_name), prop_name = std::move(prop_name), dba, storage,
                 invalidate_plan_cache = std::move(invalidate_plan_cache)]() {
        Notification index_notification(SeverityLevel::INFO);
        index_notification.code = NotificationCode::CREATE_INDEX;
        index_notification.title = fmt::format("Created point index on label {}, property {}.", label_name, prop_name);

        auto label_id = storage->NameToLabel(label_name);
        auto prop_id = storage->NameToProperty(prop_name);

        auto maybe_index_error = dba->CreatePointIndex(label_id, prop_id);
        utils::OnScopeExit const invalidator(invalidate_plan_cache);

        if (maybe_index_error.HasError()) {
          index_notification.code = NotificationCode::EXISTENT_INDEX;
          index_notification.title =
              fmt::format("Point index on label {} and property {} already exists.", label_name, prop_name);
        }
        return index_notification;
      };
      break;
    }
    case PointIndexQuery::Action::DROP: {
      handler = [label_name = std::move(label_name), prop_name = std::move(prop_name), dba, storage,
                 invalidate_plan_cache = std::move(invalidate_plan_cache)]() {
        Notification index_notification(SeverityLevel::INFO);
        index_notification.code = NotificationCode::DROP_INDEX;
        index_notification.title = fmt::format("Dropped point index on label {}, property {}.", label_name, prop_name);

        auto label_id = storage->NameToLabel(label_name);
        auto prop_id = storage->NameToProperty(prop_name);

        auto maybe_index_error = dba->DropPointIndex(label_id, prop_id);
        utils::OnScopeExit const invalidator(invalidate_plan_cache);

        if (maybe_index_error.HasError()) {
          index_notification.code = NotificationCode::NONEXISTENT_INDEX;
          index_notification.title =
              fmt::format("Point index on label {} and property {} doesn't exist.", label_name, prop_name);
        }
        return index_notification;
      };
      break;
    }
  }

  return PreparedQuery{
      {},
      std::move(parsed_query.required_privileges),
      [handler = std::move(handler), notifications](AnyStream * /*stream*/, std::optional<int> /*unused*/) mutable {
        notifications->push_back(handler());
        return QueryHandlerResult::COMMIT;
      },
      RWType::W};
}

PreparedQuery PrepareVectorIndexQuery(ParsedQuery parsed_query, bool in_explicit_transaction,
                                      std::vector<Notification> *notifications, CurrentDB &current_db) {
  if (in_explicit_transaction) {
    throw IndexInMulticommandTxException();
  }

  auto *vector_index_query = utils::Downcast<VectorIndexQuery>(parsed_query.query);
  std::function<Notification(void)> handler;

  MG_ASSERT(current_db.db_acc_, "Index query expects a current DB");
  auto &db_acc = *current_db.db_acc_;

  MG_ASSERT(current_db.db_transactional_accessor_, "Index query expects a current DB transaction");
  auto *dba = &*current_db.execution_db_accessor_;

  auto const invalidate_plan_cache = [plan_cache = db_acc->plan_cache()] {
    plan_cache->WithLock([&](auto &cache) { cache.reset(); });
  };

  auto index_name = vector_index_query->index_name_;
  auto label_name = vector_index_query->label_.name;
  auto prop_name = vector_index_query->property_.name;
  auto config = vector_index_query->configs_;
  auto *storage = db_acc->storage();
  switch (vector_index_query->action_) {
    case VectorIndexQuery::Action::CREATE: {
      const EvaluationContext evaluation_context{.timestamp = QueryTimestamp(), .parameters = parsed_query.parameters};
      auto evaluator = PrimitiveLiteralExpressionEvaluator{evaluation_context};
      auto vector_index_config = ParseVectorIndexConfigMap(config, evaluator);
      handler = [dba, storage, vector_index_config, invalidate_plan_cache = std::move(invalidate_plan_cache),
                 query_parameters = std::move(parsed_query.parameters), index_name = std::move(index_name),
                 label_name = std::move(label_name), prop_name = std::move(prop_name)]() {
        Notification index_notification(SeverityLevel::INFO);
        index_notification.code = NotificationCode::CREATE_INDEX;
        index_notification.title = fmt::format("Created vector index on label {}, property {}.", label_name, prop_name);
        auto label_id = storage->NameToLabel(label_name);
        auto prop_id = storage->NameToProperty(prop_name);
        auto maybe_error = dba->CreateVectorIndex(storage::VectorIndexSpec{
            .index_name = index_name,
            .label_id = label_id,
            .property = prop_id,
            .metric_kind = vector_index_config.metric,
            .dimension = vector_index_config.dimension,
            .resize_coefficient = vector_index_config.resize_coefficient,
            .capacity = vector_index_config.capacity,
            .scalar_kind = vector_index_config.scalar_kind,
        });
        utils::OnScopeExit const invalidator(invalidate_plan_cache);
        if (maybe_error.HasError()) {
          index_notification.title = fmt::format(
              "Error while creating vector index on label {}, property {}, for more information check the logs.",
              label_name, prop_name);
        }
        return index_notification;
      };
      break;
    }
    case VectorIndexQuery::Action::DROP: {
      handler = [dba, invalidate_plan_cache = std::move(invalidate_plan_cache), index_name = std::move(index_name)]() {
        Notification index_notification(SeverityLevel::INFO);
        index_notification.code = NotificationCode::DROP_INDEX;
        index_notification.title = fmt::format("Dropped vector index {}.", index_name);

        auto maybe_index_error = dba->DropVectorIndex(index_name);
        utils::OnScopeExit const invalidator(invalidate_plan_cache);
        if (maybe_index_error.HasError()) {
          index_notification.code = NotificationCode::NONEXISTENT_INDEX;
          index_notification.title = fmt::format("Vector index {} doesn't exist.", index_name);
        }
        return index_notification;
      };
      break;
    }
  }

  return PreparedQuery{
      {},
      std::move(parsed_query.required_privileges),
      [handler = std::move(handler), notifications](AnyStream * /*stream*/, std::optional<int> /*unused*/) mutable {
        notifications->push_back(handler());
        return QueryHandlerResult::COMMIT;
      },
      RWType::W};
}

PreparedQuery PrepareCreateVectorEdgeIndexQuery(ParsedQuery parsed_query, bool in_explicit_transaction,
                                                std::vector<Notification> *notifications, CurrentDB &current_db) {
  if (in_explicit_transaction) {
    throw IndexInMulticommandTxException();
  }

  if (!current_db.db_acc_->get()->config().salient.items.properties_on_edges) {
    throw EdgeIndexDisabledPropertiesOnEdgesException();
  }

  auto *vector_index_query = utils::Downcast<CreateVectorEdgeIndexQuery>(parsed_query.query);
  std::function<Notification(void)> handler;

  MG_ASSERT(current_db.db_acc_, "Index query expects a current DB");
  auto &db_acc = *current_db.db_acc_;

  MG_ASSERT(current_db.db_transactional_accessor_, "Index query expects a current DB transaction");
  auto *dba = &*current_db.execution_db_accessor_;

  auto const invalidate_plan_cache = [plan_cache = db_acc->plan_cache()] {
    plan_cache->WithLock([&](auto &cache) { cache.reset(); });
  };

  auto index_name = vector_index_query->index_name_;
  auto edge_type = vector_index_query->edge_type_.name;
  auto prop_name = vector_index_query->property_.name;
  auto config = vector_index_query->configs_;
  auto *storage = db_acc->storage();

  const EvaluationContext evaluation_context{.timestamp = QueryTimestamp(), .parameters = parsed_query.parameters};
  auto evaluator = PrimitiveLiteralExpressionEvaluator{evaluation_context};
  auto vector_index_config = ParseVectorIndexConfigMap(config, evaluator);
  handler = [dba, storage, vector_index_config, invalidate_plan_cache = std::move(invalidate_plan_cache),
             query_parameters = std::move(parsed_query.parameters), index_name = std::move(index_name),
             edge_type = std::move(edge_type), prop_name = std::move(prop_name)]() {
    Notification index_notification(SeverityLevel::INFO);
    index_notification.code = NotificationCode::CREATE_INDEX;
    index_notification.title = fmt::format("Created vector index on edge type {}, property {}.", edge_type, prop_name);
    auto edge_type_id = storage->NameToEdgeType(edge_type);
    auto prop_id = storage->NameToProperty(prop_name);
    auto maybe_error = dba->CreateVectorEdgeIndex(storage::VectorEdgeIndexSpec{
        .index_name = index_name,
        .edge_type_id = edge_type_id,
        .property = prop_id,
        .metric_kind = vector_index_config.metric,
        .dimension = vector_index_config.dimension,
        .resize_coefficient = vector_index_config.resize_coefficient,
        .capacity = vector_index_config.capacity,
        .scalar_kind = vector_index_config.scalar_kind,
    });
    utils::OnScopeExit const invalidator(invalidate_plan_cache);
    if (maybe_error.HasError()) {
      index_notification.title = fmt::format(
          "Error while creating vector index on edge type {}, property {}, for more information check the logs.",
          edge_type, prop_name);
    }
    return index_notification;
  };

  return PreparedQuery{
      {},
      std::move(parsed_query.required_privileges),
      [handler = std::move(handler), notifications](AnyStream * /*stream*/, std::optional<int> /*unused*/) mutable {
        notifications->push_back(handler());
        return QueryHandlerResult::COMMIT;
      },
      RWType::W};
}

PreparedQuery PrepareTextIndexQuery(ParsedQuery parsed_query, bool in_explicit_transaction,
                                    std::vector<Notification> *notifications, CurrentDB &current_db) {
  if (in_explicit_transaction) {
    throw IndexInMulticommandTxException();
  }

  if (!flags::AreExperimentsEnabled(flags::Experiments::TEXT_SEARCH)) {
    throw TextSearchDisabledException();
  }

  auto *text_index_query = utils::Downcast<TextIndexQuery>(parsed_query.query);
  std::function<void(Notification &)> handler;

  MG_ASSERT(current_db.db_acc_, "Text index query expects a current DB");
  auto &db_acc = *current_db.db_acc_;

  MG_ASSERT(current_db.db_transactional_accessor_, "Text index query expects a current DB transaction");
  auto *dba = &*current_db.execution_db_accessor_;

  auto *storage = db_acc->storage();
  auto label_name = text_index_query->label_.name;
  auto label_id = storage->NameToLabel(label_name);
  auto &index_name = text_index_query->index_name_;
  auto property_ids = text_index_query->properties_ |
                      rv::transform([&](const auto &property) { return storage->NameToProperty(property.name); }) |
                      r::to_vector;

  Notification index_notification(SeverityLevel::INFO);
  switch (text_index_query->action_) {
    case TextIndexQuery::Action::CREATE: {
      index_notification.code = NotificationCode::CREATE_INDEX;
      index_notification.title = fmt::format("Created text index on label {}.", label_name);
      handler = [dba, label_id, index_name, label_name = std::move(label_name),
                 property_ids = std::move(property_ids)](Notification &index_notification) {
        auto maybe_error = dba->CreateTextIndex(storage::TextIndexSpec{index_name, label_id, property_ids});
        if (maybe_error.HasError()) {
          index_notification.code = NotificationCode::EXISTENT_INDEX;
          index_notification.title =
              fmt::format("Text index on label {} with name {} already exists.", label_name, index_name);
        }
      };
      break;
    }
    case TextIndexQuery::Action::DROP: {
      index_notification.code = NotificationCode::DROP_INDEX;
      index_notification.title = fmt::format("Dropped text index {}.", index_name);
      handler = [dba, index_name](Notification &index_notification) {
        auto maybe_error = dba->DropTextIndex(index_name);
        if (maybe_error.HasError()) {
          index_notification.code = NotificationCode::NONEXISTENT_INDEX;
          index_notification.title = fmt::format("Text index with name {} doesn't exist.", index_name);
        }
      };
      break;
    }
  }

  return PreparedQuery{
      {},
      std::move(parsed_query.required_privileges),
      [handler = std::move(handler), notifications, index_notification = std::move(index_notification)](
          AnyStream * /*stream*/, std::optional<int> /*unused*/) mutable {
        handler(index_notification);
        notifications->push_back(index_notification);
        return QueryHandlerResult::COMMIT;
      },
      RWType::W};
}

<<<<<<< HEAD
PreparedQuery PrepareCreateTextEdgeIndexQuery(ParsedQuery parsed_query, bool in_explicit_transaction,
                                              std::vector<Notification> *notifications, CurrentDB &current_db) {
=======
PreparedQuery PrepareDropAllIndexesQuery(ParsedQuery parsed_query, bool in_explicit_transaction,
                                         std::vector<Notification> *notifications, CurrentDB &current_db) {
>>>>>>> 94ec6888
  if (in_explicit_transaction) {
    throw IndexInMulticommandTxException();
  }

<<<<<<< HEAD
  if (!current_db.db_acc_->get()->config().salient.items.properties_on_edges) {
    throw EdgeIndexDisabledPropertiesOnEdgesException();
  }

  auto *text_edge_index_query = utils::Downcast<CreateTextEdgeIndexQuery>(parsed_query.query);
  std::function<void(Notification &)> handler;

  MG_ASSERT(current_db.db_acc_, "Text index query expects a current DB");
  auto &db_acc = *current_db.db_acc_;

  MG_ASSERT(current_db.db_transactional_accessor_, "Text index query expects a current DB transaction");
  auto *dba = &*current_db.execution_db_accessor_;

  auto *storage = db_acc->storage();
  const auto edge_type_id = storage->NameToEdgeType(text_edge_index_query->edge_type_.name);
  const auto &index_name = text_edge_index_query->index_name_;
  auto property_ids = text_edge_index_query->properties_ |
                      rv::transform([&](const auto &property) { return storage->NameToProperty(property.name); }) |
                      r::to_vector;
  Notification index_notification(SeverityLevel::INFO);
  index_notification.code = NotificationCode::CREATE_INDEX;
  index_notification.title = fmt::format("Created text index on label {}.", text_edge_index_query->edge_type_.name);
  handler = [dba, edge_type_id, index_name, edge_type_name = std::move(text_edge_index_query->edge_type_.name),
             property_ids = std::move(property_ids)](Notification &index_notification) {
    auto maybe_error = dba->CreateTextEdgeIndex(storage::TextEdgeIndexSpec{index_name, edge_type_id, property_ids});
    if (maybe_error.HasError()) {
      index_notification.code = NotificationCode::EXISTENT_INDEX;
      index_notification.title =
          fmt::format("Text index on label {} with name {} already exists.", edge_type_name, index_name);
    }
=======
  MG_ASSERT(current_db.db_acc_, "Drop all indexes query expects a current DB");
  auto &db_acc = *current_db.db_acc_;

  if (db_acc->storage()->GetStorageMode() == storage::StorageMode::ON_DISK_TRANSACTIONAL) {
    throw DropAllIndexesDisabledOnDiskStorage();
  }

  std::function<void(Notification &)> handler;

  MG_ASSERT(current_db.db_transactional_accessor_, "Drop all indexes query expects a current DB transaction");
  auto *dba = &*current_db.execution_db_accessor_;

  auto const invalidate_plan_cache = [plan_cache = db_acc->plan_cache()] {
    plan_cache->WithLock([&](auto &cache) { cache.reset(); });
  };

  Notification index_notification(SeverityLevel::INFO);
  index_notification.code = NotificationCode::DROP_INDEX;
  index_notification.title = "Dropped all indexes.";

  handler = [dba, invalidate_plan_cache = std::move(invalidate_plan_cache)](Notification & /**/) {
    utils::OnScopeExit const invalidator(invalidate_plan_cache);
    dba->DropAllIndexes();
>>>>>>> 94ec6888
  };

  return PreparedQuery{
      {},
      std::move(parsed_query.required_privileges),
      [handler = std::move(handler), notifications, index_notification = std::move(index_notification)](
          AnyStream * /*stream*/, std::optional<int> /*unused*/) mutable {
        handler(index_notification);
        notifications->push_back(index_notification);
        return QueryHandlerResult::COMMIT;
      },
      RWType::W};
}

<<<<<<< HEAD
=======
PreparedQuery PrepareDropAllConstraintsQuery(ParsedQuery parsed_query, bool in_explicit_transaction,
                                             std::vector<Notification> *notifications, CurrentDB &current_db) {
  if (in_explicit_transaction) {
    throw ConstraintInMulticommandTxException();
  }

  MG_ASSERT(current_db.db_acc_, "Drop all constraints query expects a current DB");
  auto &db_acc = *current_db.db_acc_;

  if (db_acc->storage()->GetStorageMode() == storage::StorageMode::ON_DISK_TRANSACTIONAL) {
    throw DropAllConstraintsDisabledOnDiskStorage();
  }

  std::function<void(Notification &)> handler;

  MG_ASSERT(current_db.db_transactional_accessor_, "Drop all constraints query expects a current DB transaction");
  auto *dba = &*current_db.execution_db_accessor_;

  auto const invalidate_plan_cache = [plan_cache = db_acc->plan_cache()] {
    plan_cache->WithLock([&](auto &cache) { cache.reset(); });
  };

  Notification constraint_notification(SeverityLevel::INFO);
  constraint_notification.code = NotificationCode::DROP_CONSTRAINT;
  constraint_notification.title = "Dropped all constraints.";

  handler = [dba, invalidate_plan_cache = std::move(invalidate_plan_cache)](Notification & /**/) {
    utils::OnScopeExit const invalidator(invalidate_plan_cache);
    dba->DropAllConstraints();
  };

  return PreparedQuery{
      {},
      std::move(parsed_query.required_privileges),
      [handler = std::move(handler), notifications, constraint_notification = std::move(constraint_notification)](
          AnyStream * /*stream*/, std::optional<int> /*unused*/) mutable {
        handler(constraint_notification);
        notifications->push_back(constraint_notification);
        return QueryHandlerResult::COMMIT;
      },
      RWType::NONE};
}

>>>>>>> 94ec6888
#ifdef MG_ENTERPRISE
PreparedQuery PrepareTtlQuery(ParsedQuery parsed_query, bool in_explicit_transaction,
                              std::vector<Notification> *notifications, CurrentDB &current_db,
                              InterpreterContext *interpreter_context) {
  if (!license::global_license_checker.IsEnterpriseValidFast()) {
    throw QueryRuntimeException(
        license::LicenseCheckErrorToString(license::LicenseCheckError::NOT_ENTERPRISE_LICENSE, "TTL"));
  }

  // Ensure TTL operations are only performed on MAIN instance
  EnsureMainInstance(interpreter_context, "TTL operations");

  if (in_explicit_transaction) {
    throw TtlInMulticommandTxException();
  }

  auto *ttl_query = utils::Downcast<TtlQuery>(parsed_query.query);
  std::function<void(Notification &)> handler;

  MG_ASSERT(current_db.db_acc_, "Time to live query expects a current DB");
  auto db_acc = *current_db.db_acc_;

  MG_ASSERT(current_db.db_transactional_accessor_, "Time to live query expects a current DB transaction");
  auto *dba = &*current_db.execution_db_accessor_;

  Notification notification(SeverityLevel::INFO);
  switch (ttl_query->type_) {
    case TtlQuery::Type::START: {
      handler = [db_acc = std::move(db_acc), dba](Notification &notification) mutable {
        dba->StartTtl();
        notification.code = NotificationCode::ENABLE_TTL;
        notification.title = fmt::format("Starting time-to-live worker. Will be executed");
      };
      break;
    }
    case TtlQuery::Type::CONFIGURE: {
      auto evaluation_context = EvaluationContext{.timestamp = QueryTimestamp(), .parameters = parsed_query.parameters};
      auto evaluator = PrimitiveLiteralExpressionEvaluator{evaluation_context};
      try {
        std::string info;
        std::string period;
        if (ttl_query->period_) {
          period = ttl_query->period_->Accept(evaluator).ValueString();
        }
        std::string start_time;
        if (ttl_query->specific_time_) {
          start_time = ttl_query->specific_time_->Accept(evaluator).ValueString();
        }
        bool run_edge_ttl = db_acc->config().salient.items.properties_on_edges &&
                            db_acc->GetStorageMode() != storage::StorageMode::ON_DISK_TRANSACTIONAL;
        auto ttl_info = storage::ttl::TtlInfo{period, start_time, run_edge_ttl};
        // TTL could already be configured; use the present config if no user-defined config
        info = "Starting time-to-live worker. Will be executed";
        if (ttl_info)
          info += ttl_info.ToString();
        else {
          // Get current TTL config through DbAccessor
          auto current_ttl_config = dba->GetTtlConfig();
          if (current_ttl_config) info += current_ttl_config.ToString();
        }

        handler = [db_acc = std::move(db_acc), dba, ttl_info,
                   info = std::move(info)](Notification &notification) mutable {
          dba->ConfigureTtl(ttl_info);
          dba->StartTtl();
          notification.code = NotificationCode::ENABLE_TTL;
          notification.title = info;
        };
      } catch (const storage::ttl::TtlException &e) {
        throw utils::BasicException(e.what());
      }
      break;
    }
    case TtlQuery::Type::DISABLE: {
      handler = [db_acc = std::move(db_acc), dba](Notification &notification) mutable {
        dba->DisableTtl();
        notification.code = NotificationCode::DISABLE_TTL;
        notification.title = fmt::format("Disabled time-to-live feature.");
      };
      break;
    }
    case TtlQuery::Type::STOP: {
      handler = [db_acc = std::move(db_acc), dba](Notification &notification) mutable {
        dba->StopTtl();
        notification.code = NotificationCode::STOP_TTL;
        notification.title = fmt::format("Stopped time-to-live worker.");
      };
      break;
    }
    default: {
      DMG_ASSERT(false, "Unknown ttl query type");
    }
  }

  return PreparedQuery{{},
                       std::move(parsed_query.required_privileges),
                       [handler = std::move(handler), notifications, notification = std::move(notification)](
                           AnyStream * /*stream*/, std::optional<int> /*unused*/) mutable {
                         handler(notification);
                         notifications->push_back(notification);
                         return QueryHandlerResult::COMMIT;  // TODO: Will need to become COMMIT when we fix replication
                       },
                       RWType::NONE};
}
#endif

PreparedQuery PrepareAuthQuery(ParsedQuery parsed_query, bool in_explicit_transaction,
                               InterpreterContext *interpreter_context, Interpreter &interpreter,
                               std::optional<memgraph::dbms::DatabaseAccess> db_acc) {
  if (in_explicit_transaction) {
    throw UserModificationInMulticommandTxException();
  }

  auto *auth_query = utils::Downcast<AuthQuery>(parsed_query.query);

  // Special case for auth queries that don't require any privileges (those that work on the current user only)
  auto target_db = std::string{dbms::kSystemDB};
  if (auth_query->action_ == AuthQuery::Action::SHOW_CURRENT_USER ||
      auth_query->action_ == AuthQuery::Action::SHOW_CURRENT_ROLE ||
      auth_query->action_ == AuthQuery::Action::CHANGE_PASSWORD) {
    target_db = db_acc ? db_acc->get()->name() : "";
  }

  auto callback =
      HandleAuthQuery(auth_query, interpreter_context, parsed_query.parameters, interpreter, std::move(db_acc));

  return PreparedQuery{
      std::move(callback.header), std::move(parsed_query.required_privileges),
      [handler = std::move(callback.fn), pull_plan = std::shared_ptr<PullPlanVector>(nullptr)](  // NOLINT
          AnyStream *stream, std::optional<int> n) mutable -> std::optional<QueryHandlerResult> {
        if (!pull_plan) {
          // Run the specific query
          auto results = handler();
          pull_plan = std::make_shared<PullPlanVector>(std::move(results));
        }

        if (pull_plan->Pull(stream, n)) {
          return QueryHandlerResult::COMMIT;
        }
        return std::nullopt;
      },
      RWType::NONE, target_db};
}

PreparedQuery PrepareReplicationQuery(
    ParsedQuery parsed_query, bool in_explicit_transaction, std::vector<Notification> *notifications,
    ReplicationQueryHandler &replication_query_handler, CurrentDB & /*current_db*/, const InterpreterConfig &config
#ifdef MG_ENTERPRISE
    ,
    std::optional<std::reference_wrapper<coordination::CoordinatorState>> coordinator_state
#endif
) {
  if (in_explicit_transaction) {
    throw ReplicationModificationInMulticommandTxException();
  }

  auto *replication_query = utils::Downcast<ReplicationQuery>(parsed_query.query);
  auto callback = HandleReplicationQuery(replication_query, parsed_query.parameters, replication_query_handler, config,
                                         notifications
#ifdef MG_ENTERPRISE
                                         ,
                                         coordinator_state
#endif
  );

  return PreparedQuery{callback.header, std::move(parsed_query.required_privileges),
                       [callback_fn = std::move(callback.fn), pull_plan = std::shared_ptr<PullPlanVector>{nullptr}](
                           AnyStream *stream, std::optional<int> n) mutable -> std::optional<QueryHandlerResult> {
                         if (UNLIKELY(!pull_plan)) {
                           pull_plan = std::make_shared<PullPlanVector>(callback_fn());
                         }

                         if (pull_plan->Pull(stream, n)) {
                           return QueryHandlerResult::COMMIT;
                         }
                         return std::nullopt;
                       },
                       RWType::NONE, std::string(dbms::kSystemDB)};
  // False positive report for the std::make_shared above
  // NOLINTNEXTLINE(clang-analyzer-cplusplus.NewDeleteLeaks)
}
PreparedQuery PrepareReplicationInfoQuery(ParsedQuery parsed_query, bool in_explicit_transaction,
                                          ReplicationQueryHandler &replication_query_handler) {
  if (in_explicit_transaction) {
    throw ReplicationModificationInMulticommandTxException();
  }

  auto *replication_query = utils::Downcast<ReplicationInfoQuery>(parsed_query.query);
  auto callback = HandleReplicationInfoQuery(replication_query, replication_query_handler);

  return PreparedQuery{callback.header, std::move(parsed_query.required_privileges),
                       [callback_fn = std::move(callback.fn), pull_plan = std::shared_ptr<PullPlanVector>{nullptr}](
                           AnyStream *stream, std::optional<int> n) mutable -> std::optional<QueryHandlerResult> {
                         if (UNLIKELY(!pull_plan)) {
                           pull_plan = std::make_shared<PullPlanVector>(callback_fn());
                         }

                         if (pull_plan->Pull(stream, n)) {
                           return QueryHandlerResult::COMMIT;
                         }
                         return std::nullopt;
                       },
                       RWType::NONE};
  // False positive report for the std::make_shared above
  // NOLINTNEXTLINE(clang-analyzer-cplusplus.NewDeleteLeaks)
}

#ifdef MG_ENTERPRISE
PreparedQuery PrepareCoordinatorQuery(ParsedQuery parsed_query, bool in_explicit_transaction,
                                      std::vector<Notification> *notifications,
                                      coordination::CoordinatorState &coordinator_state,
                                      const InterpreterConfig &config) {
  if (in_explicit_transaction) {
    throw CoordinatorModificationInMulticommandTxException();
  }

  auto *coordinator_query = utils::Downcast<CoordinatorQuery>(parsed_query.query);
  auto callback =
      HandleCoordinatorQuery(coordinator_query, parsed_query.parameters, &coordinator_state, config, notifications);

  return PreparedQuery{callback.header, std::move(parsed_query.required_privileges),
                       [callback_fn = std::move(callback.fn), pull_plan = std::shared_ptr<PullPlanVector>{nullptr}](
                           AnyStream *stream, std::optional<int> n) mutable -> std::optional<QueryHandlerResult> {
                         if (UNLIKELY(!pull_plan)) {
                           pull_plan = std::make_shared<PullPlanVector>(callback_fn());
                         }

                         if (pull_plan->Pull(stream, n)) [[likely]] {
                           return QueryHandlerResult::COMMIT;
                         }
                         return std::nullopt;
                       },
                       RWType::NONE};
  // False positive report for the std::make_shared above
  // NOLINTNEXTLINE(clang-analyzer-cplusplus.NewDeleteLeaks)
}
#endif

PreparedQuery PrepareLockPathQuery(ParsedQuery parsed_query, bool in_explicit_transaction, CurrentDB &current_db) {
  if (in_explicit_transaction) {
    throw LockPathModificationInMulticommandTxException();
  }

  MG_ASSERT(current_db.db_acc_, "Lock Path query expects a current DB");
  storage::Storage *storage = current_db.db_acc_->get()->storage();

  if (storage->GetStorageMode() == storage::StorageMode::ON_DISK_TRANSACTIONAL) {
    throw LockPathDisabledOnDiskStorage();
  }

  auto *lock_path_query = utils::Downcast<LockPathQuery>(parsed_query.query);

  return PreparedQuery{
      {"STATUS"},
      std::move(parsed_query.required_privileges),
      [storage, action = lock_path_query->action_](AnyStream *stream,
                                                   std::optional<int> n) -> std::optional<QueryHandlerResult> {
        auto *mem_storage = static_cast<storage::InMemoryStorage *>(storage);
        std::vector<std::vector<TypedValue>> status;
        std::string res;

        switch (action) {
          case LockPathQuery::Action::LOCK_PATH: {
            const auto lock_success = mem_storage->LockPath();
            if (lock_success.HasError()) [[unlikely]] {
              throw QueryRuntimeException("Failed to lock the data directory");
            }
            res = lock_success.GetValue() ? "Data directory is now locked." : "Data directory is already locked.";
            break;
          }
          case LockPathQuery::Action::UNLOCK_PATH: {
            const auto unlock_success = mem_storage->UnlockPath();
            if (unlock_success.HasError()) [[unlikely]] {
              throw QueryRuntimeException("Failed to unlock the data directory");
            }
            res = unlock_success.GetValue() ? "Data directory is now unlocked." : "Data directory is already unlocked.";
            break;
          }
          case LockPathQuery::Action::STATUS: {
            const auto locked_status = mem_storage->IsPathLocked();
            if (locked_status.HasError()) [[unlikely]] {
              throw QueryRuntimeException("Failed to access the data directory");
            }
            res = locked_status.GetValue() ? "Data directory is locked." : "Data directory is unlocked.";
            break;
          }
        }

        status.emplace_back(std::vector<TypedValue>{TypedValue(res)});
        auto pull_plan = std::make_shared<PullPlanVector>(std::move(status));
        if (pull_plan->Pull(stream, n)) {
          return QueryHandlerResult::COMMIT;
        }
        return std::nullopt;
      },
      RWType::NONE};
}

PreparedQuery PrepareFreeMemoryQuery(ParsedQuery parsed_query, bool in_explicit_transaction, CurrentDB &current_db) {
  if (in_explicit_transaction) {
    throw FreeMemoryModificationInMulticommandTxException();
  }

  MG_ASSERT(current_db.db_acc_, "Free Memory query expects a current DB");
  storage::Storage *storage = current_db.db_acc_->get()->storage();

  if (storage->GetStorageMode() == storage::StorageMode::ON_DISK_TRANSACTIONAL) {
    throw FreeMemoryDisabledOnDiskStorage();
  }

  return PreparedQuery{{},
                       std::move(parsed_query.required_privileges),
                       [storage](AnyStream *stream, std::optional<int> n) -> std::optional<QueryHandlerResult> {
                         storage->FreeMemory();
                         memory::PurgeUnusedMemory();
                         return QueryHandlerResult::COMMIT;
                       },
                       RWType::NONE};
}

PreparedQuery PrepareShowConfigQuery(ParsedQuery parsed_query, bool in_explicit_transaction) {
  if (in_explicit_transaction) {
    throw ShowConfigModificationInMulticommandTxException();
  }

  auto callback = HandleConfigQuery();

  return PreparedQuery{std::move(callback.header), std::move(parsed_query.required_privileges),
                       [callback_fn = std::move(callback.fn), pull_plan = std::shared_ptr<PullPlanVector>{nullptr}](
                           AnyStream *stream, std::optional<int> n) mutable -> std::optional<QueryHandlerResult> {
                         if (!pull_plan) [[unlikely]] {
                           pull_plan = std::make_shared<PullPlanVector>(callback_fn());
                         }

                         if (pull_plan->Pull(stream, n)) {
                           return QueryHandlerResult::COMMIT;
                         }
                         return std::nullopt;
                       },
                       RWType::NONE};
}

TriggerEventType ToTriggerEventType(const TriggerQuery::EventType event_type) {
  switch (event_type) {
    case TriggerQuery::EventType::ANY:
      return TriggerEventType::ANY;

    case TriggerQuery::EventType::CREATE:
      return TriggerEventType::CREATE;

    case TriggerQuery::EventType::VERTEX_CREATE:
      return TriggerEventType::VERTEX_CREATE;

    case TriggerQuery::EventType::EDGE_CREATE:
      return TriggerEventType::EDGE_CREATE;

    case TriggerQuery::EventType::DELETE:
      return TriggerEventType::DELETE;

    case TriggerQuery::EventType::VERTEX_DELETE:
      return TriggerEventType::VERTEX_DELETE;

    case TriggerQuery::EventType::EDGE_DELETE:
      return TriggerEventType::EDGE_DELETE;

    case TriggerQuery::EventType::UPDATE:
      return TriggerEventType::UPDATE;

    case TriggerQuery::EventType::VERTEX_UPDATE:
      return TriggerEventType::VERTEX_UPDATE;

    case TriggerQuery::EventType::EDGE_UPDATE:
      return TriggerEventType::EDGE_UPDATE;
  }
}

Callback CreateTrigger(TriggerQuery *trigger_query, const storage::ExternalPropertyValue::map_t &user_parameters,
                       TriggerStore *trigger_store, InterpreterContext *interpreter_context, DbAccessor *dba,
                       std::shared_ptr<QueryUserOrRole> user_or_role, const std::string &db_name) {
  // Make a copy of the user and pass it to the subsystem
  auto owner = interpreter_context->auth_checker->GenQueryUser(user_or_role->username(), user_or_role->rolenames());
  return {{},
          [trigger_name = std::move(trigger_query->trigger_name_),
           trigger_statement = std::move(trigger_query->statement_), event_type = trigger_query->event_type_,
           before_commit = trigger_query->before_commit_, trigger_store, interpreter_context, dba, user_parameters,
           owner = std::move(owner), db_name]() mutable -> std::vector<std::vector<TypedValue>> {
            trigger_store->AddTrigger(
                std::move(trigger_name), trigger_statement, user_parameters, ToTriggerEventType(event_type),
                before_commit ? TriggerPhase::BEFORE_COMMIT : TriggerPhase::AFTER_COMMIT,
                &interpreter_context->ast_cache, dba, interpreter_context->config.query, std::move(owner), db_name);
            memgraph::metrics::IncrementCounter(memgraph::metrics::TriggersCreated);
            return {};
          }};
}

Callback DropTrigger(TriggerQuery *trigger_query, TriggerStore *trigger_store) {
  return {{},
          [trigger_name = std::move(trigger_query->trigger_name_),
           trigger_store]() -> std::vector<std::vector<TypedValue>> {
            trigger_store->DropTrigger(trigger_name);
            return {};
          }};
}

Callback ShowTriggers(TriggerStore *trigger_store) {
  return {{"trigger name", "statement", "event type", "phase", "owner"}, [trigger_store] {
            std::vector<std::vector<TypedValue>> results;
            auto trigger_infos = trigger_store->GetTriggerInfo();
            results.reserve(trigger_infos.size());
            for (auto &trigger_info : trigger_infos) {
              std::vector<TypedValue> typed_trigger_info;
              typed_trigger_info.reserve(4);
              typed_trigger_info.emplace_back(std::move(trigger_info.name));
              typed_trigger_info.emplace_back(std::move(trigger_info.statement));
              typed_trigger_info.emplace_back(TriggerEventTypeToString(trigger_info.event_type));
              typed_trigger_info.emplace_back(trigger_info.phase == TriggerPhase::BEFORE_COMMIT ? "BEFORE COMMIT"
                                                                                                : "AFTER COMMIT");
              typed_trigger_info.emplace_back(trigger_info.owner.has_value() ? TypedValue{*trigger_info.owner}
                                                                             : TypedValue{});

              results.push_back(std::move(typed_trigger_info));
            }

            return results;
          }};
}

PreparedQuery PrepareTriggerQuery(ParsedQuery parsed_query, bool in_explicit_transaction,
                                  std::vector<Notification> *notifications, CurrentDB &current_db,
                                  InterpreterContext *interpreter_context,
                                  std::shared_ptr<QueryUserOrRole> user_or_role) {
  if (in_explicit_transaction) {
    throw TriggerModificationInMulticommandTxException();
  }

  MG_ASSERT(current_db.db_acc_, "Trigger query expects a current DB");
  TriggerStore *trigger_store = current_db.db_acc_->get()->trigger_store();
  MG_ASSERT(current_db.execution_db_accessor_, "Trigger query expects a current DB transaction");
  DbAccessor *dba = &*current_db.execution_db_accessor_;

  auto *trigger_query = utils::Downcast<TriggerQuery>(parsed_query.query);
  MG_ASSERT(trigger_query);

  std::optional<Notification> trigger_notification;

  auto callback = std::invoke([trigger_query, trigger_store, interpreter_context, dba,
                               user_parameters = parsed_query.user_parameters, owner = std::move(user_or_role),
                               &trigger_notification, db_name = current_db.db_acc_->get()->name()]() mutable {
    switch (trigger_query->action_) {
      case TriggerQuery::Action::CREATE_TRIGGER:
        trigger_notification.emplace(SeverityLevel::INFO, NotificationCode::CREATE_TRIGGER,
                                     fmt::format("Created trigger {}.", trigger_query->trigger_name_));
        return CreateTrigger(trigger_query, user_parameters, trigger_store, interpreter_context, dba, std::move(owner),
                             db_name);
      case TriggerQuery::Action::DROP_TRIGGER:
        trigger_notification.emplace(SeverityLevel::INFO, NotificationCode::DROP_TRIGGER,
                                     fmt::format("Dropped trigger {}.", trigger_query->trigger_name_));
        return DropTrigger(trigger_query, trigger_store);
      case TriggerQuery::Action::SHOW_TRIGGERS:
        return ShowTriggers(trigger_store);
    }
  });

  return PreparedQuery{std::move(callback.header), std::move(parsed_query.required_privileges),
                       [callback_fn = std::move(callback.fn), pull_plan = std::shared_ptr<PullPlanVector>{nullptr},
                        trigger_notification = std::move(trigger_notification), notifications](
                           AnyStream *stream, std::optional<int> n) mutable -> std::optional<QueryHandlerResult> {
                         if (UNLIKELY(!pull_plan)) {
                           pull_plan = std::make_shared<PullPlanVector>(callback_fn());
                         }

                         if (pull_plan->Pull(stream, n)) {
                           if (trigger_notification) {
                             notifications->push_back(std::move(*trigger_notification));
                           }
                           return QueryHandlerResult::COMMIT;
                         }
                         return std::nullopt;
                       },
                       RWType::NONE};
  // False positive report for the std::make_shared above
  // NOLINTNEXTLINE(clang-analyzer-cplusplus.NewDeleteLeaks)
}

PreparedQuery PrepareStreamQuery(ParsedQuery parsed_query, bool in_explicit_transaction,
                                 std::vector<Notification> *notifications, CurrentDB &current_db,
                                 InterpreterContext *interpreter_context,
                                 std::shared_ptr<QueryUserOrRole> user_or_role) {
  if (in_explicit_transaction) {
    throw StreamQueryInMulticommandTxException();
  }

  MG_ASSERT(current_db.db_acc_, "Stream query expects a current DB");
  auto &db_acc = *current_db.db_acc_;

  auto *stream_query = utils::Downcast<StreamQuery>(parsed_query.query);
  MG_ASSERT(stream_query);
  auto callback = HandleStreamQuery(stream_query, parsed_query.parameters, db_acc, interpreter_context,
                                    std::move(user_or_role), notifications);

  return PreparedQuery{std::move(callback.header), std::move(parsed_query.required_privileges),
                       [callback_fn = std::move(callback.fn), pull_plan = std::shared_ptr<PullPlanVector>{nullptr}](
                           AnyStream *stream, std::optional<int> n) mutable -> std::optional<QueryHandlerResult> {
                         if (UNLIKELY(!pull_plan)) {
                           pull_plan = std::make_shared<PullPlanVector>(callback_fn());
                         }

                         if (pull_plan->Pull(stream, n)) {
                           return QueryHandlerResult::COMMIT;
                         }
                         return std::nullopt;
                       },
                       RWType::NONE};
  // False positive report for the std::make_shared above
  // NOLINTNEXTLINE(clang-analyzer-cplusplus.NewDeleteLeaks)
}

constexpr auto ToStorageIsolationLevel(const IsolationLevelQuery::IsolationLevel isolation_level) noexcept {
  switch (isolation_level) {
    case IsolationLevelQuery::IsolationLevel::SNAPSHOT_ISOLATION:
      return storage::IsolationLevel::SNAPSHOT_ISOLATION;
    case IsolationLevelQuery::IsolationLevel::READ_COMMITTED:
      return storage::IsolationLevel::READ_COMMITTED;
    case IsolationLevelQuery::IsolationLevel::READ_UNCOMMITTED:
      return storage::IsolationLevel::READ_UNCOMMITTED;
  }
}

constexpr auto ToStorageMode(const StorageModeQuery::StorageMode storage_mode) noexcept {
  switch (storage_mode) {
    case StorageModeQuery::StorageMode::IN_MEMORY_TRANSACTIONAL:
      return storage::StorageMode::IN_MEMORY_TRANSACTIONAL;
    case StorageModeQuery::StorageMode::IN_MEMORY_ANALYTICAL:
      return storage::StorageMode::IN_MEMORY_ANALYTICAL;
    case StorageModeQuery::StorageMode::ON_DISK_TRANSACTIONAL:
      return storage::StorageMode::ON_DISK_TRANSACTIONAL;
  }
}

constexpr auto ToEdgeImportMode(const EdgeImportModeQuery::Status status) noexcept {
  if (status == EdgeImportModeQuery::Status::ACTIVE) {
    return storage::EdgeImportMode::ACTIVE;
  }
  return storage::EdgeImportMode::INACTIVE;
}

bool SwitchingFromInMemoryToDisk(storage::StorageMode current_mode, storage::StorageMode next_mode) {
  return (current_mode == storage::StorageMode::IN_MEMORY_TRANSACTIONAL ||
          current_mode == storage::StorageMode::IN_MEMORY_ANALYTICAL) &&
         next_mode == storage::StorageMode::ON_DISK_TRANSACTIONAL;
}

bool SwitchingFromDiskToInMemory(storage::StorageMode current_mode, storage::StorageMode next_mode) {
  return current_mode == storage::StorageMode::ON_DISK_TRANSACTIONAL &&
         (next_mode == storage::StorageMode::IN_MEMORY_TRANSACTIONAL ||
          next_mode == storage::StorageMode::IN_MEMORY_ANALYTICAL);
}

PreparedQuery PrepareIsolationLevelQuery(ParsedQuery parsed_query, const bool in_explicit_transaction,
                                         CurrentDB &current_db, Interpreter *interpreter) {
  if (in_explicit_transaction) {
    throw IsolationLevelModificationInMulticommandTxException();
  }

  auto *isolation_level_query = utils::Downcast<IsolationLevelQuery>(parsed_query.query);
  MG_ASSERT(isolation_level_query);

  const auto isolation_level = ToStorageIsolationLevel(isolation_level_query->isolation_level_);
  MG_ASSERT(current_db.db_acc_, "Storage Isolation Level query expects a current DB");
  storage::Storage *storage = current_db.db_acc_->get()->storage();
  if (storage->GetStorageMode() == storage::StorageMode::IN_MEMORY_ANALYTICAL) {
    throw IsolationLevelModificationInAnalyticsException();
  }
  if (storage->GetStorageMode() == storage::StorageMode::ON_DISK_TRANSACTIONAL &&
      isolation_level != storage::IsolationLevel::SNAPSHOT_ISOLATION) {
    throw IsolationLevelModificationInDiskTransactionalException();
  }

  std::function<void()> callback;
  switch (isolation_level_query->isolation_level_scope_) {
    case IsolationLevelQuery::IsolationLevelScope::GLOBAL: {
      callback = [storage, isolation_level] {
        if (auto res = storage->SetIsolationLevel(isolation_level); res.HasError()) {
          throw utils::BasicException("Failed setting global isolation level");
        }
      };
      break;
    }
    case IsolationLevelQuery::IsolationLevelScope::SESSION: {
      callback = [interpreter, isolation_level] { interpreter->SetSessionIsolationLevel(isolation_level); };
      break;
    }
    case IsolationLevelQuery::IsolationLevelScope::NEXT: {
      callback = [interpreter, isolation_level] { interpreter->SetNextTransactionIsolationLevel(isolation_level); };
      break;
    }
  }

  return PreparedQuery{{},
                       std::move(parsed_query.required_privileges),
                       [callback = std::move(callback)](AnyStream * /*stream*/,
                                                        std::optional<int> /*n*/) -> std::optional<QueryHandlerResult> {
                         callback();
                         return QueryHandlerResult::COMMIT;
                       },
                       RWType::NONE};
}

Callback SwitchMemoryDevice(storage::StorageMode current_mode, storage::StorageMode requested_mode,
                            memgraph::dbms::DatabaseAccess &db) {
  Callback callback;
  callback.fn = [current_mode, requested_mode, &db]() mutable {
    if (current_mode == requested_mode) {
      return std::vector<std::vector<TypedValue>>();
    }
    if (SwitchingFromDiskToInMemory(current_mode, requested_mode)) {
      throw utils::BasicException(
          "You cannot switch from the on-disk storage mode to an in-memory storage mode while the database is running. "
          "To make the switch, delete the data directory and restart the database. Once restarted, Memgraph will "
          "automatically start in the default in-memory transactional storage mode.");
    }
    if (SwitchingFromInMemoryToDisk(current_mode, requested_mode)) {
      if (!db.try_exclusively([](auto &in) {
            if (!in.streams()->GetStreamInfo().empty()) {
              throw utils::BasicException(
                  "You cannot switch from an in-memory storage mode to the on-disk storage mode when there are "
                  "associated streams. Drop all streams and retry.");
            }

            if (!in.trigger_store()->GetTriggerInfo().empty()) {
              throw utils::BasicException(
                  "You cannot switch from an in-memory storage mode to the on-disk storage mode when there are "
                  "associated triggers. Drop all triggers and retry.");
            }

            std::unique_lock main_guard{in.storage()->main_lock_};  // do we need this?
            if (auto vertex_cnt_approx = in.storage()->GetBaseInfo().vertex_count; vertex_cnt_approx > 0) {
              throw utils::BasicException(
                  "You cannot switch from an in-memory storage mode to the on-disk storage mode when the database "
                  "contains data. Delete all entries from the database, run FREE MEMORY and then repeat this "
                  "query. ");
            }
            main_guard.unlock();
            in.SwitchToOnDisk();
          })) {  // Try exclusively failed
        throw utils::BasicException(
            "You cannot switch from an in-memory storage mode to the on-disk storage mode when there are "
            "multiple sessions active. Close all other sessions and try again. As Memgraph Lab uses "
            "multiple sessions to run queries in parallel, "
            "it is currently impossible to switch to the on-disk storage mode within Lab. "
            "Close it, connect to the instance with mgconsole "
            "and change the storage mode to on-disk from there. Then, you can reconnect with the Lab "
            "and continue to use the instance as usual.");
      }
    }
    return std::vector<std::vector<TypedValue>>();
  };
  return callback;
}

Callback DropGraph(memgraph::dbms::DatabaseAccess &db, DbAccessor *dba) {
  Callback callback;
  callback.fn = [&db, dba]() mutable {
    auto storage_mode = db->GetStorageMode();
    if (storage_mode != storage::StorageMode::IN_MEMORY_ANALYTICAL) {
      throw utils::BasicException(
          "Drop graph can only be used in the analytical mode. Switch to analytical mode by executing 'STORAGE MODE "
          "IN_MEMORY_ANALYTICAL'");
    }
    dba->DropGraph();

    auto *trigger_store = db->trigger_store();
    trigger_store->DropAll();

    auto *streams = db->streams();
    streams->DropAll();

    auto &ttl = db->ttl();
    ttl.Disable();

    return std::vector<std::vector<TypedValue>>();
  };

  return callback;
}

bool ActiveTransactionsExist(InterpreterContext *interpreter_context) {
  bool exists_active_transaction = interpreter_context->interpreters.WithLock([](const auto &interpreters_) {
    return std::any_of(interpreters_.begin(), interpreters_.end(), [](const auto &interpreter) {
      return interpreter->transaction_status_.load() != TransactionStatus::IDLE;
    });
  });
  return exists_active_transaction;
}

std::vector<Interpreter::SessionInfo> GetActiveUsersInfo(InterpreterContext *interpreter_context) {
  std::vector<Interpreter::SessionInfo> active_users =
      interpreter_context->interpreters.WithLock([](const auto &interpreters_) {
        std::vector<Interpreter::SessionInfo> info;
        info.reserve(interpreters_.size());
        for (const auto &interpreter : interpreters_) {
          info.push_back(interpreter->session_info_);
        }

        return info;
      });

  return active_users;
}

PreparedQuery PrepareStorageModeQuery(ParsedQuery parsed_query, const bool in_explicit_transaction,
                                      CurrentDB &current_db, InterpreterContext *interpreter_context) {
  if (in_explicit_transaction) {
    throw StorageModeModificationInMulticommandTxException();
  }
  MG_ASSERT(current_db.db_acc_, "Storage Mode query expects a current DB");
  memgraph::dbms::DatabaseAccess &db_acc = *current_db.db_acc_;

  auto *storage_mode_query = utils::Downcast<StorageModeQuery>(parsed_query.query);
  MG_ASSERT(storage_mode_query);
  const auto requested_mode = ToStorageMode(storage_mode_query->storage_mode_);
  auto current_mode = db_acc->GetStorageMode();

  std::function<void()> callback;

  if (current_mode == storage::StorageMode::ON_DISK_TRANSACTIONAL ||
      requested_mode == storage::StorageMode::ON_DISK_TRANSACTIONAL) {
    callback = SwitchMemoryDevice(current_mode, requested_mode, db_acc).fn;
  } else {
    // TODO: this needs to be filtered to just db_acc->storage()
    if (ActiveTransactionsExist(interpreter_context)) {
      spdlog::info(
          "Storage mode will be modified when there are no other active transactions. Check the status of the "
          "transactions using 'SHOW TRANSACTIONS' query and ensure no other transactions are active.");
    }

    callback = [requested_mode,
                storage = static_cast<storage::InMemoryStorage *>(db_acc->storage())]() -> std::function<void()> {
      // SetStorageMode will probably be handled at the Database level
      return [storage, requested_mode] { storage->SetStorageMode(requested_mode); };
    }();
  }

  return PreparedQuery{{},
                       std::move(parsed_query.required_privileges),
                       [callback = std::move(callback)](AnyStream * /*stream*/,
                                                        std::optional<int> /*n*/) -> std::optional<QueryHandlerResult> {
                         callback();
                         return QueryHandlerResult::COMMIT;
                       },
                       RWType::NONE};
}

PreparedQuery PrepareDropGraphQuery(ParsedQuery parsed_query, CurrentDB &current_db) {
  MG_ASSERT(current_db.db_acc_, "Drop graph query expects a current DB");
  memgraph::dbms::DatabaseAccess &db_acc = *current_db.db_acc_;

  MG_ASSERT(current_db.db_transactional_accessor_, "Drop graph query expects a current DB transaction");
  auto *dba = &*current_db.execution_db_accessor_;

  auto *drop_graph_query = utils::Downcast<DropGraphQuery>(parsed_query.query);
  MG_ASSERT(drop_graph_query);

  std::function<void()> callback = DropGraph(db_acc, dba).fn;

  return PreparedQuery{{},
                       std::move(parsed_query.required_privileges),
                       [callback = std::move(callback)](AnyStream * /*stream*/,
                                                        std::optional<int> /*n*/) -> std::optional<QueryHandlerResult> {
                         callback();
                         return QueryHandlerResult::COMMIT;
                       },
                       RWType::NONE};
}

PreparedQuery PrepareEdgeImportModeQuery(ParsedQuery parsed_query, CurrentDB &current_db) {
  MG_ASSERT(current_db.db_acc_, "Edge Import query expects a current DB");
  storage::Storage *storage = current_db.db_acc_->get()->storage();

  if (storage->GetStorageMode() != storage::StorageMode::ON_DISK_TRANSACTIONAL) {
    throw EdgeImportModeQueryDisabledOnDiskStorage();
  }

  auto *edge_import_mode_query = utils::Downcast<EdgeImportModeQuery>(parsed_query.query);
  MG_ASSERT(edge_import_mode_query);
  const auto requested_status = ToEdgeImportMode(edge_import_mode_query->status_);

  auto callback = [requested_status, storage]() -> std::function<void()> {
    return [storage, requested_status] {
      auto *disk_storage = static_cast<storage::DiskStorage *>(storage);
      disk_storage->SetEdgeImportMode(requested_status);
    };
  }();

  return PreparedQuery{{},
                       std::move(parsed_query.required_privileges),
                       [callback = std::move(callback)](AnyStream * /*stream*/,
                                                        std::optional<int> /*n*/) -> std::optional<QueryHandlerResult> {
                         callback();
                         return QueryHandlerResult::COMMIT;
                       },
                       RWType::NONE};
}

PreparedQuery PrepareCreateSnapshotQuery(ParsedQuery parsed_query, bool in_explicit_transaction, CurrentDB &current_db,
                                         replication_coordination_glue::ReplicationRole replication_role) {
  if (in_explicit_transaction) {
    throw CreateSnapshotInMulticommandTxException();
  }

  MG_ASSERT(current_db.db_acc_, "Create Snapshot query expects a current DB");
  storage::Storage *storage = current_db.db_acc_->get()->storage();

  if (storage->GetStorageMode() == storage::StorageMode::ON_DISK_TRANSACTIONAL) {
    throw CreateSnapshotDisabledOnDiskStorage();
  }

  Callback callback;
  callback.header = {"path"};
  callback.fn = [storage, replication_role]() mutable -> std::vector<std::vector<TypedValue>> {
    auto *mem_storage = static_cast<storage::InMemoryStorage *>(storage);
    constexpr bool kForce = true;
    const auto maybe_path = mem_storage->CreateSnapshot(replication_role, kForce);
    if (maybe_path.HasError()) {
      switch (maybe_path.GetError()) {
        case storage::InMemoryStorage::CreateSnapshotError::DisabledForReplica:
          throw utils::BasicException("Failed to create a snapshot. Replica instances are not allowed to create them.");
        case storage::InMemoryStorage::CreateSnapshotError::ReachedMaxNumTries:
          spdlog::warn("Failed to create snapshot. Reached max number of tries. Please contact support");
          break;
        case storage::InMemoryStorage::CreateSnapshotError::AbortSnapshot:
          throw utils::BasicException("Failed to create snapshot. The current snapshot needs to be aborted.");
        case storage::InMemoryStorage::CreateSnapshotError::AlreadyRunning:
          throw utils::BasicException("Another snapshot creation is already in progress.");
        case storage::InMemoryStorage::CreateSnapshotError::NothingNewToWrite:
          throw utils::BasicException("Nothing has been written since the last snapshot.");
      }
    }
    return std::vector<std::vector<TypedValue>>{{TypedValue{maybe_path.GetValue()}}};
  };

  return PreparedQuery{std::move(callback.header), std::move(parsed_query.required_privileges),
                       [handler = std::move(callback.fn), pull_plan = std::shared_ptr<PullPlanVector>(nullptr)](
                           AnyStream *stream, std::optional<int> n) mutable -> std::optional<QueryHandlerResult> {
                         if (!pull_plan) {
                           auto results = handler();
                           pull_plan = std::make_shared<PullPlanVector>(std::move(results));
                         }

                         if (pull_plan->Pull(stream, n)) {
                           return QueryHandlerResult::COMMIT;
                         }
                         return std::nullopt;
                       },
                       RWType::NONE};
}

PreparedQuery PrepareRecoverSnapshotQuery(ParsedQuery parsed_query, bool in_explicit_transaction, CurrentDB &current_db,
                                          replication_coordination_glue::ReplicationRole replication_role) {
  if (in_explicit_transaction) {
    throw RecoverSnapshotInMulticommandTxException();
  }

  MG_ASSERT(current_db.db_acc_, "Recover Snapshot query expects a current DB");
  storage::Storage *storage = current_db.db_acc_->get()->storage();

  if (storage->GetStorageMode() == storage::StorageMode::ON_DISK_TRANSACTIONAL) {
    throw RecoverSnapshotDisabledOnDiskStorage();
  }

  auto *recover_query = utils::Downcast<RecoverSnapshotQuery>(parsed_query.query);
  auto evaluation_context = EvaluationContext{.timestamp = QueryTimestamp(), .parameters = parsed_query.parameters};
  auto evaluator = PrimitiveLiteralExpressionEvaluator{evaluation_context};

  return PreparedQuery{
      {},
      std::move(parsed_query.required_privileges),
      [db_acc = *current_db.db_acc_, replication_role, path = recover_query->snapshot_->Accept(evaluator).ValueString(),
       force = recover_query->force_](AnyStream * /*stream*/,
                                      std::optional<int> /*n*/) mutable -> std::optional<QueryHandlerResult> {
        auto *mem_storage = static_cast<storage::InMemoryStorage *>(db_acc->storage());
        if (auto maybe_error = mem_storage->RecoverSnapshot(path, force, replication_role); maybe_error.HasError()) {
          switch (maybe_error.GetError()) {
            case storage::InMemoryStorage::RecoverSnapshotError::DisabledForReplica:
              throw utils::BasicException(
                  "Failed to recover a snapshot. Replica instances are not allowed to create them.");
            case storage::InMemoryStorage::RecoverSnapshotError::NonEmptyStorage:
              throw utils::BasicException("Failed to recover a snapshot. Storage is not clean. Try using FORCE.");
            case storage::InMemoryStorage::RecoverSnapshotError::MissingFile:
              throw utils::BasicException("Failed to find the defined snapshot file.");
            case storage::InMemoryStorage::RecoverSnapshotError::CopyFailure:
              throw utils::BasicException("Failed to copy snapshot over to local snapshots directory.");
            case storage::InMemoryStorage::RecoverSnapshotError::BackupFailure:
              throw utils::BasicException(
                  "Failed to clear local wal and snapshots directories. Please clean them manually.");
          }
        }
        // REPLICATION
        // Note: This can only be called on MAIN.
        const auto locked_clients = mem_storage->repl_storage_state_.replication_storage_clients_.ReadLock();
        auto protector = dbms::DatabaseProtector{db_acc};
        for (const auto &client : *locked_clients) {
          client->ForceRecoverReplica(mem_storage, protector);
        }
        return QueryHandlerResult::COMMIT;
      },
      RWType::NONE};
}

PreparedQuery PrepareShowSnapshotsQuery(ParsedQuery parsed_query, bool in_explicit_transaction, CurrentDB &current_db) {
  if (in_explicit_transaction) {
    throw ShowSchemaInfoInMulticommandTxException();
  }

  MG_ASSERT(current_db.db_acc_, "Show Snapshots query expects a current DB");
  storage::Storage *storage = current_db.db_acc_->get()->storage();

  if (storage->GetStorageMode() == storage::StorageMode::ON_DISK_TRANSACTIONAL) {
    throw ShowSnapshotsDisabledOnDiskStorage();
  }

  Callback callback;
  callback.header = {"path", "timestamp", "creation_time", "size"};
  callback.fn = [storage]() mutable -> std::vector<std::vector<TypedValue>> {
    std::vector<std::vector<TypedValue>> infos;
    const auto res = static_cast<storage::InMemoryStorage *>(storage)->ShowSnapshots();
    infos.reserve(res.size());
    for (const auto &info : res) {
      infos.push_back({TypedValue{info.path.string()}, TypedValue{static_cast<int64_t>(info.start_timestamp)},
                       TypedValue{info.creation_time.ToStringWTZ()},
                       TypedValue{utils::GetReadableSize(static_cast<double>(info.size))}});
    }
    return infos;
  };

  return PreparedQuery{std::move(callback.header), std::move(parsed_query.required_privileges),
                       [handler = std::move(callback.fn), pull_plan = std::shared_ptr<PullPlanVector>(nullptr)](
                           AnyStream *stream, std::optional<int> n) mutable -> std::optional<QueryHandlerResult> {
                         if (!pull_plan) {
                           auto results = handler();
                           pull_plan = std::make_shared<PullPlanVector>(std::move(results));
                         }

                         if (pull_plan->Pull(stream, n)) {
                           return QueryHandlerResult::NOTHING;
                         }
                         return std::nullopt;
                       },
                       RWType::NONE};
}

PreparedQuery PrepareShowNextSnapshotQuery(ParsedQuery parsed_query, bool in_explicit_transaction,
                                           CurrentDB &current_db) {
  if (in_explicit_transaction) {
    throw ShowSchemaInfoInMulticommandTxException();
  }

  MG_ASSERT(current_db.db_acc_, "Show Next Snapshot query expects a current DB");
  storage::Storage *storage = current_db.db_acc_->get()->storage();

  if (storage->GetStorageMode() == storage::StorageMode::ON_DISK_TRANSACTIONAL) {
    throw ShowSnapshotsDisabledOnDiskStorage();
  }

  Callback callback;
  callback.header = {"path", "creation_time"};
  callback.fn = [storage]() mutable -> std::vector<std::vector<TypedValue>> {
    std::vector<std::vector<TypedValue>> infos;
    const auto res = static_cast<storage::InMemoryStorage *>(storage)->ShowNextSnapshot();

    if (res) {
      infos.push_back({TypedValue{res->path.string()}, TypedValue{res->creation_time.ToStringWTZ()}});
    }
    return infos;
  };

  return PreparedQuery{std::move(callback.header), std::move(parsed_query.required_privileges),
                       [handler = std::move(callback.fn), pull_plan = std::shared_ptr<PullPlanVector>(nullptr)](
                           AnyStream *stream, std::optional<int> n) mutable -> std::optional<QueryHandlerResult> {
                         if (!pull_plan) {
                           auto results = handler();
                           pull_plan = std::make_shared<PullPlanVector>(std::move(results));
                         }

                         if (pull_plan->Pull(stream, n)) {
                           return QueryHandlerResult::NOTHING;
                         }
                         return std::nullopt;
                       },
                       RWType::NONE};
}

PreparedQuery PrepareSettingQuery(ParsedQuery parsed_query, const bool in_explicit_transaction) {
  if (in_explicit_transaction) {
    throw SettingConfigInMulticommandTxException{};
  }

  auto *setting_query = utils::Downcast<SettingQuery>(parsed_query.query);
  MG_ASSERT(setting_query);

  auto callback = HandleSettingQuery(setting_query, parsed_query.parameters);

  return PreparedQuery{std::move(callback.header), std::move(parsed_query.required_privileges),
                       [callback_fn = std::move(callback.fn), pull_plan = std::shared_ptr<PullPlanVector>{nullptr}](
                           AnyStream *stream, std::optional<int> n) mutable -> std::optional<QueryHandlerResult> {
                         if (UNLIKELY(!pull_plan)) {
                           pull_plan = std::make_shared<PullPlanVector>(callback_fn());
                         }

                         if (pull_plan->Pull(stream, n)) {
                           return QueryHandlerResult::COMMIT;
                         }
                         return std::nullopt;
                       },
                       RWType::NONE};
  // False positive report for the std::make_shared above
  // NOLINTNEXTLINE(clang-analyzer-cplusplus.NewDeleteLeaks)
}

template <typename Func>
auto ShowTransactions(const std::unordered_set<Interpreter *> &interpreters, QueryUserOrRole *user_or_role,
                      Func &&privilege_checker) -> std::vector<std::vector<TypedValue>> {
  std::vector<std::vector<TypedValue>> results;
  results.reserve(interpreters.size());
  for (Interpreter *interpreter : interpreters) {
    TransactionStatus alive_status = TransactionStatus::ACTIVE;
    // if it is just checking status, commit and abort should wait for the end of the check
    // ignore interpreters that already started committing or rollback
    if (!interpreter->transaction_status_.compare_exchange_strong(alive_status, TransactionStatus::VERIFYING)) {
      continue;
    }
    utils::OnScopeExit clean_status([interpreter]() {
      interpreter->transaction_status_.store(TransactionStatus::ACTIVE, std::memory_order_release);
    });
    std::optional<uint64_t> transaction_id = interpreter->GetTransactionId();

    auto get_interpreter_db_name = [&]() -> std::string const & {
      static std::string all;
      return interpreter->current_db_.db_acc_ ? interpreter->current_db_.db_acc_->get()->name() : all;
    };

    auto same_user = [](const auto &lv, const auto &rv) {
      if (lv.get() == rv) return true;
      if (lv && rv) return *lv == *rv;
      return false;
    };

    if (transaction_id.has_value() && (same_user(interpreter->user_or_role_, user_or_role) ||
                                       privilege_checker(user_or_role, get_interpreter_db_name()))) {
      const auto &typed_queries = interpreter->GetQueries();
      results.push_back(
          {TypedValue(interpreter->user_or_role_
                          ? (interpreter->user_or_role_->username() ? *interpreter->user_or_role_->username() : "")
                          : ""),
           TypedValue(std::to_string(transaction_id.value())), TypedValue(typed_queries)});
      // Handle user-defined metadata
      std::map<std::string, TypedValue> metadata_tv;
      if (interpreter->metadata_) {
        for (const auto &md : *(interpreter->metadata_)) {
          metadata_tv.emplace(md.first, TypedValue(md.second));
        }
      }
      results.back().emplace_back(metadata_tv);
    }
  }
  return results;
}

Callback HandleTransactionQueueQuery(TransactionQueueQuery *transaction_query,
                                     std::shared_ptr<QueryUserOrRole> user_or_role, const Parameters &parameters,
                                     InterpreterContext *interpreter_context) {
  auto privilege_checker = [](QueryUserOrRole *user_or_role, std::string const &db_name) {
    return user_or_role && user_or_role->IsAuthorized({query::AuthQuery::Privilege::TRANSACTION_MANAGEMENT}, db_name,
                                                      &query::up_to_date_policy);
  };

  Callback callback;
  switch (transaction_query->action_) {
    case TransactionQueueQuery::Action::SHOW_TRANSACTIONS: {
      auto show_transactions = [user_or_role = std::move(user_or_role),
                                privilege_checker = std::move(privilege_checker)](const auto &interpreters) {
        return ShowTransactions(interpreters, user_or_role.get(), privilege_checker);
      };
      callback.header = {"username", "transaction_id", "query", "metadata"};
      callback.fn = [interpreter_context, show_transactions = std::move(show_transactions)] {
        // Multiple simultaneous SHOW TRANSACTIONS aren't allowed
        return interpreter_context->interpreters.WithLock(show_transactions);
      };
      break;
    }
    case TransactionQueueQuery::Action::TERMINATE_TRANSACTIONS: {
      auto evaluation_context = EvaluationContext{.timestamp = QueryTimestamp(), .parameters = parameters};
      auto evaluator = PrimitiveLiteralExpressionEvaluator{evaluation_context};
      std::vector<std::string> maybe_kill_transaction_ids;
      std::transform(transaction_query->transaction_id_list_.begin(), transaction_query->transaction_id_list_.end(),
                     std::back_inserter(maybe_kill_transaction_ids), [&evaluator](Expression *expression) {
                       return std::string(expression->Accept(evaluator).ValueString());
                     });
      callback.header = {"transaction_id", "killed"};
      callback.fn = [interpreter_context, maybe_kill_transaction_ids = std::move(maybe_kill_transaction_ids),
                     user_or_role = std::move(user_or_role),
                     privilege_checker = std::move(privilege_checker)]() mutable {
        return interpreter_context->TerminateTransactions(std::move(maybe_kill_transaction_ids), user_or_role.get(),
                                                          std::move(privilege_checker));
      };
      break;
    }
  }

  return callback;
}

PreparedQuery PrepareTransactionQueueQuery(ParsedQuery parsed_query, std::shared_ptr<QueryUserOrRole> user_or_role,
                                           InterpreterContext *interpreter_context) {
  auto *transaction_queue_query = utils::Downcast<TransactionQueueQuery>(parsed_query.query);
  MG_ASSERT(transaction_queue_query);
  auto callback = HandleTransactionQueueQuery(transaction_queue_query, std::move(user_or_role), parsed_query.parameters,
                                              interpreter_context);

  return PreparedQuery{std::move(callback.header), std::move(parsed_query.required_privileges),
                       [callback_fn = std::move(callback.fn), pull_plan = std::shared_ptr<PullPlanVector>{nullptr}](
                           AnyStream *stream, std::optional<int> n) mutable -> std::optional<QueryHandlerResult> {
                         if (UNLIKELY(!pull_plan)) {
                           pull_plan = std::make_shared<PullPlanVector>(callback_fn());
                         }

                         if (pull_plan->Pull(stream, n)) {
                           return QueryHandlerResult::COMMIT;
                         }
                         return std::nullopt;
                       },
                       RWType::NONE};
}

PreparedQuery PrepareVersionQuery(ParsedQuery parsed_query, bool in_explicit_transaction) {
  if (in_explicit_transaction) {
    throw VersionInfoInMulticommandTxException();
  }

  return PreparedQuery{{"version"},
                       std::move(parsed_query.required_privileges),
                       [](AnyStream *stream, std::optional<int> /*n*/) {
                         std::vector<TypedValue> version_value;
                         version_value.reserve(1);

                         version_value.emplace_back(gflags::VersionString());
                         stream->Result(version_value);
                         return QueryHandlerResult::COMMIT;
                       },
                       RWType::NONE};
}

PreparedQuery PrepareDatabaseInfoQuery(ParsedQuery parsed_query, bool in_explicit_transaction, CurrentDB &current_db) {
  if (in_explicit_transaction) {
    throw InfoInMulticommandTxException();
  }

  MG_ASSERT(current_db.db_acc_, "Database info query expects a current DB");
  MG_ASSERT(current_db.db_transactional_accessor_, "Database info query expects a current DB transaction");
  auto *dba = &*current_db.execution_db_accessor_;

  auto *info_query = utils::Downcast<DatabaseInfoQuery>(parsed_query.query);
  std::vector<std::string> header;
  std::function<std::pair<std::vector<std::vector<TypedValue>>, QueryHandlerResult>()> handler;
  auto *database = current_db.db_acc_->get();
  switch (info_query->info_type_) {
    case DatabaseInfoQuery::InfoType::INDEX: {
      header = {"index type", "label", "property", "count"};
      handler = [database, dba] {
        auto *storage = database->storage();
        const std::string_view label_index_mark{"label"};
        const std::string_view label_property_index_mark{"label+property"};
        const std::string_view edge_type_index_mark{"edge-type"};
        const std::string_view edge_type_property_index_mark{"edge-type+property"};
        const std::string_view edge_property_index_mark{"edge-property"};
        const std::string_view text_label_index_mark{"label_text"};
        const std::string_view text_edge_type_index_mark{"edge-type_text"};
        const std::string_view point_label_property_index_mark{"point"};
        const std::string_view vector_label_property_index_mark{"label+property_vector"};
        const std::string_view vector_edge_property_index_mark{"edge-type+property_vector"};
        auto info = dba->ListAllIndices();
        auto storage_acc = database->Access();
        std::vector<std::vector<TypedValue>> results;
        results.reserve(info.label.size() + info.label_properties.size() + info.text_indices.size());
        for (const auto &item : info.label) {
          results.push_back({TypedValue(label_index_mark), TypedValue(storage->LabelToName(item)), TypedValue(),
                             TypedValue(static_cast<int>(storage_acc->ApproximateVertexCount(item)))});
        }
        for (const auto &[label, properties] : info.label_properties) {
          auto const prop_path_to_name = [&](storage::PropertyPath const &property_path) {
            return TypedValue{PropertyPathToName(storage, property_path)};
          };
          auto props = properties | rv::transform(prop_path_to_name) | ranges::to_vector;
          results.push_back({TypedValue(label_property_index_mark), TypedValue(storage->LabelToName(label)),
                             TypedValue(std::move(props)),
                             TypedValue(static_cast<int>(storage_acc->ApproximateVertexCount(label, properties)))});
        }
        for (const auto &item : info.edge_type) {
          results.push_back({TypedValue(edge_type_index_mark), TypedValue(storage->EdgeTypeToName(item)), TypedValue(),
                             TypedValue(static_cast<int>(storage_acc->ApproximateEdgeCount(item)))});
        }
        for (const auto &item : info.edge_type_property) {
          results.push_back({TypedValue(edge_type_property_index_mark), TypedValue(storage->EdgeTypeToName(item.first)),
                             TypedValue(storage->PropertyToName(item.second)),
                             TypedValue(static_cast<int>(storage_acc->ApproximateEdgeCount(item.first, item.second)))});
        }
        for (const auto &item : info.edge_property) {
          results.push_back({TypedValue(edge_property_index_mark), TypedValue(),
                             TypedValue(storage->PropertyToName(item)),
                             TypedValue(static_cast<int>(storage_acc->ApproximateEdgeCount(item)))});
        }
        for (const auto &[index_name, label, properties] : info.text_indices) {
          auto prop_names =
              properties |
              rv::transform([storage](auto prop_id) { return TypedValue(storage->PropertyToName(prop_id)); }) |
              r::to_vector;
          results.push_back(
              {TypedValue(fmt::format("{} (name: {})", text_label_index_mark, index_name)),
               TypedValue(storage->LabelToName(label)), TypedValue(std::move(prop_names)),
               TypedValue(static_cast<int>(storage_acc->ApproximateVerticesTextCount(index_name).value_or(0)))});
        }
        for (const auto &[index_name, label, properties] : info.text_edge_indices) {
          auto prop_names =
              properties |
              rv::transform([storage](auto prop_id) { return TypedValue(storage->PropertyToName(prop_id)); }) |
              r::to_vector;
          results.push_back(
              {TypedValue(fmt::format("{} (name: {})", text_edge_type_index_mark, index_name)),
               TypedValue(storage->EdgeTypeToName(label)), TypedValue(std::move(prop_names)),
               TypedValue(static_cast<int>(storage_acc->ApproximateEdgesTextCount(index_name).value_or(0)))});
        }
        for (const auto &[label_id, prop_id] : info.point_label_property) {
          results.push_back({TypedValue(point_label_property_index_mark), TypedValue(storage->LabelToName(label_id)),
                             TypedValue(storage->PropertyToName(prop_id)),
                             TypedValue(static_cast<int>(
                                 storage_acc->ApproximateVerticesPointCount(label_id, prop_id).value_or(0)))});
        }

        for (const auto &spec : info.vector_indices_spec) {
          results.push_back(
              {TypedValue(vector_label_property_index_mark), TypedValue(storage->LabelToName(spec.label_id)),
               TypedValue(storage->PropertyToName(spec.property)),
               TypedValue(static_cast<int>(
                   storage_acc->ApproximateVerticesVectorCount(spec.label_id, spec.property).value_or(0)))});
        }

        for (const auto &spec : info.vector_edge_indices_spec) {
          results.push_back(
              {TypedValue(vector_edge_property_index_mark), TypedValue(storage->EdgeTypeToName(spec.edge_type_id)),
               TypedValue(storage->PropertyToName(spec.property)),
               TypedValue(static_cast<int>(
                   storage_acc->ApproximateEdgesVectorCount(spec.edge_type_id, spec.property).value_or(0)))});
        }

        std::sort(results.begin(), results.end(), [&label_index_mark](const auto &record_1, const auto &record_2) {
          const auto type_1 = record_1[0].ValueString();
          const auto type_2 = record_2[0].ValueString();

          if (type_1 != type_2) {
            return type_1 < type_2;
          }

          const auto label_1 = record_1[1].ValueString();
          const auto label_2 = record_2[1].ValueString();
          if (type_1 == label_index_mark || label_1 != label_2) {
            return label_1 < label_2;
          }

          // NOTE: not all "property" are strings, since composite indices it could be a list of strings
          if (record_1[2].type() == TypedValue::Type::String && record_2[2].type() == TypedValue::Type::String) {
            return record_1[2].UnsafeValueString() < record_2[2].UnsafeValueString();
          } else if (record_1[2].type() == TypedValue::Type::List && record_2[2].type() == TypedValue::Type::List) {
            auto as_string = [](TypedValue const &v) -> auto const & { return v.ValueString(); };
            return std::ranges::lexicographical_compare(record_1[2].UnsafeValueList(), record_2[2].UnsafeValueList(),
                                                        std::ranges::less{}, as_string, as_string);
          } else {
            return record_1[2].type() < record_2[2].type();
          }
        });

        return std::pair{results, QueryHandlerResult::COMMIT};
      };
      break;
    }
    case DatabaseInfoQuery::InfoType::CONSTRAINT: {
      header = {"constraint type", "label", "properties", "data_type"};
      handler = [storage = current_db.db_acc_->get()->storage(), dba] {
        auto info = dba->ListAllConstraints();
        std::vector<std::vector<TypedValue>> results;
        results.reserve(info.existence.size() + info.unique.size() + info.type.size());
        for (const auto &item : info.existence) {
          results.push_back({TypedValue("exists"), TypedValue(storage->LabelToName(item.first)),
                             TypedValue(storage->PropertyToName(item.second)), TypedValue("")});
        }
        for (const auto &item : info.unique) {
          std::vector<TypedValue> properties;
          properties.reserve(item.second.size());
          for (const auto &property : item.second) {
            properties.emplace_back(storage->PropertyToName(property));
          }
          results.push_back({TypedValue("unique"), TypedValue(storage->LabelToName(item.first)),
                             TypedValue(std::move(properties)), TypedValue("")});
        }
        for (const auto &[label, property, type] : info.type) {
          results.push_back({TypedValue("data_type"), TypedValue(storage->LabelToName(label)),
                             TypedValue(storage->PropertyToName(property)),
                             TypedValue(storage::TypeConstraintKindToString(type))});
        }
        return std::pair{results, QueryHandlerResult::COMMIT};
      };
      break;
    }
    case DatabaseInfoQuery::InfoType::EDGE_TYPES: {
      header = {"edge types"};
      handler = [storage = current_db.db_acc_->get()->storage(), dba] {
        if (!storage->config_.salient.items.enable_schema_metadata) {
          throw QueryRuntimeException(
              "The metadata collection for edge-types is disabled. To enable it, restart your instance and set the "
              "storage-enable-schema-metadata flag to True.");
        }
        auto edge_types = dba->ListAllPossiblyPresentEdgeTypes();
        std::vector<std::vector<TypedValue>> results;
        results.reserve(edge_types.size());
        for (auto &edge_type : edge_types) {
          results.push_back({TypedValue(storage->EdgeTypeToName(edge_type))});
        }

        return std::pair{results, QueryHandlerResult::COMMIT};
      };

      break;
    }
    case DatabaseInfoQuery::InfoType::NODE_LABELS: {
      header = {"node labels"};
      handler = [storage = current_db.db_acc_->get()->storage(), dba] {
        if (!storage->config_.salient.items.enable_schema_metadata) {
          throw QueryRuntimeException(
              "The metadata collection for node-labels is disabled. To enable it, restart your instance and set the "
              "storage-enable-schema-metadata flag to True.");
        }
        auto node_labels = dba->ListAllPossiblyPresentVertexLabels();
        std::vector<std::vector<TypedValue>> results;
        results.reserve(node_labels.size());
        for (auto &node_label : node_labels) {
          results.push_back({TypedValue(storage->LabelToName(node_label))});
        }

        return std::pair{results, QueryHandlerResult::COMMIT};
      };

      break;
    }
    case DatabaseInfoQuery::InfoType::METRICS: {
#ifdef MG_ENTERPRISE
      if (!memgraph::license::global_license_checker.IsEnterpriseValidFast()) {
        throw QueryRuntimeException(license::LicenseCheckErrorToString(
            license::LicenseCheckError::NOT_ENTERPRISE_LICENSE, "SHOW METRICS INFO"));
      }
#else
      throw EnterpriseOnlyException();
#endif
      header = {"name", "type", "metric type", "value"};
      handler = [storage = current_db.db_acc_->get()->storage()] {
        auto const info = storage->GetBaseInfo();
        auto const metrics_info = memgraph::storage::Storage::GetMetrics();
        std::vector<std::vector<TypedValue>> results;
        results.push_back({TypedValue("VertexCount"), TypedValue("General"), TypedValue("Gauge"),
                           TypedValue(static_cast<int64_t>(info.vertex_count))});
        results.push_back({TypedValue("EdgeCount"), TypedValue("General"), TypedValue("Gauge"),
                           TypedValue(static_cast<int64_t>(info.edge_count))});
        results.push_back(
            {TypedValue("AverageDegree"), TypedValue("General"), TypedValue("Gauge"), TypedValue(info.average_degree)});
        results.push_back({TypedValue("MemoryRes"), TypedValue("Memory"), TypedValue("Gauge"),
                           TypedValue(static_cast<int64_t>(info.memory_res))});
        results.push_back({TypedValue("DiskUsage"), TypedValue("Memory"), TypedValue("Gauge"),
                           TypedValue(static_cast<int64_t>(info.disk_usage))});
        for (const auto &metric : metrics_info) {
          results.push_back({TypedValue(metric.name), TypedValue(metric.type), TypedValue(metric.event_type),
                             TypedValue(static_cast<int64_t>(metric.value))});
        }
        std::ranges::sort(results, [](auto const &record_1, auto const &record_2) {
          auto const key_1 = std::tie(record_1[1].ValueString(), record_1[2].ValueString(), record_1[0].ValueString());
          auto const key_2 = std::tie(record_2[1].ValueString(), record_2[2].ValueString(), record_2[0].ValueString());
          return key_1 < key_2;
        });
        return std::pair{results, QueryHandlerResult::COMMIT};
      };

      break;
    }
    case DatabaseInfoQuery::InfoType::VECTOR_INDEX: {
      header = {"index_name", "label", "property",    "capacity",  "dimension",
                "metric",     "size",  "scalar_kind", "index_type"};
      handler = [database, dba] {
        auto *storage = database->storage();
        auto vector_indices = dba->ListAllVectorIndices();
        auto vector_edge_indices = dba->ListAllVectorEdgeIndices();
        auto storage_acc = database->Access();
        std::vector<std::vector<TypedValue>> results;
        results.reserve(vector_indices.size());

        for (const auto &spec : vector_indices) {
          results.push_back(
              {TypedValue(spec.index_name), TypedValue(storage->LabelToName(spec.label_id)),
               TypedValue(storage->PropertyToName(spec.property)), TypedValue(static_cast<int64_t>(spec.capacity)),
               TypedValue(spec.dimension), TypedValue(spec.metric), TypedValue(static_cast<int64_t>(spec.size)),
               TypedValue(spec.scalar_kind), TypedValue(VectorIndexTypeToString(storage::VectorIndexType::ON_NODES))});
        }

        for (const auto &spec : vector_edge_indices) {
          results.push_back(
              {TypedValue(spec.index_name), TypedValue(storage->EdgeTypeToName(spec.edge_type_id)),
               TypedValue(storage->PropertyToName(spec.property)), TypedValue(static_cast<int64_t>(spec.capacity)),
               TypedValue(spec.dimension), TypedValue(spec.metric), TypedValue(static_cast<int64_t>(spec.size)),
               TypedValue(spec.scalar_kind), TypedValue(VectorIndexTypeToString(storage::VectorIndexType::ON_EDGES))});
        }

        return std::pair{results, QueryHandlerResult::COMMIT};
      };
      break;
    }
  }

  return PreparedQuery{std::move(header), std::move(parsed_query.required_privileges),
                       [handler = std::move(handler), action = QueryHandlerResult::NOTHING,
                        pull_plan = std::shared_ptr<PullPlanVector>(nullptr)](
                           AnyStream *stream, std::optional<int> n) mutable -> std::optional<QueryHandlerResult> {
                         if (!pull_plan) {
                           auto [results, action_on_complete] = handler();
                           action = action_on_complete;
                           pull_plan = std::make_shared<PullPlanVector>(std::move(results));
                         }

                         if (pull_plan->Pull(stream, n)) {
                           return action;
                         }
                         return std::nullopt;
                       },
                       RWType::NONE};
}

PreparedQuery PrepareSystemInfoQuery(ParsedQuery parsed_query, bool in_explicit_transaction, CurrentDB &current_db,
                                     std::optional<storage::IsolationLevel> interpreter_isolation_level,
                                     std::optional<storage::IsolationLevel> next_transaction_isolation_level,
                                     InterpreterContext *interpreter_context) {
  if (in_explicit_transaction) {
    throw InfoInMulticommandTxException();
  }

  auto *info_query = utils::Downcast<SystemInfoQuery>(parsed_query.query);
  std::vector<std::string> header;
  std::function<std::pair<std::vector<std::vector<TypedValue>>, QueryHandlerResult>()> handler;

  switch (info_query->info_type_) {
    case SystemInfoQuery::InfoType::STORAGE: {
      MG_ASSERT(current_db.db_acc_, "System storage info query expects a current DB");
      header = {"storage info", "value"};
      handler = [storage = current_db.db_acc_->get()->storage(), interpreter_isolation_level,
                 next_transaction_isolation_level] {
        auto info = storage->GetBaseInfo();
        const auto vm_max_map_count = utils::GetVmMaxMapCount();
        const int64_t vm_max_map_count_storage_info =
            vm_max_map_count.has_value() ? vm_max_map_count.value() : memgraph::utils::VM_MAX_MAP_COUNT_DEFAULT;
        std::vector<std::vector<TypedValue>> results{
            {TypedValue("name"), TypedValue(storage->name())},
            {TypedValue("database_uuid"), TypedValue(static_cast<std::string>(storage->uuid()))},
            {TypedValue("vertex_count"), TypedValue(static_cast<int64_t>(info.vertex_count))},
            {TypedValue("edge_count"), TypedValue(static_cast<int64_t>(info.edge_count))},
            {TypedValue("average_degree"), TypedValue(info.average_degree)},
            {TypedValue("vm_max_map_count"), TypedValue(vm_max_map_count_storage_info)},
            {TypedValue("memory_res"), TypedValue(utils::GetReadableSize(static_cast<double>(info.memory_res)))},
            {TypedValue("peak_memory_res"),
             TypedValue(utils::GetReadableSize(static_cast<double>(info.peak_memory_res)))},
            {TypedValue("unreleased_delta_objects"), TypedValue(static_cast<int64_t>(info.unreleased_delta_objects))},
            {TypedValue("disk_usage"), TypedValue(utils::GetReadableSize(static_cast<double>(info.disk_usage)))},
            {TypedValue("memory_tracked"),
             TypedValue(utils::GetReadableSize(static_cast<double>(utils::total_memory_tracker.Amount())))},
            {TypedValue("allocation_limit"),
             TypedValue(utils::GetReadableSize(static_cast<double>(utils::total_memory_tracker.HardLimit())))},
            {TypedValue("global_isolation_level"), TypedValue(IsolationLevelToString(storage->GetIsolationLevel()))},
            {TypedValue("session_isolation_level"), TypedValue(IsolationLevelToString(interpreter_isolation_level))},
            {TypedValue("next_session_isolation_level"),
             TypedValue(IsolationLevelToString(next_transaction_isolation_level))},
            {TypedValue("storage_mode"), TypedValue(StorageModeToString(storage->GetStorageMode()))}};
        return std::pair{results, QueryHandlerResult::NOTHING};
      };
    } break;
    case SystemInfoQuery::InfoType::BUILD: {
      header = {"build info", "value"};
      handler = [] {
        std::vector<std::vector<TypedValue>> results{
            {TypedValue("build_type"), TypedValue(utils::GetBuildInfo().build_name)}};
        return std::pair{results, QueryHandlerResult::NOTHING};
      };
    } break;
    case SystemInfoQuery::InfoType::ACTIVE_USERS: {
      header = {"username", "session uuid", "login timestamp"};
      handler = [interpreter_context] {
        std::vector<std::vector<TypedValue>> results;
        for (const auto &result : GetActiveUsersInfo(interpreter_context)) {
          results.push_back({TypedValue(result.username), TypedValue(result.uuid), TypedValue(result.login_timestamp)});
        }
        return std::pair{results, QueryHandlerResult::NOTHING};
      };
    } break;
    case SystemInfoQuery::InfoType::LICENSE: {
      header = {"license info", "value"};
      handler = [] {
        const auto license_info = license::global_license_checker.GetDetailedLicenseInfo();
        const auto memory_limit = license_info.memory_limit != 0
                                      ? utils::GetReadableSize(static_cast<double>(license_info.memory_limit))
                                      : "UNLIMITED";

        const std::vector<std::vector<TypedValue>> results{
            {TypedValue("organization_name"), TypedValue(license_info.organization_name)},
            {TypedValue("license_key"), TypedValue(license_info.license_key)},
            {TypedValue("is_valid"), TypedValue(license_info.is_valid)},
            {TypedValue("license_type"), TypedValue(license_info.license_type)},
            {TypedValue("valid_until"), TypedValue(license_info.valid_until)},
            {TypedValue("memory_limit"), TypedValue(memory_limit)},
            {TypedValue("status"), TypedValue(license_info.status)},
        };

        return std::pair{results, QueryHandlerResult::NOTHING};
      };
    } break;
  }

  return PreparedQuery{std::move(header), std::move(parsed_query.required_privileges),
                       [handler = std::move(handler), action = QueryHandlerResult::NOTHING,
                        pull_plan = std::shared_ptr<PullPlanVector>(nullptr)](
                           AnyStream *stream, std::optional<int> n) mutable -> std::optional<QueryHandlerResult> {
                         if (!pull_plan) {
                           auto [results, action_on_complete] = handler();
                           action = action_on_complete;
                           pull_plan = std::make_shared<PullPlanVector>(std::move(results));
                         }
                         if (pull_plan->Pull(stream, n)) {
                           return action;
                         }
                         return std::nullopt;
                       },
                       RWType::NONE};
}

PreparedQuery PrepareConstraintQuery(ParsedQuery parsed_query, bool in_explicit_transaction,
                                     std::vector<Notification> *notifications, CurrentDB &current_db) {
  if (in_explicit_transaction) {
    throw ConstraintInMulticommandTxException();
  }

  MG_ASSERT(current_db.db_acc_, "Constraint query expects a current DB");
  storage::Storage *storage = current_db.db_acc_->get()->storage();
  MG_ASSERT(current_db.db_transactional_accessor_, "Constraint query expects a DB transactional access");
  auto *dba = &*current_db.execution_db_accessor_;

  auto *constraint_query = utils::Downcast<ConstraintQuery>(parsed_query.query);
  std::function<void(Notification &)> handler;

  auto label = storage->NameToLabel(constraint_query->constraint_.label.name);
  std::vector<storage::PropertyId> properties;
  std::vector<std::string> properties_string;
  properties.reserve(constraint_query->constraint_.properties.size());
  properties_string.reserve(constraint_query->constraint_.properties.size());
  for (const auto &prop : constraint_query->constraint_.properties) {
    properties.push_back(storage->NameToProperty(prop.name));
    properties_string.push_back(prop.name);
  }
  auto properties_stringified = utils::Join(properties_string, ", ");

  Notification constraint_notification(SeverityLevel::INFO);
  switch (constraint_query->action_type_) {
    case ConstraintQuery::ActionType::CREATE: {
      constraint_notification.code = NotificationCode::CREATE_CONSTRAINT;

      switch (constraint_query->constraint_.type) {
        case Constraint::Type::NODE_KEY: {
          throw utils::NotYetImplemented("Node key constraints");
        }
        case Constraint::Type::EXISTS: {
          if (properties.empty() || properties.size() > 1) {
            throw SyntaxException("Exactly one property must be used for existence constraints.");
          }
          constraint_notification.title = fmt::format("Created EXISTS constraint on label {} on properties {}.",
                                                      constraint_query->constraint_.label.name, properties_stringified);
          handler = [storage, dba, label, label_name = constraint_query->constraint_.label.name,
                     properties_stringified = std::move(properties_stringified),
                     properties = std::move(properties)](Notification &constraint_notification) {
            auto maybe_constraint_error = dba->CreateExistenceConstraint(label, properties[0]);

            if (maybe_constraint_error.HasError()) {
              const auto &error = maybe_constraint_error.GetError();
              std::visit(
                  [storage, &label_name, &properties_stringified, &constraint_notification]<typename T>(T &&arg) {
                    using ErrorType = std::remove_cvref_t<T>;
                    if constexpr (std::is_same_v<ErrorType, storage::ConstraintViolation>) {
                      auto &violation = arg;
                      MG_ASSERT(violation.properties.size() == 1U);
                      auto property_name = storage->PropertyToName(*violation.properties.begin());
                      throw QueryRuntimeException(
                          "Unable to create existence constraint :{}({}), because an "
                          "existing node violates it.",
                          label_name, property_name);
                    } else if constexpr (std::is_same_v<ErrorType, storage::ConstraintDefinitionError>) {
                      constraint_notification.code = NotificationCode::EXISTENT_CONSTRAINT;
                      constraint_notification.title =
                          fmt::format("Constraint EXISTS on label {} on properties {} already exists.", label_name,
                                      properties_stringified);
                    } else {
                      static_assert(kAlwaysFalse<T>, "Missing type from variant visitor");
                    }
                  },
                  error);
            }
          };
          break;
        }
        case Constraint::Type::UNIQUE: {
          std::set<storage::PropertyId> property_set;
          for (const auto &property : properties) {
            property_set.insert(property);
          }
          if (property_set.size() != properties.size()) {
            throw SyntaxException("The given set of properties contains duplicates.");
          }
          constraint_notification.title =
              fmt::format("Created UNIQUE constraint on label {} on properties {}.",
                          constraint_query->constraint_.label.name, utils::Join(properties_string, ", "));
          handler = [storage, dba, label, label_name = constraint_query->constraint_.label.name,
                     properties_stringified = std::move(properties_stringified),
                     property_set = std::move(property_set)](Notification &constraint_notification) {
            auto maybe_constraint_error = dba->CreateUniqueConstraint(label, property_set);
            if (maybe_constraint_error.HasError()) {
              const auto &error = maybe_constraint_error.GetError();
              std::visit(
                  [storage, &label_name, &properties_stringified, &constraint_notification]<typename T>(T &&arg) {
                    using ErrorType = std::remove_cvref_t<T>;
                    if constexpr (std::is_same_v<ErrorType, storage::ConstraintViolation>) {
                      auto &violation = arg;
                      auto violation_label_name = storage->LabelToName(violation.label);
                      std::stringstream property_names_stream;
                      utils::PrintIterable(
                          property_names_stream, violation.properties, ", ",
                          [storage](auto &stream, const auto &prop) { stream << storage->PropertyToName(prop); });
                      throw QueryRuntimeException(
                          "Unable to create unique constraint :{}({}), because an "
                          "existing node violates it.",
                          violation_label_name, property_names_stream.str());
                    } else if constexpr (std::is_same_v<ErrorType, storage::ConstraintDefinitionError>) {
                      constraint_notification.code = NotificationCode::EXISTENT_CONSTRAINT;
                      constraint_notification.title =
                          fmt::format("Constraint UNIQUE on label {} and properties {} couldn't be created.",
                                      label_name, properties_stringified);
                    } else {
                      static_assert(kAlwaysFalse<T>, "Missing type from variant visitor");
                    }
                  },
                  error);
            }
            switch (maybe_constraint_error.GetValue()) {
              case storage::UniqueConstraints::CreationStatus::EMPTY_PROPERTIES:
                throw SyntaxException(
                    "At least one property must be used for unique "
                    "constraints.");
              case storage::UniqueConstraints::CreationStatus::PROPERTIES_SIZE_LIMIT_EXCEEDED:
                throw SyntaxException(
                    "Too many properties specified. Limit of {} properties "
                    "for unique constraints is exceeded.",
                    storage::kUniqueConstraintsMaxProperties);
              case storage::UniqueConstraints::CreationStatus::ALREADY_EXISTS:
                constraint_notification.code = NotificationCode::EXISTENT_CONSTRAINT;
                constraint_notification.title =
                    fmt::format("Constraint UNIQUE on label {} on properties {} already exists.", label_name,
                                properties_stringified);
                break;
              case storage::UniqueConstraints::CreationStatus::SUCCESS:
                break;
            }
          };
          break;
        }
        case Constraint::Type::TYPE: {
          auto const maybe_constraint_type = constraint_query->constraint_.type_constraint;
          MG_ASSERT(maybe_constraint_type.has_value());
          auto const constraint_type = *maybe_constraint_type;

          constraint_notification.title = fmt::format("Created IS TYPED {} constraint on label {} on property {}.",
                                                      storage::TypeConstraintKindToString(constraint_type),
                                                      constraint_query->constraint_.label.name, properties_stringified);
          handler = [storage, dba, label, label_name = constraint_query->constraint_.label.name, constraint_type,
                     properties_stringified = std::move(properties_stringified),
                     properties = std::move(properties)](Notification & /**/) {
            auto maybe_constraint_error = dba->CreateTypeConstraint(label, properties[0], constraint_type);

            if (maybe_constraint_error.HasError()) {
              const auto &error = maybe_constraint_error.GetError();
              std::visit(
                  [storage, &label_name, &properties_stringified,
                   constraint_type]<typename T>(T const &arg) {  // TODO: using universal reference gives clang tidy
                                                                 // error but it used above with no problem?
                    using ErrorType = std::remove_cvref_t<T>;
                    if constexpr (std::is_same_v<ErrorType, storage::ConstraintViolation>) {
                      auto &violation = arg;
                      MG_ASSERT(violation.properties.size() == 1U);
                      auto property_name = storage->PropertyToName(*violation.properties.begin());
                      throw QueryRuntimeException(
                          "Unable to create IS TYPED {} constraint on :{}({}), because an "
                          "existing node violates it.",
                          storage::TypeConstraintKindToString(constraint_type), label_name, property_name);
                    } else if constexpr (std::is_same_v<ErrorType, storage::ConstraintDefinitionError>) {
                      throw QueryRuntimeException("Constraint IS TYPED {} on :{}({}) already exists",
                                                  storage::TypeConstraintKindToString(constraint_type), label_name,
                                                  properties_stringified);
                    } else {
                      static_assert(kAlwaysFalse<T>, "Missing type from variant visitor");
                    }
                  },
                  error);
            }
          };
          break;
        }
      }
    } break;
    case ConstraintQuery::ActionType::DROP: {
      constraint_notification.code = NotificationCode::DROP_CONSTRAINT;

      switch (constraint_query->constraint_.type) {
        case Constraint::Type::NODE_KEY:
          throw utils::NotYetImplemented("Node key constraints");
        case Constraint::Type::EXISTS: {
          if (properties.empty() || properties.size() > 1) {
            throw SyntaxException("Exactly one property must be used for existence constraints.");
          }
          constraint_notification.title =
              fmt::format("Dropped EXISTS constraint on label {} on properties {}.",
                          constraint_query->constraint_.label.name, utils::Join(properties_string, ", "));
          handler = [dba, label, label_name = constraint_query->constraint_.label.name,
                     properties_stringified = std::move(properties_stringified),
                     properties = std::move(properties)](Notification &constraint_notification) {
            auto maybe_constraint_error = dba->DropExistenceConstraint(label, properties[0]);
            if (maybe_constraint_error.HasError()) {
              constraint_notification.code = NotificationCode::NONEXISTENT_CONSTRAINT;
              constraint_notification.title = fmt::format(
                  "Constraint EXISTS on label {} on properties {} doesn't exist.", label_name, properties_stringified);
            }
            return std::vector<std::vector<TypedValue>>();
          };
          break;
        }
        case Constraint::Type::UNIQUE: {
          std::set<storage::PropertyId> property_set;
          for (const auto &property : properties) {
            property_set.insert(property);
          }
          if (property_set.size() != properties.size()) {
            throw SyntaxException("The given set of properties contains duplicates.");
          }
          constraint_notification.title =
              fmt::format("Dropped UNIQUE constraint on label {} on properties {}.",
                          constraint_query->constraint_.label.name, utils::Join(properties_string, ", "));
          handler = [dba, label, label_name = constraint_query->constraint_.label.name,
                     properties_stringified = std::move(properties_stringified),
                     property_set = std::move(property_set)](Notification &constraint_notification) {
            auto res = dba->DropUniqueConstraint(label, property_set);
            switch (res) {
              case storage::UniqueConstraints::DeletionStatus::EMPTY_PROPERTIES:
                throw SyntaxException(
                    "At least one property must be used for unique "
                    "constraints.");
                break;
              case storage::UniqueConstraints::DeletionStatus::PROPERTIES_SIZE_LIMIT_EXCEEDED:
                throw SyntaxException(
                    "Too many properties specified. Limit of {} properties for "
                    "unique constraints is exceeded.",
                    storage::kUniqueConstraintsMaxProperties);
                break;
              case storage::UniqueConstraints::DeletionStatus::NOT_FOUND:
                constraint_notification.code = NotificationCode::NONEXISTENT_CONSTRAINT;
                constraint_notification.title =
                    fmt::format("Constraint UNIQUE on label {} on properties {} doesn't exist.", label_name,
                                properties_stringified);
                break;
              case storage::UniqueConstraints::DeletionStatus::SUCCESS:
                break;
            }
            return std::vector<std::vector<TypedValue>>();
          };
          break;
        }
        case Constraint::Type::TYPE: {
          auto const maybe_constraint_type = constraint_query->constraint_.type_constraint;
          MG_ASSERT(maybe_constraint_type.has_value());
          auto const constraint_type = *maybe_constraint_type;

          constraint_notification.title =
              fmt::format("Dropped IS TYPED {} constraint on label {} on properties {}.",
                          storage::TypeConstraintKindToString(constraint_type),
                          constraint_query->constraint_.label.name, utils::Join(properties_string, ", "));
          handler = [dba, label, label_name = constraint_query->constraint_.label.name, constraint_type,
                     properties_stringified = std::move(properties_stringified),
                     properties = std::move(properties)](Notification & /**/) {
            auto maybe_constraint_error = dba->DropTypeConstraint(label, properties[0], constraint_type);
            if (maybe_constraint_error.HasError()) {
              throw QueryRuntimeException("Constraint IS TYPED {} on :{}({}) doesn't exist",
                                          storage::TypeConstraintKindToString(constraint_type), label_name,
                                          properties_stringified);
            }
            return std::vector<std::vector<TypedValue>>();
          };
          break;
        }
      }
    } break;
  }

  return PreparedQuery{{},
                       std::move(parsed_query.required_privileges),
                       [handler = std::move(handler), constraint_notification = std::move(constraint_notification),
                        notifications](AnyStream * /*stream*/, std::optional<int> /*n*/) mutable {
                         handler(constraint_notification);
                         notifications->push_back(constraint_notification);
                         return QueryHandlerResult::COMMIT;
                       },
                       RWType::NONE};
}

PreparedQuery PrepareMultiDatabaseQuery(ParsedQuery parsed_query, InterpreterContext *interpreter_context,
                                        Interpreter &interpreter) {
#ifdef MG_ENTERPRISE
  if (!license::global_license_checker.IsEnterpriseValidFast()) {
    throw QueryRuntimeException(
        license::LicenseCheckErrorToString(license::LicenseCheckError::NOT_ENTERPRISE_LICENSE, "multi-tenancy"));
  }

  auto *query = utils::Downcast<MultiDatabaseQuery>(parsed_query.query);
  auto *db_handler = interpreter_context->dbms_handler;

  const bool is_replica = interpreter_context->repl_state.ReadLock()->IsReplica();

  switch (query->action_) {
    case MultiDatabaseQuery::Action::CREATE: {
      if (is_replica) {
        throw QueryException("Query forbidden on the replica!");
      }
      return PreparedQuery{
          {"STATUS"},
          std::move(parsed_query.required_privileges),
          [db_name = query->db_name_, db_handler, interpreter = &interpreter](
              AnyStream *stream, std::optional<int> n) -> std::optional<QueryHandlerResult> {
            if (!interpreter->system_transaction_) {
              throw QueryException("Expected to be in a system transaction");
            }

            std::vector<std::vector<TypedValue>> status;
            std::string res;

            const auto success = db_handler->New(db_name, &*interpreter->system_transaction_);
            if (success.HasError()) {
              switch (success.GetError()) {
                case dbms::NewError::EXISTS:
                  res = db_name + " already exists.";
                  break;
                case dbms::NewError::DEFUNCT:
                  throw QueryRuntimeException(
                      "{} is defunct and in an unknown state. Try to delete it again or clean up storage and restart "
                      "Memgraph.");
                case dbms::NewError::GENERIC:
                  throw QueryRuntimeException("Failed while creating {}", db_name);
                case dbms::NewError::NO_CONFIGS:
                  throw QueryRuntimeException("No configuration found while trying to create {}", db_name);
              }
            } else {
              res = "Successfully created database " + db_name;
            }
            status.emplace_back(std::vector<TypedValue>{TypedValue(res)});
            auto pull_plan = std::make_shared<PullPlanVector>(std::move(status));
            if (pull_plan->Pull(stream, n)) {
              return QueryHandlerResult::COMMIT;
            }
            return std::nullopt;
          },
          RWType::W,
          std::string(dbms::kSystemDB)};
    }
    case MultiDatabaseQuery::Action::DROP: {
      if (is_replica) {
        throw QueryException("Query forbidden on the replica!");
      }

      return PreparedQuery{
          {"STATUS"},
          std::move(parsed_query.required_privileges),
          [db_name = query->db_name_, db_handler, auth = interpreter_context->auth, interpreter = &interpreter](
              AnyStream *stream, std::optional<int> n) -> std::optional<QueryHandlerResult> {
            if (!interpreter->system_transaction_) {
              throw QueryException("Expected to be in a system transaction");
            }

            std::vector<std::vector<TypedValue>> status;

            try {
              // Remove database
              auto success = db_handler->TryDelete(db_name, &*interpreter->system_transaction_);
              if (!success.HasError()) {
                // Remove from auth
                if (auth) auth->DeleteDatabase(db_name, &*interpreter->system_transaction_);
              } else {
                switch (success.GetError()) {
                  case dbms::DeleteError::DEFAULT_DB:
                    throw QueryRuntimeException("Cannot delete the default database.");
                  case dbms::DeleteError::NON_EXISTENT:
                    throw QueryRuntimeException("{} does not exist.", db_name);
                  case dbms::DeleteError::USING:
                    throw QueryRuntimeException("Cannot delete {}, it is currently being used.", db_name);
                  case dbms::DeleteError::FAIL:
                    throw QueryRuntimeException("Failed while deleting {}", db_name);
                  case dbms::DeleteError::DISK_FAIL:
                    throw QueryRuntimeException("Failed to clean storage of {}", db_name);
                }
              }
            } catch (const utils::BasicException &e) {
              throw QueryRuntimeException(e.what());
            }

            status.emplace_back(std::vector<TypedValue>{TypedValue("Successfully deleted " + db_name)});
            auto pull_plan = std::make_shared<PullPlanVector>(std::move(status));
            if (pull_plan->Pull(stream, n)) {
              return QueryHandlerResult::COMMIT;
            }
            return std::nullopt;
          },
          RWType::W,
          query->db_name_};
    }
  };
#else
  // here to satisfy clang-tidy
  (void)parsed_query;
  (void)interpreter_context;
  (void)interpreter;
  throw EnterpriseOnlyException();
#endif
}

PreparedQuery PrepareUseDatabaseQuery(ParsedQuery parsed_query, CurrentDB &current_db,
                                      InterpreterContext *interpreter_context,
                                      std::optional<std::function<void(std::string_view)>> on_change_cb) {
#ifdef MG_ENTERPRISE
  if (!license::global_license_checker.IsEnterpriseValidFast()) {
    throw QueryException(
        "Trying to use enterprise feature without a valid license. Check your license status by running SHOW LICENSE "
        "INFO.");
  }

  auto *query = utils::Downcast<UseDatabaseQuery>(parsed_query.query);
  auto *db_handler = interpreter_context->dbms_handler;

  if (current_db.in_explicit_db_) {
    throw QueryException("Database switching is prohibited if session explicitly defines the used database");
  }
  return PreparedQuery{{"STATUS"},
                       std::move(parsed_query.required_privileges),
                       [db_name = query->db_name_, db_handler, &current_db, on_change = std::move(on_change_cb)](
                           AnyStream *stream, std::optional<int> n) -> std::optional<QueryHandlerResult> {
                         std::vector<std::vector<TypedValue>> status;
                         std::string res;

                         try {
                           if (current_db.db_acc_ && db_name == current_db.db_acc_->get()->name()) {
                             res = "Already using " + db_name;
                           } else {
                             auto tmp = db_handler->Get(db_name);
                             if (on_change) (*on_change)(db_name);  // Will trow if cb fails
                             current_db.SetCurrentDB(std::move(tmp), false);
                             res = "Using " + db_name;
                           }
                         } catch (const utils::BasicException &e) {
                           throw QueryRuntimeException(e.what());
                         }

                         status.emplace_back(std::vector<TypedValue>{TypedValue(res)});
                         auto pull_plan = std::make_shared<PullPlanVector>(std::move(status));
                         if (pull_plan->Pull(stream, n)) {
                           return QueryHandlerResult::COMMIT;
                         }
                         return std::nullopt;
                       },
                       RWType::NONE,
                       query->db_name_};
#else
  // here to satisfy clang-tidy
  (void)parsed_query;
  (void)current_db;
  (void)interpreter_context;
  (void)on_change_cb;
  throw EnterpriseOnlyException();
#endif
}

PreparedQuery PrepareShowDatabaseQuery(ParsedQuery parsed_query, CurrentDB &current_db) {
#ifdef MG_ENTERPRISE
  if (!license::global_license_checker.IsEnterpriseValidFast()) {
    throw QueryException(
        "Trying to use enterprise feature without a valid license. Check your license status by running SHOW LICENSE "
        "INFO.");
  }

  return PreparedQuery{{"Current"},
                       std::move(parsed_query.required_privileges),
                       [db_acc = current_db.db_acc_, pull_plan = std::shared_ptr<PullPlanVector>(nullptr)](
                           AnyStream *stream, std::optional<int> n) mutable -> std::optional<QueryHandlerResult> {
                         if (!pull_plan) {
                           std::vector<std::vector<TypedValue>> results;
                           auto db_name = db_acc ? TypedValue{db_acc->get()->storage()->name()} : TypedValue{};
                           results.push_back({std::move(db_name)});
                           pull_plan = std::make_shared<PullPlanVector>(std::move(results));
                         }

                         if (pull_plan->Pull(stream, n)) {
                           return QueryHandlerResult::NOTHING;
                         }
                         return std::nullopt;
                       },
                       RWType::NONE};
#else
  // here to satisfy clang-tidy
  (void)parsed_query;
  (void)current_db;
  throw EnterpriseOnlyException();
#endif
}

PreparedQuery PrepareShowDatabasesQuery(ParsedQuery parsed_query, InterpreterContext *interpreter_context,
                                        std::shared_ptr<QueryUserOrRole> user_or_role) {
#ifdef MG_ENTERPRISE
  if (!license::global_license_checker.IsEnterpriseValidFast()) {
    throw QueryRuntimeException(
        license::LicenseCheckErrorToString(license::LicenseCheckError::NOT_ENTERPRISE_LICENSE, "multi-tenancy"));
  }

  auto *db_handler = interpreter_context->dbms_handler;
  AuthQueryHandler *auth = interpreter_context->auth;

  Callback callback;
  callback.header = {"Name"};
  callback.fn = [auth, db_handler,
                 user_or_role = std::move(user_or_role)]() mutable -> std::vector<std::vector<TypedValue>> {
    std::vector<std::vector<TypedValue>> status;
    auto gen_status = [&]<typename T, typename K>(T all, K denied) {
      Sort(all);
      Sort(denied);

      status.reserve(all.size());
      for (const auto &name : all) {
        status.push_back({TypedValue(name)});
      }

      // No denied databases (no need to filter them out)
      if (denied.empty()) return;

      auto denied_itr = denied.begin();
      auto iter = std::remove_if(status.begin(), status.end(), [&denied_itr, &denied](auto &in) -> bool {
        while (denied_itr != denied.end() && denied_itr->ValueString() < in[0].ValueString()) ++denied_itr;
        return (denied_itr != denied.end() && denied_itr->ValueString() == in[0].ValueString());
      });
      status.erase(iter, status.end());
    };

    if (!user_or_role || !*user_or_role) {
      // No user, return all
      gen_status(db_handler->All(), std::vector<TypedValue>{});
    } else {
      // User has a subset of accessible dbs; this is synched with the SessionContextHandler
      const auto &db_priv = auth->GetDatabasePrivileges(user_or_role->username().value(), user_or_role->rolenames());
      const auto &allowed = db_priv[0][0];
      const auto &denied = db_priv[0][1].ValueList();
      if (allowed.IsString() && allowed.ValueString() == auth::kAllDatabases) {
        // All databases are allowed
        gen_status(db_handler->All(), denied);
      } else {
        gen_status(allowed.ValueList(), denied);
      }
    }

    return status;
  };

  return PreparedQuery{std::move(callback.header), std::move(parsed_query.required_privileges),
                       [handler = std::move(callback.fn), pull_plan = std::shared_ptr<PullPlanVector>(nullptr)](
                           AnyStream *stream, std::optional<int> n) mutable -> std::optional<QueryHandlerResult> {
                         if (!pull_plan) {
                           auto results = handler();
                           pull_plan = std::make_shared<PullPlanVector>(std::move(results));
                         }

                         if (pull_plan->Pull(stream, n)) {
                           return QueryHandlerResult::NOTHING;
                         }
                         return std::nullopt;
                       },
                       RWType::NONE};
#else
  throw EnterpriseOnlyException();
#endif
}

PreparedQuery PrepareCreateEnumQuery(ParsedQuery parsed_query, CurrentDB &current_db) {
  MG_ASSERT(current_db.db_acc_, "Create Enum query expects a current DB");

  auto *create_enum_query = utils::Downcast<CreateEnumQuery>(parsed_query.query);
  MG_ASSERT(create_enum_query);

  return {{},
          std::move(parsed_query.required_privileges),
          [dba = *current_db.execution_db_accessor_, enum_name = std::move(create_enum_query->enum_name_),
           enum_values = std::move(create_enum_query->enum_values_)](
              AnyStream * /*stream*/, std::optional<int> /*unused*/) mutable -> std::optional<QueryHandlerResult> {
            auto res = dba.CreateEnum(enum_name, enum_values);
            if (res.HasError()) {
              switch (res.GetError()) {
                case storage::EnumStorageError::EnumExists:
                  throw QueryRuntimeException("Enum already exists.");
                case storage::EnumStorageError::InvalidValue:
                  throw QueryRuntimeException("Enum value has duplicate.");
                default:
                  // Should not happen
                  throw QueryRuntimeException("Enum could not be created.");
              }
            }
            return QueryHandlerResult::COMMIT;
          },
          RWType::W};
}

PreparedQuery PrepareShowEnumsQuery(ParsedQuery parsed_query, CurrentDB &current_db) {
  return PreparedQuery{{"Enum Name", "Enum Values"},
                       std::move(parsed_query.required_privileges),
                       [dba = *current_db.execution_db_accessor_, pull_plan = std::shared_ptr<PullPlanVector>(nullptr)](
                           AnyStream *stream, std::optional<int> n) mutable -> std::optional<QueryHandlerResult> {
                         if (!pull_plan) {
                           auto enums = dba.ShowEnums();
                           auto to_row = [](auto &&p) {
                             return std::vector{TypedValue{p.first}, TypedValue{p.second}};
                           };
                           pull_plan = std::make_shared<PullPlanVector>(enums | rv::transform(to_row) | r::to_vector);
                         }

                         if (pull_plan->Pull(stream, n)) {
                           return QueryHandlerResult::COMMIT;
                         }
                         return std::nullopt;
                       },
                       RWType::NONE};
}

PreparedQuery PrepareEnumAlterAddQuery(ParsedQuery parsed_query, CurrentDB &current_db) {
  MG_ASSERT(current_db.db_acc_, "Alter Enum query expects a current DB");

  auto *alter_enum_add_query = utils::Downcast<AlterEnumAddValueQuery>(parsed_query.query);
  MG_ASSERT(alter_enum_add_query);

  return {{},
          std::move(parsed_query.required_privileges),
          [dba = *current_db.execution_db_accessor_, enum_name = std::move(alter_enum_add_query->enum_name_),
           enum_value = std::move(alter_enum_add_query->enum_value_)](
              AnyStream * /*stream*/, std::optional<int> /*unused*/) mutable -> std::optional<QueryHandlerResult> {
            auto res = dba.EnumAlterAdd(enum_name, enum_value);
            if (res.HasError()) {
              switch (res.GetError()) {
                case storage::EnumStorageError::InvalidValue:
                  throw QueryRuntimeException("Enum value already exists.");
                case storage::EnumStorageError::UnknownEnumType:
                  throw QueryRuntimeException("Unknown Enum type.");
                default:
                  // Should not happen
                  throw QueryRuntimeException("Enum could not be altered.");
              }
            }
            return QueryHandlerResult::COMMIT;
          },
          RWType::W};
}

PreparedQuery PrepareEnumAlterUpdateQuery(ParsedQuery parsed_query, CurrentDB &current_db) {
  MG_ASSERT(current_db.db_acc_, "Alter Enum query expects a current DB");

  auto *alter_enum_update_query = utils::Downcast<AlterEnumUpdateValueQuery>(parsed_query.query);
  MG_ASSERT(alter_enum_update_query);

  return {{},
          std::move(parsed_query.required_privileges),
          [dba = *current_db.execution_db_accessor_, enum_name = std::move(alter_enum_update_query->enum_name_),
           enum_value_old = std::move(alter_enum_update_query->old_enum_value_),
           enum_value_new = std::move(alter_enum_update_query->new_enum_value_)](
              AnyStream * /*stream*/, std::optional<int> /*unused*/) mutable -> std::optional<QueryHandlerResult> {
            auto res = dba.EnumAlterUpdate(enum_name, enum_value_old, enum_value_new);
            if (res.HasError()) {
              switch (res.GetError()) {
                case storage::EnumStorageError::InvalidValue:
                  throw QueryRuntimeException("Enum value {}::{} already exists.", enum_name, enum_value_new);
                case storage::EnumStorageError::UnknownEnumType:
                  throw QueryRuntimeException("Unknown Enum name {}.", enum_name);
                case storage::EnumStorageError::UnknownEnumValue:
                  throw QueryRuntimeException("Unknown Enum value {}::{}.", enum_name, enum_value_old);
                default:
                  // Should not happen
                  throw QueryRuntimeException("Enum could not be altered.");
              }
            }
            return QueryHandlerResult::COMMIT;
          },
          RWType::W};
}

PreparedQuery PrepareSessionTraceQuery(ParsedQuery parsed_query, CurrentDB &current_db, Interpreter *interpreter) {
  MG_ASSERT(current_db.db_acc_, "Session trace query expects a current DB");

  auto *session_trace_query = utils::Downcast<SessionTraceQuery>(parsed_query.query);
  MG_ASSERT(session_trace_query);

  std::function<std::pair<std::vector<std::vector<TypedValue>>, QueryHandlerResult>()> handler;
  handler = [interpreter, enabled = session_trace_query->enabled_] {
    std::vector<std::vector<TypedValue>> results;

    auto query_log_directory = flags::run_time::GetQueryLogDirectory();

    if (query_log_directory.empty()) {
      throw QueryException("The flag --query-log-directory has to be present in order to enable session trace.");
    }

    if (enabled) {
      interpreter->query_logger_.emplace(fmt::format("{}/{}.log", query_log_directory, interpreter->session_info_.uuid),
                                         interpreter->session_info_.uuid, interpreter->session_info_.username);
      interpreter->LogQueryMessage("Session initialized!");
    } else {
      interpreter->query_logger_.reset();
    }

    results.emplace_back(std::vector<TypedValue>{TypedValue(interpreter->session_info_.uuid)});
    return std::pair{results, QueryHandlerResult::NOTHING};
  };

  return PreparedQuery{{"session uuid"},
                       std::move(parsed_query.required_privileges),
                       [handler = std::move(handler), action = QueryHandlerResult::NOTHING,
                        pull_plan = std::shared_ptr<PullPlanVector>(nullptr)](
                           AnyStream *stream, std::optional<int> n) mutable -> std::optional<QueryHandlerResult> {
                         if (!pull_plan) {
                           auto [results, action_on_complete] = handler();
                           action = action_on_complete;
                           pull_plan = std::make_shared<PullPlanVector>(std::move(results));
                         }

                         if (pull_plan->Pull(stream, n)) {
                           return action;
                         }
                         return std::nullopt;
                       },
                       RWType::NONE};
}

PreparedQuery PrepareShowSchemaInfoQuery(const ParsedQuery &parsed_query, CurrentDB &current_db) {
  if (current_db.db_acc_->get()->GetStorageMode() == storage::StorageMode::ON_DISK_TRANSACTIONAL) {
    throw ShowSchemaInfoOnDiskException();
  }

  Callback callback;
  callback.header = {"schema"};
  callback.fn = [db = *current_db.db_acc_, db_acc = current_db.execution_db_accessor_,
                 storage_acc =
                     current_db.db_transactional_accessor_.get()]() mutable -> std::vector<std::vector<TypedValue>> {
    memgraph::metrics::IncrementCounter(memgraph::metrics::ShowSchema);

    std::vector<std::vector<TypedValue>> schema;
    auto *storage = db->storage();
    if (storage->config_.salient.items.enable_schema_info) {
      // SCHEMA INFO
      auto json = storage->schema_info_.ToJson(*storage->name_id_mapper_, storage->enum_store_);

      // INDICES
      auto node_indexes = nlohmann::json::array();
      auto edge_indexes = nlohmann::json::array();
      auto index_info = db_acc->ListAllIndices();
      // Vertex label indices
      for (const auto label_id : index_info.label) {
        node_indexes.push_back(nlohmann::json::object({
            {"labels", {storage->LabelToName(label_id)}},
            {"properties", nlohmann::json::array()},
            {"count", storage_acc->ApproximateVertexCount(label_id)},
            {"type", "label"},
        }));
      }
      // Vertex label property indices
      for (const auto &[label_id, property_paths] : index_info.label_properties) {
        auto const path_to_name = [&](const storage::PropertyPath &property_path) {
          return PropertyPathToName(storage, property_path);
        };

        auto props = property_paths | rv::transform(path_to_name) | r::to_vector;
        node_indexes.push_back(nlohmann::json::object({
            {"labels", {storage->LabelToName(label_id)}},
            {"properties", props},
            {"count", storage_acc->ApproximateVertexCount(label_id, property_paths)},
            {"type", "label+properties"},
        }));
      }
      // Vertex label text
      for (const auto &[index_name, label_id, properties] : index_info.text_indices) {
        auto prop_names = properties | rv::transform([storage](const storage::PropertyId &property) {
                            return storage->PropertyToName(property);
                          }) |
                          r::to_vector;
        node_indexes.push_back(
            nlohmann::json::object({{"labels", {storage->LabelToName(label_id)}},
                                    {"properties", prop_names},
                                    {"count", storage_acc->ApproximateVerticesTextCount(index_name).value_or(0)},
                                    {"text", index_name},
                                    {"type", "label_text"}}));
      }
      // Vertex label property_point
      for (const auto &[label_id, property] : index_info.point_label_property) {
        node_indexes.push_back(nlohmann::json::object(
            {{"labels", {storage->LabelToName(label_id)}},
             {"properties", {storage->PropertyToName(property)}},
             {"count", storage_acc->ApproximateVerticesPointCount(label_id, property).value_or(0)},
             {"type", "label+property_point"}}));
      }

      // Vertex label property_vector
      for (const auto &spec : index_info.vector_indices_spec) {
        node_indexes.push_back(nlohmann::json::object(
            {{"labels", {storage->LabelToName(spec.label_id)}},
             {"properties", {storage->PropertyToName(spec.property)}},
             {"count", storage_acc->ApproximateVerticesVectorCount(spec.label_id, spec.property).value_or(0)},
             {"type", "label+property_vector"}}));
      }

      // Edge type indices
      for (const auto type : index_info.edge_type) {
        edge_indexes.push_back(nlohmann::json::object({
            {"edge_type", {storage->EdgeTypeToName(type)}},
            {"properties", nlohmann::json::array()},
            {"count", storage_acc->ApproximateEdgeCount(type)},
            {"type", "edge_type"},
        }));
      }
      // Edge type property indices
      for (const auto &[type, property] : index_info.edge_type_property) {
        edge_indexes.push_back(nlohmann::json::object({
            {"edge_type", {storage->EdgeTypeToName(type)}},
            {"properties", {storage->PropertyToName(property)}},
            {"count", storage_acc->ApproximateEdgeCount(type, property)},
            {"type", "edge_type+property"},
        }));
      }
      // Edge property indices
      for (const auto &property : index_info.edge_property) {
        edge_indexes.push_back(nlohmann::json::object({
            {"properties", {storage->PropertyToName(property)}},
            {"count", storage_acc->ApproximateEdgeCount(property)},
            {"type", "edge_property"},
        }));
      }
      // Edge type property_vector
      for (const auto &spec : index_info.vector_edge_indices_spec) {
        node_indexes.push_back(nlohmann::json::object(
            {{"edge_type", {storage->EdgeTypeToName(spec.edge_type_id)}},
             {"properties", {storage->PropertyToName(spec.property)}},
             {"count", storage_acc->ApproximateEdgesVectorCount(spec.edge_type_id, spec.property).value_or(0)},
             {"type", "edge_type+property_vector"}}));
      }
      // Edge type text
      for (const auto &[index_name, edge_type, properties] : index_info.text_edge_indices) {
        auto prop_names =
            properties |
            rv::transform([storage](storage::PropertyId property_id) { return storage->PropertyToName(property_id); }) |
            r::to_vector;
        node_indexes.push_back(
            nlohmann::json::object({{"edge_type", {storage->EdgeTypeToName(edge_type)}},
                                    {"properties", std::move(prop_names)},
                                    {"count", storage_acc->ApproximateEdgesTextCount(index_name).value_or(0)},
                                    {"type", "edge_type_text"}}));
      }
      json.emplace("node_indexes", std::move(node_indexes));
      json.emplace("edge_indexes", std::move(edge_indexes));

      // CONSTRAINTS
      auto node_constraints = nlohmann::json::array();
      auto constraint_info = db_acc->ListAllConstraints();
      // Existence
      for (const auto &[label_id, property] : constraint_info.existence) {
        node_constraints.push_back(nlohmann::json::object({{"type", "existence"},
                                                           {"labels", {storage->LabelToName(label_id)}},
                                                           {"properties", {storage->PropertyToName(property)}}}));
      }
      // Unique
      for (const auto &[label_id, properties] : constraint_info.unique) {
        auto json_properties = nlohmann::json::array();
        for (const auto property : properties) {
          json_properties.emplace_back(storage->PropertyToName(property));
        }
        node_constraints.push_back(nlohmann::json::object({{"type", "unique"},
                                                           {"labels", {storage->LabelToName(label_id)}},
                                                           {"properties", std::move(json_properties)}}));
      }
      // Type
      for (const auto &[label_id, property, constraint_kind] : constraint_info.type) {
        node_constraints.push_back(
            nlohmann::json::object({{"type", "data_type"},
                                    {"labels", {storage->LabelToName(label_id)}},
                                    {"properties", {storage->PropertyToName(property)}},
                                    {"data_type", TypeConstraintKindToString(constraint_kind)}}));
      }
      json.emplace("node_constraints", std::move(node_constraints));

      // ENUMS
      auto enums = nlohmann::json::array();
      for (auto [type, values] : storage->enum_store_.AllRegistered()) {
        auto json_values = nlohmann::json::array();
        for (const auto &val : values) json_values.push_back(val);
        enums.push_back(nlohmann::json::object({{"name", type}, {"values", std::move(json_values)}}));
      }
      json.emplace("enums", std::move(enums));

      // Pack json into query result
      schema.push_back(std::vector<TypedValue>{TypedValue(json.dump())});
    } else {
      throw QueryException(
          "SchemaInfo query is disabled. To enable it, start Memgraph with the --schema-info-enabled flag.");
    }
    return schema;
  };

  return PreparedQuery{std::move(callback.header), parsed_query.required_privileges,
                       [handler = std::move(callback.fn), pull_plan = std::shared_ptr<PullPlanVector>(nullptr)](
                           AnyStream *stream, std::optional<int> n) mutable -> std::optional<QueryHandlerResult> {
                         if (!pull_plan) {
                           auto results = handler();
                           pull_plan = std::make_shared<PullPlanVector>(std::move(results));
                         }

                         if (pull_plan->Pull(stream, n)) {
                           return QueryHandlerResult::COMMIT;
                         }
                         return std::nullopt;
                       },
                       RWType::R};
}

PreparedQuery PrepareUserProfileQuery(ParsedQuery parsed_query, InterpreterContext *interpreter_context,
                                      Interpreter *interpreter) {
#ifdef MG_ENTERPRISE
  if (!license::global_license_checker.IsEnterpriseValidFast()) {
    throw QueryRuntimeException(
        license::LicenseCheckErrorToString(license::LicenseCheckError::NOT_ENTERPRISE_LICENSE, "user-profiles"));
  }

  auto *query = utils::Downcast<UserProfileQuery>(parsed_query.query);
  const bool is_replica = interpreter_context->repl_state.ReadLock()->IsReplica();

  Callback callback;
  // TODO: MemoryResource for EvaluationContext, it should probably be passed as
  // the argument to Callback.
  EvaluationContext evaluation_context;
  evaluation_context.timestamp = QueryTimestamp();
  evaluation_context.parameters = parsed_query.parameters;
  auto evaluator = PrimitiveLiteralExpressionEvaluator{evaluation_context};

  auto evaluate_literals = [&evaluator](UserProfileQuery::limits_t &limits) {
    for (auto &[_, limit_value] : limits) {
      switch (limit_value.type) {
        case query::UserProfileQuery::LimitValueResult::Type::UNLIMITED:
          // Nothing to evaluate
          break;
        case query::UserProfileQuery::LimitValueResult::Type::MEMORY_LIMIT: {
          const auto val = limit_value.mem_limit.expr->Accept(evaluator);
          if (val.IsInt() && val.ValueInt() > 0) {
            limit_value.mem_limit.value = val.ValueInt();
          } else {
            throw QueryException("Expected positive integer value for memory limit.");
          }
        } break;
        case query::UserProfileQuery::LimitValueResult::Type::QUANTITY: {
          const auto val = limit_value.quantity.expr->Accept(evaluator);
          if (val.IsInt() && val.ValueInt() > 0) {
            limit_value.quantity.value = val.ValueInt();
          } else {
            throw QueryException("Expected positive integer value for quantity limit.");
          }
        } break;
      }
    }
  };

  // Evaluate expressions and update limits with values (has to be done before callback)
  evaluate_literals(query->limits_);

  switch (query->action_) {
    case UserProfileQuery::Action::CREATE: {
      if (is_replica) {
        throw QueryException("Query forbidden on the replica!");
      }
      callback.fn = [auth = interpreter_context->auth, profile_name = std::move(query->profile_name_),
                     limits = std::move(query->limits_), interpreter]() {
        if (!interpreter->system_transaction_) {
          throw QueryRuntimeException("Expected to be in a system transaction");
        }
        auth->CreateProfile(profile_name, limits, {/* no linked users */}, &*interpreter->system_transaction_);
        return std::vector<std::vector<TypedValue>>{};
      };
    } break;
    case UserProfileQuery::Action::UPDATE: {
      if (is_replica) {
        throw QueryException("Query forbidden on the replica!");
      }
      callback.fn = [auth = interpreter_context->auth, profile_name = std::move(query->profile_name_),
                     limits = std::move(query->limits_), interpreter]() {
        if (!interpreter->system_transaction_) {
          throw QueryRuntimeException("Expected to be in a system transaction");
        }
        auth->UpdateProfile(profile_name, limits, &*interpreter->system_transaction_);
        return std::vector<std::vector<TypedValue>>{};
      };
    } break;
    case UserProfileQuery::Action::DROP: {
      if (is_replica) {
        throw QueryException("Query forbidden on the replica!");
      }
      callback.fn = [auth = interpreter_context->auth, profile_name = std::move(query->profile_name_),
                     limits = std::move(query->limits_), interpreter]() {
        if (!interpreter->system_transaction_) {
          throw QueryRuntimeException("Expected to be in a system transaction");
        }
        auth->DropProfile(profile_name, &*interpreter->system_transaction_);
        return std::vector<std::vector<TypedValue>>{};
      };
    } break;
    case UserProfileQuery::Action::SET: {
      if (is_replica) {
        throw QueryException("Query forbidden on the replica!");
      }
      callback.fn = [auth = interpreter_context->auth, profile_name = std::move(query->profile_name_),
                     user_or_role = std::move(query->user_or_role_), interpreter]() {
        if (!interpreter->system_transaction_) {
          throw QueryRuntimeException("Expected to be in a system transaction");
        }
        if (!user_or_role) {
          throw QueryException("Expected user or role.");
        }
        auth->SetProfile(profile_name, *user_or_role, &*interpreter->system_transaction_);
        return std::vector<std::vector<TypedValue>>{};
      };
    } break;
    case UserProfileQuery::Action::CLEAR: {
      if (is_replica) {
        throw QueryException("Query forbidden on the replica!");
      }
      callback.fn = [auth = interpreter_context->auth, user_or_role = std::move(query->user_or_role_), interpreter]() {
        if (!interpreter->system_transaction_) {
          throw QueryRuntimeException("Expected to be in a system transaction");
        }
        if (!user_or_role) {
          throw QueryException("Expected user or role.");
        }
        auth->RevokeProfile(*user_or_role, &*interpreter->system_transaction_);
        return std::vector<std::vector<TypedValue>>{};
      };
    } break;
    case UserProfileQuery::Action::SHOW_ALL: {
      callback.header = {"profile"};
      callback.fn = [auth = interpreter_context->auth]() {
        std::vector<std::vector<TypedValue>> res;
        for (const auto &[name, _] : auth->AllProfiles()) {
          res.emplace_back(std::vector<TypedValue>{TypedValue(name)});
        }
        return res;
      };
    } break;
    case UserProfileQuery::Action::SHOW_ONE: {
      callback.header = {"limit", "value"};
      callback.fn = [auth = interpreter_context->auth, profile_name = std::move(query->profile_name_)] {
        std::vector<std::vector<TypedValue>> res;
        auto limits = auth->GetProfile(profile_name);
        auto limit_to_tv = [](auto limit) {
          switch (limit.type) {
            case UserProfileQuery::LimitValueResult::Type::UNLIMITED:
              return TypedValue{"UNLIMITED"};
            case UserProfileQuery::LimitValueResult::Type::MEMORY_LIMIT: {
              auto str = std::to_string(limit.mem_limit.value);
              if (limit.mem_limit.scale == 1024) {
                str += "KB";
              } else if (limit.mem_limit.scale == 1024 * 1024) {
                str += "MB";
              } else {
                str = "UNKNOWN";
              }
              return TypedValue{std::move(str)};
            }
            case UserProfileQuery::LimitValueResult::Type::QUANTITY:
              return TypedValue{(int64_t)limit.quantity.value};
          }
        };
        for (const auto &[name, value] : limits) {
          res.emplace_back(std::vector<TypedValue>{TypedValue(name), limit_to_tv(value)});
        }
        return res;
      };
    } break;
    case UserProfileQuery::Action::SHOW_USERS: {
      const bool show_user = query->show_user_.value();  // Distinguish between user/role
      callback.header = {show_user ? "user" : "role"};
      callback.fn = [auth = interpreter_context->auth, profile_name = std::move(query->profile_name_), show_user]() {
        std::vector<std::vector<TypedValue>> res;
        if (show_user) {
          for (const auto &profile : auth->GetUsernamesForProfile(profile_name)) {
            res.emplace_back(std::vector<TypedValue>{TypedValue(profile)});
          }
        } else {
          for (const auto &profile : auth->GetRolenamesForProfile(profile_name)) {
            res.emplace_back(std::vector<TypedValue>{TypedValue(profile)});
          }
        }
        return res;
      };
    } break;
    case UserProfileQuery::Action::SHOW_FOR: {
      callback.header = {"profile"};
      callback.fn = [auth = interpreter_context->auth, user_or_role = std::move(query->user_or_role_)]() {
        if (!user_or_role) {
          throw QueryException("Expected user or role.");
        }
        std::vector<std::vector<TypedValue>> res;
        std::optional<std::string> profile;
        try {
          profile = auth->GetProfileForUser(*user_or_role);
        } catch (const QueryRuntimeException & /*unused*/) {
          try {
            profile = auth->GetProfileForRole(*user_or_role);
          } catch (const QueryRuntimeException & /*unused*/) {
            throw QueryRuntimeException(fmt::format("No user or role named '{}'.", user_or_role));
          }
        }
        if (profile) {
          res.emplace_back(std::vector<TypedValue>{TypedValue(*profile)});
        } else {
          res.emplace_back(std::vector<TypedValue>{TypedValue("null")});
        }
        return res;
      };
    } break;
    case UserProfileQuery::Action::SHOW_RESOURCE_USAGE: {
      callback.header = {"resource", "usage", "limit"};
      callback.fn = [auth = interpreter_context->auth, user_or_role = std::move(query->user_or_role_),
                     resource_monitor = interpreter_context->resource_monitoring]() {
        if (!user_or_role) {
          throw QueryException("Expected user or role.");
        }
        (void)auth->GetProfileForUser(*user_or_role);  // Throws if user doesn't exist
        std::vector<std::vector<TypedValue>> res;
        const auto resource = resource_monitor->GetUser(*user_or_role);
        // Session usage
        const auto [session_usage, session_limit] = resource->GetSessions();
        res.emplace_back(std::vector<TypedValue>{
            TypedValue(auth::UserProfiles::kLimits[(int)auth::UserProfiles::Limits::kSessions]),
            TypedValue(static_cast<int64_t>(session_usage)),
            session_limit == -1 ? TypedValue("UNLIMITED") : TypedValue(static_cast<int64_t>(session_limit))});
        // Transaction memory usage
        const auto [tm_usage, tm_limit] = resource->GetTransactionsMemory();
        const auto unlimited = tm_limit == utils::TransactionsMemoryResource::kUnlimited;
        res.emplace_back(std::vector<TypedValue>{
            TypedValue(auth::UserProfiles::kLimits[(int)auth::UserProfiles::Limits::kTransactionsMemory]),
            unlimited ? TypedValue(/* NA */) : TypedValue(utils::GetReadableSize(tm_usage)),
            TypedValue(unlimited ? "UNLIMITED" : utils::GetReadableSize(tm_limit))});
        return res;
      };
    } break;
  }

  return PreparedQuery{
      std::move(callback.header), std::move(parsed_query.required_privileges),
      [callback = std::move(callback.fn), pull_plan = std::shared_ptr<PullPlanVector>{nullptr}](
          AnyStream *stream, std::optional<int> n) mutable -> std::optional<QueryHandlerResult> {
        // First run -> execute
        if (!pull_plan) {
          pull_plan = std::make_shared<PullPlanVector>(callback());
        }
        if (pull_plan->Pull(stream, n)) {
          return QueryHandlerResult::COMMIT;
        }
        return std::nullopt;
      },
      RWType::NONE, std::string{dbms::kSystemDB}  // System query => system database
  };
#else
  // here to satisfy clang-tidy
  (void)parsed_query;
  (void)interpreter_context;
  (void)interpreter;
  throw EnterpriseOnlyException();
#endif
}

std::optional<uint64_t> Interpreter::GetTransactionId() const { return current_transaction_; }

void Interpreter::BeginTransaction(QueryExtras const &extras) {
  ResetInterpreter();
  const auto prepared_query = PrepareTransactionQuery(TransactionQuery::BEGIN, extras);
  prepared_query.query_handler(nullptr, {});
}

void Interpreter::CommitTransaction() {
  const auto prepared_query = PrepareTransactionQuery(TransactionQuery::COMMIT);
  prepared_query.query_handler(nullptr, {});
  ResetInterpreter();
}

void Interpreter::RollbackTransaction() {
  const auto prepared_query = PrepareTransactionQuery(TransactionQuery::ROLLBACK);
  prepared_query.query_handler(nullptr, {});
  ResetInterpreter();
}

#ifdef MG_ENTERPRISE
auto Interpreter::Route(std::map<std::string, std::string> const &routing) -> RouteResult {
  if (!interpreter_context_->coordinator_state_) {
    throw QueryException("You cannot fetch routing table from an instance which is not part of a cluster.");
  }
  if (interpreter_context_->coordinator_state_.has_value() &&
      interpreter_context_->coordinator_state_->get().IsDataInstance()) {
    auto const &address = routing.find("address");
    if (address == routing.end()) {
      throw QueryException("Routing table must contain address field.");
    }

    auto result = RouteResult{};
    if (interpreter_context_->repl_state.ReadLock()->IsMain()) {
      result.servers.emplace_back(std::vector<std::string>{address->second}, "WRITE");
    } else {
      result.servers.emplace_back(std::vector<std::string>{address->second}, "READ");
    }
    return result;
  }

  return RouteResult{.servers = interpreter_context_->coordinator_state_->get().GetRoutingTable()};
}
#endif

#if MG_ENTERPRISE
// Before Prepare or during Prepare, but single-threaded.
// TODO: Is there any cleanup?
void Interpreter::SetCurrentDB(std::string_view db_name, bool in_explicit_db) {
  // Can throw
  // do we lock here?
  current_db_.SetCurrentDB(interpreter_context_->dbms_handler->Get(db_name), in_explicit_db);
}
#else
// Default database only
void Interpreter::SetCurrentDB() { current_db_.SetCurrentDB(interpreter_context_->dbms_handler->Get(), false); }
#endif

Interpreter::ParseRes Interpreter::Parse(const std::string &query_string, UserParameters_fn params_getter,
                                         QueryExtras const &extras) {
  LogQueryMessage(fmt::format("Accepted query: {}", query_string));
  MG_ASSERT(user_or_role_, "Trying to prepare a query without a query user.");
  // Handle transaction control queries.
  const auto upper_case_query = utils::ToUpperCase(query_string);
  const auto trimmed_query = utils::Trim(upper_case_query);
  const bool is_begin = trimmed_query == "BEGIN";

  // Explicit transactions define the metadata at the beginning and reuse it
  spdlog::debug(
      "{}", QueryLogWrapper{query_string,
                            (in_explicit_transaction_ && metadata_ && !is_begin) ? &*metadata_ : &extras.metadata_pv,
                            current_db_.name()});

  if (is_begin) {
    return TransactionQuery::BEGIN;
  }
  if (trimmed_query == "COMMIT") {
    return TransactionQuery::COMMIT;
  }
  if (trimmed_query == "ROLLBACK") {
    return TransactionQuery::ROLLBACK;
  }

  try {
    if (!in_explicit_transaction_) {
      // BEGIN has a different execution path; for implicit transaction start the timer as soon as possible
      current_timeout_timer_ = CreateTimeoutTimer(extras, interpreter_context_->config);
    }
    // NOTE: query_string is not BEGIN, COMMIT or ROLLBACK
    bool const is_schema_assert_query{upper_case_query.find(kSchemaAssert) != std::string::npos};
    const utils::Timer parsing_timer;
    LogQueryMessage("Query parsing started.");
    ParsedQuery parsed_query = ParseQuery(query_string, params_getter(nullptr), &interpreter_context_->ast_cache,
                                          interpreter_context_->config.query);
    auto parsing_time = parsing_timer.Elapsed().count();
    LogQueryMessage("Query parsing ended.");
    return Interpreter::ParseInfo{std::move(parsed_query), parsing_time, is_schema_assert_query};
  } catch (const utils::BasicException &e) {
    LogQueryMessage(fmt::format("Failed query: {}", e.what()));
    // Trigger first failed query
    metrics::FirstFailedQuery();
    memgraph::metrics::IncrementCounter(memgraph::metrics::FailedQuery);
    memgraph::metrics::IncrementCounter(memgraph::metrics::FailedPrepare);
    AbortCommand({});
    throw;
  }
}

struct QueryTransactionRequirements : QueryVisitor<void> {
  using QueryVisitor<void>::Visit;

  QueryTransactionRequirements(bool is_schema_assert_query, bool is_cypher_read, bool is_in_memory_transactional)
      : is_schema_assert_query_{is_schema_assert_query},
        is_cypher_read_{is_cypher_read},
        is_in_memory_transactional_{is_in_memory_transactional} {}

  // Some queries do not require a database to be executed (current_db_ won't be passed on to the Prepare*; special
  // case for use database which overwrites the current database)

  // No database access required (and current database is not needed)
  void Visit(AuthQuery & /*unused*/) override {}
  void Visit(UserProfileQuery & /*unused*/) override {}
  void Visit(MultiDatabaseQuery & /*unused*/) override {}
  void Visit(ReplicationQuery & /*unused*/) override {}
  void Visit(ShowConfigQuery & /*unused*/) override {}
  void Visit(SettingQuery & /*unused*/) override {}
  void Visit(VersionQuery & /*unused*/) override {}
  void Visit(TransactionQueueQuery & /*unused*/) override {}
  void Visit(UseDatabaseQuery & /*unused*/) override {}
  void Visit(ShowDatabaseQuery & /*unused*/) override {}
  void Visit(ShowDatabasesQuery & /*unused*/) override {}
  void Visit(ReplicationInfoQuery & /*unused*/) override {}
  void Visit(CoordinatorQuery & /*unused*/) override {}

  // No database access required (but need current database)
  void Visit(SystemInfoQuery & /*unused*/) override {}
  void Visit(LockPathQuery & /*unused*/) override {}
  void Visit(FreeMemoryQuery & /*unused*/) override {}
  void Visit(StreamQuery & /*unused*/) override {}
  void Visit(IsolationLevelQuery & /*unused*/) override {}
  void Visit(StorageModeQuery & /*unused*/) override {}
  void Visit(CreateSnapshotQuery & /*unused*/)
      override { /*CreateSnapshot is also used in a periodic way so internally will arrange its own access*/
  }
  void Visit(ShowSnapshotsQuery & /*unused*/) override {}
  void Visit(ShowNextSnapshotQuery & /* unused */) override {}
  void Visit(EdgeImportModeQuery & /*unused*/) override {}
  void Visit(AlterEnumRemoveValueQuery & /*unused*/) override { /* Not implemented yet */
  }
  void Visit(DropEnumQuery & /*unused*/) override { /* Not implemented yet */
  }
  void Visit(SessionTraceQuery & /*unused*/) override {}

  // Some queries require an active transaction in order to be prepared.
  // Unique access required
  void Visit(PointIndexQuery & /*unused*/) override { accessor_type_ = storage::StorageAccessType::UNIQUE; }
  void Visit(TextIndexQuery & /*unused*/) override { accessor_type_ = storage::StorageAccessType::UNIQUE; }
  void Visit(CreateTextEdgeIndexQuery & /*unused*/) override { accessor_type_ = storage::StorageAccessType::UNIQUE; }
  void Visit(VectorIndexQuery & /*unused*/) override { accessor_type_ = storage::StorageAccessType::UNIQUE; }
  void Visit(CreateVectorEdgeIndexQuery & /*unused*/) override { accessor_type_ = storage::StorageAccessType::UNIQUE; }
  void Visit(ConstraintQuery & /*unused*/) override { accessor_type_ = storage::StorageAccessType::UNIQUE; }
  void Visit(DropAllIndexesQuery & /*unused*/) override { accessor_type_ = storage::StorageAccessType::UNIQUE; }
  void Visit(DropAllConstraintsQuery & /*unused*/) override { accessor_type_ = storage::StorageAccessType::UNIQUE; }
  void Visit(DropGraphQuery & /*unused*/) override { accessor_type_ = storage::StorageAccessType::UNIQUE; }
  void Visit(CreateEnumQuery & /*unused*/) override { accessor_type_ = storage::StorageAccessType::UNIQUE; }
  void Visit(AlterEnumAddValueQuery & /*unused*/) override { accessor_type_ = storage::StorageAccessType::UNIQUE; }
  void Visit(AlterEnumUpdateValueQuery & /*unused*/) override { accessor_type_ = storage::StorageAccessType::UNIQUE; }
  void Visit(TtlQuery & /*unused*/) override {
    // TTLQuery is UNIQUE but indices it creates are created as READ_ONLY asynchronously
    // if using IN_MEMORY_TRANSACTIONAL otherwise UNIQUE
    accessor_type_ = storage::StorageAccessType::UNIQUE;
  }
  void Visit(RecoverSnapshotQuery & /*unused*/) override { accessor_type_ = storage::StorageAccessType::UNIQUE; }

  // Read access required
  void Visit(ExplainQuery & /*unused*/) override { accessor_type_ = storage::StorageAccessType::READ; }
  void Visit(DumpQuery & /*unused*/) override { accessor_type_ = storage::StorageAccessType::READ; }
  void Visit(AnalyzeGraphQuery & /*unused*/) override { accessor_type_ = storage::StorageAccessType::READ; }
  void Visit(DatabaseInfoQuery & /*unused*/) override { accessor_type_ = storage::StorageAccessType::READ; }
  void Visit(ShowEnumsQuery & /*unused*/) override { accessor_type_ = storage::StorageAccessType::READ; }
  void Visit(ShowSchemaInfoQuery & /*unused*/) override { accessor_type_ = storage::StorageAccessType::READ; }

  // Write access required
  void Visit(CypherQuery & /*unused*/) override {
    could_commit_ = true;
    accessor_type_ = cypher_access_type();
  }
  void Visit(ProfileQuery & /*unused*/) override { accessor_type_ = cypher_access_type(); }
  void Visit(TriggerQuery & /*unused*/) override { accessor_type_ = storage::StorageAccessType::WRITE; }

  // Complex access logic
  void Visit(IndexQuery &index_query) override {
    using enum storage::StorageAccessType;
    if (is_in_memory_transactional_) {
      // Concurrent population of index requires snapshot isolation
      isolation_level_override_ = storage::IsolationLevel::SNAPSHOT_ISOLATION;
      accessor_type_ = (index_query.action_ == IndexQuery::Action::CREATE) ? READ_ONLY : READ;
    } else {
      // IN_MEMORY_ANALYTICAL and ON_DISK_TRANSACTIONAL require unique access
      accessor_type_ = UNIQUE;
    }
  }
  void Visit(EdgeIndexQuery &edge_index_query) override {
    using enum storage::StorageAccessType;
    if (is_in_memory_transactional_) {
      // Concurrent population of index requires snapshot isolation
      isolation_level_override_ = storage::IsolationLevel::SNAPSHOT_ISOLATION;
      accessor_type_ = (edge_index_query.action_ == EdgeIndexQuery::Action::CREATE) ? READ_ONLY : READ;
    } else {
      // IN_MEMORY_ANALYTICAL and ON_DISK_TRANSACTIONAL require unique access
      accessor_type_ = UNIQUE;
    }
  }

  // helper methods
  auto cypher_access_type() const -> storage::StorageAccessType {
    using enum storage::StorageAccessType;
    if (is_schema_assert_query_) {
      return UNIQUE;
    }
    if (is_cypher_read_) {
      return READ;
    }
    return WRITE;
  }

  bool const is_schema_assert_query_;
  bool const is_cypher_read_;
  bool const is_in_memory_transactional_;

  bool could_commit_ = false;
  std::optional<storage::IsolationLevel> isolation_level_override_;
  std::optional<storage::StorageAccessType> accessor_type_;
};

Interpreter::PrepareResult Interpreter::Prepare(ParseRes parse_res, UserParameters_fn params_getter,
                                                QueryExtras const &extras) {
  if (std::holds_alternative<TransactionQuery>(parse_res)) {
    const auto tx_query_enum = std::get<TransactionQuery>(parse_res);
    if (tx_query_enum == TransactionQuery::BEGIN) {
      ResetInterpreter();
    }
    auto &query_execution = query_executions_.emplace_back(QueryExecution::Create());
    query_execution->prepared_query = PrepareTransactionQuery(tx_query_enum, extras);
    auto qid = in_explicit_transaction_ ? static_cast<int>(query_executions_.size() - 1) : std::optional<int>{};
    return {query_execution->prepared_query->header, query_execution->prepared_query->privileges, qid, {}};
  }

  MG_ASSERT(std::holds_alternative<ParseInfo>(parse_res), "Unkown ParseRes type");

  auto &parse_info = std::get<ParseInfo>(parse_res);
  auto &parsed_query = parse_info.parsed_query;

  // All queries other than transaction control queries advance the command in
  // an explicit transaction block.
  if (in_explicit_transaction_) {
    if (parse_info.is_schema_assert_query) {
      throw SchemaAssertInMulticommandTxException();
    }

    transaction_queries_->push_back(parsed_query.query_string);
    AdvanceCommand();
  } else {
    ResetInterpreter();
    transaction_queries_->push_back(parsed_query.query_string);
    if (current_db_.db_transactional_accessor_ /* && !in_explicit_transaction_*/) {
      // If we're not in an explicit transaction block and we have an open
      // transaction, abort it since we're about to prepare a new query.
      AbortCommand(nullptr);
    }

    SetupInterpreterTransaction(extras);
    LogQueryMessage(
        fmt::format("Query [{}] associated with transaction [{}]", parsed_query.query_string, *current_transaction_));
  }

  std::unique_ptr<QueryExecution> *query_execution_ptr = nullptr;
  try {
    // Setup QueryExecution
    query_executions_.emplace_back(QueryExecution::Create());
    auto &query_execution = query_executions_.back();
    query_execution_ptr = &query_execution;

    std::optional<int> qid =
        in_explicit_transaction_ ? static_cast<int>(query_executions_.size() - 1) : std::optional<int>{};

    query_execution->summary["parsing_time"] = parse_info.parsing_time;
    LogQueryMessage(fmt::format("Query parsing time: {}", parse_info.parsing_time));

    // Set a default cost estimate of 0. Individual queries can overwrite this
    // field with an improved estimate.
    query_execution->summary["cost_estimate"] = 0.0;

    // System queries require strict ordering; since there is no MVCC-like thing, we allow single queries
    bool system_queries =
        utils::Downcast<AuthQuery>(parsed_query.query) || utils::Downcast<MultiDatabaseQuery>(parsed_query.query) ||
        utils::Downcast<ReplicationQuery>(parsed_query.query) || utils::Downcast<UserProfileQuery>(parsed_query.query);

    // TODO Split SHOW REPLICAS (which needs the db) and other replication queries
    auto system_transaction = std::invoke([&]() -> std::optional<memgraph::system::Transaction> {
      if (!system_queries) return std::nullopt;

      // TODO: Ordering between system and data queries
      auto system_txn = interpreter_context_->system_->TryCreateTransaction(std::chrono::milliseconds(kSystemTxTryMS));
      if (!system_txn) {
        throw ConcurrentSystemQueriesException("Multiple concurrent system queries are not supported.");
      }
      return system_txn;
    });

    if (!in_explicit_transaction_) {
      auto const is_in_memory_transactional = current_db_.db_acc_
                                                  ? (current_db_.db_acc_.value()->storage()->GetStorageMode() ==
                                                     storage::StorageMode::IN_MEMORY_TRANSACTIONAL)
                                                  : false;
      auto transaction_requirements = QueryTransactionRequirements{
          parse_info.is_schema_assert_query, parsed_query.is_cypher_read, is_in_memory_transactional};
      parsed_query.query->Accept(transaction_requirements);
      if (transaction_requirements.accessor_type_) {
        if (transaction_requirements.isolation_level_override_) {
          SetNextTransactionIsolationLevel(*transaction_requirements.isolation_level_override_);
        }
        SetupDatabaseTransaction(transaction_requirements.could_commit_, *transaction_requirements.accessor_type_);
      }
    }

    if (current_db_.db_acc_) {
      // fix parameters, enums requires storage to map to correct enum value
      parsed_query.user_parameters = params_getter(current_db_.db_acc_->get()->storage());
      parsed_query.parameters = PrepareQueryParameters(parsed_query.stripped_query, parsed_query.user_parameters);
    }

#ifdef MG_ENTERPRISE
    // TODO(antoniofilipovic) extend to cover Lab queries
    if (interpreter_context_->coordinator_state_ && interpreter_context_->coordinator_state_->get().IsCoordinator() &&
        !utils::Downcast<CoordinatorQuery>(parsed_query.query) && !utils::Downcast<SettingQuery>(parsed_query.query)) {
      throw QueryRuntimeException("Coordinator can run only coordinator queries!");
    }
#endif

    const utils::Timer planning_timer;  // TODO: Think about moving it to Parse()
    LogQueryMessage("Query planning started!");
    PreparedQuery prepared_query;
    utils::MemoryResource *memory_resource = query_execution->execution_memory.resource();
    frame_change_collector_.reset();
    frame_change_collector_.emplace();

    auto make_stopping_context = [&]() {
      return StoppingContext{
          .transaction_status = &transaction_status_,
          .is_shutting_down = &interpreter_context_->is_shutting_down,
          .timer = current_timeout_timer_,
      };
    };

    if (utils::Downcast<CypherQuery>(parsed_query.query)) {
      prepared_query = PrepareCypherQuery(std::move(parsed_query), &query_execution->summary, interpreter_context_,
                                          current_db_, memory_resource, &query_execution->notifications, user_or_role_,
                                          make_stopping_context(), *this, &*frame_change_collector_
#ifdef MG_ENTERPRISE
                                          ,
                                          user_resource_
#endif
      );
    } else if (utils::Downcast<ExplainQuery>(parsed_query.query)) {
      prepared_query = PrepareExplainQuery(std::move(parsed_query), &query_execution->summary,
                                           &query_execution->notifications, interpreter_context_, *this, current_db_);
    } else if (utils::Downcast<ProfileQuery>(parsed_query.query)) {
      prepared_query =
          PrepareProfileQuery(std::move(parsed_query), in_explicit_transaction_, &query_execution->summary,
                              &query_execution->notifications, interpreter_context_, *this, current_db_,
                              memory_resource, user_or_role_, make_stopping_context(), &*frame_change_collector_
#ifdef MG_ENTERPRISE
                              ,
                              user_resource_
#endif
          );
    } else if (utils::Downcast<DumpQuery>(parsed_query.query)) {
      prepared_query = PrepareDumpQuery(std::move(parsed_query), current_db_);
    } else if (utils::Downcast<IndexQuery>(parsed_query.query)) {
      prepared_query = PrepareIndexQuery(std::move(parsed_query), in_explicit_transaction_,
                                         &query_execution->notifications, current_db_, make_stopping_context());
    } else if (utils::Downcast<DropAllIndexesQuery>(parsed_query.query)) {
      prepared_query = PrepareDropAllIndexesQuery(std::move(parsed_query), in_explicit_transaction_,
                                                  &query_execution->notifications, current_db_);
    } else if (utils::Downcast<DropAllConstraintsQuery>(parsed_query.query)) {
      prepared_query = PrepareDropAllConstraintsQuery(std::move(parsed_query), in_explicit_transaction_,
                                                      &query_execution->notifications, current_db_);
    } else if (utils::Downcast<EdgeIndexQuery>(parsed_query.query)) {
      prepared_query = PrepareEdgeIndexQuery(std::move(parsed_query), in_explicit_transaction_,
                                             &query_execution->notifications, current_db_, make_stopping_context());
    } else if (utils::Downcast<PointIndexQuery>(parsed_query.query)) {
      prepared_query = PreparePointIndexQuery(std::move(parsed_query), in_explicit_transaction_,
                                              &query_execution->notifications, current_db_);
    } else if (utils::Downcast<TextIndexQuery>(parsed_query.query)) {
      prepared_query = PrepareTextIndexQuery(std::move(parsed_query), in_explicit_transaction_,
                                             &query_execution->notifications, current_db_);
    } else if (utils::Downcast<CreateTextEdgeIndexQuery>(parsed_query.query)) {
      prepared_query = PrepareCreateTextEdgeIndexQuery(std::move(parsed_query), in_explicit_transaction_,
                                                       &query_execution->notifications, current_db_);
    } else if (utils::Downcast<VectorIndexQuery>(parsed_query.query)) {
      prepared_query = PrepareVectorIndexQuery(std::move(parsed_query), in_explicit_transaction_,
                                               &query_execution->notifications, current_db_);
    } else if (utils::Downcast<CreateVectorEdgeIndexQuery>(parsed_query.query)) {
      prepared_query = PrepareCreateVectorEdgeIndexQuery(std::move(parsed_query), in_explicit_transaction_,
                                                         &query_execution->notifications, current_db_);
    } else if (utils::Downcast<TtlQuery>(parsed_query.query)) {
#ifdef MG_ENTERPRISE
      prepared_query = PrepareTtlQuery(std::move(parsed_query), in_explicit_transaction_,
                                       &query_execution->notifications, current_db_, interpreter_context_);
#else
      throw EnterpriseOnlyException();
#endif  // MG_ENTERPRISE
    } else if (utils::Downcast<AnalyzeGraphQuery>(parsed_query.query)) {
      prepared_query = PrepareAnalyzeGraphQuery(std::move(parsed_query), in_explicit_transaction_, current_db_);
    } else if (utils::Downcast<AuthQuery>(parsed_query.query)) {
      /// SYSTEM (Replication) PURE
      prepared_query = PrepareAuthQuery(std::move(parsed_query), in_explicit_transaction_, interpreter_context_, *this,
                                        current_db_.db_acc_);
    } else if (utils::Downcast<DatabaseInfoQuery>(parsed_query.query)) {
      prepared_query = PrepareDatabaseInfoQuery(std::move(parsed_query), in_explicit_transaction_, current_db_);
    } else if (utils::Downcast<SystemInfoQuery>(parsed_query.query)) {
      prepared_query =
          PrepareSystemInfoQuery(std::move(parsed_query), in_explicit_transaction_, current_db_,
                                 interpreter_isolation_level, next_transaction_isolation_level, interpreter_context_);
    } else if (utils::Downcast<ConstraintQuery>(parsed_query.query)) {
      prepared_query = PrepareConstraintQuery(std::move(parsed_query), in_explicit_transaction_,
                                              &query_execution->notifications, current_db_);
    } else if (utils::Downcast<ReplicationQuery>(parsed_query.query)) {
      /// TODO: make replication DB agnostic
      if (!current_db_.db_acc_ ||
          current_db_.db_acc_->get()->GetStorageMode() != storage::StorageMode::IN_MEMORY_TRANSACTIONAL) {
        throw QueryRuntimeException("Replication query requires IN_MEMORY_TRANSACTIONAL mode.");
      }
      prepared_query =
          PrepareReplicationQuery(std::move(parsed_query), in_explicit_transaction_, &query_execution->notifications,
                                  *interpreter_context_->replication_handler_, current_db_, interpreter_context_->config
#ifdef MG_ENTERPRISE
                                  ,
                                  interpreter_context_->coordinator_state_
#endif
          );

    } else if (utils::Downcast<ReplicationInfoQuery>(parsed_query.query)) {
      prepared_query = PrepareReplicationInfoQuery(std::move(parsed_query), in_explicit_transaction_,
                                                   *interpreter_context_->replication_handler_);

    } else if (utils::Downcast<CoordinatorQuery>(parsed_query.query)) {
#ifdef MG_ENTERPRISE
      if (!interpreter_context_->coordinator_state_.has_value()) {
        throw QueryRuntimeException(
            "Coordinator was not initialized as coordinator port, coordinator id or management port were not "
            "set.");
      }
      prepared_query =
          PrepareCoordinatorQuery(std::move(parsed_query), in_explicit_transaction_, &query_execution->notifications,
                                  *interpreter_context_->coordinator_state_, interpreter_context_->config);
#else
      throw EnterpriseOnlyException();
#endif
    } else if (utils::Downcast<LockPathQuery>(parsed_query.query)) {
      prepared_query = PrepareLockPathQuery(std::move(parsed_query), in_explicit_transaction_, current_db_);
    } else if (utils::Downcast<FreeMemoryQuery>(parsed_query.query)) {
      prepared_query = PrepareFreeMemoryQuery(std::move(parsed_query), in_explicit_transaction_, current_db_);
    } else if (utils::Downcast<ShowConfigQuery>(parsed_query.query)) {
      /// SYSTEM PURE
      prepared_query = PrepareShowConfigQuery(std::move(parsed_query), in_explicit_transaction_);
    } else if (utils::Downcast<TriggerQuery>(parsed_query.query)) {
      prepared_query =
          PrepareTriggerQuery(std::move(parsed_query), in_explicit_transaction_, &query_execution->notifications,
                              current_db_, interpreter_context_, user_or_role_);
    } else if (utils::Downcast<StreamQuery>(parsed_query.query)) {
      prepared_query =
          PrepareStreamQuery(std::move(parsed_query), in_explicit_transaction_, &query_execution->notifications,
                             current_db_, interpreter_context_, user_or_role_);
    } else if (utils::Downcast<IsolationLevelQuery>(parsed_query.query)) {
      prepared_query = PrepareIsolationLevelQuery(std::move(parsed_query), in_explicit_transaction_, current_db_, this);
    } else if (utils::Downcast<CreateSnapshotQuery>(parsed_query.query)) {
      auto const replication_role = interpreter_context_->repl_state.ReadLock()->GetRole();
      prepared_query =
          PrepareCreateSnapshotQuery(std::move(parsed_query), in_explicit_transaction_, current_db_, replication_role);
    } else if (utils::Downcast<RecoverSnapshotQuery>(parsed_query.query)) {
      auto const replication_role = interpreter_context_->repl_state.ReadLock()->GetRole();
      prepared_query =
          PrepareRecoverSnapshotQuery(std::move(parsed_query), in_explicit_transaction_, current_db_, replication_role);
    } else if (utils::Downcast<ShowSnapshotsQuery>(parsed_query.query)) {
      prepared_query = PrepareShowSnapshotsQuery(std::move(parsed_query), in_explicit_transaction_, current_db_);
    } else if (utils::Downcast<ShowNextSnapshotQuery>(parsed_query.query)) {
      prepared_query = PrepareShowNextSnapshotQuery(std::move(parsed_query), in_explicit_transaction_, current_db_);
    } else if (utils::Downcast<SettingQuery>(parsed_query.query)) {
      /// SYSTEM PURE
      prepared_query = PrepareSettingQuery(std::move(parsed_query), in_explicit_transaction_);
    } else if (utils::Downcast<VersionQuery>(parsed_query.query)) {
      /// SYSTEM PURE
      prepared_query = PrepareVersionQuery(std::move(parsed_query), in_explicit_transaction_);
    } else if (utils::Downcast<StorageModeQuery>(parsed_query.query)) {
      prepared_query =
          PrepareStorageModeQuery(std::move(parsed_query), in_explicit_transaction_, current_db_, interpreter_context_);
    } else if (utils::Downcast<TransactionQueueQuery>(parsed_query.query)) {
      /// INTERPRETER
      if (in_explicit_transaction_) {
        throw TransactionQueueInMulticommandTxException();
      }
      prepared_query = PrepareTransactionQueueQuery(std::move(parsed_query), user_or_role_, interpreter_context_);
    } else if (utils::Downcast<MultiDatabaseQuery>(parsed_query.query)) {
      if (in_explicit_transaction_) {
        throw MultiDatabaseQueryInMulticommandTxException();
      }
      /// SYSTEM (Replication) + INTERPRETER
      // DMG_ASSERT(system_guard);
      prepared_query = PrepareMultiDatabaseQuery(std::move(parsed_query), interpreter_context_, *this);
    } else if (utils::Downcast<UseDatabaseQuery>(parsed_query.query)) {
      if (in_explicit_transaction_) {
        throw UseDatabaseQueryInMulticommandTxException();
      }
      prepared_query = PrepareUseDatabaseQuery(std::move(parsed_query), current_db_, interpreter_context_, on_change_);
    } else if (utils::Downcast<ShowDatabaseQuery>(parsed_query.query)) {
      prepared_query = PrepareShowDatabaseQuery(std::move(parsed_query), current_db_);
    } else if (utils::Downcast<ShowDatabasesQuery>(parsed_query.query)) {
      prepared_query = PrepareShowDatabasesQuery(std::move(parsed_query), interpreter_context_, user_or_role_);
    } else if (utils::Downcast<EdgeImportModeQuery>(parsed_query.query)) {
      if (in_explicit_transaction_) {
        throw EdgeImportModeModificationInMulticommandTxException();
      }
      prepared_query = PrepareEdgeImportModeQuery(std::move(parsed_query), current_db_);
    } else if (utils::Downcast<DropGraphQuery>(parsed_query.query)) {
      if (in_explicit_transaction_) {
        throw DropGraphInMulticommandTxException();
      }
      prepared_query = PrepareDropGraphQuery(std::move(parsed_query), current_db_);
    } else if (utils::Downcast<CreateEnumQuery>(parsed_query.query)) {
      if (in_explicit_transaction_) {
        throw EnumModificationInMulticommandTxException();
      }
      prepared_query = PrepareCreateEnumQuery(std::move(parsed_query), current_db_);
    } else if (utils::Downcast<ShowEnumsQuery>(parsed_query.query)) {
      prepared_query = PrepareShowEnumsQuery(std::move(parsed_query), current_db_);
    } else if (utils::Downcast<AlterEnumAddValueQuery>(parsed_query.query)) {
      if (in_explicit_transaction_) {
        throw EnumModificationInMulticommandTxException();
      }
      prepared_query = PrepareEnumAlterAddQuery(std::move(parsed_query), current_db_);
    } else if (utils::Downcast<AlterEnumUpdateValueQuery>(parsed_query.query)) {
      if (in_explicit_transaction_) {
        throw EnumModificationInMulticommandTxException();
      }
      prepared_query = PrepareEnumAlterUpdateQuery(std::move(parsed_query), current_db_);
    } else if (utils::Downcast<AlterEnumRemoveValueQuery>(parsed_query.query)) {
      throw utils::NotYetImplemented("Alter enum remove value");
    } else if (utils::Downcast<DropEnumQuery>(parsed_query.query)) {
      throw utils::NotYetImplemented("Drop enum");
    } else if (utils::Downcast<ShowSchemaInfoQuery>(parsed_query.query)) {
      if (in_explicit_transaction_) {
        throw ShowSchemaInfoInMulticommandTxException();
      }
      prepared_query = PrepareShowSchemaInfoQuery(parsed_query, current_db_);
    } else if (utils::Downcast<SessionTraceQuery>(parsed_query.query)) {
      prepared_query = PrepareSessionTraceQuery(std::move(parsed_query), current_db_, this);
    } else if (utils::Downcast<UserProfileQuery>(parsed_query.query)) {
      prepared_query = PrepareUserProfileQuery(std::move(parsed_query), interpreter_context_, this);
    } else {
      LOG_FATAL("Should not get here -- unknown query type!");
    }

    auto planning_time = planning_timer.Elapsed().count();
    query_execution->summary["planning_time"] = planning_time;
    query_execution->prepared_query.emplace(std::move(prepared_query));
    LogQueryMessage("Query planning ended.");
    LogQueryMessage(fmt::format("Query planning time: {}", planning_time));

    const auto rw_type = query_execution->prepared_query->rw_type;
    query_execution->summary["type"] = plan::ReadWriteTypeChecker::TypeToString(rw_type);

    UpdateTypeCount(rw_type);

    bool const write_query = IsQueryWrite(rw_type);
    if (write_query) {
      // TODO: This is a catch all for operations that should not be allowed to run via user query on REPLICA
      //       prefer more explicit EnsureMainInstance(interpreter_context, "XYZ operations");
      if (interpreter_context_->repl_state.ReadLock()->IsReplica()) {
        query_execution = nullptr;
        throw WriteQueryOnReplicaException();
      }
#ifdef MG_ENTERPRISE
      if (!interpreter_context_->repl_state.ReadLock()->IsMainWriteable()) {
        query_execution = nullptr;
        throw WriteQueryOnMainException();
      }
#endif
    }

    // Set the target db to the current db (some queries have different target from the current db)
    if (!query_execution->prepared_query->db) {
      if (current_db_.db_acc_) {
        query_execution->prepared_query->db = current_db_.db_acc_->get()->name();
      } else {
        query_execution->prepared_query->db = "";
      }
    }
    query_execution->summary["db"] = *query_execution->prepared_query->db;

    // prepare is done, move system txn guard to be owned by interpreter
    system_transaction_ = std::move(system_transaction);
    return {query_execution->prepared_query->header, query_execution->prepared_query->privileges, qid,
            query_execution->prepared_query->db};
  } catch (const utils::BasicException &e) {
    LogQueryMessage(fmt::format("Failed query: {}", e.what()));
    // Trigger first failed query
    metrics::FirstFailedQuery();
    memgraph::metrics::IncrementCounter(memgraph::metrics::FailedQuery);
    memgraph::metrics::IncrementCounter(memgraph::metrics::FailedPrepare);
    AbortCommand(query_execution_ptr);
    throw;
  }
}

void Interpreter::CheckAuthorized(std::vector<AuthQuery::Privilege> const &privileges, std::optional<std::string> db) {
  if (user_or_role_ && !user_or_role_->IsAuthorized(privileges, db, &query::session_long_policy)) {
    Abort();
    if (!db) {
      throw QueryException("You are not authorized to execute this query! Please contact your database administrator.");
    }
    throw QueryException(
        "You are not authorized to execute this query on database \"{}\"! Please contact your database "
        "administrator.",
        db.value());
  }
}

void Interpreter::SetupDatabaseTransaction(bool couldCommit, storage::StorageAccessType acc_type) {
  current_db_.SetupDatabaseTransaction(GetIsolationLevelOverride(), couldCommit, acc_type);
}

void Interpreter::SetupInterpreterTransaction(const QueryExtras &extras) {
  metrics::IncrementCounter(metrics::ActiveTransactions);
  transaction_status_.store(TransactionStatus::ACTIVE, std::memory_order_release);
  current_transaction_ = interpreter_context_->id_handler.next();
  if (query_logger_) {
    query_logger_->SetTransactionId(std::to_string(*current_transaction_));
  }
  metadata_ = GenOptional(extras.metadata_pv);
}

std::vector<TypedValue> Interpreter::GetQueries() {
  auto typed_queries = std::vector<TypedValue>();
  transaction_queries_.WithLock([&typed_queries](const auto &transaction_queries) {
    std::for_each(transaction_queries.begin(), transaction_queries.end(),
                  [&typed_queries](const auto &query) { typed_queries.emplace_back(query); });
  });
  return typed_queries;
}

void Interpreter::Abort() {
#ifdef MG_ENTERPRISE
  if (user_resource_ && current_db_.db_transactional_accessor_) {
    const auto leftover = current_db_.db_transactional_accessor_->GetTransactionMemoryTracker().Amount();
    user_resource_->DecrementTransactionsMemory(leftover);
  }
#endif

  LogQueryMessage("Query abort started.");
  utils::OnScopeExit const abort_end([this]() {
    this->LogQueryMessage("Query abort ended.");
    if (query_logger_) {
      query_logger_->ResetTransactionId();
    }
  });

  bool decrement = true;

  // System tx
  // TODO Implement system transaction scope and the ability to abort
  system_transaction_.reset();

  // Data tx
  auto expected = TransactionStatus::ACTIVE;
  while (!transaction_status_.compare_exchange_weak(expected, TransactionStatus::STARTED_ROLLBACK)) {
    if (expected == TransactionStatus::TERMINATED || expected == TransactionStatus::IDLE) {
      transaction_status_.store(TransactionStatus::STARTED_ROLLBACK);
      decrement = false;
      break;
    }
    expected = TransactionStatus::ACTIVE;
    std::this_thread::sleep_for(std::chrono::milliseconds(1));
  }

  utils::OnScopeExit clean_status(
      [this]() { transaction_status_.store(TransactionStatus::IDLE, std::memory_order_release); });

  expect_rollback_ = false;
  in_explicit_transaction_ = false;
  metadata_ = std::nullopt;
  current_timeout_timer_.reset();
  current_transaction_.reset();

  if (decrement) {
    // Decrement only if the transaction was active when we started to Abort
    memgraph::metrics::DecrementCounter(memgraph::metrics::ActiveTransactions);
  }

  // if (!current_db_.db_transactional_accessor_) return;
  current_db_.CleanupDBTransaction(true);
  for (auto &qe : query_executions_) {
    if (qe) qe->CleanRuntimeData();
  }
  frame_change_collector_.reset();
}

namespace {

auto make_commit_arg(bool is_main, dbms::DatabaseAccess const &db_acc) {
  if (is_main) {
    auto protector = dbms::DatabaseProtector{db_acc};
    return storage::CommitArgs::make_main(protector.clone());
  }
  return storage::CommitArgs::make_replica_read();
}

void RunTriggersAfterCommit(dbms::DatabaseAccess db_acc, InterpreterContext *interpreter_context,
                            TriggerContext original_trigger_context) {
  // Run the triggers
  for (const auto &trigger : db_acc->trigger_store()->AfterCommitTriggers().access()) {
    QueryAllocator execution_memory{};

    // create a new transaction for each trigger
    auto tx_acc = db_acc->Access();
    DbAccessor db_accessor{tx_acc.get()};

    // On-disk storage removes all Vertex/Edge Accessors because previous trigger tx finished.
    // So we need to adapt TriggerContext based on user transaction which is still alive.
    auto trigger_context = original_trigger_context;
    trigger_context.AdaptForAccessor(&db_accessor);
    try {
      auto is_main = interpreter_context->repl_state.ReadLock()->IsMain();
      trigger.Execute(&db_accessor, db_acc, execution_memory.resource(), flags::run_time::GetExecutionTimeout(),
                      &interpreter_context->is_shutting_down, /* transaction_status = */ nullptr, trigger_context,
                      is_main);
    } catch (const utils::BasicException &exception) {
      spdlog::warn("Trigger '{}' failed with exception:\n{}", trigger.Name(), exception.what());
      db_accessor.Abort();
      continue;
    }

    auto maybe_commit_error = std::invoke([&]() {
      auto locked_repl_state = interpreter_context->repl_state.ReadLock();
      const bool is_main = locked_repl_state->IsMain();
      return db_accessor.Commit(make_commit_arg(is_main, db_acc));
    });

    if (maybe_commit_error.HasError()) {
      const auto &error = maybe_commit_error.GetError();

      std::visit(
          [&trigger, &db_accessor]<typename T>(T &&arg) {
            using ErrorType = std::remove_cvref_t<T>;
            if constexpr (std::is_same_v<ErrorType, storage::SyncReplicationError>) {
              spdlog::warn("At least one SYNC replica has not confirmed execution of the trigger '{}'.",
                           trigger.Name());
            } else if constexpr (std::is_same_v<ErrorType, storage::StrictSyncReplicationError>) {
              spdlog::warn(
                  "At least one STRICT_SYNC replica has not confirmed execution of the trigger '{}'. Transaction will "
                  "be "
                  "aborted. ",
                  trigger.Name());
            } else if constexpr (std::is_same_v<ErrorType, storage::ConstraintViolation>) {
              const auto &constraint_violation = arg;
              switch (constraint_violation.type) {
                case storage::ConstraintViolation::Type::EXISTENCE: {
                  const auto &label_name = db_accessor.LabelToName(constraint_violation.label);
                  MG_ASSERT(constraint_violation.properties.size() == 1U);
                  const auto &property_name = db_accessor.PropertyToName(*constraint_violation.properties.begin());
                  spdlog::warn("Trigger '{}' failed to commit due to existence constraint violation on: {}({}) ",
                               trigger.Name(), label_name, property_name);
                  break;
                }
                case storage::ConstraintViolation::Type::UNIQUE: {
                  const auto &label_name = db_accessor.LabelToName(constraint_violation.label);
                  std::stringstream property_names_stream;
                  utils::PrintIterable(
                      property_names_stream, constraint_violation.properties, ", ",
                      [&](auto &stream, const auto &prop) { stream << db_accessor.PropertyToName(prop); });
                  spdlog::warn("Trigger '{}' failed to commit due to unique constraint violation on :{}({})",
                               trigger.Name(), label_name, property_names_stream.str());
                  break;
                }
                case storage::ConstraintViolation::Type::TYPE: {
                  MG_ASSERT(constraint_violation.properties.size() == 1U);
                  const auto &property_name = db_accessor.PropertyToName(*constraint_violation.properties.begin());
                  const auto &label_name = db_accessor.LabelToName(constraint_violation.label);
                  spdlog::warn("Trigger '{}' failed to commit due to type constraint violation on: {}({}) IS TYPED {}",
                               trigger.Name(), label_name, property_name,
                               storage::TypeConstraintKindToString(*constraint_violation.constraint_kind));

                  break;
                }
                default:
                  LOG_FATAL("Unknown ConstraintViolation type");
                  ;
              }
            } else if constexpr (std::is_same_v<ErrorType, storage::SerializationError>) {
              throw QueryException(MessageWithDocsLink(
                  "Unable to commit due to serialization error. Try retrying this transaction when the conflicting "
                  "transaction is finished."));
            } else if constexpr (std::is_same_v<ErrorType, storage::PersistenceError>) {
              throw QueryException("Unable to commit due to persistance error.");
            } else if constexpr (std::is_same_v<ErrorType, storage::ReplicaShouldNotWriteError>) {
              throw QueryException("Queries on replica shouldn't write.");
            } else {
              static_assert(kAlwaysFalse<T>, "Missing type from variant visitor");
            }
          },
          error);
    }
  }
}
}  // namespace

void Interpreter::Commit() {
#ifdef MG_ENTERPRISE
  if (user_resource_ && current_db_.db_transactional_accessor_) {
    const auto leftover = current_db_.db_transactional_accessor_->GetTransactionMemoryTracker().Amount();
    user_resource_->DecrementTransactionsMemory(leftover);
  }
#endif

  LogQueryMessage("Query commit started.");
  utils::OnScopeExit const commit_end([this]() {
    this->LogQueryMessage("Query commit ended.");
    if (query_logger_) {
      query_logger_->ResetTransactionId();
    }
  });

  // It's possible that some queries did not finish because the user did
  // not pull all of the results from the query.
  // For now, we will not check if there are some unfinished queries.
  // We should document clearly that all results should be pulled to complete
  // a query.
  current_transaction_.reset();
  if (!current_db_.db_transactional_accessor_ || !current_db_.db_acc_) {
    // No database nor db transaction; check for system transaction
    if (!system_transaction_) return;

    // TODO Distinguish between data and system transaction state
    // Think about updating the status to a struct with bitfield
    // Clean transaction status on exit
    utils::OnScopeExit clean_status([this]() {
      system_transaction_.reset();
      // System transactions are not terminable
      // Durability has happened at time of PULL
      // Commit is doing replication and timestamp update
      // The DBMS does not support MVCC, so doing durability here doesn't change the overall logic; we cannot abort!
      // What we are trying to do is set the transaction back to IDLE
      // We cannot simply put it to IDLE, since the status is used as a synchronization method and we have to follow
      // its logic. There are 2 states when we could update to IDLE (ACTIVE and TERMINATED).
      auto expected = TransactionStatus::ACTIVE;
      while (!transaction_status_.compare_exchange_weak(expected, TransactionStatus::IDLE)) {
        if (expected == TransactionStatus::TERMINATED) {
          continue;
        }
        expected = TransactionStatus::ACTIVE;
        std::this_thread::sleep_for(std::chrono::milliseconds(1));
      }
    });

    auto const main_commit = [&](replication::RoleMainData &mainData) {
    // Only enterprise can do system replication
#ifdef MG_ENTERPRISE
      if (license::global_license_checker.IsEnterpriseValidFast()) {
        return system_transaction_->Commit(memgraph::system::DoReplication{mainData});
      }
#endif
      return system_transaction_->Commit(memgraph::system::DoNothing{});
    };

    auto const replica_commit = [&](replication::RoleReplicaData &) {
      return system_transaction_->Commit(memgraph::system::DoNothing{});
    };

    auto const commit_method = utils::Overloaded{main_commit, replica_commit};
    [[maybe_unused]] auto sync_result = std::visit(commit_method, interpreter_context_->repl_state->ReplicationData());
    // TODO: something with sync_result
    return;
  }
  auto *db = current_db_.db_acc_->get();

  /*
  At this point we must check that the transaction is alive to start committing. The only other possible state is
  verifying and in that case we must check if the transaction was terminated and if yes abort committing. Exception
  should suffice.
  */
  auto expected = TransactionStatus::ACTIVE;
  while (!transaction_status_.compare_exchange_weak(expected, TransactionStatus::STARTED_COMMITTING)) {
    if (expected == TransactionStatus::TERMINATED) {
      throw memgraph::utils::BasicException(
          "Aborting transaction commit because the transaction was requested to stop from other session. ");
    }
    expected = TransactionStatus::ACTIVE;
    std::this_thread::sleep_for(std::chrono::milliseconds(1));
  }

  // Clean transaction status if something went wrong
  utils::OnScopeExit clean_status(
      [this]() { transaction_status_.store(TransactionStatus::IDLE, std::memory_order_release); });

  auto current_storage_mode = db->GetStorageMode();
  auto creation_mode = current_db_.db_transactional_accessor_->GetCreationStorageMode();
  if (creation_mode != storage::StorageMode::ON_DISK_TRANSACTIONAL &&
      current_storage_mode == storage::StorageMode::ON_DISK_TRANSACTIONAL) {
    throw QueryException(
        "Cannot commit transaction because the storage mode has changed from in-memory storage to on-disk storage.");
  }

  utils::OnScopeExit update_metrics([]() {
    memgraph::metrics::IncrementCounter(memgraph::metrics::CommitedTransactions);
    memgraph::metrics::DecrementCounter(memgraph::metrics::ActiveTransactions);
  });

  std::optional<TriggerContext> trigger_context = std::nullopt;
  if (current_db_.trigger_context_collector_) {
    trigger_context.emplace(std::move(*current_db_.trigger_context_collector_).TransformToTriggerContext());
    current_db_.trigger_context_collector_.reset();
  }

  if (frame_change_collector_) {
    frame_change_collector_.reset();
  }

  if (trigger_context) {
    // Run the triggers
    for (const auto &trigger : db->trigger_store()->BeforeCommitTriggers().access()) {
      QueryAllocator execution_memory{};
      AdvanceCommand();
      try {
        auto is_main = interpreter_context_->repl_state.ReadLock()->IsMain();
        trigger.Execute(&*current_db_.execution_db_accessor_, *current_db_.db_acc_, execution_memory.resource(),
                        flags::run_time::GetExecutionTimeout(), &interpreter_context_->is_shutting_down,
                        &transaction_status_, *trigger_context, is_main);
      } catch (const utils::BasicException &e) {
        throw utils::BasicException(
            fmt::format("Trigger '{}' caused the transaction to fail.\nException: {}", trigger.Name(), e.what()));
      }
    }
    SPDLOG_DEBUG("Finished executing before commit triggers");
  }

  const auto reset_necessary_members = [this]() {
    for (auto &qe : query_executions_) {
      if (qe) qe->CleanRuntimeData();
    }
    current_db_.CleanupDBTransaction(false);
  };
  utils::OnScopeExit const reset_members(reset_necessary_members);

  bool commit_confirmed_by_all_sync_replicas{true};
  bool commit_confirmed_by_all_strict_sync_replicas{true};

  auto locked_repl_state = std::optional{interpreter_context_->repl_state.ReadLock()};
  bool const is_main = locked_repl_state.value()->IsMain();
  auto *curr_txn = current_db_.db_transactional_accessor_->GetTransaction();
  // if I was main with write txn which became replica, abort.
  if (!is_main && !curr_txn->deltas.empty()) {
    throw QueryException("Cannot commit because instance is not main anymore.");
  }
  auto maybe_commit_error =
      current_db_.db_transactional_accessor_->PrepareForCommitPhase(make_commit_arg(is_main, *current_db_.db_acc_));
  // Proactively unlock repl_state
  locked_repl_state.reset();

  if (maybe_commit_error.HasError()) {
    const auto &error = maybe_commit_error.GetError();

    std::visit(
        [&execution_db_accessor = current_db_.execution_db_accessor_, &commit_confirmed_by_all_sync_replicas,
         &commit_confirmed_by_all_strict_sync_replicas]<typename T>(const T &arg) {
          using ErrorType = std::remove_cvref_t<T>;
          if constexpr (std::is_same_v<ErrorType, storage::SyncReplicationError>) {
            commit_confirmed_by_all_sync_replicas = false;
          } else if constexpr (std::is_same_v<ErrorType, storage::StrictSyncReplicationError>) {
            commit_confirmed_by_all_strict_sync_replicas = false;
          } else if constexpr (std::is_same_v<ErrorType, storage::ConstraintViolation>) {
            const auto &constraint_violation = arg;
            auto &label_name = execution_db_accessor->LabelToName(constraint_violation.label);
            switch (constraint_violation.type) {
              case storage::ConstraintViolation::Type::EXISTENCE: {
                MG_ASSERT(constraint_violation.properties.size() == 1U);
                auto &property_name = execution_db_accessor->PropertyToName(*constraint_violation.properties.begin());
                throw QueryException("Unable to commit due to existence constraint violation on :{}({})", label_name,
                                     property_name);
              }
              case storage::ConstraintViolation::Type::UNIQUE: {
                std::stringstream property_names_stream;
                utils::PrintIterable(property_names_stream, constraint_violation.properties, ", ",
                                     [&execution_db_accessor](auto &stream, const auto &prop) {
                                       stream << execution_db_accessor->PropertyToName(prop);
                                     });
                throw QueryException("Unable to commit due to unique constraint violation on :{}({})", label_name,
                                     property_names_stream.str());
              }
              case storage::ConstraintViolation::Type::TYPE: {
                // This should never get triggered since type constraints get checked immediately and not at
                // commit time
                MG_ASSERT(false, "Encountered type constraint violation while commiting which should never happen.");
              }
              default:
                LOG_FATAL("Unknown constraint violation type");
            }
          } else if constexpr (std::is_same_v<ErrorType, storage::SerializationError>) {
            throw QueryException("Unable to commit due to serialization error.");
          } else if constexpr (std::is_same_v<ErrorType, storage::PersistenceError>) {
            throw QueryException("Unable to commit due to persistence error.");
          } else if constexpr (std::is_same_v<ErrorType, storage::ReplicaShouldNotWriteError>) {
            throw QueryException("Queries on replica shouldn't write.");
          } else {
            static_assert(kAlwaysFalse<T>, "Missing type from variant visitor");
          }
        },
        error);
  }

  // The ordered execution of after commit triggers is heavily depending on the exclusiveness of
  // db_accessor_->Commit(): only one of the transactions can be commiting at the same time, so when the commit is
  // finished, that transaction probably will schedule its after commit triggers, because the other transactions that
  // want to commit are still waiting for commiting or one of them just started commiting its changes. This means the
  // ordered execution of after commit triggers are not guaranteed.
  if (trigger_context && db->trigger_store()->AfterCommitTriggers().size() > 0) {
    db->AddTask([db_acc = *current_db_.db_acc_, interpreter_context = interpreter_context_,
                 trigger_context = std::move(*trigger_context),
                 user_transaction = std::shared_ptr(std::move(current_db_.db_transactional_accessor_))]() mutable {
      RunTriggersAfterCommit(db_acc, interpreter_context, std::move(trigger_context));
      user_transaction->FinalizeTransaction();
      SPDLOG_DEBUG("Finished executing after commit triggers");  // NOLINT(bugprone-lambda-function-name)
    });
  }

  SPDLOG_DEBUG("Finished committing the transaction");
  if (!commit_confirmed_by_all_sync_replicas) {
    throw ReplicationException("At least one SYNC replica has not confirmed committing last transaction.");
  }

  if (!commit_confirmed_by_all_strict_sync_replicas) {
    throw ReplicationException(
        "At least one STRICT_SYNC replica has not confirmed committing last transaction. Transaction will be aborted "
        "on all instances.");
  }

  if (IsQueryLoggingActive()) {
    query_logger_->trace("Commit successfully finished!");
  }
}

void Interpreter::AdvanceCommand() {
  if (!current_db_.db_transactional_accessor_) return;
  current_db_.db_transactional_accessor_->AdvanceCommand();
}

void Interpreter::AbortCommand(std::unique_ptr<QueryExecution> *query_execution) {
  if (query_execution) {
    query_execution->reset(nullptr);
  }
  if (in_explicit_transaction_) {
    expect_rollback_ = true;
  } else {
    Abort();
  }
}

std::optional<storage::IsolationLevel> Interpreter::GetIsolationLevelOverride() {
  if (next_transaction_isolation_level) {
    const auto isolation_level = *next_transaction_isolation_level;
    next_transaction_isolation_level.reset();
    return isolation_level;
  }

  return interpreter_isolation_level;
}

void Interpreter::SetNextTransactionIsolationLevel(const storage::IsolationLevel isolation_level) {
  next_transaction_isolation_level.emplace(isolation_level);
}

void Interpreter::SetSessionIsolationLevel(const storage::IsolationLevel isolation_level) {
  interpreter_isolation_level.emplace(isolation_level);
}

#ifdef MG_ENTERPRISE
void Interpreter::SetUser(std::shared_ptr<QueryUserOrRole> user_or_role,
                          std::shared_ptr<utils::UserResources> user_resource) {
  user_or_role_ = std::move(user_or_role);
  if (query_logger_) {
    std::string username;
    if (user_or_role_ && user_or_role_->username()) {
      username = user_or_role_->username().value();
    }
    query_logger_->SetUser(username);
  }
  // Pre-existsing user resource; decrement session (since it is not being used anymore)
  if (user_resource_) {
    user_resource_->DecrementSessions();
    user_resource_.reset();
  }
  if (memgraph::license::global_license_checker.IsEnterpriseValidFast()) {
    // Monitoring always, resource limit check only if license is valid
    if (user_resource && !user_resource->IncrementSessions()) {
      throw auth::AuthException("User exceeded session limit.");
    }
    user_resource_ = std::move(user_resource);
  }
}
#else
void Interpreter::SetUser(std::shared_ptr<QueryUserOrRole> user_or_role) {
  user_or_role_ = std::move(user_or_role);
  if (query_logger_) {
    std::string username;
    if (user_or_role_ && user_or_role_->username()) {
      username = user_or_role_->username().value();
    }
    query_logger_->SetUser(username);
  }
}
#endif

void Interpreter::SetSessionInfo(std::string uuid, std::string username, std::string login_timestamp) {
  session_info_ = {.uuid = uuid, .username = username, .login_timestamp = login_timestamp};
  if (query_logger_) {
    query_logger_->SetSessionId(uuid);
  }
}

void Interpreter::ResetUser() {
  user_or_role_.reset();
  if (query_logger_) {
    query_logger_->ResetUser();
  }
#ifdef MG_ENTERPRISE
  if (user_resource_) {
    user_resource_->DecrementSessions();
    user_resource_.reset();
  }
#endif
}

bool Interpreter::IsQueryLoggingActive() const { return query_logger_.has_value(); }

void Interpreter::LogQueryMessage(std::string message) {
  if (query_logger_.has_value()) {
    (*query_logger_).trace(message);
  }
}

}  // namespace memgraph::query<|MERGE_RESOLUTION|>--- conflicted
+++ resolved
@@ -4025,18 +4025,12 @@
       RWType::W};
 }
 
-<<<<<<< HEAD
 PreparedQuery PrepareCreateTextEdgeIndexQuery(ParsedQuery parsed_query, bool in_explicit_transaction,
                                               std::vector<Notification> *notifications, CurrentDB &current_db) {
-=======
-PreparedQuery PrepareDropAllIndexesQuery(ParsedQuery parsed_query, bool in_explicit_transaction,
-                                         std::vector<Notification> *notifications, CurrentDB &current_db) {
->>>>>>> 94ec6888
   if (in_explicit_transaction) {
     throw IndexInMulticommandTxException();
   }
 
-<<<<<<< HEAD
   if (!current_db.db_acc_->get()->config().salient.items.properties_on_edges) {
     throw EdgeIndexDisabledPropertiesOnEdgesException();
   }
@@ -4067,31 +4061,6 @@
       index_notification.title =
           fmt::format("Text index on label {} with name {} already exists.", edge_type_name, index_name);
     }
-=======
-  MG_ASSERT(current_db.db_acc_, "Drop all indexes query expects a current DB");
-  auto &db_acc = *current_db.db_acc_;
-
-  if (db_acc->storage()->GetStorageMode() == storage::StorageMode::ON_DISK_TRANSACTIONAL) {
-    throw DropAllIndexesDisabledOnDiskStorage();
-  }
-
-  std::function<void(Notification &)> handler;
-
-  MG_ASSERT(current_db.db_transactional_accessor_, "Drop all indexes query expects a current DB transaction");
-  auto *dba = &*current_db.execution_db_accessor_;
-
-  auto const invalidate_plan_cache = [plan_cache = db_acc->plan_cache()] {
-    plan_cache->WithLock([&](auto &cache) { cache.reset(); });
-  };
-
-  Notification index_notification(SeverityLevel::INFO);
-  index_notification.code = NotificationCode::DROP_INDEX;
-  index_notification.title = "Dropped all indexes.";
-
-  handler = [dba, invalidate_plan_cache = std::move(invalidate_plan_cache)](Notification & /**/) {
-    utils::OnScopeExit const invalidator(invalidate_plan_cache);
-    dba->DropAllIndexes();
->>>>>>> 94ec6888
   };
 
   return PreparedQuery{
@@ -4106,8 +4075,49 @@
       RWType::W};
 }
 
-<<<<<<< HEAD
-=======
+PreparedQuery PrepareDropAllIndexesQuery(ParsedQuery parsed_query, bool in_explicit_transaction,
+                                         std::vector<Notification> *notifications, CurrentDB &current_db) {
+  if (in_explicit_transaction) {
+    throw IndexInMulticommandTxException();
+  }
+
+  MG_ASSERT(current_db.db_acc_, "Drop all indexes query expects a current DB");
+  auto &db_acc = *current_db.db_acc_;
+
+  if (db_acc->storage()->GetStorageMode() == storage::StorageMode::ON_DISK_TRANSACTIONAL) {
+    throw DropAllIndexesDisabledOnDiskStorage();
+  }
+
+  std::function<void(Notification &)> handler;
+
+  MG_ASSERT(current_db.db_transactional_accessor_, "Drop all indexes query expects a current DB transaction");
+  auto *dba = &*current_db.execution_db_accessor_;
+
+  auto const invalidate_plan_cache = [plan_cache = db_acc->plan_cache()] {
+    plan_cache->WithLock([&](auto &cache) { cache.reset(); });
+  };
+
+  Notification index_notification(SeverityLevel::INFO);
+  index_notification.code = NotificationCode::DROP_INDEX;
+  index_notification.title = "Dropped all indexes.";
+
+  handler = [dba, invalidate_plan_cache = std::move(invalidate_plan_cache)](Notification & /**/) {
+    utils::OnScopeExit const invalidator(invalidate_plan_cache);
+    dba->DropAllIndexes();
+  };
+
+  return PreparedQuery{
+      {},
+      std::move(parsed_query.required_privileges),
+      [handler = std::move(handler), notifications, index_notification = std::move(index_notification)](
+          AnyStream * /*stream*/, std::optional<int> /*unused*/) mutable {
+        handler(index_notification);
+        notifications->push_back(index_notification);
+        return QueryHandlerResult::COMMIT;
+      },
+      RWType::W};
+}
+
 PreparedQuery PrepareDropAllConstraintsQuery(ParsedQuery parsed_query, bool in_explicit_transaction,
                                              std::vector<Notification> *notifications, CurrentDB &current_db) {
   if (in_explicit_transaction) {
@@ -4151,7 +4161,6 @@
       RWType::NONE};
 }
 
->>>>>>> 94ec6888
 #ifdef MG_ENTERPRISE
 PreparedQuery PrepareTtlQuery(ParsedQuery parsed_query, bool in_explicit_transaction,
                               std::vector<Notification> *notifications, CurrentDB &current_db,
