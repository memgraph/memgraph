--- conflicted
+++ resolved
@@ -3599,18 +3599,13 @@
                TypedValue(storage->PropertyToName(item.second)),
                TypedValue(static_cast<int>(storage_acc->ApproximateVertexCount(item.first, item.second)))});
         }
-<<<<<<< HEAD
+        for (const auto &item : info.edge_type) {
+          results.push_back({TypedValue(edge_type_index_mark), TypedValue(storage->EdgeTypeToName(item)), TypedValue(),
+                             TypedValue(static_cast<int>(storage_acc->ApproximateEdgeCount(item)))});
+        }
         for (const auto &[index_name, label] : info.text_indices) {
           results.push_back({TypedValue(fmt::format("{} (name: {})", text_index_mark, index_name)),
                              TypedValue(storage->LabelToName(label)), TypedValue(), TypedValue()});
-=======
-        for (const auto &item : info.edge_type) {
-          results.push_back({TypedValue(edge_type_index_mark), TypedValue(storage->EdgeTypeToName(item)), TypedValue(),
-                             TypedValue(static_cast<int>(storage_acc->ApproximateEdgeCount(item)))});
-        }
-        for (const auto &item : info.text_indices) {
-          results.push_back({TypedValue(text_index_mark), TypedValue(item.first), TypedValue(), TypedValue()});
->>>>>>> 032b1312
         }
         std::sort(results.begin(), results.end(), [&label_index_mark](const auto &record_1, const auto &record_2) {
           const auto type_1 = record_1[0].ValueString();
