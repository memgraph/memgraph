--- conflicted
+++ resolved
@@ -883,14 +883,21 @@
         // If the license is not valid we create users with admin access
         if (!valid_enterprise_license) {
           spdlog::warn("Granting all the privileges to {}.", username);
-          auth->GrantPrivilege(username, kPrivilegesAll
+          auth->GrantPrivilege(
+              username, kPrivilegesAll
 #ifdef MG_ENTERPRISE
-                               ,
-                               {{{AuthQuery::FineGrainedPrivilege::CREATE_DELETE, {query::kAsterisk}}}},
-                               {{{AuthQuery::FineGrainedPrivilege::CREATE_DELETE, {query::kAsterisk}}}}
+              ,
+              {{{AuthQuery::FineGrainedPrivilege::CREATE_DELETE, {query::kAsterisk}}}},
+              {
+                {
+                  {
+                    AuthQuery::FineGrainedPrivilege::CREATE_DELETE, { query::kAsterisk }
+                  }
+                }
+              }
 #endif
-                               ,
-                               &*interpreter->system_transaction_);
+              ,
+              &*interpreter->system_transaction_);
         }
 
         return std::vector<std::vector<TypedValue>>();
@@ -2441,16 +2448,16 @@
 };
 
 struct PullPlan {
-  explicit PullPlan(std::shared_ptr<PlanWrapper> plan, const Parameters &parameters, bool is_profile_query,
-                    DbAccessor *dba, InterpreterContext *interpreter_context, utils::MemoryResource *execution_memory,
-                    std::shared_ptr<QueryUserOrRole> user_or_role, StoppingContext stopping_context,
-                    storage::DatabaseProtectorPtr protector, std::optional<QueryLogger> &query_logger,
-                    TriggerContextCollector *trigger_context_collector = nullptr,
-                    std::optional<size_t> memory_limit = {}, FrameChangeCollector *frame_change_collector_ = nullptr,
-                    std::optional<int64_t> hops_limit = {}
+  explicit PullPlan(
+      std::shared_ptr<PlanWrapper> plan, const Parameters &parameters, bool is_profile_query, DbAccessor *dba,
+      InterpreterContext *interpreter_context, utils::MemoryResource *execution_memory,
+      std::shared_ptr<QueryUserOrRole> user_or_role, StoppingContext stopping_context,
+      storage::DatabaseProtectorPtr protector, std::optional<QueryLogger> &query_logger,
+      TriggerContextCollector *trigger_context_collector = nullptr, std::optional<size_t> memory_limit = {},
+      FrameChangeCollector *frame_change_collector_ = nullptr, std::optional<int64_t> hops_limit = {}
 #ifdef MG_ENTERPRISE
-                    ,
-                    std::shared_ptr<utils::UserResources> user_resource = {}
+      ,
+      std::shared_ptr<utils::UserResources> user_resource = {}
 #endif
   );
 
@@ -2501,7 +2508,9 @@
       query_logger_(query_logger)
 #ifdef MG_ENTERPRISE
       ,
-      user_resource_{std::move(user_resource)}
+      user_resource_ {
+  std::move(user_resource)
+}
 #endif
 {
   ctx_.hops_limit = query::HopsLimit{hops_limit};
@@ -2693,8 +2702,8 @@
   return TxTimeout{};
 }
 
-auto CreateTimeoutTimer(QueryExtras const &extras,
-                        InterpreterConfig const &config) -> std::shared_ptr<utils::AsyncTimer> {
+auto CreateTimeoutTimer(QueryExtras const &extras, InterpreterConfig const &config)
+    -> std::shared_ptr<utils::AsyncTimer> {
   if (auto const timeout = DetermineTxTimeout(extras.tx_timeout, config)) {
     return std::make_shared<utils::AsyncTimer>(timeout.ValueUnsafe().count());
   }
@@ -2791,14 +2800,14 @@
   }
 }
 
-PreparedQuery PrepareCypherQuery(ParsedQuery parsed_query, std::map<std::string, TypedValue> *summary,
-                                 InterpreterContext *interpreter_context, CurrentDB &current_db,
-                                 utils::MemoryResource *execution_memory, std::vector<Notification> *notifications,
-                                 std::shared_ptr<QueryUserOrRole> user_or_role, StoppingContext stopping_context,
-                                 Interpreter &interpreter, FrameChangeCollector *frame_change_collector = nullptr
+PreparedQuery PrepareCypherQuery(
+    ParsedQuery parsed_query, std::map<std::string, TypedValue> *summary, InterpreterContext *interpreter_context,
+    CurrentDB &current_db, utils::MemoryResource *execution_memory, std::vector<Notification> *notifications,
+    std::shared_ptr<QueryUserOrRole> user_or_role, StoppingContext stopping_context, Interpreter &interpreter,
+    FrameChangeCollector *frame_change_collector = nullptr
 #ifdef MG_ENTERPRISE
-                                 ,
-                                 std::shared_ptr<utils::UserResources> user_resource = {}
+    ,
+    std::shared_ptr<utils::UserResources> user_resource = {}
 #endif
 ) {
   auto *cypher_query = utils::Downcast<CypherQuery>(parsed_query.query);
@@ -2955,15 +2964,14 @@
                        RWType::NONE};
 }
 
-PreparedQuery PrepareProfileQuery(ParsedQuery parsed_query, bool in_explicit_transaction,
-                                  std::map<std::string, TypedValue> *summary, std::vector<Notification> *notifications,
-                                  InterpreterContext *interpreter_context, Interpreter &interpreter,
-                                  CurrentDB &current_db, utils::MemoryResource *execution_memory,
-                                  std::shared_ptr<QueryUserOrRole> user_or_role, StoppingContext stopping_context,
-                                  FrameChangeCollector *frame_change_collector
+PreparedQuery PrepareProfileQuery(
+    ParsedQuery parsed_query, bool in_explicit_transaction, std::map<std::string, TypedValue> *summary,
+    std::vector<Notification> *notifications, InterpreterContext *interpreter_context, Interpreter &interpreter,
+    CurrentDB &current_db, utils::MemoryResource *execution_memory, std::shared_ptr<QueryUserOrRole> user_or_role,
+    StoppingContext stopping_context, FrameChangeCollector *frame_change_collector
 #ifdef MG_ENTERPRISE
-                                  ,
-                                  std::shared_ptr<utils::UserResources> user_resource = {}
+    ,
+    std::shared_ptr<utils::UserResources> user_resource = {}
 #endif
 ) {
   const std::string kProfileQueryStart = "profile ";
@@ -3386,11 +3394,11 @@
   std::vector<std::vector<TypedValue>> results;
   results.reserve(label_results.size() + label_prop_results.size());
 
-  std::transform(label_results.begin(), label_results.end(), std::back_inserter(results),
-                 [execution_db_accessor](const auto &label_index) {
-                   return std::vector<TypedValue>{TypedValue(execution_db_accessor->LabelToName(label_index)),
-                                                  TypedValue("")};
-                 });
+  std::transform(
+      label_results.begin(), label_results.end(), std::back_inserter(results),
+      [execution_db_accessor](const auto &label_index) {
+        return std::vector<TypedValue>{TypedValue(execution_db_accessor->LabelToName(label_index)), TypedValue("")};
+      });
 
   auto const prop_path_to_name = [&](storage::PropertyPath const &property_path) {
     return TypedValue{PropertyPathToName(execution_db_accessor, property_path)};
@@ -6890,36 +6898,22 @@
   void Visit(IsolationLevelQuery & /*unused*/) override {}
   void Visit(StorageModeQuery & /*unused*/) override {}
   void Visit(CreateSnapshotQuery & /*unused*/)
-      override { /*CreateSnapshot is also used in a periodic way so internally will arrange its own access*/ }
+      override { /*CreateSnapshot is also used in a periodic way so internally will arrange its own access*/
+  }
   void Visit(ShowSnapshotsQuery & /*unused*/) override {}
   void Visit(ShowNextSnapshotQuery & /* unused */) override {}
   void Visit(EdgeImportModeQuery & /*unused*/) override {}
-  void Visit(AlterEnumRemoveValueQuery & /*unused*/) override { /* Not implemented yet */ }
-  void Visit(DropEnumQuery & /*unused*/) override { /* Not implemented yet */ }
+  void Visit(AlterEnumRemoveValueQuery & /*unused*/) override { /* Not implemented yet */
+  }
+  void Visit(DropEnumQuery & /*unused*/) override { /* Not implemented yet */
+  }
   void Visit(SessionTraceQuery & /*unused*/) override {}
 
   // Some queries require an active transaction in order to be prepared.
   // Unique access required
-<<<<<<< HEAD
-  void Visit(PointIndexQuery &) override { accessor_type_ = storage::Storage::Accessor::Type::UNIQUE; }
-  void Visit(TextIndexQuery &) override { accessor_type_ = storage::Storage::Accessor::Type::UNIQUE; }
-  void Visit(CreateTextEdgeIndexQuery &) override { accessor_type_ = storage::Storage::Accessor::Type::UNIQUE; }
-  void Visit(VectorIndexQuery &) override { accessor_type_ = storage::Storage::Accessor::Type::UNIQUE; }
-  void Visit(CreateVectorEdgeIndexQuery &) override { accessor_type_ = storage::Storage::Accessor::Type::UNIQUE; }
-  void Visit(ConstraintQuery &) override { accessor_type_ = storage::Storage::Accessor::Type::UNIQUE; }
-  void Visit(DropGraphQuery &) override { accessor_type_ = storage::Storage::Accessor::Type::UNIQUE; }
-  void Visit(CreateEnumQuery &) override { accessor_type_ = storage::Storage::Accessor::Type::UNIQUE; }
-  void Visit(AlterEnumAddValueQuery &) override { accessor_type_ = storage::Storage::Accessor::Type::UNIQUE; }
-  void Visit(AlterEnumUpdateValueQuery &) override { accessor_type_ = storage::Storage::Accessor::Type::UNIQUE; }
-  void Visit(TtlQuery &) override {
-    // TODO: Ideally this would be READ ONLY downgrading to READ. Because it
-    //  interanally creates/drops concurrent indexes.
-    accessor_type_ = storage::Storage::Accessor::Type::UNIQUE;
-  }
-  void Visit(RecoverSnapshotQuery &) override { accessor_type_ = storage::Storage::Accessor::Type::UNIQUE; }
-=======
   void Visit(PointIndexQuery & /*unused*/) override { accessor_type_ = storage::StorageAccessType::UNIQUE; }
   void Visit(TextIndexQuery & /*unused*/) override { accessor_type_ = storage::StorageAccessType::UNIQUE; }
+  void Visit(CreateTextEdgeIndexQuery &) override { accessor_type_ = storage::Storage::Accessor::Type::UNIQUE; }
   void Visit(VectorIndexQuery & /*unused*/) override { accessor_type_ = storage::StorageAccessType::UNIQUE; }
   void Visit(CreateVectorEdgeIndexQuery & /*unused*/) override { accessor_type_ = storage::StorageAccessType::UNIQUE; }
   void Visit(ConstraintQuery & /*unused*/) override { accessor_type_ = storage::StorageAccessType::UNIQUE; }
@@ -6933,7 +6927,6 @@
     accessor_type_ = storage::StorageAccessType::UNIQUE;
   }
   void Visit(RecoverSnapshotQuery & /*unused*/) override { accessor_type_ = storage::StorageAccessType::UNIQUE; }
->>>>>>> 13013bf9
 
   // Read access required
   void Visit(ExplainQuery & /*unused*/) override { accessor_type_ = storage::StorageAccessType::READ; }
