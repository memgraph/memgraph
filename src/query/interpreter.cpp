// Copyright 2023 Memgraph Ltd.
//
// Use of this software is governed by the Business Source License
// included in the file licenses/BSL.txt; by using this file, you agree to be bound by the terms of the Business Source
// License, and you may not use this file except in compliance with the Business Source License.
//
// As of the Change Date specified in that file, in accordance with
// the Business Source License, use of this software will be governed
// by the Apache License, Version 2.0, included in the file
// licenses/APL.txt.

#include "query/interpreter.hpp"
#include <fmt/core.h>

#include <algorithm>
#include <atomic>
#include <chrono>
#include <concepts>
#include <cstddef>
#include <cstdint>
#include <functional>
#include <iterator>
#include <limits>
#include <memory>
#include <optional>
#include <stdexcept>
#include <thread>
#include <unordered_map>
#include <utility>
#include <variant>

#include "auth/models.hpp"
#include "dbms/global.hpp"
#include "dbms/session_context_handler.hpp"
#include "glue/communication.hpp"
#include "license/license.hpp"
#include "memory/memory_control.hpp"
#include "query/constants.hpp"
#include "query/context.hpp"
#include "query/cypher_query_interpreter.hpp"
#include "query/db_accessor.hpp"
#include "query/dump.hpp"
#include "query/exceptions.hpp"
#include "query/frontend/ast/ast.hpp"
#include "query/frontend/ast/ast_visitor.hpp"
#include "query/frontend/ast/cypher_main_visitor.hpp"
#include "query/frontend/opencypher/parser.hpp"
#include "query/frontend/semantic/required_privileges.hpp"
#include "query/frontend/semantic/symbol_generator.hpp"
#include "query/interpret/eval.hpp"
#include "query/interpret/frame.hpp"
#include "query/metadata.hpp"
#include "query/plan/planner.hpp"
#include "query/plan/profile.hpp"
#include "query/plan/vertex_count_cache.hpp"
#include "query/stream.hpp"
#include "query/stream/common.hpp"
#include "query/trigger.hpp"
#include "query/typed_value.hpp"
#include "spdlog/spdlog.h"
#include "storage/v2/edge.hpp"
#include "storage/v2/id_types.hpp"
#include "storage/v2/isolation_level.hpp"
#include "storage/v2/property_value.hpp"
#include "storage/v2/storage_mode.hpp"
#include "utils/algorithm.hpp"
#include "utils/build_info.hpp"
#include "utils/csv_parsing.hpp"
#include "utils/event_counter.hpp"
#include "utils/event_histogram.hpp"
#include "utils/exceptions.hpp"
#include "utils/flag_validation.hpp"
#include "utils/likely.hpp"
#include "utils/logging.hpp"
#include "utils/memory.hpp"
#include "utils/memory_tracker.hpp"
#include "utils/on_scope_exit.hpp"
#include "utils/readable_size.hpp"
#include "utils/settings.hpp"
#include "utils/string.hpp"
#include "utils/tsc.hpp"
#include "utils/typeinfo.hpp"
#include "utils/variant_helpers.hpp"

namespace memgraph::metrics {
extern Event ReadQuery;
extern Event WriteQuery;
extern Event ReadWriteQuery;

extern const Event StreamsCreated;
extern const Event TriggersCreated;

extern const Event QueryExecutionLatency_us;

extern const Event CommitedTransactions;
extern const Event RollbackedTransactions;
extern const Event ActiveTransactions;
}  // namespace memgraph::metrics

namespace memgraph::query {

template <typename>
constexpr auto kAlwaysFalse = false;

namespace {
void UpdateTypeCount(const plan::ReadWriteTypeChecker::RWType type) {
  switch (type) {
    case plan::ReadWriteTypeChecker::RWType::R:
      memgraph::metrics::IncrementCounter(memgraph::metrics::ReadQuery);
      break;
    case plan::ReadWriteTypeChecker::RWType::W:
      memgraph::metrics::IncrementCounter(memgraph::metrics::WriteQuery);
      break;
    case plan::ReadWriteTypeChecker::RWType::RW:
      memgraph::metrics::IncrementCounter(memgraph::metrics::ReadWriteQuery);
      break;
    default:
      break;
  }
}

template <typename T>
concept HasEmpty = requires(T t) {
  { t.empty() } -> std::convertible_to<bool>;
};

template <typename T>
inline std::optional<T> GenOptional(const T &in) {
  return in.empty() ? std::nullopt : std::make_optional<T>(in);
}

struct Callback {
  std::vector<std::string> header;
  using CallbackFunction = std::function<std::vector<std::vector<TypedValue>>()>;
  CallbackFunction fn;
  bool should_abort_query{false};
};

TypedValue EvaluateOptionalExpression(Expression *expression, ExpressionEvaluator *eval) {
  return expression ? expression->Accept(*eval) : TypedValue();
}

template <typename TResult>
std::optional<TResult> GetOptionalValue(query::Expression *expression, ExpressionEvaluator &evaluator) {
  if (expression != nullptr) {
    auto int_value = expression->Accept(evaluator);
    MG_ASSERT(int_value.IsNull() || int_value.IsInt());
    if (int_value.IsInt()) {
      return TResult{int_value.ValueInt()};
    }
  }
  return {};
};

std::optional<std::string> GetOptionalStringValue(query::Expression *expression, ExpressionEvaluator &evaluator) {
  if (expression != nullptr) {
    auto value = expression->Accept(evaluator);
    MG_ASSERT(value.IsNull() || value.IsString());
    if (value.IsString()) {
      return {std::string(value.ValueString().begin(), value.ValueString().end())};
    }
  }
  return {};
};

class ReplQueryHandler final : public query::ReplicationQueryHandler {
 public:
  explicit ReplQueryHandler(storage::Storage *db) : db_(db) {}

  /// @throw QueryRuntimeException if an error ocurred.
  void SetReplicationRole(ReplicationQuery::ReplicationRole replication_role, std::optional<int64_t> port) override {
    if (replication_role == ReplicationQuery::ReplicationRole::MAIN) {
      if (!db_->SetMainReplicationRole()) {
        throw QueryRuntimeException("Couldn't set role to main!");
      }
    }
    if (replication_role == ReplicationQuery::ReplicationRole::REPLICA) {
      if (!port || *port < 0 || *port > std::numeric_limits<uint16_t>::max()) {
        throw QueryRuntimeException("Port number invalid!");
      }
      if (!db_->SetReplicaRole(
              io::network::Endpoint(storage::replication::kDefaultReplicationServerIp, static_cast<uint16_t>(*port)))) {
        throw QueryRuntimeException("Couldn't set role to replica!");
      }
    }
  }

  /// @throw QueryRuntimeException if an error ocurred.
  ReplicationQuery::ReplicationRole ShowReplicationRole() const override {
    switch (db_->GetReplicationRole()) {
      case storage::replication::ReplicationRole::MAIN:
        return ReplicationQuery::ReplicationRole::MAIN;
      case storage::replication::ReplicationRole::REPLICA:
        return ReplicationQuery::ReplicationRole::REPLICA;
    }
    throw QueryRuntimeException("Couldn't show replication role - invalid role set!");
  }

  /// @throw QueryRuntimeException if an error ocurred.
  void RegisterReplica(const std::string &name, const std::string &socket_address,
                       const ReplicationQuery::SyncMode sync_mode,
                       const std::chrono::seconds replica_check_frequency) override {
    if (db_->GetReplicationRole() == storage::replication::ReplicationRole::REPLICA) {
      // replica can't register another replica
      throw QueryRuntimeException("Replica can't register another replica!");
    }

    if (name == storage::replication::kReservedReplicationRoleName) {
      throw QueryRuntimeException("This replica name is reserved and can not be used as replica name!");
    }

    storage::replication::ReplicationMode repl_mode;
    switch (sync_mode) {
      case ReplicationQuery::SyncMode::ASYNC: {
        repl_mode = storage::replication::ReplicationMode::ASYNC;
        break;
      }
      case ReplicationQuery::SyncMode::SYNC: {
        repl_mode = storage::replication::ReplicationMode::SYNC;
        break;
      }
    }

    auto maybe_ip_and_port =
        io::network::Endpoint::ParseSocketOrIpAddress(socket_address, storage::replication::kDefaultReplicationPort);
    if (maybe_ip_and_port) {
      auto [ip, port] = *maybe_ip_and_port;
      auto ret = db_->RegisterReplica(name, {std::move(ip), port}, repl_mode,
                                      storage::replication::RegistrationMode::MUST_BE_INSTANTLY_VALID,
                                      {.replica_check_frequency = replica_check_frequency, .ssl = std::nullopt});
      if (ret.HasError()) {
        throw QueryRuntimeException(fmt::format("Couldn't register replica '{}'!", name));
      }
    } else {
      throw QueryRuntimeException("Invalid socket address!");
    }
  }

  /// @throw QueryRuntimeException if an error ocurred.
  void DropReplica(const std::string &replica_name) override {
    if (db_->GetReplicationRole() == storage::replication::ReplicationRole::REPLICA) {
      // replica can't unregister a replica
      throw QueryRuntimeException("Replica can't unregister a replica!");
    }
    if (!db_->UnregisterReplica(replica_name)) {
      throw QueryRuntimeException(fmt::format("Couldn't unregister the replica '{}'", replica_name));
    }
  }

  using Replica = ReplicationQueryHandler::Replica;
  std::vector<Replica> ShowReplicas() const override {
    if (db_->GetReplicationRole() == storage::replication::ReplicationRole::REPLICA) {
      // replica can't show registered replicas (it shouldn't have any)
      throw QueryRuntimeException("Replica can't show registered replicas (it shouldn't have any)!");
    }

    auto repl_infos = db_->ReplicasInfo();
    std::vector<Replica> replicas;
    replicas.reserve(repl_infos.size());

    const auto from_info = [](const auto &repl_info) -> Replica {
      Replica replica;
      replica.name = repl_info.name;
      replica.socket_address = repl_info.endpoint.SocketAddress();
      switch (repl_info.mode) {
        case storage::replication::ReplicationMode::SYNC:
          replica.sync_mode = ReplicationQuery::SyncMode::SYNC;
          break;
        case storage::replication::ReplicationMode::ASYNC:
          replica.sync_mode = ReplicationQuery::SyncMode::ASYNC;
          break;
      }

      replica.current_timestamp_of_replica = repl_info.timestamp_info.current_timestamp_of_replica;
      replica.current_number_of_timestamp_behind_master =
          repl_info.timestamp_info.current_number_of_timestamp_behind_master;

      switch (repl_info.state) {
        case storage::replication::ReplicaState::READY:
          replica.state = ReplicationQuery::ReplicaState::READY;
          break;
        case storage::replication::ReplicaState::REPLICATING:
          replica.state = ReplicationQuery::ReplicaState::REPLICATING;
          break;
        case storage::replication::ReplicaState::RECOVERY:
          replica.state = ReplicationQuery::ReplicaState::RECOVERY;
          break;
        case storage::replication::ReplicaState::INVALID:
          replica.state = ReplicationQuery::ReplicaState::INVALID;
          break;
      }

      return replica;
    };

    std::transform(repl_infos.begin(), repl_infos.end(), std::back_inserter(replicas), from_info);
    return replicas;
  }

 private:
  storage::Storage *db_;
};

/// returns false if the replication role can't be set
/// @throw QueryRuntimeException if an error ocurred.

Callback HandleAuthQuery(AuthQuery *auth_query, InterpreterContext *interpreter_context, const Parameters &parameters,
                         DbAccessor *db_accessor) {
  AuthQueryHandler *auth = interpreter_context->auth;
#ifdef MG_ENTERPRISE
  auto &sc_handler = memgraph::dbms::SessionContextHandler::ExtractSCH(interpreter_context);
#endif
  // Empty frame for evaluation of password expression. This is OK since
  // password should be either null or string literal and it's evaluation
  // should not depend on frame.
  Frame frame(0);
  SymbolTable symbol_table;
  EvaluationContext evaluation_context;
  // TODO: MemoryResource for EvaluationContext, it should probably be passed as
  // the argument to Callback.
  evaluation_context.timestamp = QueryTimestamp();

  evaluation_context.parameters = parameters;
  ExpressionEvaluator evaluator(&frame, symbol_table, evaluation_context, db_accessor, storage::View::OLD);

  std::string username = auth_query->user_;
  std::string rolename = auth_query->role_;
  std::string user_or_role = auth_query->user_or_role_;
  std::string database = auth_query->database_;
  std::vector<AuthQuery::Privilege> privileges = auth_query->privileges_;
#ifdef MG_ENTERPRISE
  std::vector<std::unordered_map<AuthQuery::FineGrainedPrivilege, std::vector<std::string>>> label_privileges =
      auth_query->label_privileges_;
  std::vector<std::unordered_map<AuthQuery::FineGrainedPrivilege, std::vector<std::string>>> edge_type_privileges =
      auth_query->edge_type_privileges_;
#endif
  auto password = EvaluateOptionalExpression(auth_query->password_, &evaluator);

  Callback callback;

  const auto license_check_result = license::global_license_checker.IsEnterpriseValid(utils::global_settings);

  static const std::unordered_set enterprise_only_methods{AuthQuery::Action::CREATE_ROLE,
                                                          AuthQuery::Action::DROP_ROLE,
                                                          AuthQuery::Action::SET_ROLE,
                                                          AuthQuery::Action::CLEAR_ROLE,
                                                          AuthQuery::Action::GRANT_PRIVILEGE,
                                                          AuthQuery::Action::DENY_PRIVILEGE,
                                                          AuthQuery::Action::REVOKE_PRIVILEGE,
                                                          AuthQuery::Action::SHOW_PRIVILEGES,
                                                          AuthQuery::Action::SHOW_USERS_FOR_ROLE,
                                                          AuthQuery::Action::SHOW_ROLE_FOR_USER,
                                                          AuthQuery::Action::GRANT_DATABASE_TO_USER,
                                                          AuthQuery::Action::REVOKE_DATABASE_FROM_USER,
                                                          AuthQuery::Action::SHOW_DATABASE_PRIVILEGES,
                                                          AuthQuery::Action::SET_MAIN_DATABASE};

  if (license_check_result.HasError() && enterprise_only_methods.contains(auth_query->action_)) {
    throw utils::BasicException(
        license::LicenseCheckErrorToString(license_check_result.GetError(), "advanced authentication features"));
  }

  switch (auth_query->action_) {
    case AuthQuery::Action::CREATE_USER:
      callback.fn = [auth, username, password, valid_enterprise_license = !license_check_result.HasError()] {
        MG_ASSERT(password.IsString() || password.IsNull());
        if (!auth->CreateUser(username, password.IsString() ? std::make_optional(std::string(password.ValueString()))
                                                            : std::nullopt)) {
          throw QueryRuntimeException("User '{}' already exists.", username);
        }

        // If the license is not valid we create users with admin access
        if (!valid_enterprise_license) {
          spdlog::warn("Granting all the privileges to {}.", username);
          auth->GrantPrivilege(username, kPrivilegesAll
#ifdef MG_ENTERPRISE
                               ,
                               {{{AuthQuery::FineGrainedPrivilege::CREATE_DELETE, {query::kAsterisk}}}},
                               {
                                 {
                                   {
                                     AuthQuery::FineGrainedPrivilege::CREATE_DELETE, { query::kAsterisk }
                                   }
                                 }
                               }
#endif
          );
        }

        return std::vector<std::vector<TypedValue>>();
      };
      return callback;
    case AuthQuery::Action::DROP_USER:
      callback.fn = [auth, username] {
        if (!auth->DropUser(username)) {
          throw QueryRuntimeException("User '{}' doesn't exist.", username);
        }
        return std::vector<std::vector<TypedValue>>();
      };
      return callback;
    case AuthQuery::Action::SET_PASSWORD:
      callback.fn = [auth, username, password] {
        MG_ASSERT(password.IsString() || password.IsNull());
        auth->SetPassword(username,
                          password.IsString() ? std::make_optional(std::string(password.ValueString())) : std::nullopt);
        return std::vector<std::vector<TypedValue>>();
      };
      return callback;
    case AuthQuery::Action::CREATE_ROLE:
      callback.fn = [auth, rolename] {
        if (!auth->CreateRole(rolename)) {
          throw QueryRuntimeException("Role '{}' already exists.", rolename);
        }
        return std::vector<std::vector<TypedValue>>();
      };
      return callback;
    case AuthQuery::Action::DROP_ROLE:
      callback.fn = [auth, rolename] {
        if (!auth->DropRole(rolename)) {
          throw QueryRuntimeException("Role '{}' doesn't exist.", rolename);
        }
        return std::vector<std::vector<TypedValue>>();
      };
      return callback;
    case AuthQuery::Action::SHOW_USERS:
      callback.header = {"user"};
      callback.fn = [auth] {
        std::vector<std::vector<TypedValue>> rows;
        auto usernames = auth->GetUsernames();
        rows.reserve(usernames.size());
        for (auto &&username : usernames) {
          rows.emplace_back(std::vector<TypedValue>{username});
        }
        return rows;
      };
      return callback;
    case AuthQuery::Action::SHOW_ROLES:
      callback.header = {"role"};
      callback.fn = [auth] {
        std::vector<std::vector<TypedValue>> rows;
        auto rolenames = auth->GetRolenames();
        rows.reserve(rolenames.size());
        for (auto &&rolename : rolenames) {
          rows.emplace_back(std::vector<TypedValue>{rolename});
        }
        return rows;
      };
      return callback;
    case AuthQuery::Action::SET_ROLE:
      callback.fn = [auth, username, rolename] {
        auth->SetRole(username, rolename);
        return std::vector<std::vector<TypedValue>>();
      };
      return callback;
    case AuthQuery::Action::CLEAR_ROLE:
      callback.fn = [auth, username] {
        auth->ClearRole(username);
        return std::vector<std::vector<TypedValue>>();
      };
      return callback;
    case AuthQuery::Action::GRANT_PRIVILEGE:
      callback.fn = [auth, user_or_role, privileges
#ifdef MG_ENTERPRISE
                     ,
                     label_privileges, edge_type_privileges
#endif
      ] {
        auth->GrantPrivilege(user_or_role, privileges
#ifdef MG_ENTERPRISE
                             ,
                             label_privileges, edge_type_privileges
#endif
        );
        return std::vector<std::vector<TypedValue>>();
      };
      return callback;
    case AuthQuery::Action::DENY_PRIVILEGE:
      callback.fn = [auth, user_or_role, privileges] {
        auth->DenyPrivilege(user_or_role, privileges);
        return std::vector<std::vector<TypedValue>>();
      };
      return callback;
    case AuthQuery::Action::REVOKE_PRIVILEGE: {
      callback.fn = [auth, user_or_role, privileges
#ifdef MG_ENTERPRISE
                     ,
                     label_privileges, edge_type_privileges
#endif
      ] {
        auth->RevokePrivilege(user_or_role, privileges
#ifdef MG_ENTERPRISE
                              ,
                              label_privileges, edge_type_privileges
#endif
        );
        return std::vector<std::vector<TypedValue>>();
      };
      return callback;
    }
    case AuthQuery::Action::SHOW_PRIVILEGES:
      callback.header = {"privilege", "effective", "description"};
      callback.fn = [auth, user_or_role] { return auth->GetPrivileges(user_or_role); };
      return callback;
    case AuthQuery::Action::SHOW_ROLE_FOR_USER:
      callback.header = {"role"};
      callback.fn = [auth, username] {
        auto maybe_rolename = auth->GetRolenameForUser(username);
        return std::vector<std::vector<TypedValue>>{
            std::vector<TypedValue>{TypedValue(maybe_rolename ? *maybe_rolename : "null")}};
      };
      return callback;
    case AuthQuery::Action::SHOW_USERS_FOR_ROLE:
      callback.header = {"users"};
      callback.fn = [auth, rolename] {
        std::vector<std::vector<TypedValue>> rows;
        auto usernames = auth->GetUsernamesForRole(rolename);
        rows.reserve(usernames.size());
        for (auto &&username : usernames) {
          rows.emplace_back(std::vector<TypedValue>{username});
        }
        return rows;
      };
      return callback;
    case AuthQuery::Action::GRANT_DATABASE_TO_USER:
#ifdef MG_ENTERPRISE
      callback.fn = [auth, database, username, &sc_handler] {  // NOLINT
        try {
          const auto sc = sc_handler.Get(database);  // Will throw if databases doesn't exist and protect it during pull
          if (!auth->GrantDatabaseToUser(database, username)) {
            throw QueryRuntimeException("Failed to grant database {} to user {}.", database, username);
          }
        } catch (memgraph::dbms::UnknownDatabase &e) {
          throw QueryRuntimeException(e.what());
        }
#else
      callback.fn = [] {
#endif
        return std::vector<std::vector<TypedValue>>();
      };
      return callback;
    case AuthQuery::Action::REVOKE_DATABASE_FROM_USER:
#ifdef MG_ENTERPRISE
      callback.fn = [auth, database, username, &sc_handler] {  // NOLINT
        try {
          const auto sc = sc_handler.Get(database);  // Will throw if databases doesn't exist and protect it during pull
          if (!auth->RevokeDatabaseFromUser(database, username)) {
            throw QueryRuntimeException("Failed to revoke database {} from user {}.", database, username);
          }
        } catch (memgraph::dbms::UnknownDatabase &e) {
          throw QueryRuntimeException(e.what());
        }
#else
      callback.fn = [] {
#endif
        return std::vector<std::vector<TypedValue>>();
      };
      return callback;
    case AuthQuery::Action::SHOW_DATABASE_PRIVILEGES:
      callback.header = {"grants", "denies"};
      callback.fn = [auth, username] {  // NOLINT
#ifdef MG_ENTERPRISE
        return auth->GetDatabasePrivileges(username);
#else
        return std::vector<std::vector<TypedValue>>();
#endif
      };
      return callback;
    case AuthQuery::Action::SET_MAIN_DATABASE:
#ifdef MG_ENTERPRISE
      callback.fn = [auth, database, username, &sc_handler] {  // NOLINT
        try {
          const auto sc = sc_handler.Get(database);  // Will throw if databases doesn't exist and protect it during pull
          if (!auth->SetMainDatabase(database, username)) {
            throw QueryRuntimeException("Failed to set main database {} for user {}.", database, username);
          }
        } catch (memgraph::dbms::UnknownDatabase &e) {
          throw QueryRuntimeException(e.what());
        }
#else
      callback.fn = [] {
#endif
        return std::vector<std::vector<TypedValue>>();
      };
      return callback;
    default:
      break;
  }
}  // namespace

Callback HandleReplicationQuery(ReplicationQuery *repl_query, const Parameters &parameters,
                                InterpreterContext *interpreter_context, DbAccessor *db_accessor,
                                std::vector<Notification> *notifications) {
  Frame frame(0);
  SymbolTable symbol_table;
  EvaluationContext evaluation_context;
  // TODO: MemoryResource for EvaluationContext, it should probably be passed as
  // the argument to Callback.
  evaluation_context.timestamp = QueryTimestamp();
  evaluation_context.parameters = parameters;
  ExpressionEvaluator evaluator(&frame, symbol_table, evaluation_context, db_accessor, storage::View::OLD);

  Callback callback;
  switch (repl_query->action_) {
    case ReplicationQuery::Action::SET_REPLICATION_ROLE: {
      auto port = EvaluateOptionalExpression(repl_query->port_, &evaluator);
      std::optional<int64_t> maybe_port;
      if (port.IsInt()) {
        maybe_port = port.ValueInt();
      }
      if (maybe_port == 7687 && repl_query->role_ == ReplicationQuery::ReplicationRole::REPLICA) {
        notifications->emplace_back(SeverityLevel::WARNING, NotificationCode::REPLICA_PORT_WARNING,
                                    "Be careful the replication port must be different from the memgraph port!");
      }
      callback.fn = [handler = ReplQueryHandler{interpreter_context->db}, role = repl_query->role_,
                     maybe_port]() mutable {
        handler.SetReplicationRole(role, maybe_port);
        return std::vector<std::vector<TypedValue>>();
      };
      notifications->emplace_back(
          SeverityLevel::INFO, NotificationCode::SET_REPLICA,
          fmt::format("Replica role set to {}.",
                      repl_query->role_ == ReplicationQuery::ReplicationRole::MAIN ? "MAIN" : "REPLICA"));
      return callback;
    }
    case ReplicationQuery::Action::SHOW_REPLICATION_ROLE: {
      callback.header = {"replication role"};
      callback.fn = [handler = ReplQueryHandler{interpreter_context->db}] {
        auto mode = handler.ShowReplicationRole();
        switch (mode) {
          case ReplicationQuery::ReplicationRole::MAIN: {
            return std::vector<std::vector<TypedValue>>{{TypedValue("main")}};
          }
          case ReplicationQuery::ReplicationRole::REPLICA: {
            return std::vector<std::vector<TypedValue>>{{TypedValue("replica")}};
          }
        }
      };
      return callback;
    }
    case ReplicationQuery::Action::REGISTER_REPLICA: {
      const auto &name = repl_query->replica_name_;
      const auto &sync_mode = repl_query->sync_mode_;
      auto socket_address = repl_query->socket_address_->Accept(evaluator);
      const auto replica_check_frequency = interpreter_context->config.replication_replica_check_frequency;

      callback.fn = [handler = ReplQueryHandler{interpreter_context->db}, name, socket_address, sync_mode,
                     replica_check_frequency]() mutable {
        handler.RegisterReplica(name, std::string(socket_address.ValueString()), sync_mode, replica_check_frequency);
        return std::vector<std::vector<TypedValue>>();
      };
      notifications->emplace_back(SeverityLevel::INFO, NotificationCode::REGISTER_REPLICA,
                                  fmt::format("Replica {} is registered.", repl_query->replica_name_));
      return callback;
    }

    case ReplicationQuery::Action::DROP_REPLICA: {
      const auto &name = repl_query->replica_name_;
      callback.fn = [handler = ReplQueryHandler{interpreter_context->db}, name]() mutable {
        handler.DropReplica(name);
        return std::vector<std::vector<TypedValue>>();
      };
      notifications->emplace_back(SeverityLevel::INFO, NotificationCode::DROP_REPLICA,
                                  fmt::format("Replica {} is dropped.", repl_query->replica_name_));
      return callback;
    }

    case ReplicationQuery::Action::SHOW_REPLICAS: {
      callback.header = {
          "name", "socket_address", "sync_mode", "current_timestamp_of_replica", "number_of_timestamp_behind_master",
          "state"};
      callback.fn = [handler = ReplQueryHandler{interpreter_context->db}, replica_nfields = callback.header.size()] {
        const auto &replicas = handler.ShowReplicas();
        auto typed_replicas = std::vector<std::vector<TypedValue>>{};
        typed_replicas.reserve(replicas.size());
        for (const auto &replica : replicas) {
          std::vector<TypedValue> typed_replica;
          typed_replica.reserve(replica_nfields);

          typed_replica.emplace_back(TypedValue(replica.name));
          typed_replica.emplace_back(TypedValue(replica.socket_address));

          switch (replica.sync_mode) {
            case ReplicationQuery::SyncMode::SYNC:
              typed_replica.emplace_back(TypedValue("sync"));
              break;
            case ReplicationQuery::SyncMode::ASYNC:
              typed_replica.emplace_back(TypedValue("async"));
              break;
          }

          typed_replica.emplace_back(TypedValue(static_cast<int64_t>(replica.current_timestamp_of_replica)));
          typed_replica.emplace_back(
              TypedValue(static_cast<int64_t>(replica.current_number_of_timestamp_behind_master)));

          switch (replica.state) {
            case ReplicationQuery::ReplicaState::READY:
              typed_replica.emplace_back(TypedValue("ready"));
              break;
            case ReplicationQuery::ReplicaState::REPLICATING:
              typed_replica.emplace_back(TypedValue("replicating"));
              break;
            case ReplicationQuery::ReplicaState::RECOVERY:
              typed_replica.emplace_back(TypedValue("recovery"));
              break;
            case ReplicationQuery::ReplicaState::INVALID:
              typed_replica.emplace_back(TypedValue("invalid"));
              break;
          }

          typed_replicas.emplace_back(std::move(typed_replica));
        }
        return typed_replicas;
      };
      return callback;
    }
  }
}

std::optional<std::string> StringPointerToOptional(const std::string *str) {
  return str == nullptr ? std::nullopt : std::make_optional(*str);
}

stream::CommonStreamInfo GetCommonStreamInfo(StreamQuery *stream_query, ExpressionEvaluator &evaluator) {
  return {
      .batch_interval = GetOptionalValue<std::chrono::milliseconds>(stream_query->batch_interval_, evaluator)
                            .value_or(stream::kDefaultBatchInterval),
      .batch_size = GetOptionalValue<int64_t>(stream_query->batch_size_, evaluator).value_or(stream::kDefaultBatchSize),
      .transformation_name = stream_query->transform_name_};
}

std::vector<std::string> EvaluateTopicNames(ExpressionEvaluator &evaluator,
                                            std::variant<Expression *, std::vector<std::string>> topic_variant) {
  return std::visit(utils::Overloaded{[&](Expression *expression) {
                                        auto topic_names = expression->Accept(evaluator);
                                        MG_ASSERT(topic_names.IsString());
                                        return utils::Split(topic_names.ValueString(), ",");
                                      },
                                      [&](std::vector<std::string> topic_names) { return topic_names; }},
                    std::move(topic_variant));
}

Callback::CallbackFunction GetKafkaCreateCallback(StreamQuery *stream_query, ExpressionEvaluator &evaluator,
                                                  InterpreterContext *interpreter_context,
                                                  const std::string *username) {
  static constexpr std::string_view kDefaultConsumerGroup = "mg_consumer";
  std::string consumer_group{stream_query->consumer_group_.empty() ? kDefaultConsumerGroup
                                                                   : stream_query->consumer_group_};

  auto bootstrap = GetOptionalStringValue(stream_query->bootstrap_servers_, evaluator);
  if (bootstrap && bootstrap->empty()) {
    throw SemanticException("Bootstrap servers must not be an empty string!");
  }
  auto common_stream_info = GetCommonStreamInfo(stream_query, evaluator);

  const auto get_config_map = [&evaluator](std::unordered_map<Expression *, Expression *> map,
                                           std::string_view map_name) -> std::unordered_map<std::string, std::string> {
    std::unordered_map<std::string, std::string> config_map;
    for (const auto [key_expr, value_expr] : map) {
      const auto key = key_expr->Accept(evaluator);
      const auto value = value_expr->Accept(evaluator);
      if (!key.IsString() || !value.IsString()) {
        throw SemanticException("{} must contain only string keys and values!", map_name);
      }
      config_map.emplace(key.ValueString(), value.ValueString());
    }
    return config_map;
  };

  memgraph::metrics::IncrementCounter(memgraph::metrics::StreamsCreated);

  return [interpreter_context, stream_name = stream_query->stream_name_,
          topic_names = EvaluateTopicNames(evaluator, stream_query->topic_names_),
          consumer_group = std::move(consumer_group), common_stream_info = std::move(common_stream_info),
          bootstrap_servers = std::move(bootstrap), owner = StringPointerToOptional(username),
          configs = get_config_map(stream_query->configs_, "Configs"),
          credentials = get_config_map(stream_query->credentials_, "Credentials")]() mutable {
    std::string bootstrap = bootstrap_servers
                                ? std::move(*bootstrap_servers)
                                : std::string{interpreter_context->config.default_kafka_bootstrap_servers};
    interpreter_context->streams.Create<query::stream::KafkaStream>(stream_name,
                                                                    {.common_info = std::move(common_stream_info),
                                                                     .topics = std::move(topic_names),
                                                                     .consumer_group = std::move(consumer_group),
                                                                     .bootstrap_servers = std::move(bootstrap),
                                                                     .configs = std::move(configs),
                                                                     .credentials = std::move(credentials)},
                                                                    std::move(owner));

    return std::vector<std::vector<TypedValue>>{};
  };
}

Callback::CallbackFunction GetPulsarCreateCallback(StreamQuery *stream_query, ExpressionEvaluator &evaluator,
                                                   InterpreterContext *interpreter_context,
                                                   const std::string *username) {
  auto service_url = GetOptionalStringValue(stream_query->service_url_, evaluator);
  if (service_url && service_url->empty()) {
    throw SemanticException("Service URL must not be an empty string!");
  }
  auto common_stream_info = GetCommonStreamInfo(stream_query, evaluator);
  memgraph::metrics::IncrementCounter(memgraph::metrics::StreamsCreated);

  return [interpreter_context, stream_name = stream_query->stream_name_,
          topic_names = EvaluateTopicNames(evaluator, stream_query->topic_names_),
          common_stream_info = std::move(common_stream_info), service_url = std::move(service_url),
          owner = StringPointerToOptional(username)]() mutable {
    std::string url =
        service_url ? std::move(*service_url) : std::string{interpreter_context->config.default_pulsar_service_url};
    interpreter_context->streams.Create<query::stream::PulsarStream>(
        stream_name,
        {.common_info = std::move(common_stream_info), .topics = std::move(topic_names), .service_url = std::move(url)},
        std::move(owner));

    return std::vector<std::vector<TypedValue>>{};
  };
}

Callback HandleStreamQuery(StreamQuery *stream_query, const Parameters &parameters,
                           InterpreterContext *interpreter_context, DbAccessor *db_accessor,
                           const std::string *username, std::vector<Notification> *notifications) {
  Frame frame(0);
  SymbolTable symbol_table;
  EvaluationContext evaluation_context;
  // TODO: MemoryResource for EvaluationContext, it should probably be passed as
  // the argument to Callback.
  evaluation_context.timestamp = QueryTimestamp();
  evaluation_context.parameters = parameters;
  ExpressionEvaluator evaluator(&frame, symbol_table, evaluation_context, db_accessor, storage::View::OLD);

  Callback callback;
  switch (stream_query->action_) {
    case StreamQuery::Action::CREATE_STREAM: {
      switch (stream_query->type_) {
        case StreamQuery::Type::KAFKA:
          callback.fn = GetKafkaCreateCallback(stream_query, evaluator, interpreter_context, username);
          break;
        case StreamQuery::Type::PULSAR:
          callback.fn = GetPulsarCreateCallback(stream_query, evaluator, interpreter_context, username);
          break;
      }
      notifications->emplace_back(SeverityLevel::INFO, NotificationCode::CREATE_STREAM,
                                  fmt::format("Created stream {}.", stream_query->stream_name_));
      return callback;
    }
    case StreamQuery::Action::START_STREAM: {
      const auto batch_limit = GetOptionalValue<int64_t>(stream_query->batch_limit_, evaluator);
      const auto timeout = GetOptionalValue<std::chrono::milliseconds>(stream_query->timeout_, evaluator);

      if (batch_limit.has_value()) {
        if (batch_limit.value() < 0) {
          throw utils::BasicException("Parameter BATCH_LIMIT cannot hold negative value");
        }

        callback.fn = [interpreter_context, stream_name = stream_query->stream_name_, batch_limit, timeout]() {
          interpreter_context->streams.StartWithLimit(stream_name, static_cast<uint64_t>(batch_limit.value()), timeout);
          return std::vector<std::vector<TypedValue>>{};
        };
      } else {
        callback.fn = [interpreter_context, stream_name = stream_query->stream_name_]() {
          interpreter_context->streams.Start(stream_name);
          return std::vector<std::vector<TypedValue>>{};
        };
        notifications->emplace_back(SeverityLevel::INFO, NotificationCode::START_STREAM,
                                    fmt::format("Started stream {}.", stream_query->stream_name_));
      }
      return callback;
    }
    case StreamQuery::Action::START_ALL_STREAMS: {
      callback.fn = [interpreter_context]() {
        interpreter_context->streams.StartAll();
        return std::vector<std::vector<TypedValue>>{};
      };
      notifications->emplace_back(SeverityLevel::INFO, NotificationCode::START_ALL_STREAMS, "Started all streams.");
      return callback;
    }
    case StreamQuery::Action::STOP_STREAM: {
      callback.fn = [interpreter_context, stream_name = stream_query->stream_name_]() {
        interpreter_context->streams.Stop(stream_name);
        return std::vector<std::vector<TypedValue>>{};
      };
      notifications->emplace_back(SeverityLevel::INFO, NotificationCode::STOP_STREAM,
                                  fmt::format("Stopped stream {}.", stream_query->stream_name_));
      return callback;
    }
    case StreamQuery::Action::STOP_ALL_STREAMS: {
      callback.fn = [interpreter_context]() {
        interpreter_context->streams.StopAll();
        return std::vector<std::vector<TypedValue>>{};
      };
      notifications->emplace_back(SeverityLevel::INFO, NotificationCode::STOP_ALL_STREAMS, "Stopped all streams.");
      return callback;
    }
    case StreamQuery::Action::DROP_STREAM: {
      callback.fn = [interpreter_context, stream_name = stream_query->stream_name_]() {
        interpreter_context->streams.Drop(stream_name);
        return std::vector<std::vector<TypedValue>>{};
      };
      notifications->emplace_back(SeverityLevel::INFO, NotificationCode::DROP_STREAM,
                                  fmt::format("Dropped stream {}.", stream_query->stream_name_));
      return callback;
    }
    case StreamQuery::Action::SHOW_STREAMS: {
      callback.header = {"name", "type", "batch_interval", "batch_size", "transformation_name", "owner", "is running"};
      callback.fn = [interpreter_context]() {
        auto streams_status = interpreter_context->streams.GetStreamInfo();
        std::vector<std::vector<TypedValue>> results;
        results.reserve(streams_status.size());
        auto stream_info_as_typed_stream_info_emplace_in = [](auto &typed_status, const auto &stream_info) {
          typed_status.emplace_back(stream_info.batch_interval.count());
          typed_status.emplace_back(stream_info.batch_size);
          typed_status.emplace_back(stream_info.transformation_name);
        };

        for (const auto &status : streams_status) {
          std::vector<TypedValue> typed_status;
          typed_status.reserve(7);
          typed_status.emplace_back(status.name);
          typed_status.emplace_back(StreamSourceTypeToString(status.type));
          stream_info_as_typed_stream_info_emplace_in(typed_status, status.info);
          if (status.owner.has_value()) {
            typed_status.emplace_back(*status.owner);
          } else {
            typed_status.emplace_back();
          }
          typed_status.emplace_back(status.is_running);
          results.push_back(std::move(typed_status));
        }

        return results;
      };
      return callback;
    }
    case StreamQuery::Action::CHECK_STREAM: {
      callback.header = {"queries", "raw messages"};

      const auto batch_limit = GetOptionalValue<int64_t>(stream_query->batch_limit_, evaluator);
      if (batch_limit.has_value() && batch_limit.value() < 0) {
        throw utils::BasicException("Parameter BATCH_LIMIT cannot hold negative value");
      }

      callback.fn = [interpreter_context, stream_name = stream_query->stream_name_,
                     timeout = GetOptionalValue<std::chrono::milliseconds>(stream_query->timeout_, evaluator),
                     batch_limit]() mutable {
        return interpreter_context->streams.Check(stream_name, timeout, batch_limit);
      };
      notifications->emplace_back(SeverityLevel::INFO, NotificationCode::CHECK_STREAM,
                                  fmt::format("Checked stream {}.", stream_query->stream_name_));
      return callback;
    }
  }
}

Callback HandleConfigQuery() {
  Callback callback;
  callback.header = {"name", "default_value", "current_value", "description"};

  callback.fn = [] {
    std::vector<GFLAGS_NAMESPACE::CommandLineFlagInfo> flags;
    GetAllFlags(&flags);

    std::vector<std::vector<TypedValue>> results;

    for (const auto &flag : flags) {
      if (flag.hidden ||
          // These flags are not defined with gflags macros but are specified in config/flags.yaml
          flag.name == "help" || flag.name == "help_xml" || flag.name == "version") {
        continue;
      }

      std::vector<TypedValue> current_fields;
      current_fields.emplace_back(flag.name);
      current_fields.emplace_back(flag.default_value);
      current_fields.emplace_back(flag.current_value);
      current_fields.emplace_back(flag.description);

      results.emplace_back(std::move(current_fields));
    }

    return results;
  };
  return callback;
}

Callback HandleSettingQuery(SettingQuery *setting_query, const Parameters &parameters, DbAccessor *db_accessor) {
  Frame frame(0);
  SymbolTable symbol_table;
  EvaluationContext evaluation_context;
  // TODO: MemoryResource for EvaluationContext, it should probably be passed as
  // the argument to Callback.
  evaluation_context.timestamp =
      std::chrono::duration_cast<std::chrono::milliseconds>(std::chrono::system_clock::now().time_since_epoch())
          .count();
  evaluation_context.parameters = parameters;
  ExpressionEvaluator evaluator(&frame, symbol_table, evaluation_context, db_accessor, storage::View::OLD);

  Callback callback;
  switch (setting_query->action_) {
    case SettingQuery::Action::SET_SETTING: {
      const auto setting_name = EvaluateOptionalExpression(setting_query->setting_name_, &evaluator);
      if (!setting_name.IsString()) {
        throw utils::BasicException("Setting name should be a string literal");
      }

      const auto setting_value = EvaluateOptionalExpression(setting_query->setting_value_, &evaluator);
      if (!setting_value.IsString()) {
        throw utils::BasicException("Setting value should be a string literal");
      }

      callback.fn = [setting_name = std::string{setting_name.ValueString()},
                     setting_value = std::string{setting_value.ValueString()}]() mutable {
        if (!utils::global_settings.SetValue(setting_name, setting_value)) {
          throw utils::BasicException("Unknown setting name '{}'", setting_name);
        }
        return std::vector<std::vector<TypedValue>>{};
      };
      return callback;
    }
    case SettingQuery::Action::SHOW_SETTING: {
      const auto setting_name = EvaluateOptionalExpression(setting_query->setting_name_, &evaluator);
      if (!setting_name.IsString()) {
        throw utils::BasicException("Setting name should be a string literal");
      }

      callback.header = {"setting_value"};
      callback.fn = [setting_name = std::string{setting_name.ValueString()}] {
        auto maybe_value = utils::global_settings.GetValue(setting_name);
        if (!maybe_value) {
          throw utils::BasicException("Unknown setting name '{}'", setting_name);
        }
        std::vector<std::vector<TypedValue>> results;
        results.reserve(1);

        std::vector<TypedValue> setting_value;
        setting_value.reserve(1);

        setting_value.emplace_back(*maybe_value);
        results.push_back(std::move(setting_value));
        return results;
      };
      return callback;
    }
    case SettingQuery::Action::SHOW_ALL_SETTINGS: {
      callback.header = {"setting_name", "setting_value"};
      callback.fn = [] {
        auto all_settings = utils::global_settings.AllSettings();
        std::vector<std::vector<TypedValue>> results;
        results.reserve(all_settings.size());

        for (const auto &[k, v] : all_settings) {
          std::vector<TypedValue> setting_info;
          setting_info.reserve(2);

          setting_info.emplace_back(k);
          setting_info.emplace_back(v);
          results.push_back(std::move(setting_info));
        }

        return results;
      };
      return callback;
    }
  }
}

// Struct for lazy pulling from a vector
struct PullPlanVector {
  explicit PullPlanVector(std::vector<std::vector<TypedValue>> values) : values_(std::move(values)) {}

  // @return true if there are more unstreamed elements in vector,
  // false otherwise.
  bool Pull(AnyStream *stream, std::optional<int> n) {
    int local_counter{0};
    while (global_counter < values_.size() && (!n || local_counter < n)) {
      stream->Result(values_[global_counter]);
      ++global_counter;
      ++local_counter;
    }

    return global_counter == values_.size();
  }

 private:
  int global_counter{0};
  std::vector<std::vector<TypedValue>> values_;
};

struct PullPlan {
  explicit PullPlan(std::shared_ptr<CachedPlan> plan, const Parameters &parameters, bool is_profile_query,
                    DbAccessor *dba, InterpreterContext *interpreter_context, utils::MemoryResource *execution_memory,
                    std::optional<std::string> username, std::atomic<TransactionStatus> *transaction_status,
                    TriggerContextCollector *trigger_context_collector = nullptr,
                    std::optional<size_t> memory_limit = {}, bool use_monotonic_memory = true,
                    FrameChangeCollector *frame_change_collector_ = nullptr);

  std::optional<plan::ProfilingStatsWithTotalTime> Pull(AnyStream *stream, std::optional<int> n,
                                                        const std::vector<Symbol> &output_symbols,
                                                        std::map<std::string, TypedValue> *summary);

 private:
  std::shared_ptr<CachedPlan> plan_ = nullptr;
  plan::UniqueCursorPtr cursor_ = nullptr;
  Frame frame_;
  ExecutionContext ctx_;
  std::optional<size_t> memory_limit_;

  // As it's possible to query execution using multiple pulls
  // we need the keep track of the total execution time across
  // those pulls by accumulating the execution time.
  std::chrono::duration<double> execution_time_{0};

  // To pull the results from a query we call the `Pull` method on
  // the cursor which saves the results in a Frame.
  // Becuase we can't find out if there are some saved results in a frame,
  // and the cursor cannot deduce if the next pull will have a result,
  // we have to keep track of any unsent results from previous `PullPlan::Pull`
  // manually by using this flag.
  bool has_unsent_results_ = false;

  // In the case of LOAD CSV, we want to use only PoolResource without MonotonicMemoryResource
  // to reuse allocated memory. As LOAD CSV is processing row by row
  // it is possible to reduce memory usage significantly if MemoryResource deals with memory allocation
  // can reuse memory that was allocated on processing the first row on all subsequent rows.
  // This flag signals to `PullPlan::Pull` which MemoryResource to use
  bool use_monotonic_memory_;
};

PullPlan::PullPlan(const std::shared_ptr<CachedPlan> plan, const Parameters &parameters, const bool is_profile_query,
                   DbAccessor *dba, InterpreterContext *interpreter_context, utils::MemoryResource *execution_memory,
                   std::optional<std::string> username, std::atomic<TransactionStatus> *transaction_status,
                   TriggerContextCollector *trigger_context_collector, const std::optional<size_t> memory_limit,
                   bool use_monotonic_memory, FrameChangeCollector *frame_change_collector)
    : plan_(plan),
      cursor_(plan->plan().MakeCursor(execution_memory)),
      frame_(plan->symbol_table().max_position(), execution_memory),
      memory_limit_(memory_limit),
      use_monotonic_memory_(use_monotonic_memory) {
  ctx_.db_accessor = dba;
  ctx_.symbol_table = plan->symbol_table();
  ctx_.evaluation_context.timestamp = QueryTimestamp();
  ctx_.evaluation_context.parameters = parameters;
  ctx_.evaluation_context.properties = NamesToProperties(plan->ast_storage().properties_, dba);
  ctx_.evaluation_context.labels = NamesToLabels(plan->ast_storage().labels_, dba);
#ifdef MG_ENTERPRISE
  if (license::global_license_checker.IsEnterpriseValidFast() && username.has_value() && dba) {
    auto auth_checker = interpreter_context->auth_checker->GetFineGrainedAuthChecker(*username, dba);

    // if the user has global privileges to read, edit and write anything, we don't need to perform authorization
    // otherwise, we do assign the auth checker to check for label access control
    if (!auth_checker->HasGlobalPrivilegeOnVertices(AuthQuery::FineGrainedPrivilege::CREATE_DELETE) ||
        !auth_checker->HasGlobalPrivilegeOnEdges(AuthQuery::FineGrainedPrivilege::CREATE_DELETE)) {
      ctx_.auth_checker = std::move(auth_checker);
    }
  }
#endif
  if (interpreter_context->config.execution_timeout_sec > 0) {
    ctx_.timer = utils::AsyncTimer{interpreter_context->config.execution_timeout_sec};
  }
  ctx_.is_shutting_down = &interpreter_context->is_shutting_down;
  ctx_.transaction_status = transaction_status;
  ctx_.is_profile_query = is_profile_query;
  ctx_.trigger_context_collector = trigger_context_collector;
  ctx_.frame_change_collector = frame_change_collector;
}

std::optional<plan::ProfilingStatsWithTotalTime> PullPlan::Pull(AnyStream *stream, std::optional<int> n,
                                                                const std::vector<Symbol> &output_symbols,
                                                                std::map<std::string, TypedValue> *summary) {
  // Set up temporary memory for a single Pull. Initial memory comes from the
  // stack. 256 KiB should fit on the stack and should be more than enough for a
  // single `Pull`.
  static constexpr size_t stack_size = 256UL * 1024UL;
  char stack_data[stack_size];

  utils::ResourceWithOutOfMemoryException resource_with_exception;
  utils::MonotonicBufferResource monotonic_memory{&stack_data[0], stack_size, &resource_with_exception};
  std::optional<utils::PoolResource> pool_memory;
  static constexpr auto kMaxBlockPerChunks = 128;

  if (!use_monotonic_memory_) {
    pool_memory.emplace(kMaxBlockPerChunks, kExecutionPoolMaxBlockSize, &resource_with_exception,
                        &resource_with_exception);
  } else {
    // We can throw on every query because a simple queries for deleting will use only
    // the stack allocated buffer.
    // Also, we want to throw only when the query engine requests more memory and not the storage
    // so we add the exception to the allocator.
    // TODO (mferencevic): Tune the parameters accordingly.
    pool_memory.emplace(kMaxBlockPerChunks, 1024, &monotonic_memory, &resource_with_exception);
  }

  std::optional<utils::LimitedMemoryResource> maybe_limited_resource;
  if (memory_limit_) {
    maybe_limited_resource.emplace(&*pool_memory, *memory_limit_);
    ctx_.evaluation_context.memory = &*maybe_limited_resource;
  } else {
    ctx_.evaluation_context.memory = &*pool_memory;
  }

  // Returns true if a result was pulled.
  const auto pull_result = [&]() -> bool { return cursor_->Pull(frame_, ctx_); };

  const auto stream_values = [&]() {
    // TODO: The streamed values should also probably use the above memory.
    std::vector<TypedValue> values;
    values.reserve(output_symbols.size());

    for (const auto &symbol : output_symbols) {
      values.emplace_back(frame_[symbol]);
    }

    stream->Result(values);
  };

  // Get the execution time of all possible result pulls and streams.
  utils::Timer timer;

  int i = 0;
  if (has_unsent_results_ && !output_symbols.empty()) {
    // stream unsent results from previous pull
    stream_values();
    ++i;
  }

  for (; !n || i < n; ++i) {
    if (!pull_result()) {
      break;
    }

    if (!output_symbols.empty()) {
      stream_values();
    }
  }

  // If we finished because we streamed the requested n results,
  // we try to pull the next result to see if there is more.
  // If there is additional result, we leave the pulled result in the frame
  // and set the flag to true.
  has_unsent_results_ = i == n && pull_result();

  execution_time_ += timer.Elapsed();

  if (has_unsent_results_) {
    return std::nullopt;
  }

  summary->insert_or_assign("plan_execution_time", execution_time_.count());
  memgraph::metrics::Measure(memgraph::metrics::QueryExecutionLatency_us,
                             std::chrono::duration_cast<std::chrono::microseconds>(execution_time_).count());

  // We are finished with pulling all the data, therefore we can send any
  // metadata about the results i.e. notifications and statistics
  const bool is_any_counter_set =
      std::any_of(ctx_.execution_stats.counters.begin(), ctx_.execution_stats.counters.end(),
                  [](const auto &counter) { return counter > 0; });
  if (is_any_counter_set) {
    std::map<std::string, TypedValue> stats;
    for (size_t i = 0; i < ctx_.execution_stats.counters.size(); ++i) {
      stats.emplace(ExecutionStatsKeyToString(ExecutionStats::Key(i)), ctx_.execution_stats.counters[i]);
    }
    summary->insert_or_assign("stats", std::move(stats));
  }
  cursor_->Shutdown();
  ctx_.profile_execution_time = execution_time_;
  return GetStatsWithTotalTime(ctx_);
}

using RWType = plan::ReadWriteTypeChecker::RWType;
}  // namespace

InterpreterContext::InterpreterContext(storage::Storage *db, const InterpreterConfig config,
                                       const std::filesystem::path &data_directory, query::AuthQueryHandler *ah,
                                       query::AuthChecker *ac)
    : db(db),
      auth(ah),
      auth_checker(ac),
      trigger_store(data_directory / "triggers"),
      config(config),
      streams{this, data_directory / "streams"} {}

Interpreter::Interpreter(InterpreterContext *interpreter_context) : interpreter_context_(interpreter_context) {
  MG_ASSERT(interpreter_context_, "Interpreter context must not be NULL");
}

PreparedQuery Interpreter::PrepareTransactionQuery(std::string_view query_upper,
                                                   const std::map<std::string, storage::PropertyValue> &metadata) {
  std::function<void()> handler;

  if (query_upper == "BEGIN") {
    // TODO: Evaluate doing move(metadata). Currently the metadata is very small, but this will be important if it ever
    // becomes large.
    handler = [this, metadata] {
      if (in_explicit_transaction_) {
        throw ExplicitTransactionUsageException("Nested transactions are not supported.");
      }

      memgraph::metrics::IncrementCounter(memgraph::metrics::ActiveTransactions);

      in_explicit_transaction_ = true;
      expect_rollback_ = false;
      metadata_ = GenOptional(metadata);

      db_accessor_ =
          std::make_unique<storage::Storage::Accessor>(interpreter_context_->db->Access(GetIsolationLevelOverride()));
      execution_db_accessor_.emplace(db_accessor_.get());
      transaction_status_.store(TransactionStatus::ACTIVE, std::memory_order_release);

      if (interpreter_context_->trigger_store.HasTriggers()) {
        trigger_context_collector_.emplace(interpreter_context_->trigger_store.GetEventTypes());
      }
    };
  } else if (query_upper == "COMMIT") {
    handler = [this] {
      if (!in_explicit_transaction_) {
        throw ExplicitTransactionUsageException("No current transaction to commit.");
      }
      if (expect_rollback_) {
        throw ExplicitTransactionUsageException(
            "Transaction can't be committed because there was a previous "
            "error. Please invoke a rollback instead.");
      }

      try {
        Commit();
      } catch (const utils::BasicException &) {
        AbortCommand(nullptr);
        throw;
      }

      expect_rollback_ = false;
      in_explicit_transaction_ = false;
      metadata_ = std::nullopt;
    };
  } else if (query_upper == "ROLLBACK") {
    handler = [this] {
      if (!in_explicit_transaction_) {
        throw ExplicitTransactionUsageException("No current transaction to rollback.");
      }

      memgraph::metrics::IncrementCounter(memgraph::metrics::RollbackedTransactions);

      Abort();
      expect_rollback_ = false;
      in_explicit_transaction_ = false;
      metadata_ = std::nullopt;
    };
  } else {
    LOG_FATAL("Should not get here -- unknown transaction query!");
  }

  return {{},
          {},
          [handler = std::move(handler)](AnyStream *, std::optional<int>) {
            handler();
            return QueryHandlerResult::NOTHING;
          },
          RWType::NONE};
}

inline static void TryCaching(const AstStorage &ast_storage, FrameChangeCollector *frame_change_collector) {
  if (!frame_change_collector) return;
  for (const auto &tree : ast_storage.storage_) {
    if (tree->GetTypeInfo() != memgraph::query::InListOperator::kType) {
      continue;
    }
    auto *in_list_operator = utils::Downcast<InListOperator>(tree.get());
    const auto cached_id = memgraph::utils::GetFrameChangeId(*in_list_operator);
    if (!cached_id || cached_id->empty()) {
      continue;
    }
    frame_change_collector->AddTrackingKey(*cached_id);
    spdlog::trace("Tracking {} operator, by id: {}", InListOperator::kType.name, *cached_id);
  }
}

PreparedQuery PrepareCypherQuery(ParsedQuery parsed_query, std::map<std::string, TypedValue> *summary,
                                 InterpreterContext *interpreter_context, DbAccessor *dba,
                                 utils::MemoryResource *execution_memory, std::vector<Notification> *notifications,
                                 const std::string *username, std::atomic<TransactionStatus> *transaction_status,
                                 TriggerContextCollector *trigger_context_collector = nullptr,
                                 FrameChangeCollector *frame_change_collector = nullptr) {
  auto *cypher_query = utils::Downcast<CypherQuery>(parsed_query.query);

  Frame frame(0);
  SymbolTable symbol_table;
  EvaluationContext evaluation_context;
  evaluation_context.timestamp = QueryTimestamp();
  evaluation_context.parameters = parsed_query.parameters;

  ExpressionEvaluator evaluator(&frame, symbol_table, evaluation_context, dba, storage::View::OLD);
  const auto memory_limit = EvaluateMemoryLimit(&evaluator, cypher_query->memory_limit_, cypher_query->memory_scale_);
  if (memory_limit) {
    spdlog::info("Running query with memory limit of {}", utils::GetReadableSize(*memory_limit));
  }
  auto clauses = cypher_query->single_query_->clauses_;
  bool contains_csv = false;
  if (std::any_of(clauses.begin(), clauses.end(),
                  [](const auto *clause) { return clause->GetTypeInfo() == LoadCsv::kType; })) {
    notifications->emplace_back(
        SeverityLevel::INFO, NotificationCode::LOAD_CSV_TIP,
        "It's important to note that the parser parses the values as strings. It's up to the user to "
        "convert the parsed row values to the appropriate type. This can be done using the built-in "
        "conversion functions such as ToInteger, ToFloat, ToBoolean etc.");
    contains_csv = true;
  }
  // If this is LOAD CSV query, use PoolResource without MonotonicMemoryResource as we want to reuse allocated memory
  auto use_monotonic_memory = !contains_csv;
  auto plan = CypherQueryToPlan(parsed_query.stripped_query.hash(), std::move(parsed_query.ast_storage), cypher_query,
                                parsed_query.parameters,
                                parsed_query.is_cacheable ? &interpreter_context->plan_cache : nullptr, dba);

  TryCaching(plan->ast_storage(), frame_change_collector);
  summary->insert_or_assign("cost_estimate", plan->cost());
  auto rw_type_checker = plan::ReadWriteTypeChecker();
  rw_type_checker.InferRWType(const_cast<plan::LogicalOperator &>(plan->plan()));

  auto output_symbols = plan->plan().OutputSymbols(plan->symbol_table());

  std::vector<std::string> header;
  header.reserve(output_symbols.size());

  for (const auto &symbol : output_symbols) {
    // When the symbol is aliased or expanded from '*' (inside RETURN or
    // WITH), then there is no token position, so use symbol name.
    // Otherwise, find the name from stripped query.
    header.push_back(
        utils::FindOr(parsed_query.stripped_query.named_expressions(), symbol.token_position(), symbol.name()).first);
  }
  auto pull_plan = std::make_shared<PullPlan>(
      plan, parsed_query.parameters, false, dba, interpreter_context, execution_memory,
      StringPointerToOptional(username), transaction_status, trigger_context_collector, memory_limit,
      use_monotonic_memory, frame_change_collector->IsTrackingValues() ? frame_change_collector : nullptr);
  return PreparedQuery{std::move(header), std::move(parsed_query.required_privileges),
                       [pull_plan = std::move(pull_plan), output_symbols = std::move(output_symbols), summary](
                           AnyStream *stream, std::optional<int> n) -> std::optional<QueryHandlerResult> {
                         if (pull_plan->Pull(stream, n, output_symbols, summary)) {
                           return QueryHandlerResult::COMMIT;
                         }
                         return std::nullopt;
                       },
                       rw_type_checker.type};
}

PreparedQuery PrepareExplainQuery(ParsedQuery parsed_query, std::map<std::string, TypedValue> *summary,
                                  InterpreterContext *interpreter_context, DbAccessor *dba,
                                  utils::MemoryResource *execution_memory) {
  const std::string kExplainQueryStart = "explain ";
  MG_ASSERT(utils::StartsWith(utils::ToLowerCase(parsed_query.stripped_query.query()), kExplainQueryStart),
            "Expected stripped query to start with '{}'", kExplainQueryStart);

  // Parse and cache the inner query separately (as if it was a standalone
  // query), producing a fresh AST. Note that currently we cannot just reuse
  // part of the already produced AST because the parameters within ASTs are
  // looked up using their positions within the string that was parsed. These
  // wouldn't match up if if we were to reuse the AST (produced by parsing the
  // full query string) when given just the inner query to execute.
  ParsedQuery parsed_inner_query =
      ParseQuery(parsed_query.query_string.substr(kExplainQueryStart.size()), parsed_query.user_parameters,
                 &interpreter_context->ast_cache, interpreter_context->config.query);

  auto *cypher_query = utils::Downcast<CypherQuery>(parsed_inner_query.query);
  MG_ASSERT(cypher_query, "Cypher grammar should not allow other queries in EXPLAIN");

  auto cypher_query_plan = CypherQueryToPlan(
      parsed_inner_query.stripped_query.hash(), std::move(parsed_inner_query.ast_storage), cypher_query,
      parsed_inner_query.parameters, parsed_inner_query.is_cacheable ? &interpreter_context->plan_cache : nullptr, dba);

  std::stringstream printed_plan;
  plan::PrettyPrint(*dba, &cypher_query_plan->plan(), &printed_plan);

  std::vector<std::vector<TypedValue>> printed_plan_rows;
  for (const auto &row : utils::Split(utils::RTrim(printed_plan.str()), "\n")) {
    printed_plan_rows.push_back(std::vector<TypedValue>{TypedValue(row)});
  }

  summary->insert_or_assign("explain", plan::PlanToJson(*dba, &cypher_query_plan->plan()).dump());

  return PreparedQuery{{"QUERY PLAN"},
                       std::move(parsed_query.required_privileges),
                       [pull_plan = std::make_shared<PullPlanVector>(std::move(printed_plan_rows))](
                           AnyStream *stream, std::optional<int> n) -> std::optional<QueryHandlerResult> {
                         if (pull_plan->Pull(stream, n)) {
                           return QueryHandlerResult::COMMIT;
                         }
                         return std::nullopt;
                       },
                       RWType::NONE};
}

PreparedQuery PrepareProfileQuery(ParsedQuery parsed_query, bool in_explicit_transaction,
                                  std::map<std::string, TypedValue> *summary, InterpreterContext *interpreter_context,
                                  DbAccessor *dba, utils::MemoryResource *execution_memory, const std::string *username,
                                  std::atomic<TransactionStatus> *transaction_status,
                                  FrameChangeCollector *frame_change_collector) {
  const std::string kProfileQueryStart = "profile ";

  MG_ASSERT(utils::StartsWith(utils::ToLowerCase(parsed_query.stripped_query.query()), kProfileQueryStart),
            "Expected stripped query to start with '{}'", kProfileQueryStart);

  // PROFILE isn't allowed inside multi-command (explicit) transactions. This is
  // because PROFILE executes each PROFILE'd query and collects additional
  // perfomance metadata that it displays to the user instead of the results
  // yielded by the query. Because PROFILE has side-effects, each transaction
  // that is used to execute a PROFILE query *MUST* be aborted. That isn't
  // possible when using multicommand (explicit) transactions (because the user
  // controls the lifetime of the transaction) and that is why PROFILE is
  // explicitly disabled here in multicommand (explicit) transactions.
  // NOTE: Unlike PROFILE, EXPLAIN doesn't have any unwanted side-effects (in
  // transaction terms) because it doesn't execute the query, it just prints its
  // query plan. That is why EXPLAIN can be used in multicommand (explicit)
  // transactions.
  if (in_explicit_transaction) {
    throw ProfileInMulticommandTxException();
  }

  if (!interpreter_context->tsc_frequency) {
    throw QueryException("TSC support is missing for PROFILE");
  }

  // Parse and cache the inner query separately (as if it was a standalone
  // query), producing a fresh AST. Note that currently we cannot just reuse
  // part of the already produced AST because the parameters within ASTs are
  // looked up using their positions within the string that was parsed. These
  // wouldn't match up if if we were to reuse the AST (produced by parsing the
  // full query string) when given just the inner query to execute.
  ParsedQuery parsed_inner_query =
      ParseQuery(parsed_query.query_string.substr(kProfileQueryStart.size()), parsed_query.user_parameters,
                 &interpreter_context->ast_cache, interpreter_context->config.query);

  auto *cypher_query = utils::Downcast<CypherQuery>(parsed_inner_query.query);

  bool contains_csv = false;
  auto clauses = cypher_query->single_query_->clauses_;
  if (std::any_of(clauses.begin(), clauses.end(),
                  [](const auto *clause) { return clause->GetTypeInfo() == LoadCsv::kType; })) {
    contains_csv = true;
  }
  // If this is LOAD CSV query, use PoolResource without MonotonicMemoryResource as we want to reuse allocated memory
  auto use_monotonic_memory = !contains_csv;

  MG_ASSERT(cypher_query, "Cypher grammar should not allow other queries in PROFILE");
  Frame frame(0);
  SymbolTable symbol_table;
  EvaluationContext evaluation_context;
  evaluation_context.timestamp = QueryTimestamp();
  evaluation_context.parameters = parsed_inner_query.parameters;
  ExpressionEvaluator evaluator(&frame, symbol_table, evaluation_context, dba, storage::View::OLD);
  const auto memory_limit = EvaluateMemoryLimit(&evaluator, cypher_query->memory_limit_, cypher_query->memory_scale_);

  auto cypher_query_plan = CypherQueryToPlan(
      parsed_inner_query.stripped_query.hash(), std::move(parsed_inner_query.ast_storage), cypher_query,
      parsed_inner_query.parameters, parsed_inner_query.is_cacheable ? &interpreter_context->plan_cache : nullptr, dba);
  TryCaching(cypher_query_plan->ast_storage(), frame_change_collector);
  auto rw_type_checker = plan::ReadWriteTypeChecker();
  auto optional_username = StringPointerToOptional(username);

  rw_type_checker.InferRWType(const_cast<plan::LogicalOperator &>(cypher_query_plan->plan()));

  return PreparedQuery{
      {"OPERATOR", "ACTUAL HITS", "RELATIVE TIME", "ABSOLUTE TIME"},
      std::move(parsed_query.required_privileges),
      [plan = std::move(cypher_query_plan), parameters = std::move(parsed_inner_query.parameters), summary, dba,
       interpreter_context, execution_memory, memory_limit, optional_username,
       // We want to execute the query we are profiling lazily, so we delay
       // the construction of the corresponding context.
       stats_and_total_time = std::optional<plan::ProfilingStatsWithTotalTime>{},
       pull_plan = std::shared_ptr<PullPlanVector>(nullptr), transaction_status, use_monotonic_memory,
       frame_change_collector](AnyStream *stream, std::optional<int> n) mutable -> std::optional<QueryHandlerResult> {
        // No output symbols are given so that nothing is streamed.
        if (!stats_and_total_time) {
          stats_and_total_time =
              PullPlan(plan, parameters, true, dba, interpreter_context, execution_memory, optional_username,
                       transaction_status, nullptr, memory_limit, use_monotonic_memory,
                       frame_change_collector->IsTrackingValues() ? frame_change_collector : nullptr)
                  .Pull(stream, {}, {}, summary);
          pull_plan = std::make_shared<PullPlanVector>(ProfilingStatsToTable(*stats_and_total_time));
        }

        MG_ASSERT(stats_and_total_time, "Failed to execute the query!");

        if (pull_plan->Pull(stream, n)) {
          summary->insert_or_assign("profile", ProfilingStatsToJson(*stats_and_total_time).dump());
          return QueryHandlerResult::ABORT;
        }

        return std::nullopt;
      },
      rw_type_checker.type};
}

PreparedQuery PrepareDumpQuery(ParsedQuery parsed_query, std::map<std::string, TypedValue> *summary, DbAccessor *dba,
                               utils::MemoryResource *execution_memory) {
  return PreparedQuery{{"QUERY"},
                       std::move(parsed_query.required_privileges),
                       [pull_plan = std::make_shared<PullPlanDump>(dba)](
                           AnyStream *stream, std::optional<int> n) -> std::optional<QueryHandlerResult> {
                         if (pull_plan->Pull(stream, n)) {
                           return QueryHandlerResult::COMMIT;
                         }
                         return std::nullopt;
                       },
                       RWType::R};
}

std::vector<std::vector<TypedValue>> AnalyzeGraphQueryHandler::AnalyzeGraphCreateStatistics(
    const std::span<std::string> labels, DbAccessor *execution_db_accessor) {
  using LPIndex = std::pair<storage::LabelId, storage::PropertyId>;

  std::vector<std::vector<TypedValue>> results;
  std::map<LPIndex, std::map<storage::PropertyValue, int64_t>> counter;

  // Preprocess labels to avoid later checks
  std::vector<LPIndex> indices_info = execution_db_accessor->ListAllIndices().label_property;
  if (labels[0] != kAsterisk) {
    for (auto it = indices_info.cbegin(); it != indices_info.cend();) {
      if (std::find(labels.begin(), labels.end(), execution_db_accessor->LabelToName(it->first)) == labels.end()) {
        it = indices_info.erase(it);
      } else {
        ++it;
      }
    }
  }
  // Iterate over all indexed vertices
  std::for_each(indices_info.begin(), indices_info.end(), [execution_db_accessor, &counter](const LPIndex &index_info) {
    auto vertices = execution_db_accessor->Vertices(storage::View::OLD, index_info.first, index_info.second);
    std::for_each(vertices.begin(), vertices.end(), [&index_info, &counter](const auto &vertex) {
      counter[index_info][*vertex.GetProperty(storage::View::OLD, index_info.second)]++;
    });
  });

  results.reserve(counter.size());
  std::for_each(counter.begin(), counter.end(), [&results, execution_db_accessor](const auto &counter_entry) {
    const auto &[label_property, values_map] = counter_entry;
    std::vector<TypedValue> result;
    result.reserve(kDeleteStatisticsNumResults);
    // Extract info
    int64_t count_property_value = std::accumulate(
        values_map.begin(), values_map.end(), 0,
        [](int64_t prev_value, const auto &prop_value_count) { return prev_value + prop_value_count.second; });
    // num_distinc_values will never be 0
    double avg_group_size = static_cast<double>(count_property_value) / static_cast<double>(values_map.size());
    double chi_squared_stat = std::accumulate(
        values_map.begin(), values_map.end(), 0.0, [avg_group_size](double prev_result, const auto &value_entry) {
          return prev_result + utils::ChiSquaredValue(value_entry.second, avg_group_size);
        });
    execution_db_accessor->SetIndexStats(
        label_property.first, label_property.second,
        storage::IndexStats{.statistic = chi_squared_stat, .avg_group_size = avg_group_size});
    // Save result
    result.emplace_back(execution_db_accessor->LabelToName(label_property.first));
    result.emplace_back(execution_db_accessor->PropertyToName(label_property.second));
    result.emplace_back(count_property_value);
    result.emplace_back(static_cast<int64_t>(values_map.size()));
    result.emplace_back(avg_group_size);
    result.emplace_back(chi_squared_stat);
    results.push_back(std::move(result));
  });
  return results;
}

std::vector<std::vector<TypedValue>> AnalyzeGraphQueryHandler::AnalyzeGraphDeleteStatistics(
    const std::span<std::string> labels, DbAccessor *execution_db_accessor) {
  std::vector<std::pair<storage::LabelId, storage::PropertyId>> loc_results;
  if (labels[0] == kAsterisk) {
    loc_results = execution_db_accessor->ClearIndexStats();
  } else {
    loc_results = execution_db_accessor->DeleteIndexStatsForLabels(labels);
  }
  std::vector<std::vector<TypedValue>> results;
  std::transform(loc_results.begin(), loc_results.end(), std::back_inserter(results),
                 [execution_db_accessor](const auto &label_property_index) {
                   return std::vector<TypedValue>{
                       TypedValue(execution_db_accessor->LabelToName(label_property_index.first)),
                       TypedValue(execution_db_accessor->PropertyToName(label_property_index.second))};
                 });
  return results;
}

Callback HandleAnalyzeGraphQuery(AnalyzeGraphQuery *analyze_graph_query, DbAccessor *execution_db_accessor) {
  Callback callback;
  switch (analyze_graph_query->action_) {
    case AnalyzeGraphQuery::Action::ANALYZE: {
      callback.header = {"label",      "property",       "num estimation nodes",
                         "num groups", "avg group size", "chi-squared value"};
      callback.fn = [handler = AnalyzeGraphQueryHandler(), labels = analyze_graph_query->labels_,
                     execution_db_accessor]() mutable {
        return handler.AnalyzeGraphCreateStatistics(labels, execution_db_accessor);
      };
      break;
    }
    case AnalyzeGraphQuery::Action::DELETE: {
      callback.header = {"label", "property"};
      callback.fn = [handler = AnalyzeGraphQueryHandler(), labels = analyze_graph_query->labels_,
                     execution_db_accessor]() mutable {
        return handler.AnalyzeGraphDeleteStatistics(labels, execution_db_accessor);
      };
      break;
    }
  }

  return callback;
}

PreparedQuery PrepareAnalyzeGraphQuery(ParsedQuery parsed_query, bool in_explicit_transaction,
                                       DbAccessor *execution_db_accessor, InterpreterContext *interpreter_context) {
  if (in_explicit_transaction) {
    throw AnalyzeGraphInMulticommandTxException();
  }

  // Creating an index influences computed plan costs.
  auto invalidate_plan_cache = [plan_cache = &interpreter_context->plan_cache] {
    auto access = plan_cache->access();
    for (auto &kv : access) {
      access.remove(kv.first);
    }
  };
  utils::OnScopeExit cache_invalidator(invalidate_plan_cache);

  auto *analyze_graph_query = utils::Downcast<AnalyzeGraphQuery>(parsed_query.query);
  MG_ASSERT(analyze_graph_query);
  auto callback = HandleAnalyzeGraphQuery(analyze_graph_query, execution_db_accessor);

  return PreparedQuery{std::move(callback.header), std::move(parsed_query.required_privileges),
                       [callback_fn = std::move(callback.fn), pull_plan = std::shared_ptr<PullPlanVector>{nullptr}](
                           AnyStream *stream, std::optional<int> n) mutable -> std::optional<QueryHandlerResult> {
                         if (UNLIKELY(!pull_plan)) {
                           pull_plan = std::make_shared<PullPlanVector>(callback_fn());
                         }

                         if (pull_plan->Pull(stream, n)) {
                           return QueryHandlerResult::COMMIT;
                         }
                         return std::nullopt;
                       },
                       RWType::NONE};
}

PreparedQuery PrepareIndexQuery(ParsedQuery parsed_query, bool in_explicit_transaction,
                                std::vector<Notification> *notifications, InterpreterContext *interpreter_context) {
  if (in_explicit_transaction) {
    throw IndexInMulticommandTxException();
  }

  auto *index_query = utils::Downcast<IndexQuery>(parsed_query.query);
  std::function<void(Notification &)> handler;

  // Creating an index influences computed plan costs.
  auto invalidate_plan_cache = [plan_cache = &interpreter_context->plan_cache] {
    auto access = plan_cache->access();
    for (auto &kv : access) {
      access.remove(kv.first);
    }
  };

  auto label = interpreter_context->db->NameToLabel(index_query->label_.name);

  std::vector<storage::PropertyId> properties;
  std::vector<std::string> properties_string;
  properties.reserve(index_query->properties_.size());
  properties_string.reserve(index_query->properties_.size());
  for (const auto &prop : index_query->properties_) {
    properties.push_back(interpreter_context->db->NameToProperty(prop.name));
    properties_string.push_back(prop.name);
  }
  auto properties_stringified = utils::Join(properties_string, ", ");

  if (properties.size() > 1) {
    throw utils::NotYetImplemented("index on multiple properties");
  }

  Notification index_notification(SeverityLevel::INFO);
  switch (index_query->action_) {
    case IndexQuery::Action::CREATE: {
      index_notification.code = NotificationCode::CREATE_INDEX;
      index_notification.title =
          fmt::format("Created index on label {} on properties {}.", index_query->label_.name, properties_stringified);

      handler = [interpreter_context, label, properties_stringified = std::move(properties_stringified),
                 label_name = index_query->label_.name, properties = std::move(properties),
                 invalidate_plan_cache = std::move(invalidate_plan_cache)](Notification &index_notification) {
        MG_ASSERT(properties.size() <= 1U);
        auto maybe_index_error = properties.empty() ? interpreter_context->db->CreateIndex(label)
                                                    : interpreter_context->db->CreateIndex(label, properties[0]);
        utils::OnScopeExit invalidator(invalidate_plan_cache);

        if (maybe_index_error.HasError()) {
          const auto &error = maybe_index_error.GetError();
          std::visit(
              [&index_notification, &label_name, &properties_stringified]<typename T>(T &&) {
                using ErrorType = std::remove_cvref_t<T>;
                if constexpr (std::is_same_v<ErrorType, storage::ReplicationError>) {
                  throw ReplicationException(
                      fmt::format("At least one SYNC replica has not confirmed the creation of the index on label {} "
                                  "on properties {}.",
                                  label_name, properties_stringified));
                } else if constexpr (std::is_same_v<ErrorType, storage::IndexDefinitionError>) {
                  index_notification.code = NotificationCode::EXISTENT_INDEX;
                  index_notification.title = fmt::format("Index on label {} on properties {} already exists.",
                                                         label_name, properties_stringified);
                } else {
                  static_assert(kAlwaysFalse<T>, "Missing type from variant visitor");
                }
              },
              error);
        }
      };
      break;
    }
    case IndexQuery::Action::DROP: {
      index_notification.code = NotificationCode::DROP_INDEX;
      index_notification.title = fmt::format("Dropped index on label {} on properties {}.", index_query->label_.name,
                                             utils::Join(properties_string, ", "));
      handler = [interpreter_context, label, properties_stringified = std::move(properties_stringified),
                 label_name = index_query->label_.name, properties = std::move(properties),
                 invalidate_plan_cache = std::move(invalidate_plan_cache)](Notification &index_notification) {
        MG_ASSERT(properties.size() <= 1U);
        auto maybe_index_error = properties.empty() ? interpreter_context->db->DropIndex(label)
                                                    : interpreter_context->db->DropIndex(label, properties[0]);
        utils::OnScopeExit invalidator(invalidate_plan_cache);

        if (maybe_index_error.HasError()) {
          const auto &error = maybe_index_error.GetError();
          std::visit(
              [&index_notification, &label_name, &properties_stringified]<typename T>(T &&) {
                using ErrorType = std::remove_cvref_t<T>;
                if constexpr (std::is_same_v<ErrorType, storage::ReplicationError>) {
                  throw ReplicationException(
                      fmt::format("At least one SYNC replica has not confirmed the dropping of the index on label {} "
                                  "on properties {}.",
                                  label_name, properties_stringified));
                } else if constexpr (std::is_same_v<ErrorType, storage::IndexDefinitionError>) {
                  index_notification.code = NotificationCode::NONEXISTENT_INDEX;
                  index_notification.title = fmt::format("Index on label {} on properties {} doesn't exist.",
                                                         label_name, properties_stringified);
                } else {
                  static_assert(kAlwaysFalse<T>, "Missing type from variant visitor");
                }
              },
              error);
        }
      };
      break;
    }
  }

  return PreparedQuery{
      {},
      std::move(parsed_query.required_privileges),
      [handler = std::move(handler), notifications, index_notification = std::move(index_notification)](
          AnyStream * /*stream*/, std::optional<int> /*unused*/) mutable {
        handler(index_notification);
        notifications->push_back(index_notification);
        return QueryHandlerResult::NOTHING;
      },
      RWType::W};
}

PreparedQuery PrepareAuthQuery(ParsedQuery parsed_query, bool in_explicit_transaction,
                               std::map<std::string, TypedValue> *summary, InterpreterContext *interpreter_context,
                               DbAccessor *dba, utils::MemoryResource *execution_memory, const std::string *username,
                               std::atomic<TransactionStatus> *transaction_status) {
  if (in_explicit_transaction) {
    throw UserModificationInMulticommandTxException();
  }

  auto *auth_query = utils::Downcast<AuthQuery>(parsed_query.query);

  auto callback = HandleAuthQuery(auth_query, interpreter_context, parsed_query.parameters, dba);

  SymbolTable symbol_table;
  std::vector<Symbol> output_symbols;
  for (const auto &column : callback.header) {
    output_symbols.emplace_back(symbol_table.CreateSymbol(column, "false"));
  }

  auto plan = std::make_shared<CachedPlan>(std::make_unique<SingleNodeLogicalPlan>(
      std::make_unique<plan::OutputTable>(output_symbols,
                                          [fn = callback.fn](Frame *, ExecutionContext *) { return fn(); }),
      0.0, AstStorage{}, symbol_table));

  auto pull_plan = std::make_shared<PullPlan>(plan, parsed_query.parameters, false, dba, interpreter_context,
                                              execution_memory, StringPointerToOptional(username), transaction_status);
  return PreparedQuery{
      callback.header, std::move(parsed_query.required_privileges),
      [pull_plan = std::move(pull_plan), callback = std::move(callback), output_symbols = std::move(output_symbols),
       summary](AnyStream *stream, std::optional<int> n) -> std::optional<QueryHandlerResult> {
        if (pull_plan->Pull(stream, n, output_symbols, summary)) {
          return callback.should_abort_query ? QueryHandlerResult::ABORT : QueryHandlerResult::COMMIT;
        }
        return std::nullopt;
      },
      RWType::NONE};
}

PreparedQuery PrepareReplicationQuery(ParsedQuery parsed_query, bool in_explicit_transaction,
                                      std::vector<Notification> *notifications, InterpreterContext *interpreter_context,
                                      DbAccessor *dba) {
  if (in_explicit_transaction) {
    throw ReplicationModificationInMulticommandTxException();
  }

  auto *replication_query = utils::Downcast<ReplicationQuery>(parsed_query.query);
  auto callback =
      HandleReplicationQuery(replication_query, parsed_query.parameters, interpreter_context, dba, notifications);

  return PreparedQuery{callback.header, std::move(parsed_query.required_privileges),
                       [callback_fn = std::move(callback.fn), pull_plan = std::shared_ptr<PullPlanVector>{nullptr}](
                           AnyStream *stream, std::optional<int> n) mutable -> std::optional<QueryHandlerResult> {
                         if (UNLIKELY(!pull_plan)) {
                           pull_plan = std::make_shared<PullPlanVector>(callback_fn());
                         }

                         if (pull_plan->Pull(stream, n)) {
                           return QueryHandlerResult::COMMIT;
                         }
                         return std::nullopt;
                       },
                       RWType::NONE};
  // False positive report for the std::make_shared above
  // NOLINTNEXTLINE(clang-analyzer-cplusplus.NewDeleteLeaks)
}

PreparedQuery PrepareLockPathQuery(ParsedQuery parsed_query, bool in_explicit_transaction,
                                   InterpreterContext *interpreter_context, DbAccessor *dba) {
  if (in_explicit_transaction) {
    throw LockPathModificationInMulticommandTxException();
  }

  auto *lock_path_query = utils::Downcast<LockPathQuery>(parsed_query.query);

  return PreparedQuery{
      {"STATUS"},
      std::move(parsed_query.required_privileges),
      [interpreter_context, action = lock_path_query->action_](
          AnyStream *stream, std::optional<int> n) -> std::optional<QueryHandlerResult> {
        std::vector<std::vector<TypedValue>> status;
        std::string res;

        switch (action) {
          case LockPathQuery::Action::LOCK_PATH: {
            const auto lock_success = interpreter_context->db->LockPath();
            if (lock_success.HasError()) [[unlikely]] {
              throw QueryRuntimeException("Failed to lock the data directory");
            }
            res = lock_success.GetValue() ? "Data directory is now locked." : "Data directory is already locked.";
            break;
          }
          case LockPathQuery::Action::UNLOCK_PATH: {
            const auto unlock_success = interpreter_context->db->UnlockPath();
            if (unlock_success.HasError()) [[unlikely]] {
              throw QueryRuntimeException("Failed to unlock the data directory");
            }
            res = unlock_success.GetValue() ? "Data directory is now unlocked." : "Data directory is already unlocked.";
            break;
          }
          case LockPathQuery::Action::STATUS: {
            const auto locked_status = interpreter_context->db->IsPathLocked();
            if (locked_status.HasError()) [[unlikely]] {
              throw QueryRuntimeException("Failed to access the data directory");
            }
            res = locked_status.GetValue() ? "Data directory is locked." : "Data directory is unlocked.";
            break;
          }
        }

        status.emplace_back(std::vector<TypedValue>{TypedValue(res)});
        auto pull_plan = std::make_shared<PullPlanVector>(std::move(status));
        if (pull_plan->Pull(stream, n)) {
          return QueryHandlerResult::COMMIT;
        }
        return std::nullopt;
      },
      RWType::NONE};
}

PreparedQuery PrepareFreeMemoryQuery(ParsedQuery parsed_query, bool in_explicit_transaction,
                                     InterpreterContext *interpreter_context) {
  if (in_explicit_transaction) {
    throw FreeMemoryModificationInMulticommandTxException();
  }

  return PreparedQuery{
      {},
      std::move(parsed_query.required_privileges),
      [interpreter_context](AnyStream *stream, std::optional<int> n) -> std::optional<QueryHandlerResult> {
        interpreter_context->db->FreeMemory();
        memory::PurgeUnusedMemory();
        return QueryHandlerResult::COMMIT;
      },
      RWType::NONE};
}

PreparedQuery PrepareShowConfigQuery(ParsedQuery parsed_query, bool in_explicit_transaction) {
  if (in_explicit_transaction) {
    throw ShowConfigModificationInMulticommandTxException();
  }

  auto callback = HandleConfigQuery();

  return PreparedQuery{std::move(callback.header), std::move(parsed_query.required_privileges),
                       [callback_fn = std::move(callback.fn), pull_plan = std::shared_ptr<PullPlanVector>{nullptr}](
                           AnyStream *stream, std::optional<int> n) mutable -> std::optional<QueryHandlerResult> {
                         if (!pull_plan) [[unlikely]] {
                           pull_plan = std::make_shared<PullPlanVector>(callback_fn());
                         }

                         if (pull_plan->Pull(stream, n)) {
                           return QueryHandlerResult::COMMIT;
                         }
                         return std::nullopt;
                       },
                       RWType::NONE};
}

TriggerEventType ToTriggerEventType(const TriggerQuery::EventType event_type) {
  switch (event_type) {
    case TriggerQuery::EventType::ANY:
      return TriggerEventType::ANY;

    case TriggerQuery::EventType::CREATE:
      return TriggerEventType::CREATE;

    case TriggerQuery::EventType::VERTEX_CREATE:
      return TriggerEventType::VERTEX_CREATE;

    case TriggerQuery::EventType::EDGE_CREATE:
      return TriggerEventType::EDGE_CREATE;

    case TriggerQuery::EventType::DELETE:
      return TriggerEventType::DELETE;

    case TriggerQuery::EventType::VERTEX_DELETE:
      return TriggerEventType::VERTEX_DELETE;

    case TriggerQuery::EventType::EDGE_DELETE:
      return TriggerEventType::EDGE_DELETE;

    case TriggerQuery::EventType::UPDATE:
      return TriggerEventType::UPDATE;

    case TriggerQuery::EventType::VERTEX_UPDATE:
      return TriggerEventType::VERTEX_UPDATE;

    case TriggerQuery::EventType::EDGE_UPDATE:
      return TriggerEventType::EDGE_UPDATE;
  }
}

Callback CreateTrigger(TriggerQuery *trigger_query,
                       const std::map<std::string, storage::PropertyValue> &user_parameters,
                       InterpreterContext *interpreter_context, DbAccessor *dba, std::optional<std::string> owner) {
  return {
      {},
      [trigger_name = std::move(trigger_query->trigger_name_), trigger_statement = std::move(trigger_query->statement_),
       event_type = trigger_query->event_type_, before_commit = trigger_query->before_commit_, interpreter_context, dba,
       user_parameters, owner = std::move(owner)]() mutable -> std::vector<std::vector<TypedValue>> {
        interpreter_context->trigger_store.AddTrigger(
            std::move(trigger_name), trigger_statement, user_parameters, ToTriggerEventType(event_type),
            before_commit ? TriggerPhase::BEFORE_COMMIT : TriggerPhase::AFTER_COMMIT, &interpreter_context->ast_cache,
            dba, interpreter_context->config.query, std::move(owner), interpreter_context->auth_checker);
        memgraph::metrics::IncrementCounter(memgraph::metrics::TriggersCreated);
        return {};
      }};
}

Callback DropTrigger(TriggerQuery *trigger_query, InterpreterContext *interpreter_context) {
  return {{},
          [trigger_name = std::move(trigger_query->trigger_name_),
           interpreter_context]() -> std::vector<std::vector<TypedValue>> {
            interpreter_context->trigger_store.DropTrigger(trigger_name);
            return {};
          }};
}

Callback ShowTriggers(InterpreterContext *interpreter_context) {
  return {{"trigger name", "statement", "event type", "phase", "owner"}, [interpreter_context] {
            std::vector<std::vector<TypedValue>> results;
            auto trigger_infos = interpreter_context->trigger_store.GetTriggerInfo();
            results.reserve(trigger_infos.size());
            for (auto &trigger_info : trigger_infos) {
              std::vector<TypedValue> typed_trigger_info;
              typed_trigger_info.reserve(4);
              typed_trigger_info.emplace_back(std::move(trigger_info.name));
              typed_trigger_info.emplace_back(std::move(trigger_info.statement));
              typed_trigger_info.emplace_back(TriggerEventTypeToString(trigger_info.event_type));
              typed_trigger_info.emplace_back(trigger_info.phase == TriggerPhase::BEFORE_COMMIT ? "BEFORE COMMIT"
                                                                                                : "AFTER COMMIT");
              typed_trigger_info.emplace_back(trigger_info.owner.has_value() ? TypedValue{*trigger_info.owner}
                                                                             : TypedValue{});

              results.push_back(std::move(typed_trigger_info));
            }

            return results;
          }};
}

PreparedQuery PrepareTriggerQuery(ParsedQuery parsed_query, bool in_explicit_transaction,
                                  std::vector<Notification> *notifications, InterpreterContext *interpreter_context,
                                  DbAccessor *dba, const std::map<std::string, storage::PropertyValue> &user_parameters,
                                  const std::string *username) {
  if (in_explicit_transaction) {
    throw TriggerModificationInMulticommandTxException();
  }

  auto *trigger_query = utils::Downcast<TriggerQuery>(parsed_query.query);
  MG_ASSERT(trigger_query);

  std::optional<Notification> trigger_notification;
  auto callback = std::invoke([trigger_query, interpreter_context, dba, &user_parameters,
                               owner = StringPointerToOptional(username), &trigger_notification]() mutable {
    switch (trigger_query->action_) {
      case TriggerQuery::Action::CREATE_TRIGGER:
        trigger_notification.emplace(SeverityLevel::INFO, NotificationCode::CREATE_TRIGGER,
                                     fmt::format("Created trigger {}.", trigger_query->trigger_name_));
        return CreateTrigger(trigger_query, user_parameters, interpreter_context, dba, std::move(owner));
      case TriggerQuery::Action::DROP_TRIGGER:
        trigger_notification.emplace(SeverityLevel::INFO, NotificationCode::DROP_TRIGGER,
                                     fmt::format("Dropped trigger {}.", trigger_query->trigger_name_));
        return DropTrigger(trigger_query, interpreter_context);
      case TriggerQuery::Action::SHOW_TRIGGERS:
        return ShowTriggers(interpreter_context);
    }
  });

  return PreparedQuery{std::move(callback.header), std::move(parsed_query.required_privileges),
                       [callback_fn = std::move(callback.fn), pull_plan = std::shared_ptr<PullPlanVector>{nullptr},
                        trigger_notification = std::move(trigger_notification), notifications](
                           AnyStream *stream, std::optional<int> n) mutable -> std::optional<QueryHandlerResult> {
                         if (UNLIKELY(!pull_plan)) {
                           pull_plan = std::make_shared<PullPlanVector>(callback_fn());
                         }

                         if (pull_plan->Pull(stream, n)) {
                           if (trigger_notification) {
                             notifications->push_back(std::move(*trigger_notification));
                           }
                           return QueryHandlerResult::COMMIT;
                         }
                         return std::nullopt;
                       },
                       RWType::NONE};
  // False positive report for the std::make_shared above
  // NOLINTNEXTLINE(clang-analyzer-cplusplus.NewDeleteLeaks)
}

PreparedQuery PrepareStreamQuery(ParsedQuery parsed_query, bool in_explicit_transaction,
                                 std::vector<Notification> *notifications, InterpreterContext *interpreter_context,
                                 DbAccessor *dba,
                                 const std::map<std::string, storage::PropertyValue> & /*user_parameters*/,
                                 const std::string *username) {
  if (in_explicit_transaction) {
    throw StreamQueryInMulticommandTxException();
  }

  auto *stream_query = utils::Downcast<StreamQuery>(parsed_query.query);
  MG_ASSERT(stream_query);
  auto callback =
      HandleStreamQuery(stream_query, parsed_query.parameters, interpreter_context, dba, username, notifications);

  return PreparedQuery{std::move(callback.header), std::move(parsed_query.required_privileges),
                       [callback_fn = std::move(callback.fn), pull_plan = std::shared_ptr<PullPlanVector>{nullptr}](
                           AnyStream *stream, std::optional<int> n) mutable -> std::optional<QueryHandlerResult> {
                         if (UNLIKELY(!pull_plan)) {
                           pull_plan = std::make_shared<PullPlanVector>(callback_fn());
                         }

                         if (pull_plan->Pull(stream, n)) {
                           return QueryHandlerResult::COMMIT;
                         }
                         return std::nullopt;
                       },
                       RWType::NONE};
  // False positive report for the std::make_shared above
  // NOLINTNEXTLINE(clang-analyzer-cplusplus.NewDeleteLeaks)
}

constexpr auto ToStorageIsolationLevel(const IsolationLevelQuery::IsolationLevel isolation_level) noexcept {
  switch (isolation_level) {
    case IsolationLevelQuery::IsolationLevel::SNAPSHOT_ISOLATION:
      return storage::IsolationLevel::SNAPSHOT_ISOLATION;
    case IsolationLevelQuery::IsolationLevel::READ_COMMITTED:
      return storage::IsolationLevel::READ_COMMITTED;
    case IsolationLevelQuery::IsolationLevel::READ_UNCOMMITTED:
      return storage::IsolationLevel::READ_UNCOMMITTED;
  }
}

constexpr auto ToStorageMode(const StorageModeQuery::StorageMode storage_mode) noexcept {
  switch (storage_mode) {
    case StorageModeQuery::StorageMode::IN_MEMORY_TRANSACTIONAL:
      return storage::StorageMode::IN_MEMORY_TRANSACTIONAL;
    case StorageModeQuery::StorageMode::IN_MEMORY_ANALYTICAL:
      return storage::StorageMode::IN_MEMORY_ANALYTICAL;
  }
}

PreparedQuery PrepareIsolationLevelQuery(ParsedQuery parsed_query, const bool in_explicit_transaction,
                                         InterpreterContext *interpreter_context, Interpreter *interpreter) {
  if (in_explicit_transaction) {
    throw IsolationLevelModificationInMulticommandTxException();
  }

  auto *isolation_level_query = utils::Downcast<IsolationLevelQuery>(parsed_query.query);
  MG_ASSERT(isolation_level_query);

  const auto isolation_level = ToStorageIsolationLevel(isolation_level_query->isolation_level_);

  auto callback = [isolation_level_query, isolation_level, interpreter_context,
                   interpreter]() -> std::function<void()> {
    switch (isolation_level_query->isolation_level_scope_) {
      case IsolationLevelQuery::IsolationLevelScope::GLOBAL:
        return [interpreter_context, isolation_level] {
          if (auto maybe_error = interpreter_context->db->SetIsolationLevel(isolation_level); maybe_error.HasError()) {
            switch (maybe_error.GetError()) {
              case storage::Storage::SetIsolationLevelError::DisabledForAnalyticalMode:
                throw IsolationLevelModificationInAnalyticsException();
                break;
            }
          }
        };
      case IsolationLevelQuery::IsolationLevelScope::SESSION:
        return [interpreter, isolation_level] { interpreter->SetSessionIsolationLevel(isolation_level); };
      case IsolationLevelQuery::IsolationLevelScope::NEXT:
        return [interpreter, isolation_level] { interpreter->SetNextTransactionIsolationLevel(isolation_level); };
    }
  }();

  return PreparedQuery{
      {},
      std::move(parsed_query.required_privileges),
      [callback = std::move(callback)](AnyStream *stream, std::optional<int> n) -> std::optional<QueryHandlerResult> {
        callback();
        return QueryHandlerResult::COMMIT;
      },
      RWType::NONE};
}

PreparedQuery PrepareStorageModeQuery(ParsedQuery parsed_query, const bool in_explicit_transaction,
                                      InterpreterContext *interpreter_context) {
  if (in_explicit_transaction) {
    throw StorageModeModificationInMulticommandTxException();
  }

  auto *storage_mode_query = utils::Downcast<StorageModeQuery>(parsed_query.query);
  MG_ASSERT(storage_mode_query);
  const auto storage_mode = ToStorageMode(storage_mode_query->storage_mode_);

  auto exists_active_transaction = interpreter_context->interpreters.WithLock([](const auto &interpreters_) {
    return std::any_of(interpreters_.begin(), interpreters_.end(), [](const auto &interpreter) {
      return interpreter->transaction_status_.load() != TransactionStatus::IDLE;
    });
  });
  if (exists_active_transaction) {
    spdlog::info(
        "Storage mode will be modified when there are no other active transactions. Check the status of the "
        "transactions using 'SHOW TRANSACTIONS' query and ensure no other transactions are active.");
  }

  auto callback = [storage_mode, interpreter_context]() -> std::function<void()> {
    return [interpreter_context, storage_mode] { interpreter_context->db->SetStorageMode(storage_mode); };
  }();

  return PreparedQuery{{},
                       std::move(parsed_query.required_privileges),
                       [callback = std::move(callback)](AnyStream * /*stream*/,
                                                        std::optional<int> /*n*/) -> std::optional<QueryHandlerResult> {
                         callback();
                         return QueryHandlerResult::COMMIT;
                       },
                       RWType::NONE};
}

PreparedQuery PrepareCreateSnapshotQuery(ParsedQuery parsed_query, bool in_explicit_transaction,
                                         InterpreterContext *interpreter_context) {
  if (in_explicit_transaction) {
    throw CreateSnapshotInMulticommandTxException();
  }

  return PreparedQuery{
      {},
      std::move(parsed_query.required_privileges),
      [interpreter_context](AnyStream *stream, std::optional<int> n) -> std::optional<QueryHandlerResult> {
        if (auto maybe_error = interpreter_context->db->CreateSnapshot({}); maybe_error.HasError()) {
          switch (maybe_error.GetError()) {
            case storage::Storage::CreateSnapshotError::DisabledForReplica:
              throw utils::BasicException(
                  "Failed to create a snapshot. Replica instances are not allowed to create them.");
            case storage::Storage::CreateSnapshotError::DisabledForAnalyticsPeriodicCommit:
              spdlog::warn(utils::MessageWithLink("Periodic snapshots are disabled for analytical mode.",
                                                  "https://memgr.ph/replication"));
              break;
            case storage::Storage::CreateSnapshotError::ReachedMaxNumTries:
              spdlog::warn("Failed to create snapshot. Reached max number of tries. Please contact support");
              break;
          }
        }
        return QueryHandlerResult::COMMIT;
      },
      RWType::NONE};
}

PreparedQuery PrepareSettingQuery(ParsedQuery parsed_query, bool in_explicit_transaction, DbAccessor *dba) {
  if (in_explicit_transaction) {
    throw SettingConfigInMulticommandTxException{};
  }

  auto *setting_query = utils::Downcast<SettingQuery>(parsed_query.query);
  MG_ASSERT(setting_query);
  auto callback = HandleSettingQuery(setting_query, parsed_query.parameters, dba);

  return PreparedQuery{std::move(callback.header), std::move(parsed_query.required_privileges),
                       [callback_fn = std::move(callback.fn), pull_plan = std::shared_ptr<PullPlanVector>{nullptr}](
                           AnyStream *stream, std::optional<int> n) mutable -> std::optional<QueryHandlerResult> {
                         if (UNLIKELY(!pull_plan)) {
                           pull_plan = std::make_shared<PullPlanVector>(callback_fn());
                         }

                         if (pull_plan->Pull(stream, n)) {
                           return QueryHandlerResult::COMMIT;
                         }
                         return std::nullopt;
                       },
                       RWType::NONE};
  // False positive report for the std::make_shared above
  // NOLINTNEXTLINE(clang-analyzer-cplusplus.NewDeleteLeaks)
}

std::vector<std::vector<TypedValue>> TransactionQueueQueryHandler::ShowTransactions(
    const std::unordered_set<Interpreter *> &interpreters, const std::optional<std::string> &username,
    bool hasTransactionManagementPrivilege) {
  std::vector<std::vector<TypedValue>> results;
  results.reserve(interpreters.size());
  for (Interpreter *interpreter : interpreters) {
    TransactionStatus alive_status = TransactionStatus::ACTIVE;
    // if it is just checking status, commit and abort should wait for the end of the check
    // ignore interpreters that already started committing or rollback
    if (!interpreter->transaction_status_.compare_exchange_strong(alive_status, TransactionStatus::VERIFYING)) {
      continue;
    }
    utils::OnScopeExit clean_status([interpreter]() {
      interpreter->transaction_status_.store(TransactionStatus::ACTIVE, std::memory_order_release);
    });
    std::optional<uint64_t> transaction_id = interpreter->GetTransactionId();
    if (transaction_id.has_value() && (interpreter->username_ == username || hasTransactionManagementPrivilege)) {
      const auto &typed_queries = interpreter->GetQueries();
      results.push_back({TypedValue(interpreter->username_.value_or("")),
                         TypedValue(std::to_string(transaction_id.value())), TypedValue(typed_queries)});
      // Handle user-defined metadata
      std::map<std::string, TypedValue> metadata_tv;
      if (interpreter->metadata_) {
        for (const auto &md : *(interpreter->metadata_)) {
          metadata_tv.emplace(md.first, TypedValue(md.second));
        }
      }
      results.back().push_back(TypedValue(metadata_tv));
    }
  }
  return results;
}

std::vector<std::vector<TypedValue>> TransactionQueueQueryHandler::KillTransactions(
    InterpreterContext *interpreter_context, const std::vector<std::string> &maybe_kill_transaction_ids,
    const std::optional<std::string> &username, bool hasTransactionManagementPrivilege) {
  std::vector<std::vector<TypedValue>> results;
  for (const std::string &transaction_id : maybe_kill_transaction_ids) {
    bool killed = false;
    bool transaction_found = false;
    // Multiple simultaneous TERMINATE TRANSACTIONS aren't allowed
    // TERMINATE and SHOW TRANSACTIONS are mutually exclusive
    interpreter_context->interpreters.WithLock([&transaction_id, &killed, &transaction_found, username,
                                                hasTransactionManagementPrivilege](const auto &interpreters) {
      for (Interpreter *interpreter : interpreters) {
        TransactionStatus alive_status = TransactionStatus::ACTIVE;
        // if it is just checking kill, commit and abort should wait for the end of the check
        // The only way to start checking if the transaction will get killed is if the transaction_status is
        // active
        if (!interpreter->transaction_status_.compare_exchange_strong(alive_status, TransactionStatus::VERIFYING)) {
          continue;
        }
        utils::OnScopeExit clean_status([interpreter, &killed]() {
          if (killed) {
            interpreter->transaction_status_.store(TransactionStatus::TERMINATED, std::memory_order_release);
          } else {
            interpreter->transaction_status_.store(TransactionStatus::ACTIVE, std::memory_order_release);
          }
        });

        std::optional<uint64_t> intr_trans = interpreter->GetTransactionId();
        if (intr_trans.has_value() && std::to_string(intr_trans.value()) == transaction_id) {
          transaction_found = true;
          if (interpreter->username_ == username || hasTransactionManagementPrivilege) {
            killed = true;
            spdlog::warn("Transaction {} successfully killed", transaction_id);
          } else {
            spdlog::warn("Not enough rights to kill the transaction");
          }
          break;
        }
      }
    });
    if (!transaction_found) {
      spdlog::warn("Transaction {} not found", transaction_id);
    }
    results.push_back({TypedValue(transaction_id), TypedValue(killed)});
  }
  return results;
}

Callback HandleTransactionQueueQuery(TransactionQueueQuery *transaction_query,
                                     const std::optional<std::string> &username, const Parameters &parameters,
                                     InterpreterContext *interpreter_context, DbAccessor *db_accessor) {
  Frame frame(0);
  SymbolTable symbol_table;
  EvaluationContext evaluation_context;
  evaluation_context.timestamp = QueryTimestamp();
  evaluation_context.parameters = parameters;
  ExpressionEvaluator evaluator(&frame, symbol_table, evaluation_context, db_accessor, storage::View::OLD);

  bool hasTransactionManagementPrivilege = interpreter_context->auth_checker->IsUserAuthorized(
      username, {query::AuthQuery::Privilege::TRANSACTION_MANAGEMENT}, "");

  Callback callback;
  switch (transaction_query->action_) {
    case TransactionQueueQuery::Action::SHOW_TRANSACTIONS: {
      callback.header = {"username", "transaction_id", "query", "metadata"};
      callback.fn = [handler = TransactionQueueQueryHandler(), interpreter_context, username,
                     hasTransactionManagementPrivilege]() mutable {
        std::vector<std::vector<TypedValue>> results;
        // Multiple simultaneous SHOW TRANSACTIONS aren't allowed
        interpreter_context->interpreters.WithLock(
            [&results, handler, username, hasTransactionManagementPrivilege](const auto &interpreters) {
              results = handler.ShowTransactions(interpreters, username, hasTransactionManagementPrivilege);
            });
        return results;
      };
      break;
    }
    case TransactionQueueQuery::Action::TERMINATE_TRANSACTIONS: {
      std::vector<std::string> maybe_kill_transaction_ids;
      std::transform(transaction_query->transaction_id_list_.begin(), transaction_query->transaction_id_list_.end(),
                     std::back_inserter(maybe_kill_transaction_ids), [&evaluator](Expression *expression) {
                       return std::string(expression->Accept(evaluator).ValueString());
                     });
      callback.header = {"transaction_id", "killed"};
      callback.fn = [handler = TransactionQueueQueryHandler(), interpreter_context, maybe_kill_transaction_ids,
                     username, hasTransactionManagementPrivilege]() mutable {
        return handler.KillTransactions(interpreter_context, maybe_kill_transaction_ids, username,
                                        hasTransactionManagementPrivilege);
      };
      break;
    }
  }

  return callback;
}

PreparedQuery PrepareTransactionQueueQuery(ParsedQuery parsed_query, const std::optional<std::string> &username,
                                           bool in_explicit_transaction, InterpreterContext *interpreter_context,
                                           DbAccessor *dba) {
  if (in_explicit_transaction) {
    throw TransactionQueueInMulticommandTxException();
  }

  auto *transaction_queue_query = utils::Downcast<TransactionQueueQuery>(parsed_query.query);
  MG_ASSERT(transaction_queue_query);
  auto callback =
      HandleTransactionQueueQuery(transaction_queue_query, username, parsed_query.parameters, interpreter_context, dba);

  return PreparedQuery{std::move(callback.header), std::move(parsed_query.required_privileges),
                       [callback_fn = std::move(callback.fn), pull_plan = std::shared_ptr<PullPlanVector>{nullptr}](
                           AnyStream *stream, std::optional<int> n) mutable -> std::optional<QueryHandlerResult> {
                         if (UNLIKELY(!pull_plan)) {
                           pull_plan = std::make_shared<PullPlanVector>(callback_fn());
                         }

                         if (pull_plan->Pull(stream, n)) {
                           return QueryHandlerResult::COMMIT;
                         }
                         return std::nullopt;
                       },
                       RWType::NONE};
}

PreparedQuery PrepareVersionQuery(ParsedQuery parsed_query, bool in_explicit_transaction) {
  if (in_explicit_transaction) {
    throw VersionInfoInMulticommandTxException();
  }

  return PreparedQuery{{"version"},
                       std::move(parsed_query.required_privileges),
                       [](AnyStream *stream, std::optional<int> /*n*/) {
                         std::vector<TypedValue> version_value;
                         version_value.reserve(1);

                         version_value.emplace_back(gflags::VersionString());
                         stream->Result(version_value);
                         return QueryHandlerResult::COMMIT;
                       },
                       RWType::NONE};
}

PreparedQuery PrepareInfoQuery(ParsedQuery parsed_query, bool in_explicit_transaction,
                               std::map<std::string, TypedValue> * /*summary*/, InterpreterContext *interpreter_context,
                               storage::Storage *db, utils::MemoryResource * /*execution_memory*/,
                               std::optional<storage::IsolationLevel> interpreter_isolation_level,
                               std::optional<storage::IsolationLevel> next_transaction_isolation_level) {
  if (in_explicit_transaction) {
    throw InfoInMulticommandTxException();
  }

  auto *info_query = utils::Downcast<InfoQuery>(parsed_query.query);
  std::vector<std::string> header;
  std::function<std::pair<std::vector<std::vector<TypedValue>>, QueryHandlerResult>()> handler;

  switch (info_query->info_type_) {
    case InfoQuery::InfoType::STORAGE:
      header = {"storage info", "value"};

      handler = [db, interpreter_isolation_level, next_transaction_isolation_level] {
        auto info = db->GetInfo();
        std::vector<std::vector<TypedValue>> results{
            {TypedValue("name"), TypedValue(db->id())},
            {TypedValue("vertex_count"), TypedValue(static_cast<int64_t>(info.vertex_count))},
            {TypedValue("edge_count"), TypedValue(static_cast<int64_t>(info.edge_count))},
            {TypedValue("average_degree"), TypedValue(info.average_degree)},
            {TypedValue("memory_usage"), TypedValue(static_cast<int64_t>(info.memory_usage))},
            {TypedValue("disk_usage"), TypedValue(static_cast<int64_t>(info.disk_usage))},
            {TypedValue("memory_allocated"), TypedValue(static_cast<int64_t>(utils::total_memory_tracker.Amount()))},
            {TypedValue("allocation_limit"), TypedValue(static_cast<int64_t>(utils::total_memory_tracker.HardLimit()))},
            {TypedValue("global_isolation_level"), TypedValue(IsolationLevelToString(db->GetIsolationLevel()))},
            {TypedValue("session_isolation_level"), TypedValue(IsolationLevelToString(interpreter_isolation_level))},
            {TypedValue("next_session_isolation_level"),
             TypedValue(IsolationLevelToString(next_transaction_isolation_level))},
            {TypedValue("storage_mode"), TypedValue(StorageModeToString(db->GetStorageMode()))}};
        return std::pair{results, QueryHandlerResult::COMMIT};
      };
      break;
    case InfoQuery::InfoType::INDEX:
      header = {"index type", "label", "property"};
      handler = [interpreter_context] {
        auto *db = interpreter_context->db;
        auto info = db->ListAllIndices();
        std::vector<std::vector<TypedValue>> results;
        results.reserve(info.label.size() + info.label_property.size());
        for (const auto &item : info.label) {
          results.push_back({TypedValue("label"), TypedValue(db->LabelToName(item)), TypedValue()});
        }
        for (const auto &item : info.label_property) {
          results.push_back({TypedValue("label+property"), TypedValue(db->LabelToName(item.first)),
                             TypedValue(db->PropertyToName(item.second))});
        }
        return std::pair{results, QueryHandlerResult::NOTHING};
      };
      break;
    case InfoQuery::InfoType::CONSTRAINT:
      header = {"constraint type", "label", "properties"};
      handler = [interpreter_context] {
        auto *db = interpreter_context->db;
        auto info = db->ListAllConstraints();
        std::vector<std::vector<TypedValue>> results;
        results.reserve(info.existence.size() + info.unique.size());
        for (const auto &item : info.existence) {
          results.push_back({TypedValue("exists"), TypedValue(db->LabelToName(item.first)),
                             TypedValue(db->PropertyToName(item.second))});
        }
        for (const auto &item : info.unique) {
          std::vector<TypedValue> properties;
          properties.reserve(item.second.size());
          for (const auto &property : item.second) {
            properties.emplace_back(db->PropertyToName(property));
          }
          results.push_back(
              {TypedValue("unique"), TypedValue(db->LabelToName(item.first)), TypedValue(std::move(properties))});
        }
        return std::pair{results, QueryHandlerResult::NOTHING};
      };
      break;

    case InfoQuery::InfoType::BUILD:
      header = {"build info", "value"};
      handler = [] {
        std::vector<std::vector<TypedValue>> results{
            {TypedValue("build_type"), TypedValue(utils::GetBuildInfo().build_name)}};
        return std::pair{results, QueryHandlerResult::NOTHING};
      };
      break;
  }

  return PreparedQuery{std::move(header), std::move(parsed_query.required_privileges),
                       [handler = std::move(handler), action = QueryHandlerResult::NOTHING,
                        pull_plan = std::shared_ptr<PullPlanVector>(nullptr)](
                           AnyStream *stream, std::optional<int> n) mutable -> std::optional<QueryHandlerResult> {
                         if (!pull_plan) {
                           auto [results, action_on_complete] = handler();
                           action = action_on_complete;
                           pull_plan = std::make_shared<PullPlanVector>(std::move(results));
                         }

                         if (pull_plan->Pull(stream, n)) {
                           return action;
                         }
                         return std::nullopt;
                       },
                       RWType::NONE};
}

PreparedQuery PrepareConstraintQuery(ParsedQuery parsed_query, bool in_explicit_transaction,
                                     std::vector<Notification> *notifications,
                                     InterpreterContext *interpreter_context) {
  if (in_explicit_transaction) {
    throw ConstraintInMulticommandTxException();
  }

  auto *constraint_query = utils::Downcast<ConstraintQuery>(parsed_query.query);
  std::function<void(Notification &)> handler;

  auto label = interpreter_context->db->NameToLabel(constraint_query->constraint_.label.name);
  std::vector<storage::PropertyId> properties;
  std::vector<std::string> properties_string;
  properties.reserve(constraint_query->constraint_.properties.size());
  properties_string.reserve(constraint_query->constraint_.properties.size());
  for (const auto &prop : constraint_query->constraint_.properties) {
    properties.push_back(interpreter_context->db->NameToProperty(prop.name));
    properties_string.push_back(prop.name);
  }
  auto properties_stringified = utils::Join(properties_string, ", ");

  Notification constraint_notification(SeverityLevel::INFO);
  switch (constraint_query->action_type_) {
    case ConstraintQuery::ActionType::CREATE: {
      constraint_notification.code = NotificationCode::CREATE_CONSTRAINT;

      switch (constraint_query->constraint_.type) {
        case Constraint::Type::NODE_KEY:
          throw utils::NotYetImplemented("Node key constraints");
        case Constraint::Type::EXISTS:
          if (properties.empty() || properties.size() > 1) {
            throw SyntaxException("Exactly one property must be used for existence constraints.");
          }
          constraint_notification.title = fmt::format("Created EXISTS constraint on label {} on properties {}.",
                                                      constraint_query->constraint_.label.name, properties_stringified);
          handler = [interpreter_context, label, label_name = constraint_query->constraint_.label.name,
                     properties_stringified = std::move(properties_stringified),
                     properties = std::move(properties)](Notification &constraint_notification) {
            auto maybe_constraint_error = interpreter_context->db->CreateExistenceConstraint(label, properties[0]);

            if (maybe_constraint_error.HasError()) {
              const auto &error = maybe_constraint_error.GetError();
              std::visit(
                  [&interpreter_context, &label_name, &properties_stringified,
                   &constraint_notification]<typename T>(T &&arg) {
                    using ErrorType = std::remove_cvref_t<T>;
                    if constexpr (std::is_same_v<ErrorType, storage::ConstraintViolation>) {
                      auto &violation = arg;
                      MG_ASSERT(violation.properties.size() == 1U);
                      auto property_name = interpreter_context->db->PropertyToName(*violation.properties.begin());
                      throw QueryRuntimeException(
                          "Unable to create existence constraint :{}({}), because an "
                          "existing node violates it.",
                          label_name, property_name);
                    } else if constexpr (std::is_same_v<ErrorType, storage::ConstraintDefinitionError>) {
                      constraint_notification.code = NotificationCode::EXISTENT_CONSTRAINT;
                      constraint_notification.title =
                          fmt::format("Constraint EXISTS on label {} on properties {} already exists.", label_name,
                                      properties_stringified);
                    } else if constexpr (std::is_same_v<ErrorType, storage::ReplicationError>) {
                      throw ReplicationException(
                          "At least one SYNC replica has not confirmed the creation of the EXISTS constraint on label "
                          "{} on properties {}.",
                          label_name, properties_stringified);
                    } else {
                      static_assert(kAlwaysFalse<T>, "Missing type from variant visitor");
                    }
                  },
                  error);
            }
          };
          break;
        case Constraint::Type::UNIQUE:
          std::set<storage::PropertyId> property_set;
          for (const auto &property : properties) {
            property_set.insert(property);
          }
          if (property_set.size() != properties.size()) {
            throw SyntaxException("The given set of properties contains duplicates.");
          }
          constraint_notification.title =
              fmt::format("Created UNIQUE constraint on label {} on properties {}.",
                          constraint_query->constraint_.label.name, utils::Join(properties_string, ", "));
          handler = [interpreter_context, label, label_name = constraint_query->constraint_.label.name,
                     properties_stringified = std::move(properties_stringified),
                     property_set = std::move(property_set)](Notification &constraint_notification) {
            auto maybe_constraint_error = interpreter_context->db->CreateUniqueConstraint(label, property_set);
            if (maybe_constraint_error.HasError()) {
              const auto &error = maybe_constraint_error.GetError();
              std::visit(
                  [&interpreter_context, &label_name, &properties_stringified]<typename T>(T &&arg) {
                    using ErrorType = std::remove_cvref_t<T>;
                    if constexpr (std::is_same_v<ErrorType, storage::ConstraintViolation>) {
                      auto &violation = arg;
                      auto violation_label_name = interpreter_context->db->LabelToName(violation.label);
                      std::stringstream property_names_stream;
                      utils::PrintIterable(property_names_stream, violation.properties, ", ",
                                           [&interpreter_context](auto &stream, const auto &prop) {
                                             stream << interpreter_context->db->PropertyToName(prop);
                                           });
                      throw QueryRuntimeException(
                          "Unable to create unique constraint :{}({}), because an "
                          "existing node violates it.",
                          violation_label_name, property_names_stream.str());
                    } else if constexpr (std::is_same_v<ErrorType, storage::ReplicationError>) {
                      throw ReplicationException(fmt::format(
                          "At least one SYNC replica has not confirmed the creation of the UNIQUE constraint: {}({}).",
                          label_name, properties_stringified));
                    } else {
                      static_assert(kAlwaysFalse<T>, "Missing type from variant visitor");
                    }
                  },
                  error);
            }
            switch (maybe_constraint_error.GetValue()) {
              case storage::UniqueConstraints::CreationStatus::EMPTY_PROPERTIES:
                throw SyntaxException(
                    "At least one property must be used for unique "
                    "constraints.");
              case storage::UniqueConstraints::CreationStatus::PROPERTIES_SIZE_LIMIT_EXCEEDED:
                throw SyntaxException(
                    "Too many properties specified. Limit of {} properties "
                    "for unique constraints is exceeded.",
                    storage::kUniqueConstraintsMaxProperties);
              case storage::UniqueConstraints::CreationStatus::ALREADY_EXISTS:
                constraint_notification.code = NotificationCode::EXISTENT_CONSTRAINT;
                constraint_notification.title =
                    fmt::format("Constraint UNIQUE on label {} on properties {} already exists.", label_name,
                                properties_stringified);
                break;
              case storage::UniqueConstraints::CreationStatus::SUCCESS:
                break;
            }
          };
          break;
      }
    } break;
    case ConstraintQuery::ActionType::DROP: {
      constraint_notification.code = NotificationCode::DROP_CONSTRAINT;

      switch (constraint_query->constraint_.type) {
        case Constraint::Type::NODE_KEY:
          throw utils::NotYetImplemented("Node key constraints");
        case Constraint::Type::EXISTS:
          if (properties.empty() || properties.size() > 1) {
            throw SyntaxException("Exactly one property must be used for existence constraints.");
          }
          constraint_notification.title =
              fmt::format("Dropped EXISTS constraint on label {} on properties {}.",
                          constraint_query->constraint_.label.name, utils::Join(properties_string, ", "));
          handler = [interpreter_context, label, label_name = constraint_query->constraint_.label.name,
                     properties_stringified = std::move(properties_stringified),
                     properties = std::move(properties)](Notification &constraint_notification) {
            auto maybe_constraint_error = interpreter_context->db->DropExistenceConstraint(label, properties[0]);
            if (maybe_constraint_error.HasError()) {
              const auto &error = maybe_constraint_error.GetError();
              std::visit(
                  [&label_name, &properties_stringified, &constraint_notification]<typename T>(T &&) {
                    using ErrorType = std::remove_cvref_t<T>;
                    if constexpr (std::is_same_v<ErrorType, storage::ConstraintDefinitionError>) {
                      constraint_notification.code = NotificationCode::NONEXISTENT_CONSTRAINT;
                      constraint_notification.title =
                          fmt::format("Constraint EXISTS on label {} on properties {} doesn't exist.", label_name,
                                      properties_stringified);
                    } else if constexpr (std::is_same_v<ErrorType, storage::ReplicationError>) {
                      throw ReplicationException(
                          fmt::format("At least one SYNC replica has not confirmed the dropping of the EXISTS "
                                      "constraint  on label {} on properties {}.",
                                      label_name, properties_stringified));
                    } else {
                      static_assert(kAlwaysFalse<T>, "Missing type from variant visitor");
                    }
                  },
                  error);
            }
            return std::vector<std::vector<TypedValue>>();
          };
          break;
        case Constraint::Type::UNIQUE:
          std::set<storage::PropertyId> property_set;
          for (const auto &property : properties) {
            property_set.insert(property);
          }
          if (property_set.size() != properties.size()) {
            throw SyntaxException("The given set of properties contains duplicates.");
          }
          constraint_notification.title =
              fmt::format("Dropped UNIQUE constraint on label {} on properties {}.",
                          constraint_query->constraint_.label.name, utils::Join(properties_string, ", "));
          handler = [interpreter_context, label, label_name = constraint_query->constraint_.label.name,
                     properties_stringified = std::move(properties_stringified),
                     property_set = std::move(property_set)](Notification &constraint_notification) {
            auto maybe_constraint_error = interpreter_context->db->DropUniqueConstraint(label, property_set);
            if (maybe_constraint_error.HasError()) {
              const auto &error = maybe_constraint_error.GetError();
              std::visit(
                  [&label_name, &properties_stringified]<typename T>(T &&) {
                    using ErrorType = std::remove_cvref_t<T>;
                    if constexpr (std::is_same_v<ErrorType, storage::ReplicationError>) {
                      throw ReplicationException(
                          fmt::format("At least one SYNC replica has not confirmed the dropping of the UNIQUE "
                                      "constraint on label {} on properties {}.",
                                      label_name, properties_stringified));
                    } else {
                      static_assert(kAlwaysFalse<T>, "Missing type from variant visitor");
                    }
                  },
                  error);
            }
            const auto &res = maybe_constraint_error.GetValue();
            switch (res) {
              case storage::UniqueConstraints::DeletionStatus::EMPTY_PROPERTIES:
                throw SyntaxException(
                    "At least one property must be used for unique "
                    "constraints.");
                break;
              case storage::UniqueConstraints::DeletionStatus::PROPERTIES_SIZE_LIMIT_EXCEEDED:
                throw SyntaxException(
                    "Too many properties specified. Limit of {} properties for "
                    "unique constraints is exceeded.",
                    storage::kUniqueConstraintsMaxProperties);
                break;
              case storage::UniqueConstraints::DeletionStatus::NOT_FOUND:
                constraint_notification.code = NotificationCode::NONEXISTENT_CONSTRAINT;
                constraint_notification.title =
                    fmt::format("Constraint UNIQUE on label {} on properties {} doesn't exist.", label_name,
                                properties_stringified);
                break;
              case storage::UniqueConstraints::DeletionStatus::SUCCESS:
                break;
            }
            return std::vector<std::vector<TypedValue>>();
          };
      }
    } break;
  }

  return PreparedQuery{{},
                       std::move(parsed_query.required_privileges),
                       [handler = std::move(handler), constraint_notification = std::move(constraint_notification),
                        notifications](AnyStream * /*stream*/, std::optional<int> /*n*/) mutable {
                         handler(constraint_notification);
                         notifications->push_back(constraint_notification);
                         return QueryHandlerResult::COMMIT;
                       },
                       RWType::NONE};
}

PreparedQuery PrepareMultiDatabaseQuery(ParsedQuery parsed_query, bool in_explicit_transaction,
                                        InterpreterContext *interpreter_context, const std::string &session_uuid) {
#ifdef MG_ENTERPRISE
  if (!license::global_license_checker.IsEnterpriseValidFast()) {
    throw QueryException("Trying to use enterprise feature without a valid license.");
  }
  // TODO: Remove once replicas support multi-tenant replication
  if (interpreter_context->db->GetReplicationRole() == storage::replication::ReplicationRole::REPLICA) {
    throw QueryException("Query forbidden on the replica!");
  }
  if (in_explicit_transaction) {
    throw MultiDatabaseQueryInMulticommandTxException();
  }

  auto *query = utils::Downcast<MultiDatabaseQuery>(parsed_query.query);
  auto &sc_handler = memgraph::dbms::SessionContextHandler::ExtractSCH(interpreter_context);

  switch (query->action_) {
    case MultiDatabaseQuery::Action::CREATE:
      return PreparedQuery{
          {"STATUS"},
          std::move(parsed_query.required_privileges),
          [db_name = query->db_name_, session_uuid, &sc_handler](
              AnyStream *stream, std::optional<int> n) -> std::optional<QueryHandlerResult> {
            std::vector<std::vector<TypedValue>> status;
            std::string res;

            const auto success = sc_handler.New(db_name);
            if (success.HasError()) {
              switch (success.GetError()) {
                case dbms::NewError::EXISTS:
                  res = db_name + " already exists.";
                  break;
                case dbms::NewError::DEFUNCT:
                  throw QueryRuntimeException(
                      "{} is defunct and in an unknown state. Try to delete it again or clean up storage and restart "
                      "Memgraph.",
                      db_name);
                case dbms::NewError::GENERIC:
                  throw QueryRuntimeException("Failed while creating {}", db_name);
                case dbms::NewError::NO_CONFIGS:
                  throw QueryRuntimeException("No configuration found while trying to create {}", db_name);
              }
            } else {
              res = "Successfully created database " + db_name;
            }
            status.emplace_back(std::vector<TypedValue>{TypedValue(res)});
            auto pull_plan = std::make_shared<PullPlanVector>(std::move(status));
            if (pull_plan->Pull(stream, n)) {
              return QueryHandlerResult::COMMIT;
            }
            return std::nullopt;
          },
          RWType::W,
          ""  // No target DB possible
      };

    case MultiDatabaseQuery::Action::USE:
<<<<<<< HEAD
      return PreparedQuery{
          {"STATUS"},
          std::move(parsed_query.required_privileges),
          [db_name = query->db_name_, session_uuid,
           &sc_handler =
               static_cast<memgraph::dbms::SessionContextHandler::InterpContextT *>(interpreter_context)->sc_handler_](
              AnyStream *stream, std::optional<int> n) -> std::optional<QueryHandlerResult> {
            std::vector<std::vector<TypedValue>> status;
            std::string res;

            memgraph::dbms::SetForResult set = memgraph::dbms::SetForResult::SUCCESS;

            try {
              set = sc_handler.SetFor(session_uuid, db_name);
            } catch (const utils::BasicException &e) {
              throw QueryRuntimeException(e.what());
            }

            switch (set) {
              case dbms::SetForResult::SUCCESS:
                res = "Using " + db_name;
                break;
              case dbms::SetForResult::ALREADY_SET:
                res = "Already using " + db_name;
                break;
              case dbms::SetForResult::FAIL:
                throw QueryRuntimeException("Failed to start using {}", db_name);
            }

            status.emplace_back(std::vector<TypedValue>{TypedValue(res)});
            auto pull_plan = std::make_shared<PullPlanVector>(std::move(status));
            if (pull_plan->Pull(stream, n)) {
              return QueryHandlerResult::COMMIT;
            }
            return std::nullopt;
          },
          RWType::NONE,
          query->db_name_};

    case MultiDatabaseQuery::Action::DROP:
      return PreparedQuery{
          {"STATUS"},
          std::move(parsed_query.required_privileges),
          [db_name = query->db_name_, session_uuid,
           &sc_handler =
               static_cast<memgraph::dbms::SessionContextHandler::InterpContextT *>(interpreter_context)->sc_handler_](
              AnyStream *stream, std::optional<int> n) -> std::optional<QueryHandlerResult> {
            std::vector<std::vector<TypedValue>> status;

            memgraph::dbms::DeleteResult success{};

            try {
              success = sc_handler.Delete(db_name);
            } catch (const utils::BasicException &e) {
              throw QueryRuntimeException(e.what());
            }

            if (success.HasError()) {
              switch (success.GetError()) {
                case dbms::DeleteError::DEFAULT_DB:
                  throw QueryRuntimeException("Cannot delete the default database.");
                case dbms::DeleteError::NON_EXISTENT:
                  throw QueryRuntimeException("{} does not exist.", db_name);
                case dbms::DeleteError::USING:
                  throw QueryRuntimeException("Cannot delete {}, it is currently being used.", db_name);
                case dbms::DeleteError::FAIL:
                  throw QueryRuntimeException("Failed while deleting {}", db_name);
                case dbms::DeleteError::DISK_FAIL:
                  throw QueryRuntimeException("Failed to clean storage of {}", db_name);
              }
            }

            status.emplace_back(std::vector<TypedValue>{TypedValue("Successfully deleted " + db_name)});
            auto pull_plan = std::make_shared<PullPlanVector>(std::move(status));
            if (pull_plan->Pull(stream, n)) {
              return QueryHandlerResult::COMMIT;
            }
            return std::nullopt;
          },
          RWType::W,
          query->db_name_};
=======
      return PreparedQuery{{"STATUS"},
                           std::move(parsed_query.required_privileges),
                           [db_name = query->db_name_, session_uuid, &sc_handler](
                               AnyStream *stream, std::optional<int> n) -> std::optional<QueryHandlerResult> {
                             std::vector<std::vector<TypedValue>> status;
                             std::string res;

                             // try {
                             const auto set = sc_handler.SetFor(session_uuid, db_name);
                             switch (set) {
                               case dbms::SetForResult::SUCCESS:
                                 res = "Using " + db_name;
                                 break;
                               case dbms::SetForResult::ALREADY_SET:
                                 res = "Already using " + db_name;
                                 break;
                               case dbms::SetForResult::FAIL:
                                 res = "Failed to start using " + db_name;
                                 break;
                             }
                             // } catch (std::out_of_range &) {
                             //   res = db_name + " does not exist.";
                             // }

                             status.emplace_back(std::vector<TypedValue>{TypedValue(res)});
                             auto pull_plan = std::make_shared<PullPlanVector>(std::move(status));
                             if (pull_plan->Pull(stream, n)) {
                               return QueryHandlerResult::COMMIT;
                             }
                             return std::nullopt;
                           },
                           RWType::NONE,
                           query->db_name_};

    case MultiDatabaseQuery::Action::DROP:
      return PreparedQuery{{"STATUS"},
                           std::move(parsed_query.required_privileges),
                           [db_name = query->db_name_, session_uuid, &sc_handler](
                               AnyStream *stream, std::optional<int> n) -> std::optional<QueryHandlerResult> {
                             std::vector<std::vector<TypedValue>> status;
                             std::string res;

                             const auto success = sc_handler.Delete(db_name);
                             if (success.HasError()) {
                               switch (success.GetError()) {
                                 case dbms::DeleteError::DEFAULT_DB:
                                   res = "Cannot delete the default database.";
                                   break;
                                 case dbms::DeleteError::NON_EXISTENT:
                                   res = db_name + " does not exist.";
                                   break;
                                 case dbms::DeleteError::USING:
                                   res = "Cannot delete " + db_name + ", it is currently being used.";
                                   break;
                                 case dbms::DeleteError::FAIL:
                                   res = "Failed while deleting " + db_name;
                                   break;
                                 case dbms::DeleteError::DISK_FAIL:
                                   res = "Failed to clean storage of " + db_name;
                                   break;
                               }
                             } else {
                               res = "Successfully deleted " + db_name;
                             }

                             status.emplace_back(std::vector<TypedValue>{TypedValue(res)});
                             auto pull_plan = std::make_shared<PullPlanVector>(std::move(status));
                             if (pull_plan->Pull(stream, n)) {
                               return QueryHandlerResult::COMMIT;
                             }
                             return std::nullopt;
                           },
                           RWType::W,
                           query->db_name_};
>>>>>>> ac2d9c05
  }
#else
  throw QueryException("Query not supported.");
#endif
}

PreparedQuery PrepareShowDatabasesQuery(ParsedQuery parsed_query, InterpreterContext *interpreter_context,
                                        const std::string &session_uuid, std::map<std::string, TypedValue> *summary,
                                        DbAccessor *dba, utils::MemoryResource *execution_memory,
                                        const std::string *username,
                                        std::atomic<TransactionStatus> *transaction_status) {
#ifdef MG_ENTERPRISE
  if (!license::global_license_checker.IsEnterpriseValidFast()) {
    throw QueryException("Trying to use enterprise feature without a valid license.");
  }
  // TODO: Remove once replicas support multi-tenant replication
  if (interpreter_context->db->GetReplicationRole() == storage::replication::ReplicationRole::REPLICA) {
    throw QueryException("SHOW DATABASES forbidden on the replica!");
  }

  auto &sc_handler = memgraph::dbms::SessionContextHandler::ExtractSCH(interpreter_context);

  Callback callback;
  callback.header = {"Name", "Current"};
  callback.fn = [session_uuid, &sc_handler]() mutable -> std::vector<std::vector<TypedValue>> {
    std::vector<std::vector<TypedValue>> status;
    // Get all active dbs
    auto all = sc_handler.All();
    const auto in_use = sc_handler.Current(session_uuid);
    std::sort(all.begin(), all.end());
    status.reserve(all.size());
    for (const auto &name : all) {
      status.push_back({TypedValue(name), TypedValue("")});
    }
    // Update current db
    auto it = std::lower_bound(
        status.begin(), status.end(), std::vector<TypedValue>({TypedValue(in_use), TypedValue("")}),
        [](const auto &lhs, const auto &rhs) { return lhs[0].ValueString().compare(rhs[0].ValueString()) < 0; });
    MG_ASSERT(it != status.end() && std::string((*it)[0].ValueString()) == in_use, "Missing current database!");
    (*it)[1] = "*";

    return status;
  };

  SymbolTable symbol_table;
  std::vector<Symbol> output_symbols;
  for (const auto &column : callback.header) {
    output_symbols.emplace_back(symbol_table.CreateSymbol(column, "false"));
  }

  auto plan = std::make_shared<CachedPlan>(std::make_unique<SingleNodeLogicalPlan>(
      std::make_unique<plan::OutputTable>(output_symbols,
                                          [fn = callback.fn](Frame *, ExecutionContext *) { return fn(); }),
      0.0, AstStorage{}, symbol_table));

  auto pull_plan = std::make_shared<PullPlan>(plan, parsed_query.parameters, false, dba, interpreter_context,
                                              execution_memory, StringPointerToOptional(username), transaction_status);
  return PreparedQuery{
      callback.header, std::move(parsed_query.required_privileges),
      [pull_plan = std::move(pull_plan), callback = std::move(callback), output_symbols = std::move(output_symbols),
       summary](AnyStream *stream, std::optional<int> n) -> std::optional<QueryHandlerResult> {
        if (pull_plan->Pull(stream, n, output_symbols, summary)) {
          return callback.should_abort_query ? QueryHandlerResult::ABORT : QueryHandlerResult::COMMIT;
        }
        return std::nullopt;
      },
      RWType::NONE,
      ""  // No target DB
  };
#else
  throw QueryException("Query not supported.");
#endif
}

std::optional<uint64_t> Interpreter::GetTransactionId() const {
  if (db_accessor_) {
    return db_accessor_->GetTransactionId();
  }
  return {};
}

void Interpreter::BeginTransaction(const std::map<std::string, storage::PropertyValue> &metadata) {
  const auto prepared_query = PrepareTransactionQuery("BEGIN", metadata);
  prepared_query.query_handler(nullptr, {});
}

void Interpreter::CommitTransaction() {
  const auto prepared_query = PrepareTransactionQuery("COMMIT");
  prepared_query.query_handler(nullptr, {});
  query_executions_.clear();
  transaction_queries_->clear();
}

void Interpreter::RollbackTransaction() {
  const auto prepared_query = PrepareTransactionQuery("ROLLBACK");
  prepared_query.query_handler(nullptr, {});
  query_executions_.clear();
  transaction_queries_->clear();
}

Interpreter::PrepareResult Interpreter::Prepare(const std::string &query_string,
                                                const std::map<std::string, storage::PropertyValue> &params,
                                                const std::string *username,
                                                const std::map<std::string, storage::PropertyValue> &metadata,
                                                const std::string &session_uuid) {
  if (!in_explicit_transaction_) {
    query_executions_.clear();
    transaction_queries_->clear();
    // Handle user-defined metadata in auto-transactions
    metadata_ = GenOptional(metadata);
  }

  // This will be done in the handle transaction query. Our handler can save username and then send it to the kill and
  // show transactions.
  std::optional<std::string> user = StringPointerToOptional(username);
  username_ = user;

  // Handle transaction control queries.

  const auto upper_case_query = utils::ToUpperCase(query_string);
  const auto trimmed_query = utils::Trim(upper_case_query);

  if (trimmed_query == "BEGIN" || trimmed_query == "COMMIT" || trimmed_query == "ROLLBACK") {
    query_executions_.emplace_back(
        std::make_unique<QueryExecution>(utils::MonotonicBufferResource(kExecutionMemoryBlockSize)));
    auto &query_execution = query_executions_.back();
    std::optional<int> qid =
        in_explicit_transaction_ ? static_cast<int>(query_executions_.size() - 1) : std::optional<int>{};

    query_execution->prepared_query.emplace(PrepareTransactionQuery(trimmed_query, metadata));
    return {query_execution->prepared_query->header, query_execution->prepared_query->privileges, qid};
  }

  // Don't save BEGIN, COMMIT or ROLLBACK
  transaction_queries_->push_back(query_string);

  // All queries other than transaction control queries advance the command in
  // an explicit transaction block.
  if (in_explicit_transaction_) {
    AdvanceCommand();
  } else if (db_accessor_) {
    // If we're not in an explicit transaction block and we have an open
    // transaction, abort it since we're about to prepare a new query.
    query_executions_.emplace_back(
        std::make_unique<QueryExecution>(utils::MonotonicBufferResource(kExecutionMemoryBlockSize)));
    AbortCommand(&query_executions_.back());
  }

  std::unique_ptr<QueryExecution> *query_execution_ptr = nullptr;
  try {
    query_executions_.emplace_back(
        std::make_unique<QueryExecution>(utils::MonotonicBufferResource(kExecutionMemoryBlockSize)));
    query_execution_ptr = &query_executions_.back();
    utils::Timer parsing_timer;
    ParsedQuery parsed_query =
        ParseQuery(query_string, params, &interpreter_context_->ast_cache, interpreter_context_->config.query);
    TypedValue parsing_time{parsing_timer.Elapsed().count()};

    if ((utils::Downcast<CypherQuery>(parsed_query.query) || utils::Downcast<ProfileQuery>(parsed_query.query))) {
      CypherQuery *cypher_query = nullptr;
      if (utils::Downcast<CypherQuery>(parsed_query.query)) {
        cypher_query = utils::Downcast<CypherQuery>(parsed_query.query);
      } else {
        auto *profile_query = utils::Downcast<ProfileQuery>(parsed_query.query);
        cypher_query = profile_query->cypher_query_;
      }

      if (const auto &clauses = cypher_query->single_query_->clauses_;
          std::any_of(clauses.begin(), clauses.end(),
                      [](const auto *clause) { return clause->GetTypeInfo() == LoadCsv::kType; })) {
        // Using PoolResource without MonotonicMemoryResouce for LOAD CSV reduces memory usage.
        // QueryExecution MemoryResource is mostly used for allocations done on Frame and storing `row`s
        query_executions_[query_executions_.size() - 1] = std::make_unique<QueryExecution>(
            utils::PoolResource(8, kExecutionPoolMaxBlockSize, utils::NewDeleteResource(), utils::NewDeleteResource()));
        query_execution_ptr = &query_executions_.back();
      }
    }

    auto &query_execution = query_executions_.back();

    std::optional<int> qid =
        in_explicit_transaction_ ? static_cast<int>(query_executions_.size() - 1) : std::optional<int>{};

    query_execution->summary["parsing_time"] = std::move(parsing_time);

    // Set a default cost estimate of 0. Individual queries can overwrite this
    // field with an improved estimate.
    query_execution->summary["cost_estimate"] = 0.0;

    // Some queries require an active transaction in order to be prepared.
    if (!in_explicit_transaction_ &&
        (utils::Downcast<CypherQuery>(parsed_query.query) || utils::Downcast<ExplainQuery>(parsed_query.query) ||
         utils::Downcast<ProfileQuery>(parsed_query.query) || utils::Downcast<DumpQuery>(parsed_query.query) ||
         utils::Downcast<TriggerQuery>(parsed_query.query) || utils::Downcast<AnalyzeGraphQuery>(parsed_query.query) ||
         utils::Downcast<TransactionQueueQuery>(parsed_query.query))) {
      memgraph::metrics::IncrementCounter(memgraph::metrics::ActiveTransactions);
      db_accessor_ =
          std::make_unique<storage::Storage::Accessor>(interpreter_context_->db->Access(GetIsolationLevelOverride()));
      execution_db_accessor_.emplace(db_accessor_.get());
      transaction_status_.store(TransactionStatus::ACTIVE, std::memory_order_release);

      if (utils::Downcast<CypherQuery>(parsed_query.query) && interpreter_context_->trigger_store.HasTriggers()) {
        trigger_context_collector_.emplace(interpreter_context_->trigger_store.GetEventTypes());
      }
    }

    utils::Timer planning_timer;
    PreparedQuery prepared_query;
    utils::MemoryResource *memory_resource =
        std::visit([](auto &execution_memory) -> utils::MemoryResource * { return &execution_memory; },
                   query_execution->execution_memory);
    frame_change_collector_.reset();
    frame_change_collector_.emplace(memory_resource);
    if (utils::Downcast<CypherQuery>(parsed_query.query)) {
      prepared_query = PrepareCypherQuery(
          std::move(parsed_query), &query_execution->summary, interpreter_context_, &*execution_db_accessor_,
          memory_resource, &query_execution->notifications, username, &transaction_status_,
          trigger_context_collector_ ? &*trigger_context_collector_ : nullptr, &*frame_change_collector_);
    } else if (utils::Downcast<ExplainQuery>(parsed_query.query)) {
      prepared_query = PrepareExplainQuery(std::move(parsed_query), &query_execution->summary, interpreter_context_,
                                           &*execution_db_accessor_, &query_execution->execution_memory_with_exception);
    } else if (utils::Downcast<ProfileQuery>(parsed_query.query)) {
      prepared_query = PrepareProfileQuery(std::move(parsed_query), in_explicit_transaction_, &query_execution->summary,
                                           interpreter_context_, &*execution_db_accessor_,
                                           &query_execution->execution_memory_with_exception, username,
                                           &transaction_status_, &*frame_change_collector_);
    } else if (utils::Downcast<DumpQuery>(parsed_query.query)) {
      prepared_query = PrepareDumpQuery(std::move(parsed_query), &query_execution->summary, &*execution_db_accessor_,
                                        memory_resource);
    } else if (utils::Downcast<IndexQuery>(parsed_query.query)) {
      prepared_query = PrepareIndexQuery(std::move(parsed_query), in_explicit_transaction_,
                                         &query_execution->notifications, interpreter_context_);
    } else if (utils::Downcast<AnalyzeGraphQuery>(parsed_query.query)) {
      prepared_query = PrepareAnalyzeGraphQuery(std::move(parsed_query), in_explicit_transaction_,
                                                &*execution_db_accessor_, interpreter_context_);
    } else if (utils::Downcast<AuthQuery>(parsed_query.query)) {
      prepared_query = PrepareAuthQuery(
          std::move(parsed_query), in_explicit_transaction_, &query_execution->summary, interpreter_context_,
          &*execution_db_accessor_, &query_execution->execution_memory_with_exception, username, &transaction_status_);
    } else if (utils::Downcast<InfoQuery>(parsed_query.query)) {
      prepared_query = PrepareInfoQuery(std::move(parsed_query), in_explicit_transaction_, &query_execution->summary,
                                        interpreter_context_, interpreter_context_->db,
                                        &query_execution->execution_memory_with_exception, interpreter_isolation_level,
                                        next_transaction_isolation_level);
    } else if (utils::Downcast<ConstraintQuery>(parsed_query.query)) {
      prepared_query = PrepareConstraintQuery(std::move(parsed_query), in_explicit_transaction_,
                                              &query_execution->notifications, interpreter_context_);
    } else if (utils::Downcast<ReplicationQuery>(parsed_query.query)) {
      prepared_query =
          PrepareReplicationQuery(std::move(parsed_query), in_explicit_transaction_, &query_execution->notifications,
                                  interpreter_context_, &*execution_db_accessor_);
    } else if (utils::Downcast<LockPathQuery>(parsed_query.query)) {
      prepared_query = PrepareLockPathQuery(std::move(parsed_query), in_explicit_transaction_, interpreter_context_,
                                            &*execution_db_accessor_);
    } else if (utils::Downcast<FreeMemoryQuery>(parsed_query.query)) {
      prepared_query = PrepareFreeMemoryQuery(std::move(parsed_query), in_explicit_transaction_, interpreter_context_);
    } else if (utils::Downcast<ShowConfigQuery>(parsed_query.query)) {
      prepared_query = PrepareShowConfigQuery(std::move(parsed_query), in_explicit_transaction_);
    } else if (utils::Downcast<TriggerQuery>(parsed_query.query)) {
      prepared_query =
          PrepareTriggerQuery(std::move(parsed_query), in_explicit_transaction_, &query_execution->notifications,
                              interpreter_context_, &*execution_db_accessor_, params, username);
    } else if (utils::Downcast<StreamQuery>(parsed_query.query)) {
      prepared_query =
          PrepareStreamQuery(std::move(parsed_query), in_explicit_transaction_, &query_execution->notifications,
                             interpreter_context_, &*execution_db_accessor_, params, username);
    } else if (utils::Downcast<IsolationLevelQuery>(parsed_query.query)) {
      prepared_query =
          PrepareIsolationLevelQuery(std::move(parsed_query), in_explicit_transaction_, interpreter_context_, this);
    } else if (utils::Downcast<CreateSnapshotQuery>(parsed_query.query)) {
      prepared_query =
          PrepareCreateSnapshotQuery(std::move(parsed_query), in_explicit_transaction_, interpreter_context_);
    } else if (utils::Downcast<SettingQuery>(parsed_query.query)) {
      prepared_query = PrepareSettingQuery(std::move(parsed_query), in_explicit_transaction_, &*execution_db_accessor_);
    } else if (utils::Downcast<VersionQuery>(parsed_query.query)) {
      prepared_query = PrepareVersionQuery(std::move(parsed_query), in_explicit_transaction_);
    } else if (utils::Downcast<StorageModeQuery>(parsed_query.query)) {
      prepared_query = PrepareStorageModeQuery(std::move(parsed_query), in_explicit_transaction_, interpreter_context_);
    } else if (utils::Downcast<TransactionQueueQuery>(parsed_query.query)) {
      prepared_query = PrepareTransactionQueueQuery(std::move(parsed_query), username_, in_explicit_transaction_,
                                                    interpreter_context_, &*execution_db_accessor_);
    } else if (utils::Downcast<MultiDatabaseQuery>(parsed_query.query)) {
      prepared_query = PrepareMultiDatabaseQuery(std::move(parsed_query), in_explicit_transaction_,
                                                 interpreter_context_, session_uuid);
    } else if (utils::Downcast<ShowDatabasesQuery>(parsed_query.query)) {
      prepared_query = PrepareShowDatabasesQuery(
          std::move(parsed_query), interpreter_context_, session_uuid, &query_execution->summary,
          &*execution_db_accessor_, &query_execution->execution_memory_with_exception, username, &transaction_status_);
    } else {
      LOG_FATAL("Should not get here -- unknown query type!");
    }

    query_execution->summary["planning_time"] = planning_timer.Elapsed().count();
    query_execution->prepared_query.emplace(std::move(prepared_query));

    const auto rw_type = query_execution->prepared_query->rw_type;
    query_execution->summary["type"] = plan::ReadWriteTypeChecker::TypeToString(rw_type);

    UpdateTypeCount(rw_type);

    if (const auto query_type = query_execution->prepared_query->rw_type;
        interpreter_context_->db->GetReplicationRole() == storage::replication::ReplicationRole::REPLICA &&
        (query_type == RWType::W || query_type == RWType::RW)) {
      query_execution = nullptr;
      throw QueryException("Write query forbidden on the replica!");
    }

    // Set the target db to the current db (some queries have different target from the current db)
    if (!query_execution->prepared_query->db) {
      query_execution->prepared_query->db = interpreter_context_->db->id();
    }
    query_execution->summary["db"] = *query_execution->prepared_query->db;

    return {query_execution->prepared_query->header, query_execution->prepared_query->privileges, qid,
            query_execution->prepared_query->db};
  } catch (const utils::BasicException &) {
    memgraph::metrics::IncrementCounter(memgraph::metrics::FailedQuery);
    AbortCommand(query_execution_ptr);
    throw;
  }
}

std::vector<TypedValue> Interpreter::GetQueries() {
  auto typed_queries = std::vector<TypedValue>();
  transaction_queries_.WithLock([&typed_queries](const auto &transaction_queries) {
    std::for_each(transaction_queries.begin(), transaction_queries.end(),
                  [&typed_queries](const auto &query) { typed_queries.emplace_back(query); });
  });
  return typed_queries;
}

void Interpreter::Abort() {
  auto expected = TransactionStatus::ACTIVE;
  while (!transaction_status_.compare_exchange_weak(expected, TransactionStatus::STARTED_ROLLBACK)) {
    if (expected == TransactionStatus::TERMINATED || expected == TransactionStatus::IDLE) {
      transaction_status_.store(TransactionStatus::STARTED_ROLLBACK);
      break;
    }
    expected = TransactionStatus::ACTIVE;
    std::this_thread::sleep_for(std::chrono::milliseconds(1));
  }

  utils::OnScopeExit clean_status(
      [this]() { transaction_status_.store(TransactionStatus::IDLE, std::memory_order_release); });

  expect_rollback_ = false;
  in_explicit_transaction_ = false;
  metadata_ = std::nullopt;

  memgraph::metrics::DecrementCounter(memgraph::metrics::ActiveTransactions);

  if (!db_accessor_) return;

  db_accessor_->Abort();
  execution_db_accessor_.reset();
  db_accessor_.reset();
  trigger_context_collector_.reset();
  frame_change_collector_.reset();
}

namespace {
void RunTriggersIndividually(const utils::SkipList<Trigger> &triggers, InterpreterContext *interpreter_context,
                             TriggerContext trigger_context, std::atomic<TransactionStatus> *transaction_status) {
  // Run the triggers
  for (const auto &trigger : triggers.access()) {
    utils::MonotonicBufferResource execution_memory{kExecutionMemoryBlockSize};

    // create a new transaction for each trigger
    auto storage_acc = interpreter_context->db->Access();
    DbAccessor db_accessor{&storage_acc};

    trigger_context.AdaptForAccessor(&db_accessor);
    try {
      trigger.Execute(&db_accessor, &execution_memory, interpreter_context->config.execution_timeout_sec,
                      &interpreter_context->is_shutting_down, transaction_status, trigger_context,
                      interpreter_context->auth_checker);
    } catch (const utils::BasicException &exception) {
      spdlog::warn("Trigger '{}' failed with exception:\n{}", trigger.Name(), exception.what());
      db_accessor.Abort();
      continue;
    }

    auto maybe_commit_error = db_accessor.Commit();
    if (maybe_commit_error.HasError()) {
      const auto &error = maybe_commit_error.GetError();

      std::visit(
          [&trigger, &db_accessor]<typename T>(T &&arg) {
            using ErrorType = std::remove_cvref_t<T>;
            if constexpr (std::is_same_v<ErrorType, storage::ReplicationError>) {
              spdlog::warn("At least one SYNC replica has not confirmed execution of the trigger '{}'.",
                           trigger.Name());
            } else if constexpr (std::is_same_v<ErrorType, storage::ConstraintViolation>) {
              const auto &constraint_violation = arg;
              switch (constraint_violation.type) {
                case storage::ConstraintViolation::Type::EXISTENCE: {
                  const auto &label_name = db_accessor.LabelToName(constraint_violation.label);
                  MG_ASSERT(constraint_violation.properties.size() == 1U);
                  const auto &property_name = db_accessor.PropertyToName(*constraint_violation.properties.begin());
                  spdlog::warn("Trigger '{}' failed to commit due to existence constraint violation on: {}({}) ",
                               trigger.Name(), label_name, property_name);
                }
                case storage::ConstraintViolation::Type::UNIQUE: {
                  const auto &label_name = db_accessor.LabelToName(constraint_violation.label);
                  std::stringstream property_names_stream;
                  utils::PrintIterable(
                      property_names_stream, constraint_violation.properties, ", ",
                      [&](auto &stream, const auto &prop) { stream << db_accessor.PropertyToName(prop); });
                  spdlog::warn("Trigger '{}' failed to commit due to unique constraint violation on :{}({})",
                               trigger.Name(), label_name, property_names_stream.str());
                }
              }
            } else {
              static_assert(kAlwaysFalse<T>, "Missing type from variant visitor");
            }
          },
          error);
    }
  }
}
}  // namespace

void Interpreter::Commit() {
  // It's possible that some queries did not finish because the user did
  // not pull all of the results from the query.
  // For now, we will not check if there are some unfinished queries.
  // We should document clearly that all results should be pulled to complete
  // a query.
  if (!db_accessor_) return;

  /*
  At this point we must check that the transaction is alive to start committing. The only other possible state is
  verifying and in that case we must check if the transaction was terminated and if yes abort committing. Exception
  should suffice.
  */
  auto expected = TransactionStatus::ACTIVE;
  while (!transaction_status_.compare_exchange_weak(expected, TransactionStatus::STARTED_COMMITTING)) {
    if (expected == TransactionStatus::TERMINATED) {
      throw memgraph::utils::BasicException(
          "Aborting transaction commit because the transaction was requested to stop from other session. ");
    }
    expected = TransactionStatus::ACTIVE;
    std::this_thread::sleep_for(std::chrono::milliseconds(1));
  }

  // Clean transaction status if something went wrong
  utils::OnScopeExit clean_status(
      [this]() { transaction_status_.store(TransactionStatus::IDLE, std::memory_order_release); });

  utils::OnScopeExit update_metrics([]() {
    memgraph::metrics::IncrementCounter(memgraph::metrics::CommitedTransactions);
    memgraph::metrics::DecrementCounter(memgraph::metrics::ActiveTransactions);
  });

  std::optional<TriggerContext> trigger_context = std::nullopt;
  if (trigger_context_collector_) {
    trigger_context.emplace(std::move(*trigger_context_collector_).TransformToTriggerContext());
    trigger_context_collector_.reset();
  }

  if (frame_change_collector_) {
    frame_change_collector_.reset();
  }

  if (trigger_context) {
    // Run the triggers
    for (const auto &trigger : interpreter_context_->trigger_store.BeforeCommitTriggers().access()) {
      utils::MonotonicBufferResource execution_memory{kExecutionMemoryBlockSize};
      AdvanceCommand();
      try {
        trigger.Execute(&*execution_db_accessor_, &execution_memory, interpreter_context_->config.execution_timeout_sec,
                        &interpreter_context_->is_shutting_down, &transaction_status_, *trigger_context,
                        interpreter_context_->auth_checker);
      } catch (const utils::BasicException &e) {
        throw utils::BasicException(
            fmt::format("Trigger '{}' caused the transaction to fail.\nException: {}", trigger.Name(), e.what()));
      }
    }
    SPDLOG_DEBUG("Finished executing before commit triggers");
  }

  const auto reset_necessary_members = [this]() {
    execution_db_accessor_.reset();
    db_accessor_.reset();
    trigger_context_collector_.reset();
  };
  utils::OnScopeExit members_reseter(reset_necessary_members);

  auto commit_confirmed_by_all_sync_repplicas = true;

  auto maybe_commit_error = db_accessor_->Commit();
  if (maybe_commit_error.HasError()) {
    const auto &error = maybe_commit_error.GetError();

    std::visit(
        [&execution_db_accessor = execution_db_accessor_,
         &commit_confirmed_by_all_sync_repplicas]<typename T>(T &&arg) {
          using ErrorType = std::remove_cvref_t<T>;
          if constexpr (std::is_same_v<ErrorType, storage::ReplicationError>) {
            commit_confirmed_by_all_sync_repplicas = false;
          } else if constexpr (std::is_same_v<ErrorType, storage::ConstraintViolation>) {
            const auto &constraint_violation = arg;
            auto &label_name = execution_db_accessor->LabelToName(constraint_violation.label);
            switch (constraint_violation.type) {
              case storage::ConstraintViolation::Type::EXISTENCE: {
                MG_ASSERT(constraint_violation.properties.size() == 1U);
                auto &property_name = execution_db_accessor->PropertyToName(*constraint_violation.properties.begin());
                throw QueryException("Unable to commit due to existence constraint violation on :{}({})", label_name,
                                     property_name);
              }
              case storage::ConstraintViolation::Type::UNIQUE: {
                std::stringstream property_names_stream;
                utils::PrintIterable(property_names_stream, constraint_violation.properties, ", ",
                                     [&execution_db_accessor](auto &stream, const auto &prop) {
                                       stream << execution_db_accessor->PropertyToName(prop);
                                     });
                throw QueryException("Unable to commit due to unique constraint violation on :{}({})", label_name,
                                     property_names_stream.str());
              }
            }
          } else {
            static_assert(kAlwaysFalse<T>, "Missing type from variant visitor");
          }
        },
        error);
  }

  // The ordered execution of after commit triggers is heavily depending on the exclusiveness of db_accessor_->Commit():
  // only one of the transactions can be commiting at the same time, so when the commit is finished, that transaction
  // probably will schedule its after commit triggers, because the other transactions that want to commit are still
  // waiting for commiting or one of them just started commiting its changes.
  // This means the ordered execution of after commit triggers are not guaranteed.
  if (trigger_context && interpreter_context_->trigger_store.AfterCommitTriggers().size() > 0) {
    interpreter_context_->after_commit_trigger_pool.AddTask(
        [this, trigger_context = std::move(*trigger_context),
         user_transaction = std::shared_ptr(std::move(db_accessor_))]() mutable {
          RunTriggersIndividually(this->interpreter_context_->trigger_store.AfterCommitTriggers(),
                                  this->interpreter_context_, std::move(trigger_context), &this->transaction_status_);
          user_transaction->FinalizeTransaction();
          SPDLOG_DEBUG("Finished executing after commit triggers");  // NOLINT(bugprone-lambda-function-name)
        });
  }

  SPDLOG_DEBUG("Finished committing the transaction");
  if (!commit_confirmed_by_all_sync_repplicas) {
    throw ReplicationException("At least one SYNC replica has not confirmed committing last transaction.");
  }
}

void Interpreter::AdvanceCommand() {
  if (!db_accessor_) return;
  db_accessor_->AdvanceCommand();
}

void Interpreter::AbortCommand(std::unique_ptr<QueryExecution> *query_execution) {
  if (query_execution) {
    query_execution->reset(nullptr);
  }
  if (in_explicit_transaction_) {
    expect_rollback_ = true;
  } else {
    Abort();
  }
}

std::optional<storage::IsolationLevel> Interpreter::GetIsolationLevelOverride() {
  if (next_transaction_isolation_level) {
    const auto isolation_level = *next_transaction_isolation_level;
    next_transaction_isolation_level.reset();
    return isolation_level;
  }

  return interpreter_isolation_level;
}

void Interpreter::SetNextTransactionIsolationLevel(const storage::IsolationLevel isolation_level) {
  next_transaction_isolation_level.emplace(isolation_level);
}

void Interpreter::SetSessionIsolationLevel(const storage::IsolationLevel isolation_level) {
  interpreter_isolation_level.emplace(isolation_level);
}

}  // namespace memgraph::query<|MERGE_RESOLUTION|>--- conflicted
+++ resolved
@@ -2910,53 +2910,47 @@
       };
 
     case MultiDatabaseQuery::Action::USE:
-<<<<<<< HEAD
-      return PreparedQuery{
-          {"STATUS"},
-          std::move(parsed_query.required_privileges),
-          [db_name = query->db_name_, session_uuid,
-           &sc_handler =
-               static_cast<memgraph::dbms::SessionContextHandler::InterpContextT *>(interpreter_context)->sc_handler_](
-              AnyStream *stream, std::optional<int> n) -> std::optional<QueryHandlerResult> {
-            std::vector<std::vector<TypedValue>> status;
-            std::string res;
-
-            memgraph::dbms::SetForResult set = memgraph::dbms::SetForResult::SUCCESS;
-
-            try {
-              set = sc_handler.SetFor(session_uuid, db_name);
-            } catch (const utils::BasicException &e) {
-              throw QueryRuntimeException(e.what());
-            }
-
-            switch (set) {
-              case dbms::SetForResult::SUCCESS:
-                res = "Using " + db_name;
-                break;
-              case dbms::SetForResult::ALREADY_SET:
-                res = "Already using " + db_name;
-                break;
-              case dbms::SetForResult::FAIL:
-                throw QueryRuntimeException("Failed to start using {}", db_name);
-            }
-
-            status.emplace_back(std::vector<TypedValue>{TypedValue(res)});
-            auto pull_plan = std::make_shared<PullPlanVector>(std::move(status));
-            if (pull_plan->Pull(stream, n)) {
-              return QueryHandlerResult::COMMIT;
-            }
-            return std::nullopt;
-          },
-          RWType::NONE,
-          query->db_name_};
+      return PreparedQuery{{"STATUS"},
+                           std::move(parsed_query.required_privileges),
+                           [db_name = query->db_name_, session_uuid, &sc_handler](
+                               AnyStream *stream, std::optional<int> n) -> std::optional<QueryHandlerResult> {
+                             std::vector<std::vector<TypedValue>> status;
+                             std::string res;
+
+                             memgraph::dbms::SetForResult set = memgraph::dbms::SetForResult::SUCCESS;
+
+                             try {
+                               set = sc_handler.SetFor(session_uuid, db_name);
+                             } catch (const utils::BasicException &e) {
+                               throw QueryRuntimeException(e.what());
+                             }
+
+                             switch (set) {
+                               case dbms::SetForResult::SUCCESS:
+                                 res = "Using " + db_name;
+                                 break;
+                               case dbms::SetForResult::ALREADY_SET:
+                                 res = "Already using " + db_name;
+                                 break;
+                               case dbms::SetForResult::FAIL:
+                                 throw QueryRuntimeException("Failed to start using {}", db_name);
+                             }
+
+                             status.emplace_back(std::vector<TypedValue>{TypedValue(res)});
+                             auto pull_plan = std::make_shared<PullPlanVector>(std::move(status));
+                             if (pull_plan->Pull(stream, n)) {
+                               return QueryHandlerResult::COMMIT;
+                             }
+                             return std::nullopt;
+                           },
+                           RWType::NONE,
+                           query->db_name_};
 
     case MultiDatabaseQuery::Action::DROP:
       return PreparedQuery{
           {"STATUS"},
           std::move(parsed_query.required_privileges),
-          [db_name = query->db_name_, session_uuid,
-           &sc_handler =
-               static_cast<memgraph::dbms::SessionContextHandler::InterpContextT *>(interpreter_context)->sc_handler_](
+          [db_name = query->db_name_, session_uuid, &sc_handler](
               AnyStream *stream, std::optional<int> n) -> std::optional<QueryHandlerResult> {
             std::vector<std::vector<TypedValue>> status;
 
@@ -2992,82 +2986,6 @@
           },
           RWType::W,
           query->db_name_};
-=======
-      return PreparedQuery{{"STATUS"},
-                           std::move(parsed_query.required_privileges),
-                           [db_name = query->db_name_, session_uuid, &sc_handler](
-                               AnyStream *stream, std::optional<int> n) -> std::optional<QueryHandlerResult> {
-                             std::vector<std::vector<TypedValue>> status;
-                             std::string res;
-
-                             // try {
-                             const auto set = sc_handler.SetFor(session_uuid, db_name);
-                             switch (set) {
-                               case dbms::SetForResult::SUCCESS:
-                                 res = "Using " + db_name;
-                                 break;
-                               case dbms::SetForResult::ALREADY_SET:
-                                 res = "Already using " + db_name;
-                                 break;
-                               case dbms::SetForResult::FAIL:
-                                 res = "Failed to start using " + db_name;
-                                 break;
-                             }
-                             // } catch (std::out_of_range &) {
-                             //   res = db_name + " does not exist.";
-                             // }
-
-                             status.emplace_back(std::vector<TypedValue>{TypedValue(res)});
-                             auto pull_plan = std::make_shared<PullPlanVector>(std::move(status));
-                             if (pull_plan->Pull(stream, n)) {
-                               return QueryHandlerResult::COMMIT;
-                             }
-                             return std::nullopt;
-                           },
-                           RWType::NONE,
-                           query->db_name_};
-
-    case MultiDatabaseQuery::Action::DROP:
-      return PreparedQuery{{"STATUS"},
-                           std::move(parsed_query.required_privileges),
-                           [db_name = query->db_name_, session_uuid, &sc_handler](
-                               AnyStream *stream, std::optional<int> n) -> std::optional<QueryHandlerResult> {
-                             std::vector<std::vector<TypedValue>> status;
-                             std::string res;
-
-                             const auto success = sc_handler.Delete(db_name);
-                             if (success.HasError()) {
-                               switch (success.GetError()) {
-                                 case dbms::DeleteError::DEFAULT_DB:
-                                   res = "Cannot delete the default database.";
-                                   break;
-                                 case dbms::DeleteError::NON_EXISTENT:
-                                   res = db_name + " does not exist.";
-                                   break;
-                                 case dbms::DeleteError::USING:
-                                   res = "Cannot delete " + db_name + ", it is currently being used.";
-                                   break;
-                                 case dbms::DeleteError::FAIL:
-                                   res = "Failed while deleting " + db_name;
-                                   break;
-                                 case dbms::DeleteError::DISK_FAIL:
-                                   res = "Failed to clean storage of " + db_name;
-                                   break;
-                               }
-                             } else {
-                               res = "Successfully deleted " + db_name;
-                             }
-
-                             status.emplace_back(std::vector<TypedValue>{TypedValue(res)});
-                             auto pull_plan = std::make_shared<PullPlanVector>(std::move(status));
-                             if (pull_plan->Pull(stream, n)) {
-                               return QueryHandlerResult::COMMIT;
-                             }
-                             return std::nullopt;
-                           },
-                           RWType::W,
-                           query->db_name_};
->>>>>>> ac2d9c05
   }
 #else
   throw QueryException("Query not supported.");
