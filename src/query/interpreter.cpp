--- conflicted
+++ resolved
@@ -285,15 +285,10 @@
   std::string rolename = auth_query->role_;
   std::string user_or_role = auth_query->user_or_role_;
   std::vector<AuthQuery::Privilege> privileges = auth_query->privileges_;
-<<<<<<< HEAD
-  std::vector<std::string> edgeTypes = auth_query->edge_types_;
-  std::vector<std::string> labels = auth_query->labels_;
-=======
   std::vector<std::unordered_map<AuthQuery::FineGrainedPrivilege, std::vector<std::string>>> label_privileges =
       auth_query->label_privileges_;
   std::vector<std::unordered_map<AuthQuery::FineGrainedPrivilege, std::vector<std::string>>> edge_type_privileges =
       auth_query->edge_type_privileges_;
->>>>>>> 05f120b7
   auto password = EvaluateOptionalExpression(auth_query->password_, &evaluator);
 
   Callback callback;
@@ -323,13 +318,9 @@
         // If the license is not valid we create users with admin access
         if (!valid_enterprise_license) {
           spdlog::warn("Granting all the privileges to {}.", username);
-<<<<<<< HEAD
-          auth->GrantPrivilege(username, kPrivilegesAll, {"*"}, {"*"});
-=======
           auth->GrantPrivilege(username, kPrivilegesAll,
                                {{{AuthQuery::FineGrainedPrivilege::CREATE_DELETE, {auth::kAsterisk}}}},
                                {{{AuthQuery::FineGrainedPrivilege::CREATE_DELETE, {auth::kAsterisk}}}});
->>>>>>> 05f120b7
         }
 
         return std::vector<std::vector<TypedValue>>();
@@ -404,35 +395,20 @@
       };
       return callback;
     case AuthQuery::Action::GRANT_PRIVILEGE:
-<<<<<<< HEAD
-      callback.fn = [auth, user_or_role, privileges, labels, edgeTypes] {
-        auth->GrantPrivilege(user_or_role, privileges, labels, edgeTypes);
-=======
       callback.fn = [auth, user_or_role, privileges, label_privileges, edge_type_privileges] {
         auth->GrantPrivilege(user_or_role, privileges, label_privileges, edge_type_privileges);
->>>>>>> 05f120b7
         return std::vector<std::vector<TypedValue>>();
       };
       return callback;
     case AuthQuery::Action::DENY_PRIVILEGE:
-<<<<<<< HEAD
       callback.fn = [auth, user_or_role, privileges, labels, edgeTypes] {
         auth->DenyPrivilege(user_or_role, privileges, labels, edgeTypes);
-=======
-      callback.fn = [auth, user_or_role, privileges, label_privileges, edge_type_privileges] {
-        auth->DenyPrivilege(user_or_role, privileges, label_privileges, edge_type_privileges);
->>>>>>> 05f120b7
         return std::vector<std::vector<TypedValue>>();
       };
       return callback;
     case AuthQuery::Action::REVOKE_PRIVILEGE: {
-<<<<<<< HEAD
-      callback.fn = [auth, user_or_role, privileges, labels, edgeTypes] {
-        auth->RevokePrivilege(user_or_role, privileges, labels, edgeTypes);
-=======
       callback.fn = [auth, user_or_role, privileges, label_privileges, edge_type_privileges] {
         auth->RevokePrivilege(user_or_role, privileges, label_privileges, edge_type_privileges);
->>>>>>> 05f120b7
         return std::vector<std::vector<TypedValue>>();
       };
       return callback;
