// Copyright 2024 Memgraph Ltd.
//
// Use of this software is governed by the Business Source License
// included in the file licenses/BSL.txt; by using this file, you agree to be bound by the terms of the Business Source
// License, and you may not use this file except in compliance with the Business Source License.
//
// As of the Change Date specified in that file, in accordance with
// the Business Source License, use of this software will be governed
// by the Apache License, Version 2.0, included in the file
// licenses/APL.txt.

#include "query/interpreter.hpp"
#include <bits/ranges_algo.h>
#include <fmt/core.h>

#include <algorithm>
#include <atomic>
#include <chrono>
#include <concepts>
#include <cstddef>
#include <cstdint>
#include <functional>
#include <iterator>
#include <limits>
#include <memory>
#include <optional>
#include <stdexcept>
#include <thread>
#include <tuple>
#include <unordered_map>
#include <utility>
#include <variant>

#include "auth/auth.hpp"
#include "auth/models.hpp"
#include "csv/parsing.hpp"
#include "dbms/coordinator_handler.hpp"
#include "dbms/database.hpp"
#include "dbms/dbms_handler.hpp"
#include "dbms/global.hpp"
#include "dbms/inmemory/storage_helper.hpp"
#include "flags/experimental.hpp"
#include "flags/replication.hpp"
#include "flags/run_time_configurable.hpp"
#include "glue/communication.hpp"
#include "license/license.hpp"
#include "memory/global_memory_control.hpp"
#include "memory/query_memory_control.hpp"
#include "query/auth_query_handler.hpp"
#include "query/config.hpp"
#include "query/constants.hpp"
#include "query/context.hpp"
#include "query/cypher_query_interpreter.hpp"
#include "query/db_accessor.hpp"
#include "query/dump.hpp"
#include "query/exceptions.hpp"
#include "query/frontend/ast/ast.hpp"
#include "query/frontend/ast/ast_visitor.hpp"
#include "query/frontend/ast/cypher_main_visitor.hpp"
#include "query/frontend/opencypher/parser.hpp"
#include "query/frontend/semantic/required_privileges.hpp"
#include "query/frontend/semantic/symbol_generator.hpp"
#include "query/interpret/eval.hpp"
#include "query/interpret/frame.hpp"
#include "query/interpreter_context.hpp"
#include "query/metadata.hpp"
#include "query/plan/hint_provider.hpp"
#include "query/plan/planner.hpp"
#include "query/plan/profile.hpp"
#include "query/plan/vertex_count_cache.hpp"
#include "query/procedure/module.hpp"
#include "query/query_user.hpp"
#include "query/replication_query_handler.hpp"
#include "query/stream.hpp"
#include "query/stream/common.hpp"
#include "query/stream/sources.hpp"
#include "query/stream/streams.hpp"
#include "query/trigger.hpp"
#include "query/typed_value.hpp"
#include "replication/config.hpp"
#include "replication/state.hpp"
#include "spdlog/spdlog.h"
#include "storage/v2/disk/storage.hpp"
#include "storage/v2/edge.hpp"
#include "storage/v2/edge_import_mode.hpp"
#include "storage/v2/id_types.hpp"
#include "storage/v2/inmemory/storage.hpp"
#include "storage/v2/property_value.hpp"
#include "storage/v2/storage_error.hpp"
#include "storage/v2/storage_mode.hpp"
#include "utils/algorithm.hpp"
#include "utils/build_info.hpp"
#include "utils/event_counter.hpp"
#include "utils/event_histogram.hpp"
#include "utils/exceptions.hpp"
#include "utils/file.hpp"
#include "utils/flag_validation.hpp"
#include "utils/functional.hpp"
#include "utils/likely.hpp"
#include "utils/logging.hpp"
#include "utils/memory.hpp"
#include "utils/memory_tracker.hpp"
#include "utils/message.hpp"
#include "utils/on_scope_exit.hpp"
#include "utils/readable_size.hpp"
#include "utils/settings.hpp"
#include "utils/stat.hpp"
#include "utils/string.hpp"
#include "utils/tsc.hpp"
#include "utils/typeinfo.hpp"
#include "utils/variant_helpers.hpp"

#ifdef MG_ENTERPRISE
#include "flags/experimental.hpp"
#endif

namespace memgraph::metrics {
extern Event ReadQuery;
extern Event WriteQuery;
extern Event ReadWriteQuery;

extern const Event StreamsCreated;
extern const Event TriggersCreated;

extern const Event QueryExecutionLatency_us;

extern const Event CommitedTransactions;
extern const Event RollbackedTransactions;
extern const Event ActiveTransactions;
}  // namespace memgraph::metrics

void memgraph::query::CurrentDB::SetupDatabaseTransaction(
    std::optional<storage::IsolationLevel> override_isolation_level, bool could_commit, bool unique) {
  auto &db_acc = *db_acc_;
  if (unique) {
    db_transactional_accessor_ = db_acc->UniqueAccess(override_isolation_level);
  } else {
    db_transactional_accessor_ = db_acc->Access(override_isolation_level);
  }
  execution_db_accessor_.emplace(db_transactional_accessor_.get());

  if (db_acc->trigger_store()->HasTriggers() && could_commit) {
    trigger_context_collector_.emplace(db_acc->trigger_store()->GetEventTypes());
  }
}
void memgraph::query::CurrentDB::CleanupDBTransaction(bool abort) {
  if (abort && db_transactional_accessor_) {
    db_transactional_accessor_->Abort();
  }
  db_transactional_accessor_.reset();
  execution_db_accessor_.reset();
  trigger_context_collector_.reset();
}
// namespace memgraph::metrics

namespace memgraph::query {

constexpr std::string_view kSchemaAssert = "SCHEMA.ASSERT";
constexpr int kSystemTxTryMS = 100;  //!< Duration of the unique try_lock_for

template <typename>
constexpr auto kAlwaysFalse = false;

namespace {
template <typename T, typename K>
void Sort(std::vector<T, K> &vec) {
  std::sort(vec.begin(), vec.end());
}

template <typename K>
void Sort(std::vector<TypedValue, K> &vec) {
  std::sort(vec.begin(), vec.end(),
            [](const TypedValue &lv, const TypedValue &rv) { return lv.ValueString() < rv.ValueString(); });
}

// NOLINTNEXTLINE (misc-unused-parameters)
[[maybe_unused]] bool Same(const TypedValue &lv, const TypedValue &rv) {
  return TypedValue(lv).ValueString() == TypedValue(rv).ValueString();
}
// NOLINTNEXTLINE (misc-unused-parameters)
bool Same(const TypedValue &lv, const std::string &rv) { return std::string(TypedValue(lv).ValueString()) == rv; }
// NOLINTNEXTLINE (misc-unused-parameters)
[[maybe_unused]] bool Same(const std::string &lv, const TypedValue &rv) {
  return lv == std::string(TypedValue(rv).ValueString());
}
// NOLINTNEXTLINE (misc-unused-parameters)
bool Same(const std::string &lv, const std::string &rv) { return lv == rv; }

void UpdateTypeCount(const plan::ReadWriteTypeChecker::RWType type) {
  switch (type) {
    case plan::ReadWriteTypeChecker::RWType::R:
      memgraph::metrics::IncrementCounter(memgraph::metrics::ReadQuery);
      break;
    case plan::ReadWriteTypeChecker::RWType::W:
      memgraph::metrics::IncrementCounter(memgraph::metrics::WriteQuery);
      break;
    case plan::ReadWriteTypeChecker::RWType::RW:
      memgraph::metrics::IncrementCounter(memgraph::metrics::ReadWriteQuery);
      break;
    default:
      break;
  }
}

template <typename T>
concept HasEmpty = requires(T t) {
  { t.empty() } -> std::convertible_to<bool>;
};

template <typename T>
inline std::optional<T> GenOptional(const T &in) {
  return in.empty() ? std::nullopt : std::make_optional<T>(in);
}

struct Callback {
  std::vector<std::string> header;
  using CallbackFunction = std::function<std::vector<std::vector<TypedValue>>()>;
  CallbackFunction fn;
  bool should_abort_query{false};
};

TypedValue EvaluateOptionalExpression(Expression *expression, ExpressionVisitor<TypedValue> &eval) {
  return expression ? expression->Accept(eval) : TypedValue();
}

template <typename TResult>
std::optional<TResult> GetOptionalValue(query::Expression *expression, ExpressionVisitor<TypedValue> &evaluator) {
  if (expression != nullptr) {
    auto int_value = expression->Accept(evaluator);
    MG_ASSERT(int_value.IsNull() || int_value.IsInt());
    if (int_value.IsInt()) {
      return TResult{int_value.ValueInt()};
    }
  }
  return {};
};

std::optional<std::string> GetOptionalStringValue(query::Expression *expression,
                                                  ExpressionVisitor<TypedValue> &evaluator) {
  if (expression != nullptr) {
    auto value = expression->Accept(evaluator);
    MG_ASSERT(value.IsNull() || value.IsString());
    if (value.IsString()) {
      return {std::string(value.ValueString().begin(), value.ValueString().end())};
    }
  }
  return {};
};

inline auto convertFromCoordinatorToReplicationMode(const CoordinatorQuery::SyncMode &sync_mode)
    -> replication_coordination_glue::ReplicationMode {
  switch (sync_mode) {
    case CoordinatorQuery::SyncMode::ASYNC: {
      return replication_coordination_glue::ReplicationMode::ASYNC;
    }
    case CoordinatorQuery::SyncMode::SYNC: {
      return replication_coordination_glue::ReplicationMode::SYNC;
    }
  }
  // TODO: C++23 std::unreachable()
  return replication_coordination_glue::ReplicationMode::ASYNC;
}

inline auto convertToReplicationMode(const ReplicationQuery::SyncMode &sync_mode)
    -> replication_coordination_glue::ReplicationMode {
  switch (sync_mode) {
    case ReplicationQuery::SyncMode::ASYNC: {
      return replication_coordination_glue::ReplicationMode::ASYNC;
    }
    case ReplicationQuery::SyncMode::SYNC: {
      return replication_coordination_glue::ReplicationMode::SYNC;
    }
  }
  // TODO: C++23 std::unreachable()
  return replication_coordination_glue::ReplicationMode::ASYNC;
}

class ReplQueryHandler {
 public:
  explicit ReplQueryHandler(query::ReplicationQueryHandler &replication_query_handler)
      : handler_{&replication_query_handler} {}

  /// @throw QueryRuntimeException if an error ocurred.
  void SetReplicationRole(ReplicationQuery::ReplicationRole replication_role, std::optional<int64_t> port) {
    auto ValidatePort = [](std::optional<int64_t> port) -> void {
      if (!port || *port < 0 || *port > std::numeric_limits<uint16_t>::max()) {
        throw QueryRuntimeException("Port number invalid!");
      }
    };
    if (replication_role == ReplicationQuery::ReplicationRole::MAIN) {
      if (!handler_->SetReplicationRoleMain()) {
        throw QueryRuntimeException("Couldn't set replication role to main!");
      }
    } else {
      ValidatePort(port);

      auto const config = memgraph::replication::ReplicationServerConfig{
          .ip_address = memgraph::replication::kDefaultReplicationServerIp,
          .port = static_cast<uint16_t>(*port),
      };

      if (!handler_->TrySetReplicationRoleReplica(config, std::nullopt)) {
        throw QueryRuntimeException("Couldn't set role to replica!");
      }
    }
  }

  /// @throw QueryRuntimeException if an error ocurred.
  ReplicationQuery::ReplicationRole ShowReplicationRole() const {
    switch (handler_->GetRole()) {
      case memgraph::replication_coordination_glue::ReplicationRole::MAIN:
        return ReplicationQuery::ReplicationRole::MAIN;
      case memgraph::replication_coordination_glue::ReplicationRole::REPLICA:
        return ReplicationQuery::ReplicationRole::REPLICA;
    }
    throw QueryRuntimeException("Couldn't show replication role - invalid role set!");
  }

  /// @throw QueryRuntimeException if an error ocurred.
  void RegisterReplica(const std::string &name, const std::string &socket_address,
                       const ReplicationQuery::SyncMode sync_mode, const std::chrono::seconds replica_check_frequency) {
    // Coordinator is main by default so this check is OK although it should actually be nothing (neither main nor
    // replica)
    if (handler_->IsReplica()) {
      // replica can't register another replica
      throw QueryRuntimeException("Replica can't register another replica!");
    }

    const auto repl_mode = convertToReplicationMode(sync_mode);

    auto maybe_endpoint =
        io::network::Endpoint::ParseSocketOrAddress(socket_address, memgraph::replication::kDefaultReplicationPort);
    if (maybe_endpoint) {
      const auto replication_config =
          replication::ReplicationClientConfig{.name = name,
                                               .mode = repl_mode,
                                               .ip_address = std::move(maybe_endpoint->address),
                                               .port = maybe_endpoint->port,
                                               .replica_check_frequency = replica_check_frequency,
                                               .ssl = std::nullopt};

      const auto error = handler_->TryRegisterReplica(replication_config).HasError();

      if (error) {
        throw QueryRuntimeException(fmt::format("Couldn't register replica '{}'!", name));
      }

    } else {
      throw QueryRuntimeException("Invalid socket address!");
    }
  }

  /// @throw QueryRuntimeException if an error occurred.
  void DropReplica(std::string_view replica_name) {
    auto const result = handler_->UnregisterReplica(replica_name);
    switch (result) {
      using enum memgraph::query::UnregisterReplicaResult;
      case NOT_MAIN:
        throw QueryRuntimeException("Replica can't unregister a replica!");
      case COULD_NOT_BE_PERSISTED:
        [[fallthrough]];
      case CAN_NOT_UNREGISTER:
        throw QueryRuntimeException(fmt::format("Couldn't unregister the replica '{}'", replica_name));
      case SUCCESS:
        break;
    }
  }

  std::vector<ReplicasInfo> ShowReplicas() const {
    auto info = handler_->ShowReplicas();
    if (info.HasError()) {
      switch (info.GetError()) {
        case ShowReplicaError::NOT_MAIN:
          throw QueryRuntimeException("Replica can't show registered replicas (it shouldn't have any)!");
      }
    }

    return info.GetValue().entries_;
  }

 private:
  query::ReplicationQueryHandler *handler_;
};

#ifdef MG_ENTERPRISE
class CoordQueryHandler final : public query::CoordinatorQueryHandler {
 public:
  explicit CoordQueryHandler(coordination::CoordinatorState &coordinator_state)

      : coordinator_handler_(coordinator_state) {}

  void UnregisterInstance(std::string_view instance_name) override {
    auto status = coordinator_handler_.UnregisterReplicationInstance(instance_name);
    switch (status) {
      using enum memgraph::coordination::UnregisterInstanceCoordinatorStatus;
      case NO_INSTANCE_WITH_NAME:
        throw QueryRuntimeException("No instance with such name!");
      case IS_MAIN:
        throw QueryRuntimeException(
            "Alive main instance can't be unregistered! Shut it down to trigger failover and then unregister it!");
      case NOT_COORDINATOR:
        throw QueryRuntimeException("UNREGISTER INSTANCE query can only be run on a coordinator!");
      case NOT_LEADER:
        throw QueryRuntimeException("Couldn't unregister replica instance since coordinator is not a leader!");
      case RAFT_LOG_ERROR:
        throw QueryRuntimeException("Couldn't unregister replica instance since raft server couldn't append the log!");
      case RPC_FAILED:
        throw QueryRuntimeException(
            "Couldn't unregister replica instance because current main instance couldn't unregister replica!");
      case LOCK_OPENED:
        throw QueryRuntimeException("Couldn't unregister replica because the last action didn't finish successfully!");
      case FAILED_TO_OPEN_LOCK:
        throw QueryRuntimeException("Couldn't register instance as cluster didn't accept start of action!");
      case FAILED_TO_CLOSE_LOCK:
        throw QueryRuntimeException("Couldn't register instance as cluster didn't accept successful finish of action!");
      case SUCCESS:
        break;
    }
  }

  void RegisterReplicationInstance(std::string_view bolt_server, std::string_view management_server,
                                   std::string_view replication_server,
                                   std::chrono::seconds const &instance_check_frequency,
                                   std::chrono::seconds const &instance_down_timeout,
                                   std::chrono::seconds const &instance_get_uuid_frequency,
                                   std::string_view instance_name, CoordinatorQuery::SyncMode sync_mode) override {
    auto const maybe_bolt_server = io::network::Endpoint::ParseSocketOrAddress(bolt_server);
    if (!maybe_bolt_server) {
      throw QueryRuntimeException("Invalid bolt socket address!");
    }

    auto const maybe_management_server = io::network::Endpoint::ParseSocketOrAddress(management_server);
    if (!maybe_management_server) {
      throw QueryRuntimeException("Invalid management socket address!");
    }

    auto const maybe_replication_server = io::network::Endpoint::ParseSocketOrAddress(replication_server);
    if (!maybe_replication_server) {
      throw QueryRuntimeException("Invalid replication socket address!");
    }

    auto const repl_config =
        coordination::ReplicationClientInfo{.instance_name = std::string(instance_name),
                                            .replication_mode = convertFromCoordinatorToReplicationMode(sync_mode),
                                            .replication_server = *maybe_replication_server};

    auto coordinator_client_config =
        coordination::CoordinatorToReplicaConfig{.instance_name = std::string(instance_name),
                                                 .mgt_server = *maybe_management_server,
                                                 .bolt_server = *maybe_bolt_server,
                                                 .replication_client_info = repl_config,
                                                 .instance_health_check_frequency_sec = instance_check_frequency,
                                                 .instance_down_timeout_sec = instance_down_timeout,
                                                 .instance_get_uuid_frequency_sec = instance_get_uuid_frequency,
                                                 .ssl = std::nullopt};

    auto status = coordinator_handler_.RegisterReplicationInstance(coordinator_client_config);
    switch (status) {
      using enum memgraph::coordination::RegisterInstanceCoordinatorStatus;
      case NAME_EXISTS:
        throw QueryRuntimeException("Couldn't register replica instance since instance with such name already exists!");
      case COORD_ENDPOINT_EXISTS:
        throw QueryRuntimeException(
            "Couldn't register replica instance since instance with such coordinator endpoint already exists!");
      case REPL_ENDPOINT_EXISTS:
        throw QueryRuntimeException(
            "Couldn't register replica instance since instance with such replication endpoint already exists!");
      case NOT_COORDINATOR:
        throw QueryRuntimeException("REGISTER INSTANCE query can only be run on a coordinator!");
      case NOT_LEADER:
        throw QueryRuntimeException("Couldn't register replica instance since coordinator is not a leader!");
      case RAFT_LOG_ERROR:
        throw QueryRuntimeException("Couldn't register replica instance since raft server couldn't append the log!");
      case RPC_FAILED:
        throw QueryRuntimeException(
            "Couldn't register replica instance because setting instance to replica failed! Check logs on replica to "
            "find out more info!");
      case LOCK_OPENED:
        throw QueryRuntimeException(
            "Couldn't register replica instance because because the last action didn't finish successfully!");
      case FAILED_TO_OPEN_LOCK:
        throw QueryRuntimeException("Couldn't register instance as cluster didn't accept start of action!");
      case FAILED_TO_CLOSE_LOCK:
        throw QueryRuntimeException("Couldn't register instance as cluster didn't accept successful finish of action!");
      case SUCCESS:
        break;
    }
  }

  auto AddCoordinatorInstance(uint32_t coordinator_id, std::string_view bolt_server,
                              std::string_view coordinator_server) -> void override {
    auto const maybe_coordinator_server = io::network::Endpoint::ParseSocketOrAddress(coordinator_server);
    if (!maybe_coordinator_server) {
      throw QueryRuntimeException("Invalid coordinator socket address!");
    }

    auto const maybe_bolt_server = io::network::Endpoint::ParseSocketOrAddress(bolt_server);
    if (!maybe_bolt_server) {
      throw QueryRuntimeException("Invalid bolt socket address!");
    }

    auto const coord_coord_config =
        coordination::CoordinatorToCoordinatorConfig{.coordinator_id = coordinator_id,
                                                     .bolt_server = *maybe_bolt_server,
                                                     .coordinator_server = *maybe_coordinator_server};

    coordinator_handler_.AddCoordinatorInstance(coord_coord_config);
    spdlog::info("Added instance on coordinator server {}", maybe_coordinator_server->SocketAddress());
  }

  void SetReplicationInstanceToMain(std::string_view instance_name) override {
    auto const status = coordinator_handler_.SetReplicationInstanceToMain(instance_name);
    switch (status) {
      using enum memgraph::coordination::SetInstanceToMainCoordinatorStatus;
      case NO_INSTANCE_WITH_NAME:
        throw QueryRuntimeException("No instance with such name!");
      case MAIN_ALREADY_EXISTS:
        throw QueryRuntimeException("Couldn't set instance to main since there is already a main instance in cluster!");
      case NOT_COORDINATOR:
        throw QueryRuntimeException("SET INSTANCE TO MAIN query can only be run on a coordinator!");
      case NOT_LEADER:
        throw QueryRuntimeException("Couldn't set instance to main since coordinator is not a leader!");
      case RAFT_LOG_ERROR:
        throw QueryRuntimeException("Couldn't promote instance since raft server couldn't append the log!");
      case COULD_NOT_PROMOTE_TO_MAIN:
        throw QueryRuntimeException(
            "Couldn't set replica instance to main! Check coordinator and replica for more logs");
      case SWAP_UUID_FAILED:
        throw QueryRuntimeException("Couldn't set replica instance to main. Replicas didn't swap uuid of new main.");
      case FAILED_TO_OPEN_LOCK:
        throw QueryRuntimeException("Couldn't register instance as cluster didn't accept start of action!");
      case LOCK_OPENED:
        throw QueryRuntimeException(
            "Couldn't register replica instance because because the last action didn't finish successfully!");
      case ENABLE_WRITING_FAILED:
        throw QueryRuntimeException("Instance promoted to MAIN, but couldn't enable writing to instance.");
      case FAILED_TO_CLOSE_LOCK:
        throw QueryRuntimeException("Couldn't register instance as cluster didn't accept successful finish of action!");
      case SUCCESS:
        break;
    }
  }

  std::vector<coordination::InstanceStatus> ShowInstances() const override {
    return coordinator_handler_.ShowInstances();
  }

 private:
  dbms::CoordinatorHandler coordinator_handler_;
};
#endif

/// returns false if the replication role can't be set
/// @throw QueryRuntimeException if an error occurred.

Callback HandleAuthQuery(AuthQuery *auth_query, InterpreterContext *interpreter_context, const Parameters &parameters,
                         Interpreter &interpreter) {
  AuthQueryHandler *auth = interpreter_context->auth;
#ifdef MG_ENTERPRISE
  auto *db_handler = interpreter_context->dbms_handler;
#endif
  // TODO: MemoryResource for EvaluationContext, it should probably be passed as
  // the argument to Callback.
  EvaluationContext evaluation_context;
  evaluation_context.timestamp = QueryTimestamp();
  evaluation_context.parameters = parameters;
  auto evaluator = PrimitiveLiteralExpressionEvaluator{evaluation_context};

  std::string username = auth_query->user_;
  std::string rolename = auth_query->role_;
  std::string user_or_role = auth_query->user_or_role_;
  std::string database = auth_query->database_;
  std::vector<AuthQuery::Privilege> privileges = auth_query->privileges_;
#ifdef MG_ENTERPRISE
  std::vector<std::unordered_map<AuthQuery::FineGrainedPrivilege, std::vector<std::string>>> label_privileges =
      auth_query->label_privileges_;
  std::vector<std::unordered_map<AuthQuery::FineGrainedPrivilege, std::vector<std::string>>> edge_type_privileges =
      auth_query->edge_type_privileges_;
#endif
  auto password = EvaluateOptionalExpression(auth_query->password_, evaluator);

  Callback callback;

  const auto license_check_result = license::global_license_checker.IsEnterpriseValid(utils::global_settings);

  static const std::unordered_set enterprise_only_methods{AuthQuery::Action::CREATE_ROLE,
                                                          AuthQuery::Action::DROP_ROLE,
                                                          AuthQuery::Action::SET_ROLE,
                                                          AuthQuery::Action::CLEAR_ROLE,
                                                          AuthQuery::Action::GRANT_PRIVILEGE,
                                                          AuthQuery::Action::DENY_PRIVILEGE,
                                                          AuthQuery::Action::REVOKE_PRIVILEGE,
                                                          AuthQuery::Action::SHOW_PRIVILEGES,
                                                          AuthQuery::Action::SHOW_USERS_FOR_ROLE,
                                                          AuthQuery::Action::SHOW_ROLE_FOR_USER,
                                                          AuthQuery::Action::GRANT_DATABASE_TO_USER,
                                                          AuthQuery::Action::DENY_DATABASE_FROM_USER,
                                                          AuthQuery::Action::REVOKE_DATABASE_FROM_USER,
                                                          AuthQuery::Action::SHOW_DATABASE_PRIVILEGES,
                                                          AuthQuery::Action::SET_MAIN_DATABASE};

  if (license_check_result.HasError() && enterprise_only_methods.contains(auth_query->action_)) {
    throw utils::BasicException(
        license::LicenseCheckErrorToString(license_check_result.GetError(), "advanced authentication features"));
  }

  const auto forbid_on_replica = [has_license = license_check_result.HasError(),
                                  is_replica = interpreter_context->repl_state->IsReplica()]() {
    if (is_replica) {
#if MG_ENTERPRISE
      if (has_license) {
        throw QueryException(
            "Query forbidden on the replica! Update on MAIN, as it is the only source of truth for authentication "
            "data. MAIN will then replicate the update to connected REPLICAs");
      }
      throw QueryException(
          "Query forbidden on the replica! Switch role to MAIN and update user data, then switch back to REPLICA.");
#else
      throw QueryException(
          "Query forbidden on the replica! Switch role to MAIN and update user data, then switch back to REPLICA.");
#endif
    }
  };

  switch (auth_query->action_) {
    case AuthQuery::Action::CREATE_USER:
      forbid_on_replica();
      callback.fn = [auth, username, password, valid_enterprise_license = !license_check_result.HasError(),
                     interpreter = &interpreter] {
        if (!interpreter->system_transaction_) {
          throw QueryException("Expected to be in a system transaction");
        }

        MG_ASSERT(password.IsString() || password.IsNull());
        if (!auth->CreateUser(
                username, password.IsString() ? std::make_optional(std::string(password.ValueString())) : std::nullopt,
                &*interpreter->system_transaction_)) {
          throw UserAlreadyExistsException("User '{}' already exists.", username);
        }

        // If the license is not valid we create users with admin access
        if (!valid_enterprise_license) {
          spdlog::warn("Granting all the privileges to {}.", username);
          auth->GrantPrivilege(
              username, kPrivilegesAll
#ifdef MG_ENTERPRISE
              ,
              {{{AuthQuery::FineGrainedPrivilege::CREATE_DELETE, {query::kAsterisk}}}},
              {
                {
                  {
                    AuthQuery::FineGrainedPrivilege::CREATE_DELETE, { query::kAsterisk }
                  }
                }
              }
#endif
              ,
              &*interpreter->system_transaction_);
        }

        return std::vector<std::vector<TypedValue>>();
      };
      return callback;
    case AuthQuery::Action::DROP_USER:
      forbid_on_replica();
      callback.fn = [auth, username, interpreter = &interpreter] {
        if (!interpreter->system_transaction_) {
          throw QueryException("Expected to be in a system transaction");
        }

        if (!auth->DropUser(username, &*interpreter->system_transaction_)) {
          throw QueryRuntimeException("User '{}' doesn't exist.", username);
        }
        return std::vector<std::vector<TypedValue>>();
      };
      return callback;
    case AuthQuery::Action::SET_PASSWORD:
      forbid_on_replica();
      callback.fn = [auth, username, password, interpreter = &interpreter] {
        if (!interpreter->system_transaction_) {
          throw QueryException("Expected to be in a system transaction");
        }

        MG_ASSERT(password.IsString() || password.IsNull());
        auth->SetPassword(username,
                          password.IsString() ? std::make_optional(std::string(password.ValueString())) : std::nullopt,
                          &*interpreter->system_transaction_);
        return std::vector<std::vector<TypedValue>>();
      };
      return callback;
    case AuthQuery::Action::CREATE_ROLE:
      forbid_on_replica();
      callback.fn = [auth, rolename, interpreter = &interpreter] {
        if (!interpreter->system_transaction_) {
          throw QueryException("Expected to be in a system transaction");
        }

        if (!auth->CreateRole(rolename, &*interpreter->system_transaction_)) {
          throw QueryRuntimeException("Role '{}' already exists.", rolename);
        }
        return std::vector<std::vector<TypedValue>>();
      };
      return callback;
    case AuthQuery::Action::DROP_ROLE:
      forbid_on_replica();
      callback.fn = [auth, rolename, interpreter = &interpreter] {
        if (!interpreter->system_transaction_) {
          throw QueryException("Expected to be in a system transaction");
        }

        if (!auth->DropRole(rolename, &*interpreter->system_transaction_)) {
          throw QueryRuntimeException("Role '{}' doesn't exist.", rolename);
        }
        return std::vector<std::vector<TypedValue>>();
      };
      return callback;
    case AuthQuery::Action::SHOW_USERS:
      callback.header = {"user"};
      callback.fn = [auth] {
        std::vector<std::vector<TypedValue>> rows;
        auto usernames = auth->GetUsernames();
        rows.reserve(usernames.size());
        for (auto &&username : usernames) {
          rows.emplace_back(std::vector<TypedValue>{username});
        }
        return rows;
      };
      return callback;
    case AuthQuery::Action::SHOW_ROLES:
      callback.header = {"role"};
      callback.fn = [auth] {
        std::vector<std::vector<TypedValue>> rows;
        auto rolenames = auth->GetRolenames();
        rows.reserve(rolenames.size());
        for (auto &&rolename : rolenames) {
          rows.emplace_back(std::vector<TypedValue>{rolename});
        }
        return rows;
      };
      return callback;
    case AuthQuery::Action::SET_ROLE:
      forbid_on_replica();
      callback.fn = [auth, username, rolename, interpreter = &interpreter] {
        if (!interpreter->system_transaction_) {
          throw QueryException("Expected to be in a system transaction");
        }

        auth->SetRole(username, rolename, &*interpreter->system_transaction_);
        return std::vector<std::vector<TypedValue>>();
      };
      return callback;
    case AuthQuery::Action::CLEAR_ROLE:
      forbid_on_replica();
      callback.fn = [auth, username, interpreter = &interpreter] {
        if (!interpreter->system_transaction_) {
          throw QueryException("Expected to be in a system transaction");
        }

        auth->ClearRole(username, &*interpreter->system_transaction_);
        return std::vector<std::vector<TypedValue>>();
      };
      return callback;
    case AuthQuery::Action::GRANT_PRIVILEGE:
      forbid_on_replica();
      callback.fn = [auth, user_or_role, privileges, interpreter = &interpreter
#ifdef MG_ENTERPRISE
                     ,
                     label_privileges, edge_type_privileges
#endif
      ] {
        if (!interpreter->system_transaction_) {
          throw QueryException("Expected to be in a system transaction");
        }

        auth->GrantPrivilege(user_or_role, privileges
#ifdef MG_ENTERPRISE
                             ,
                             label_privileges, edge_type_privileges
#endif
                             ,
                             &*interpreter->system_transaction_);
        return std::vector<std::vector<TypedValue>>();
      };
      return callback;
    case AuthQuery::Action::DENY_PRIVILEGE:
      forbid_on_replica();
      callback.fn = [auth, user_or_role, privileges, interpreter = &interpreter] {
        if (!interpreter->system_transaction_) {
          throw QueryException("Expected to be in a system transaction");
        }

        auth->DenyPrivilege(user_or_role, privileges, &*interpreter->system_transaction_);
        return std::vector<std::vector<TypedValue>>();
      };
      return callback;
    case AuthQuery::Action::REVOKE_PRIVILEGE: {
      forbid_on_replica();
      callback.fn = [auth, user_or_role, privileges, interpreter = &interpreter
#ifdef MG_ENTERPRISE
                     ,
                     label_privileges, edge_type_privileges
#endif
      ] {
        if (!interpreter->system_transaction_) {
          throw QueryException("Expected to be in a system transaction");
        }

        auth->RevokePrivilege(user_or_role, privileges
#ifdef MG_ENTERPRISE
                              ,
                              label_privileges, edge_type_privileges
#endif
                              ,
                              &*interpreter->system_transaction_);
        return std::vector<std::vector<TypedValue>>();
      };
      return callback;
    }
    case AuthQuery::Action::SHOW_PRIVILEGES:
      callback.header = {"privilege", "effective", "description"};
      callback.fn = [auth, user_or_role] { return auth->GetPrivileges(user_or_role); };
      return callback;
    case AuthQuery::Action::SHOW_ROLE_FOR_USER:
      callback.header = {"role"};
      callback.fn = [auth, username] {
        auto maybe_rolename = auth->GetRolenameForUser(username);
        return std::vector<std::vector<TypedValue>>{
            std::vector<TypedValue>{TypedValue(maybe_rolename ? *maybe_rolename : "null")}};
      };
      return callback;
    case AuthQuery::Action::SHOW_USERS_FOR_ROLE:
      callback.header = {"users"};
      callback.fn = [auth, rolename] {
        std::vector<std::vector<TypedValue>> rows;
        auto usernames = auth->GetUsernamesForRole(rolename);
        rows.reserve(usernames.size());
        for (auto &&username : usernames) {
          rows.emplace_back(std::vector<TypedValue>{username});
        }
        return rows;
      };
      return callback;
    case AuthQuery::Action::GRANT_DATABASE_TO_USER:
      forbid_on_replica();
#ifdef MG_ENTERPRISE
      callback.fn = [auth, database, username, db_handler, interpreter = &interpreter] {  // NOLINT
        if (!interpreter->system_transaction_) {
          throw QueryException("Expected to be in a system transaction");
        }

        try {
          std::optional<memgraph::dbms::DatabaseAccess> db =
              std::nullopt;  // Hold pointer to database to protect it until query is done
          if (database != memgraph::auth::kAllDatabases) {
            db = db_handler->Get(database);  // Will throw if databases doesn't exist and protect it during pull
          }
          auth->GrantDatabase(database, username, &*interpreter->system_transaction_);  // Can throws query exception
        } catch (memgraph::dbms::UnknownDatabaseException &e) {
          throw QueryRuntimeException(e.what());
        }
#else
      callback.fn = [] {
#endif
        return std::vector<std::vector<TypedValue>>();
      };
      return callback;
    case AuthQuery::Action::DENY_DATABASE_FROM_USER:
      forbid_on_replica();
#ifdef MG_ENTERPRISE
      callback.fn = [auth, database, username, db_handler, interpreter = &interpreter] {  // NOLINT
        if (!interpreter->system_transaction_) {
          throw QueryException("Expected to be in a system transaction");
        }

        try {
          std::optional<memgraph::dbms::DatabaseAccess> db =
              std::nullopt;  // Hold pointer to database to protect it until query is done
          if (database != memgraph::auth::kAllDatabases) {
            db = db_handler->Get(database);  // Will throw if databases doesn't exist and protect it during pull
          }
          auth->DenyDatabase(database, username, &*interpreter->system_transaction_);  // Can throws query exception
        } catch (memgraph::dbms::UnknownDatabaseException &e) {
          throw QueryRuntimeException(e.what());
        }
#else
      callback.fn = [] {
#endif
        return std::vector<std::vector<TypedValue>>();
      };
      return callback;
    case AuthQuery::Action::REVOKE_DATABASE_FROM_USER:
      forbid_on_replica();
#ifdef MG_ENTERPRISE
      callback.fn = [auth, database, username, db_handler, interpreter = &interpreter] {  // NOLINT
        if (!interpreter->system_transaction_) {
          throw QueryException("Expected to be in a system transaction");
        }

        try {
          std::optional<memgraph::dbms::DatabaseAccess> db =
              std::nullopt;  // Hold pointer to database to protect it until query is done
          if (database != memgraph::auth::kAllDatabases) {
            db = db_handler->Get(database);  // Will throw if databases doesn't exist and protect it during pull
          }
          auth->RevokeDatabase(database, username, &*interpreter->system_transaction_);  // Can throws query exception
        } catch (memgraph::dbms::UnknownDatabaseException &e) {
          throw QueryRuntimeException(e.what());
        }
#else
      callback.fn = [] {
#endif
        return std::vector<std::vector<TypedValue>>();
      };
      return callback;
    case AuthQuery::Action::SHOW_DATABASE_PRIVILEGES:
      callback.header = {"grants", "denies"};
#ifdef MG_ENTERPRISE
      callback.fn = [auth, username] {  // NOLINT
        return auth->GetDatabasePrivileges(username);
      };
#else
      callback.fn = [] {  // NOLINT
        return std::vector<std::vector<TypedValue>>();
      };
#endif
      return callback;
    case AuthQuery::Action::SET_MAIN_DATABASE:
      forbid_on_replica();
#ifdef MG_ENTERPRISE
      callback.fn = [auth, database, username, db_handler, interpreter = &interpreter] {  // NOLINT
        if (!interpreter->system_transaction_) {
          throw QueryException("Expected to be in a system transaction");
        }

        try {
          const auto db =
              db_handler->Get(database);  // Will throw if databases doesn't exist and protect it during pull
          auth->SetMainDatabase(database, username, &*interpreter->system_transaction_);  // Can throws query exception
        } catch (memgraph::dbms::UnknownDatabaseException &e) {
          throw QueryRuntimeException(e.what());
        }
#else
      callback.fn = [] {
#endif
        return std::vector<std::vector<TypedValue>>();
      };
      return callback;
    default:
      break;
  }
  throw 1;
}  // namespace

Callback HandleReplicationQuery(ReplicationQuery *repl_query, const Parameters &parameters,
                                ReplicationQueryHandler &replication_query_handler, CurrentDB &current_db,
                                const query::InterpreterConfig &config, std::vector<Notification> *notifications) {
  // TODO: MemoryResource for EvaluationContext, it should probably be passed as
  // the argument to Callback.
  EvaluationContext evaluation_context;
  evaluation_context.timestamp = QueryTimestamp();
  evaluation_context.parameters = parameters;
  auto evaluator = PrimitiveLiteralExpressionEvaluator{evaluation_context};

  Callback callback;
  switch (repl_query->action_) {
    case ReplicationQuery::Action::SET_REPLICATION_ROLE: {
#ifdef MG_ENTERPRISE
      if (FLAGS_coordinator_id) {
        throw QueryRuntimeException("Coordinator can't set roles!");
      }
      if (FLAGS_management_port) {
        throw QueryRuntimeException("Can't set role manually on instance with coordinator server port.");
      }
#endif

      auto port = EvaluateOptionalExpression(repl_query->port_, evaluator);
      std::optional<int64_t> maybe_port;
      if (port.IsInt()) {
        maybe_port = port.ValueInt();
      }
      if (maybe_port == 7687 && repl_query->role_ == ReplicationQuery::ReplicationRole::REPLICA) {
        notifications->emplace_back(SeverityLevel::WARNING, NotificationCode::REPLICA_PORT_WARNING,
                                    "Be careful the replication port must be different from the memgraph port!");
      }
      callback.fn = [handler = ReplQueryHandler{replication_query_handler}, role = repl_query->role_,
                     maybe_port]() mutable {
        handler.SetReplicationRole(role, maybe_port);
        return std::vector<std::vector<TypedValue>>();
      };
      notifications->emplace_back(
          SeverityLevel::INFO, NotificationCode::SET_REPLICA,
          fmt::format("Replica role set to {}.",
                      repl_query->role_ == ReplicationQuery::ReplicationRole::MAIN ? "MAIN" : "REPLICA"));
      return callback;
    }
    case ReplicationQuery::Action::SHOW_REPLICATION_ROLE: {
#ifdef MG_ENTERPRISE
      if (FLAGS_coordinator_id) {
        throw QueryRuntimeException("Coordinator doesn't have a replication role!");
      }
#endif

      callback.header = {"replication role"};
      callback.fn = [handler = ReplQueryHandler{replication_query_handler}] {
        auto mode = handler.ShowReplicationRole();
        switch (mode) {
          case ReplicationQuery::ReplicationRole::MAIN: {
            return std::vector<std::vector<TypedValue>>{{TypedValue("main")}};
          }
          case ReplicationQuery::ReplicationRole::REPLICA: {
            return std::vector<std::vector<TypedValue>>{{TypedValue("replica")}};
          }
        }
        throw 1;
      };
      return callback;
    }
    case ReplicationQuery::Action::REGISTER_REPLICA: {
#ifdef MG_ENTERPRISE
      if (FLAGS_management_port) {
        throw QueryRuntimeException("Can't register replica manually on instance with coordinator server port.");
      }
#endif
      const auto &name = repl_query->instance_name_;
      const auto &sync_mode = repl_query->sync_mode_;
      auto socket_address = repl_query->socket_address_->Accept(evaluator);
      const auto replica_check_frequency = config.replication_replica_check_frequency;

      callback.fn = [handler = ReplQueryHandler{replication_query_handler}, name, socket_address, sync_mode,
                     replica_check_frequency]() mutable {
        handler.RegisterReplica(name, std::string(socket_address.ValueString()), sync_mode, replica_check_frequency);
        return std::vector<std::vector<TypedValue>>();
      };
      notifications->emplace_back(SeverityLevel::INFO, NotificationCode::REGISTER_REPLICA,
                                  fmt::format("Replica {} is registered.", repl_query->instance_name_));
      return callback;
    }

    case ReplicationQuery::Action::DROP_REPLICA: {
#ifdef MG_ENTERPRISE
      if (FLAGS_management_port) {
        throw QueryRuntimeException("Can't drop replica manually on instance with coordinator server port.");
      }
#endif
      const auto &name = repl_query->instance_name_;
      callback.fn = [handler = ReplQueryHandler{replication_query_handler}, name]() mutable {
        handler.DropReplica(name);
        return std::vector<std::vector<TypedValue>>();
      };
      notifications->emplace_back(SeverityLevel::INFO, NotificationCode::DROP_REPLICA,
                                  fmt::format("Replica {} is dropped.", repl_query->instance_name_));
      return callback;
    }
    case ReplicationQuery::Action::SHOW_REPLICAS: {
#ifdef MG_ENTERPRISE
      if (FLAGS_coordinator_id) {
        throw QueryRuntimeException("Coordinator cannot call SHOW REPLICAS! Use SHOW INSTANCES instead.");
      }
#endif

      bool full_info = false;
#ifdef MG_ENTERPRISE
      full_info = license::global_license_checker.IsEnterpriseValidFast();
#endif

      callback.header = {"name", "socket_address", "sync_mode", "system_info", "data_info"};

      callback.fn = [handler = ReplQueryHandler{replication_query_handler}, replica_nfields = callback.header.size(),
                     full_info] {
        auto const sync_mode_to_tv = [](memgraph::replication_coordination_glue::ReplicationMode sync_mode) {
          using namespace std::string_view_literals;
          switch (sync_mode) {
            using enum memgraph::replication_coordination_glue::ReplicationMode;
            case SYNC:
              return TypedValue{"sync"sv};
            case ASYNC:
              return TypedValue{"async"sv};
          }
        };

        auto const replica_sys_state_to_tv = [](memgraph::replication::ReplicationClient::State state) {
          using namespace std::string_view_literals;
          switch (state) {
            using enum memgraph::replication::ReplicationClient::State;
            case BEHIND:
              return TypedValue{"invalid"sv};
            case READY:
              return TypedValue{"ready"sv};
            case RECOVERY:
              return TypedValue{"recovery"sv};
          }
        };

        auto const sys_info_to_tv = [&](ReplicaSystemInfoState orig) {
          auto info = std::map<std::string, TypedValue>{};
          info.emplace("ts", TypedValue{static_cast<int64_t>(orig.ts_)});
          // TODO: behind not implemented
          info.emplace("behind", TypedValue{/* static_cast<int64_t>(orig.behind_) */});
          info.emplace("status", replica_sys_state_to_tv(orig.state_));
          return TypedValue{std::move(info)};
        };

        auto const replica_state_to_tv = [](memgraph::storage::replication::ReplicaState state) {
          using namespace std::string_view_literals;
          switch (state) {
            using enum memgraph::storage::replication::ReplicaState;
            case READY:
              return TypedValue{"ready"sv};
            case REPLICATING:
              return TypedValue{"replicating"sv};
            case RECOVERY:
              return TypedValue{"recovery"sv};
            case MAYBE_BEHIND:
              return TypedValue{"invalid"sv};
            case DIVERGED_FROM_MAIN:
              return TypedValue{"diverged"sv};
          }
        };

        auto const info_to_tv = [&](ReplicaInfoState orig) {
          auto info = std::map<std::string, TypedValue>{};
          info.emplace("ts", TypedValue{static_cast<int64_t>(orig.ts_)});
          info.emplace("behind", TypedValue{static_cast<int64_t>(orig.behind_)});
          info.emplace("status", replica_state_to_tv(orig.state_));
          return TypedValue{std::move(info)};
        };

        auto const data_info_to_tv = [&](std::map<std::string, ReplicaInfoState> orig) {
          auto data_info = std::map<std::string, TypedValue>{};
          for (auto &[name, info] : orig) {
            data_info.emplace(name, info_to_tv(info));
          }
          return TypedValue{std::move(data_info)};
        };

        auto replicas = handler.ShowReplicas();
        auto typed_replicas = std::vector<std::vector<TypedValue>>{};
        typed_replicas.reserve(replicas.size());
        for (auto &replica : replicas) {
          std::vector<TypedValue> typed_replica;
          typed_replica.reserve(replica_nfields);

          typed_replica.emplace_back(replica.name_);
          typed_replica.emplace_back(replica.socket_address_);
          typed_replica.emplace_back(sync_mode_to_tv(replica.sync_mode_));
          if (full_info) {
            typed_replica.emplace_back(sys_info_to_tv(replica.system_info_));
          } else {
            // Set to NULL
            typed_replica.emplace_back(TypedValue{});
          }
          typed_replica.emplace_back(data_info_to_tv(replica.data_info_));

          typed_replicas.emplace_back(std::move(typed_replica));
        }
        return typed_replicas;
      };
      return callback;
    }
  }
  throw 1;
}

#ifdef MG_ENTERPRISE

auto ParseConfigMap(std::unordered_map<Expression *, Expression *> const &config_map,
                    ExpressionVisitor<TypedValue> &evaluator)
    -> std::optional<std::map<std::string, std::string, std::less<>>> {
  if (std::ranges::any_of(config_map, [&evaluator](const auto &entry) {
        auto key_expr = entry.first->Accept(evaluator);
        auto value_expr = entry.second->Accept(evaluator);
        return !key_expr.IsString() || !value_expr.IsString();
      })) {
    spdlog::error("Config map must contain only string keys and values!");
    return std::nullopt;
  }

  return ranges::views::all(config_map) | ranges::views::transform([&evaluator](const auto &entry) {
           auto key_expr = entry.first->Accept(evaluator);
           auto value_expr = entry.second->Accept(evaluator);
           return std::pair{key_expr.ValueString(), value_expr.ValueString()};
         }) |
         ranges::to<std::map<std::string, std::string, std::less<>>>;
}

Callback HandleCoordinatorQuery(CoordinatorQuery *coordinator_query, const Parameters &parameters,
                                coordination::CoordinatorState *coordinator_state,
                                const query::InterpreterConfig &config, std::vector<Notification> *notifications) {
  using enum memgraph::flags::Experiments;

  if (!license::global_license_checker.IsEnterpriseValidFast()) {
    throw QueryRuntimeException("High availability is only available in Memgraph Enterprise.");
  }

  if (!flags::AreExperimentsEnabled(HIGH_AVAILABILITY)) {
    throw QueryRuntimeException(
        "High availability is experimental feature. If you want to use it, add high-availability option to the "
        "--experimental-enabled flag.");
  }

  Callback callback;
  switch (coordinator_query->action_) {
    case CoordinatorQuery::Action::ADD_COORDINATOR_INSTANCE: {
      if (!FLAGS_coordinator_id) {
        throw QueryRuntimeException("Only coordinator can add coordinator instance!");
      }

      // TODO: MemoryResource for EvaluationContext, it should probably be passed as
      // the argument to Callback.
      EvaluationContext evaluation_context{.timestamp = QueryTimestamp(), .parameters = parameters};
      auto evaluator = PrimitiveLiteralExpressionEvaluator{evaluation_context};

      auto config_map = ParseConfigMap(coordinator_query->configs_, evaluator);
      if (!config_map) {
        throw QueryRuntimeException("Failed to parse config map!");
      }

      if (config_map->size() != 2) {
        throw QueryRuntimeException("Config map must contain exactly 2 entries: {} and !", kCoordinatorServer,
                                    kBoltServer);
      }

      auto const &coordinator_server_it = config_map->find(kCoordinatorServer);
      if (coordinator_server_it == config_map->end()) {
        throw QueryRuntimeException("Config map must contain {} entry!", kCoordinatorServer);
      }

      auto const &bolt_server_it = config_map->find(kBoltServer);
      if (bolt_server_it == config_map->end()) {
        throw QueryRuntimeException("Config map must contain {} entry!", kBoltServer);
      }

      auto coord_server_id = coordinator_query->coordinator_id_->Accept(evaluator).ValueInt();

      callback.fn = [handler = CoordQueryHandler{*coordinator_state}, coord_server_id,
                     bolt_server = bolt_server_it->second,
                     coordinator_server = coordinator_server_it->second]() mutable {
        handler.AddCoordinatorInstance(coord_server_id, bolt_server, coordinator_server);
        return std::vector<std::vector<TypedValue>>();
      };

      notifications->emplace_back(SeverityLevel::INFO, NotificationCode::ADD_COORDINATOR_INSTANCE,
                                  fmt::format("Coordinator has added instance {} on coordinator server {}.",
                                              coordinator_query->instance_name_, coordinator_server_it->second));
      return callback;
    }
    case CoordinatorQuery::Action::REGISTER_INSTANCE: {
      if (!FLAGS_coordinator_id) {
        throw QueryRuntimeException("Only coordinator can register coordinator server!");
      }
      // TODO: MemoryResource for EvaluationContext, it should probably be passed as
      // the argument to Callback.
      EvaluationContext evaluation_context{.timestamp = QueryTimestamp(), .parameters = parameters};
      auto evaluator = PrimitiveLiteralExpressionEvaluator{evaluation_context};
      auto config_map = ParseConfigMap(coordinator_query->configs_, evaluator);

      if (!config_map) {
        throw QueryRuntimeException("Failed to parse config map!");
      }

      if (config_map->size() != 3) {
        throw QueryRuntimeException("Config map must contain exactly 3 entries: {}, {} and {}!", kBoltServer,
                                    kManagementServer, kReplicationServer);
      }

      auto const &replication_server_it = config_map->find(kReplicationServer);
      if (replication_server_it == config_map->end()) {
        throw QueryRuntimeException("Config map must contain {} entry!", kReplicationServer);
      }

      auto const &management_server_it = config_map->find(kManagementServer);
      if (management_server_it == config_map->end()) {
        throw QueryRuntimeException("Config map must contain {} entry!", kManagementServer);
      }

      auto const &bolt_server_it = config_map->find(kBoltServer);
      if (bolt_server_it == config_map->end()) {
        throw QueryRuntimeException("Config map must contain {} entry!", kBoltServer);
      }

      callback.fn = [handler = CoordQueryHandler{*coordinator_state},
                     instance_health_check_frequency_sec = config.instance_health_check_frequency_sec,
                     bolt_server = bolt_server_it->second, management_server = management_server_it->second,
                     replication_server = replication_server_it->second,
                     instance_name = coordinator_query->instance_name_,
                     instance_down_timeout_sec = config.instance_down_timeout_sec,
                     instance_get_uuid_frequency_sec = config.instance_get_uuid_frequency_sec,
                     sync_mode = coordinator_query->sync_mode_]() mutable {
        handler.RegisterReplicationInstance(bolt_server, management_server, replication_server,
                                            instance_health_check_frequency_sec, instance_down_timeout_sec,
                                            instance_get_uuid_frequency_sec, instance_name, sync_mode);
        return std::vector<std::vector<TypedValue>>();
      };

      notifications->emplace_back(SeverityLevel::INFO, NotificationCode::REGISTER_REPLICATION_INSTANCE,
                                  fmt::format("Coordinator has registered replication instance on {} for instance {}.",
                                              bolt_server_it->second, coordinator_query->instance_name_));
      return callback;
    }
    case CoordinatorQuery::Action::UNREGISTER_INSTANCE:
      if (!FLAGS_coordinator_id) {
        throw QueryRuntimeException("Only coordinator can register coordinator server!");
      }
      callback.fn = [handler = CoordQueryHandler{*coordinator_state},
                     instance_name = coordinator_query->instance_name_]() mutable {
        handler.UnregisterInstance(instance_name);
        return std::vector<std::vector<TypedValue>>();
      };
      notifications->emplace_back(
          SeverityLevel::INFO, NotificationCode::UNREGISTER_INSTANCE,
          fmt::format("Coordinator has unregistered instance {}.", coordinator_query->instance_name_));

      return callback;

    case CoordinatorQuery::Action::SET_INSTANCE_TO_MAIN: {
      if (!FLAGS_coordinator_id) {
        throw QueryRuntimeException("Only coordinator can register coordinator server!");
      }
      // TODO: MemoryResource for EvaluationContext, it should probably be passed as
      // the argument to Callback.
      EvaluationContext evaluation_context{.timestamp = QueryTimestamp(), .parameters = parameters};
      auto evaluator = PrimitiveLiteralExpressionEvaluator{evaluation_context};

      callback.fn = [handler = CoordQueryHandler{*coordinator_state},
                     instance_name = coordinator_query->instance_name_]() mutable {
        handler.SetReplicationInstanceToMain(instance_name);
        return std::vector<std::vector<TypedValue>>();
      };

      return callback;
    }
    case CoordinatorQuery::Action::SHOW_INSTANCES: {
      if (!FLAGS_coordinator_id) {
        throw QueryRuntimeException("Only coordinator can run SHOW INSTANCES.");
      }

      callback.header = {"name", "raft_socket_address", "coordinator_socket_address", "health", "role"};
      callback.fn = [handler = CoordQueryHandler{*coordinator_state},
                     replica_nfields = callback.header.size()]() mutable {
        auto const instances = handler.ShowInstances();
        auto const converter = [](const auto &status) -> std::vector<TypedValue> {
          return {TypedValue{status.instance_name}, TypedValue{status.raft_socket_address},
                  TypedValue{status.coord_socket_address}, TypedValue{status.health}, TypedValue{status.cluster_role}};
        };

        return utils::fmap(instances, converter);
      };
      return callback;
    }
  }
}
#endif

stream::CommonStreamInfo GetCommonStreamInfo(StreamQuery *stream_query, ExpressionVisitor<TypedValue> &evaluator) {
  return {
      .batch_interval = GetOptionalValue<std::chrono::milliseconds>(stream_query->batch_interval_, evaluator)
                            .value_or(stream::kDefaultBatchInterval),
      .batch_size = GetOptionalValue<int64_t>(stream_query->batch_size_, evaluator).value_or(stream::kDefaultBatchSize),
      .transformation_name = stream_query->transform_name_};
}

std::vector<std::string> EvaluateTopicNames(ExpressionVisitor<TypedValue> &evaluator,
                                            std::variant<Expression *, std::vector<std::string>> topic_variant) {
  return std::visit(utils::Overloaded{[&](Expression *expression) {
                                        auto topic_names = expression->Accept(evaluator);
                                        MG_ASSERT(topic_names.IsString());
                                        return utils::Split(topic_names.ValueString(), ",");
                                      },
                                      [&](std::vector<std::string> topic_names) { return topic_names; }},
                    std::move(topic_variant));
}

Callback::CallbackFunction GetKafkaCreateCallback(StreamQuery *stream_query, ExpressionVisitor<TypedValue> &evaluator,
                                                  memgraph::dbms::DatabaseAccess db_acc,
                                                  InterpreterContext *interpreter_context,
                                                  std::shared_ptr<QueryUserOrRole> user_or_role) {
  static constexpr std::string_view kDefaultConsumerGroup = "mg_consumer";
  std::string consumer_group{stream_query->consumer_group_.empty() ? kDefaultConsumerGroup
                                                                   : stream_query->consumer_group_};

  auto bootstrap = GetOptionalStringValue(stream_query->bootstrap_servers_, evaluator);
  if (bootstrap && bootstrap->empty()) {
    throw SemanticException("Bootstrap servers must not be an empty string!");
  }
  auto common_stream_info = GetCommonStreamInfo(stream_query, evaluator);

  const auto get_config_map = [&evaluator](std::unordered_map<Expression *, Expression *> map,
                                           std::string_view map_name) -> std::unordered_map<std::string, std::string> {
    std::unordered_map<std::string, std::string> config_map;
    for (const auto [key_expr, value_expr] : map) {
      const auto key = key_expr->Accept(evaluator);
      const auto value = value_expr->Accept(evaluator);
      if (!key.IsString() || !value.IsString()) {
        throw SemanticException("{} must contain only string keys and values!", map_name);
      }
      config_map.emplace(key.ValueString(), value.ValueString());
    }
    return config_map;
  };

  memgraph::metrics::IncrementCounter(memgraph::metrics::StreamsCreated);

  // Make a copy of the user and pass it to the subsystem
  auto owner = interpreter_context->auth_checker->GenQueryUser(user_or_role->username(), user_or_role->rolename());

  return [db_acc = std::move(db_acc), interpreter_context, stream_name = stream_query->stream_name_,
          topic_names = EvaluateTopicNames(evaluator, stream_query->topic_names_),
          consumer_group = std::move(consumer_group), common_stream_info = std::move(common_stream_info),
          bootstrap_servers = std::move(bootstrap), owner = std::move(owner),
          configs = get_config_map(stream_query->configs_, "Configs"),
          credentials = get_config_map(stream_query->credentials_, "Credentials"),
          default_server = interpreter_context->config.default_kafka_bootstrap_servers]() mutable {
    std::string bootstrap = bootstrap_servers ? std::move(*bootstrap_servers) : std::move(default_server);

    db_acc->streams()->Create<query::stream::KafkaStream>(stream_name,
                                                          {.common_info = std::move(common_stream_info),
                                                           .topics = std::move(topic_names),
                                                           .consumer_group = std::move(consumer_group),
                                                           .bootstrap_servers = std::move(bootstrap),
                                                           .configs = std::move(configs),
                                                           .credentials = std::move(credentials)},
                                                          std::move(owner), db_acc, interpreter_context);

    return std::vector<std::vector<TypedValue>>{};
  };
}

Callback::CallbackFunction GetPulsarCreateCallback(StreamQuery *stream_query, ExpressionVisitor<TypedValue> &evaluator,
                                                   memgraph::dbms::DatabaseAccess db,
                                                   InterpreterContext *interpreter_context,
                                                   std::shared_ptr<QueryUserOrRole> user_or_role) {
  auto service_url = GetOptionalStringValue(stream_query->service_url_, evaluator);
  if (service_url && service_url->empty()) {
    throw SemanticException("Service URL must not be an empty string!");
  }
  auto common_stream_info = GetCommonStreamInfo(stream_query, evaluator);
  memgraph::metrics::IncrementCounter(memgraph::metrics::StreamsCreated);

  // Make a copy of the user and pass it to the subsystem
  auto owner = interpreter_context->auth_checker->GenQueryUser(user_or_role->username(), user_or_role->rolename());

  return [db = std::move(db), interpreter_context, stream_name = stream_query->stream_name_,
          topic_names = EvaluateTopicNames(evaluator, stream_query->topic_names_),
          common_stream_info = std::move(common_stream_info), service_url = std::move(service_url),
          owner = std::move(owner),
          default_service = interpreter_context->config.default_pulsar_service_url]() mutable {
    std::string url = service_url ? std::move(*service_url) : std::move(default_service);
    db->streams()->Create<query::stream::PulsarStream>(
        stream_name,
        {.common_info = std::move(common_stream_info), .topics = std::move(topic_names), .service_url = std::move(url)},
        std::move(owner), db, interpreter_context);

    return std::vector<std::vector<TypedValue>>{};
  };
}

Callback HandleStreamQuery(StreamQuery *stream_query, const Parameters &parameters,
                           memgraph::dbms::DatabaseAccess &db_acc, InterpreterContext *interpreter_context,
                           std::shared_ptr<QueryUserOrRole> user_or_role, std::vector<Notification> *notifications) {
  // TODO: MemoryResource for EvaluationContext, it should probably be passed as
  // the argument to Callback.
  EvaluationContext evaluation_context;
  evaluation_context.timestamp = QueryTimestamp();
  evaluation_context.parameters = parameters;
  PrimitiveLiteralExpressionEvaluator evaluator{evaluation_context};

  Callback callback;
  switch (stream_query->action_) {
    case StreamQuery::Action::CREATE_STREAM: {
      switch (stream_query->type_) {
        case StreamQuery::Type::KAFKA:
          callback.fn =
              GetKafkaCreateCallback(stream_query, evaluator, db_acc, interpreter_context, std::move(user_or_role));
          break;
        case StreamQuery::Type::PULSAR:
          callback.fn =
              GetPulsarCreateCallback(stream_query, evaluator, db_acc, interpreter_context, std::move(user_or_role));
          break;
      }
      notifications->emplace_back(SeverityLevel::INFO, NotificationCode::CREATE_STREAM,
                                  fmt::format("Created stream {}.", stream_query->stream_name_));
      return callback;
    }
    case StreamQuery::Action::START_STREAM: {
      const auto batch_limit = GetOptionalValue<int64_t>(stream_query->batch_limit_, evaluator);
      const auto timeout = GetOptionalValue<std::chrono::milliseconds>(stream_query->timeout_, evaluator);

      if (batch_limit.has_value()) {
        if (batch_limit.value() < 0) {
          throw utils::BasicException("Parameter BATCH_LIMIT cannot hold negative value");
        }

        callback.fn = [db_acc, streams = db_acc->streams(), stream_name = stream_query->stream_name_, batch_limit,
                       timeout]() {
          if (db_acc.is_deleting()) {
            throw QueryException("Can not start stream while database is being dropped.");
          }
          streams->StartWithLimit(stream_name, static_cast<uint64_t>(batch_limit.value()), timeout);
          return std::vector<std::vector<TypedValue>>{};
        };
      } else {
        callback.fn = [db_acc, streams = db_acc->streams(), stream_name = stream_query->stream_name_]() {
          if (db_acc.is_deleting()) {
            throw QueryException("Can not start stream while database is being dropped.");
          }
          streams->Start(stream_name);
          return std::vector<std::vector<TypedValue>>{};
        };
        notifications->emplace_back(SeverityLevel::INFO, NotificationCode::START_STREAM,
                                    fmt::format("Started stream {}.", stream_query->stream_name_));
      }
      return callback;
    }
    case StreamQuery::Action::START_ALL_STREAMS: {
      callback.fn = [streams = db_acc->streams()]() {
        streams->StartAll();
        return std::vector<std::vector<TypedValue>>{};
      };
      notifications->emplace_back(SeverityLevel::INFO, NotificationCode::START_ALL_STREAMS, "Started all streams.");
      return callback;
    }
    case StreamQuery::Action::STOP_STREAM: {
      callback.fn = [streams = db_acc->streams(), stream_name = stream_query->stream_name_]() {
        streams->Stop(stream_name);
        return std::vector<std::vector<TypedValue>>{};
      };
      notifications->emplace_back(SeverityLevel::INFO, NotificationCode::STOP_STREAM,
                                  fmt::format("Stopped stream {}.", stream_query->stream_name_));
      return callback;
    }
    case StreamQuery::Action::STOP_ALL_STREAMS: {
      callback.fn = [streams = db_acc->streams()]() {
        streams->StopAll();
        return std::vector<std::vector<TypedValue>>{};
      };
      notifications->emplace_back(SeverityLevel::INFO, NotificationCode::STOP_ALL_STREAMS, "Stopped all streams.");
      return callback;
    }
    case StreamQuery::Action::DROP_STREAM: {
      callback.fn = [streams = db_acc->streams(), stream_name = stream_query->stream_name_]() {
        streams->Drop(stream_name);
        return std::vector<std::vector<TypedValue>>{};
      };
      notifications->emplace_back(SeverityLevel::INFO, NotificationCode::DROP_STREAM,
                                  fmt::format("Dropped stream {}.", stream_query->stream_name_));
      return callback;
    }
    case StreamQuery::Action::SHOW_STREAMS: {
      callback.header = {"name", "type", "batch_interval", "batch_size", "transformation_name", "owner", "is running"};
      callback.fn = [streams = db_acc->streams()]() {
        auto streams_status = streams->GetStreamInfo();
        std::vector<std::vector<TypedValue>> results;
        results.reserve(streams_status.size());
        auto stream_info_as_typed_stream_info_emplace_in = [](auto &typed_status, const auto &stream_info) {
          typed_status.emplace_back(stream_info.batch_interval.count());
          typed_status.emplace_back(stream_info.batch_size);
          typed_status.emplace_back(stream_info.transformation_name);
        };

        for (const auto &status : streams_status) {
          std::vector<TypedValue> typed_status;
          typed_status.reserve(7);
          typed_status.emplace_back(status.name);
          typed_status.emplace_back(StreamSourceTypeToString(status.type));
          stream_info_as_typed_stream_info_emplace_in(typed_status, status.info);
          if (status.owner.has_value()) {
            typed_status.emplace_back(*status.owner);
          } else {
            typed_status.emplace_back();
          }
          typed_status.emplace_back(status.is_running);
          results.push_back(std::move(typed_status));
        }

        return results;
      };
      return callback;
    }
    case StreamQuery::Action::CHECK_STREAM: {
      callback.header = {"queries", "raw messages"};

      const auto batch_limit = GetOptionalValue<int64_t>(stream_query->batch_limit_, evaluator);
      if (batch_limit.has_value() && batch_limit.value() < 0) {
        throw utils::BasicException("Parameter BATCH_LIMIT cannot hold negative value");
      }

      callback.fn = [db_acc, stream_name = stream_query->stream_name_,
                     timeout = GetOptionalValue<std::chrono::milliseconds>(stream_query->timeout_, evaluator),
                     batch_limit]() mutable {
        // TODO Is this safe
        return db_acc->streams()->Check(stream_name, db_acc, timeout, batch_limit);
      };
      notifications->emplace_back(SeverityLevel::INFO, NotificationCode::CHECK_STREAM,
                                  fmt::format("Checked stream {}.", stream_query->stream_name_));
      return callback;
    }
  }
  throw 1;
}

Callback HandleConfigQuery() {
  Callback callback;
  callback.header = {"name", "default_value", "current_value", "description"};

  callback.fn = [] {
    std::vector<GFLAGS_NAMESPACE::CommandLineFlagInfo> flags;
    GetAllFlags(&flags);

    std::vector<std::vector<TypedValue>> results;

    for (const auto &flag : flags) {
      if (flag.hidden ||
          // These flags are not defined with gflags macros but are specified in config/flags.yaml
          flag.name == "help" || flag.name == "help_xml" || flag.name == "version") {
        continue;
      }

      std::vector<TypedValue> current_fields;
      current_fields.emplace_back(flag.name);
      current_fields.emplace_back(flag.default_value);
      current_fields.emplace_back(flag.current_value);
      current_fields.emplace_back(flag.description);

      results.emplace_back(std::move(current_fields));
    }

    return results;
  };
  return callback;
}

Callback HandleSettingQuery(SettingQuery *setting_query, const Parameters &parameters) {
  // TODO: MemoryResource for EvaluationContext, it should probably be passed as
  // the argument to Callback.
  EvaluationContext evaluation_context;
  evaluation_context.timestamp = QueryTimestamp();
  evaluation_context.parameters = parameters;
  auto evaluator = PrimitiveLiteralExpressionEvaluator{evaluation_context};

  Callback callback;
  switch (setting_query->action_) {
    case SettingQuery::Action::SET_SETTING: {
      const auto setting_name = EvaluateOptionalExpression(setting_query->setting_name_, evaluator);
      if (!setting_name.IsString()) {
        throw utils::BasicException("Setting name should be a string literal");
      }

      const auto setting_value = EvaluateOptionalExpression(setting_query->setting_value_, evaluator);
      if (!setting_value.IsString()) {
        throw utils::BasicException("Setting value should be a string literal");
      }

      callback.fn = [setting_name = std::string{setting_name.ValueString()},
                     setting_value = std::string{setting_value.ValueString()}]() mutable {
        if (!utils::global_settings.SetValue(setting_name, setting_value)) {
          throw utils::BasicException("Unknown setting name '{}'", setting_name);
        }
        return std::vector<std::vector<TypedValue>>{};
      };
      return callback;
    }
    case SettingQuery::Action::SHOW_SETTING: {
      const auto setting_name = EvaluateOptionalExpression(setting_query->setting_name_, evaluator);
      if (!setting_name.IsString()) {
        throw utils::BasicException("Setting name should be a string literal");
      }

      callback.header = {"setting_value"};
      callback.fn = [setting_name = std::string{setting_name.ValueString()}] {
        auto maybe_value = utils::global_settings.GetValue(setting_name);
        if (!maybe_value) {
          throw utils::BasicException("Unknown setting name '{}'", setting_name);
        }
        std::vector<std::vector<TypedValue>> results;
        results.reserve(1);

        std::vector<TypedValue> setting_value;
        setting_value.reserve(1);

        setting_value.emplace_back(*maybe_value);
        results.push_back(std::move(setting_value));
        return results;
      };
      return callback;
    }
    case SettingQuery::Action::SHOW_ALL_SETTINGS: {
      callback.header = {"setting_name", "setting_value"};
      callback.fn = [] {
        auto all_settings = utils::global_settings.AllSettings();
        std::vector<std::vector<TypedValue>> results;
        results.reserve(all_settings.size());

        for (const auto &[k, v] : all_settings) {
          std::vector<TypedValue> setting_info;
          setting_info.reserve(2);

          setting_info.emplace_back(k);
          setting_info.emplace_back(v);
          results.push_back(std::move(setting_info));
        }

        return results;
      };
      return callback;
    }
  }
  throw 1;
}

// Struct for lazy pulling from a vector
struct PullPlanVector {
  explicit PullPlanVector(std::vector<std::vector<TypedValue>> values) : values_(std::move(values)) {}

  // @return true if there are more unstreamed elements in vector,
  // false otherwise.
  bool Pull(AnyStream *stream, std::optional<int> n) {
    int local_counter{0};
    while (global_counter < values_.size() && (!n || local_counter < n)) {
      stream->Result(values_[global_counter]);
      ++global_counter;
      ++local_counter;
    }

    return global_counter == values_.size();
  }

 private:
  int global_counter{0};
  std::vector<std::vector<TypedValue>> values_;
};

struct TxTimeout {
  TxTimeout() = default;
  explicit TxTimeout(std::chrono::duration<double> value) noexcept : value_{std::in_place, value} {
    // validation
    // - negative timeout makes no sense
    // - zero timeout means no timeout
    if (value_ <= std::chrono::milliseconds{0}) value_.reset();
  };
  explicit operator bool() const { return value_.has_value(); }

  /// Must call operator bool() first to know if safe
  auto ValueUnsafe() const -> std::chrono::duration<double> const & { return *value_; }

 private:
  std::optional<std::chrono::duration<double>> value_;
};

struct PullPlan {
  explicit PullPlan(std::shared_ptr<PlanWrapper> plan, const Parameters &parameters, bool is_profile_query,
                    DbAccessor *dba, InterpreterContext *interpreter_context, utils::MemoryResource *execution_memory,
                    std::shared_ptr<QueryUserOrRole> user_or_role, std::atomic<TransactionStatus> *transaction_status,
                    std::shared_ptr<utils::AsyncTimer> tx_timer,
                    TriggerContextCollector *trigger_context_collector = nullptr,
                    std::optional<size_t> memory_limit = {}, FrameChangeCollector *frame_change_collector_ = nullptr);

  std::optional<plan::ProfilingStatsWithTotalTime> Pull(AnyStream *stream, std::optional<int> n,
                                                        const std::vector<Symbol> &output_symbols,
                                                        std::map<std::string, TypedValue> *summary);

 private:
  std::shared_ptr<PlanWrapper> plan_ = nullptr;
  plan::UniqueCursorPtr cursor_ = nullptr;
  Frame frame_;
  ExecutionContext ctx_;
  std::optional<size_t> memory_limit_;

  // As it's possible to query execution using multiple pulls
  // we need the keep track of the total execution time across
  // those pulls by accumulating the execution time.
  std::chrono::duration<double> execution_time_{0};

  // To pull the results from a query we call the `Pull` method on
  // the cursor which saves the results in a Frame.
  // Becuase we can't find out if there are some saved results in a frame,
  // and the cursor cannot deduce if the next pull will have a result,
  // we have to keep track of any unsent results from previous `PullPlan::Pull`
  // manually by using this flag.
  bool has_unsent_results_ = false;
};

PullPlan::PullPlan(const std::shared_ptr<PlanWrapper> plan, const Parameters &parameters, const bool is_profile_query,
                   DbAccessor *dba, InterpreterContext *interpreter_context, utils::MemoryResource *execution_memory,
                   std::shared_ptr<QueryUserOrRole> user_or_role, std::atomic<TransactionStatus> *transaction_status,
                   std::shared_ptr<utils::AsyncTimer> tx_timer, TriggerContextCollector *trigger_context_collector,
                   const std::optional<size_t> memory_limit, FrameChangeCollector *frame_change_collector)
    : plan_(plan),
      cursor_(plan->plan().MakeCursor(execution_memory)),
      frame_(plan->symbol_table().max_position(), execution_memory),
      memory_limit_(memory_limit) {
  ctx_.db_accessor = dba;
  ctx_.symbol_table = plan->symbol_table();
  ctx_.evaluation_context.timestamp = QueryTimestamp();
  ctx_.evaluation_context.parameters = parameters;
  ctx_.evaluation_context.properties = NamesToProperties(plan->ast_storage().properties_, dba);
  ctx_.evaluation_context.labels = NamesToLabels(plan->ast_storage().labels_, dba);
#ifdef MG_ENTERPRISE
  if (license::global_license_checker.IsEnterpriseValidFast() && user_or_role && *user_or_role && dba) {
    // Create only if an explicit user is defined
    auto auth_checker = interpreter_context->auth_checker->GetFineGrainedAuthChecker(std::move(user_or_role), dba);

    // if the user has global privileges to read, edit and write anything, we don't need to perform authorization
    // otherwise, we do assign the auth checker to check for label access control
    if (!auth_checker->HasGlobalPrivilegeOnVertices(AuthQuery::FineGrainedPrivilege::CREATE_DELETE) ||
        !auth_checker->HasGlobalPrivilegeOnEdges(AuthQuery::FineGrainedPrivilege::CREATE_DELETE)) {
      ctx_.auth_checker = std::move(auth_checker);
    }
  }
#endif
  ctx_.timer = std::move(tx_timer);
  ctx_.is_shutting_down = &interpreter_context->is_shutting_down;
  ctx_.transaction_status = transaction_status;
  ctx_.is_profile_query = is_profile_query;
  ctx_.trigger_context_collector = trigger_context_collector;
  ctx_.frame_change_collector = frame_change_collector;
  ctx_.evaluation_context.memory = execution_memory;
}

std::optional<plan::ProfilingStatsWithTotalTime> PullPlan::Pull(AnyStream *stream, std::optional<int> n,
                                                                const std::vector<Symbol> &output_symbols,
                                                                std::map<std::string, TypedValue> *summary) {
  std::optional<uint64_t> transaction_id = ctx_.db_accessor->GetTransactionId();
  MG_ASSERT(transaction_id.has_value());

  if (memory_limit_) {
    memgraph::memory::TryStartTrackingOnTransaction(*transaction_id, *memory_limit_);
    memgraph::memory::StartTrackingCurrentThreadTransaction(*transaction_id);
  }
  utils::OnScopeExit<std::function<void()>> reset_query_limit{
      [memory_limit = memory_limit_, transaction_id = *transaction_id]() {
        if (memory_limit) {
          // Stopping tracking of transaction occurs in interpreter::pull
          // Exception can occur so we need to handle that case there.
          // We can't stop tracking here as there can be multiple pulls
          // so we need to take care of that after everything was pulled
          memgraph::memory::StopTrackingCurrentThreadTransaction(transaction_id);
        }
      }};

  // Returns true if a result was pulled.
  const auto pull_result = [&]() -> bool { return cursor_->Pull(frame_, ctx_); };

  auto values = std::vector<TypedValue>(output_symbols.size());
  const auto stream_values = [&] {
    for (auto const i : ranges::views::iota(0UL, output_symbols.size())) {
      values[i] = frame_[output_symbols[i]];
    }
    stream->Result(values);
  };

  // Get the execution time of all possible result pulls and streams.
  utils::Timer timer;

  int i = 0;
  if (has_unsent_results_ && !output_symbols.empty()) {
    // stream unsent results from previous pull
    stream_values();
    ++i;
  }

  for (; !n || i < n; ++i) {
    if (!pull_result()) {
      break;
    }

    if (!output_symbols.empty()) {
      stream_values();
    }
  }

  // If we finished because we streamed the requested n results,
  // we try to pull the next result to see if there is more.
  // If there is additional result, we leave the pulled result in the frame
  // and set the flag to true.
  has_unsent_results_ = i == n && pull_result();

  execution_time_ += timer.Elapsed();

  if (has_unsent_results_) {
    return std::nullopt;
  }

  summary->insert_or_assign("plan_execution_time", execution_time_.count());
  memgraph::metrics::Measure(memgraph::metrics::QueryExecutionLatency_us,
                             std::chrono::duration_cast<std::chrono::microseconds>(execution_time_).count());

  // We are finished with pulling all the data, therefore we can send any
  // metadata about the results i.e. notifications and statistics
  const bool is_any_counter_set =
      std::any_of(ctx_.execution_stats.counters.begin(), ctx_.execution_stats.counters.end(),
                  [](const auto &counter) { return counter > 0; });
  if (is_any_counter_set) {
    std::map<std::string, TypedValue> stats;
    for (size_t i = 0; i < ctx_.execution_stats.counters.size(); ++i) {
      stats.emplace(ExecutionStatsKeyToString(ExecutionStats::Key(i)), ctx_.execution_stats.counters[i]);
    }
    summary->insert_or_assign("stats", std::move(stats));
  }
  cursor_->Shutdown();
  ctx_.profile_execution_time = execution_time_;

  return GetStatsWithTotalTime(ctx_);
}

using RWType = plan::ReadWriteTypeChecker::RWType;

bool IsQueryWrite(const query::plan::ReadWriteTypeChecker::RWType query_type) {
  return query_type == RWType::W || query_type == RWType::RW;
}

}  // namespace

Interpreter::Interpreter(InterpreterContext *interpreter_context) : interpreter_context_(interpreter_context) {
  MG_ASSERT(interpreter_context_, "Interpreter context must not be NULL");
#ifndef MG_ENTERPRISE
  auto db_acc = interpreter_context_->dbms_handler->Get();
  MG_ASSERT(db_acc, "Database accessor needs to be valid");
  current_db_.db_acc_ = std::move(db_acc);
#endif
}

Interpreter::Interpreter(InterpreterContext *interpreter_context, memgraph::dbms::DatabaseAccess db)
    : current_db_{std::move(db)}, interpreter_context_(interpreter_context) {
  MG_ASSERT(current_db_.db_acc_, "Database accessor needs to be valid");
  MG_ASSERT(interpreter_context_, "Interpreter context must not be NULL");
}

auto DetermineTxTimeout(std::optional<int64_t> tx_timeout_ms, InterpreterConfig const &config) -> TxTimeout {
  using double_seconds = std::chrono::duration<double>;

  auto const global_tx_timeout = double_seconds{flags::run_time::GetExecutionTimeout()};
  auto const valid_global_tx_timeout = global_tx_timeout > double_seconds{0};

  if (tx_timeout_ms) {
    auto const timeout = std::chrono::duration_cast<double_seconds>(std::chrono::milliseconds{*tx_timeout_ms});
    if (valid_global_tx_timeout) return TxTimeout{std::min(global_tx_timeout, timeout)};
    return TxTimeout{timeout};
  }
  if (valid_global_tx_timeout) {
    return TxTimeout{global_tx_timeout};
  }
  return TxTimeout{};
}

auto CreateTimeoutTimer(QueryExtras const &extras, InterpreterConfig const &config)
    -> std::shared_ptr<utils::AsyncTimer> {
  if (auto const timeout = DetermineTxTimeout(extras.tx_timeout, config)) {
    return std::make_shared<utils::AsyncTimer>(timeout.ValueUnsafe().count());
  }
  return {};
}

PreparedQuery Interpreter::PrepareTransactionQuery(std::string_view query_upper, QueryExtras const &extras) {
  std::function<void()> handler;

  if (query_upper == "BEGIN") {
    // TODO: Evaluate doing move(extras). Currently the extras is very small, but this will be important if it ever
    // becomes large.
    handler = [this, extras = extras] {
      if (in_explicit_transaction_) {
        throw ExplicitTransactionUsageException("Nested transactions are not supported.");
      }
      SetupInterpreterTransaction(extras);
      in_explicit_transaction_ = true;
      expect_rollback_ = false;
      if (!current_db_.db_acc_) throw DatabaseContextRequiredException("No current database for transaction defined.");
      SetupDatabaseTransaction(true);
    };
  } else if (query_upper == "COMMIT") {
    handler = [this] {
      if (!in_explicit_transaction_) {
        throw ExplicitTransactionUsageException("No current transaction to commit.");
      }
      if (expect_rollback_) {
        throw ExplicitTransactionUsageException(
            "Transaction can't be committed because there was a previous "
            "error. Please invoke a rollback instead.");
      }

      try {
        Commit();
      } catch (const utils::BasicException &) {
        AbortCommand(nullptr);
        throw;
      }

      expect_rollback_ = false;
      in_explicit_transaction_ = false;
      metadata_ = std::nullopt;
      current_timeout_timer_.reset();
    };
  } else if (query_upper == "ROLLBACK") {
    handler = [this] {
      if (!in_explicit_transaction_) {
        throw ExplicitTransactionUsageException("No current transaction to rollback.");
      }

      memgraph::metrics::IncrementCounter(memgraph::metrics::RollbackedTransactions);

      Abort();
      expect_rollback_ = false;
      in_explicit_transaction_ = false;
      metadata_ = std::nullopt;
      current_timeout_timer_.reset();
    };
  } else {
    LOG_FATAL("Should not get here -- unknown transaction query!");
  }

  return {{},
          {},
          [handler = std::move(handler)](AnyStream *, std::optional<int>) {
            handler();
            return QueryHandlerResult::NOTHING;
          },
          RWType::NONE};
}

inline static void TryCaching(const AstStorage &ast_storage, FrameChangeCollector *frame_change_collector) {
  if (!frame_change_collector) return;
  for (const auto &tree : ast_storage.storage_) {
    if (tree->GetTypeInfo() != memgraph::query::InListOperator::kType) {
      continue;
    }
    auto *in_list_operator = utils::Downcast<InListOperator>(tree.get());
    const auto cached_id = memgraph::utils::GetFrameChangeId(*in_list_operator);
    if (!cached_id || cached_id->empty()) {
      continue;
    }
    frame_change_collector->AddTrackingKey(*cached_id);
  }
}

PreparedQuery PrepareCypherQuery(ParsedQuery parsed_query, std::map<std::string, TypedValue> *summary,
                                 InterpreterContext *interpreter_context, CurrentDB &current_db,
                                 utils::MemoryResource *execution_memory, std::vector<Notification> *notifications,
                                 std::shared_ptr<QueryUserOrRole> user_or_role,
                                 std::atomic<TransactionStatus> *transaction_status,
                                 std::shared_ptr<utils::AsyncTimer> tx_timer,
                                 FrameChangeCollector *frame_change_collector = nullptr) {
  auto *cypher_query = utils::Downcast<CypherQuery>(parsed_query.query);

  EvaluationContext evaluation_context;
  evaluation_context.timestamp = QueryTimestamp();
  evaluation_context.parameters = parsed_query.parameters;
  auto evaluator = PrimitiveLiteralExpressionEvaluator{evaluation_context};

  const auto memory_limit = EvaluateMemoryLimit(evaluator, cypher_query->memory_limit_, cypher_query->memory_scale_);
  if (memory_limit) {
    spdlog::info("Running query with memory limit of {}", utils::GetReadableSize(*memory_limit));
  }
  auto clauses = cypher_query->single_query_->clauses_;
  if (std::any_of(clauses.begin(), clauses.end(),
                  [](const auto *clause) { return clause->GetTypeInfo() == LoadCsv::kType; })) {
    notifications->emplace_back(
        SeverityLevel::INFO, NotificationCode::LOAD_CSV_TIP,
        "It's important to note that the parser parses the values as strings. It's up to the user to "
        "convert the parsed row values to the appropriate type. This can be done using the built-in "
        "conversion functions such as ToInteger, ToFloat, ToBoolean etc.");
  }

  MG_ASSERT(current_db.execution_db_accessor_, "Cypher query expects a current DB transaction");
  auto *dba =
      &*current_db
            .execution_db_accessor_;  // todo pass the full current_db into planner...make plan optimisation optional

  const auto is_cacheable = parsed_query.is_cacheable;
  auto *plan_cache = is_cacheable ? current_db.db_acc_->get()->plan_cache() : nullptr;

  auto plan = CypherQueryToPlan(parsed_query.stripped_query.hash(), std::move(parsed_query.ast_storage), cypher_query,
                                parsed_query.parameters, plan_cache, dba);

  auto hints = plan::ProvidePlanHints(&plan->plan(), plan->symbol_table());
  for (const auto &hint : hints) {
    notifications->emplace_back(SeverityLevel::INFO, NotificationCode::PLAN_HINTING, hint);
  }

  TryCaching(plan->ast_storage(), frame_change_collector);
  summary->insert_or_assign("cost_estimate", plan->cost());
  auto rw_type_checker = plan::ReadWriteTypeChecker();
  rw_type_checker.InferRWType(const_cast<plan::LogicalOperator &>(plan->plan()));

  auto output_symbols = plan->plan().OutputSymbols(plan->symbol_table());

  std::vector<std::string> header;
  header.reserve(output_symbols.size());

  for (const auto &symbol : output_symbols) {
    // When the symbol is aliased or expanded from '*' (inside RETURN or
    // WITH), then there is no token position, so use symbol name.
    // Otherwise, find the name from stripped query.
    header.push_back(
        utils::FindOr(parsed_query.stripped_query.named_expressions(), symbol.token_position(), symbol.name()).first);
  }
  // TODO: pass current DB into plan, in future current can change during pull
  auto *trigger_context_collector =
      current_db.trigger_context_collector_ ? &*current_db.trigger_context_collector_ : nullptr;
  auto pull_plan = std::make_shared<PullPlan>(
      plan, parsed_query.parameters, false, dba, interpreter_context, execution_memory, std::move(user_or_role),
      transaction_status, std::move(tx_timer), trigger_context_collector, memory_limit,
      frame_change_collector->IsTrackingValues() ? frame_change_collector : nullptr);
  return PreparedQuery{std::move(header), std::move(parsed_query.required_privileges),
                       [pull_plan = std::move(pull_plan), output_symbols = std::move(output_symbols), summary](
                           AnyStream *stream, std::optional<int> n) -> std::optional<QueryHandlerResult> {
                         if (pull_plan->Pull(stream, n, output_symbols, summary)) {
                           return QueryHandlerResult::COMMIT;
                         }
                         return std::nullopt;
                       },
                       rw_type_checker.type};
}

PreparedQuery PrepareExplainQuery(ParsedQuery parsed_query, std::map<std::string, TypedValue> *summary,
                                  std::vector<Notification> *notifications, InterpreterContext *interpreter_context,
                                  CurrentDB &current_db) {
  const std::string kExplainQueryStart = "explain ";
  MG_ASSERT(utils::StartsWith(utils::ToLowerCase(parsed_query.stripped_query.query()), kExplainQueryStart),
            "Expected stripped query to start with '{}'", kExplainQueryStart);

  // Parse and cache the inner query separately (as if it was a standalone
  // query), producing a fresh AST. Note that currently we cannot just reuse
  // part of the already produced AST because the parameters within ASTs are
  // looked up using their positions within the string that was parsed. These
  // wouldn't match up if if we were to reuse the AST (produced by parsing the
  // full query string) when given just the inner query to execute.
  ParsedQuery parsed_inner_query =
      ParseQuery(parsed_query.query_string.substr(kExplainQueryStart.size()), parsed_query.user_parameters,
                 &interpreter_context->ast_cache, interpreter_context->config.query);

  auto *cypher_query = utils::Downcast<CypherQuery>(parsed_inner_query.query);
  MG_ASSERT(cypher_query, "Cypher grammar should not allow other queries in EXPLAIN");

  MG_ASSERT(current_db.execution_db_accessor_, "Explain query expects a current DB transaction");
  auto *dba = &*current_db.execution_db_accessor_;

  auto *plan_cache = parsed_inner_query.is_cacheable ? current_db.db_acc_->get()->plan_cache() : nullptr;

  auto cypher_query_plan =
      CypherQueryToPlan(parsed_inner_query.stripped_query.hash(), std::move(parsed_inner_query.ast_storage),
                        cypher_query, parsed_inner_query.parameters, plan_cache, dba);

  auto hints = plan::ProvidePlanHints(&cypher_query_plan->plan(), cypher_query_plan->symbol_table());
  for (const auto &hint : hints) {
    notifications->emplace_back(SeverityLevel::INFO, NotificationCode::PLAN_HINTING, hint);
  }

  std::stringstream printed_plan;
  plan::PrettyPrint(*dba, &cypher_query_plan->plan(), &printed_plan);

  std::vector<std::vector<TypedValue>> printed_plan_rows;
  for (const auto &row : utils::Split(utils::RTrim(printed_plan.str()), "\n")) {
    printed_plan_rows.push_back(std::vector<TypedValue>{TypedValue(row)});
  }

  summary->insert_or_assign("explain", plan::PlanToJson(*dba, &cypher_query_plan->plan()).dump());

  return PreparedQuery{{"QUERY PLAN"},
                       std::move(parsed_query.required_privileges),
                       [pull_plan = std::make_shared<PullPlanVector>(std::move(printed_plan_rows))](
                           AnyStream *stream, std::optional<int> n) -> std::optional<QueryHandlerResult> {
                         if (pull_plan->Pull(stream, n)) {
                           return QueryHandlerResult::COMMIT;
                         }
                         return std::nullopt;
                       },
                       RWType::NONE};
}

PreparedQuery PrepareProfileQuery(ParsedQuery parsed_query, bool in_explicit_transaction,
                                  std::map<std::string, TypedValue> *summary, std::vector<Notification> *notifications,
                                  InterpreterContext *interpreter_context, CurrentDB &current_db,
                                  utils::MemoryResource *execution_memory,
                                  std::shared_ptr<QueryUserOrRole> user_or_role,
                                  std::atomic<TransactionStatus> *transaction_status,
                                  std::shared_ptr<utils::AsyncTimer> tx_timer,
                                  FrameChangeCollector *frame_change_collector) {
  const std::string kProfileQueryStart = "profile ";

  MG_ASSERT(utils::StartsWith(utils::ToLowerCase(parsed_query.stripped_query.query()), kProfileQueryStart),
            "Expected stripped query to start with '{}'", kProfileQueryStart);

  // PROFILE isn't allowed inside multi-command (explicit) transactions. This is
  // because PROFILE executes each PROFILE'd query and collects additional
  // perfomance metadata that it displays to the user instead of the results
  // yielded by the query. Because PROFILE has side-effects, each transaction
  // that is used to execute a PROFILE query *MUST* be aborted. That isn't
  // possible when using multicommand (explicit) transactions (because the user
  // controls the lifetime of the transaction) and that is why PROFILE is
  // explicitly disabled here in multicommand (explicit) transactions.
  // NOTE: Unlike PROFILE, EXPLAIN doesn't have any unwanted side-effects (in
  // transaction terms) because it doesn't execute the query, it just prints its
  // query plan. That is why EXPLAIN can be used in multicommand (explicit)
  // transactions.
  if (in_explicit_transaction) {
    throw ProfileInMulticommandTxException();
  }

  if (!memgraph::utils::IsAvailableTSC()) {
    throw QueryException("TSC support is missing for PROFILE");
  }

  // Parse and cache the inner query separately (as if it was a standalone
  // query), producing a fresh AST. Note that currently we cannot just reuse
  // part of the already produced AST because the parameters within ASTs are
  // looked up using their positions within the string that was parsed. These
  // wouldn't match up if if we were to reuse the AST (produced by parsing the
  // full query string) when given just the inner query to execute.
  ParsedQuery parsed_inner_query =
      ParseQuery(parsed_query.query_string.substr(kProfileQueryStart.size()), parsed_query.user_parameters,
                 &interpreter_context->ast_cache, interpreter_context->config.query);

  auto *cypher_query = utils::Downcast<CypherQuery>(parsed_inner_query.query);

  MG_ASSERT(cypher_query, "Cypher grammar should not allow other queries in PROFILE");
  EvaluationContext evaluation_context;
  evaluation_context.timestamp = QueryTimestamp();
  evaluation_context.parameters = parsed_inner_query.parameters;
  auto evaluator = PrimitiveLiteralExpressionEvaluator{evaluation_context};
  const auto memory_limit = EvaluateMemoryLimit(evaluator, cypher_query->memory_limit_, cypher_query->memory_scale_);

  MG_ASSERT(current_db.execution_db_accessor_, "Profile query expects a current DB transaction");
  auto *dba = &*current_db.execution_db_accessor_;

  auto *plan_cache = parsed_inner_query.is_cacheable ? current_db.db_acc_->get()->plan_cache() : nullptr;
  auto cypher_query_plan =
      CypherQueryToPlan(parsed_inner_query.stripped_query.hash(), std::move(parsed_inner_query.ast_storage),
                        cypher_query, parsed_inner_query.parameters, plan_cache, dba);
  TryCaching(cypher_query_plan->ast_storage(), frame_change_collector);

  auto hints = plan::ProvidePlanHints(&cypher_query_plan->plan(), cypher_query_plan->symbol_table());
  for (const auto &hint : hints) {
    notifications->emplace_back(SeverityLevel::INFO, NotificationCode::PLAN_HINTING, hint);
  }

  auto rw_type_checker = plan::ReadWriteTypeChecker();

  rw_type_checker.InferRWType(const_cast<plan::LogicalOperator &>(cypher_query_plan->plan()));

  return PreparedQuery{
      {"OPERATOR", "ACTUAL HITS", "RELATIVE TIME", "ABSOLUTE TIME"},
      std::move(parsed_query.required_privileges),
      [plan = std::move(cypher_query_plan), parameters = std::move(parsed_inner_query.parameters), summary, dba,
       interpreter_context, execution_memory, memory_limit, user_or_role = std::move(user_or_role),
       // We want to execute the query we are profiling lazily, so we delay
       // the construction of the corresponding context.
       stats_and_total_time = std::optional<plan::ProfilingStatsWithTotalTime>{},
       pull_plan = std::shared_ptr<PullPlanVector>(nullptr), transaction_status, frame_change_collector,
       tx_timer = std::move(tx_timer)](AnyStream *stream,
                                       std::optional<int> n) mutable -> std::optional<QueryHandlerResult> {
        // No output symbols are given so that nothing is streamed.
        if (!stats_and_total_time) {
          stats_and_total_time =
              PullPlan(plan, parameters, true, dba, interpreter_context, execution_memory, std::move(user_or_role),
                       transaction_status, std::move(tx_timer), nullptr, memory_limit,
                       frame_change_collector->IsTrackingValues() ? frame_change_collector : nullptr)
                  .Pull(stream, {}, {}, summary);
          pull_plan = std::make_shared<PullPlanVector>(ProfilingStatsToTable(*stats_and_total_time));
        }

        MG_ASSERT(stats_and_total_time, "Failed to execute the query!");

        if (pull_plan->Pull(stream, n)) {
          summary->insert_or_assign("profile", ProfilingStatsToJson(*stats_and_total_time).dump());
          return QueryHandlerResult::ABORT;
        }

        return std::nullopt;
      },
      rw_type_checker.type};
}

PreparedQuery PrepareDumpQuery(ParsedQuery parsed_query, CurrentDB &current_db) {
  MG_ASSERT(current_db.execution_db_accessor_, "Dump query expects a current DB transaction");
  auto *dba = &*current_db.execution_db_accessor_;
  auto plan = std::make_shared<PullPlanDump>(dba, *current_db.db_acc_);
  return PreparedQuery{
      {"QUERY"},
      std::move(parsed_query.required_privileges),
      [pull_plan = std::move(plan)](AnyStream *stream, std::optional<int> n) -> std::optional<QueryHandlerResult> {
        if (pull_plan->Pull(stream, n)) {
          return QueryHandlerResult::COMMIT;
        }
        return std::nullopt;
      },
      RWType::R};
}

std::vector<std::vector<TypedValue>> AnalyzeGraphQueryHandler::AnalyzeGraphCreateStatistics(
    const std::span<std::string> labels, DbAccessor *execution_db_accessor) {
  using LPIndex = std::pair<storage::LabelId, storage::PropertyId>;
  auto view = storage::View::OLD;

  auto erase_not_specified_label_indices = [&labels, execution_db_accessor](auto &index_info) {
    if (labels[0] == kAsterisk) {
      return;
    }

    for (auto it = index_info.cbegin(); it != index_info.cend();) {
      if (std::find(labels.begin(), labels.end(), execution_db_accessor->LabelToName(*it)) == labels.end()) {
        it = index_info.erase(it);
      } else {
        ++it;
      }
    }
  };

  auto erase_not_specified_label_property_indices = [&labels, execution_db_accessor](auto &index_info) {
    if (labels[0] == kAsterisk) {
      return;
    }

    for (auto it = index_info.cbegin(); it != index_info.cend();) {
      if (std::find(labels.begin(), labels.end(), execution_db_accessor->LabelToName(it->first)) == labels.end()) {
        it = index_info.erase(it);
      } else {
        ++it;
      }
    }
  };

  auto populate_label_stats = [execution_db_accessor, view](auto index_info) {
    std::vector<std::pair<storage::LabelId, storage::LabelIndexStats>> label_stats;
    label_stats.reserve(index_info.size());
    std::for_each(index_info.begin(), index_info.end(),
                  [execution_db_accessor, view, &label_stats](const storage::LabelId &label_id) {
                    auto vertices = execution_db_accessor->Vertices(view, label_id);
                    uint64_t no_vertices{0};
                    uint64_t total_degree{0};
                    std::for_each(vertices.begin(), vertices.end(),
                                  [&total_degree, &no_vertices, &view](const auto &vertex) {
                                    no_vertices++;
                                    total_degree += *vertex.OutDegree(view) + *vertex.InDegree(view);
                                  });

                    auto average_degree =
                        no_vertices > 0 ? static_cast<double>(total_degree) / static_cast<double>(no_vertices) : 0;
                    auto index_stats = storage::LabelIndexStats{.count = no_vertices, .avg_degree = average_degree};
                    execution_db_accessor->SetIndexStats(label_id, index_stats);
                    label_stats.emplace_back(label_id, index_stats);
                  });

    return label_stats;
  };

  auto populate_label_property_stats = [execution_db_accessor, view](auto &index_info) {
    std::map<LPIndex, std::map<storage::PropertyValue, int64_t>> label_property_counter;
    std::map<LPIndex, uint64_t> vertex_degree_counter;
    // Iterate over all label property indexed vertices
    std::for_each(
        index_info.begin(), index_info.end(),
        [execution_db_accessor, &label_property_counter, &vertex_degree_counter, view](const LPIndex &index_element) {
          auto &lp_counter = label_property_counter[index_element];
          auto &vd_counter = vertex_degree_counter[index_element];
          auto vertices = execution_db_accessor->Vertices(view, index_element.first, index_element.second);
          std::for_each(vertices.begin(), vertices.end(),
                        [&index_element, &lp_counter, &vd_counter, &view](const auto &vertex) {
                          lp_counter[*vertex.GetProperty(view, index_element.second)]++;
                          vd_counter += *vertex.OutDegree(view) + *vertex.InDegree(view);
                        });
        });

    std::vector<std::pair<LPIndex, storage::LabelPropertyIndexStats>> label_property_stats;
    label_property_stats.reserve(label_property_counter.size());
    std::for_each(
        label_property_counter.begin(), label_property_counter.end(),
        [execution_db_accessor, &vertex_degree_counter, &label_property_stats](const auto &counter_entry) {
          const auto &[label_property, values_map] = counter_entry;
          // Extract info
          uint64_t count_property_value = std::accumulate(
              values_map.begin(), values_map.end(), 0,
              [](uint64_t prev_value, const auto &prop_value_count) { return prev_value + prop_value_count.second; });
          // num_distinc_values will never be 0
          double avg_group_size = static_cast<double>(count_property_value) / static_cast<double>(values_map.size());
          double chi_squared_stat = std::accumulate(
              values_map.begin(), values_map.end(), 0.0, [avg_group_size](double prev_result, const auto &value_entry) {
                return prev_result + utils::ChiSquaredValue(value_entry.second, avg_group_size);
              });

          double average_degree = count_property_value > 0
                                      ? static_cast<double>(vertex_degree_counter[label_property]) /
                                            static_cast<double>(count_property_value)
                                      : 0;

          auto index_stats =
              storage::LabelPropertyIndexStats{.count = count_property_value,
                                               .distinct_values_count = static_cast<uint64_t>(values_map.size()),
                                               .statistic = chi_squared_stat,
                                               .avg_group_size = avg_group_size,
                                               .avg_degree = average_degree};
          execution_db_accessor->SetIndexStats(label_property.first, label_property.second, index_stats);
          label_property_stats.push_back(std::make_pair(label_property, index_stats));
        });

    return label_property_stats;
  };

  auto index_info = execution_db_accessor->ListAllIndices();

  std::vector<storage::LabelId> label_indices_info = index_info.label;
  erase_not_specified_label_indices(label_indices_info);
  auto label_stats = populate_label_stats(label_indices_info);

  std::vector<LPIndex> label_property_indices_info = index_info.label_property;
  erase_not_specified_label_property_indices(label_property_indices_info);
  auto label_property_stats = populate_label_property_stats(label_property_indices_info);

  std::vector<std::vector<TypedValue>> results;
  results.reserve(label_stats.size() + label_property_stats.size());

  std::for_each(label_stats.begin(), label_stats.end(), [execution_db_accessor, &results](const auto &stat_entry) {
    std::vector<TypedValue> result;
    result.reserve(kComputeStatisticsNumResults);

    result.emplace_back(execution_db_accessor->LabelToName(stat_entry.first));
    result.emplace_back();
    result.emplace_back(static_cast<int64_t>(stat_entry.second.count));
    result.emplace_back();
    result.emplace_back();
    result.emplace_back();
    result.emplace_back(stat_entry.second.avg_degree);
    results.push_back(std::move(result));
  });

  std::for_each(label_property_stats.begin(), label_property_stats.end(),
                [execution_db_accessor, &results](const auto &stat_entry) {
                  std::vector<TypedValue> result;
                  result.reserve(kComputeStatisticsNumResults);

                  result.emplace_back(execution_db_accessor->LabelToName(stat_entry.first.first));
                  result.emplace_back(execution_db_accessor->PropertyToName(stat_entry.first.second));
                  result.emplace_back(static_cast<int64_t>(stat_entry.second.count));
                  result.emplace_back(static_cast<int64_t>(stat_entry.second.distinct_values_count));
                  result.emplace_back(stat_entry.second.avg_group_size);
                  result.emplace_back(stat_entry.second.statistic);
                  result.emplace_back(stat_entry.second.avg_degree);
                  results.push_back(std::move(result));
                });

  return results;
}

std::vector<std::vector<TypedValue>> AnalyzeGraphQueryHandler::AnalyzeGraphDeleteStatistics(
    const std::span<std::string> labels, DbAccessor *execution_db_accessor) {
  auto erase_not_specified_label_indices = [&labels, execution_db_accessor](auto &index_info) {
    if (labels[0] == kAsterisk) {
      return;
    }

    for (auto it = index_info.cbegin(); it != index_info.cend();) {
      if (std::find(labels.begin(), labels.end(), execution_db_accessor->LabelToName(*it)) == labels.end()) {
        it = index_info.erase(it);
      } else {
        ++it;
      }
    }
  };

  auto erase_not_specified_label_property_indices = [&labels, execution_db_accessor](auto &index_info) {
    if (labels[0] == kAsterisk) {
      return;
    }

    for (auto it = index_info.cbegin(); it != index_info.cend();) {
      if (std::find(labels.begin(), labels.end(), execution_db_accessor->LabelToName(it->first)) == labels.end()) {
        it = index_info.erase(it);
      } else {
        ++it;
      }
    }
  };

  auto populate_label_results = [execution_db_accessor](auto index_info) {
    std::vector<storage::LabelId> label_results;
    label_results.reserve(index_info.size());
    std::for_each(index_info.begin(), index_info.end(),
                  [execution_db_accessor, &label_results](const storage::LabelId &label_id) {
                    const auto res = execution_db_accessor->DeleteLabelIndexStats(label_id);
                    if (res) label_results.emplace_back(label_id);
                  });

    return label_results;
  };

  auto populate_label_property_results = [execution_db_accessor](auto index_info) {
    std::vector<std::pair<storage::LabelId, storage::PropertyId>> label_property_results;
    label_property_results.reserve(index_info.size());
    std::for_each(index_info.begin(), index_info.end(),
                  [execution_db_accessor,
                   &label_property_results](const std::pair<storage::LabelId, storage::PropertyId> &label_property) {
                    const auto &res = execution_db_accessor->DeleteLabelPropertyIndexStats(label_property.first);
                    label_property_results.insert(label_property_results.end(), res.begin(), res.end());
                  });

    return label_property_results;
  };

  auto index_info = execution_db_accessor->ListAllIndices();

  std::vector<storage::LabelId> label_indices_info = index_info.label;
  erase_not_specified_label_indices(label_indices_info);
  auto label_results = populate_label_results(label_indices_info);

  std::vector<std::pair<storage::LabelId, storage::PropertyId>> label_property_indices_info = index_info.label_property;
  erase_not_specified_label_property_indices(label_property_indices_info);
  auto label_prop_results = populate_label_property_results(label_property_indices_info);

  std::vector<std::vector<TypedValue>> results;
  results.reserve(label_results.size() + label_prop_results.size());

  std::transform(
      label_results.begin(), label_results.end(), std::back_inserter(results),
      [execution_db_accessor](const auto &label_index) {
        return std::vector<TypedValue>{TypedValue(execution_db_accessor->LabelToName(label_index)), TypedValue("")};
      });

  std::transform(label_prop_results.begin(), label_prop_results.end(), std::back_inserter(results),
                 [execution_db_accessor](const auto &label_property_index) {
                   return std::vector<TypedValue>{
                       TypedValue(execution_db_accessor->LabelToName(label_property_index.first)),
                       TypedValue(execution_db_accessor->PropertyToName(label_property_index.second))};
                 });

  return results;
}

Callback HandleAnalyzeGraphQuery(AnalyzeGraphQuery *analyze_graph_query, DbAccessor *execution_db_accessor) {
  Callback callback;
  switch (analyze_graph_query->action_) {
    case AnalyzeGraphQuery::Action::ANALYZE: {
      callback.header = {"label",      "property",       "num estimation nodes",
                         "num groups", "avg group size", "chi-squared value",
                         "avg degree"};
      callback.fn = [handler = AnalyzeGraphQueryHandler(), labels = analyze_graph_query->labels_,
                     execution_db_accessor]() mutable {
        return handler.AnalyzeGraphCreateStatistics(labels, execution_db_accessor);
      };
      break;
    }
    case AnalyzeGraphQuery::Action::DELETE: {
      callback.header = {"label", "property"};
      callback.fn = [handler = AnalyzeGraphQueryHandler(), labels = analyze_graph_query->labels_,
                     execution_db_accessor]() mutable {
        return handler.AnalyzeGraphDeleteStatistics(labels, execution_db_accessor);
      };
      break;
    }
  }

  return callback;
}

PreparedQuery PrepareAnalyzeGraphQuery(ParsedQuery parsed_query, bool in_explicit_transaction, CurrentDB &current_db) {
  if (in_explicit_transaction) {
    throw AnalyzeGraphInMulticommandTxException();
  }
  MG_ASSERT(current_db.db_acc_, "Analyze Graph query expects a current DB");

  // Creating an index influences computed plan costs.
  auto invalidate_plan_cache = [plan_cache = current_db.db_acc_->get()->plan_cache()] {
    plan_cache->WithLock([&](auto &cache) { cache.reset(); });
  };
  utils::OnScopeExit cache_invalidator(invalidate_plan_cache);

  auto *analyze_graph_query = utils::Downcast<AnalyzeGraphQuery>(parsed_query.query);
  MG_ASSERT(analyze_graph_query);

  MG_ASSERT(current_db.execution_db_accessor_, "Analyze Graph query expects a current DB transaction");
  auto *dba = &*current_db.execution_db_accessor_;

  auto callback = HandleAnalyzeGraphQuery(analyze_graph_query, dba);

  return PreparedQuery{std::move(callback.header), std::move(parsed_query.required_privileges),
                       [callback_fn = std::move(callback.fn), pull_plan = std::shared_ptr<PullPlanVector>{nullptr}](
                           AnyStream *stream, std::optional<int> n) mutable -> std::optional<QueryHandlerResult> {
                         if (UNLIKELY(!pull_plan)) {
                           pull_plan = std::make_shared<PullPlanVector>(callback_fn());
                         }

                         if (pull_plan->Pull(stream, n)) {
                           return QueryHandlerResult::COMMIT;
                         }
                         return std::nullopt;
                       },
                       RWType::NONE};
}

PreparedQuery PrepareIndexQuery(ParsedQuery parsed_query, bool in_explicit_transaction,
                                std::vector<Notification> *notifications, CurrentDB &current_db) {
  if (in_explicit_transaction) {
    throw IndexInMulticommandTxException();
  }

  auto *index_query = utils::Downcast<IndexQuery>(parsed_query.query);
  std::function<void(Notification &)> handler;

  // TODO: we will need transaction for replication
  MG_ASSERT(current_db.db_acc_, "Index query expects a current DB");
  auto &db_acc = *current_db.db_acc_;

  MG_ASSERT(current_db.db_transactional_accessor_, "Index query expects a current DB transaction");
  auto *dba = &*current_db.execution_db_accessor_;

  // Creating an index influences computed plan costs.
  auto invalidate_plan_cache = [plan_cache = db_acc->plan_cache()] {
    plan_cache->WithLock([&](auto &cache) { cache.reset(); });
  };

  auto *storage = db_acc->storage();
  auto label = storage->NameToLabel(index_query->label_.name);

  std::vector<storage::PropertyId> properties;
  std::vector<std::string> properties_string;
  properties.reserve(index_query->properties_.size());
  properties_string.reserve(index_query->properties_.size());
  for (const auto &prop : index_query->properties_) {
    properties.push_back(storage->NameToProperty(prop.name));
    properties_string.push_back(prop.name);
  }
  auto properties_stringified = utils::Join(properties_string, ", ");

  if (properties.size() > 1) {
    throw utils::NotYetImplemented("index on multiple properties");
  }

  Notification index_notification(SeverityLevel::INFO);
  switch (index_query->action_) {
    case IndexQuery::Action::CREATE: {
      index_notification.code = NotificationCode::CREATE_INDEX;
      index_notification.title =
          fmt::format("Created index on label {} on properties {}.", index_query->label_.name, properties_stringified);

      // TODO: not just storage + invalidate_plan_cache. Need a DB transaction (for replication)
      handler = [dba, label, properties_stringified = std::move(properties_stringified),
                 label_name = index_query->label_.name, properties = std::move(properties),
                 invalidate_plan_cache = std::move(invalidate_plan_cache)](Notification &index_notification) {
        MG_ASSERT(properties.size() <= 1U);
        auto maybe_index_error = properties.empty() ? dba->CreateIndex(label) : dba->CreateIndex(label, properties[0]);
        utils::OnScopeExit invalidator(invalidate_plan_cache);

        if (maybe_index_error.HasError()) {
          index_notification.code = NotificationCode::EXISTENT_INDEX;
          index_notification.title =
              fmt::format("Index on label {} on properties {} already exists.", label_name, properties_stringified);
          // ABORT?
        }
      };
      break;
    }
    case IndexQuery::Action::DROP: {
      index_notification.code = NotificationCode::DROP_INDEX;
      index_notification.title = fmt::format("Dropped index on label {} on properties {}.", index_query->label_.name,
                                             utils::Join(properties_string, ", "));
      // TODO: not just storage + invalidate_plan_cache. Need a DB transaction (for replication)
      handler = [dba, label, properties_stringified = std::move(properties_stringified),
                 label_name = index_query->label_.name, properties = std::move(properties),
                 invalidate_plan_cache = std::move(invalidate_plan_cache)](Notification &index_notification) {
        MG_ASSERT(properties.size() <= 1U);
        auto maybe_index_error = properties.empty() ? dba->DropIndex(label) : dba->DropIndex(label, properties[0]);
        utils::OnScopeExit invalidator(invalidate_plan_cache);

        if (maybe_index_error.HasError()) {
          index_notification.code = NotificationCode::NONEXISTENT_INDEX;
          index_notification.title =
              fmt::format("Index on label {} on properties {} doesn't exist.", label_name, properties_stringified);
        }
      };
      break;
    }
  }

  return PreparedQuery{
      {},
      std::move(parsed_query.required_privileges),
      [handler = std::move(handler), notifications, index_notification = std::move(index_notification)](
          AnyStream * /*stream*/, std::optional<int> /*unused*/) mutable {
        handler(index_notification);
        notifications->push_back(index_notification);
        return QueryHandlerResult::COMMIT;  // TODO: Will need to become COMMIT when we fix replication
      },
      RWType::W};
}

PreparedQuery PrepareEdgeIndexQuery(ParsedQuery parsed_query, bool in_explicit_transaction,
                                    std::vector<Notification> *notifications, CurrentDB &current_db) {
  if (in_explicit_transaction) {
    throw IndexInMulticommandTxException();
  }

  auto *index_query = utils::Downcast<EdgeIndexQuery>(parsed_query.query);
  std::function<void(Notification &)> handler;

  MG_ASSERT(current_db.db_acc_, "Index query expects a current DB");
  auto &db_acc = *current_db.db_acc_;

  MG_ASSERT(current_db.db_transactional_accessor_, "Index query expects a current DB transaction");
  auto *dba = &*current_db.execution_db_accessor_;

  auto invalidate_plan_cache = [plan_cache = db_acc->plan_cache()] {
    plan_cache->WithLock([&](auto &cache) { cache.reset(); });
  };

  auto *storage = db_acc->storage();
  auto edge_type = storage->NameToEdgeType(index_query->edge_type_.name);

  Notification index_notification(SeverityLevel::INFO);
  switch (index_query->action_) {
    case EdgeIndexQuery::Action::CREATE: {
      index_notification.code = NotificationCode::CREATE_INDEX;
      index_notification.title = fmt::format("Created index on edge-type {}.", index_query->edge_type_.name);

      handler = [dba, edge_type, label_name = index_query->edge_type_.name,
                 invalidate_plan_cache = std::move(invalidate_plan_cache)](Notification &index_notification) {
        auto maybe_index_error = dba->CreateIndex(edge_type);
        utils::OnScopeExit invalidator(invalidate_plan_cache);

        if (maybe_index_error.HasError()) {
          index_notification.code = NotificationCode::EXISTENT_INDEX;
          index_notification.title = fmt::format("Index on edge-type {} already exists.", label_name);
        }
      };
      break;
    }
    case EdgeIndexQuery::Action::DROP: {
      index_notification.code = NotificationCode::DROP_INDEX;
      index_notification.title = fmt::format("Dropped index on edge-type {}.", index_query->edge_type_.name);
      handler = [dba, edge_type, label_name = index_query->edge_type_.name,
                 invalidate_plan_cache = std::move(invalidate_plan_cache)](Notification &index_notification) {
        auto maybe_index_error = dba->DropIndex(edge_type);
        utils::OnScopeExit invalidator(invalidate_plan_cache);

        if (maybe_index_error.HasError()) {
          index_notification.code = NotificationCode::NONEXISTENT_INDEX;
          index_notification.title = fmt::format("Index on edge-type {} doesn't exist.", label_name);
        }
      };
      break;
    }
  }

  return PreparedQuery{
      {},
      std::move(parsed_query.required_privileges),
      [handler = std::move(handler), notifications, index_notification = std::move(index_notification)](
          AnyStream * /*stream*/, std::optional<int> /*unused*/) mutable {
        handler(index_notification);
        notifications->push_back(index_notification);
        return QueryHandlerResult::COMMIT;
      },
      RWType::W};
}

PreparedQuery PrepareTextIndexQuery(ParsedQuery parsed_query, bool in_explicit_transaction,
                                    std::vector<Notification> *notifications, CurrentDB &current_db) {
  if (in_explicit_transaction) {
    throw IndexInMulticommandTxException();
  }

  auto *text_index_query = utils::Downcast<TextIndexQuery>(parsed_query.query);
  std::function<void(Notification &)> handler;

  // TODO: we will need transaction for replication
  MG_ASSERT(current_db.db_acc_, "Text index query expects a current DB");
  auto &db_acc = *current_db.db_acc_;

  MG_ASSERT(current_db.db_transactional_accessor_, "Text index query expects a current DB transaction");
  auto *dba = &*current_db.execution_db_accessor_;

  // Creating an index influences computed plan costs.
  auto invalidate_plan_cache = [plan_cache = db_acc->plan_cache()] {
    plan_cache->WithLock([&](auto &cache) { cache.reset(); });
  };

  auto *storage = db_acc->storage();
  auto label = storage->NameToLabel(text_index_query->label_.name);
  auto &index_name = text_index_query->index_name_;

  Notification index_notification(SeverityLevel::INFO);
  switch (text_index_query->action_) {
    case TextIndexQuery::Action::CREATE: {
      index_notification.code = NotificationCode::CREATE_INDEX;
      index_notification.title = fmt::format("Created text index on label {}.", text_index_query->label_.name);
      // TODO: not just storage + invalidate_plan_cache. Need a DB transaction (for replication)
      handler = [dba, label, index_name,
                 invalidate_plan_cache = std::move(invalidate_plan_cache)](Notification &index_notification) {
        if (!flags::AreExperimentsEnabled(flags::Experiments::TEXT_SEARCH)) {
          throw TextSearchDisabledException();
        }
        dba->CreateTextIndex(index_name, label);
        utils::OnScopeExit invalidator(invalidate_plan_cache);
      };
      break;
    }
    case TextIndexQuery::Action::DROP: {
      index_notification.code = NotificationCode::DROP_INDEX;
      index_notification.title = fmt::format("Dropped text index on label {}.", text_index_query->label_.name);
      // TODO: not just storage + invalidate_plan_cache. Need a DB transaction (for replication)
      handler = [dba, index_name,
                 invalidate_plan_cache = std::move(invalidate_plan_cache)](Notification &index_notification) {
        if (!flags::AreExperimentsEnabled(flags::Experiments::TEXT_SEARCH)) {
          throw TextSearchDisabledException();
        }
        dba->DropTextIndex(index_name);
        utils::OnScopeExit invalidator(invalidate_plan_cache);
      };
      break;
    }
  }

  return PreparedQuery{
      {},
      std::move(parsed_query.required_privileges),
      [handler = std::move(handler), notifications, index_notification = std::move(index_notification)](
          AnyStream * /*stream*/, std::optional<int> /*unused*/) mutable {
        handler(index_notification);
        notifications->push_back(index_notification);
        return QueryHandlerResult::COMMIT;  // TODO: Will need to become COMMIT when we fix replication
      },
      RWType::W};
}

PreparedQuery PrepareAuthQuery(ParsedQuery parsed_query, bool in_explicit_transaction,
                               InterpreterContext *interpreter_context, Interpreter &interpreter) {
  if (in_explicit_transaction) {
    throw UserModificationInMulticommandTxException();
  }

  auto *auth_query = utils::Downcast<AuthQuery>(parsed_query.query);

  auto callback = HandleAuthQuery(auth_query, interpreter_context, parsed_query.parameters, interpreter);

  return PreparedQuery{
      std::move(callback.header), std::move(parsed_query.required_privileges),
      [handler = std::move(callback.fn), pull_plan = std::shared_ptr<PullPlanVector>(nullptr)](  // NOLINT
          AnyStream *stream, std::optional<int> n) mutable -> std::optional<QueryHandlerResult> {
        if (!pull_plan) {
          // Run the specific query
          auto results = handler();
          pull_plan = std::make_shared<PullPlanVector>(std::move(results));
        }

        if (pull_plan->Pull(stream, n)) {
          return QueryHandlerResult::COMMIT;
        }
        return std::nullopt;
      },
      RWType::NONE};
}

PreparedQuery PrepareReplicationQuery(ParsedQuery parsed_query, bool in_explicit_transaction,
                                      std::vector<Notification> *notifications,
                                      ReplicationQueryHandler &replication_query_handler, CurrentDB &current_db,
                                      const InterpreterConfig &config) {
  if (in_explicit_transaction) {
    throw ReplicationModificationInMulticommandTxException();
  }

  auto *replication_query = utils::Downcast<ReplicationQuery>(parsed_query.query);
  auto callback = HandleReplicationQuery(replication_query, parsed_query.parameters, replication_query_handler,
                                         current_db, config, notifications);

  return PreparedQuery{callback.header, std::move(parsed_query.required_privileges),
                       [callback_fn = std::move(callback.fn), pull_plan = std::shared_ptr<PullPlanVector>{nullptr}](
                           AnyStream *stream, std::optional<int> n) mutable -> std::optional<QueryHandlerResult> {
                         if (UNLIKELY(!pull_plan)) {
                           pull_plan = std::make_shared<PullPlanVector>(callback_fn());
                         }

                         if (pull_plan->Pull(stream, n)) {
                           return QueryHandlerResult::COMMIT;
                         }
                         return std::nullopt;
                       },
                       RWType::NONE};
  // False positive report for the std::make_shared above
  // NOLINTNEXTLINE(clang-analyzer-cplusplus.NewDeleteLeaks)
}

#ifdef MG_ENTERPRISE
PreparedQuery PrepareCoordinatorQuery(ParsedQuery parsed_query, bool in_explicit_transaction,
                                      std::vector<Notification> *notifications,
                                      coordination::CoordinatorState &coordinator_state,
                                      const InterpreterConfig &config) {
  if (in_explicit_transaction) {
    throw CoordinatorModificationInMulticommandTxException();
  }

  auto *coordinator_query = utils::Downcast<CoordinatorQuery>(parsed_query.query);
  auto callback =
      HandleCoordinatorQuery(coordinator_query, parsed_query.parameters, &coordinator_state, config, notifications);

  return PreparedQuery{callback.header, std::move(parsed_query.required_privileges),
                       [callback_fn = std::move(callback.fn), pull_plan = std::shared_ptr<PullPlanVector>{nullptr}](
                           AnyStream *stream, std::optional<int> n) mutable -> std::optional<QueryHandlerResult> {
                         if (UNLIKELY(!pull_plan)) {
                           pull_plan = std::make_shared<PullPlanVector>(callback_fn());
                         }

                         if (pull_plan->Pull(stream, n)) [[likely]] {
                           return QueryHandlerResult::COMMIT;
                         }
                         return std::nullopt;
                       },
                       RWType::NONE};
  // False positive report for the std::make_shared above
  // NOLINTNEXTLINE(clang-analyzer-cplusplus.NewDeleteLeaks)
}
#endif

PreparedQuery PrepareLockPathQuery(ParsedQuery parsed_query, bool in_explicit_transaction, CurrentDB &current_db) {
  if (in_explicit_transaction) {
    throw LockPathModificationInMulticommandTxException();
  }

  MG_ASSERT(current_db.db_acc_, "Lock Path query expects a current DB");
  storage::Storage *storage = current_db.db_acc_->get()->storage();

  if (storage->GetStorageMode() == storage::StorageMode::ON_DISK_TRANSACTIONAL) {
    throw LockPathDisabledOnDiskStorage();
  }

  auto *lock_path_query = utils::Downcast<LockPathQuery>(parsed_query.query);

  return PreparedQuery{
      {"STATUS"},
      std::move(parsed_query.required_privileges),
      [storage, action = lock_path_query->action_](AnyStream *stream,
                                                   std::optional<int> n) -> std::optional<QueryHandlerResult> {
        auto *mem_storage = static_cast<storage::InMemoryStorage *>(storage);
        std::vector<std::vector<TypedValue>> status;
        std::string res;

        switch (action) {
          case LockPathQuery::Action::LOCK_PATH: {
            const auto lock_success = mem_storage->LockPath();
            if (lock_success.HasError()) [[unlikely]] {
              throw QueryRuntimeException("Failed to lock the data directory");
            }
            res = lock_success.GetValue() ? "Data directory is now locked." : "Data directory is already locked.";
            break;
          }
          case LockPathQuery::Action::UNLOCK_PATH: {
            const auto unlock_success = mem_storage->UnlockPath();
            if (unlock_success.HasError()) [[unlikely]] {
              throw QueryRuntimeException("Failed to unlock the data directory");
            }
            res = unlock_success.GetValue() ? "Data directory is now unlocked." : "Data directory is already unlocked.";
            break;
          }
          case LockPathQuery::Action::STATUS: {
            const auto locked_status = mem_storage->IsPathLocked();
            if (locked_status.HasError()) [[unlikely]] {
              throw QueryRuntimeException("Failed to access the data directory");
            }
            res = locked_status.GetValue() ? "Data directory is locked." : "Data directory is unlocked.";
            break;
          }
        }

        status.emplace_back(std::vector<TypedValue>{TypedValue(res)});
        auto pull_plan = std::make_shared<PullPlanVector>(std::move(status));
        if (pull_plan->Pull(stream, n)) {
          return QueryHandlerResult::COMMIT;
        }
        return std::nullopt;
      },
      RWType::NONE};
}

PreparedQuery PrepareFreeMemoryQuery(ParsedQuery parsed_query, bool in_explicit_transaction, CurrentDB &current_db) {
  if (in_explicit_transaction) {
    throw FreeMemoryModificationInMulticommandTxException();
  }

  MG_ASSERT(current_db.db_acc_, "Free Memory query expects a current DB");
  storage::Storage *storage = current_db.db_acc_->get()->storage();

  if (storage->GetStorageMode() == storage::StorageMode::ON_DISK_TRANSACTIONAL) {
    throw FreeMemoryDisabledOnDiskStorage();
  }

  return PreparedQuery{{},
                       std::move(parsed_query.required_privileges),
                       [storage](AnyStream *stream, std::optional<int> n) -> std::optional<QueryHandlerResult> {
                         storage->FreeMemory();
                         memory::PurgeUnusedMemory();
                         return QueryHandlerResult::COMMIT;
                       },
                       RWType::NONE};
}

PreparedQuery PrepareShowConfigQuery(ParsedQuery parsed_query, bool in_explicit_transaction) {
  if (in_explicit_transaction) {
    throw ShowConfigModificationInMulticommandTxException();
  }

  auto callback = HandleConfigQuery();

  return PreparedQuery{std::move(callback.header), std::move(parsed_query.required_privileges),
                       [callback_fn = std::move(callback.fn), pull_plan = std::shared_ptr<PullPlanVector>{nullptr}](
                           AnyStream *stream, std::optional<int> n) mutable -> std::optional<QueryHandlerResult> {
                         if (!pull_plan) [[unlikely]] {
                           pull_plan = std::make_shared<PullPlanVector>(callback_fn());
                         }

                         if (pull_plan->Pull(stream, n)) {
                           return QueryHandlerResult::COMMIT;
                         }
                         return std::nullopt;
                       },
                       RWType::NONE};
}

TriggerEventType ToTriggerEventType(const TriggerQuery::EventType event_type) {
  switch (event_type) {
    case TriggerQuery::EventType::ANY:
      return TriggerEventType::ANY;

    case TriggerQuery::EventType::CREATE:
      return TriggerEventType::CREATE;

    case TriggerQuery::EventType::VERTEX_CREATE:
      return TriggerEventType::VERTEX_CREATE;

    case TriggerQuery::EventType::EDGE_CREATE:
      return TriggerEventType::EDGE_CREATE;

    case TriggerQuery::EventType::DELETE:
      return TriggerEventType::DELETE;

    case TriggerQuery::EventType::VERTEX_DELETE:
      return TriggerEventType::VERTEX_DELETE;

    case TriggerQuery::EventType::EDGE_DELETE:
      return TriggerEventType::EDGE_DELETE;

    case TriggerQuery::EventType::UPDATE:
      return TriggerEventType::UPDATE;

    case TriggerQuery::EventType::VERTEX_UPDATE:
      return TriggerEventType::VERTEX_UPDATE;

    case TriggerQuery::EventType::EDGE_UPDATE:
      return TriggerEventType::EDGE_UPDATE;
  }
  throw 1;
}

Callback CreateTrigger(TriggerQuery *trigger_query,
                       const std::map<std::string, storage::PropertyValue> &user_parameters,
                       TriggerStore *trigger_store, InterpreterContext *interpreter_context, DbAccessor *dba,
                       std::shared_ptr<QueryUserOrRole> user_or_role) {
  // Make a copy of the user and pass it to the subsystem
  auto owner = interpreter_context->auth_checker->GenQueryUser(user_or_role->username(), user_or_role->rolename());
  return {{},
          [trigger_name = std::move(trigger_query->trigger_name_),
           trigger_statement = std::move(trigger_query->statement_), event_type = trigger_query->event_type_,
           before_commit = trigger_query->before_commit_, trigger_store, interpreter_context, dba, user_parameters,
           owner = std::move(owner)]() mutable -> std::vector<std::vector<TypedValue>> {
            trigger_store->AddTrigger(
                std::move(trigger_name), trigger_statement, user_parameters, ToTriggerEventType(event_type),
                before_commit ? TriggerPhase::BEFORE_COMMIT : TriggerPhase::AFTER_COMMIT,
                &interpreter_context->ast_cache, dba, interpreter_context->config.query, std::move(owner));
            memgraph::metrics::IncrementCounter(memgraph::metrics::TriggersCreated);
            return {};
          }};
}

Callback DropTrigger(TriggerQuery *trigger_query, TriggerStore *trigger_store) {
  return {{},
          [trigger_name = std::move(trigger_query->trigger_name_),
           trigger_store]() -> std::vector<std::vector<TypedValue>> {
            trigger_store->DropTrigger(trigger_name);
            return {};
          }};
}

Callback ShowTriggers(TriggerStore *trigger_store) {
  return {{"trigger name", "statement", "event type", "phase", "owner"}, [trigger_store] {
            std::vector<std::vector<TypedValue>> results;
            auto trigger_infos = trigger_store->GetTriggerInfo();
            results.reserve(trigger_infos.size());
            for (auto &trigger_info : trigger_infos) {
              std::vector<TypedValue> typed_trigger_info;
              typed_trigger_info.reserve(4);
              typed_trigger_info.emplace_back(std::move(trigger_info.name));
              typed_trigger_info.emplace_back(std::move(trigger_info.statement));
              typed_trigger_info.emplace_back(TriggerEventTypeToString(trigger_info.event_type));
              typed_trigger_info.emplace_back(trigger_info.phase == TriggerPhase::BEFORE_COMMIT ? "BEFORE COMMIT"
                                                                                                : "AFTER COMMIT");
              typed_trigger_info.emplace_back(trigger_info.owner.has_value() ? TypedValue{*trigger_info.owner}
                                                                             : TypedValue{});

              results.push_back(std::move(typed_trigger_info));
            }

            return results;
          }};
}

PreparedQuery PrepareTriggerQuery(ParsedQuery parsed_query, bool in_explicit_transaction,
                                  std::vector<Notification> *notifications, CurrentDB &current_db,
                                  InterpreterContext *interpreter_context,
                                  const std::map<std::string, storage::PropertyValue> &user_parameters,
                                  std::shared_ptr<QueryUserOrRole> user_or_role) {
  if (in_explicit_transaction) {
    throw TriggerModificationInMulticommandTxException();
  }

  MG_ASSERT(current_db.db_acc_, "Trigger query expects a current DB");
  TriggerStore *trigger_store = current_db.db_acc_->get()->trigger_store();
  MG_ASSERT(current_db.execution_db_accessor_, "Trigger query expects a current DB transaction");
  DbAccessor *dba = &*current_db.execution_db_accessor_;

  auto *trigger_query = utils::Downcast<TriggerQuery>(parsed_query.query);
  MG_ASSERT(trigger_query);

  std::optional<Notification> trigger_notification;

  auto callback = std::invoke([trigger_query, trigger_store, interpreter_context, dba, &user_parameters,
                               owner = std::move(user_or_role), &trigger_notification]() mutable {
    switch (trigger_query->action_) {
      case TriggerQuery::Action::CREATE_TRIGGER:
        trigger_notification.emplace(SeverityLevel::INFO, NotificationCode::CREATE_TRIGGER,
                                     fmt::format("Created trigger {}.", trigger_query->trigger_name_));
        return CreateTrigger(trigger_query, user_parameters, trigger_store, interpreter_context, dba, std::move(owner));
      case TriggerQuery::Action::DROP_TRIGGER:
        trigger_notification.emplace(SeverityLevel::INFO, NotificationCode::DROP_TRIGGER,
                                     fmt::format("Dropped trigger {}.", trigger_query->trigger_name_));
        return DropTrigger(trigger_query, trigger_store);
      case TriggerQuery::Action::SHOW_TRIGGERS:
        return ShowTriggers(trigger_store);
    }
    throw 1;
  });

  return PreparedQuery{std::move(callback.header), std::move(parsed_query.required_privileges),
                       [callback_fn = std::move(callback.fn), pull_plan = std::shared_ptr<PullPlanVector>{nullptr},
                        trigger_notification = std::move(trigger_notification), notifications](
                           AnyStream *stream, std::optional<int> n) mutable -> std::optional<QueryHandlerResult> {
                         if (UNLIKELY(!pull_plan)) {
                           pull_plan = std::make_shared<PullPlanVector>(callback_fn());
                         }

                         if (pull_plan->Pull(stream, n)) {
                           if (trigger_notification) {
                             notifications->push_back(std::move(*trigger_notification));
                           }
                           return QueryHandlerResult::COMMIT;
                         }
                         return std::nullopt;
                       },
                       RWType::NONE};
  // False positive report for the std::make_shared above
  // NOLINTNEXTLINE(clang-analyzer-cplusplus.NewDeleteLeaks)
}

PreparedQuery PrepareStreamQuery(ParsedQuery parsed_query, bool in_explicit_transaction,
                                 std::vector<Notification> *notifications, CurrentDB &current_db,
                                 InterpreterContext *interpreter_context,
                                 std::shared_ptr<QueryUserOrRole> user_or_role) {
  if (in_explicit_transaction) {
    throw StreamQueryInMulticommandTxException();
  }

  MG_ASSERT(current_db.db_acc_, "Stream query expects a current DB");
  auto &db_acc = *current_db.db_acc_;

  auto *stream_query = utils::Downcast<StreamQuery>(parsed_query.query);
  MG_ASSERT(stream_query);
  auto callback = HandleStreamQuery(stream_query, parsed_query.parameters, db_acc, interpreter_context,
                                    std::move(user_or_role), notifications);

  return PreparedQuery{std::move(callback.header), std::move(parsed_query.required_privileges),
                       [callback_fn = std::move(callback.fn), pull_plan = std::shared_ptr<PullPlanVector>{nullptr}](
                           AnyStream *stream, std::optional<int> n) mutable -> std::optional<QueryHandlerResult> {
                         if (UNLIKELY(!pull_plan)) {
                           pull_plan = std::make_shared<PullPlanVector>(callback_fn());
                         }

                         if (pull_plan->Pull(stream, n)) {
                           return QueryHandlerResult::COMMIT;
                         }
                         return std::nullopt;
                       },
                       RWType::NONE};
  // False positive report for the std::make_shared above
  // NOLINTNEXTLINE(clang-analyzer-cplusplus.NewDeleteLeaks)
}

constexpr auto ToStorageIsolationLevel(const IsolationLevelQuery::IsolationLevel isolation_level) noexcept {
  switch (isolation_level) {
    case IsolationLevelQuery::IsolationLevel::SNAPSHOT_ISOLATION:
      return storage::IsolationLevel::SNAPSHOT_ISOLATION;
    case IsolationLevelQuery::IsolationLevel::READ_COMMITTED:
      return storage::IsolationLevel::READ_COMMITTED;
    case IsolationLevelQuery::IsolationLevel::READ_UNCOMMITTED:
      return storage::IsolationLevel::READ_UNCOMMITTED;
  }
  throw 1;
}

constexpr auto ToStorageMode(const StorageModeQuery::StorageMode storage_mode) noexcept {
  switch (storage_mode) {
    case StorageModeQuery::StorageMode::IN_MEMORY_TRANSACTIONAL:
      return storage::StorageMode::IN_MEMORY_TRANSACTIONAL;
    case StorageModeQuery::StorageMode::IN_MEMORY_ANALYTICAL:
      return storage::StorageMode::IN_MEMORY_ANALYTICAL;
    case StorageModeQuery::StorageMode::ON_DISK_TRANSACTIONAL:
      return storage::StorageMode::ON_DISK_TRANSACTIONAL;
  }
}

constexpr auto ToEdgeImportMode(const EdgeImportModeQuery::Status status) noexcept {
  if (status == EdgeImportModeQuery::Status::ACTIVE) {
    return storage::EdgeImportMode::ACTIVE;
  }
  return storage::EdgeImportMode::INACTIVE;
}

bool SwitchingFromInMemoryToDisk(storage::StorageMode current_mode, storage::StorageMode next_mode) {
  return (current_mode == storage::StorageMode::IN_MEMORY_TRANSACTIONAL ||
          current_mode == storage::StorageMode::IN_MEMORY_ANALYTICAL) &&
         next_mode == storage::StorageMode::ON_DISK_TRANSACTIONAL;
}

bool SwitchingFromDiskToInMemory(storage::StorageMode current_mode, storage::StorageMode next_mode) {
  return current_mode == storage::StorageMode::ON_DISK_TRANSACTIONAL &&
         (next_mode == storage::StorageMode::IN_MEMORY_TRANSACTIONAL ||
          next_mode == storage::StorageMode::IN_MEMORY_ANALYTICAL);
}

PreparedQuery PrepareIsolationLevelQuery(ParsedQuery parsed_query, const bool in_explicit_transaction,
                                         CurrentDB &current_db, Interpreter *interpreter) {
  if (in_explicit_transaction) {
    throw IsolationLevelModificationInMulticommandTxException();
  }

  auto *isolation_level_query = utils::Downcast<IsolationLevelQuery>(parsed_query.query);
  MG_ASSERT(isolation_level_query);

  const auto isolation_level = ToStorageIsolationLevel(isolation_level_query->isolation_level_);
  MG_ASSERT(current_db.db_acc_, "Storage Isolation Level query expects a current DB");
  storage::Storage *storage = current_db.db_acc_->get()->storage();
  if (storage->GetStorageMode() == storage::StorageMode::IN_MEMORY_ANALYTICAL) {
    throw IsolationLevelModificationInAnalyticsException();
  }
  if (storage->GetStorageMode() == storage::StorageMode::ON_DISK_TRANSACTIONAL &&
      isolation_level != storage::IsolationLevel::SNAPSHOT_ISOLATION) {
    throw IsolationLevelModificationInDiskTransactionalException();
  }

  std::function<void()> callback;
  switch (isolation_level_query->isolation_level_scope_) {
    case IsolationLevelQuery::IsolationLevelScope::GLOBAL: {
      callback = [storage, isolation_level] {
        if (auto res = storage->SetIsolationLevel(isolation_level); res.HasError()) {
          throw utils::BasicException("Failed setting global isolation level");
        }
      };
      break;
    }
    case IsolationLevelQuery::IsolationLevelScope::SESSION: {
      callback = [interpreter, isolation_level] { interpreter->SetSessionIsolationLevel(isolation_level); };
      break;
    }
    case IsolationLevelQuery::IsolationLevelScope::NEXT: {
      callback = [interpreter, isolation_level] { interpreter->SetNextTransactionIsolationLevel(isolation_level); };
      break;
    }
  }

  return PreparedQuery{{},
                       std::move(parsed_query.required_privileges),
                       [callback = std::move(callback)](AnyStream * /*stream*/,
                                                        std::optional<int> /*n*/) -> std::optional<QueryHandlerResult> {
                         callback();
                         return QueryHandlerResult::COMMIT;
                       },
                       RWType::NONE};
}

Callback SwitchMemoryDevice(storage::StorageMode current_mode, storage::StorageMode requested_mode,
                            memgraph::dbms::DatabaseAccess &db) {
  Callback callback;
  callback.fn = [current_mode, requested_mode, &db]() mutable {
    if (current_mode == requested_mode) {
      return std::vector<std::vector<TypedValue>>();
    }
    if (SwitchingFromDiskToInMemory(current_mode, requested_mode)) {
      throw utils::BasicException(
          "You cannot switch from the on-disk storage mode to an in-memory storage mode while the database is running. "
          "To make the switch, delete the data directory and restart the database. Once restarted, Memgraph will "
          "automatically start in the default in-memory transactional storage mode.");
    }
<<<<<<< HEAD
    throw 1;
=======
    if (SwitchingFromInMemoryToDisk(current_mode, requested_mode)) {
      if (!db.try_exclusively([](auto &in) {
            if (!in.streams()->GetStreamInfo().empty()) {
              throw utils::BasicException(
                  "You cannot switch from an in-memory storage mode to the on-disk storage mode when there are "
                  "associated streams. Drop all streams and retry.");
            }

            if (!in.trigger_store()->GetTriggerInfo().empty()) {
              throw utils::BasicException(
                  "You cannot switch from an in-memory storage mode to the on-disk storage mode when there are "
                  "associated triggers. Drop all triggers and retry.");
            }

            std::unique_lock main_guard{in.storage()->main_lock_};  // do we need this?
            if (auto vertex_cnt_approx = in.storage()->GetBaseInfo().vertex_count; vertex_cnt_approx > 0) {
              throw utils::BasicException(
                  "You cannot switch from an in-memory storage mode to the on-disk storage mode when the database "
                  "contains data. Delete all entries from the database, run FREE MEMORY and then repeat this "
                  "query. ");
            }
            main_guard.unlock();
            in.SwitchToOnDisk();
          })) {  // Try exclusively failed
        throw utils::BasicException(
            "You cannot switch from an in-memory storage mode to the on-disk storage mode when there are "
            "multiple sessions active. Close all other sessions and try again. As Memgraph Lab uses "
            "multiple sessions to run queries in parallel, "
            "it is currently impossible to switch to the on-disk storage mode within Lab. "
            "Close it, connect to the instance with mgconsole "
            "and change the storage mode to on-disk from there. Then, you can reconnect with the Lab "
            "and continue to use the instance as usual.");
      }
    }
    return std::vector<std::vector<TypedValue>>();
  };
  return callback;
}

bool ActiveTransactionsExist(InterpreterContext *interpreter_context) {
  bool exists_active_transaction = interpreter_context->interpreters.WithLock([](const auto &interpreters_) {
    return std::any_of(interpreters_.begin(), interpreters_.end(), [](const auto &interpreter) {
      return interpreter->transaction_status_.load() != TransactionStatus::IDLE;
    });
  });
  return exists_active_transaction;
}

PreparedQuery PrepareStorageModeQuery(ParsedQuery parsed_query, const bool in_explicit_transaction,
                                      CurrentDB &current_db, InterpreterContext *interpreter_context) {
  if (in_explicit_transaction) {
    throw StorageModeModificationInMulticommandTxException();
  }
  MG_ASSERT(current_db.db_acc_, "Storage Mode query expects a current DB");
  memgraph::dbms::DatabaseAccess &db_acc = *current_db.db_acc_;

  auto *storage_mode_query = utils::Downcast<StorageModeQuery>(parsed_query.query);
  MG_ASSERT(storage_mode_query);
  const auto requested_mode = ToStorageMode(storage_mode_query->storage_mode_);
  auto current_mode = db_acc->GetStorageMode();

  std::function<void()> callback;

  if (current_mode == storage::StorageMode::ON_DISK_TRANSACTIONAL ||
      requested_mode == storage::StorageMode::ON_DISK_TRANSACTIONAL) {
    callback = SwitchMemoryDevice(current_mode, requested_mode, db_acc).fn;
  } else {
    // TODO: this needs to be filtered to just db_acc->storage()
    if (ActiveTransactionsExist(interpreter_context)) {
      spdlog::info(
          "Storage mode will be modified when there are no other active transactions. Check the status of the "
          "transactions using 'SHOW TRANSACTIONS' query and ensure no other transactions are active.");
    }

    callback = [requested_mode,
                storage = static_cast<storage::InMemoryStorage *>(db_acc->storage())]() -> std::function<void()> {
      // SetStorageMode will probably be handled at the Database level
      return [storage, requested_mode] { storage->SetStorageMode(requested_mode); };
    }();
  }

  return PreparedQuery{{},
                       std::move(parsed_query.required_privileges),
                       [callback = std::move(callback)](AnyStream * /*stream*/,
                                                        std::optional<int> /*n*/) -> std::optional<QueryHandlerResult> {
                         callback();
                         return QueryHandlerResult::COMMIT;
                       },
                       RWType::NONE};
}

PreparedQuery PrepareEdgeImportModeQuery(ParsedQuery parsed_query, CurrentDB &current_db) {
  MG_ASSERT(current_db.db_acc_, "Edge Import query expects a current DB");
  storage::Storage *storage = current_db.db_acc_->get()->storage();

  if (storage->GetStorageMode() != storage::StorageMode::ON_DISK_TRANSACTIONAL) {
    throw EdgeImportModeQueryDisabledOnDiskStorage();
  }

  auto *edge_import_mode_query = utils::Downcast<EdgeImportModeQuery>(parsed_query.query);
  MG_ASSERT(edge_import_mode_query);
  const auto requested_status = ToEdgeImportMode(edge_import_mode_query->status_);

  auto callback = [requested_status, storage]() -> std::function<void()> {
    return [storage, requested_status] {
      auto *disk_storage = static_cast<storage::DiskStorage *>(storage);
      disk_storage->SetEdgeImportMode(requested_status);
    };
>>>>>>> 500924e0
  }();

  return PreparedQuery{{},
                       std::move(parsed_query.required_privileges),
                       [callback = std::move(callback)](AnyStream * /*stream*/,
                                                        std::optional<int> /*n*/) -> std::optional<QueryHandlerResult> {
                         callback();
                         return QueryHandlerResult::COMMIT;
                       },
                       RWType::NONE};
}

PreparedQuery PrepareCreateSnapshotQuery(ParsedQuery parsed_query, bool in_explicit_transaction, CurrentDB &current_db,
                                         replication_coordination_glue::ReplicationRole replication_role) {
  if (in_explicit_transaction) {
    throw CreateSnapshotInMulticommandTxException();
  }

  MG_ASSERT(current_db.db_acc_, "Create Snapshot query expects a current DB");
  storage::Storage *storage = current_db.db_acc_->get()->storage();

  if (storage->GetStorageMode() == storage::StorageMode::ON_DISK_TRANSACTIONAL) {
    throw CreateSnapshotDisabledOnDiskStorage();
  }

  return PreparedQuery{
      {},
      std::move(parsed_query.required_privileges),
      [storage, replication_role](AnyStream * /*stream*/,
                                  std::optional<int> /*n*/) -> std::optional<QueryHandlerResult> {
        auto *mem_storage = static_cast<storage::InMemoryStorage *>(storage);
        if (auto maybe_error = mem_storage->CreateSnapshot(replication_role); maybe_error.HasError()) {
          switch (maybe_error.GetError()) {
            case storage::InMemoryStorage::CreateSnapshotError::DisabledForReplica:
              throw utils::BasicException(
                  "Failed to create a snapshot. Replica instances are not allowed to create them.");
            case storage::InMemoryStorage::CreateSnapshotError::ReachedMaxNumTries:
              spdlog::warn("Failed to create snapshot. Reached max number of tries. Please contact support");
              break;
          }
        }
        return QueryHandlerResult::COMMIT;
      },
      RWType::NONE};
}

PreparedQuery PrepareSettingQuery(ParsedQuery parsed_query, bool in_explicit_transaction) {
  if (in_explicit_transaction) {
    throw SettingConfigInMulticommandTxException{};
  }

  auto *setting_query = utils::Downcast<SettingQuery>(parsed_query.query);
  MG_ASSERT(setting_query);
  auto callback = HandleSettingQuery(setting_query, parsed_query.parameters);

  return PreparedQuery{std::move(callback.header), std::move(parsed_query.required_privileges),
                       [callback_fn = std::move(callback.fn), pull_plan = std::shared_ptr<PullPlanVector>{nullptr}](
                           AnyStream *stream, std::optional<int> n) mutable -> std::optional<QueryHandlerResult> {
                         if (UNLIKELY(!pull_plan)) {
                           pull_plan = std::make_shared<PullPlanVector>(callback_fn());
                         }

                         if (pull_plan->Pull(stream, n)) {
                           return QueryHandlerResult::COMMIT;
                         }
                         return std::nullopt;
                       },
                       RWType::NONE};
  // False positive report for the std::make_shared above
  // NOLINTNEXTLINE(clang-analyzer-cplusplus.NewDeleteLeaks)
}

template <typename Func>
auto ShowTransactions(const std::unordered_set<Interpreter *> &interpreters, QueryUserOrRole *user_or_role,
                      Func &&privilege_checker) -> std::vector<std::vector<TypedValue>> {
  std::vector<std::vector<TypedValue>> results;
  results.reserve(interpreters.size());
  for (Interpreter *interpreter : interpreters) {
    TransactionStatus alive_status = TransactionStatus::ACTIVE;
    // if it is just checking status, commit and abort should wait for the end of the check
    // ignore interpreters that already started committing or rollback
    if (!interpreter->transaction_status_.compare_exchange_strong(alive_status, TransactionStatus::VERIFYING)) {
      continue;
    }
    utils::OnScopeExit clean_status([interpreter]() {
      interpreter->transaction_status_.store(TransactionStatus::ACTIVE, std::memory_order_release);
    });
    std::optional<uint64_t> transaction_id = interpreter->GetTransactionId();

    auto get_interpreter_db_name = [&]() -> std::string const & {
      static std::string all;
      return interpreter->current_db_.db_acc_ ? interpreter->current_db_.db_acc_->get()->name() : all;
    };

    auto same_user = [](const auto &lv, const auto &rv) {
      if (lv.get() == rv) return true;
      if (lv && rv) return *lv == *rv;
      return false;
    };

    if (transaction_id.has_value() && (same_user(interpreter->user_or_role_, user_or_role) ||
                                       privilege_checker(user_or_role, get_interpreter_db_name()))) {
      const auto &typed_queries = interpreter->GetQueries();
      results.push_back(
          {TypedValue(interpreter->user_or_role_
                          ? (interpreter->user_or_role_->username() ? *interpreter->user_or_role_->username() : "")
                          : ""),
           TypedValue(std::to_string(transaction_id.value())), TypedValue(typed_queries)});
      // Handle user-defined metadata
      std::map<std::string, TypedValue> metadata_tv;
      if (interpreter->metadata_) {
        for (const auto &md : *(interpreter->metadata_)) {
          metadata_tv.emplace(md.first, TypedValue(md.second));
        }
      }
      results.back().emplace_back(metadata_tv);
    }
  }
  return results;
}

Callback HandleTransactionQueueQuery(TransactionQueueQuery *transaction_query,
                                     std::shared_ptr<QueryUserOrRole> user_or_role, const Parameters &parameters,
                                     InterpreterContext *interpreter_context) {
  auto privilege_checker = [](QueryUserOrRole *user_or_role, std::string const &db_name) {
    return user_or_role && user_or_role->IsAuthorized({query::AuthQuery::Privilege::TRANSACTION_MANAGEMENT}, db_name,
                                                      &query::up_to_date_policy);
  };

  Callback callback;
  switch (transaction_query->action_) {
    case TransactionQueueQuery::Action::SHOW_TRANSACTIONS: {
      auto show_transactions = [user_or_role = std::move(user_or_role),
                                privilege_checker = std::move(privilege_checker)](const auto &interpreters) {
        return ShowTransactions(interpreters, user_or_role.get(), privilege_checker);
      };
      callback.header = {"username", "transaction_id", "query", "metadata"};
      callback.fn = [interpreter_context, show_transactions = std::move(show_transactions)] {
        // Multiple simultaneous SHOW TRANSACTIONS aren't allowed
        return interpreter_context->interpreters.WithLock(show_transactions);
      };
      break;
    }
    case TransactionQueueQuery::Action::TERMINATE_TRANSACTIONS: {
      auto evaluation_context = EvaluationContext{.timestamp = QueryTimestamp(), .parameters = parameters};
      auto evaluator = PrimitiveLiteralExpressionEvaluator{evaluation_context};
      std::vector<std::string> maybe_kill_transaction_ids;
      std::transform(transaction_query->transaction_id_list_.begin(), transaction_query->transaction_id_list_.end(),
                     std::back_inserter(maybe_kill_transaction_ids), [&evaluator](Expression *expression) {
                       return std::string(expression->Accept(evaluator).ValueString());
                     });
      callback.header = {"transaction_id", "killed"};
      callback.fn = [interpreter_context, maybe_kill_transaction_ids = std::move(maybe_kill_transaction_ids),
                     user_or_role = std::move(user_or_role),
                     privilege_checker = std::move(privilege_checker)]() mutable {
        return interpreter_context->TerminateTransactions(std::move(maybe_kill_transaction_ids), user_or_role.get(),
                                                          std::move(privilege_checker));
      };
      break;
    }
  }

  return callback;
}

PreparedQuery PrepareTransactionQueueQuery(ParsedQuery parsed_query, std::shared_ptr<QueryUserOrRole> user_or_role,
                                           InterpreterContext *interpreter_context) {
  auto *transaction_queue_query = utils::Downcast<TransactionQueueQuery>(parsed_query.query);
  MG_ASSERT(transaction_queue_query);
  auto callback = HandleTransactionQueueQuery(transaction_queue_query, std::move(user_or_role), parsed_query.parameters,
                                              interpreter_context);

  return PreparedQuery{std::move(callback.header), std::move(parsed_query.required_privileges),
                       [callback_fn = std::move(callback.fn), pull_plan = std::shared_ptr<PullPlanVector>{nullptr}](
                           AnyStream *stream, std::optional<int> n) mutable -> std::optional<QueryHandlerResult> {
                         if (UNLIKELY(!pull_plan)) {
                           pull_plan = std::make_shared<PullPlanVector>(callback_fn());
                         }

                         if (pull_plan->Pull(stream, n)) {
                           return QueryHandlerResult::COMMIT;
                         }
                         return std::nullopt;
                       },
                       RWType::NONE};
}

PreparedQuery PrepareVersionQuery(ParsedQuery parsed_query, bool in_explicit_transaction) {
  if (in_explicit_transaction) {
    throw VersionInfoInMulticommandTxException();
  }

  return PreparedQuery{{"version"},
                       std::move(parsed_query.required_privileges),
                       [](AnyStream *stream, std::optional<int> /*n*/) {
                         std::vector<TypedValue> version_value;
                         version_value.reserve(1);

                         version_value.emplace_back(gflags::VersionString());
                         stream->Result(version_value);
                         return QueryHandlerResult::COMMIT;
                       },
                       RWType::NONE};
}

PreparedQuery PrepareDatabaseInfoQuery(ParsedQuery parsed_query, bool in_explicit_transaction, CurrentDB &current_db) {
  if (in_explicit_transaction) {
    throw InfoInMulticommandTxException();
  }

  MG_ASSERT(current_db.db_acc_, "Database info query expects a current DB");
  MG_ASSERT(current_db.db_transactional_accessor_, "Database info query expects a current DB transaction");
  auto *dba = &*current_db.execution_db_accessor_;

  auto *info_query = utils::Downcast<DatabaseInfoQuery>(parsed_query.query);
  std::vector<std::string> header;
  std::function<std::pair<std::vector<std::vector<TypedValue>>, QueryHandlerResult>()> handler;
  auto *database = current_db.db_acc_->get();
  switch (info_query->info_type_) {
    case DatabaseInfoQuery::InfoType::INDEX: {
      header = {"index type", "label", "property", "count"};
      handler = [database, dba] {
        auto *storage = database->storage();
        const std::string_view label_index_mark{"label"};
        const std::string_view label_property_index_mark{"label+property"};
        const std::string_view edge_type_index_mark{"edge-type"};
        const std::string_view text_index_mark{"text"};
        auto info = dba->ListAllIndices();
        auto storage_acc = database->Access();
        std::vector<std::vector<TypedValue>> results;
        results.reserve(info.label.size() + info.label_property.size() + info.text_indices.size());
        for (const auto &item : info.label) {
          results.push_back({TypedValue(label_index_mark), TypedValue(storage->LabelToName(item)), TypedValue(),
                             TypedValue(static_cast<int>(storage_acc->ApproximateVertexCount(item)))});
        }
        for (const auto &item : info.label_property) {
          results.push_back(
              {TypedValue(label_property_index_mark), TypedValue(storage->LabelToName(item.first)),
               TypedValue(storage->PropertyToName(item.second)),
               TypedValue(static_cast<int>(storage_acc->ApproximateVertexCount(item.first, item.second)))});
        }
        for (const auto &item : info.edge_type) {
          results.push_back({TypedValue(edge_type_index_mark), TypedValue(storage->EdgeTypeToName(item)), TypedValue(),
                             TypedValue(static_cast<int>(storage_acc->ApproximateEdgeCount(item)))});
        }
        for (const auto &[index_name, label] : info.text_indices) {
          results.push_back({TypedValue(fmt::format("{} (name: {})", text_index_mark, index_name)),
                             TypedValue(storage->LabelToName(label)), TypedValue(), TypedValue()});
        }
        std::sort(results.begin(), results.end(), [&label_index_mark](const auto &record_1, const auto &record_2) {
          const auto type_1 = record_1[0].ValueString();
          const auto type_2 = record_2[0].ValueString();

          if (type_1 != type_2) {
            return type_1 < type_2;
          }

          const auto label_1 = record_1[1].ValueString();
          const auto label_2 = record_2[1].ValueString();
          if (type_1 == label_index_mark || label_1 != label_2) {
            return label_1 < label_2;
          }

          return record_1[2].ValueString() < record_2[2].ValueString();
        });

        return std::pair{results, QueryHandlerResult::COMMIT};
      };
      break;
    }
    case DatabaseInfoQuery::InfoType::CONSTRAINT: {
      header = {"constraint type", "label", "properties"};
      handler = [storage = current_db.db_acc_->get()->storage(), dba] {
        auto info = dba->ListAllConstraints();
        std::vector<std::vector<TypedValue>> results;
        results.reserve(info.existence.size() + info.unique.size());
        for (const auto &item : info.existence) {
          results.push_back({TypedValue("exists"), TypedValue(storage->LabelToName(item.first)),
                             TypedValue(storage->PropertyToName(item.second))});
        }
        for (const auto &item : info.unique) {
          std::vector<TypedValue> properties;
          properties.reserve(item.second.size());
          for (const auto &property : item.second) {
            properties.emplace_back(storage->PropertyToName(property));
          }
          results.push_back(
              {TypedValue("unique"), TypedValue(storage->LabelToName(item.first)), TypedValue(std::move(properties))});
        }
        return std::pair{results, QueryHandlerResult::COMMIT};
      };
      break;
    }
    case DatabaseInfoQuery::InfoType::EDGE_TYPES: {
      header = {"edge types"};
      handler = [storage = current_db.db_acc_->get()->storage(), dba] {
        if (!storage->config_.salient.items.enable_schema_metadata) {
          throw QueryRuntimeException(
              "The metadata collection for edge-types is disabled. To enable it, restart your instance and set the "
              "storage-enable-schema-metadata flag to True.");
        }
        auto edge_types = dba->ListAllPossiblyPresentEdgeTypes();
        std::vector<std::vector<TypedValue>> results;
        results.reserve(edge_types.size());
        for (auto &edge_type : edge_types) {
          results.push_back({TypedValue(storage->EdgeTypeToName(edge_type))});
        }

        return std::pair{results, QueryHandlerResult::COMMIT};
      };

      break;
    }
    case DatabaseInfoQuery::InfoType::NODE_LABELS: {
      header = {"node labels"};
      handler = [storage = current_db.db_acc_->get()->storage(), dba] {
        if (!storage->config_.salient.items.enable_schema_metadata) {
          throw QueryRuntimeException(
              "The metadata collection for node-labels is disabled. To enable it, restart your instance and set the "
              "storage-enable-schema-metadata flag to True.");
        }
        auto node_labels = dba->ListAllPossiblyPresentVertexLabels();
        std::vector<std::vector<TypedValue>> results;
        results.reserve(node_labels.size());
        for (auto &node_label : node_labels) {
          results.push_back({TypedValue(storage->LabelToName(node_label))});
        }

        return std::pair{results, QueryHandlerResult::COMMIT};
      };

      break;
    }
  }

  return PreparedQuery{std::move(header), std::move(parsed_query.required_privileges),
                       [handler = std::move(handler), action = QueryHandlerResult::NOTHING,
                        pull_plan = std::shared_ptr<PullPlanVector>(nullptr)](
                           AnyStream *stream, std::optional<int> n) mutable -> std::optional<QueryHandlerResult> {
                         if (!pull_plan) {
                           auto [results, action_on_complete] = handler();
                           action = action_on_complete;
                           pull_plan = std::make_shared<PullPlanVector>(std::move(results));
                         }

                         if (pull_plan->Pull(stream, n)) {
                           return action;
                         }
                         return std::nullopt;
                       },
                       RWType::NONE};
}

PreparedQuery PrepareSystemInfoQuery(ParsedQuery parsed_query, bool in_explicit_transaction, CurrentDB &current_db,
                                     std::optional<storage::IsolationLevel> interpreter_isolation_level,
                                     std::optional<storage::IsolationLevel> next_transaction_isolation_level) {
  if (in_explicit_transaction) {
    throw InfoInMulticommandTxException();
  }

  auto *info_query = utils::Downcast<SystemInfoQuery>(parsed_query.query);
  std::vector<std::string> header;
  std::function<std::pair<std::vector<std::vector<TypedValue>>, QueryHandlerResult>()> handler;

  switch (info_query->info_type_) {
    case SystemInfoQuery::InfoType::STORAGE: {
      MG_ASSERT(current_db.db_acc_, "System storage info query expects a current DB");
      header = {"storage info", "value"};
      handler = [storage = current_db.db_acc_->get()->storage(), interpreter_isolation_level,
                 next_transaction_isolation_level] {
        auto info = storage->GetBaseInfo();
        const auto vm_max_map_count = utils::GetVmMaxMapCount();
        const int64_t vm_max_map_count_storage_info =
            vm_max_map_count.has_value() ? vm_max_map_count.value() : memgraph::utils::VM_MAX_MAP_COUNT_DEFAULT;
        std::vector<std::vector<TypedValue>> results{
            {TypedValue("name"), TypedValue(storage->name())},
            {TypedValue("vertex_count"), TypedValue(static_cast<int64_t>(info.vertex_count))},
            {TypedValue("edge_count"), TypedValue(static_cast<int64_t>(info.edge_count))},
            {TypedValue("average_degree"), TypedValue(info.average_degree)},
            {TypedValue("vm_max_map_count"), TypedValue(vm_max_map_count_storage_info)},
            {TypedValue("memory_res"), TypedValue(utils::GetReadableSize(static_cast<double>(info.memory_res)))},
            {TypedValue("disk_usage"), TypedValue(utils::GetReadableSize(static_cast<double>(info.disk_usage)))},
            {TypedValue("memory_tracked"),
             TypedValue(utils::GetReadableSize(static_cast<double>(utils::total_memory_tracker.Amount())))},
            {TypedValue("allocation_limit"),
             TypedValue(utils::GetReadableSize(static_cast<double>(utils::total_memory_tracker.HardLimit())))},
            {TypedValue("global_isolation_level"), TypedValue(IsolationLevelToString(storage->GetIsolationLevel()))},
            {TypedValue("session_isolation_level"), TypedValue(IsolationLevelToString(interpreter_isolation_level))},
            {TypedValue("next_session_isolation_level"),
             TypedValue(IsolationLevelToString(next_transaction_isolation_level))},
            {TypedValue("storage_mode"), TypedValue(StorageModeToString(storage->GetStorageMode()))}};
        return std::pair{results, QueryHandlerResult::NOTHING};
      };
    } break;
    case SystemInfoQuery::InfoType::BUILD: {
      header = {"build info", "value"};
      handler = [] {
        std::vector<std::vector<TypedValue>> results{
            {TypedValue("build_type"), TypedValue(utils::GetBuildInfo().build_name)}};
        return std::pair{results, QueryHandlerResult::NOTHING};
      };
    } break;
  }

  return PreparedQuery{std::move(header), std::move(parsed_query.required_privileges),
                       [handler = std::move(handler), action = QueryHandlerResult::NOTHING,
                        pull_plan = std::shared_ptr<PullPlanVector>(nullptr)](
                           AnyStream *stream, std::optional<int> n) mutable -> std::optional<QueryHandlerResult> {
                         if (!pull_plan) {
                           auto [results, action_on_complete] = handler();
                           action = action_on_complete;
                           pull_plan = std::make_shared<PullPlanVector>(std::move(results));
                         }
                         if (pull_plan->Pull(stream, n)) {
                           return action;
                         }
                         return std::nullopt;
                       },
                       RWType::NONE};
}

PreparedQuery PrepareConstraintQuery(ParsedQuery parsed_query, bool in_explicit_transaction,
                                     std::vector<Notification> *notifications, CurrentDB &current_db) {
  if (in_explicit_transaction) {
    throw ConstraintInMulticommandTxException();
  }

  MG_ASSERT(current_db.db_acc_, "Constraint query expects a current DB");
  storage::Storage *storage = current_db.db_acc_->get()->storage();
  MG_ASSERT(current_db.db_transactional_accessor_, "Constraint query expects a DB transactional access");
  auto *dba = &*current_db.execution_db_accessor_;

  auto *constraint_query = utils::Downcast<ConstraintQuery>(parsed_query.query);
  std::function<void(Notification &)> handler;

  auto label = storage->NameToLabel(constraint_query->constraint_.label.name);
  std::vector<storage::PropertyId> properties;
  std::vector<std::string> properties_string;
  properties.reserve(constraint_query->constraint_.properties.size());
  properties_string.reserve(constraint_query->constraint_.properties.size());
  for (const auto &prop : constraint_query->constraint_.properties) {
    properties.push_back(storage->NameToProperty(prop.name));
    properties_string.push_back(prop.name);
  }
  auto properties_stringified = utils::Join(properties_string, ", ");

  Notification constraint_notification(SeverityLevel::INFO);
  switch (constraint_query->action_type_) {
    case ConstraintQuery::ActionType::CREATE: {
      constraint_notification.code = NotificationCode::CREATE_CONSTRAINT;

      switch (constraint_query->constraint_.type) {
        case Constraint::Type::NODE_KEY:
          throw utils::NotYetImplemented("Node key constraints");
        case Constraint::Type::EXISTS:
          if (properties.empty() || properties.size() > 1) {
            throw SyntaxException("Exactly one property must be used for existence constraints.");
          }
          constraint_notification.title = fmt::format("Created EXISTS constraint on label {} on properties {}.",
                                                      constraint_query->constraint_.label.name, properties_stringified);
          handler = [storage, dba, label, label_name = constraint_query->constraint_.label.name,
                     properties_stringified = std::move(properties_stringified),
                     properties = std::move(properties)](Notification &constraint_notification) {
            auto maybe_constraint_error = dba->CreateExistenceConstraint(label, properties[0]);

            if (maybe_constraint_error.HasError()) {
              const auto &error = maybe_constraint_error.GetError();
              std::visit(
                  [storage, &label_name, &properties_stringified, &constraint_notification]<typename T>(T &&arg) {
                    using ErrorType = std::remove_cvref_t<T>;
                    if constexpr (std::is_same_v<ErrorType, storage::ConstraintViolation>) {
                      auto &violation = arg;
                      MG_ASSERT(violation.properties.size() == 1U);
                      auto property_name = storage->PropertyToName(*violation.properties.begin());
                      throw QueryRuntimeException(
                          "Unable to create existence constraint :{}({}), because an "
                          "existing node violates it.",
                          label_name, property_name);
                    } else if constexpr (std::is_same_v<ErrorType, storage::ConstraintDefinitionError>) {
                      constraint_notification.code = NotificationCode::EXISTENT_CONSTRAINT;
                      constraint_notification.title =
                          fmt::format("Constraint EXISTS on label {} on properties {} already exists.", label_name,
                                      properties_stringified);
                    } else {
                      static_assert(kAlwaysFalse<T>, "Missing type from variant visitor");
                    }
                  },
                  error);
            }
          };
          break;
        case Constraint::Type::UNIQUE:
          std::set<storage::PropertyId> property_set;
          for (const auto &property : properties) {
            property_set.insert(property);
          }
          if (property_set.size() != properties.size()) {
            throw SyntaxException("The given set of properties contains duplicates.");
          }
          constraint_notification.title =
              fmt::format("Created UNIQUE constraint on label {} on properties {}.",
                          constraint_query->constraint_.label.name, utils::Join(properties_string, ", "));
          handler = [storage, dba, label, label_name = constraint_query->constraint_.label.name,
                     properties_stringified = std::move(properties_stringified),
                     property_set = std::move(property_set)](Notification &constraint_notification) {
            auto maybe_constraint_error = dba->CreateUniqueConstraint(label, property_set);
            if (maybe_constraint_error.HasError()) {
              const auto &error = maybe_constraint_error.GetError();
              std::visit(
                  [storage, &label_name, &properties_stringified, &constraint_notification]<typename T>(T &&arg) {
                    using ErrorType = std::remove_cvref_t<T>;
                    if constexpr (std::is_same_v<ErrorType, storage::ConstraintViolation>) {
                      auto &violation = arg;
                      auto violation_label_name = storage->LabelToName(violation.label);
                      std::stringstream property_names_stream;
                      utils::PrintIterable(
                          property_names_stream, violation.properties, ", ",
                          [storage](auto &stream, const auto &prop) { stream << storage->PropertyToName(prop); });
                      throw QueryRuntimeException(
                          "Unable to create unique constraint :{}({}), because an "
                          "existing node violates it.",
                          violation_label_name, property_names_stream.str());
                    } else if constexpr (std::is_same_v<ErrorType, storage::ConstraintDefinitionError>) {
                      constraint_notification.code = NotificationCode::EXISTENT_CONSTRAINT;
                      constraint_notification.title =
                          fmt::format("Constraint UNIQUE on label {} and properties {} couldn't be created.",
                                      label_name, properties_stringified);
                    } else {
                      static_assert(kAlwaysFalse<T>, "Missing type from variant visitor");
                    }
                  },
                  error);
            }
            switch (maybe_constraint_error.GetValue()) {
              case storage::UniqueConstraints::CreationStatus::EMPTY_PROPERTIES:
                throw SyntaxException(
                    "At least one property must be used for unique "
                    "constraints.");
              case storage::UniqueConstraints::CreationStatus::PROPERTIES_SIZE_LIMIT_EXCEEDED:
                throw SyntaxException(
                    "Too many properties specified. Limit of {} properties "
                    "for unique constraints is exceeded.",
                    storage::kUniqueConstraintsMaxProperties);
              case storage::UniqueConstraints::CreationStatus::ALREADY_EXISTS:
                constraint_notification.code = NotificationCode::EXISTENT_CONSTRAINT;
                constraint_notification.title =
                    fmt::format("Constraint UNIQUE on label {} on properties {} already exists.", label_name,
                                properties_stringified);
                break;
              case storage::UniqueConstraints::CreationStatus::SUCCESS:
                break;
            }
          };
          break;
      }
    } break;
    case ConstraintQuery::ActionType::DROP: {
      constraint_notification.code = NotificationCode::DROP_CONSTRAINT;

      switch (constraint_query->constraint_.type) {
        case Constraint::Type::NODE_KEY:
          throw utils::NotYetImplemented("Node key constraints");
        case Constraint::Type::EXISTS:
          if (properties.empty() || properties.size() > 1) {
            throw SyntaxException("Exactly one property must be used for existence constraints.");
          }
          constraint_notification.title =
              fmt::format("Dropped EXISTS constraint on label {} on properties {}.",
                          constraint_query->constraint_.label.name, utils::Join(properties_string, ", "));
          handler = [dba, label, label_name = constraint_query->constraint_.label.name,
                     properties_stringified = std::move(properties_stringified),
                     properties = std::move(properties)](Notification &constraint_notification) {
            auto maybe_constraint_error = dba->DropExistenceConstraint(label, properties[0]);
            if (maybe_constraint_error.HasError()) {
              constraint_notification.code = NotificationCode::NONEXISTENT_CONSTRAINT;
              constraint_notification.title = fmt::format(
                  "Constraint EXISTS on label {} on properties {} doesn't exist.", label_name, properties_stringified);
            }
            return std::vector<std::vector<TypedValue>>();
          };
          break;
        case Constraint::Type::UNIQUE:
          std::set<storage::PropertyId> property_set;
          for (const auto &property : properties) {
            property_set.insert(property);
          }
          if (property_set.size() != properties.size()) {
            throw SyntaxException("The given set of properties contains duplicates.");
          }
          constraint_notification.title =
              fmt::format("Dropped UNIQUE constraint on label {} on properties {}.",
                          constraint_query->constraint_.label.name, utils::Join(properties_string, ", "));
          handler = [dba, label, label_name = constraint_query->constraint_.label.name,
                     properties_stringified = std::move(properties_stringified),
                     property_set = std::move(property_set)](Notification &constraint_notification) {
            auto res = dba->DropUniqueConstraint(label, property_set);
            switch (res) {
              case storage::UniqueConstraints::DeletionStatus::EMPTY_PROPERTIES:
                throw SyntaxException(
                    "At least one property must be used for unique "
                    "constraints.");
                break;
              case storage::UniqueConstraints::DeletionStatus::PROPERTIES_SIZE_LIMIT_EXCEEDED:
                throw SyntaxException(
                    "Too many properties specified. Limit of {} properties for "
                    "unique constraints is exceeded.",
                    storage::kUniqueConstraintsMaxProperties);
                break;
              case storage::UniqueConstraints::DeletionStatus::NOT_FOUND:
                constraint_notification.code = NotificationCode::NONEXISTENT_CONSTRAINT;
                constraint_notification.title =
                    fmt::format("Constraint UNIQUE on label {} on properties {} doesn't exist.", label_name,
                                properties_stringified);
                break;
              case storage::UniqueConstraints::DeletionStatus::SUCCESS:
                break;
            }
            return std::vector<std::vector<TypedValue>>();
          };
      }
    } break;
  }

  return PreparedQuery{{},
                       std::move(parsed_query.required_privileges),
                       [handler = std::move(handler), constraint_notification = std::move(constraint_notification),
                        notifications](AnyStream * /*stream*/, std::optional<int> /*n*/) mutable {
                         handler(constraint_notification);
                         notifications->push_back(constraint_notification);
                         return QueryHandlerResult::COMMIT;
                       },
                       RWType::NONE};
}

PreparedQuery PrepareMultiDatabaseQuery(ParsedQuery parsed_query, CurrentDB &current_db,
                                        InterpreterContext *interpreter_context,
                                        std::optional<std::function<void(std::string_view)>> on_change_cb,
                                        Interpreter &interpreter) {
#ifdef MG_ENTERPRISE
  if (!license::global_license_checker.IsEnterpriseValidFast()) {
    throw QueryException("Trying to use enterprise feature without a valid license.");
  }

  auto *query = utils::Downcast<MultiDatabaseQuery>(parsed_query.query);
  auto *db_handler = interpreter_context->dbms_handler;

  const bool is_replica = interpreter_context->repl_state->IsReplica();

  switch (query->action_) {
    case MultiDatabaseQuery::Action::CREATE: {
      if (is_replica) {
        throw QueryException("Query forbidden on the replica!");
      }
      return PreparedQuery{
          {"STATUS"},
          std::move(parsed_query.required_privileges),
          [db_name = query->db_name_, db_handler, interpreter = &interpreter](
              AnyStream *stream, std::optional<int> n) -> std::optional<QueryHandlerResult> {
            if (!interpreter->system_transaction_) {
              throw QueryException("Expected to be in a system transaction");
            }

            std::vector<std::vector<TypedValue>> status;
            std::string res;

            const auto success = db_handler->New(db_name, &*interpreter->system_transaction_);
            if (success.HasError()) {
              switch (success.GetError()) {
                case dbms::NewError::EXISTS:
                  res = db_name + " already exists.";
                  break;
                case dbms::NewError::DEFUNCT:
                  throw QueryRuntimeException(
                      "{} is defunct and in an unknown state. Try to delete it again or clean up storage and restart "
                      "Memgraph.",
                      db_name);
                case dbms::NewError::GENERIC:
                  throw QueryRuntimeException("Failed while creating {}", db_name);
                case dbms::NewError::NO_CONFIGS:
                  throw QueryRuntimeException("No configuration found while trying to create {}", db_name);
              }
            } else {
              res = "Successfully created database " + db_name;
            }
            status.emplace_back(std::vector<TypedValue>{TypedValue(res)});
            auto pull_plan = std::make_shared<PullPlanVector>(std::move(status));
            if (pull_plan->Pull(stream, n)) {
              return QueryHandlerResult::COMMIT;
            }
            return std::nullopt;
          },
          RWType::W,
          ""  // No target DB possible
      };
    }
    case MultiDatabaseQuery::Action::USE: {
      if (current_db.in_explicit_db_) {
        throw QueryException("Database switching is prohibited if session explicitly defines the used database");
      }

      using enum memgraph::flags::Experiments;
      if (!flags::AreExperimentsEnabled(SYSTEM_REPLICATION) && is_replica) {
        throw QueryException("Query forbidden on the replica!");
      }
      return PreparedQuery{{"STATUS"},
                           std::move(parsed_query.required_privileges),
                           [db_name = query->db_name_, db_handler, &current_db, on_change = std::move(on_change_cb)](
                               AnyStream *stream, std::optional<int> n) -> std::optional<QueryHandlerResult> {
                             std::vector<std::vector<TypedValue>> status;
                             std::string res;

                             try {
                               if (current_db.db_acc_ && db_name == current_db.db_acc_->get()->name()) {
                                 res = "Already using " + db_name;
                               } else {
                                 auto tmp = db_handler->Get(db_name);
                                 if (on_change) (*on_change)(db_name);  // Will trow if cb fails
                                 current_db.SetCurrentDB(std::move(tmp), false);
                                 res = "Using " + db_name;
                               }
                             } catch (const utils::BasicException &e) {
                               throw QueryRuntimeException(e.what());
                             }

                             status.emplace_back(std::vector<TypedValue>{TypedValue(res)});
                             auto pull_plan = std::make_shared<PullPlanVector>(std::move(status));
                             if (pull_plan->Pull(stream, n)) {
                               return QueryHandlerResult::COMMIT;
                             }
                             return std::nullopt;
                           },
                           RWType::NONE,
                           query->db_name_};
    }
    case MultiDatabaseQuery::Action::DROP: {
      if (is_replica) {
        throw QueryException("Query forbidden on the replica!");
      }

      return PreparedQuery{
          {"STATUS"},
          std::move(parsed_query.required_privileges),
          [db_name = query->db_name_, db_handler, auth = interpreter_context->auth, interpreter = &interpreter](
              AnyStream *stream, std::optional<int> n) -> std::optional<QueryHandlerResult> {
            if (!interpreter->system_transaction_) {
              throw QueryException("Expected to be in a system transaction");
            }

            std::vector<std::vector<TypedValue>> status;

            try {
              // Remove database
              auto success = db_handler->TryDelete(db_name, &*interpreter->system_transaction_);
              if (!success.HasError()) {
                // Remove from auth
                if (auth) auth->DeleteDatabase(db_name, &*interpreter->system_transaction_);
              } else {
                switch (success.GetError()) {
                  case dbms::DeleteError::DEFAULT_DB:
                    throw QueryRuntimeException("Cannot delete the default database.");
                  case dbms::DeleteError::NON_EXISTENT:
                    throw QueryRuntimeException("{} does not exist.", db_name);
                  case dbms::DeleteError::USING:
                    throw QueryRuntimeException("Cannot delete {}, it is currently being used.", db_name);
                  case dbms::DeleteError::FAIL:
                    throw QueryRuntimeException("Failed while deleting {}", db_name);
                  case dbms::DeleteError::DISK_FAIL:
                    throw QueryRuntimeException("Failed to clean storage of {}", db_name);
                }
              }
            } catch (const utils::BasicException &e) {
              throw QueryRuntimeException(e.what());
            }

            status.emplace_back(std::vector<TypedValue>{TypedValue("Successfully deleted " + db_name)});
            auto pull_plan = std::make_shared<PullPlanVector>(std::move(status));
            if (pull_plan->Pull(stream, n)) {
              return QueryHandlerResult::COMMIT;
            }
            return std::nullopt;
          },
          RWType::W,
          query->db_name_};
    }
    case MultiDatabaseQuery::Action::SHOW: {
      return PreparedQuery{
          {"Current"},
          std::move(parsed_query.required_privileges),
          [db_acc = current_db.db_acc_, pull_plan = std::shared_ptr<PullPlanVector>(nullptr)](
              AnyStream *stream, std::optional<int> n) mutable -> std::optional<QueryHandlerResult> {
            if (!pull_plan) {
              std::vector<std::vector<TypedValue>> results;
              auto db_name = db_acc ? TypedValue{db_acc->get()->storage()->name()} : TypedValue{};
              results.push_back({std::move(db_name)});
              pull_plan = std::make_shared<PullPlanVector>(std::move(results));
            }

            if (pull_plan->Pull(stream, n)) {
              return QueryHandlerResult::NOTHING;
            }
            return std::nullopt;
          },
          RWType::NONE,
          ""  // No target DB
      };
    }
  };
#else
  throw QueryException("Query not supported.");
#endif
}

PreparedQuery PrepareShowDatabasesQuery(ParsedQuery parsed_query, InterpreterContext *interpreter_context,
                                        std::shared_ptr<QueryUserOrRole> user_or_role) {
#ifdef MG_ENTERPRISE
  if (!license::global_license_checker.IsEnterpriseValidFast()) {
    throw QueryException("Trying to use enterprise feature without a valid license.");
  }

  auto *db_handler = interpreter_context->dbms_handler;
  AuthQueryHandler *auth = interpreter_context->auth;

  Callback callback;
  callback.header = {"Name"};
  callback.fn = [auth, db_handler,
                 user_or_role = std::move(user_or_role)]() mutable -> std::vector<std::vector<TypedValue>> {
    std::vector<std::vector<TypedValue>> status;
    auto gen_status = [&]<typename T, typename K>(T all, K denied) {
      Sort(all);
      Sort(denied);

      status.reserve(all.size());
      for (const auto &name : all) {
        status.push_back({TypedValue(name)});
      }

      // No denied databases (no need to filter them out)
      if (denied.empty()) return;

      auto denied_itr = denied.begin();
      auto iter = std::remove_if(status.begin(), status.end(), [&denied_itr, &denied](auto &in) -> bool {
        while (denied_itr != denied.end() && denied_itr->ValueString() < in[0].ValueString()) ++denied_itr;
        return (denied_itr != denied.end() && denied_itr->ValueString() == in[0].ValueString());
      });
      status.erase(iter, status.end());
    };

    if (!user_or_role || !*user_or_role) {
      // No user, return all
      gen_status(db_handler->All(), std::vector<TypedValue>{});
    } else {
      // User has a subset of accessible dbs; this is synched with the SessionContextHandler
      const auto &db_priv = auth->GetDatabasePrivileges(user_or_role->key());
      const auto &allowed = db_priv[0][0];
      const auto &denied = db_priv[0][1].ValueList();
      if (allowed.IsString() && allowed.ValueString() == auth::kAllDatabases) {
        // All databases are allowed
        gen_status(db_handler->All(), denied);
      } else {
        gen_status(allowed.ValueList(), denied);
      }
    }

    return status;
  };

  return PreparedQuery{
      std::move(callback.header), std::move(parsed_query.required_privileges),
      [handler = std::move(callback.fn), pull_plan = std::shared_ptr<PullPlanVector>(nullptr)](
          AnyStream *stream, std::optional<int> n) mutable -> std::optional<QueryHandlerResult> {
        if (!pull_plan) {
          auto results = handler();
          pull_plan = std::make_shared<PullPlanVector>(std::move(results));
        }

        if (pull_plan->Pull(stream, n)) {
          return QueryHandlerResult::NOTHING;
        }
        return std::nullopt;
      },
      RWType::NONE,
      ""  // No target DB
  };
#else
  throw QueryException("Query not supported.");
#endif
}

std::optional<uint64_t> Interpreter::GetTransactionId() const { return current_transaction_; }

void Interpreter::BeginTransaction(QueryExtras const &extras) {
  ResetInterpreter();
  const auto prepared_query = PrepareTransactionQuery("BEGIN", extras);
  prepared_query.query_handler(nullptr, {});
}

void Interpreter::CommitTransaction() {
  const auto prepared_query = PrepareTransactionQuery("COMMIT");
  prepared_query.query_handler(nullptr, {});
  ResetInterpreter();
}

void Interpreter::RollbackTransaction() {
  const auto prepared_query = PrepareTransactionQuery("ROLLBACK");
  prepared_query.query_handler(nullptr, {});
  ResetInterpreter();
}

#ifdef MG_ENTERPRISE
auto Interpreter::Route(std::map<std::string, std::string> const &routing) -> RouteResult {
  if (!interpreter_context_->coordinator_state_) {
    throw QueryException("You cannot fetch routing table from an instance which is not part of a cluster.");
  }
  if (FLAGS_management_port) {
    auto const &address = routing.find("address");
    if (address == routing.end()) {
      throw QueryException("Routing table must contain address field.");
    }

    auto result = RouteResult{};
    if (interpreter_context_->repl_state->IsMain()) {
      result.servers.emplace_back(std::vector<std::string>{address->second}, "WRITE");
    } else {
      result.servers.emplace_back(std::vector<std::string>{address->second}, "READ");
    }
    return result;
  }

  return RouteResult{.servers = interpreter_context_->coordinator_state_->get().GetRoutingTable()};
}
#endif

#if MG_ENTERPRISE
// Before Prepare or during Prepare, but single-threaded.
// TODO: Is there any cleanup?
void Interpreter::SetCurrentDB(std::string_view db_name, bool in_explicit_db) {
  // Can throw
  // do we lock here?
  current_db_.SetCurrentDB(interpreter_context_->dbms_handler->Get(db_name), in_explicit_db);
}
#endif

Interpreter::PrepareResult Interpreter::Prepare(const std::string &query_string,
                                                const std::map<std::string, storage::PropertyValue> &params,
                                                QueryExtras const &extras) {
  MG_ASSERT(user_or_role_, "Trying to prepare a query without a query user.");
  // Handle transaction control queries.
  const auto upper_case_query = utils::ToUpperCase(query_string);
  const auto trimmed_query = utils::Trim(upper_case_query);
  if (trimmed_query == "BEGIN" || trimmed_query == "COMMIT" || trimmed_query == "ROLLBACK") {
    if (trimmed_query == "BEGIN") {
      ResetInterpreter();
    }
    auto &query_execution = query_executions_.emplace_back(QueryExecution::Create());
    query_execution->prepared_query = PrepareTransactionQuery(trimmed_query, extras);
    auto qid = in_explicit_transaction_ ? static_cast<int>(query_executions_.size() - 1) : std::optional<int>{};
    return {query_execution->prepared_query->header, query_execution->prepared_query->privileges, qid, {}};
  }

  // NOTE: query_string is not BEGIN, COMMIT or ROLLBACK

  // All queries other than transaction control queries advance the command in
  // an explicit transaction block.
  if (in_explicit_transaction_) {
    transaction_queries_->push_back(query_string);
    AdvanceCommand();
  } else {
    ResetInterpreter();
    transaction_queries_->push_back(query_string);
    if (current_db_.db_transactional_accessor_ /* && !in_explicit_transaction_*/) {
      // If we're not in an explicit transaction block and we have an open
      // transaction, abort it since we're about to prepare a new query.
      AbortCommand(nullptr);
    }

    SetupInterpreterTransaction(extras);
  }

  std::unique_ptr<QueryExecution> *query_execution_ptr = nullptr;
  try {
    utils::Timer parsing_timer;
    ParsedQuery parsed_query =
        ParseQuery(query_string, params, &interpreter_context_->ast_cache, interpreter_context_->config.query);
    auto parsing_time = parsing_timer.Elapsed().count();

    // Setup QueryExecution
    query_executions_.emplace_back(QueryExecution::Create());
    auto &query_execution = query_executions_.back();
    query_execution_ptr = &query_execution;

    std::optional<int> qid =
        in_explicit_transaction_ ? static_cast<int>(query_executions_.size() - 1) : std::optional<int>{};

    query_execution->summary["parsing_time"] = parsing_time;

    // Set a default cost estimate of 0. Individual queries can overwrite this
    // field with an improved estimate.
    query_execution->summary["cost_estimate"] = 0.0;

    // System queries require strict ordering; since there is no MVCC-like thing, we allow single queries
    bool system_queries = utils::Downcast<AuthQuery>(parsed_query.query) ||
                          utils::Downcast<MultiDatabaseQuery>(parsed_query.query) ||
                          utils::Downcast<ShowDatabasesQuery>(parsed_query.query) ||
                          utils::Downcast<ReplicationQuery>(parsed_query.query);

    // TODO Split SHOW REPLICAS (which needs the db) and other replication queries
    auto system_transaction = std::invoke([&]() -> std::optional<memgraph::system::Transaction> {
      if (!system_queries) return std::nullopt;

      // TODO: Ordering between system and data queries
      auto system_txn = interpreter_context_->system_->TryCreateTransaction(std::chrono::milliseconds(kSystemTxTryMS));
      if (!system_txn) {
        throw ConcurrentSystemQueriesException("Multiple concurrent system queries are not supported.");
      }
      return system_txn;
    });

    // Some queries do not require a database to be executed (current_db_ won't be passed on to the Prepare*; special
    // case for use database which overwrites the current database)
    bool no_db_required = system_queries || utils::Downcast<ShowConfigQuery>(parsed_query.query) ||
                          utils::Downcast<SettingQuery>(parsed_query.query) ||
                          utils::Downcast<VersionQuery>(parsed_query.query) ||
                          utils::Downcast<TransactionQueueQuery>(parsed_query.query);
    if (!no_db_required && !current_db_.db_acc_) {
      throw DatabaseContextRequiredException("Database required for the query.");
    }

    // Some queries require an active transaction in order to be prepared.
    // TODO: make a better analysis visitor over the `parsed_query.query`
    bool requires_db_transaction =
        utils::Downcast<CypherQuery>(parsed_query.query) || utils::Downcast<ExplainQuery>(parsed_query.query) ||
        utils::Downcast<ProfileQuery>(parsed_query.query) || utils::Downcast<DumpQuery>(parsed_query.query) ||
        utils::Downcast<TriggerQuery>(parsed_query.query) || utils::Downcast<AnalyzeGraphQuery>(parsed_query.query) ||
        utils::Downcast<IndexQuery>(parsed_query.query) || utils::Downcast<EdgeIndexQuery>(parsed_query.query) ||
        utils::Downcast<TextIndexQuery>(parsed_query.query) || utils::Downcast<DatabaseInfoQuery>(parsed_query.query) ||
        utils::Downcast<ConstraintQuery>(parsed_query.query);

    if (!in_explicit_transaction_ && requires_db_transaction) {
      // TODO: ATM only a single database, will change when we have multiple database transactions
      bool could_commit = utils::Downcast<CypherQuery>(parsed_query.query) != nullptr;
      bool unique = utils::Downcast<IndexQuery>(parsed_query.query) != nullptr ||
                    utils::Downcast<EdgeIndexQuery>(parsed_query.query) != nullptr ||
                    utils::Downcast<TextIndexQuery>(parsed_query.query) != nullptr ||
                    utils::Downcast<ConstraintQuery>(parsed_query.query) != nullptr ||
                    upper_case_query.find(kSchemaAssert) != std::string::npos;
      SetupDatabaseTransaction(could_commit, unique);
    }

#ifdef MG_ENTERPRISE
    if (FLAGS_coordinator_id && !utils::Downcast<CoordinatorQuery>(parsed_query.query) &&
        !utils::Downcast<SettingQuery>(parsed_query.query)) {
      throw QueryRuntimeException("Coordinator can run only coordinator queries!");
    }
#endif

    utils::Timer planning_timer;
    PreparedQuery prepared_query;
    utils::MemoryResource *memory_resource = query_execution->execution_memory.resource();
    frame_change_collector_.reset();
    frame_change_collector_.emplace();
    if (utils::Downcast<CypherQuery>(parsed_query.query)) {
      prepared_query = PrepareCypherQuery(std::move(parsed_query), &query_execution->summary, interpreter_context_,
                                          current_db_, memory_resource, &query_execution->notifications, user_or_role_,
                                          &transaction_status_, current_timeout_timer_, &*frame_change_collector_);
    } else if (utils::Downcast<ExplainQuery>(parsed_query.query)) {
      prepared_query = PrepareExplainQuery(std::move(parsed_query), &query_execution->summary,
                                           &query_execution->notifications, interpreter_context_, current_db_);
    } else if (utils::Downcast<ProfileQuery>(parsed_query.query)) {
      prepared_query =
          PrepareProfileQuery(std::move(parsed_query), in_explicit_transaction_, &query_execution->summary,
                              &query_execution->notifications, interpreter_context_, current_db_, memory_resource,
                              user_or_role_, &transaction_status_, current_timeout_timer_, &*frame_change_collector_);
    } else if (utils::Downcast<DumpQuery>(parsed_query.query)) {
      prepared_query = PrepareDumpQuery(std::move(parsed_query), current_db_);
    } else if (utils::Downcast<IndexQuery>(parsed_query.query)) {
      prepared_query = PrepareIndexQuery(std::move(parsed_query), in_explicit_transaction_,
                                         &query_execution->notifications, current_db_);
    } else if (utils::Downcast<EdgeIndexQuery>(parsed_query.query)) {
      prepared_query = PrepareEdgeIndexQuery(std::move(parsed_query), in_explicit_transaction_,
                                             &query_execution->notifications, current_db_);
    } else if (utils::Downcast<TextIndexQuery>(parsed_query.query)) {
      prepared_query = PrepareTextIndexQuery(std::move(parsed_query), in_explicit_transaction_,
                                             &query_execution->notifications, current_db_);
    } else if (utils::Downcast<AnalyzeGraphQuery>(parsed_query.query)) {
      prepared_query = PrepareAnalyzeGraphQuery(std::move(parsed_query), in_explicit_transaction_, current_db_);
    } else if (utils::Downcast<AuthQuery>(parsed_query.query)) {
      /// SYSTEM (Replication) PURE
      prepared_query = PrepareAuthQuery(std::move(parsed_query), in_explicit_transaction_, interpreter_context_, *this);
    } else if (utils::Downcast<DatabaseInfoQuery>(parsed_query.query)) {
      prepared_query = PrepareDatabaseInfoQuery(std::move(parsed_query), in_explicit_transaction_, current_db_);
    } else if (utils::Downcast<SystemInfoQuery>(parsed_query.query)) {
      prepared_query = PrepareSystemInfoQuery(std::move(parsed_query), in_explicit_transaction_, current_db_,
                                              interpreter_isolation_level, next_transaction_isolation_level);
    } else if (utils::Downcast<ConstraintQuery>(parsed_query.query)) {
      prepared_query = PrepareConstraintQuery(std::move(parsed_query), in_explicit_transaction_,
                                              &query_execution->notifications, current_db_);
    } else if (utils::Downcast<ReplicationQuery>(parsed_query.query)) {
      /// TODO: make replication DB agnostic
      prepared_query = PrepareReplicationQuery(
          std::move(parsed_query), in_explicit_transaction_, &query_execution->notifications,
          *interpreter_context_->replication_handler_, current_db_, interpreter_context_->config);

    } else if (utils::Downcast<CoordinatorQuery>(parsed_query.query)) {
#ifdef MG_ENTERPRISE
      prepared_query =
          PrepareCoordinatorQuery(std::move(parsed_query), in_explicit_transaction_, &query_execution->notifications,
                                  *interpreter_context_->coordinator_state_, interpreter_context_->config);
#else
      throw QueryRuntimeException("Coordinator queries are not part of community edition");
#endif
    } else if (utils::Downcast<LockPathQuery>(parsed_query.query)) {
      prepared_query = PrepareLockPathQuery(std::move(parsed_query), in_explicit_transaction_, current_db_);
    } else if (utils::Downcast<FreeMemoryQuery>(parsed_query.query)) {
      prepared_query = PrepareFreeMemoryQuery(std::move(parsed_query), in_explicit_transaction_, current_db_);
    } else if (utils::Downcast<ShowConfigQuery>(parsed_query.query)) {
      /// SYSTEM PURE
      prepared_query = PrepareShowConfigQuery(std::move(parsed_query), in_explicit_transaction_);
    } else if (utils::Downcast<TriggerQuery>(parsed_query.query)) {
      prepared_query =
          PrepareTriggerQuery(std::move(parsed_query), in_explicit_transaction_, &query_execution->notifications,
                              current_db_, interpreter_context_, params, user_or_role_);
    } else if (utils::Downcast<StreamQuery>(parsed_query.query)) {
      prepared_query =
          PrepareStreamQuery(std::move(parsed_query), in_explicit_transaction_, &query_execution->notifications,
                             current_db_, interpreter_context_, user_or_role_);
    } else if (utils::Downcast<IsolationLevelQuery>(parsed_query.query)) {
      prepared_query = PrepareIsolationLevelQuery(std::move(parsed_query), in_explicit_transaction_, current_db_, this);
    } else if (utils::Downcast<CreateSnapshotQuery>(parsed_query.query)) {
      auto const replication_role = interpreter_context_->repl_state->GetRole();
      prepared_query =
          PrepareCreateSnapshotQuery(std::move(parsed_query), in_explicit_transaction_, current_db_, replication_role);
    } else if (utils::Downcast<SettingQuery>(parsed_query.query)) {
      /// SYSTEM PURE
      prepared_query = PrepareSettingQuery(std::move(parsed_query), in_explicit_transaction_);
    } else if (utils::Downcast<VersionQuery>(parsed_query.query)) {
      /// SYSTEM PURE
      prepared_query = PrepareVersionQuery(std::move(parsed_query), in_explicit_transaction_);
    } else if (utils::Downcast<StorageModeQuery>(parsed_query.query)) {
      prepared_query =
          PrepareStorageModeQuery(std::move(parsed_query), in_explicit_transaction_, current_db_, interpreter_context_);
    } else if (utils::Downcast<TransactionQueueQuery>(parsed_query.query)) {
      /// INTERPRETER
      if (in_explicit_transaction_) {
        throw TransactionQueueInMulticommandTxException();
      }
      prepared_query = PrepareTransactionQueueQuery(std::move(parsed_query), user_or_role_, interpreter_context_);
    } else if (utils::Downcast<MultiDatabaseQuery>(parsed_query.query)) {
      if (in_explicit_transaction_) {
        throw MultiDatabaseQueryInMulticommandTxException();
      }
      /// SYSTEM (Replication) + INTERPRETER
      // DMG_ASSERT(system_guard);
      prepared_query =
          PrepareMultiDatabaseQuery(std::move(parsed_query), current_db_, interpreter_context_, on_change_, *this);
    } else if (utils::Downcast<ShowDatabasesQuery>(parsed_query.query)) {
      prepared_query = PrepareShowDatabasesQuery(std::move(parsed_query), interpreter_context_, user_or_role_);
    } else if (utils::Downcast<EdgeImportModeQuery>(parsed_query.query)) {
      if (in_explicit_transaction_) {
        throw EdgeImportModeModificationInMulticommandTxException();
      }
      prepared_query = PrepareEdgeImportModeQuery(std::move(parsed_query), current_db_);
    } else {
      LOG_FATAL("Should not get here -- unknown query type!");
    }

    query_execution->summary["planning_time"] = planning_timer.Elapsed().count();
    query_execution->prepared_query.emplace(std::move(prepared_query));

    const auto rw_type = query_execution->prepared_query->rw_type;
    query_execution->summary["type"] = plan::ReadWriteTypeChecker::TypeToString(rw_type);

    UpdateTypeCount(rw_type);

    bool const write_query = IsQueryWrite(rw_type);
    if (write_query) {
      if (interpreter_context_->repl_state->IsReplica()) {
        query_execution = nullptr;
        throw QueryException("Write query forbidden on the replica!");
      }
#ifdef MG_ENTERPRISE
      if (FLAGS_management_port && !interpreter_context_->repl_state->IsMainWriteable()) {
        query_execution = nullptr;
        throw QueryException(
            "Write query forbidden on the main! Coordinator needs to enable writing on main by sending RPC message.");
      }
#endif
    }

    // Set the target db to the current db (some queries have different target from the current db)
    if (!query_execution->prepared_query->db) {
      query_execution->prepared_query->db = current_db_.db_acc_->get()->name();
    }
    query_execution->summary["db"] = *query_execution->prepared_query->db;

    // prepare is done, move system txn guard to be owned by interpreter
    system_transaction_ = std::move(system_transaction);
    return {query_execution->prepared_query->header, query_execution->prepared_query->privileges, qid,
            query_execution->prepared_query->db};
  } catch (const utils::BasicException &) {
    // Trigger first failed query
    metrics::FirstFailedQuery();
    memgraph::metrics::IncrementCounter(memgraph::metrics::FailedQuery);
    memgraph::metrics::IncrementCounter(memgraph::metrics::FailedPrepare);
    AbortCommand(query_execution_ptr);
    throw;
  }
}

void Interpreter::SetupDatabaseTransaction(bool couldCommit, bool unique) {
  current_db_.SetupDatabaseTransaction(GetIsolationLevelOverride(), couldCommit, unique);
}

void Interpreter::SetupInterpreterTransaction(const QueryExtras &extras) {
  metrics::IncrementCounter(metrics::ActiveTransactions);
  transaction_status_.store(TransactionStatus::ACTIVE, std::memory_order_release);
  current_transaction_ = interpreter_context_->id_handler.next();
  metadata_ = GenOptional(extras.metadata_pv);
  current_timeout_timer_ = CreateTimeoutTimer(extras, interpreter_context_->config);
}

std::vector<TypedValue> Interpreter::GetQueries() {
  auto typed_queries = std::vector<TypedValue>();
  transaction_queries_.WithLock([&typed_queries](const auto &transaction_queries) {
    std::for_each(transaction_queries.begin(), transaction_queries.end(),
                  [&typed_queries](const auto &query) { typed_queries.emplace_back(query); });
  });
  return typed_queries;
}

void Interpreter::Abort() {
  bool decrement = true;

  // System tx
  // TODO Implement system transaction scope and the ability to abort
  system_transaction_.reset();

  // Data tx
  auto expected = TransactionStatus::ACTIVE;
  while (!transaction_status_.compare_exchange_weak(expected, TransactionStatus::STARTED_ROLLBACK)) {
    if (expected == TransactionStatus::TERMINATED || expected == TransactionStatus::IDLE) {
      transaction_status_.store(TransactionStatus::STARTED_ROLLBACK);
      decrement = false;
      break;
    }
    expected = TransactionStatus::ACTIVE;
    std::this_thread::sleep_for(std::chrono::milliseconds(1));
  }

  utils::OnScopeExit clean_status(
      [this]() { transaction_status_.store(TransactionStatus::IDLE, std::memory_order_release); });

  expect_rollback_ = false;
  in_explicit_transaction_ = false;
  metadata_ = std::nullopt;
  current_timeout_timer_.reset();
  current_transaction_.reset();

  if (decrement) {
    // Decrement only if the transaction was active when we started to Abort
    memgraph::metrics::DecrementCounter(memgraph::metrics::ActiveTransactions);
  }

  // if (!current_db_.db_transactional_accessor_) return;
  current_db_.CleanupDBTransaction(true);
  for (auto &qe : query_executions_) {
    if (qe) qe->CleanRuntimeData();
  }
  frame_change_collector_.reset();
}

namespace {
void RunTriggersAfterCommit(dbms::DatabaseAccess db_acc, InterpreterContext *interpreter_context,
                            TriggerContext original_trigger_context,
                            std::atomic<TransactionStatus> *transaction_status) {
  // Run the triggers
  for (const auto &trigger : db_acc->trigger_store()->AfterCommitTriggers().access()) {
    QueryAllocator execution_memory{};

    // create a new transaction for each trigger
    auto tx_acc = db_acc->Access();
    DbAccessor db_accessor{tx_acc.get()};

    // On-disk storage removes all Vertex/Edge Accessors because previous trigger tx finished.
    // So we need to adapt TriggerContext based on user transaction which is still alive.
    auto trigger_context = original_trigger_context;
    trigger_context.AdaptForAccessor(&db_accessor);
    try {
      trigger.Execute(&db_accessor, execution_memory.resource(), flags::run_time::GetExecutionTimeout(),
                      &interpreter_context->is_shutting_down, transaction_status, trigger_context);
    } catch (const utils::BasicException &exception) {
      spdlog::warn("Trigger '{}' failed with exception:\n{}", trigger.Name(), exception.what());
      db_accessor.Abort();
      continue;
    }

    bool is_main = interpreter_context->repl_state->IsMain();
    auto maybe_commit_error = db_accessor.Commit({.is_main = is_main}, db_acc);

    if (maybe_commit_error.HasError()) {
      const auto &error = maybe_commit_error.GetError();

      std::visit(
          [&trigger, &db_accessor]<typename T>(T &&arg) {
            using ErrorType = std::remove_cvref_t<T>;
            if constexpr (std::is_same_v<ErrorType, storage::ReplicationError>) {
              spdlog::warn("At least one SYNC replica has not confirmed execution of the trigger '{}'.",
                           trigger.Name());
            } else if constexpr (std::is_same_v<ErrorType, storage::ConstraintViolation>) {
              const auto &constraint_violation = arg;
              switch (constraint_violation.type) {
                case storage::ConstraintViolation::Type::EXISTENCE: {
                  const auto &label_name = db_accessor.LabelToName(constraint_violation.label);
                  MG_ASSERT(constraint_violation.properties.size() == 1U);
                  const auto &property_name = db_accessor.PropertyToName(*constraint_violation.properties.begin());
                  spdlog::warn("Trigger '{}' failed to commit due to existence constraint violation on: {}({}) ",
                               trigger.Name(), label_name, property_name);
                }
                case storage::ConstraintViolation::Type::UNIQUE: {
                  const auto &label_name = db_accessor.LabelToName(constraint_violation.label);
                  std::stringstream property_names_stream;
                  utils::PrintIterable(
                      property_names_stream, constraint_violation.properties, ", ",
                      [&](auto &stream, const auto &prop) { stream << db_accessor.PropertyToName(prop); });
                  spdlog::warn("Trigger '{}' failed to commit due to unique constraint violation on :{}({})",
                               trigger.Name(), label_name, property_names_stream.str());
                }
              }
            } else if constexpr (std::is_same_v<ErrorType, storage::SerializationError>) {
              throw QueryException("Unable to commit due to serialization error.");
            } else if constexpr (std::is_same_v<ErrorType, storage::PersistenceError>) {
              throw QueryException("Unable to commit due to persistance error.");
            } else {
              static_assert(kAlwaysFalse<T>, "Missing type from variant visitor");
            }
          },
          error);
    }
  }
}
}  // namespace

void Interpreter::Commit() {
  // It's possible that some queries did not finish because the user did
  // not pull all of the results from the query.
  // For now, we will not check if there are some unfinished queries.
  // We should document clearly that all results should be pulled to complete
  // a query.
  current_transaction_.reset();
  if (!current_db_.db_transactional_accessor_ || !current_db_.db_acc_) {
    // No database nor db transaction; check for system transaction
    if (!system_transaction_) return;

    // TODO Distinguish between data and system transaction state
    // Think about updating the status to a struct with bitfield
    // Clean transaction status on exit
    utils::OnScopeExit clean_status([this]() {
      system_transaction_.reset();
      // System transactions are not terminable
      // Durability has happened at time of PULL
      // Commit is doing replication and timestamp update
      // The DBMS does not support MVCC, so doing durability here doesn't change the overall logic; we cannot abort!
      // What we are trying to do is set the transaction back to IDLE
      // We cannot simply put it to IDLE, since the status is used as a syncronization method and we have to follow
      // its logic. There are 2 states when we could update to IDLE (ACTIVE and TERMINATED).
      auto expected = TransactionStatus::ACTIVE;
      while (!transaction_status_.compare_exchange_weak(expected, TransactionStatus::IDLE)) {
        if (expected == TransactionStatus::TERMINATED) {
          continue;
        }
        expected = TransactionStatus::ACTIVE;
        std::this_thread::sleep_for(std::chrono::milliseconds(1));
      }
    });

    auto const main_commit = [&](replication::RoleMainData &mainData) {
    // Only enterprise can do system replication
#ifdef MG_ENTERPRISE
      using enum memgraph::flags::Experiments;
      if (flags::AreExperimentsEnabled(SYSTEM_REPLICATION) && license::global_license_checker.IsEnterpriseValidFast()) {
        return system_transaction_->Commit(memgraph::system::DoReplication{mainData});
      }
#endif
      return system_transaction_->Commit(memgraph::system::DoNothing{});
    };

    auto const replica_commit = [&](replication::RoleReplicaData &) {
      return system_transaction_->Commit(memgraph::system::DoNothing{});
    };

    auto const commit_method = utils::Overloaded{main_commit, replica_commit};
    [[maybe_unused]] auto sync_result = std::visit(commit_method, interpreter_context_->repl_state->ReplicationData());
    // TODO: something with sync_result
    return;
  }
  auto *db = current_db_.db_acc_->get();

  /*
  At this point we must check that the transaction is alive to start committing. The only other possible state is
  verifying and in that case we must check if the transaction was terminated and if yes abort committing. Exception
  should suffice.
  */
  auto expected = TransactionStatus::ACTIVE;
  while (!transaction_status_.compare_exchange_weak(expected, TransactionStatus::STARTED_COMMITTING)) {
    if (expected == TransactionStatus::TERMINATED) {
      throw memgraph::utils::BasicException(
          "Aborting transaction commit because the transaction was requested to stop from other session. ");
    }
    expected = TransactionStatus::ACTIVE;
    std::this_thread::sleep_for(std::chrono::milliseconds(1));
  }

  // Clean transaction status if something went wrong
  utils::OnScopeExit clean_status(
      [this]() { transaction_status_.store(TransactionStatus::IDLE, std::memory_order_release); });

  auto current_storage_mode = db->GetStorageMode();
  auto creation_mode = current_db_.db_transactional_accessor_->GetCreationStorageMode();
  if (creation_mode != storage::StorageMode::ON_DISK_TRANSACTIONAL &&
      current_storage_mode == storage::StorageMode::ON_DISK_TRANSACTIONAL) {
    throw QueryException(
        "Cannot commit transaction because the storage mode has changed from in-memory storage to on-disk storage.");
  }

  utils::OnScopeExit update_metrics([]() {
    memgraph::metrics::IncrementCounter(memgraph::metrics::CommitedTransactions);
    memgraph::metrics::DecrementCounter(memgraph::metrics::ActiveTransactions);
  });

  std::optional<TriggerContext> trigger_context = std::nullopt;
  if (current_db_.trigger_context_collector_) {
    trigger_context.emplace(std::move(*current_db_.trigger_context_collector_).TransformToTriggerContext());
    current_db_.trigger_context_collector_.reset();
  }

  if (frame_change_collector_) {
    frame_change_collector_.reset();
  }

  if (trigger_context) {
    // Run the triggers
    for (const auto &trigger : db->trigger_store()->BeforeCommitTriggers().access()) {
      QueryAllocator execution_memory{};
      AdvanceCommand();
      try {
        trigger.Execute(&*current_db_.execution_db_accessor_, execution_memory.resource(),
                        flags::run_time::GetExecutionTimeout(), &interpreter_context_->is_shutting_down,
                        &transaction_status_, *trigger_context);
      } catch (const utils::BasicException &e) {
        throw utils::BasicException(
            fmt::format("Trigger '{}' caused the transaction to fail.\nException: {}", trigger.Name(), e.what()));
      }
    }
    SPDLOG_DEBUG("Finished executing before commit triggers");
  }

  const auto reset_necessary_members = [this]() {
    for (auto &qe : query_executions_) {
      if (qe) qe->CleanRuntimeData();
    }
    current_db_.CleanupDBTransaction(false);
  };
  utils::OnScopeExit members_reseter(reset_necessary_members);

  auto commit_confirmed_by_all_sync_replicas = true;

  bool is_main = interpreter_context_->repl_state->IsMain();
  auto maybe_commit_error = current_db_.db_transactional_accessor_->Commit({.is_main = is_main}, current_db_.db_acc_);
  if (maybe_commit_error.HasError()) {
    const auto &error = maybe_commit_error.GetError();

    std::visit(
        [&execution_db_accessor = current_db_.execution_db_accessor_,
         &commit_confirmed_by_all_sync_replicas]<typename T>(const T &arg) {
          using ErrorType = std::remove_cvref_t<T>;
          if constexpr (std::is_same_v<ErrorType, storage::ReplicationError>) {
            commit_confirmed_by_all_sync_replicas = false;
          } else if constexpr (std::is_same_v<ErrorType, storage::ConstraintViolation>) {
            const auto &constraint_violation = arg;
            auto &label_name = execution_db_accessor->LabelToName(constraint_violation.label);
            switch (constraint_violation.type) {
              case storage::ConstraintViolation::Type::EXISTENCE: {
                MG_ASSERT(constraint_violation.properties.size() == 1U);
                auto &property_name = execution_db_accessor->PropertyToName(*constraint_violation.properties.begin());
                throw QueryException("Unable to commit due to existence constraint violation on :{}({})", label_name,
                                     property_name);
              }
              case storage::ConstraintViolation::Type::UNIQUE: {
                std::stringstream property_names_stream;
                utils::PrintIterable(property_names_stream, constraint_violation.properties, ", ",
                                     [&execution_db_accessor](auto &stream, const auto &prop) {
                                       stream << execution_db_accessor->PropertyToName(prop);
                                     });
                throw QueryException("Unable to commit due to unique constraint violation on :{}({})", label_name,
                                     property_names_stream.str());
              }
            }
          } else if constexpr (std::is_same_v<ErrorType, storage::SerializationError>) {
            throw QueryException("Unable to commit due to serialization error.");
          } else if constexpr (std::is_same_v<ErrorType, storage::PersistenceError>) {
            throw QueryException("Unable to commit due to persistance error.");
          } else {
            static_assert(kAlwaysFalse<T>, "Missing type from variant visitor");
          }
        },
        error);
  }

  // The ordered execution of after commit triggers is heavily depending on the exclusiveness of
  // db_accessor_->Commit(): only one of the transactions can be commiting at the same time, so when the commit is
  // finished, that transaction probably will schedule its after commit triggers, because the other transactions that
  // want to commit are still waiting for commiting or one of them just started commiting its changes. This means the
  // ordered execution of after commit triggers are not guaranteed.
  if (trigger_context && db->trigger_store()->AfterCommitTriggers().size() > 0) {
    db->AddTask([this, trigger_context = std::move(*trigger_context),
                 user_transaction = std::shared_ptr(std::move(current_db_.db_transactional_accessor_))]() mutable {
      RunTriggersAfterCommit(*current_db_.db_acc_, interpreter_context_, std::move(trigger_context),
                             &this->transaction_status_);
      user_transaction->FinalizeTransaction();
      SPDLOG_DEBUG("Finished executing after commit triggers");  // NOLINT(bugprone-lambda-function-name)
    });
  }

  SPDLOG_DEBUG("Finished committing the transaction");
<<<<<<< HEAD
  if (!commit_confirmed_by_all_sync_repplicas) {
    throw ReplicationException(std::string("At least one SYNC replica has not confirmed committing last transaction."));
=======
  if (!commit_confirmed_by_all_sync_replicas) {
    throw ReplicationException("At least one SYNC replica has not confirmed committing last transaction.");
>>>>>>> 500924e0
  }
}

void Interpreter::AdvanceCommand() {
  if (!current_db_.db_transactional_accessor_) return;
  current_db_.db_transactional_accessor_->AdvanceCommand();
}

void Interpreter::AbortCommand(std::unique_ptr<QueryExecution> *query_execution) {
  if (query_execution) {
    query_execution->reset(nullptr);
  }
  if (in_explicit_transaction_) {
    expect_rollback_ = true;
  } else {
    Abort();
  }
}

std::optional<storage::IsolationLevel> Interpreter::GetIsolationLevelOverride() {
  if (next_transaction_isolation_level) {
    const auto isolation_level = *next_transaction_isolation_level;
    next_transaction_isolation_level.reset();
    return isolation_level;
  }

  return interpreter_isolation_level;
}

void Interpreter::SetNextTransactionIsolationLevel(const storage::IsolationLevel isolation_level) {
  next_transaction_isolation_level.emplace(isolation_level);
}

void Interpreter::SetSessionIsolationLevel(const storage::IsolationLevel isolation_level) {
  interpreter_isolation_level.emplace(isolation_level);
}
void Interpreter::ResetUser() { user_or_role_.reset(); }
void Interpreter::SetUser(std::shared_ptr<QueryUserOrRole> user_or_role) { user_or_role_ = std::move(user_or_role); }

}  // namespace memgraph::query<|MERGE_RESOLUTION|>--- conflicted
+++ resolved
@@ -3292,9 +3292,6 @@
           "To make the switch, delete the data directory and restart the database. Once restarted, Memgraph will "
           "automatically start in the default in-memory transactional storage mode.");
     }
-<<<<<<< HEAD
-    throw 1;
-=======
     if (SwitchingFromInMemoryToDisk(current_mode, requested_mode)) {
       if (!db.try_exclusively([](auto &in) {
             if (!in.streams()->GetStreamInfo().empty()) {
@@ -3403,7 +3400,6 @@
       auto *disk_storage = static_cast<storage::DiskStorage *>(storage);
       disk_storage->SetEdgeImportMode(requested_status);
     };
->>>>>>> 500924e0
   }();
 
   return PreparedQuery{{},
@@ -4927,13 +4923,8 @@
   }
 
   SPDLOG_DEBUG("Finished committing the transaction");
-<<<<<<< HEAD
-  if (!commit_confirmed_by_all_sync_repplicas) {
-    throw ReplicationException(std::string("At least one SYNC replica has not confirmed committing last transaction."));
-=======
   if (!commit_confirmed_by_all_sync_replicas) {
     throw ReplicationException("At least one SYNC replica has not confirmed committing last transaction.");
->>>>>>> 500924e0
   }
 }
 
