--- conflicted
+++ resolved
@@ -4089,10 +4089,7 @@
             {TypedValue("memory_res"), TypedValue(utils::GetReadableSize(static_cast<double>(info.memory_res)))},
             {TypedValue("peak_memory_res"),
              TypedValue(utils::GetReadableSize(static_cast<double>(info.peak_memory_res)))},
-<<<<<<< HEAD
             {TypedValue("unreleased_delta_objects"), TypedValue(static_cast<int64_t>(info.unreleased_delta_objects))},
-=======
->>>>>>> 855a75a9
             {TypedValue("disk_usage"), TypedValue(utils::GetReadableSize(static_cast<double>(info.disk_usage)))},
             {TypedValue("memory_tracked"),
              TypedValue(utils::GetReadableSize(static_cast<double>(utils::total_memory_tracker.Amount())))},
