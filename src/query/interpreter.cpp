// Copyright 2025 Memgraph Ltd.
//
// Use of this software is governed by the Business Source License
// included in the file licenses/BSL.txt; by using this file, you agree to be bound by the terms of the Business Source
// License, and you may not use this file except in compliance with the Business Source License.
//
// As of the Change Date specified in that file, in accordance with
// the Business Source License, use of this software will be governed
// by the Apache License, Version 2.0, included in the file
// licenses/APL.txt.

#include "query/interpreter.hpp"
#include <bits/ranges_algo.h>
#include <fmt/core.h>

#include <algorithm>
#include <atomic>
#include <chrono>
#include <concepts>
#include <cstddef>
#include <cstdint>
#include <functional>
#include <iterator>
#include <limits>
#include <memory>
#include <optional>
#include <string_view>
#include <thread>
#include <tuple>
#include <unordered_map>
#include <utility>
#include <variant>
#include <vector>

#include "auth/auth.hpp"
#include "coordination/coordinator_state.hpp"
#include "coordination/register_main_replica_coordinator_status.hpp"
#include "dbms/coordinator_handler.hpp"
#include "dbms/global.hpp"
#include "flags/experimental.hpp"
#include "flags/run_time_configurable.hpp"
#include "flags/storage_access.hpp"
#include "frontend/semantic/rw_checker.hpp"
#include "io/network/endpoint.hpp"
#include "license/license.hpp"
#include "memory/global_memory_control.hpp"
#include "memory/query_memory_control.hpp"
#include "query/auth_query_handler.hpp"
#include "query/config.hpp"
#include "query/constants.hpp"
#include "query/context.hpp"
#include "query/cypher_query_interpreter.hpp"
#include "query/dump.hpp"
#include "query/exceptions.hpp"
#include "query/frontend/ast/ast.hpp"
#include "query/frontend/ast/ast_visitor.hpp"
#include "query/frontend/opencypher/parser.hpp"
#include "query/hops_limit.hpp"
#include "query/interpret/eval.hpp"
#include "query/interpret/frame.hpp"
#include "query/interpreter_context.hpp"
#include "query/metadata.hpp"
#include "query/parameters.hpp"
#include "query/plan/hint_provider.hpp"
#include "query/plan/planner.hpp"
#include "query/plan/profile.hpp"
#include "query/plan/vertex_count_cache.hpp"
#include "query/procedure/module.hpp"
#include "query/query_user.hpp"
#include "query/replication_query_handler.hpp"
#include "query/stream.hpp"
#include "query/stream/common.hpp"
#include "query/stream/sources.hpp"
#include "query/time_to_live/time_to_live.hpp"
#include "query/trigger.hpp"
#include "query/typed_value.hpp"
#include "replication/config.hpp"
#include "replication/state.hpp"
#include "spdlog/spdlog.h"
#include "storage/v2/constraints/constraint_violation.hpp"
#include "storage/v2/constraints/type_constraints_kind.hpp"
#include "storage/v2/disk/storage.hpp"
#include "storage/v2/edge_import_mode.hpp"
#include "storage/v2/id_types.hpp"
#include "storage/v2/indices/vector_index.hpp"
#include "storage/v2/inmemory/storage.hpp"
#include "storage/v2/property_value.hpp"
#include "storage/v2/storage.hpp"
#include "storage/v2/storage_error.hpp"
#include "storage/v2/storage_mode.hpp"
#include "utils/algorithm.hpp"
#include "utils/build_info.hpp"
#include "utils/event_counter.hpp"
#include "utils/event_histogram.hpp"
#include "utils/exceptions.hpp"
#include "utils/functional.hpp"
#include "utils/likely.hpp"
#include "utils/logging.hpp"
#include "utils/memory.hpp"
#include "utils/memory_tracker.hpp"
#include "utils/on_scope_exit.hpp"
#include "utils/priority_thread_pool.hpp"
#include "utils/query_memory_tracker.hpp"
#include "utils/readable_size.hpp"
#include "utils/settings.hpp"
#include "utils/stat.hpp"
#include "utils/string.hpp"
#include "utils/tsc.hpp"
#include "utils/typeinfo.hpp"
#include "utils/variant_helpers.hpp"

#ifdef MG_ENTERPRISE
#include "flags/experimental.hpp"
#endif

namespace r = ranges;
namespace rv = ranges::views;

namespace memgraph::metrics {
extern Event ReadQuery;
extern Event WriteQuery;
extern Event ReadWriteQuery;

extern const Event StreamsCreated;
extern const Event TriggersCreated;

extern const Event QueryExecutionLatency_us;

extern const Event CommitedTransactions;
extern const Event RollbackedTransactions;
extern const Event ActiveTransactions;

extern const Event ShowSchema;
}  // namespace memgraph::metrics

// Accessors need to be able to throw if unable to gain access. Otherwise there could be a deadlock, where some queries
// gained access during prepare, but can't execute (in PULL) because other queries are still preparing/waiting for
// access
void memgraph::query::CurrentDB::SetupDatabaseTransaction(
    std::optional<storage::IsolationLevel> override_isolation_level, bool could_commit,
    storage::Storage::Accessor::Type acc_type) {
  auto &db_acc = *db_acc_;
  const auto timeout = std::chrono::seconds{FLAGS_storage_access_timeout_sec};
  switch (acc_type) {
    case storage::Storage::Accessor::Type::READ:
      [[fallthrough]];
    case storage::Storage::Accessor::Type::WRITE:
      db_transactional_accessor_ = db_acc->Access(acc_type, override_isolation_level,
                                                  /*allow timeout*/ timeout);
      break;
    case storage::Storage::Accessor::Type::UNIQUE:
      db_transactional_accessor_ = db_acc->UniqueAccess(override_isolation_level, /*allow timeout*/ timeout);
      break;
    case storage::Storage::Accessor::Type::READ_ONLY:
      db_transactional_accessor_ = db_acc->ReadOnlyAccess(override_isolation_level, /*allow timeout*/ timeout);
      break;
    default:
      spdlog::error("Unknown accessor type: {}", static_cast<int>(acc_type));
      throw QueryRuntimeException("Failed to gain storage access! Unknown accessor type.");
  }
  execution_db_accessor_.emplace(db_transactional_accessor_.get());

  if (db_acc->trigger_store()->HasTriggers() && could_commit) {
    trigger_context_collector_.emplace(db_acc->trigger_store()->GetEventTypes());
  }
}
void memgraph::query::CurrentDB::CleanupDBTransaction(bool abort) {
  if (abort && db_transactional_accessor_) {
    db_transactional_accessor_->Abort();
  }
  db_transactional_accessor_.reset();
  execution_db_accessor_.reset();
  trigger_context_collector_.reset();
}
// namespace memgraph::metrics

struct QueryLogWrapper {
  std::string_view query;
  const memgraph::storage::PropertyValue::map_t *metadata;
  std::string_view db_name;
};

#if FMT_VERSION > 90000
template <>
class fmt::formatter<QueryLogWrapper> : public fmt::ostream_formatter {};
#endif

std::ostream &operator<<(std::ostream &os, const QueryLogWrapper &qlw) {
  auto final_query = memgraph::utils::NoCopyStr{qlw.query};
#if MG_ENTERPRISE
  os << "[Run - " << qlw.db_name << "] ";
  if (memgraph::license::global_license_checker.IsEnterpriseValidFast()) {
    final_query = memgraph::logging::MaskSensitiveInformation(final_query.view());
  }
#else
  os << "[Run] ";
#endif
  os << "'" << final_query.view() << "'";
  if (!qlw.metadata->empty()) {
    os << " - {";
    std::string header;
    for (const auto &[key, val] : *qlw.metadata) {
      os << header << key << ":" << val;
      if (header.empty()) header = ", ";
    }
    os << "}";
  }
  return os;
}

namespace memgraph::query {

constexpr std::string_view kSchemaAssert = "SCHEMA.ASSERT";
constexpr int kSystemTxTryMS = 100;  //!< Duration of the unique try_lock_for

template <typename>
constexpr auto kAlwaysFalse = false;

namespace {
constexpr std::string_view kSocketErrorExplanation =
    "The socket address must be a string defining the address and port, delimited by a "
    "single colon. The address must be valid and the port must be an integer.";

template <typename T, typename K>
void Sort(std::vector<T, K> &vec) {
  std::sort(vec.begin(), vec.end());
}

template <typename K>
void Sort(std::vector<TypedValue, K> &vec) {
  std::sort(vec.begin(), vec.end(),
            [](const TypedValue &lv, const TypedValue &rv) { return lv.ValueString() < rv.ValueString(); });
}

// NOLINTNEXTLINE (misc-unused-parameters)
[[maybe_unused]] bool Same(const TypedValue &lv, const TypedValue &rv) {
  return TypedValue(lv).ValueString() == TypedValue(rv).ValueString();
}
// NOLINTNEXTLINE (misc-unused-parameters)
[[maybe_unused]] bool Same(const TypedValue &lv, const std::string &rv) {
  return std::string_view(TypedValue(lv).ValueString()) == rv;
}
// NOLINTNEXTLINE (misc-unused-parameters)
[[maybe_unused]] bool Same(const std::string &lv, const TypedValue &rv) {
  return lv == std::string_view(TypedValue(rv).ValueString());
}
// NOLINTNEXTLINE (misc-unused-parameters)
[[maybe_unused]] bool Same(const std::string &lv, const std::string &rv) { return lv == rv; }

void UpdateTypeCount(const plan::ReadWriteTypeChecker::RWType type) {
  switch (type) {
    case plan::ReadWriteTypeChecker::RWType::R:
      memgraph::metrics::IncrementCounter(memgraph::metrics::ReadQuery);
      break;
    case plan::ReadWriteTypeChecker::RWType::W:
      memgraph::metrics::IncrementCounter(memgraph::metrics::WriteQuery);
      break;
    case plan::ReadWriteTypeChecker::RWType::RW:
      memgraph::metrics::IncrementCounter(memgraph::metrics::ReadWriteQuery);
      break;
    default:
      break;
  }
}

template <typename T>
concept HasEmpty = requires(T t) {
  { t.empty() } -> std::convertible_to<bool>;
};

template <typename T>
inline std::optional<T> GenOptional(const T &in) {
  return in.empty() ? std::nullopt : std::make_optional<T>(in);
}

struct Callback {
  std::vector<std::string> header;
  using CallbackFunction = std::function<std::vector<std::vector<TypedValue>>()>;
  CallbackFunction fn;
  bool should_abort_query{false};
};

TypedValue EvaluateOptionalExpression(Expression *expression, ExpressionVisitor<TypedValue> &eval) {
  return expression ? expression->Accept(eval) : TypedValue();
}

template <typename TResult>
std::optional<TResult> GetOptionalValue(query::Expression *expression, ExpressionVisitor<TypedValue> &evaluator) {
  if (expression != nullptr) {
    auto int_value = expression->Accept(evaluator);
    MG_ASSERT(int_value.IsNull() || int_value.IsInt());
    if (int_value.IsInt()) {
      return TResult{int_value.ValueInt()};
    }
  }
  return {};
};

std::optional<std::string> GetOptionalStringValue(query::Expression *expression,
                                                  ExpressionVisitor<TypedValue> &evaluator) {
  if (expression != nullptr) {
    auto value = expression->Accept(evaluator);
    MG_ASSERT(value.IsNull() || value.IsString());
    if (value.IsString()) {
      return {std::string(value.ValueString().begin(), value.ValueString().end())};
    }
  }
  return {};
};

inline auto convertFromCoordinatorToReplicationMode(const CoordinatorQuery::SyncMode &sync_mode)
    -> replication_coordination_glue::ReplicationMode {
  switch (sync_mode) {
    case CoordinatorQuery::SyncMode::ASYNC: {
      return replication_coordination_glue::ReplicationMode::ASYNC;
    }
    case CoordinatorQuery::SyncMode::SYNC: {
      return replication_coordination_glue::ReplicationMode::SYNC;
    }
  }
  // TODO: C++23 std::unreachable()
  return replication_coordination_glue::ReplicationMode::ASYNC;
}

inline auto convertToReplicationMode(const ReplicationQuery::SyncMode &sync_mode)
    -> replication_coordination_glue::ReplicationMode {
  switch (sync_mode) {
    case ReplicationQuery::SyncMode::ASYNC: {
      return replication_coordination_glue::ReplicationMode::ASYNC;
    }
    case ReplicationQuery::SyncMode::SYNC: {
      return replication_coordination_glue::ReplicationMode::SYNC;
    }
  }
  // TODO: C++23 std::unreachable()
  return replication_coordination_glue::ReplicationMode::ASYNC;
}

class ReplQueryHandler {
 public:
  explicit ReplQueryHandler(query::ReplicationQueryHandler &replication_query_handler)
      : handler_{&replication_query_handler} {}

  /// @throw QueryRuntimeException if an error ocurred.
  void SetReplicationRole(ReplicationQuery::ReplicationRole replication_role, std::optional<int64_t> port) {
    auto ValidatePort = [](std::optional<int64_t> port) -> void {
      if (!port || *port < 0 || *port > std::numeric_limits<uint16_t>::max()) {
        throw QueryRuntimeException("Port number invalid!");
      }
    };
    if (replication_role == ReplicationQuery::ReplicationRole::MAIN) {
      if (!handler_->SetReplicationRoleMain()) {
        throw QueryRuntimeException("Couldn't set replication role to main!");
      }
    } else {
      ValidatePort(port);

      auto const config = memgraph::replication::ReplicationServerConfig{
          .repl_server = memgraph::io::network::Endpoint(memgraph::replication::kDefaultReplicationServerIp,
                                                         static_cast<uint16_t>(*port))};

      if (!handler_->TrySetReplicationRoleReplica(config, std::nullopt)) {
        throw QueryRuntimeException("Couldn't set role to replica!");
      }
    }
  }

  /// @throw QueryRuntimeException if an error ocurred.
  ReplicationQuery::ReplicationRole ShowReplicationRole() const {
    switch (handler_->GetRole()) {
      case memgraph::replication_coordination_glue::ReplicationRole::MAIN:
        return ReplicationQuery::ReplicationRole::MAIN;
      case memgraph::replication_coordination_glue::ReplicationRole::REPLICA:
        return ReplicationQuery::ReplicationRole::REPLICA;
    }
    throw QueryRuntimeException("Couldn't show replication role - invalid role set!");
  }

  /// @throw QueryRuntimeException if an error ocurred.
  void RegisterReplica(const std::string &name, const std::string &socket_address,
                       const ReplicationQuery::SyncMode sync_mode, const std::chrono::seconds replica_check_frequency) {
    // Coordinator is main by default so this check is OK although it should actually be nothing (neither main nor
    // replica)
    const auto repl_mode = convertToReplicationMode(sync_mode);

    auto maybe_endpoint = io::network::Endpoint::ParseAndCreateSocketOrAddress(
        socket_address, memgraph::replication::kDefaultReplicationPort);
    if (!maybe_endpoint) {
      throw QueryRuntimeException("Invalid socket address. {}", kSocketErrorExplanation);
    }

    const auto replication_config =
        replication::ReplicationClientConfig{.name = name,
                                             .mode = repl_mode,
                                             .repl_server_endpoint = std::move(*maybe_endpoint),  // don't resolve early
                                             .replica_check_frequency = replica_check_frequency,
                                             .ssl = std::nullopt};

    const auto error = handler_->TryRegisterReplica(replication_config);

    if (error.HasError()) {
      if (error.GetError() == RegisterReplicaError::NOT_MAIN) {
        throw QueryRuntimeException("Replica can't register another replica!");
      }
      throw QueryRuntimeException("Couldn't register replica {}.", name);
    }
  }

  /// @throw QueryRuntimeException if an error occurred.
  void DropReplica(std::string_view replica_name) {
    auto const result = handler_->UnregisterReplica(replica_name);
    switch (result) {
      using enum memgraph::query::UnregisterReplicaResult;
      case NO_ACCESS:
        throw QueryRuntimeException(
            "Failed to unregister replica due to lack of unique access over the cluster state. Please try again later "
            "on.");
      case NOT_MAIN:
        throw QueryRuntimeException(
            "Replica can't unregister a replica! Please rerun the query on main in order to unregister a replica from "
            "the cluster.");
      case COULD_NOT_BE_PERSISTED:
        [[fallthrough]];
      case CANNOT_UNREGISTER:
        throw QueryRuntimeException("Failed to unregister the replica {}.", replica_name);
      case SUCCESS:
        break;
    }
  }

  std::vector<ReplicasInfo> ShowReplicas() const {
    auto info = handler_->ShowReplicas();
    if (info.HasError()) {
      switch (info.GetError()) {
        case ShowReplicaError::NOT_MAIN:
          throw QueryRuntimeException("Show replicas query should only be run on the main instance.");
      }
    }

    return info.GetValue().entries_;
  }

 private:
  query::ReplicationQueryHandler *handler_;
};

#ifdef MG_ENTERPRISE
class CoordQueryHandler final : public query::CoordinatorQueryHandler {
 public:
  explicit CoordQueryHandler(coordination::CoordinatorState &coordinator_state)

      : coordinator_handler_(coordinator_state) {}

  void UnregisterInstance(std::string_view instance_name) override {
    auto status = coordinator_handler_.UnregisterReplicationInstance(instance_name);
    switch (status) {
      using enum memgraph::coordination::UnregisterInstanceCoordinatorStatus;
      case NO_INSTANCE_WITH_NAME:
        throw QueryRuntimeException("No instance with such name!");
      case IS_MAIN:
        throw QueryRuntimeException(
            "Alive main instance can't be unregistered! Shut it down to trigger failover and then unregister it!");
      case NO_MAIN:
        throw QueryRuntimeException(
            "The replica cannot be unregisted because the current main is down. Retry when the cluster has an active "
            "leader!");
      case NOT_COORDINATOR:
        throw QueryRuntimeException("UNREGISTER INSTANCE query can only be run on a coordinator!");
      case NOT_LEADER: {
        auto const maybe_leader_coordinator = coordinator_handler_.GetLeaderCoordinatorData();
        constexpr std::string_view common_message =
            "Couldn't unregister replica instance since coordinator is not a leader!";
        if (maybe_leader_coordinator) {
          throw QueryRuntimeException("{} Current leader is coordinator with id {} with bolt socket address {}",
                                      common_message, maybe_leader_coordinator->id,
                                      maybe_leader_coordinator->bolt_server);
        }
        throw QueryRuntimeException(
            "{} Try contacting other coordinators as there might be leader election happening or other coordinators "
            "are down.",
            common_message);
      }
      case RAFT_LOG_ERROR:
        throw QueryRuntimeException("Couldn't unregister replica instance since raft server couldn't append the log!");
      case RPC_FAILED:
        throw QueryRuntimeException(
            "Couldn't unregister replica instance because current main instance couldn't unregister replica!");
      case LOCK_OPENED:
        throw QueryRuntimeException("Couldn't unregister replica because the last action didn't finish successfully!");
      case FAILED_TO_OPEN_LOCK:
        throw QueryRuntimeException("Couldn't unregister instance as cluster didn't accept start of action!");
      case FAILED_TO_CLOSE_LOCK:
        throw QueryRuntimeException(
            "Couldn't unregister instance as cluster didn't accept successful finish of action!");
      case SUCCESS:
        break;
    }
  }

  void DemoteInstanceToReplica(std::string_view instance_name) override {
    auto status = coordinator_handler_.DemoteInstanceToReplica(instance_name);
    switch (status) {
      using enum memgraph::coordination::DemoteInstanceCoordinatorStatus;
      case NO_INSTANCE_WITH_NAME:
        throw QueryRuntimeException("No instance with such name!");
      case NOT_COORDINATOR:
        throw QueryRuntimeException("DEMOTE INSTANCE query can only be run on a coordinator!");
      case NOT_LEADER: {
        auto const maybe_leader_coordinator = coordinator_handler_.GetLeaderCoordinatorData();
        constexpr std::string_view common_message =
            "Couldn't demote instance to replica since coordinator is not a leader!";
        if (maybe_leader_coordinator) {
          throw QueryRuntimeException("{} Current leader is coordinator with id {} with bolt socket address {}",
                                      common_message, maybe_leader_coordinator->id,
                                      maybe_leader_coordinator->bolt_server);
        }
        throw QueryRuntimeException(
            "{} Try contacting other coordinators as there might be leader election happening or other coordinators "
            "are down.",
            common_message);
      }
      case RAFT_LOG_ERROR:
        throw QueryRuntimeException(
            "Couldn't demote instance to replica since raft server couldn't append the log. "
            "Coordinator may not be leader anymore!");
      case RPC_FAILED:
        throw QueryRuntimeException(
            "Couldn't demote instance to replica because current main instance couldn't unregister replica!");
      case LOCK_OPENED:
        throw QueryRuntimeException(
            "Couldn't successfully finish action demote instance to replica because the last action didn't finish "
            "successfully!");
      case FAILED_TO_OPEN_LOCK:
        throw QueryRuntimeException("Couldn't demote instance to replica as cluster didn't accept start of action!");
      case FAILED_TO_CLOSE_LOCK:
        throw QueryRuntimeException(
            "Couldn't demote  instance to replica as cluster didn't accept successful finish of action!");
      case SUCCESS:
        break;
    }
  }

  void ForceResetClusterState() override {
    auto status = coordinator_handler_.ForceResetClusterState();
    using enum memgraph::coordination::ReconcileClusterStateStatus;
    switch (status) {
      case SHUTTING_DOWN:
        throw QueryRuntimeException("Couldn't finish force reset as cluster is shutting down!");
      case FAIL:
        throw QueryRuntimeException("Force reset failed, check logs for more details!");
      case NOT_LEADER_ANYMORE:
        throw QueryRuntimeException("Force reset failed since the instance is not leader anymore!");
      case SUCCESS:
        break;
    }
  }

  void RegisterReplicationInstance(std::string_view bolt_server, std::string_view management_server,
                                   std::string_view replication_server, std::string_view instance_name,
                                   CoordinatorQuery::SyncMode sync_mode) override {
    auto const maybe_bolt_server = io::network::Endpoint::ParseAndCreateSocketOrAddress(bolt_server);
    if (!maybe_bolt_server) {
      throw QueryRuntimeException("Invalid bolt socket address. {}", kSocketErrorExplanation);
    }

    auto const maybe_management_server = io::network::Endpoint::ParseAndCreateSocketOrAddress(management_server);
    if (!maybe_management_server) {
      throw QueryRuntimeException("Invalid management socket address. {}", kSocketErrorExplanation);
    }

    auto const maybe_replication_server = io::network::Endpoint::ParseAndCreateSocketOrAddress(replication_server);
    if (!maybe_replication_server) {
      throw QueryRuntimeException("Invalid replication socket address. {}", kSocketErrorExplanation);
    }

    auto const repl_config =
        coordination::ReplicationClientInfo{.instance_name = std::string(instance_name),
                                            .replication_mode = convertFromCoordinatorToReplicationMode(sync_mode),
                                            .replication_server = *maybe_replication_server};

    auto coordinator_client_config = coordination::DataInstanceConfig{.instance_name = std::string(instance_name),
                                                                      .mgt_server = *maybe_management_server,
                                                                      .bolt_server = *maybe_bolt_server,
                                                                      .replication_client_info = repl_config};

    switch (auto status = coordinator_handler_.RegisterReplicationInstance(coordinator_client_config)) {
      using enum coordination::RegisterInstanceCoordinatorStatus;
      case NAME_EXISTS:
        throw QueryRuntimeException("Couldn't register replica instance since instance with such name already exists!");
      case MGMT_ENDPOINT_EXISTS:
        throw QueryRuntimeException(
            "Couldn't register replica instance since instance with such management server already exists!");
      case REPL_ENDPOINT_EXISTS:
        throw QueryRuntimeException(
            "Couldn't register replica instance since instance with such replication endpoint already exists!");
      case NOT_COORDINATOR:
        throw QueryRuntimeException("REGISTER INSTANCE query can only be run on a coordinator!");
      case NOT_LEADER: {
        auto const maybe_leader_coordinator = coordinator_handler_.GetLeaderCoordinatorData();
        auto const *common_message = "Couldn't register replica instance since coordinator is not a leader!";
        if (maybe_leader_coordinator) {
          throw QueryRuntimeException("{} Current leader is coordinator with id {} with bolt socket address {}",
                                      common_message, maybe_leader_coordinator->id,
                                      maybe_leader_coordinator->bolt_server);
        }
        throw QueryRuntimeException(
            "{} Try contacting other coordinators as there might be leader election happening or other coordinators "
            "are down.",
            common_message);
      }
      case RAFT_LOG_ERROR:
        throw QueryRuntimeException("Couldn't register replica instance since raft server couldn't append the log!");
      case RPC_FAILED:
        throw QueryRuntimeException(
            "Couldn't register replica instance because setting instance to replica failed! Check logs on replica to "
            "find out more info!");
      case LOCK_OPENED:
        throw QueryRuntimeException(
            "Couldn't register replica instance because because the last action didn't finish successfully!");
      case FAILED_TO_OPEN_LOCK:
        throw QueryRuntimeException("Couldn't register instance as cluster didn't accept start of action!");
      case FAILED_TO_CLOSE_LOCK:
        throw QueryRuntimeException("Couldn't register instance as cluster didn't accept successful finish of action!");
      case SUCCESS:
        break;
    }
  }

  void RemoveCoordinatorInstance(int32_t coordinator_id) override {
    switch (auto const status = coordinator_handler_.RemoveCoordinatorInstance(coordinator_id)) {
      using enum memgraph::coordination::RemoveCoordinatorInstanceStatus;  // NOLINT
      case NO_SUCH_ID:
        throw QueryRuntimeException(
            "Couldn't remove coordinator instance because coordinator with id {} doesn't exist!", coordinator_id);
      case SUCCESS:
        break;
    }
    spdlog::info("Removed coordinator {}.", coordinator_id);
  }

  auto AddCoordinatorInstance(int32_t coordinator_id, std::string_view bolt_server, std::string_view coordinator_server,
                              std::string_view management_server) -> void override {
    auto const maybe_coordinator_server = io::network::Endpoint::ParseAndCreateSocketOrAddress(coordinator_server);
    if (!maybe_coordinator_server) {
      throw QueryRuntimeException("Invalid coordinator socket address. {}", kSocketErrorExplanation);
    }

    auto const maybe_management_server = io::network::Endpoint::ParseAndCreateSocketOrAddress(management_server);
    if (!maybe_management_server) {
      throw QueryRuntimeException("Invalid management socket address. {}", kSocketErrorExplanation);
    }

    auto const maybe_bolt_server = io::network::Endpoint::ParseAndCreateSocketOrAddress(bolt_server);
    if (!maybe_bolt_server) {
      throw QueryRuntimeException("Invalid bolt socket address. {}", kSocketErrorExplanation);
    }

    auto const coord_coord_config =
        coordination::CoordinatorInstanceConfig{.coordinator_id = coordinator_id,
                                                .bolt_server = *maybe_bolt_server,
                                                .coordinator_server = *maybe_coordinator_server,
                                                .management_server = *maybe_management_server

        };

    switch (auto const status = coordinator_handler_.AddCoordinatorInstance(coord_coord_config)) {
      using enum memgraph::coordination::AddCoordinatorInstanceStatus;  // NOLINT
      case ID_ALREADY_EXISTS:
        throw QueryRuntimeException("Couldn't add coordinator since instance with such id already exists!");
      case MGMT_ENDPOINT_ALREADY_EXISTS:
        throw QueryRuntimeException(
            "Couldn't add coordinator since instance with such management endpoint already exists!");
      case COORDINATOR_ENDPOINT_ALREADY_EXISTS:
        throw QueryRuntimeException(
            "Couldn't add coordinator since instance with such coordinator server already exists!");
      case SUCCESS:
        break;
    }
    spdlog::info("Added instance on coordinator server {}", maybe_coordinator_server->SocketAddress());
  }

  void SetReplicationInstanceToMain(std::string_view instance_name) override {
    auto const status = coordinator_handler_.SetReplicationInstanceToMain(instance_name);
    switch (status) {
      using enum memgraph::coordination::SetInstanceToMainCoordinatorStatus;
      case NO_INSTANCE_WITH_NAME:
        throw QueryRuntimeException("No instance with such name!");
      case MAIN_ALREADY_EXISTS:
        throw QueryRuntimeException("Couldn't set instance to main since there is already a main instance in cluster!");
      case NOT_COORDINATOR:
        throw QueryRuntimeException("SET INSTANCE TO MAIN query can only be run on a coordinator!");
      case NOT_LEADER: {
        auto const maybe_leader_coordinator = coordinator_handler_.GetLeaderCoordinatorData();
        constexpr std::string_view common_message = "Couldn't set instance to main since coordinator is not a leader!";
        if (maybe_leader_coordinator) {
          throw QueryRuntimeException("{} Current leader is coordinator with id {} with bolt socket address {}",
                                      common_message, maybe_leader_coordinator->id,
                                      maybe_leader_coordinator->bolt_server);
        }
        throw QueryRuntimeException(
            "{} Try contacting other coordinators as there might be leader election happening or other coordinators "
            "are down.",
            common_message);
      }
      case RAFT_LOG_ERROR:
        throw QueryRuntimeException("Couldn't promote instance since raft server couldn't append the log!");
      case COULD_NOT_PROMOTE_TO_MAIN:
        throw QueryRuntimeException(
            "Couldn't set replica instance to main! Check coordinator and replica for more logs");
      case FAILED_TO_OPEN_LOCK:
        throw QueryRuntimeException("Couldn't set instance to main as cluster didn't accept start of action!");
      case LOCK_OPENED:
        throw QueryRuntimeException(
            "Couldn't set instance to main instance because because the last action didn't finish successfully!");
      case ENABLE_WRITING_FAILED:
        throw QueryRuntimeException("Instance promoted to MAIN, but couldn't enable writing to instance.");
      case FAILED_TO_CLOSE_LOCK:
        throw QueryRuntimeException(
            "Couldn't set instance to main as cluster didn't accept successful finish of action!");
      case SUCCESS:
        break;
    }
  }

  [[nodiscard]] coordination::InstanceStatus ShowInstance() const override {
    return coordinator_handler_.ShowInstance();
  }

  [[nodiscard]] std::vector<coordination::InstanceStatus> ShowInstances() const override {
    return coordinator_handler_.ShowInstances();
  }

 private:
  dbms::CoordinatorHandler coordinator_handler_;
};
#endif

/// returns false if the replication role can't be set
/// @throw QueryRuntimeException if an error occurred.

Callback HandleAuthQuery(AuthQuery *auth_query, InterpreterContext *interpreter_context, const Parameters &parameters,
                         Interpreter &interpreter) {
  AuthQueryHandler *auth = interpreter_context->auth;
#ifdef MG_ENTERPRISE
  auto *db_handler = interpreter_context->dbms_handler;
#endif
  // TODO: MemoryResource for EvaluationContext, it should probably be passed as
  // the argument to Callback.
  EvaluationContext evaluation_context;
  evaluation_context.timestamp = QueryTimestamp();
  evaluation_context.parameters = parameters;
  auto evaluator = PrimitiveLiteralExpressionEvaluator{evaluation_context};

  std::string username = auth_query->user_;
  std::string rolename = auth_query->role_;
  std::string user_or_role = auth_query->user_or_role_;
  const bool if_not_exists = auth_query->if_not_exists_;
  std::string database = auth_query->database_;
  std::vector<AuthQuery::Privilege> privileges = auth_query->privileges_;
#ifdef MG_ENTERPRISE
  std::vector<std::unordered_map<AuthQuery::FineGrainedPrivilege, std::vector<std::string>>> label_privileges =
      auth_query->label_privileges_;
  std::vector<std::unordered_map<AuthQuery::FineGrainedPrivilege, std::vector<std::string>>> edge_type_privileges =
      auth_query->edge_type_privileges_;
  auto impersonation_targets = auth_query->impersonation_targets_;
#endif
  auto password = EvaluateOptionalExpression(auth_query->password_, evaluator);

  auto oldPassword = EvaluateOptionalExpression(auth_query->old_password_, evaluator);
  auto newPassword = EvaluateOptionalExpression(auth_query->new_password_, evaluator);

  Callback callback;

  const auto license_check_result = license::global_license_checker.IsEnterpriseValid(utils::global_settings);

  static const std::unordered_set enterprise_only_methods{AuthQuery::Action::CREATE_ROLE,
                                                          AuthQuery::Action::DROP_ROLE,
                                                          AuthQuery::Action::SET_ROLE,
                                                          AuthQuery::Action::CLEAR_ROLE,
                                                          AuthQuery::Action::GRANT_PRIVILEGE,
                                                          AuthQuery::Action::DENY_PRIVILEGE,
                                                          AuthQuery::Action::REVOKE_PRIVILEGE,
                                                          AuthQuery::Action::SHOW_PRIVILEGES,
                                                          AuthQuery::Action::SHOW_USERS_FOR_ROLE,
                                                          AuthQuery::Action::SHOW_ROLE_FOR_USER,
                                                          AuthQuery::Action::GRANT_DATABASE_TO_USER,
                                                          AuthQuery::Action::DENY_DATABASE_FROM_USER,
                                                          AuthQuery::Action::REVOKE_DATABASE_FROM_USER,
                                                          AuthQuery::Action::SHOW_DATABASE_PRIVILEGES,
                                                          AuthQuery::Action::SET_MAIN_DATABASE};

  if (license_check_result.HasError() && enterprise_only_methods.contains(auth_query->action_)) {
    throw utils::BasicException(
        license::LicenseCheckErrorToString(license_check_result.GetError(), "advanced authentication features"));
  }

  const auto forbid_on_replica = [has_license = license_check_result.HasError(),
                                  is_replica = interpreter_context->repl_state.ReadLock()->IsReplica()]() {
    if (is_replica) {
#if MG_ENTERPRISE
      if (has_license) {
        throw QueryException(
            "Query forbidden on the replica! Update on MAIN, as it is the only source of truth for authentication "
            "data. MAIN will then replicate the update to connected REPLICAs");
      }
      throw QueryException(
          "Query forbidden on the replica! Switch role to MAIN and update user data, then switch back to REPLICA.");
#else
      throw QueryException(
          "Query forbidden on the replica! Switch role to MAIN and update user data, then switch back to REPLICA.");
#endif
    }
  };

  switch (auth_query->action_) {
    case AuthQuery::Action::CREATE_USER:
      forbid_on_replica();
      callback.fn = [auth, username, password, if_not_exists,
                     valid_enterprise_license = !license_check_result.HasError(), interpreter = &interpreter] {
        if (!interpreter->system_transaction_) {
          throw QueryException("Expected to be in a system transaction");
        }

        MG_ASSERT(password.IsString() || password.IsNull());
        if (!auth->CreateUser(
                username, password.IsString() ? std::make_optional(std::string(password.ValueString())) : std::nullopt,
                &*interpreter->system_transaction_)) {
          if (!if_not_exists) {
            throw UserAlreadyExistsException(
                "User with username '{}' already exists. Use the SHOW USERS query to list all users. In addition you "
                "can rerun the current query with IF NOT EXISTS.",
                username);
          }
          spdlog::warn("User '{}' already exists.", username);
        }

        // If the license is not valid we create users with admin access
        if (!valid_enterprise_license) {
          spdlog::warn("Granting all the privileges to {}.", username);
          auth->GrantPrivilege(
              username, kPrivilegesAll
#ifdef MG_ENTERPRISE
              ,
              {{{AuthQuery::FineGrainedPrivilege::CREATE_DELETE, {query::kAsterisk}}}},
              {
                {
                  {
                    AuthQuery::FineGrainedPrivilege::CREATE_DELETE, { query::kAsterisk }
                  }
                }
              }
#endif
              ,
              &*interpreter->system_transaction_);
        }

        return std::vector<std::vector<TypedValue>>();
      };
      return callback;
    case AuthQuery::Action::DROP_USER:
      forbid_on_replica();
      callback.fn = [auth, username, interpreter = &interpreter] {
        if (!interpreter->system_transaction_) {
          throw QueryException("Expected to be in a system transaction");
        }

        if (!auth->DropUser(username, &*interpreter->system_transaction_)) {
          throw QueryRuntimeException(
              "User with username '{}' doesn't exist. A new user can be created via the CREATE USER query.", username);
        }
        return std::vector<std::vector<TypedValue>>();
      };
      return callback;
    case AuthQuery::Action::SET_PASSWORD:
      forbid_on_replica();
      callback.fn = [auth, username, password, interpreter = &interpreter] {
        if (!interpreter->system_transaction_) {
          throw QueryException("Expected to be in a system transaction");
        }

        MG_ASSERT(password.IsString() || password.IsNull());
        auth->SetPassword(username,
                          password.IsString() ? std::make_optional(std::string(password.ValueString())) : std::nullopt,
                          &*interpreter->system_transaction_);
        return std::vector<std::vector<TypedValue>>();
      };
      return callback;
    case AuthQuery::Action::CHANGE_PASSWORD:
      forbid_on_replica();
      callback.fn = [auth, username, oldPassword, newPassword, interpreter = &interpreter] {
        if (!interpreter->system_transaction_) {
          throw QueryException("Expected to be in a system transaction");
        }
        const std::optional<std::string> username = interpreter->user_or_role_->username();
        if (!username) {
          throw QueryException("You need to be valid user to replace password");
        }

        MG_ASSERT(newPassword.IsString() || newPassword.IsNull());
        MG_ASSERT(oldPassword.IsString() || oldPassword.IsNull());
        auth->ChangePassword(
            *username,
            oldPassword.IsString() ? std::make_optional(std::string(oldPassword.ValueString())) : std::nullopt,
            newPassword.IsString() ? std::make_optional(std::string(newPassword.ValueString())) : std::nullopt,
            &*interpreter->system_transaction_);
        return std::vector<std::vector<TypedValue>>();
      };
      return callback;
    case AuthQuery::Action::CREATE_ROLE:
      forbid_on_replica();
      callback.fn = [auth, rolename, if_not_exists, interpreter = &interpreter] {
        if (!interpreter->system_transaction_) {
          throw QueryException("Expected to be in a system transaction");
        }

        if (!auth->CreateRole(rolename, &*interpreter->system_transaction_)) {
          if (!if_not_exists) {
            throw QueryRuntimeException(
                "Role with name '{}' already exists. Use the SHOW ROLES query to list all roles. In addition you "
                "can rerun the current query with IF NOT EXISTS.",
                rolename);
          }
          spdlog::warn("Role '{}' already exists.", rolename);
        }
        return std::vector<std::vector<TypedValue>>();
      };
      return callback;
    case AuthQuery::Action::DROP_ROLE:
      forbid_on_replica();
      callback.fn = [auth, rolename, interpreter = &interpreter] {
        if (!interpreter->system_transaction_) {
          throw QueryException("Expected to be in a system transaction");
        }

        if (!auth->DropRole(rolename, &*interpreter->system_transaction_)) {
          throw QueryRuntimeException("Role '{}' doesn't exist.", rolename);
        }
        return std::vector<std::vector<TypedValue>>();
      };
      return callback;
    case AuthQuery::Action::SHOW_CURRENT_USER:
      callback.header = {"user"};
      callback.fn = [&interpreter] {
        const auto &username = interpreter.user_or_role_->username();
        return std::vector<std::vector<TypedValue>>{
            {username.has_value() ? TypedValue(username.value()) : TypedValue()}};
      };
      return callback;
    case AuthQuery::Action::SHOW_USERS:
      callback.header = {"user"};
      callback.fn = [auth] {
        std::vector<std::vector<TypedValue>> rows;
        auto usernames = auth->GetUsernames();
        rows.reserve(usernames.size());
        for (auto &&username : usernames) {
          rows.emplace_back(std::vector<TypedValue>{username});
        }
        return rows;
      };
      return callback;
    case AuthQuery::Action::SHOW_ROLES:
      callback.header = {"role"};
      callback.fn = [auth] {
        std::vector<std::vector<TypedValue>> rows;
        auto rolenames = auth->GetRolenames();
        rows.reserve(rolenames.size());
        for (auto &&rolename : rolenames) {
          rows.emplace_back(std::vector<TypedValue>{rolename});
        }
        return rows;
      };
      return callback;
    case AuthQuery::Action::SET_ROLE:
      forbid_on_replica();
      callback.fn = [auth, username, rolename, interpreter = &interpreter] {
        if (!interpreter->system_transaction_) {
          throw QueryException("Expected to be in a system transaction");
        }

        auth->SetRole(username, rolename, &*interpreter->system_transaction_);
        return std::vector<std::vector<TypedValue>>();
      };
      return callback;
    case AuthQuery::Action::CLEAR_ROLE:
      forbid_on_replica();
      callback.fn = [auth, username, interpreter = &interpreter] {
        if (!interpreter->system_transaction_) {
          throw QueryException("Expected to be in a system transaction");
        }

        auth->ClearRole(username, &*interpreter->system_transaction_);
        return std::vector<std::vector<TypedValue>>();
      };
      return callback;
    case AuthQuery::Action::GRANT_PRIVILEGE:
      forbid_on_replica();
      callback.fn = [auth, user_or_role, privileges, interpreter = &interpreter
#ifdef MG_ENTERPRISE
                     ,
                     label_privileges, edge_type_privileges
#endif
      ] {
        if (!interpreter->system_transaction_) {
          throw QueryException("Expected to be in a system transaction");
        }

        auth->GrantPrivilege(user_or_role, privileges
#ifdef MG_ENTERPRISE
                             ,
                             label_privileges, edge_type_privileges
#endif
                             ,
                             &*interpreter->system_transaction_);
        return std::vector<std::vector<TypedValue>>();
      };
      return callback;
    case AuthQuery::Action::DENY_PRIVILEGE:
      forbid_on_replica();
      callback.fn = [auth, user_or_role, privileges, interpreter = &interpreter] {
        if (!interpreter->system_transaction_) {
          throw QueryException("Expected to be in a system transaction");
        }

        auth->DenyPrivilege(user_or_role, privileges, &*interpreter->system_transaction_);
        return std::vector<std::vector<TypedValue>>();
      };
      return callback;
    case AuthQuery::Action::REVOKE_PRIVILEGE: {
      forbid_on_replica();
      callback.fn = [auth, user_or_role, privileges, interpreter = &interpreter
#ifdef MG_ENTERPRISE
                     ,
                     label_privileges, edge_type_privileges
#endif
      ] {
        if (!interpreter->system_transaction_) {
          throw QueryException("Expected to be in a system transaction");
        }

        auth->RevokePrivilege(user_or_role, privileges
#ifdef MG_ENTERPRISE
                              ,
                              label_privileges, edge_type_privileges
#endif
                              ,
                              &*interpreter->system_transaction_);
        return std::vector<std::vector<TypedValue>>();
      };
      return callback;
    }
    case AuthQuery::Action::SHOW_PRIVILEGES:
      callback.header = {"privilege", "effective", "description"};
      callback.fn = [auth, user_or_role] { return auth->GetPrivileges(user_or_role); };
      return callback;
    case AuthQuery::Action::SHOW_ROLE_FOR_USER:
      callback.header = {"role"};
      callback.fn = [auth, username] {
        auto maybe_rolename = auth->GetRolenameForUser(username);
        return std::vector<std::vector<TypedValue>>{
            std::vector<TypedValue>{TypedValue(maybe_rolename ? *maybe_rolename : "null")}};
      };
      return callback;
    case AuthQuery::Action::SHOW_USERS_FOR_ROLE:
      callback.header = {"users"};
      callback.fn = [auth, rolename] {
        std::vector<std::vector<TypedValue>> rows;
        auto usernames = auth->GetUsernamesForRole(rolename);
        rows.reserve(usernames.size());
        for (auto &&username : usernames) {
          rows.emplace_back(std::vector<TypedValue>{username});
        }
        return rows;
      };
      return callback;
    case AuthQuery::Action::GRANT_DATABASE_TO_USER:
      forbid_on_replica();
#ifdef MG_ENTERPRISE
      callback.fn = [auth, database, username, db_handler, interpreter = &interpreter] {  // NOLINT
        if (!interpreter->system_transaction_) {
          throw QueryException("Expected to be in a system transaction");
        }

        try {
          std::optional<memgraph::dbms::DatabaseAccess> db =
              std::nullopt;  // Hold pointer to database to protect it until query is done
          if (database != memgraph::auth::kAllDatabases) {
            db = db_handler->Get(database);  // Will throw if databases doesn't exist and protect it during pull
          }
          auth->GrantDatabase(database, username, &*interpreter->system_transaction_);  // Can throws query exception
        } catch (memgraph::dbms::UnknownDatabaseException &e) {
          throw QueryRuntimeException(e.what());
        }
#else
      callback.fn = [] {
#endif
        return std::vector<std::vector<TypedValue>>();
      };
      return callback;
    case AuthQuery::Action::DENY_DATABASE_FROM_USER:
      forbid_on_replica();
#ifdef MG_ENTERPRISE
      callback.fn = [auth, database, username, db_handler, interpreter = &interpreter] {  // NOLINT
        if (!interpreter->system_transaction_) {
          throw QueryException("Expected to be in a system transaction");
        }

        try {
          std::optional<memgraph::dbms::DatabaseAccess> db =
              std::nullopt;  // Hold pointer to database to protect it until query is done
          if (database != memgraph::auth::kAllDatabases) {
            db = db_handler->Get(database);  // Will throw if databases doesn't exist and protect it during pull
          }
          auth->DenyDatabase(database, username, &*interpreter->system_transaction_);  // Can throws query exception
        } catch (memgraph::dbms::UnknownDatabaseException &e) {
          throw QueryRuntimeException(e.what());
        }
#else
      callback.fn = [] {
#endif
        return std::vector<std::vector<TypedValue>>();
      };
      return callback;
    case AuthQuery::Action::REVOKE_DATABASE_FROM_USER:
      forbid_on_replica();
#ifdef MG_ENTERPRISE
      callback.fn = [auth, database, username, db_handler, interpreter = &interpreter] {  // NOLINT
        if (!interpreter->system_transaction_) {
          throw QueryException("Expected to be in a system transaction");
        }

        try {
          std::optional<memgraph::dbms::DatabaseAccess> db =
              std::nullopt;  // Hold pointer to database to protect it until query is done
          if (database != memgraph::auth::kAllDatabases) {
            db = db_handler->Get(database);  // Will throw if databases doesn't exist and protect it during pull
          }
          auth->RevokeDatabase(database, username, &*interpreter->system_transaction_);  // Can throws query exception
        } catch (memgraph::dbms::UnknownDatabaseException &e) {
          throw QueryRuntimeException(e.what());
        }
#else
      callback.fn = [] {
#endif
        return std::vector<std::vector<TypedValue>>();
      };
      return callback;
    case AuthQuery::Action::SHOW_DATABASE_PRIVILEGES:
      callback.header = {"grants", "denies"};
#ifdef MG_ENTERPRISE
      callback.fn = [auth, username] {  // NOLINT
        return auth->GetDatabasePrivileges(username);
      };
#else
      callback.fn = [] {  // NOLINT
        return std::vector<std::vector<TypedValue>>();
      };
#endif
      return callback;
    case AuthQuery::Action::SET_MAIN_DATABASE:
      forbid_on_replica();
#ifdef MG_ENTERPRISE
      callback.fn = [auth, database, username, db_handler, interpreter = &interpreter] {  // NOLINT
        if (!interpreter->system_transaction_) {
          throw QueryException("Expected to be in a system transaction");
        }

        try {
          const auto db =
              db_handler->Get(database);  // Will throw if databases doesn't exist and protect it during pull
          auth->SetMainDatabase(database, username, &*interpreter->system_transaction_);  // Can throws query exception
        } catch (memgraph::dbms::UnknownDatabaseException &e) {
          throw QueryRuntimeException(e.what());
        }
#else
      callback.fn = [] {
#endif
        return std::vector<std::vector<TypedValue>>();
      };
      return callback;
    case AuthQuery::Action::GRANT_IMPERSONATE_USER:
      if (!license::global_license_checker.IsEnterpriseValidFast()) {
        throw QueryRuntimeException(
            license::LicenseCheckErrorToString(license::LicenseCheckError::NOT_ENTERPRISE_LICENSE, "impersonate user"));
      }
      forbid_on_replica();
#ifdef MG_ENTERPRISE
      callback.fn = [auth, user_or_role = std::move(user_or_role), targets = std::move(impersonation_targets),
                     interpreter = &interpreter] {  // NOLINT
        if (!interpreter->system_transaction_) {
          throw QueryException("Expected to be in a system transaction");
        }
        try {
          auth->GrantImpersonateUser(user_or_role, targets,
                                     &*interpreter->system_transaction_);  // Can throws query exception
        } catch (memgraph::dbms::UnknownDatabaseException &e) {
          throw QueryRuntimeException(e.what());
        }
#else
      callback.fn = [] {
#endif
        return std::vector<std::vector<TypedValue>>();
      };
      return callback;
    case AuthQuery::Action::DENY_IMPERSONATE_USER:
      if (!license::global_license_checker.IsEnterpriseValidFast()) {
        throw QueryRuntimeException(
            license::LicenseCheckErrorToString(license::LicenseCheckError::NOT_ENTERPRISE_LICENSE, "impersonate user"));
      }
      forbid_on_replica();
#ifdef MG_ENTERPRISE
      callback.fn = [auth, user_or_role = std::move(user_or_role), targets = std::move(impersonation_targets),
                     interpreter = &interpreter] {  // NOLINT
        if (!interpreter->system_transaction_) {
          throw QueryException("Expected to be in a system transaction");
        }
        try {
          auth->DenyImpersonateUser(user_or_role, targets,
                                    &*interpreter->system_transaction_);  // Can throws query exception
        } catch (memgraph::dbms::UnknownDatabaseException &e) {
          throw QueryRuntimeException(e.what());
        }
#else
      callback.fn = [] {
#endif
        return std::vector<std::vector<TypedValue>>();
      };
      return callback;
    default:
      break;
  }
}  // namespace

Callback HandleReplicationQuery(ReplicationQuery *repl_query, const Parameters &parameters,
                                ReplicationQueryHandler &replication_query_handler,
                                const query::InterpreterConfig &config, std::vector<Notification> *notifications
#ifdef MG_ENTERPRISE
                                ,
                                std::optional<std::reference_wrapper<coordination::CoordinatorState>> coordinator_state
#endif
) {
  // TODO: MemoryResource for EvaluationContext, it should probably be passed as
  // the argument to Callback.
  EvaluationContext evaluation_context;
  evaluation_context.timestamp = QueryTimestamp();
  evaluation_context.parameters = parameters;
  auto evaluator = PrimitiveLiteralExpressionEvaluator{evaluation_context};
  auto const is_managed_by_coordinator = [&]() {
#ifdef MG_ENTERPRISE
    return coordinator_state.has_value() && coordinator_state->get().IsDataInstance();
#else
    return false;
#endif
  }();  // iile
  Callback callback;
  switch (repl_query->action_) {
    case ReplicationQuery::Action::SET_REPLICATION_ROLE: {
#ifdef MG_ENTERPRISE
      if (is_managed_by_coordinator) {
        throw QueryRuntimeException("Can't set role manually on instance with coordinator server port.");
      }
#endif

      auto port = EvaluateOptionalExpression(repl_query->port_, evaluator);
      std::optional<int64_t> maybe_port;
      if (port.IsInt()) {
        maybe_port = port.ValueInt();
      }
      if (maybe_port == 7687 && repl_query->role_ == ReplicationQuery::ReplicationRole::REPLICA) {
        notifications->emplace_back(SeverityLevel::WARNING, NotificationCode::REPLICA_PORT_WARNING,
                                    "Be careful the replication port must be different from the memgraph port!");
      }
      callback.fn = [handler = ReplQueryHandler{replication_query_handler}, role = repl_query->role_,
                     maybe_port]() mutable {
        handler.SetReplicationRole(role, maybe_port);
        return std::vector<std::vector<TypedValue>>();
      };
      notifications->emplace_back(
          SeverityLevel::INFO, NotificationCode::SET_REPLICA,
          fmt::format("Replica role set to {}.",
                      repl_query->role_ == ReplicationQuery::ReplicationRole::MAIN ? "MAIN" : "REPLICA"));
      return callback;
    }
    case ReplicationQuery::Action::REGISTER_REPLICA: {
#ifdef MG_ENTERPRISE
      if (is_managed_by_coordinator) {
        throw QueryRuntimeException("Can't register replica manually on instance with coordinator server port.");
      }
#endif
      const auto &name = repl_query->instance_name_;
      const auto &sync_mode = repl_query->sync_mode_;
      auto socket_address = repl_query->socket_address_->Accept(evaluator);
      const auto replica_check_frequency = config.replication_replica_check_frequency;

      callback.fn = [handler = ReplQueryHandler{replication_query_handler}, name, socket_address, sync_mode,
                     replica_check_frequency]() mutable {
        handler.RegisterReplica(name, std::string(socket_address.ValueString()), sync_mode, replica_check_frequency);
        return std::vector<std::vector<TypedValue>>();
      };
      notifications->emplace_back(SeverityLevel::INFO, NotificationCode::REGISTER_REPLICA,
                                  fmt::format("Replica {} is registered.", repl_query->instance_name_));
      return callback;
    }

    case ReplicationQuery::Action::DROP_REPLICA: {
#ifdef MG_ENTERPRISE
      if (is_managed_by_coordinator) {
        throw QueryRuntimeException("Can't drop replica manually on instance with coordinator server port.");
      }
#endif
      const auto &name = repl_query->instance_name_;
      callback.fn = [handler = ReplQueryHandler{replication_query_handler}, name]() mutable {
        handler.DropReplica(name);
        return std::vector<std::vector<TypedValue>>();
      };
      notifications->emplace_back(SeverityLevel::INFO, NotificationCode::DROP_REPLICA,
                                  fmt::format("Replica {} is dropped.", repl_query->instance_name_));
      return callback;
    }
  }
}

Callback HandleReplicationInfoQuery(ReplicationInfoQuery *repl_query,
                                    ReplicationQueryHandler &replication_query_handler) {
  Callback callback;
  switch (repl_query->action_) {
    case ReplicationInfoQuery::Action::SHOW_REPLICATION_ROLE: {
      callback.header = {"replication role"};
      callback.fn = [handler = ReplQueryHandler{replication_query_handler}] {
        const auto mode = handler.ShowReplicationRole();
        switch (mode) {
          case ReplicationQuery::ReplicationRole::MAIN: {
            return std::vector<std::vector<TypedValue>>{{TypedValue("main")}};
          }
          case ReplicationQuery::ReplicationRole::REPLICA: {
            return std::vector<std::vector<TypedValue>>{{TypedValue("replica")}};
          }
        }
      };
      return callback;
    }
    case ReplicationInfoQuery::Action::SHOW_REPLICAS: {
      bool full_info = false;
#ifdef MG_ENTERPRISE
      full_info = license::global_license_checker.IsEnterpriseValidFast();
#endif

      callback.header = {"name", "socket_address", "sync_mode", "system_info", "data_info"};

      callback.fn = [handler = ReplQueryHandler{replication_query_handler}, replica_nfields = callback.header.size(),
                     full_info] {
        auto const sync_mode_to_tv = [](memgraph::replication_coordination_glue::ReplicationMode sync_mode) {
          using namespace std::string_view_literals;
          switch (sync_mode) {
            using enum memgraph::replication_coordination_glue::ReplicationMode;
            case SYNC:
              return TypedValue{"sync"sv};
            case ASYNC:
              return TypedValue{"async"sv};
          }
        };

        auto const replica_sys_state_to_tv = [](memgraph::replication::ReplicationClient::State state) {
          using namespace std::string_view_literals;
          switch (state) {
            using enum memgraph::replication::ReplicationClient::State;
            case BEHIND:
              return TypedValue{"invalid"sv};
            case READY:
              return TypedValue{"ready"sv};
            case RECOVERY:
              return TypedValue{"recovery"sv};
          }
        };

        auto const sys_info_to_tv = [&](ReplicaSystemInfoState orig) {
          auto info = std::map<std::string, TypedValue>{};
          info.emplace("ts", TypedValue{static_cast<int64_t>(orig.ts_)});
          // TODO: behind not implemented
          info.emplace("behind", TypedValue{/* static_cast<int64_t>(orig.behind_) */});
          info.emplace("status", replica_sys_state_to_tv(orig.state_));
          return TypedValue{std::move(info)};
        };

        auto const replica_state_to_tv = [](memgraph::storage::replication::ReplicaState state) {
          using namespace std::string_view_literals;
          switch (state) {
            using enum memgraph::storage::replication::ReplicaState;
            case READY:
              return TypedValue{"ready"sv};
            case REPLICATING:
              return TypedValue{"replicating"sv};
            case RECOVERY:
              return TypedValue{"recovery"sv};
            case MAYBE_BEHIND:
              return TypedValue{"invalid"sv};
            case DIVERGED_FROM_MAIN:
              return TypedValue{"diverged"sv};
          }
        };

        auto const info_to_tv = [&](ReplicaInfoState orig) {
          auto info = std::map<std::string, TypedValue>{};
          info.emplace("ts", TypedValue{static_cast<int64_t>(orig.ts_)});
          info.emplace("behind", TypedValue{static_cast<int64_t>(orig.behind_)});
          info.emplace("status", replica_state_to_tv(orig.state_));
          return TypedValue{std::move(info)};
        };

        auto const data_info_to_tv = [&](std::map<std::string, ReplicaInfoState> orig) {
          auto data_info = std::map<std::string, TypedValue>{};
          for (auto &[name, info] : orig) {
            data_info.emplace(name, info_to_tv(info));
          }
          return TypedValue{std::move(data_info)};
        };

        const auto replicas = handler.ShowReplicas();
        auto typed_replicas = std::vector<std::vector<TypedValue>>{};
        typed_replicas.reserve(replicas.size());
        for (const auto &replica : replicas) {
          std::vector<TypedValue> typed_replica;
          typed_replica.reserve(replica_nfields);

          typed_replica.emplace_back(replica.name_);
          typed_replica.emplace_back(replica.socket_address_);
          typed_replica.emplace_back(sync_mode_to_tv(replica.sync_mode_));
          if (full_info) {
            typed_replica.emplace_back(sys_info_to_tv(replica.system_info_));
          } else {
            // Set to NULL
            typed_replica.emplace_back(TypedValue{});
          }
          typed_replica.emplace_back(data_info_to_tv(replica.data_info_));

          typed_replicas.emplace_back(std::move(typed_replica));
        }
        return typed_replicas;
      };
      return callback;
    }
  }
}

#ifdef MG_ENTERPRISE

auto ParseConfigMap(std::unordered_map<Expression *, Expression *> const &config_map,
                    ExpressionVisitor<TypedValue> &evaluator)
    -> std::optional<std::map<std::string, std::string, std::less<>>> {
  if (std::ranges::any_of(config_map, [&evaluator](const auto &entry) {
        auto key_expr = entry.first->Accept(evaluator);
        auto value_expr = entry.second->Accept(evaluator);
        return !key_expr.IsString() || !value_expr.IsString();
      })) {
    spdlog::error("Config map must contain only string keys and values!");
    return std::nullopt;
  }

  return ranges::views::all(config_map) | ranges::views::transform([&evaluator](const auto &entry) {
           auto key_expr = entry.first->Accept(evaluator);
           auto value_expr = entry.second->Accept(evaluator);
           return std::pair{key_expr.ValueString(), value_expr.ValueString()};
         }) |
         ranges::to<std::map<std::string, std::string, std::less<>>>;
}

Callback HandleCoordinatorQuery(CoordinatorQuery *coordinator_query, const Parameters &parameters,
                                coordination::CoordinatorState *coordinator_state,
                                const query::InterpreterConfig &config, std::vector<Notification> *notifications) {
  using enum memgraph::flags::Experiments;

  if (!license::global_license_checker.IsEnterpriseValidFast()) {
    throw QueryRuntimeException(
        license::LicenseCheckErrorToString(license::LicenseCheckError::NOT_ENTERPRISE_LICENSE, "high availability"));
  }

  Callback callback;
  switch (coordinator_query->action_) {
    case CoordinatorQuery::Action::REMOVE_COORDINATOR_INSTANCE: {
      if (!coordinator_state->IsCoordinator()) {
        throw QueryRuntimeException("Only coordinator can remove coordinator instance!");
      }

      // TODO: MemoryResource for EvaluationContext, it should probably be passed as
      // the argument to Callback.
      EvaluationContext const evaluation_context{.timestamp = QueryTimestamp(), .parameters = parameters};
      auto evaluator = PrimitiveLiteralExpressionEvaluator{evaluation_context};

      auto coord_server_id = coordinator_query->coordinator_id_->Accept(evaluator).ValueInt();

      callback.fn = [handler = CoordQueryHandler{*coordinator_state}, coord_server_id]() mutable {
        handler.RemoveCoordinatorInstance(static_cast<int>(coord_server_id));
        return std::vector<std::vector<TypedValue>>();
      };

      notifications->emplace_back(SeverityLevel::INFO, NotificationCode::REMOVE_COORDINATOR_INSTANCE,
                                  fmt::format("Coordinator {} has been removed.", coord_server_id));
      return callback;
    }

    case CoordinatorQuery::Action::ADD_COORDINATOR_INSTANCE: {
      if (!coordinator_state->IsCoordinator()) {
        throw QueryRuntimeException("Only coordinator can add coordinator instance!");
      }

      // TODO: MemoryResource for EvaluationContext, it should probably be passed as
      // the argument to Callback.
      EvaluationContext evaluation_context{.timestamp = QueryTimestamp(), .parameters = parameters};
      auto evaluator = PrimitiveLiteralExpressionEvaluator{evaluation_context};

      auto config_map = ParseConfigMap(coordinator_query->configs_, evaluator);
      if (!config_map) {
        throw QueryRuntimeException("Failed to parse config map!");
      }

      if (config_map->size() != 3) {
        throw QueryRuntimeException("Config map must contain exactly 3 entries: {}, {} and  {}!", kCoordinatorServer,
                                    kBoltServer, kManagementServer);
      }

      auto const &coordinator_server_it = config_map->find(kCoordinatorServer);
      if (coordinator_server_it == config_map->end()) {
        throw QueryRuntimeException("Config map must contain {} entry!", kCoordinatorServer);
      }

      auto const &bolt_server_it = config_map->find(kBoltServer);
      if (bolt_server_it == config_map->end()) {
        throw QueryRuntimeException("Config map must contain {} entry!", kBoltServer);
      }

      auto const &management_server_it = config_map->find(kManagementServer);
      if (management_server_it == config_map->end()) {
        throw QueryRuntimeException("Config map must contain {} entry!", kManagementServer);
      }

      auto coord_server_id = coordinator_query->coordinator_id_->Accept(evaluator).ValueInt();

      callback.fn = [handler = CoordQueryHandler{*coordinator_state}, coord_server_id,
                     bolt_server = bolt_server_it->second, coordinator_server = coordinator_server_it->second,
                     management_server = management_server_it->second]() mutable {
        handler.AddCoordinatorInstance(coord_server_id, bolt_server, coordinator_server, management_server);
        return std::vector<std::vector<TypedValue>>();
      };

      notifications->emplace_back(SeverityLevel::INFO, NotificationCode::ADD_COORDINATOR_INSTANCE,
                                  fmt::format("Coordinator has added instance {} on coordinator server {}.",
                                              coordinator_query->instance_name_, coordinator_server_it->second));
      return callback;
    }
    case CoordinatorQuery::Action::REGISTER_INSTANCE: {
      if (!coordinator_state->IsCoordinator()) {
        throw QueryRuntimeException("Only coordinator can register coordinator server!");
      }
      // TODO: MemoryResource for EvaluationContext, it should probably be passed as
      // the argument to Callback.
      EvaluationContext evaluation_context{.timestamp = QueryTimestamp(), .parameters = parameters};
      auto evaluator = PrimitiveLiteralExpressionEvaluator{evaluation_context};
      auto config_map = ParseConfigMap(coordinator_query->configs_, evaluator);

      if (!config_map) {
        throw QueryRuntimeException("Failed to parse config map!");
      }

      if (config_map->size() != 3) {
        throw QueryRuntimeException("Config map must contain exactly 3 entries: {}, {} and {}!", kBoltServer,
                                    kManagementServer, kReplicationServer);
      }

      auto const &replication_server_it = config_map->find(kReplicationServer);
      if (replication_server_it == config_map->end()) {
        throw QueryRuntimeException("Config map must contain {} entry!", kReplicationServer);
      }

      auto const &management_server_it = config_map->find(kManagementServer);
      if (management_server_it == config_map->end()) {
        throw QueryRuntimeException("Config map must contain {} entry!", kManagementServer);
      }

      auto const &bolt_server_it = config_map->find(kBoltServer);
      if (bolt_server_it == config_map->end()) {
        throw QueryRuntimeException("Config map must contain {} entry!", kBoltServer);
      }

      callback.fn =
          [handler = CoordQueryHandler{*coordinator_state}, bolt_server = bolt_server_it->second,
           management_server = management_server_it->second, replication_server = replication_server_it->second,
           instance_name = coordinator_query->instance_name_, sync_mode = coordinator_query->sync_mode_]() mutable {
            handler.RegisterReplicationInstance(bolt_server, management_server, replication_server, instance_name,
                                                sync_mode);
            return std::vector<std::vector<TypedValue>>();
          };

      notifications->emplace_back(SeverityLevel::INFO, NotificationCode::REGISTER_REPLICATION_INSTANCE,
                                  fmt::format("Coordinator has registered replication instance on {} for instance {}.",
                                              bolt_server_it->second, coordinator_query->instance_name_));
      return callback;
    }
    case CoordinatorQuery::Action::UNREGISTER_INSTANCE:
      if (!coordinator_state->IsCoordinator()) {
        throw QueryRuntimeException("Only coordinator can unregister instance!");
      }
      callback.fn = [handler = CoordQueryHandler{*coordinator_state},
                     instance_name = coordinator_query->instance_name_]() mutable {
        handler.UnregisterInstance(instance_name);
        return std::vector<std::vector<TypedValue>>();
      };
      notifications->emplace_back(
          SeverityLevel::INFO, NotificationCode::UNREGISTER_INSTANCE,
          fmt::format("Coordinator has unregistered instance {}.", coordinator_query->instance_name_));

      return callback;

    case CoordinatorQuery::Action::DEMOTE_INSTANCE:
      if (!coordinator_state->IsCoordinator()) {
        throw QueryRuntimeException("Only coordinator can demote instance!");
      }
      callback.fn = [handler = CoordQueryHandler{*coordinator_state},
                     instance_name = coordinator_query->instance_name_]() mutable {
        handler.DemoteInstanceToReplica(instance_name);
        return std::vector<std::vector<TypedValue>>();
      };
      notifications->emplace_back(
          SeverityLevel::INFO, NotificationCode::DEMOTE_INSTANCE_TO_REPLICA,
          fmt::format("Coordinator has demoted instance to replica {}.", coordinator_query->instance_name_));

      return callback;

    case CoordinatorQuery::Action::FORCE_RESET_CLUSTER_STATE:
      if (!coordinator_state->IsCoordinator()) {
        throw QueryRuntimeException("Only coordinator can force reset cluster!");
      }
      callback.fn = [handler = CoordQueryHandler{*coordinator_state}]() mutable {
        handler.ForceResetClusterState();
        return std::vector<std::vector<TypedValue>>();
      };
      notifications->emplace_back(SeverityLevel::INFO, NotificationCode::FORCE_RESET_CLUSTER_STATE,
                                  fmt::format("Coordinator has force reset cluster state."));

      return callback;

    case CoordinatorQuery::Action::SET_INSTANCE_TO_MAIN: {
      if (!coordinator_state->IsCoordinator()) {
        throw QueryRuntimeException("Only coordinator can register coordinator server!");
      }
      // TODO: MemoryResource for EvaluationContext, it should probably be passed as
      // the argument to Callback.
      EvaluationContext evaluation_context{.timestamp = QueryTimestamp(), .parameters = parameters};
      auto evaluator = PrimitiveLiteralExpressionEvaluator{evaluation_context};

      callback.fn = [handler = CoordQueryHandler{*coordinator_state},
                     instance_name = coordinator_query->instance_name_]() mutable {
        handler.SetReplicationInstanceToMain(instance_name);
        return std::vector<std::vector<TypedValue>>();
      };

      return callback;
    }
    case CoordinatorQuery::Action::SHOW_INSTANCES: {
      if (!coordinator_state->IsCoordinator()) {
        throw QueryRuntimeException("Only coordinator can run SHOW INSTANCES.");
      }

      callback.header = {"name",   "bolt_server", "coordinator_server", "management_server",
                         "health", "role",        "last_succ_resp_ms"};
      callback.fn = [handler = CoordQueryHandler{*coordinator_state}]() mutable {
        auto const instances = handler.ShowInstances();
        auto const converter = [](const auto &status) -> std::vector<TypedValue> {
          return {TypedValue{status.instance_name},
                  TypedValue{status.bolt_server},
                  TypedValue{status.coordinator_server},
                  TypedValue{status.management_server},
                  TypedValue{status.health},
                  TypedValue{status.cluster_role},
                  TypedValue{status.last_succ_resp_ms}};
        };

        return utils::fmap(instances, converter);
      };
      return callback;
    }
    case CoordinatorQuery::Action::SHOW_INSTANCE: {
      if (!coordinator_state->IsCoordinator()) {
        throw QueryRuntimeException("Only coordinator can run SHOW INSTANCE query.");
      }

      callback.header = {"name", "bolt_server", "coordinator_server", "management_server", "role"};
      callback.fn = [handler = CoordQueryHandler{*coordinator_state}]() mutable {
        auto const instance = handler.ShowInstance();
        std::vector<std::vector<TypedValue>> results;
        auto instance_result = std::vector{
            TypedValue{instance.instance_name},      TypedValue{instance.bolt_server},
            TypedValue{instance.coordinator_server}, TypedValue{instance.management_server},
            TypedValue{instance.cluster_role},

        };
        results.push_back(std::move(instance_result));
        return results;
      };
      return callback;
    }
  }
}
#endif

auto ParseVectorIndexConfigMap(std::unordered_map<query::Expression *, query::Expression *> const &config_map,
                               ExpressionVisitor<TypedValue> &evaluator) -> storage::VectorIndexConfigMap {
  if (config_map.empty()) {
    throw std::invalid_argument(
        "Vector index config map is empty. Please provide mandatory fields: dimension and capacity.");
  }

  auto transformed_map = ranges::views::all(config_map) | ranges::views::transform([&evaluator](const auto &pair) {
                           auto key_expr = pair.first->Accept(evaluator);
                           auto value_expr = pair.second->Accept(evaluator);
                           return std::pair{key_expr.ValueString(), value_expr};
                         }) |
                         ranges::to<std::map<std::string, query::TypedValue, std::less<>>>;

  auto metric_str = transformed_map.contains(kMetric.data())
                        ? std::string(transformed_map.at(kMetric.data()).ValueString())
                        : std::string(kDefaultMetric);
  auto metric_kind = storage::VectorIndex::MetricFromName(metric_str);
  auto dimension = transformed_map.find(kDimension.data());
  if (dimension == transformed_map.end()) {
    throw std::invalid_argument("Vector index spec must have a 'dimension' field.");
  }
  auto dimension_value = static_cast<std::uint16_t>(dimension->second.ValueInt());

  auto capacity = transformed_map.find(kCapacity.data());
  if (capacity == transformed_map.end()) {
    throw std::invalid_argument("Vector index spec must have a 'capacity' field.");
  }
  auto capacity_value = static_cast<std::size_t>(capacity->second.ValueInt());

  auto resize_coefficient = transformed_map.contains(kResizeCoefficient.data())
                                ? static_cast<std::uint16_t>(transformed_map.at(kResizeCoefficient.data()).ValueInt())
                                : kDefaultResizeCoefficient;
  return storage::VectorIndexConfigMap{metric_kind, dimension_value, capacity_value, resize_coefficient};
}

stream::CommonStreamInfo GetCommonStreamInfo(StreamQuery *stream_query, ExpressionVisitor<TypedValue> &evaluator) {
  return {
      .batch_interval = GetOptionalValue<std::chrono::milliseconds>(stream_query->batch_interval_, evaluator)
                            .value_or(stream::kDefaultBatchInterval),
      .batch_size = GetOptionalValue<int64_t>(stream_query->batch_size_, evaluator).value_or(stream::kDefaultBatchSize),
      .transformation_name = stream_query->transform_name_};
}

std::vector<std::string> EvaluateTopicNames(ExpressionVisitor<TypedValue> &evaluator,
                                            std::variant<Expression *, std::vector<std::string>> topic_variant) {
  return std::visit(utils::Overloaded{[&](Expression *expression) {
                                        auto topic_names = expression->Accept(evaluator);
                                        MG_ASSERT(topic_names.IsString());
                                        return utils::Split(topic_names.ValueString(), ",");
                                      },
                                      [&](std::vector<std::string> topic_names) { return topic_names; }},
                    std::move(topic_variant));
}

Callback::CallbackFunction GetKafkaCreateCallback(StreamQuery *stream_query, ExpressionVisitor<TypedValue> &evaluator,
                                                  memgraph::dbms::DatabaseAccess db_acc,
                                                  InterpreterContext *interpreter_context,
                                                  std::shared_ptr<QueryUserOrRole> user_or_role) {
  static constexpr std::string_view kDefaultConsumerGroup = "mg_consumer";
  std::string consumer_group{stream_query->consumer_group_.empty() ? kDefaultConsumerGroup
                                                                   : stream_query->consumer_group_};

  auto bootstrap = GetOptionalStringValue(stream_query->bootstrap_servers_, evaluator);
  if (bootstrap && bootstrap->empty()) {
    throw SemanticException("Bootstrap servers must not be an empty string!");
  }
  auto common_stream_info = GetCommonStreamInfo(stream_query, evaluator);

  const auto get_config_map = [&evaluator](std::unordered_map<Expression *, Expression *> map,
                                           std::string_view map_name) -> std::unordered_map<std::string, std::string> {
    std::unordered_map<std::string, std::string> config_map;
    for (const auto [key_expr, value_expr] : map) {
      const auto key = key_expr->Accept(evaluator);
      const auto value = value_expr->Accept(evaluator);
      if (!key.IsString() || !value.IsString()) {
        throw SemanticException("{} must contain only string keys and values!", map_name);
      }
      config_map.emplace(key.ValueString(), value.ValueString());
    }
    return config_map;
  };

  memgraph::metrics::IncrementCounter(memgraph::metrics::StreamsCreated);

  // Make a copy of the user and pass it to the subsystem
  auto owner = interpreter_context->auth_checker->GenQueryUser(user_or_role->username(), user_or_role->rolename());

  return [db_acc = std::move(db_acc), interpreter_context, stream_name = stream_query->stream_name_,
          topic_names = EvaluateTopicNames(evaluator, stream_query->topic_names_),
          consumer_group = std::move(consumer_group), common_stream_info = std::move(common_stream_info),
          bootstrap_servers = std::move(bootstrap), owner = std::move(owner),
          configs = get_config_map(stream_query->configs_, "Configs"),
          credentials = get_config_map(stream_query->credentials_, "Credentials"),
          default_server = interpreter_context->config.default_kafka_bootstrap_servers]() mutable {
    std::string bootstrap = bootstrap_servers ? std::move(*bootstrap_servers) : std::move(default_server);

    db_acc->streams()->Create<query::stream::KafkaStream>(stream_name,
                                                          {.common_info = std::move(common_stream_info),
                                                           .topics = std::move(topic_names),
                                                           .consumer_group = std::move(consumer_group),
                                                           .bootstrap_servers = std::move(bootstrap),
                                                           .configs = std::move(configs),
                                                           .credentials = std::move(credentials)},
                                                          std::move(owner), db_acc, interpreter_context);

    return std::vector<std::vector<TypedValue>>{};
  };
}

Callback::CallbackFunction GetPulsarCreateCallback(StreamQuery *stream_query, ExpressionVisitor<TypedValue> &evaluator,
                                                   memgraph::dbms::DatabaseAccess db,
                                                   InterpreterContext *interpreter_context,
                                                   std::shared_ptr<QueryUserOrRole> user_or_role) {
  auto service_url = GetOptionalStringValue(stream_query->service_url_, evaluator);
  if (service_url && service_url->empty()) {
    throw SemanticException("Service URL must not be an empty string!");
  }
  auto common_stream_info = GetCommonStreamInfo(stream_query, evaluator);
  memgraph::metrics::IncrementCounter(memgraph::metrics::StreamsCreated);

  // Make a copy of the user and pass it to the subsystem
  auto owner = interpreter_context->auth_checker->GenQueryUser(user_or_role->username(), user_or_role->rolename());

  return [db = std::move(db), interpreter_context, stream_name = stream_query->stream_name_,
          topic_names = EvaluateTopicNames(evaluator, stream_query->topic_names_),
          common_stream_info = std::move(common_stream_info), service_url = std::move(service_url),
          owner = std::move(owner),
          default_service = interpreter_context->config.default_pulsar_service_url]() mutable {
    std::string url = service_url ? std::move(*service_url) : std::move(default_service);
    db->streams()->Create<query::stream::PulsarStream>(
        stream_name,
        {.common_info = std::move(common_stream_info), .topics = std::move(topic_names), .service_url = std::move(url)},
        std::move(owner), db, interpreter_context);

    return std::vector<std::vector<TypedValue>>{};
  };
}

Callback HandleStreamQuery(StreamQuery *stream_query, const Parameters &parameters,
                           memgraph::dbms::DatabaseAccess &db_acc, InterpreterContext *interpreter_context,
                           std::shared_ptr<QueryUserOrRole> user_or_role, std::vector<Notification> *notifications) {
  // TODO: MemoryResource for EvaluationContext, it should probably be passed as
  // the argument to Callback.
  EvaluationContext evaluation_context;
  evaluation_context.timestamp = QueryTimestamp();
  evaluation_context.parameters = parameters;
  PrimitiveLiteralExpressionEvaluator evaluator{evaluation_context};

  Callback callback;
  switch (stream_query->action_) {
    case StreamQuery::Action::CREATE_STREAM: {
      switch (stream_query->type_) {
        case StreamQuery::Type::KAFKA:
          callback.fn =
              GetKafkaCreateCallback(stream_query, evaluator, db_acc, interpreter_context, std::move(user_or_role));
          break;
        case StreamQuery::Type::PULSAR:
          callback.fn =
              GetPulsarCreateCallback(stream_query, evaluator, db_acc, interpreter_context, std::move(user_or_role));
          break;
      }
      notifications->emplace_back(SeverityLevel::INFO, NotificationCode::CREATE_STREAM,
                                  fmt::format("Created stream {}.", stream_query->stream_name_));
      return callback;
    }
    case StreamQuery::Action::START_STREAM: {
      const auto batch_limit = GetOptionalValue<int64_t>(stream_query->batch_limit_, evaluator);
      const auto timeout = GetOptionalValue<std::chrono::milliseconds>(stream_query->timeout_, evaluator);

      if (batch_limit.has_value()) {
        if (batch_limit.value() < 0) {
          throw utils::BasicException("Parameter BATCH_LIMIT cannot hold negative value");
        }

        callback.fn = [db_acc, streams = db_acc->streams(), stream_name = stream_query->stream_name_, batch_limit,
                       timeout]() {
          if (db_acc.is_deleting()) {
            throw QueryException("Can not start stream while database is being dropped.");
          }
          streams->StartWithLimit(stream_name, static_cast<uint64_t>(batch_limit.value()), timeout);
          return std::vector<std::vector<TypedValue>>{};
        };
      } else {
        callback.fn = [db_acc, streams = db_acc->streams(), stream_name = stream_query->stream_name_]() {
          if (db_acc.is_deleting()) {
            throw QueryException("Can not start stream while database is being dropped.");
          }
          streams->Start(stream_name);
          return std::vector<std::vector<TypedValue>>{};
        };
        notifications->emplace_back(SeverityLevel::INFO, NotificationCode::START_STREAM,
                                    fmt::format("Started stream {}.", stream_query->stream_name_));
      }
      return callback;
    }
    case StreamQuery::Action::START_ALL_STREAMS: {
      callback.fn = [streams = db_acc->streams()]() {
        streams->StartAll();
        return std::vector<std::vector<TypedValue>>{};
      };
      notifications->emplace_back(SeverityLevel::INFO, NotificationCode::START_ALL_STREAMS, "Started all streams.");
      return callback;
    }
    case StreamQuery::Action::STOP_STREAM: {
      callback.fn = [streams = db_acc->streams(), stream_name = stream_query->stream_name_]() {
        streams->Stop(stream_name);
        return std::vector<std::vector<TypedValue>>{};
      };
      notifications->emplace_back(SeverityLevel::INFO, NotificationCode::STOP_STREAM,
                                  fmt::format("Stopped stream {}.", stream_query->stream_name_));
      return callback;
    }
    case StreamQuery::Action::STOP_ALL_STREAMS: {
      callback.fn = [streams = db_acc->streams()]() {
        streams->StopAll();
        return std::vector<std::vector<TypedValue>>{};
      };
      notifications->emplace_back(SeverityLevel::INFO, NotificationCode::STOP_ALL_STREAMS, "Stopped all streams.");
      return callback;
    }
    case StreamQuery::Action::DROP_STREAM: {
      callback.fn = [streams = db_acc->streams(), stream_name = stream_query->stream_name_]() {
        streams->Drop(stream_name);
        return std::vector<std::vector<TypedValue>>{};
      };
      notifications->emplace_back(SeverityLevel::INFO, NotificationCode::DROP_STREAM,
                                  fmt::format("Dropped stream {}.", stream_query->stream_name_));
      return callback;
    }
    case StreamQuery::Action::SHOW_STREAMS: {
      callback.header = {"name", "type", "batch_interval", "batch_size", "transformation_name", "owner", "is running"};
      callback.fn = [streams = db_acc->streams()]() {
        auto streams_status = streams->GetStreamInfo();
        std::vector<std::vector<TypedValue>> results;
        results.reserve(streams_status.size());
        auto stream_info_as_typed_stream_info_emplace_in = [](auto &typed_status, const auto &stream_info) {
          typed_status.emplace_back(stream_info.batch_interval.count());
          typed_status.emplace_back(stream_info.batch_size);
          typed_status.emplace_back(stream_info.transformation_name);
        };

        for (const auto &status : streams_status) {
          std::vector<TypedValue> typed_status;
          typed_status.reserve(7);
          typed_status.emplace_back(status.name);
          typed_status.emplace_back(StreamSourceTypeToString(status.type));
          stream_info_as_typed_stream_info_emplace_in(typed_status, status.info);
          if (status.owner.has_value()) {
            typed_status.emplace_back(*status.owner);
          } else {
            typed_status.emplace_back();
          }
          typed_status.emplace_back(status.is_running);
          results.push_back(std::move(typed_status));
        }

        return results;
      };
      return callback;
    }
    case StreamQuery::Action::CHECK_STREAM: {
      callback.header = {"queries", "raw messages"};

      const auto batch_limit = GetOptionalValue<int64_t>(stream_query->batch_limit_, evaluator);
      if (batch_limit.has_value() && batch_limit.value() < 0) {
        throw utils::BasicException("Parameter BATCH_LIMIT cannot hold negative value");
      }

      callback.fn = [db_acc, stream_name = stream_query->stream_name_,
                     timeout = GetOptionalValue<std::chrono::milliseconds>(stream_query->timeout_, evaluator),
                     batch_limit]() mutable {
        // TODO Is this safe
        return db_acc->streams()->Check(stream_name, db_acc, timeout, batch_limit);
      };
      notifications->emplace_back(SeverityLevel::INFO, NotificationCode::CHECK_STREAM,
                                  fmt::format("Checked stream {}.", stream_query->stream_name_));
      return callback;
    }
  }
}

Callback HandleConfigQuery() {
  Callback callback;
  callback.header = {"name", "default_value", "current_value", "description"};

  callback.fn = [] {
    std::vector<GFLAGS_NAMESPACE::CommandLineFlagInfo> flags;
    GetAllFlags(&flags);

    std::vector<std::vector<TypedValue>> results;

    for (const auto &flag : flags) {
      if (flag.hidden ||
          // These flags are not defined with gflags macros but are specified in config/flags.yaml
          flag.name == "help" || flag.name == "help_xml" || flag.name == "version") {
        continue;
      }

      std::vector<TypedValue> current_fields;
      current_fields.emplace_back(flag.name);
      current_fields.emplace_back(flag.default_value);
      current_fields.emplace_back(flag.current_value);
      current_fields.emplace_back(flag.description);

      results.emplace_back(std::move(current_fields));
    }

    return results;
  };
  return callback;
}

Callback HandleSettingQuery(SettingQuery *setting_query, const Parameters &parameters) {
  // TODO: MemoryResource for EvaluationContext, it should probably be passed as
  // the argument to Callback.
  EvaluationContext evaluation_context;
  evaluation_context.timestamp = QueryTimestamp();
  evaluation_context.parameters = parameters;
  auto evaluator = PrimitiveLiteralExpressionEvaluator{evaluation_context};

  Callback callback;
  switch (setting_query->action_) {
    case SettingQuery::Action::SET_SETTING: {
      const auto setting_name = EvaluateOptionalExpression(setting_query->setting_name_, evaluator);
      if (!setting_name.IsString()) {
        throw utils::BasicException("Setting name should be a string literal");
      }

      const auto setting_value = EvaluateOptionalExpression(setting_query->setting_value_, evaluator);
      if (!setting_value.IsString()) {
        throw utils::BasicException("Setting value should be a string literal");
      }

      callback.fn = [setting_name = std::string{setting_name.ValueString()},
                     setting_value = std::string{setting_value.ValueString()}]() mutable {
        if (!utils::global_settings.SetValue(setting_name, setting_value)) {
          throw utils::BasicException("Unknown setting name '{}'", setting_name);
        }
        return std::vector<std::vector<TypedValue>>{};
      };
      return callback;
    }
    case SettingQuery::Action::SHOW_SETTING: {
      const auto setting_name = EvaluateOptionalExpression(setting_query->setting_name_, evaluator);
      if (!setting_name.IsString()) {
        throw utils::BasicException("Setting name should be a string literal");
      }

      callback.header = {"setting_value"};
      callback.fn = [setting_name = std::string{setting_name.ValueString()}] {
        auto maybe_value = utils::global_settings.GetValue(setting_name);
        if (!maybe_value) {
          throw utils::BasicException("Unknown setting name '{}'", setting_name);
        }
        std::vector<std::vector<TypedValue>> results;
        results.reserve(1);

        std::vector<TypedValue> setting_value;
        setting_value.reserve(1);

        setting_value.emplace_back(*maybe_value);
        results.push_back(std::move(setting_value));
        return results;
      };
      return callback;
    }
    case SettingQuery::Action::SHOW_ALL_SETTINGS: {
      callback.header = {"setting_name", "setting_value"};
      callback.fn = [] {
        auto all_settings = utils::global_settings.AllSettings();
        std::vector<std::vector<TypedValue>> results;
        results.reserve(all_settings.size());

        for (const auto &[k, v] : all_settings) {
          std::vector<TypedValue> setting_info;
          setting_info.reserve(2);

          setting_info.emplace_back(k);
          setting_info.emplace_back(v);
          results.push_back(std::move(setting_info));
        }

        return results;
      };
      return callback;
    }
  }
}

// Struct for lazy pulling from a vector
struct PullPlanVector {
  explicit PullPlanVector(std::vector<std::vector<TypedValue>> values) : values_(std::move(values)) {}

  // @return true if there are more unstreamed elements in vector,
  // false otherwise.
  bool Pull(AnyStream *stream, std::optional<int> n) {
    int local_counter{0};
    while (global_counter < values_.size() && (!n || local_counter < n)) {
      stream->Result(values_[global_counter]);
      ++global_counter;
      ++local_counter;
    }

    return global_counter == values_.size();
  }

 private:
  int global_counter{0};
  std::vector<std::vector<TypedValue>> values_;
};

struct TxTimeout {
  TxTimeout() = default;
  explicit TxTimeout(std::chrono::duration<double> value) noexcept : value_{std::in_place, value} {
    // validation
    // - negative timeout makes no sense
    // - zero timeout means no timeout
    if (value_ <= std::chrono::milliseconds{0}) value_.reset();
  };
  explicit operator bool() const { return value_.has_value(); }

  /// Must call operator bool() first to know if safe
  auto ValueUnsafe() const -> std::chrono::duration<double> const & { return *value_; }

 private:
  std::optional<std::chrono::duration<double>> value_;
};

struct PullPlan {
  explicit PullPlan(std::shared_ptr<PlanWrapper> plan, const Parameters &parameters, bool is_profile_query,
                    DbAccessor *dba, InterpreterContext *interpreter_context, utils::MemoryResource *execution_memory,
                    std::shared_ptr<QueryUserOrRole> user_or_role, std::atomic<TransactionStatus> *transaction_status,
                    std::shared_ptr<utils::AsyncTimer> tx_timer, DatabaseAccessProtector db_acc,
                    std::optional<QueryLogger> &query_logger,
                    TriggerContextCollector *trigger_context_collector = nullptr,
                    std::optional<size_t> memory_limit = {}, FrameChangeCollector *frame_change_collector_ = nullptr,
                    std::optional<int64_t> hops_limit = {});

  std::optional<plan::ProfilingStatsWithTotalTime> Pull(AnyStream *stream, std::optional<int> n,
                                                        const std::vector<Symbol> &output_symbols,
                                                        std::map<std::string, TypedValue> *summary);

 private:
  std::shared_ptr<PlanWrapper> plan_ = nullptr;
  plan::UniqueCursorPtr cursor_ = nullptr;
  Frame frame_;
  ExecutionContext ctx_;
  std::optional<size_t> memory_limit_;
  // NOLINTNEXTLINE(cppcoreguidelines-avoid-const-or-ref-data-members)
  std::optional<QueryLogger> &query_logger_;

  // As it's possible to query execution using multiple pulls
  // we need the keep track of the total execution time across
  // those pulls by accumulating the execution time.
  std::chrono::duration<double> execution_time_{0};

  // To pull the results from a query we call the `Pull` method on
  // the cursor which saves the results in a Frame.
  // Becuase we can't find out if there are some saved results in a frame,
  // and the cursor cannot deduce if the next pull will have a result,
  // we have to keep track of any unsent results from previous `PullPlan::Pull`
  // manually by using this flag.
  bool has_unsent_results_ = false;
};

PullPlan::PullPlan(const std::shared_ptr<PlanWrapper> plan, const Parameters &parameters, const bool is_profile_query,
                   DbAccessor *dba, InterpreterContext *interpreter_context, utils::MemoryResource *execution_memory,
                   std::shared_ptr<QueryUserOrRole> user_or_role, std::atomic<TransactionStatus> *transaction_status,
                   std::shared_ptr<utils::AsyncTimer> tx_timer, DatabaseAccessProtector db_acc,
                   std::optional<QueryLogger> &query_logger, TriggerContextCollector *trigger_context_collector,
                   const std::optional<size_t> memory_limit, FrameChangeCollector *frame_change_collector,
                   const std::optional<int64_t> hops_limit)
    : plan_(plan),
      cursor_(plan->plan().MakeCursor(execution_memory)),
      frame_(plan->symbol_table().max_position(), execution_memory),
      memory_limit_(memory_limit),
      query_logger_(query_logger) {
  ctx_.hops_limit = query::HopsLimit{hops_limit};
  ctx_.db_accessor = dba;
  ctx_.symbol_table = plan->symbol_table();
  ctx_.evaluation_context.timestamp = QueryTimestamp();
  ctx_.evaluation_context.parameters = parameters;
  ctx_.evaluation_context.properties = NamesToProperties(plan->ast_storage().properties_, dba);
  ctx_.evaluation_context.labels = NamesToLabels(plan->ast_storage().labels_, dba);
  ctx_.user_or_role = user_or_role;
#ifdef MG_ENTERPRISE
  if (license::global_license_checker.IsEnterpriseValidFast() && user_or_role && *user_or_role && dba) {
    // Create only if an explicit user is defined
    auto auth_checker = interpreter_context->auth_checker->GetFineGrainedAuthChecker(user_or_role, dba);

    // if the user has global privileges to read, edit and write anything, we don't need to perform authorization
    // otherwise, we do assign the auth checker to check for label access control
    if (!auth_checker->HasGlobalPrivilegeOnVertices(AuthQuery::FineGrainedPrivilege::CREATE_DELETE) ||
        !auth_checker->HasGlobalPrivilegeOnEdges(AuthQuery::FineGrainedPrivilege::CREATE_DELETE)) {
      ctx_.auth_checker = std::move(auth_checker);
    }
  }
#endif
  ctx_.timer = std::move(tx_timer);
  ctx_.is_shutting_down = &interpreter_context->is_shutting_down;
  ctx_.transaction_status = transaction_status;
  ctx_.is_profile_query = is_profile_query;
  ctx_.trigger_context_collector = trigger_context_collector;
  ctx_.frame_change_collector = frame_change_collector;
  ctx_.evaluation_context.memory = execution_memory;
  ctx_.db_acc = std::move(db_acc);
}

std::optional<plan::ProfilingStatsWithTotalTime> PullPlan::Pull(AnyStream *stream, std::optional<int> nnnn,
                                                                const std::vector<Symbol> &output_symbols,
                                                                std::map<std::string, TypedValue> *summary) {
  const std::optional<uint64_t> transaction_id = ctx_.db_accessor->GetTransactionId();
  MG_ASSERT(transaction_id.has_value());

  if (memory_limit_) {
    auto &memory_tracker = ctx_.db_accessor->GetQueryMemoryTracker();
    if (!memory_tracker) memory_tracker = std::make_unique<utils::QueryMemoryTracker>();
    memory_tracker->SetQueryLimit(*memory_limit_);
    memgraph::memory::StartTrackingCurrentThread(memory_tracker.get());
  }

  const utils::OnScopeExit reset_query_limit{[this]() {
    if (memory_limit_.has_value()) {
      // Stopping tracking of transaction occurs in interpreter::pull
      // Exception can occur so we need to handle that case there.
      // We can't stop tracking here as there can be multiple pulls
      // so we need to take care of that after everything was pulled
      memgraph::memory::StopTrackingCurrentThread();
      // Pull has completted or has thrown an exception; either way, reset the query tracker
      if (!has_unsent_results_ || std::uncaught_exceptions()) {
        auto &memory_tracker = ctx_.db_accessor->GetQueryMemoryTracker();
        memory_tracker.reset();
      }
    }
  }};

  // Returns true if a result was pulled.
  const auto pull_result = [&]() -> bool { return cursor_->Pull(frame_, ctx_); };

  auto values = std::vector<TypedValue>(output_symbols.size());
  const auto stream_values = [&] {
    for (auto const i : ranges::views::iota(0UL, output_symbols.size())) {
      values[i] = frame_[output_symbols[i]];
    }
    stream->Result(values);
  };

  // Get the execution time of all possible result pulls and streams.
  utils::Timer timer;

  int i = 0;
  if (has_unsent_results_ && !output_symbols.empty()) {
    // stream unsent results from previous pull
    stream_values();
    ++i;
  }

  for (; !nnnn || i < nnnn; ++i) {
    if (!pull_result()) {
      break;
    }

    if (!output_symbols.empty()) {
      stream_values();
    }
  }

  // If we finished because we streamed the requested n results,
  // we try to pull the next result to see if there is more.
  // If there is additional result, we leave the pulled result in the frame
  // and set the flag to true.
  // TODO Any way to avoid another pull???
  has_unsent_results_ = i == nnnn && pull_result();

  execution_time_ += timer.Elapsed();

  if (has_unsent_results_) {
    return std::nullopt;
  }

  summary->insert_or_assign("plan_execution_time", execution_time_.count());
  summary->insert_or_assign("number_of_hops", ctx_.number_of_hops);

  if (query_logger_) {
    query_logger_->trace(fmt::format("Query execution time: {}", execution_time_.count()));
  }

  memgraph::metrics::Measure(memgraph::metrics::QueryExecutionLatency_us,
                             std::chrono::duration_cast<std::chrono::microseconds>(execution_time_).count());

  // We are finished with pulling all the data, therefore we can send any
  // metadata about the results i.e. notifications and statistics
  const bool is_any_counter_set =
      std::any_of(ctx_.execution_stats.counters.begin(), ctx_.execution_stats.counters.end(),
                  [](const auto &counter) { return counter > 0; });
  if (is_any_counter_set) {
    std::map<std::string, TypedValue> stats;
    for (size_t i = 0; i < ctx_.execution_stats.counters.size(); ++i) {
      auto key = ExecutionStatsKeyToString(ExecutionStats::Key(i));
      stats.emplace(key, ctx_.execution_stats.counters[i]);
      if (query_logger_) {
        query_logger_->trace(fmt::format("{}: {}", key, ctx_.execution_stats.counters[i]));
      }
    }
    summary->insert_or_assign("stats", std::move(stats));
  }
  cursor_->Shutdown();
  ctx_.profile_execution_time = execution_time_;

  if (!flags::run_time::GetHopsLimitPartialResults() && ctx_.hops_limit.IsLimitReached()) {
    throw QueryException("Query exceeded the maximum number of hops.");
  }

  auto stats_and_total_time = GetStatsWithTotalTime(ctx_);

  if (query_logger_) {
    query_logger_->trace(fmt::format("Profile plan\n{}", ProfilingStatsToJson(stats_and_total_time).dump()));
  }

  return stats_and_total_time;
}

using RWType = plan::ReadWriteTypeChecker::RWType;

bool IsQueryWrite(const query::plan::ReadWriteTypeChecker::RWType query_type) {
  return query_type == RWType::W || query_type == RWType::RW;
}

void AccessorCompliance(PlanWrapper &plan, DbAccessor &dba) {
  const auto rw_type = plan.rw_type();
  if (rw_type == RWType::W || rw_type == RWType::RW) {
    if (dba.type() != storage::Storage::Accessor::Type::WRITE) {
      throw QueryRuntimeException("Accessor type {} and query type {} are misaligned!", static_cast<int>(dba.type()),
                                  static_cast<int>(rw_type));
    }
  }
}

}  // namespace

Interpreter::Interpreter(InterpreterContext *interpreter_context) : interpreter_context_(interpreter_context) {
  MG_ASSERT(interpreter_context_, "Interpreter context must not be NULL");
}

Interpreter::Interpreter(InterpreterContext *interpreter_context, memgraph::dbms::DatabaseAccess db)
    : current_db_{std::move(db)}, interpreter_context_(interpreter_context) {
  MG_ASSERT(current_db_.db_acc_, "Database accessor needs to be valid");
  MG_ASSERT(interpreter_context_, "Interpreter context must not be NULL");
}

auto DetermineTxTimeout(std::optional<int64_t> tx_timeout_ms, InterpreterConfig const &config) -> TxTimeout {
  using double_seconds = std::chrono::duration<double>;

  auto const global_tx_timeout = double_seconds{flags::run_time::GetExecutionTimeout()};
  auto const valid_global_tx_timeout = global_tx_timeout > double_seconds{0};

  if (tx_timeout_ms) {
    auto const timeout = std::chrono::duration_cast<double_seconds>(std::chrono::milliseconds{*tx_timeout_ms});
    if (valid_global_tx_timeout) return TxTimeout{std::min(global_tx_timeout, timeout)};
    return TxTimeout{timeout};
  }
  if (valid_global_tx_timeout) {
    return TxTimeout{global_tx_timeout};
  }
  return TxTimeout{};
}

auto CreateTimeoutTimer(QueryExtras const &extras, InterpreterConfig const &config)
    -> std::shared_ptr<utils::AsyncTimer> {
  if (auto const timeout = DetermineTxTimeout(extras.tx_timeout, config)) {
    return std::make_shared<utils::AsyncTimer>(timeout.ValueUnsafe().count());
  }
  return {};
}

PreparedQuery Interpreter::PrepareTransactionQuery(Interpreter::TransactionQuery tx_query_enum,
                                                   QueryExtras const &extras) {
  std::function<void()> handler;

<<<<<<< HEAD
  switch (tx_query_enum) {
    case TransactionQuery::BEGIN: {
      // TODO: Evaluate doing move(extras). Currently the extras is very small, but this will be important if it ever
      // becomes large.
      handler = [this, extras = extras] {
        if (in_explicit_transaction_) {
          throw ExplicitTransactionUsageException("Nested transactions are not supported.");
        }
        SetupInterpreterTransaction(extras);
        // Multiple paths can lead to transaction BEGIN, so we need to reset the timer in the handler
        current_timeout_timer_ = CreateTimeoutTimer(extras, interpreter_context_->config);
        in_explicit_transaction_ = true;
        expect_rollback_ = false;
        if (!current_db_.db_acc_)
          throw DatabaseContextRequiredException("No current database for transaction defined.");
        SetupDatabaseTransaction(true);
      };
    } break;
    case TransactionQuery::COMMIT: {
      handler = [this] {
        if (!in_explicit_transaction_) {
          throw ExplicitTransactionUsageException("No current transaction to commit.");
        }
        if (expect_rollback_) {
          throw ExplicitTransactionUsageException(
              "Transaction can't be committed because there was a previous "
              "error. Please invoke a rollback instead.");
        }
=======
  if (query_upper == "BEGIN") {
    // TODO: Evaluate doing move(extras). Currently the extras is very small, but this will be important if it ever
    // becomes large.
    handler = [this, extras = extras] {
      if (in_explicit_transaction_) {
        throw ExplicitTransactionUsageException("Nested transactions are not supported.");
      }
      SetupInterpreterTransaction(extras);
      in_explicit_transaction_ = true;
      expect_rollback_ = false;
      if (!current_db_.db_acc_) throw DatabaseContextRequiredException("No current database for transaction defined.");
      SetupDatabaseTransaction(true,
                               extras.is_read ? storage::Storage::Accessor::READ : storage::Storage::Accessor::WRITE);
    };
  } else if (query_upper == "COMMIT") {
    handler = [this] {
      if (!in_explicit_transaction_) {
        throw ExplicitTransactionUsageException("No current transaction to commit.");
      }
      if (expect_rollback_) {
        throw ExplicitTransactionUsageException(
            "Transaction can't be committed because there was a previous "
            "error. Please invoke a rollback instead.");
      }
>>>>>>> 9505e1b5

        try {
          Commit();
        } catch (const utils::BasicException &) {
          AbortCommand(nullptr);
          throw;
        }

        expect_rollback_ = false;
        in_explicit_transaction_ = false;
        metadata_ = std::nullopt;
        current_timeout_timer_.reset();
      };
    } break;
    case TransactionQuery::ROLLBACK: {
      handler = [this] {
        if (!in_explicit_transaction_) {
          throw ExplicitTransactionUsageException("No current transaction to rollback.");
        }

        memgraph::metrics::IncrementCounter(memgraph::metrics::RollbackedTransactions);

        Abort();
        expect_rollback_ = false;
        in_explicit_transaction_ = false;
        metadata_ = std::nullopt;
        current_timeout_timer_.reset();
      };
    } break;
    default:
      LOG_FATAL("Should not get here -- unknown transaction query!");
  }

  return {{},
          {},
          [handler = std::move(handler)](AnyStream *, std::optional<int>) {
            handler();
            return QueryHandlerResult::NOTHING;
          },
          RWType::NONE};
}

inline static void TryCaching(const AstStorage &ast_storage, FrameChangeCollector *frame_change_collector) {
  if (!frame_change_collector) return;
  for (const auto &tree : ast_storage.storage_) {
    if (tree->GetTypeInfo() != memgraph::query::InListOperator::kType) {
      continue;
    }
    auto *in_list_operator = utils::Downcast<InListOperator>(tree.get());
    const auto cached_id = memgraph::utils::GetFrameChangeId(*in_list_operator);
    if (!cached_id || cached_id->empty()) {
      continue;
    }
    frame_change_collector->AddTrackingKey(*cached_id);
  }
}

PreparedQuery PrepareCypherQuery(ParsedQuery parsed_query, std::map<std::string, TypedValue> *summary,
                                 InterpreterContext *interpreter_context, CurrentDB &current_db,
                                 utils::MemoryResource *execution_memory, std::vector<Notification> *notifications,
                                 std::shared_ptr<QueryUserOrRole> user_or_role,
                                 std::atomic<TransactionStatus> *transaction_status,
                                 std::shared_ptr<utils::AsyncTimer> tx_timer, Interpreter &interpreter,
                                 FrameChangeCollector *frame_change_collector = nullptr) {
  auto *cypher_query = utils::Downcast<CypherQuery>(parsed_query.query);

  EvaluationContext evaluation_context;
  evaluation_context.timestamp = QueryTimestamp();
  evaluation_context.parameters = parsed_query.parameters;
  auto evaluator = PrimitiveLiteralExpressionEvaluator{evaluation_context};

  const auto memory_limit = EvaluateMemoryLimit(evaluator, cypher_query->memory_limit_, cypher_query->memory_scale_);
  if (memory_limit) {
    spdlog::info("Running query with memory limit of {}", utils::GetReadableSize(*memory_limit));
  }

  const auto hops_limit = EvaluateHopsLimit(evaluator, cypher_query->pre_query_directives_.hops_limit_);
  if (hops_limit) {
    spdlog::debug("Running query with hops limit of {}", *hops_limit);
  }

  auto clauses = cypher_query->single_query_->clauses_;
  if (std::any_of(clauses.begin(), clauses.end(),
                  [](const auto *clause) { return clause->GetTypeInfo() == LoadCsv::kType; })) {
    notifications->emplace_back(
        SeverityLevel::INFO, NotificationCode::LOAD_CSV_TIP,
        "It's important to note that the parser parses the values as strings. It's up to the user to "
        "convert the parsed row values to the appropriate type. This can be done using the built-in "
        "conversion functions such as ToInteger, ToFloat, ToBoolean etc.");
  }

  MG_ASSERT(current_db.execution_db_accessor_, "Cypher query expects a current DB transaction");
  auto *dba =
      &*current_db
            .execution_db_accessor_;  // todo pass the full current_db into planner...make plan optimisation optional

  const auto is_cacheable = parsed_query.is_cacheable;
  auto *plan_cache = is_cacheable ? current_db.db_acc_->get()->plan_cache() : nullptr;

  auto plan = CypherQueryToPlan(parsed_query.stripped_query.hash(), std::move(parsed_query.ast_storage), cypher_query,
                                parsed_query.parameters, plan_cache, dba);

  auto hints = plan::ProvidePlanHints(&plan->plan(), plan->symbol_table());
  for (const auto &hint : hints) {
    notifications->emplace_back(SeverityLevel::INFO, NotificationCode::PLAN_HINTING, hint);
    interpreter.LogQueryMessage(hint);
  }

  if (interpreter.IsQueryLoggingActive()) {
    std::stringstream printed_plan;
    plan::PrettyPrint(*dba, &plan->plan(), &printed_plan);
    interpreter.LogQueryMessage(fmt::format("Explain plan:\n{}", printed_plan.str()));
  }

  TryCaching(plan->ast_storage(), frame_change_collector);
  summary->insert_or_assign("cost_estimate", plan->cost());
  interpreter.LogQueryMessage(fmt::format("Plan cost: {}", plan->cost()));
  bool is_profile_query = false;
  if (interpreter.IsQueryLoggingActive()) {
    is_profile_query = true;
  }
  AccessorCompliance(*plan, *dba);
  const auto rw_type = plan->rw_type();
  auto output_symbols = plan->plan().OutputSymbols(plan->symbol_table());
  std::vector<std::string> header;
  header.reserve(output_symbols.size());

  for (const auto &symbol : output_symbols) {
    // When the symbol is aliased or expanded from '*' (inside RETURN or
    // WITH), then there is no token position, so use symbol name.
    // Otherwise, find the name from stripped query.
    header.push_back(
        utils::FindOr(parsed_query.stripped_query.named_expressions(), symbol.token_position(), symbol.name()).first);
  }
  // TODO: pass current DB into plan, in future current can change during pull
  auto *trigger_context_collector =
      current_db.trigger_context_collector_ ? &*current_db.trigger_context_collector_ : nullptr;
  auto pull_plan = std::make_shared<PullPlan>(
      plan, parsed_query.parameters, is_profile_query, dba, interpreter_context, execution_memory,
      std::move(user_or_role), transaction_status, std::move(tx_timer), current_db.db_acc_, interpreter.query_logger_,
      trigger_context_collector, memory_limit,
      frame_change_collector->IsTrackingValues() ? frame_change_collector : nullptr, hops_limit);
  return PreparedQuery{std::move(header),
                       std::move(parsed_query.required_privileges),
                       [pull_plan = std::move(pull_plan), output_symbols = std::move(output_symbols), summary](
                           AnyStream *stream, std::optional<int> n) -> std::optional<QueryHandlerResult> {
                         if (pull_plan->Pull(stream, n, output_symbols, summary)) {
                           return QueryHandlerResult::COMMIT;
                         }
                         return std::nullopt;
                       },
<<<<<<< HEAD
                       rw_type_checker.type,
                       current_db.db_acc_->get()->name(),
                       utils::Priority::LOW};
=======
                       rw_type};
>>>>>>> 9505e1b5
}

PreparedQuery PrepareExplainQuery(ParsedQuery parsed_query, std::map<std::string, TypedValue> *summary,
                                  std::vector<Notification> *notifications, InterpreterContext *interpreter_context,
                                  Interpreter &interpreter, CurrentDB &current_db) {
  const std::string kExplainQueryStart = "explain ";
  MG_ASSERT(utils::StartsWith(utils::ToLowerCase(parsed_query.stripped_query.query()), kExplainQueryStart),
            "Expected stripped query to start with '{}'", kExplainQueryStart);

  // Parse and cache the inner query separately (as if it was a standalone
  // query), producing a fresh AST. Note that currently we cannot just reuse
  // part of the already produced AST because the parameters within ASTs are
  // looked up using their positions within the string that was parsed. These
  // wouldn't match up if if we were to reuse the AST (produced by parsing the
  // full query string) when given just the inner query to execute.
  auto inner_query = parsed_query.query_string.substr(kExplainQueryStart.size());
  ParsedQuery parsed_inner_query = ParseQuery(inner_query, parsed_query.user_parameters,
                                              &interpreter_context->ast_cache, interpreter_context->config.query);

  auto *cypher_query = utils::Downcast<CypherQuery>(parsed_inner_query.query);
  MG_ASSERT(cypher_query, "Cypher grammar should not allow other queries in EXPLAIN");

  MG_ASSERT(current_db.execution_db_accessor_, "Explain query expects a current DB transaction");
  auto *dba = &*current_db.execution_db_accessor_;

  auto *plan_cache = parsed_inner_query.is_cacheable ? current_db.db_acc_->get()->plan_cache() : nullptr;

  auto cypher_query_plan =
      CypherQueryToPlan(parsed_inner_query.stripped_query.hash(), std::move(parsed_inner_query.ast_storage),
                        cypher_query, parsed_inner_query.parameters, plan_cache, dba);

  auto hints = plan::ProvidePlanHints(&cypher_query_plan->plan(), cypher_query_plan->symbol_table());
  for (const auto &hint : hints) {
    notifications->emplace_back(SeverityLevel::INFO, NotificationCode::PLAN_HINTING, hint);
    interpreter.LogQueryMessage(hint);
  }

  std::stringstream printed_plan;
  plan::PrettyPrint(*dba, &cypher_query_plan->plan(), &printed_plan);
  interpreter.LogQueryMessage(fmt::format("Explain plan:\n{}", printed_plan.str()));

  std::vector<std::vector<TypedValue>> printed_plan_rows;
  for (const auto &row : utils::Split(utils::RTrim(printed_plan.str()), "\n")) {
    printed_plan_rows.push_back(std::vector<TypedValue>{TypedValue(row)});
  }

  return PreparedQuery{{"QUERY PLAN"},
                       std::move(parsed_query.required_privileges),
                       [pull_plan = std::make_shared<PullPlanVector>(std::move(printed_plan_rows))](
                           AnyStream *stream, std::optional<int> n) -> std::optional<QueryHandlerResult> {
                         if (pull_plan->Pull(stream, n)) {
                           return QueryHandlerResult::COMMIT;
                         }
                         return std::nullopt;
                       },
                       RWType::NONE};
}

PreparedQuery PrepareProfileQuery(ParsedQuery parsed_query, bool in_explicit_transaction,
                                  std::map<std::string, TypedValue> *summary, std::vector<Notification> *notifications,
                                  InterpreterContext *interpreter_context, Interpreter &interpreter,
                                  CurrentDB &current_db, utils::MemoryResource *execution_memory,
                                  std::shared_ptr<QueryUserOrRole> user_or_role,
                                  std::atomic<TransactionStatus> *transaction_status,
                                  std::shared_ptr<utils::AsyncTimer> tx_timer,
                                  FrameChangeCollector *frame_change_collector) {
  const std::string kProfileQueryStart = "profile ";

  MG_ASSERT(utils::StartsWith(utils::ToLowerCase(parsed_query.stripped_query.query()), kProfileQueryStart),
            "Expected stripped query to start with '{}'", kProfileQueryStart);

  // PROFILE isn't allowed inside multi-command (explicit) transactions. This is
  // because PROFILE executes each PROFILE'd query and collects additional
  // perfomance metadata that it displays to the user instead of the results
  // yielded by the query. Because PROFILE has side-effects, each transaction
  // that is used to execute a PROFILE query *MUST* be aborted. That isn't
  // possible when using multicommand (explicit) transactions (because the user
  // controls the lifetime of the transaction) and that is why PROFILE is
  // explicitly disabled here in multicommand (explicit) transactions.
  // NOTE: Unlike PROFILE, EXPLAIN doesn't have any unwanted side-effects (in
  // transaction terms) because it doesn't execute the query, it just prints its
  // query plan. That is why EXPLAIN can be used in multicommand (explicit)
  // transactions.
  if (in_explicit_transaction) {
    throw ProfileInMulticommandTxException();
  }

  if (!memgraph::utils::IsAvailableTSC()) {
    throw QueryException("TSC support is missing for PROFILE");
  }

  // Parse and cache the inner query separately (as if it was a standalone
  // query), producing a fresh AST. Note that currently we cannot just reuse
  // part of the already produced AST because the parameters within ASTs are
  // looked up using their positions within the string that was parsed. These
  // wouldn't match up if if we were to reuse the AST (produced by parsing the
  // full query string) when given just the inner query to execute.
  ParsedQuery parsed_inner_query =
      ParseQuery(parsed_query.query_string.substr(kProfileQueryStart.size()), parsed_query.user_parameters,
                 &interpreter_context->ast_cache, interpreter_context->config.query);

  auto *cypher_query = utils::Downcast<CypherQuery>(parsed_inner_query.query);

  MG_ASSERT(cypher_query, "Cypher grammar should not allow other queries in PROFILE");
  EvaluationContext evaluation_context;
  evaluation_context.timestamp = QueryTimestamp();
  evaluation_context.parameters = parsed_inner_query.parameters;
  auto evaluator = PrimitiveLiteralExpressionEvaluator{evaluation_context};
  const auto memory_limit = EvaluateMemoryLimit(evaluator, cypher_query->memory_limit_, cypher_query->memory_scale_);

  const auto hops_limit = EvaluateHopsLimit(evaluator, cypher_query->pre_query_directives_.hops_limit_);

  MG_ASSERT(current_db.execution_db_accessor_, "Profile query expects a current DB transaction");
  auto *dba = &*current_db.execution_db_accessor_;

  auto *plan_cache = parsed_inner_query.is_cacheable ? current_db.db_acc_->get()->plan_cache() : nullptr;
  auto cypher_query_plan =
      CypherQueryToPlan(parsed_inner_query.stripped_query.hash(), std::move(parsed_inner_query.ast_storage),
                        cypher_query, parsed_inner_query.parameters, plan_cache, dba);
  TryCaching(cypher_query_plan->ast_storage(), frame_change_collector);

  auto hints = plan::ProvidePlanHints(&cypher_query_plan->plan(), cypher_query_plan->symbol_table());
  for (const auto &hint : hints) {
    notifications->emplace_back(SeverityLevel::INFO, NotificationCode::PLAN_HINTING, hint);
    interpreter.LogQueryMessage(hint);
  }
  AccessorCompliance(*cypher_query_plan, *dba);
  const auto rw_type = cypher_query_plan->rw_type();

  return PreparedQuery{
      {"OPERATOR", "ACTUAL HITS", "RELATIVE TIME", "ABSOLUTE TIME"},
      std::move(parsed_query.required_privileges),
      [plan = std::move(cypher_query_plan), parameters = std::move(parsed_inner_query.parameters), summary, dba,
       interpreter_context, execution_memory, memory_limit, user_or_role = std::move(user_or_role),
       // We want to execute the query we are profiling lazily, so we delay
       // the construction of the corresponding context.
       stats_and_total_time = std::optional<plan::ProfilingStatsWithTotalTime>{},
       pull_plan = std::shared_ptr<PullPlanVector>(nullptr), transaction_status, frame_change_collector,
       tx_timer = std::move(tx_timer), db_acc = current_db.db_acc_, hops_limit,
       &query_logger = interpreter.query_logger_](AnyStream *stream,
                                                  std::optional<int> n) mutable -> std::optional<QueryHandlerResult> {
        // No output symbols are given so that nothing is streamed.
        if (!stats_and_total_time) {
          stats_and_total_time =
              PullPlan(plan, parameters, true, dba, interpreter_context, execution_memory, std::move(user_or_role),
                       transaction_status, std::move(tx_timer), db_acc, query_logger, nullptr, memory_limit,
                       frame_change_collector->IsTrackingValues() ? frame_change_collector : nullptr, hops_limit)
                  .Pull(stream, {}, {}, summary);
          pull_plan = std::make_shared<PullPlanVector>(ProfilingStatsToTable(*stats_and_total_time));
        }

        MG_ASSERT(stats_and_total_time, "Failed to execute the query!");

        if (pull_plan->Pull(stream, n)) {
          summary->insert_or_assign("profile", ProfilingStatsToJson(*stats_and_total_time).dump());
          return QueryHandlerResult::ABORT;
        }

        return std::nullopt;
      },
      rw_type};
}

PreparedQuery PrepareDumpQuery(ParsedQuery parsed_query, CurrentDB &current_db) {
  MG_ASSERT(current_db.execution_db_accessor_, "Dump query expects a current DB transaction");
  auto *dba = &*current_db.execution_db_accessor_;
  auto plan = std::make_shared<PullPlanDump>(dba, *current_db.db_acc_);
  return PreparedQuery{
      {"QUERY"},
      std::move(parsed_query.required_privileges),
      [pull_plan = std::move(plan)](AnyStream *stream, std::optional<int> n) -> std::optional<QueryHandlerResult> {
        if (pull_plan->Pull(stream, n)) {
          return QueryHandlerResult::COMMIT;
        }
        return std::nullopt;
      },
      RWType::R};
}

std::vector<std::vector<TypedValue>> AnalyzeGraphQueryHandler::AnalyzeGraphCreateStatistics(
    const std::span<std::string> labels, DbAccessor *execution_db_accessor) {
  using LPIndex = std::pair<storage::LabelId, std::vector<storage::PropertyId>>;
  auto view = storage::View::OLD;

  auto erase_not_specified_label_indices = [&labels, execution_db_accessor](auto &index_info) {
    if (labels[0] == kAsterisk) {
      return;
    }

    for (auto it = index_info.cbegin(); it != index_info.cend();) {
      if (std::find(labels.begin(), labels.end(), execution_db_accessor->LabelToName(*it)) == labels.end()) {
        it = index_info.erase(it);
      } else {
        ++it;
      }
    }
  };

  auto erase_not_specified_label_property_indices = [&labels, execution_db_accessor](auto &index_info) {
    if (labels[0] == kAsterisk) {
      return;
    }

    for (auto it = index_info.cbegin(); it != index_info.cend();) {
      if (std::find(labels.begin(), labels.end(), execution_db_accessor->LabelToName(it->first)) == labels.end()) {
        it = index_info.erase(it);
      } else {
        ++it;
      }
    }
  };

  auto populate_label_stats = [execution_db_accessor, view](auto index_info) {
    std::vector<std::pair<storage::LabelId, storage::LabelIndexStats>> label_stats;
    label_stats.reserve(index_info.size());
    std::for_each(index_info.begin(), index_info.end(),
                  [execution_db_accessor, view, &label_stats](const storage::LabelId &label_id) {
                    auto vertices = execution_db_accessor->Vertices(view, label_id);
                    uint64_t no_vertices{0};
                    uint64_t total_degree{0};
                    std::for_each(vertices.begin(), vertices.end(),
                                  [&total_degree, &no_vertices, &view](const auto &vertex) {
                                    no_vertices++;
                                    total_degree += *vertex.OutDegree(view) + *vertex.InDegree(view);
                                  });

                    auto average_degree =
                        no_vertices > 0 ? static_cast<double>(total_degree) / static_cast<double>(no_vertices) : 0;
                    auto index_stats = storage::LabelIndexStats{.count = no_vertices, .avg_degree = average_degree};
                    execution_db_accessor->SetIndexStats(label_id, index_stats);
                    label_stats.emplace_back(label_id, index_stats);
                  });

    return label_stats;
  };

  auto populate_label_property_stats = [execution_db_accessor, view](auto index_info) {
    std::map<LPIndex, std::map<std::vector<storage::PropertyValue>, int64_t>> label_property_counter;
    std::map<LPIndex, uint64_t> vertex_degree_counter;

    auto const count_vertex_prop_info = [&](LPIndex const &key) {
      struct StatsByPrefix {
        std::map<std::vector<storage::PropertyValue>, int64_t> *properties_value_counter;
        uint64_t *vertex_degree_counter;
      };

      // Cache the stats pointers for the decreasing slices of properties
      // that make up the prefixes.
      auto const uncomputed_stats_by_prefix = std::invoke([&] {
        auto prefix_key = key;
        auto stats_by_prefix = std::vector<StatsByPrefix>();
        stats_by_prefix.reserve(key.second.size());
        while (!prefix_key.second.empty()) {
          if (label_property_counter.contains(prefix_key)) {
            // If we've computed the stats for a given prefix, we also know
            // that we've computed stats for every prefix of the prefix and
            // so can stop.
            break;
          }

          stats_by_prefix.emplace_back(&label_property_counter[prefix_key], &vertex_degree_counter[prefix_key]);
          prefix_key.second.pop_back();
        }

        return stats_by_prefix;
      });

      if (uncomputed_stats_by_prefix.empty()) {
        return;
      }

      auto const &[label, properties] = key;

      auto prop_ranges = std::vector<storage::PropertyValueRange>();
      prop_ranges.reserve(properties.size());
      ranges::fill(prop_ranges, storage::PropertyValueRange::IsNotNull());

      for (auto const &vertex : execution_db_accessor->Vertices(view, label, properties, prop_ranges)) {
        // @TODO currently using a linear pass to get the property values. Instead, gather
        // all in one pass and permute as we usually do.

        std::vector<storage::PropertyValue> property_values;
        property_values.reserve(properties.size());
        for (auto property : properties) {
          property_values.emplace_back(*vertex.GetProperty(view, property));
        }

        for (auto &stats : uncomputed_stats_by_prefix) {
          // Once we've hit a prefix where all the properties in the prefixes
          // are null, we can stop checking as we know for sure that each
          // smaller slice of prop values will also all be null.
          if (std::ranges::all_of(property_values, [](auto const &prop) { return prop.IsNull(); })) {
            break;
          }

          (*stats.properties_value_counter)[property_values]++;
          (*stats.vertex_degree_counter) += *vertex.OutDegree(view) + *vertex.InDegree(view);

          property_values.pop_back();
        }
      }
    };

    // Compute the stat info in order based on the length of the composite key
    // properties: this ensures we never have to recompute prefixes which we
    // could have computed as part of a longer composite key. For example,
    // in computing the stats for :L1(a, b, c), we can quickly compute them for
    // :L1(a, b) and :L1(a).
    std::ranges::sort(index_info, std::greater{},
                      [](auto const &label_and_properties) { return label_and_properties.second.size(); });

    for (auto const &index : index_info) {
      count_vertex_prop_info(index);
    }

    std::vector<std::pair<LPIndex, storage::LabelPropertyIndexStats>> label_property_stats;
    label_property_stats.reserve(label_property_counter.size());
    std::for_each(
        label_property_counter.begin(), label_property_counter.end(),
        [execution_db_accessor, &vertex_degree_counter, &label_property_stats](const auto &counter_entry) {
          const auto &[label_property, values_map] = counter_entry;
          // Extract info
          uint64_t count_property_value = std::accumulate(
              values_map.begin(), values_map.end(), 0,
              [](uint64_t prev_value, const auto &prop_value_count) { return prev_value + prop_value_count.second; });
          // num_distinc_values will never be 0
          double avg_group_size = static_cast<double>(count_property_value) / static_cast<double>(values_map.size());
          double chi_squared_stat = std::accumulate(
              values_map.begin(), values_map.end(), 0.0, [avg_group_size](double prev_result, const auto &value_entry) {
                return prev_result + utils::ChiSquaredValue(value_entry.second, avg_group_size);
              });

          double average_degree = count_property_value > 0
                                      ? static_cast<double>(vertex_degree_counter[label_property]) /
                                            static_cast<double>(count_property_value)
                                      : 0;

          auto index_stats =
              storage::LabelPropertyIndexStats{.count = count_property_value,
                                               .distinct_values_count = static_cast<uint64_t>(values_map.size()),
                                               .statistic = chi_squared_stat,
                                               .avg_group_size = avg_group_size,
                                               .avg_degree = average_degree};
          execution_db_accessor->SetIndexStats(label_property.first, label_property.second, index_stats);
          label_property_stats.push_back(std::make_pair(label_property, index_stats));
        });

    return label_property_stats;
  };

  auto index_info = execution_db_accessor->ListAllIndices();

  std::vector<storage::LabelId> label_indices_info = index_info.label;
  erase_not_specified_label_indices(label_indices_info);
  auto label_stats = populate_label_stats(label_indices_info);

  std::vector<LPIndex> label_property_indices_info = index_info.label_properties;
  erase_not_specified_label_property_indices(label_property_indices_info);
  auto label_property_stats = populate_label_property_stats(label_property_indices_info);

  std::vector<std::vector<TypedValue>> results;
  results.reserve(label_stats.size() + label_property_stats.size());

  std::for_each(label_stats.begin(), label_stats.end(), [execution_db_accessor, &results](const auto &stat_entry) {
    std::vector<TypedValue> result;
    result.reserve(kComputeStatisticsNumResults);

    result.emplace_back(execution_db_accessor->LabelToName(stat_entry.first));
    result.emplace_back();
    result.emplace_back(static_cast<int64_t>(stat_entry.second.count));
    result.emplace_back();
    result.emplace_back();
    result.emplace_back();
    result.emplace_back(stat_entry.second.avg_degree);
    results.push_back(std::move(result));
  });

  auto prop_to_name = [execution_db_accessor](auto const &property) {
    return execution_db_accessor->PropertyToName(property);
  };
  std::for_each(label_property_stats.begin(), label_property_stats.end(), [&](const auto &stat_entry) {
    std::vector<TypedValue> result;
    result.reserve(kComputeStatisticsNumResults);
    result.emplace_back(execution_db_accessor->LabelToName(stat_entry.first.first));
    result.emplace_back(stat_entry.first.second | rv::transform(prop_to_name) | ranges::to_vector);
    result.emplace_back(static_cast<int64_t>(stat_entry.second.count));
    result.emplace_back(static_cast<int64_t>(stat_entry.second.distinct_values_count));
    result.emplace_back(stat_entry.second.avg_group_size);
    result.emplace_back(stat_entry.second.statistic);
    result.emplace_back(stat_entry.second.avg_degree);
    results.push_back(std::move(result));
  });

  return results;
}

// TODO: these TypedValue should be using the query allocator
std::vector<std::vector<TypedValue>> AnalyzeGraphQueryHandler::AnalyzeGraphDeleteStatistics(
    const std::span<std::string> labels, DbAccessor *execution_db_accessor) {
  auto erase_not_specified_label_indices = [&labels, execution_db_accessor](auto &index_info) {
    if (labels[0] == kAsterisk) {
      return;
    }

    for (auto it = index_info.cbegin(); it != index_info.cend();) {
      if (std::find(labels.begin(), labels.end(), execution_db_accessor->LabelToName(*it)) == labels.end()) {
        it = index_info.erase(it);
      } else {
        ++it;
      }
    }
  };

  auto erase_not_specified_label_property_indices = [&labels, execution_db_accessor](auto &index_info) {
    if (labels[0] == kAsterisk) {
      return;
    }

    for (auto it = index_info.cbegin(); it != index_info.cend();) {
      if (std::find(labels.begin(), labels.end(), execution_db_accessor->LabelToName(it->first)) == labels.end()) {
        it = index_info.erase(it);
      } else {
        ++it;
      }
    }
  };

  auto populate_label_results = [execution_db_accessor](auto const &index_info) {
    std::vector<storage::LabelId> label_results;
    label_results.reserve(index_info.size());
    std::for_each(index_info.begin(), index_info.end(),
                  [execution_db_accessor, &label_results](const storage::LabelId &label_id) {
                    const auto res = execution_db_accessor->DeleteLabelIndexStats(label_id);
                    if (res) label_results.emplace_back(label_id);
                  });

    return label_results;
  };

  auto populate_label_property_results = [execution_db_accessor](auto const &index_info) {
    std::vector<std::pair<storage::LabelId, std::vector<storage::PropertyId>>> label_property_results;
    label_property_results.reserve(index_info.size());
    std::for_each(index_info.begin(), index_info.end(),
                  [execution_db_accessor, &label_property_results](
                      const std::pair<storage::LabelId, std::vector<storage::PropertyId>> &label_property) {
                    auto res = execution_db_accessor->DeleteLabelPropertyIndexStats(label_property.first);
                    label_property_results.insert(label_property_results.end(), std::move_iterator{res.begin()},
                                                  std::move_iterator{res.end()});
                  });

    return label_property_results;
  };

  auto index_info = execution_db_accessor->ListAllIndices();

  auto label_indices_info = index_info.label;
  erase_not_specified_label_indices(label_indices_info);
  auto label_results = populate_label_results(label_indices_info);

  auto label_property_indices_info = index_info.label_properties;
  erase_not_specified_label_property_indices(label_property_indices_info);
  auto label_prop_results = populate_label_property_results(label_property_indices_info);

  std::vector<std::vector<TypedValue>> results;
  results.reserve(label_results.size() + label_prop_results.size());

  std::transform(
      label_results.begin(), label_results.end(), std::back_inserter(results),
      [execution_db_accessor](const auto &label_index) {
        return std::vector<TypedValue>{TypedValue(execution_db_accessor->LabelToName(label_index)), TypedValue("")};
      });

  auto prop_to_name = [&](storage::PropertyId prop) { return TypedValue{execution_db_accessor->PropertyToName(prop)}; };
  std::transform(
      label_prop_results.begin(), label_prop_results.end(), std::back_inserter(results),
      [&](const auto &label_property_index) {
        return std::vector<TypedValue>{
            TypedValue(execution_db_accessor->LabelToName(label_property_index.first)),
            TypedValue(label_property_index.second | ranges::views::transform(prop_to_name) | ranges::to_vector),
        };
      });

  return results;
}

Callback HandleAnalyzeGraphQuery(AnalyzeGraphQuery *analyze_graph_query, DbAccessor *execution_db_accessor) {
  Callback callback;
  switch (analyze_graph_query->action_) {
    case AnalyzeGraphQuery::Action::ANALYZE: {
      callback.header = {"label",      "property",       "num estimation nodes",
                         "num groups", "avg group size", "chi-squared value",
                         "avg degree"};
      callback.fn = [handler = AnalyzeGraphQueryHandler(), labels = analyze_graph_query->labels_,
                     execution_db_accessor]() mutable {
        return handler.AnalyzeGraphCreateStatistics(labels, execution_db_accessor);
      };
      break;
    }
    case AnalyzeGraphQuery::Action::DELETE: {
      callback.header = {"label", "property"};
      callback.fn = [handler = AnalyzeGraphQueryHandler(), labels = analyze_graph_query->labels_,
                     execution_db_accessor]() mutable {
        return handler.AnalyzeGraphDeleteStatistics(labels, execution_db_accessor);
      };
      break;
    }
  }

  return callback;
}

PreparedQuery PrepareAnalyzeGraphQuery(ParsedQuery parsed_query, bool in_explicit_transaction, CurrentDB &current_db) {
  if (in_explicit_transaction) {
    throw AnalyzeGraphInMulticommandTxException();
  }
  MG_ASSERT(current_db.db_acc_, "Analyze Graph query expects a current DB");

  // Creating an index influences computed plan costs.
  auto invalidate_plan_cache = [plan_cache = current_db.db_acc_->get()->plan_cache()] {
    plan_cache->WithLock([&](auto &cache) { cache.reset(); });
  };
  utils::OnScopeExit cache_invalidator(invalidate_plan_cache);

  auto *analyze_graph_query = utils::Downcast<AnalyzeGraphQuery>(parsed_query.query);
  MG_ASSERT(analyze_graph_query);

  MG_ASSERT(current_db.execution_db_accessor_, "Analyze Graph query expects a current DB transaction");
  auto *dba = &*current_db.execution_db_accessor_;

  auto callback = HandleAnalyzeGraphQuery(analyze_graph_query, dba);

  return PreparedQuery{std::move(callback.header), std::move(parsed_query.required_privileges),
                       [callback_fn = std::move(callback.fn), pull_plan = std::shared_ptr<PullPlanVector>{nullptr}](
                           AnyStream *stream, std::optional<int> n) mutable -> std::optional<QueryHandlerResult> {
                         if (UNLIKELY(!pull_plan)) {
                           pull_plan = std::make_shared<PullPlanVector>(callback_fn());
                         }

                         if (pull_plan->Pull(stream, n)) {
                           return QueryHandlerResult::COMMIT;
                         }
                         return std::nullopt;
                       },
                       RWType::NONE};
}

PreparedQuery PrepareIndexQuery(ParsedQuery parsed_query, bool in_explicit_transaction,
                                std::vector<Notification> *notifications, CurrentDB &current_db) {
  if (in_explicit_transaction) {
    throw IndexInMulticommandTxException();
  }

  auto *index_query = utils::Downcast<IndexQuery>(parsed_query.query);
  std::function<void(Notification &)> handler;

  // TODO: we will need transaction for replication
  MG_ASSERT(current_db.db_acc_, "Index query expects a current DB");
  auto &db_acc = *current_db.db_acc_;

  MG_ASSERT(current_db.db_transactional_accessor_, "Index query expects a current DB transaction");
  auto *dba = &*current_db.execution_db_accessor_;

  // Creating an index influences computed plan costs.
  auto invalidate_plan_cache = [plan_cache = db_acc->plan_cache()] {
    plan_cache->WithLock([&](auto &cache) { cache.reset(); });
  };

  auto *storage = db_acc->storage();
  auto label = storage->NameToLabel(index_query->label_.name);

  std::vector<storage::PropertyId> properties;
  std::vector<std::string> properties_string;
  properties.reserve(index_query->properties_.size());
  properties_string.reserve(index_query->properties_.size());
  for (const auto &prop : index_query->properties_) {
    properties.push_back(storage->NameToProperty(prop.name));
    properties_string.push_back(prop.name);
  }

  auto properties_stringified = utils::Join(properties_string, ", ");

  Notification index_notification(SeverityLevel::INFO);
  switch (index_query->action_) {
    case IndexQuery::Action::CREATE: {
      index_notification.code = NotificationCode::CREATE_INDEX;
      index_notification.title =
          fmt::format("Created index on label {} on properties {}.", index_query->label_.name, properties_stringified);

      // TODO: not just storage + invalidate_plan_cache. Need a DB transaction (for replication)
      handler = [dba, label, properties_stringified = std::move(properties_stringified),
                 label_name = index_query->label_.name, properties = std::move(properties),
                 invalidate_plan_cache = std::move(invalidate_plan_cache)](Notification &index_notification) mutable {
        auto maybe_index_error =
            properties.empty() ? dba->CreateIndex(label) : dba->CreateIndex(label, std::move(properties));
        utils::OnScopeExit invalidator(invalidate_plan_cache);

        if (maybe_index_error.HasError()) {
          index_notification.code = NotificationCode::EXISTENT_INDEX;
          index_notification.title =
              fmt::format("Index on label {} on properties {} already exists.", label_name, properties_stringified);
          // ABORT?
        }
      };
      break;
    }
    case IndexQuery::Action::DROP: {
      index_notification.code = NotificationCode::DROP_INDEX;
      index_notification.title = fmt::format("Dropped index on label {} on properties {}.", index_query->label_.name,
                                             utils::Join(properties_string, ", "));
      // TODO: not just storage + invalidate_plan_cache. Need a DB transaction (for replication)
      handler = [dba, label, properties_stringified = std::move(properties_stringified),
                 label_name = index_query->label_.name, properties = std::move(properties),
                 invalidate_plan_cache = std::move(invalidate_plan_cache)](Notification &index_notification) mutable {
        auto maybe_index_error =
            properties.empty() ? dba->DropIndex(label) : dba->DropIndex(label, std::move(properties));
        utils::OnScopeExit invalidator(invalidate_plan_cache);

        if (maybe_index_error.HasError()) {
          index_notification.code = NotificationCode::NONEXISTENT_INDEX;
          index_notification.title =
              fmt::format("Index on label {} on properties {} doesn't exist.", label_name, properties_stringified);
        }
      };
      break;
    }
  }

  return PreparedQuery{
      {},
      std::move(parsed_query.required_privileges),
      [handler = std::move(handler), notifications, index_notification = std::move(index_notification)](
          AnyStream * /*stream*/, std::optional<int> /*unused*/) mutable {
        handler(index_notification);
        notifications->push_back(index_notification);
        return QueryHandlerResult::COMMIT;  // TODO: Will need to become COMMIT when we fix replication
      },
      RWType::W};
}

PreparedQuery PrepareEdgeIndexQuery(ParsedQuery parsed_query, bool in_explicit_transaction,
                                    std::vector<Notification> *notifications, CurrentDB &current_db) {
  if (in_explicit_transaction) {
    throw IndexInMulticommandTxException();
  }

  if (!current_db.db_acc_->get()->config().salient.items.properties_on_edges) {
    throw EdgeIndexDisabledPropertiesOnEdgesException();
  }

  auto *index_query = utils::Downcast<EdgeIndexQuery>(parsed_query.query);
  std::function<void(Notification &)> handler;

  MG_ASSERT(current_db.db_acc_, "Index query expects a current DB");
  auto &db_acc = *current_db.db_acc_;

  MG_ASSERT(current_db.db_transactional_accessor_, "Index query expects a current DB transaction");
  auto *dba = &*current_db.execution_db_accessor_;

  auto invalidate_plan_cache = [plan_cache = db_acc->plan_cache()] {
    plan_cache->WithLock([&](auto &cache) { cache.reset(); });
  };

  auto *storage = db_acc->storage();
  auto edge_type = storage->NameToEdgeType(index_query->edge_type_.name);

  std::vector<storage::PropertyId> properties;
  std::vector<std::string> properties_string;
  properties.reserve(index_query->properties_.size());
  properties_string.reserve(index_query->properties_.size());
  for (const auto &prop : index_query->properties_) {
    properties.push_back(storage->NameToProperty(prop.name));
    properties_string.push_back(prop.name);
  }

  if (properties.size() > 1) {
    // TODO(composite_index): extend to also apply for edge type indicies
    throw utils::NotYetImplemented("composite indices");
  }

  auto properties_stringified = utils::Join(properties_string, ", ");

  Notification index_notification(SeverityLevel::INFO);
  switch (index_query->action_) {
    case EdgeIndexQuery::Action::CREATE: {
      index_notification.code = NotificationCode::CREATE_INDEX;
      const auto &ix_properties = index_query->properties_;
      if (ix_properties.empty()) {
        index_notification.title = fmt::format("Created index on edge-type {}.", index_query->edge_type_.name);
      } else {
        index_notification.title = fmt::format("Created index on edge-type {} on property {}.",
                                               index_query->edge_type_.name, ix_properties.front().name);
      }

      handler = [dba, edge_type, label_name = index_query->edge_type_.name, global_index = index_query->global_,
                 properties_stringified = std::move(properties_stringified), properties = std::move(properties),
                 invalidate_plan_cache = std::move(invalidate_plan_cache)](Notification &index_notification) {
        MG_ASSERT(properties.size() <= 1U);

        const utils::BasicResult<storage::StorageIndexDefinitionError, void> maybe_index_error = std::invoke([&] {
          if (global_index) {
            if (properties.size() != 1) throw utils::BasicException("Missing property for global edge index.");
            return dba->CreateGlobalEdgeIndex(properties[0]);
          }
          return properties.empty() ? dba->CreateIndex(edge_type) : dba->CreateIndex(edge_type, properties[0]);
        });
        utils::OnScopeExit invalidator(invalidate_plan_cache);

        if (maybe_index_error.HasError()) {
          index_notification.code = NotificationCode::EXISTENT_INDEX;
          index_notification.title =
              fmt::format("Index on edge-type {} on properties {} already exists.", label_name, properties_stringified);
        }
      };
      break;
    }
    case EdgeIndexQuery::Action::DROP: {
      index_notification.code = NotificationCode::DROP_INDEX;
      index_notification.title = fmt::format("Dropped index on edge-type {}.", index_query->edge_type_.name);
      handler = [dba, edge_type, label_name = index_query->edge_type_.name, global_index = index_query->global_,
                 properties_stringified = std::move(properties_stringified), properties = std::move(properties),
                 invalidate_plan_cache = std::move(invalidate_plan_cache)](Notification &index_notification) {
        MG_ASSERT(properties.size() <= 1U);

        const utils::BasicResult<storage::StorageIndexDefinitionError, void> maybe_index_error = std::invoke([&] {
          if (global_index) {
            if (properties.size() != 1) throw utils::BasicException("Missing property for global edge index.");
            return dba->DropGlobalEdgeIndex(properties[0]);
          }
          return properties.empty() ? dba->DropIndex(edge_type) : dba->DropIndex(edge_type, properties[0]);
        });
        utils::OnScopeExit invalidator(invalidate_plan_cache);

        if (maybe_index_error.HasError()) {
          index_notification.code = NotificationCode::NONEXISTENT_INDEX;
          index_notification.title =
              fmt::format("Index on edge-type {} on {} doesn't exist.", label_name, properties_stringified);
        }
      };
      break;
    }
  }

  return PreparedQuery{
      {},
      std::move(parsed_query.required_privileges),
      [handler = std::move(handler), notifications, index_notification = std::move(index_notification)](
          AnyStream * /*stream*/, std::optional<int> /*unused*/) mutable {
        handler(index_notification);
        notifications->push_back(index_notification);
        return QueryHandlerResult::COMMIT;
      },
      RWType::W};
}

PreparedQuery PreparePointIndexQuery(ParsedQuery parsed_query, bool in_explicit_transaction,
                                     std::vector<Notification> *notifications, CurrentDB &current_db) {
  if (in_explicit_transaction) {
    throw IndexInMulticommandTxException();
  }

  auto *index_query = utils::Downcast<PointIndexQuery>(parsed_query.query);
  std::function<Notification(void)> handler;

  MG_ASSERT(current_db.db_acc_, "Index query expects a current DB");
  auto &db_acc = *current_db.db_acc_;

  MG_ASSERT(current_db.db_transactional_accessor_, "Index query expects a current DB transaction");
  auto *dba = &*current_db.execution_db_accessor_;

  auto const invalidate_plan_cache = [plan_cache = db_acc->plan_cache()] {
    plan_cache->WithLock([&](auto &cache) { cache.reset(); });
  };

  auto label_name = index_query->label_.name;
  auto prop_name = index_query->property_.name;
  auto *storage = db_acc->storage();

  switch (index_query->action_) {
    case PointIndexQuery::Action::CREATE: {
      handler = [label_name = std::move(label_name), prop_name = std::move(prop_name), dba, storage,
                 invalidate_plan_cache = std::move(invalidate_plan_cache)]() {
        Notification index_notification(SeverityLevel::INFO);
        index_notification.code = NotificationCode::CREATE_INDEX;
        index_notification.title = fmt::format("Created point index on label {}, property {}.", label_name, prop_name);

        auto label_id = storage->NameToLabel(label_name);
        auto prop_id = storage->NameToProperty(prop_name);

        auto maybe_index_error = dba->CreatePointIndex(label_id, prop_id);
        utils::OnScopeExit const invalidator(invalidate_plan_cache);

        if (maybe_index_error.HasError()) {
          index_notification.code = NotificationCode::EXISTENT_INDEX;
          index_notification.title =
              fmt::format("Point index on label {} and property {} already exists.", label_name, prop_name);
        }
        return index_notification;
      };
      break;
    }
    case PointIndexQuery::Action::DROP: {
      handler = [label_name = std::move(label_name), prop_name = std::move(prop_name), dba, storage,
                 invalidate_plan_cache = std::move(invalidate_plan_cache)]() {
        Notification index_notification(SeverityLevel::INFO);
        index_notification.code = NotificationCode::DROP_INDEX;
        index_notification.title = fmt::format("Dropped point index on label {}, property {}.", label_name, prop_name);

        auto label_id = storage->NameToLabel(label_name);
        auto prop_id = storage->NameToProperty(prop_name);

        auto maybe_index_error = dba->DropPointIndex(label_id, prop_id);
        utils::OnScopeExit const invalidator(invalidate_plan_cache);

        if (maybe_index_error.HasError()) {
          index_notification.code = NotificationCode::NONEXISTENT_INDEX;
          index_notification.title =
              fmt::format("Point index on label {} and property {} doesn't exist.", label_name, prop_name);
        }
        return index_notification;
      };
      break;
    }
  }

  return PreparedQuery{
      {},
      std::move(parsed_query.required_privileges),
      [handler = std::move(handler), notifications](AnyStream * /*stream*/, std::optional<int> /*unused*/) mutable {
        notifications->push_back(handler());
        return QueryHandlerResult::COMMIT;
      },
      RWType::W};
}

PreparedQuery PrepareVectorIndexQuery(ParsedQuery parsed_query, bool in_explicit_transaction,
                                      std::vector<Notification> *notifications, CurrentDB &current_db) {
  if (in_explicit_transaction) {
    throw IndexInMulticommandTxException();
  }

  auto *vector_index_query = utils::Downcast<VectorIndexQuery>(parsed_query.query);
  std::function<Notification(void)> handler;

  MG_ASSERT(current_db.db_acc_, "Index query expects a current DB");
  auto &db_acc = *current_db.db_acc_;

  MG_ASSERT(current_db.db_transactional_accessor_, "Index query expects a current DB transaction");
  auto *dba = &*current_db.execution_db_accessor_;

  auto const invalidate_plan_cache = [plan_cache = db_acc->plan_cache()] {
    plan_cache->WithLock([&](auto &cache) { cache.reset(); });
  };

  auto index_name = vector_index_query->index_name_;
  auto label_name = vector_index_query->label_.name;
  auto prop_name = vector_index_query->property_.name;
  auto config = vector_index_query->configs_;
  auto *storage = db_acc->storage();
  switch (vector_index_query->action_) {
    case VectorIndexQuery::Action::CREATE: {
      const EvaluationContext evaluation_context{.timestamp = QueryTimestamp(), .parameters = parsed_query.parameters};
      auto evaluator = PrimitiveLiteralExpressionEvaluator{evaluation_context};
      auto vector_index_config = ParseVectorIndexConfigMap(config, evaluator);
      handler = [dba, storage, vector_index_config, invalidate_plan_cache = std::move(invalidate_plan_cache),
                 query_parameters = std::move(parsed_query.parameters), index_name = std::move(index_name),
                 label_name = std::move(label_name), prop_name = std::move(prop_name)]() {
        Notification index_notification(SeverityLevel::INFO);
        index_notification.code = NotificationCode::CREATE_INDEX;
        index_notification.title = fmt::format("Created vector index on label {}, property {}.", label_name, prop_name);
        auto label_id = storage->NameToLabel(label_name);
        auto prop_id = storage->NameToProperty(prop_name);
        auto maybe_error = dba->CreateVectorIndex(storage::VectorIndexSpec{
            .index_name = index_name,
            .label = label_id,
            .property = prop_id,
            .metric_kind = vector_index_config.metric,
            .dimension = vector_index_config.dimension,
            .resize_coefficient = vector_index_config.resize_coefficient,
            .capacity = vector_index_config.capacity,
        });
        utils::OnScopeExit const invalidator(invalidate_plan_cache);
        if (maybe_error.HasError()) {
          index_notification.code = NotificationCode::EXISTENT_INDEX;
          index_notification.title =
              fmt::format("Vector index on label {} and property {} already exists.", label_name, prop_name);
        }
        return index_notification;
      };
      break;
    }
    case VectorIndexQuery::Action::DROP: {
      handler = [dba, invalidate_plan_cache = std::move(invalidate_plan_cache), index_name = std::move(index_name)]() {
        Notification index_notification(SeverityLevel::INFO);
        index_notification.code = NotificationCode::DROP_INDEX;
        index_notification.title = fmt::format("Dropped vector index {}.", index_name);

        auto maybe_index_error = dba->DropVectorIndex(index_name);
        utils::OnScopeExit const invalidator(invalidate_plan_cache);
        if (maybe_index_error.HasError()) {
          index_notification.code = NotificationCode::NONEXISTENT_INDEX;
          index_notification.title = fmt::format("Vector index {} doesn't exist.", index_name);
        }
        return index_notification;
      };
      break;
    }
  }

  return PreparedQuery{
      {},
      std::move(parsed_query.required_privileges),
      [handler = std::move(handler), notifications](AnyStream * /*stream*/, std::optional<int> /*unused*/) mutable {
        notifications->push_back(handler());
        return QueryHandlerResult::COMMIT;
      },
      RWType::W};
}

PreparedQuery PrepareTextIndexQuery(ParsedQuery parsed_query, bool in_explicit_transaction,
                                    std::vector<Notification> *notifications, CurrentDB &current_db) {
  if (in_explicit_transaction) {
    throw IndexInMulticommandTxException();
  }

  auto *text_index_query = utils::Downcast<TextIndexQuery>(parsed_query.query);
  std::function<void(Notification &)> handler;

  // TODO: we will need transaction for replication
  MG_ASSERT(current_db.db_acc_, "Text index query expects a current DB");
  auto &db_acc = *current_db.db_acc_;

  MG_ASSERT(current_db.db_transactional_accessor_, "Text index query expects a current DB transaction");
  auto *dba = &*current_db.execution_db_accessor_;

  // Creating an index influences computed plan costs.
  auto invalidate_plan_cache = [plan_cache = db_acc->plan_cache()] {
    plan_cache->WithLock([&](auto &cache) { cache.reset(); });
  };

  auto *storage = db_acc->storage();
  auto label = storage->NameToLabel(text_index_query->label_.name);
  auto &index_name = text_index_query->index_name_;

  Notification index_notification(SeverityLevel::INFO);
  switch (text_index_query->action_) {
    case TextIndexQuery::Action::CREATE: {
      index_notification.code = NotificationCode::CREATE_INDEX;
      index_notification.title = fmt::format("Created text index on label {}.", text_index_query->label_.name);
      // TODO: not just storage + invalidate_plan_cache. Need a DB transaction (for replication)
      handler = [dba, label, index_name,
                 invalidate_plan_cache = std::move(invalidate_plan_cache)](Notification &index_notification) {
        if (!flags::AreExperimentsEnabled(flags::Experiments::TEXT_SEARCH)) {
          throw TextSearchDisabledException();
        }
        dba->CreateTextIndex(index_name, label);
        utils::OnScopeExit invalidator(invalidate_plan_cache);
      };
      break;
    }
    case TextIndexQuery::Action::DROP: {
      index_notification.code = NotificationCode::DROP_INDEX;
      index_notification.title = fmt::format("Dropped text index on label {}.", text_index_query->label_.name);
      // TODO: not just storage + invalidate_plan_cache. Need a DB transaction (for replication)
      handler = [dba, index_name,
                 invalidate_plan_cache = std::move(invalidate_plan_cache)](Notification &index_notification) {
        if (!flags::AreExperimentsEnabled(flags::Experiments::TEXT_SEARCH)) {
          throw TextSearchDisabledException();
        }
        dba->DropTextIndex(index_name);
        utils::OnScopeExit invalidator(invalidate_plan_cache);
      };
      break;
    }
  }

  return PreparedQuery{
      {},
      std::move(parsed_query.required_privileges),
      [handler = std::move(handler), notifications, index_notification = std::move(index_notification)](
          AnyStream * /*stream*/, std::optional<int> /*unused*/) mutable {
        handler(index_notification);
        notifications->push_back(index_notification);
        return QueryHandlerResult::COMMIT;  // TODO: Will need to become COMMIT when we fix replication
      },
      RWType::W};
}

#ifdef MG_ENTERPRISE
PreparedQuery PrepareTtlQuery(ParsedQuery parsed_query, bool in_explicit_transaction,
                              std::vector<Notification> *notifications, CurrentDB &current_db,
                              InterpreterContext *interpreter_context) {
  if (!license::global_license_checker.IsEnterpriseValidFast()) {
    throw QueryRuntimeException(
        license::LicenseCheckErrorToString(license::LicenseCheckError::NOT_ENTERPRISE_LICENSE, "TTL"));
  }

  if (in_explicit_transaction) {
    throw TtlInMulticommandTxException();
  }

  auto *ttl_query = utils::Downcast<TtlQuery>(parsed_query.query);
  std::function<void(Notification &)> handler;

  MG_ASSERT(current_db.db_acc_, "Time to live query expects a current DB");
  auto db_acc = *current_db.db_acc_;

  MG_ASSERT(current_db.db_transactional_accessor_, "Time to live query expects a current DB transaction");
  auto *dba = &*current_db.execution_db_accessor_;

  auto *storage = db_acc->storage();
  auto label = storage->NameToLabel("TTL");
  auto prop = storage->NameToProperty("ttl");

  auto invalidate_plan_cache = [plan_cache = db_acc->plan_cache()] {
    plan_cache->WithLock([&](auto &cache) { cache.reset(); });
  };

  Notification notification(SeverityLevel::INFO);
  switch (ttl_query->type_) {
    case TtlQuery::Type::ENABLE: {
      auto evaluation_context = EvaluationContext{.timestamp = QueryTimestamp(), .parameters = parsed_query.parameters};
      auto evaluator = PrimitiveLiteralExpressionEvaluator{evaluation_context};
      try {
        std::string info;
        std::string period;
        if (ttl_query->period_) {
          period = ttl_query->period_->Accept(evaluator).ValueString();
        }
        std::string start_time;
        if (ttl_query->specific_time_) {
          start_time = ttl_query->specific_time_->Accept(evaluator).ValueString();
        }
        auto ttl_info = ttl::TtlInfo{period, start_time};
        if (interpreter_context->repl_state.ReadLock()->IsReplica()) {
          // Special case for REPLICA
          info = "TTL configured. Background job will not run, since instance is REPLICA.";
        } else {
          // TTL could already be configured; use the present config if no user-defined config
          info = "Starting time-to-live worker. Will be executed";
          if (ttl_info)
            info += ttl_info.ToString();
          else if (db_acc->ttl().Config())
            info += db_acc->ttl().Config().ToString();
        }

        bool run_edge_ttl = db_acc->config().salient.items.properties_on_edges &&
                            db_acc->GetStorageMode() != storage::StorageMode::ON_DISK_TRANSACTIONAL;

        handler = [db_acc = std::move(db_acc), dba, label, prop, ttl_info, interpreter_context, info = std::move(info),
                   invalidate_plan_cache = std::move(invalidate_plan_cache),
                   run_edge_ttl](Notification &notification) mutable {
          auto &ttl = db_acc->ttl();

          if (!ttl.Enabled()) {
            (void)dba->CreateIndex(
                label, std::vector{prop});  // Only way to fail is to try to create an already existant index
            if (run_edge_ttl) {
              (void)dba->CreateGlobalEdgeIndex(prop);  // Only way to fail is to try to create an already existant index
            }
            ttl.Enable();
            std::invoke(invalidate_plan_cache);
          }
          if (ttl_info) ttl.Configure(ttl_info);
          ttl.Setup(std::move(db_acc), interpreter_context, run_edge_ttl);

          notification.code = NotificationCode::ENABLE_TTL;
          notification.title = info;
        };
      } catch (const ttl::TtlException &e) {
        throw utils::BasicException(e.what());
      }
      break;
    }
    case TtlQuery::Type::DISABLE: {
      // TODO: not just storage + invalidate_plan_cache. Need a DB transaction (for replication)
      handler = [db_acc = std::move(db_acc), dba, label, prop,
                 invalidate_plan_cache = std::move(invalidate_plan_cache)](Notification &notification) mutable {
        (void)dba->DropIndex(label, std::vector{prop});  // Only way to fail is to try to drop a non-existant index
        if (db_acc->config().salient.items.properties_on_edges) {
          (void)dba->DropGlobalEdgeIndex(prop);  // Only way to fail is to try to drop a non-existant index
        }
        const utils::OnScopeExit invalidator(invalidate_plan_cache);
        db_acc->ttl().Disable();
        notification.code = NotificationCode::DISABLE_TTL;
        notification.title = fmt::format("Disabled time-to-live feature.");
      };
      break;
    }
    case TtlQuery::Type::STOP: {
      handler = [db_acc = std::move(db_acc)](Notification &notification) mutable {
        db_acc->ttl().Stop();
        notification.code = NotificationCode::STOP_TTL;
        notification.title = fmt::format("Stopped time-to-live worker.");
      };
      break;
    }
    default: {
      DMG_ASSERT(false, "Unknown ttl query type");
    }
  }

  return PreparedQuery{{},
                       std::move(parsed_query.required_privileges),
                       [handler = std::move(handler), notifications, notification = std::move(notification)](
                           AnyStream * /*stream*/, std::optional<int> /*unused*/) mutable {
                         handler(notification);
                         notifications->push_back(notification);
                         return QueryHandlerResult::COMMIT;  // TODO: Will need to become COMMIT when we fix replication
                       },
                       RWType::NONE};
}
#endif

PreparedQuery PrepareAuthQuery(ParsedQuery parsed_query, bool in_explicit_transaction,
                               InterpreterContext *interpreter_context, Interpreter &interpreter) {
  if (in_explicit_transaction) {
    throw UserModificationInMulticommandTxException();
  }

  auto *auth_query = utils::Downcast<AuthQuery>(parsed_query.query);

  auto callback = HandleAuthQuery(auth_query, interpreter_context, parsed_query.parameters, interpreter);

  return PreparedQuery{
      std::move(callback.header), std::move(parsed_query.required_privileges),
      [handler = std::move(callback.fn), pull_plan = std::shared_ptr<PullPlanVector>(nullptr)](  // NOLINT
          AnyStream *stream, std::optional<int> n) mutable -> std::optional<QueryHandlerResult> {
        if (!pull_plan) {
          // Run the specific query
          auto results = handler();
          pull_plan = std::make_shared<PullPlanVector>(std::move(results));
        }

        if (pull_plan->Pull(stream, n)) {
          return QueryHandlerResult::COMMIT;
        }
        return std::nullopt;
      },
      RWType::NONE};
}

PreparedQuery PrepareReplicationQuery(
    ParsedQuery parsed_query, bool in_explicit_transaction, std::vector<Notification> *notifications,
    ReplicationQueryHandler &replication_query_handler, CurrentDB & /*current_db*/, const InterpreterConfig &config
#ifdef MG_ENTERPRISE
    ,
    std::optional<std::reference_wrapper<coordination::CoordinatorState>> coordinator_state
#endif
) {
  if (in_explicit_transaction) {
    throw ReplicationModificationInMulticommandTxException();
  }

  auto *replication_query = utils::Downcast<ReplicationQuery>(parsed_query.query);
  auto callback = HandleReplicationQuery(replication_query, parsed_query.parameters, replication_query_handler, config,
                                         notifications
#ifdef MG_ENTERPRISE
                                         ,
                                         coordinator_state
#endif
  );

  return PreparedQuery{callback.header, std::move(parsed_query.required_privileges),
                       [callback_fn = std::move(callback.fn), pull_plan = std::shared_ptr<PullPlanVector>{nullptr}](
                           AnyStream *stream, std::optional<int> n) mutable -> std::optional<QueryHandlerResult> {
                         if (UNLIKELY(!pull_plan)) {
                           pull_plan = std::make_shared<PullPlanVector>(callback_fn());
                         }

                         if (pull_plan->Pull(stream, n)) {
                           return QueryHandlerResult::COMMIT;
                         }
                         return std::nullopt;
                       },
                       RWType::NONE};
  // False positive report for the std::make_shared above
  // NOLINTNEXTLINE(clang-analyzer-cplusplus.NewDeleteLeaks)
}
PreparedQuery PrepareReplicationInfoQuery(ParsedQuery parsed_query, bool in_explicit_transaction,
                                          ReplicationQueryHandler &replication_query_handler) {
  if (in_explicit_transaction) {
    throw ReplicationModificationInMulticommandTxException();
  }

  auto *replication_query = utils::Downcast<ReplicationInfoQuery>(parsed_query.query);
  auto callback = HandleReplicationInfoQuery(replication_query, replication_query_handler);

  return PreparedQuery{callback.header, std::move(parsed_query.required_privileges),
                       [callback_fn = std::move(callback.fn), pull_plan = std::shared_ptr<PullPlanVector>{nullptr}](
                           AnyStream *stream, std::optional<int> n) mutable -> std::optional<QueryHandlerResult> {
                         if (UNLIKELY(!pull_plan)) {
                           pull_plan = std::make_shared<PullPlanVector>(callback_fn());
                         }

                         if (pull_plan->Pull(stream, n)) {
                           return QueryHandlerResult::COMMIT;
                         }
                         return std::nullopt;
                       },
                       RWType::NONE};
  // False positive report for the std::make_shared above
  // NOLINTNEXTLINE(clang-analyzer-cplusplus.NewDeleteLeaks)
}

#ifdef MG_ENTERPRISE
PreparedQuery PrepareCoordinatorQuery(ParsedQuery parsed_query, bool in_explicit_transaction,
                                      std::vector<Notification> *notifications,
                                      coordination::CoordinatorState &coordinator_state,
                                      const InterpreterConfig &config) {
  if (in_explicit_transaction) {
    throw CoordinatorModificationInMulticommandTxException();
  }

  auto *coordinator_query = utils::Downcast<CoordinatorQuery>(parsed_query.query);
  auto callback =
      HandleCoordinatorQuery(coordinator_query, parsed_query.parameters, &coordinator_state, config, notifications);

  return PreparedQuery{callback.header, std::move(parsed_query.required_privileges),
                       [callback_fn = std::move(callback.fn), pull_plan = std::shared_ptr<PullPlanVector>{nullptr}](
                           AnyStream *stream, std::optional<int> n) mutable -> std::optional<QueryHandlerResult> {
                         if (UNLIKELY(!pull_plan)) {
                           pull_plan = std::make_shared<PullPlanVector>(callback_fn());
                         }

                         if (pull_plan->Pull(stream, n)) [[likely]] {
                           return QueryHandlerResult::COMMIT;
                         }
                         return std::nullopt;
                       },
                       RWType::NONE};
  // False positive report for the std::make_shared above
  // NOLINTNEXTLINE(clang-analyzer-cplusplus.NewDeleteLeaks)
}
#endif

PreparedQuery PrepareLockPathQuery(ParsedQuery parsed_query, bool in_explicit_transaction, CurrentDB &current_db) {
  if (in_explicit_transaction) {
    throw LockPathModificationInMulticommandTxException();
  }

  MG_ASSERT(current_db.db_acc_, "Lock Path query expects a current DB");
  storage::Storage *storage = current_db.db_acc_->get()->storage();

  if (storage->GetStorageMode() == storage::StorageMode::ON_DISK_TRANSACTIONAL) {
    throw LockPathDisabledOnDiskStorage();
  }

  auto *lock_path_query = utils::Downcast<LockPathQuery>(parsed_query.query);

  return PreparedQuery{
      {"STATUS"},
      std::move(parsed_query.required_privileges),
      [storage, action = lock_path_query->action_](AnyStream *stream,
                                                   std::optional<int> n) -> std::optional<QueryHandlerResult> {
        auto *mem_storage = static_cast<storage::InMemoryStorage *>(storage);
        std::vector<std::vector<TypedValue>> status;
        std::string res;

        switch (action) {
          case LockPathQuery::Action::LOCK_PATH: {
            const auto lock_success = mem_storage->LockPath();
            if (lock_success.HasError()) [[unlikely]] {
              throw QueryRuntimeException("Failed to lock the data directory");
            }
            res = lock_success.GetValue() ? "Data directory is now locked." : "Data directory is already locked.";
            break;
          }
          case LockPathQuery::Action::UNLOCK_PATH: {
            const auto unlock_success = mem_storage->UnlockPath();
            if (unlock_success.HasError()) [[unlikely]] {
              throw QueryRuntimeException("Failed to unlock the data directory");
            }
            res = unlock_success.GetValue() ? "Data directory is now unlocked." : "Data directory is already unlocked.";
            break;
          }
          case LockPathQuery::Action::STATUS: {
            const auto locked_status = mem_storage->IsPathLocked();
            if (locked_status.HasError()) [[unlikely]] {
              throw QueryRuntimeException("Failed to access the data directory");
            }
            res = locked_status.GetValue() ? "Data directory is locked." : "Data directory is unlocked.";
            break;
          }
        }

        status.emplace_back(std::vector<TypedValue>{TypedValue(res)});
        auto pull_plan = std::make_shared<PullPlanVector>(std::move(status));
        if (pull_plan->Pull(stream, n)) {
          return QueryHandlerResult::COMMIT;
        }
        return std::nullopt;
      },
      RWType::NONE};
}

PreparedQuery PrepareFreeMemoryQuery(ParsedQuery parsed_query, bool in_explicit_transaction, CurrentDB &current_db) {
  if (in_explicit_transaction) {
    throw FreeMemoryModificationInMulticommandTxException();
  }

  MG_ASSERT(current_db.db_acc_, "Free Memory query expects a current DB");
  storage::Storage *storage = current_db.db_acc_->get()->storage();

  if (storage->GetStorageMode() == storage::StorageMode::ON_DISK_TRANSACTIONAL) {
    throw FreeMemoryDisabledOnDiskStorage();
  }

  return PreparedQuery{{},
                       std::move(parsed_query.required_privileges),
                       [storage](AnyStream *stream, std::optional<int> n) -> std::optional<QueryHandlerResult> {
                         storage->FreeMemory();
                         memory::PurgeUnusedMemory();
                         return QueryHandlerResult::COMMIT;
                       },
                       RWType::NONE};
}

PreparedQuery PrepareShowConfigQuery(ParsedQuery parsed_query, bool in_explicit_transaction) {
  if (in_explicit_transaction) {
    throw ShowConfigModificationInMulticommandTxException();
  }

  auto callback = HandleConfigQuery();

  return PreparedQuery{std::move(callback.header), std::move(parsed_query.required_privileges),
                       [callback_fn = std::move(callback.fn), pull_plan = std::shared_ptr<PullPlanVector>{nullptr}](
                           AnyStream *stream, std::optional<int> n) mutable -> std::optional<QueryHandlerResult> {
                         if (!pull_plan) [[unlikely]] {
                           pull_plan = std::make_shared<PullPlanVector>(callback_fn());
                         }

                         if (pull_plan->Pull(stream, n)) {
                           return QueryHandlerResult::COMMIT;
                         }
                         return std::nullopt;
                       },
                       RWType::NONE};
}

TriggerEventType ToTriggerEventType(const TriggerQuery::EventType event_type) {
  switch (event_type) {
    case TriggerQuery::EventType::ANY:
      return TriggerEventType::ANY;

    case TriggerQuery::EventType::CREATE:
      return TriggerEventType::CREATE;

    case TriggerQuery::EventType::VERTEX_CREATE:
      return TriggerEventType::VERTEX_CREATE;

    case TriggerQuery::EventType::EDGE_CREATE:
      return TriggerEventType::EDGE_CREATE;

    case TriggerQuery::EventType::DELETE:
      return TriggerEventType::DELETE;

    case TriggerQuery::EventType::VERTEX_DELETE:
      return TriggerEventType::VERTEX_DELETE;

    case TriggerQuery::EventType::EDGE_DELETE:
      return TriggerEventType::EDGE_DELETE;

    case TriggerQuery::EventType::UPDATE:
      return TriggerEventType::UPDATE;

    case TriggerQuery::EventType::VERTEX_UPDATE:
      return TriggerEventType::VERTEX_UPDATE;

    case TriggerQuery::EventType::EDGE_UPDATE:
      return TriggerEventType::EDGE_UPDATE;
  }
}

Callback CreateTrigger(TriggerQuery *trigger_query, const storage::PropertyValue::map_t &user_parameters,
                       TriggerStore *trigger_store, InterpreterContext *interpreter_context, DbAccessor *dba,
                       std::shared_ptr<QueryUserOrRole> user_or_role) {
  // Make a copy of the user and pass it to the subsystem
  auto owner = interpreter_context->auth_checker->GenQueryUser(user_or_role->username(), user_or_role->rolename());
  return {{},
          [trigger_name = std::move(trigger_query->trigger_name_),
           trigger_statement = std::move(trigger_query->statement_), event_type = trigger_query->event_type_,
           before_commit = trigger_query->before_commit_, trigger_store, interpreter_context, dba, user_parameters,
           owner = std::move(owner)]() mutable -> std::vector<std::vector<TypedValue>> {
            trigger_store->AddTrigger(
                std::move(trigger_name), trigger_statement, user_parameters, ToTriggerEventType(event_type),
                before_commit ? TriggerPhase::BEFORE_COMMIT : TriggerPhase::AFTER_COMMIT,
                &interpreter_context->ast_cache, dba, interpreter_context->config.query, std::move(owner));
            memgraph::metrics::IncrementCounter(memgraph::metrics::TriggersCreated);
            return {};
          }};
}

Callback DropTrigger(TriggerQuery *trigger_query, TriggerStore *trigger_store) {
  return {{},
          [trigger_name = std::move(trigger_query->trigger_name_),
           trigger_store]() -> std::vector<std::vector<TypedValue>> {
            trigger_store->DropTrigger(trigger_name);
            return {};
          }};
}

Callback ShowTriggers(TriggerStore *trigger_store) {
  return {{"trigger name", "statement", "event type", "phase", "owner"}, [trigger_store] {
            std::vector<std::vector<TypedValue>> results;
            auto trigger_infos = trigger_store->GetTriggerInfo();
            results.reserve(trigger_infos.size());
            for (auto &trigger_info : trigger_infos) {
              std::vector<TypedValue> typed_trigger_info;
              typed_trigger_info.reserve(4);
              typed_trigger_info.emplace_back(std::move(trigger_info.name));
              typed_trigger_info.emplace_back(std::move(trigger_info.statement));
              typed_trigger_info.emplace_back(TriggerEventTypeToString(trigger_info.event_type));
              typed_trigger_info.emplace_back(trigger_info.phase == TriggerPhase::BEFORE_COMMIT ? "BEFORE COMMIT"
                                                                                                : "AFTER COMMIT");
              typed_trigger_info.emplace_back(trigger_info.owner.has_value() ? TypedValue{*trigger_info.owner}
                                                                             : TypedValue{});

              results.push_back(std::move(typed_trigger_info));
            }

            return results;
          }};
}

PreparedQuery PrepareTriggerQuery(ParsedQuery parsed_query, bool in_explicit_transaction,
                                  std::vector<Notification> *notifications, CurrentDB &current_db,
                                  InterpreterContext *interpreter_context,
                                  std::shared_ptr<QueryUserOrRole> user_or_role) {
  if (in_explicit_transaction) {
    throw TriggerModificationInMulticommandTxException();
  }

  MG_ASSERT(current_db.db_acc_, "Trigger query expects a current DB");
  TriggerStore *trigger_store = current_db.db_acc_->get()->trigger_store();
  MG_ASSERT(current_db.execution_db_accessor_, "Trigger query expects a current DB transaction");
  DbAccessor *dba = &*current_db.execution_db_accessor_;

  auto *trigger_query = utils::Downcast<TriggerQuery>(parsed_query.query);
  MG_ASSERT(trigger_query);

  std::optional<Notification> trigger_notification;

  auto callback = std::invoke([trigger_query, trigger_store, interpreter_context, dba,
                               user_parameters = parsed_query.user_parameters, owner = std::move(user_or_role),
                               &trigger_notification]() mutable {
    switch (trigger_query->action_) {
      case TriggerQuery::Action::CREATE_TRIGGER:
        trigger_notification.emplace(SeverityLevel::INFO, NotificationCode::CREATE_TRIGGER,
                                     fmt::format("Created trigger {}.", trigger_query->trigger_name_));
        return CreateTrigger(trigger_query, user_parameters, trigger_store, interpreter_context, dba, std::move(owner));
      case TriggerQuery::Action::DROP_TRIGGER:
        trigger_notification.emplace(SeverityLevel::INFO, NotificationCode::DROP_TRIGGER,
                                     fmt::format("Dropped trigger {}.", trigger_query->trigger_name_));
        return DropTrigger(trigger_query, trigger_store);
      case TriggerQuery::Action::SHOW_TRIGGERS:
        return ShowTriggers(trigger_store);
    }
  });

  return PreparedQuery{std::move(callback.header), std::move(parsed_query.required_privileges),
                       [callback_fn = std::move(callback.fn), pull_plan = std::shared_ptr<PullPlanVector>{nullptr},
                        trigger_notification = std::move(trigger_notification), notifications](
                           AnyStream *stream, std::optional<int> n) mutable -> std::optional<QueryHandlerResult> {
                         if (UNLIKELY(!pull_plan)) {
                           pull_plan = std::make_shared<PullPlanVector>(callback_fn());
                         }

                         if (pull_plan->Pull(stream, n)) {
                           if (trigger_notification) {
                             notifications->push_back(std::move(*trigger_notification));
                           }
                           return QueryHandlerResult::COMMIT;
                         }
                         return std::nullopt;
                       },
                       RWType::NONE};
  // False positive report for the std::make_shared above
  // NOLINTNEXTLINE(clang-analyzer-cplusplus.NewDeleteLeaks)
}

PreparedQuery PrepareStreamQuery(ParsedQuery parsed_query, bool in_explicit_transaction,
                                 std::vector<Notification> *notifications, CurrentDB &current_db,
                                 InterpreterContext *interpreter_context,
                                 std::shared_ptr<QueryUserOrRole> user_or_role) {
  if (in_explicit_transaction) {
    throw StreamQueryInMulticommandTxException();
  }

  MG_ASSERT(current_db.db_acc_, "Stream query expects a current DB");
  auto &db_acc = *current_db.db_acc_;

  auto *stream_query = utils::Downcast<StreamQuery>(parsed_query.query);
  MG_ASSERT(stream_query);
  auto callback = HandleStreamQuery(stream_query, parsed_query.parameters, db_acc, interpreter_context,
                                    std::move(user_or_role), notifications);

  return PreparedQuery{std::move(callback.header), std::move(parsed_query.required_privileges),
                       [callback_fn = std::move(callback.fn), pull_plan = std::shared_ptr<PullPlanVector>{nullptr}](
                           AnyStream *stream, std::optional<int> n) mutable -> std::optional<QueryHandlerResult> {
                         if (UNLIKELY(!pull_plan)) {
                           pull_plan = std::make_shared<PullPlanVector>(callback_fn());
                         }

                         if (pull_plan->Pull(stream, n)) {
                           return QueryHandlerResult::COMMIT;
                         }
                         return std::nullopt;
                       },
                       RWType::NONE};
  // False positive report for the std::make_shared above
  // NOLINTNEXTLINE(clang-analyzer-cplusplus.NewDeleteLeaks)
}

constexpr auto ToStorageIsolationLevel(const IsolationLevelQuery::IsolationLevel isolation_level) noexcept {
  switch (isolation_level) {
    case IsolationLevelQuery::IsolationLevel::SNAPSHOT_ISOLATION:
      return storage::IsolationLevel::SNAPSHOT_ISOLATION;
    case IsolationLevelQuery::IsolationLevel::READ_COMMITTED:
      return storage::IsolationLevel::READ_COMMITTED;
    case IsolationLevelQuery::IsolationLevel::READ_UNCOMMITTED:
      return storage::IsolationLevel::READ_UNCOMMITTED;
  }
}

constexpr auto ToStorageMode(const StorageModeQuery::StorageMode storage_mode) noexcept {
  switch (storage_mode) {
    case StorageModeQuery::StorageMode::IN_MEMORY_TRANSACTIONAL:
      return storage::StorageMode::IN_MEMORY_TRANSACTIONAL;
    case StorageModeQuery::StorageMode::IN_MEMORY_ANALYTICAL:
      return storage::StorageMode::IN_MEMORY_ANALYTICAL;
    case StorageModeQuery::StorageMode::ON_DISK_TRANSACTIONAL:
      return storage::StorageMode::ON_DISK_TRANSACTIONAL;
  }
}

constexpr auto ToEdgeImportMode(const EdgeImportModeQuery::Status status) noexcept {
  if (status == EdgeImportModeQuery::Status::ACTIVE) {
    return storage::EdgeImportMode::ACTIVE;
  }
  return storage::EdgeImportMode::INACTIVE;
}

bool SwitchingFromInMemoryToDisk(storage::StorageMode current_mode, storage::StorageMode next_mode) {
  return (current_mode == storage::StorageMode::IN_MEMORY_TRANSACTIONAL ||
          current_mode == storage::StorageMode::IN_MEMORY_ANALYTICAL) &&
         next_mode == storage::StorageMode::ON_DISK_TRANSACTIONAL;
}

bool SwitchingFromDiskToInMemory(storage::StorageMode current_mode, storage::StorageMode next_mode) {
  return current_mode == storage::StorageMode::ON_DISK_TRANSACTIONAL &&
         (next_mode == storage::StorageMode::IN_MEMORY_TRANSACTIONAL ||
          next_mode == storage::StorageMode::IN_MEMORY_ANALYTICAL);
}

PreparedQuery PrepareIsolationLevelQuery(ParsedQuery parsed_query, const bool in_explicit_transaction,
                                         CurrentDB &current_db, Interpreter *interpreter) {
  if (in_explicit_transaction) {
    throw IsolationLevelModificationInMulticommandTxException();
  }

  auto *isolation_level_query = utils::Downcast<IsolationLevelQuery>(parsed_query.query);
  MG_ASSERT(isolation_level_query);

  const auto isolation_level = ToStorageIsolationLevel(isolation_level_query->isolation_level_);
  MG_ASSERT(current_db.db_acc_, "Storage Isolation Level query expects a current DB");
  storage::Storage *storage = current_db.db_acc_->get()->storage();
  if (storage->GetStorageMode() == storage::StorageMode::IN_MEMORY_ANALYTICAL) {
    throw IsolationLevelModificationInAnalyticsException();
  }
  if (storage->GetStorageMode() == storage::StorageMode::ON_DISK_TRANSACTIONAL &&
      isolation_level != storage::IsolationLevel::SNAPSHOT_ISOLATION) {
    throw IsolationLevelModificationInDiskTransactionalException();
  }

  std::function<void()> callback;
  switch (isolation_level_query->isolation_level_scope_) {
    case IsolationLevelQuery::IsolationLevelScope::GLOBAL: {
      callback = [storage, isolation_level] {
        if (auto res = storage->SetIsolationLevel(isolation_level); res.HasError()) {
          throw utils::BasicException("Failed setting global isolation level");
        }
      };
      break;
    }
    case IsolationLevelQuery::IsolationLevelScope::SESSION: {
      callback = [interpreter, isolation_level] { interpreter->SetSessionIsolationLevel(isolation_level); };
      break;
    }
    case IsolationLevelQuery::IsolationLevelScope::NEXT: {
      callback = [interpreter, isolation_level] { interpreter->SetNextTransactionIsolationLevel(isolation_level); };
      break;
    }
  }

  return PreparedQuery{{},
                       std::move(parsed_query.required_privileges),
                       [callback = std::move(callback)](AnyStream * /*stream*/,
                                                        std::optional<int> /*n*/) -> std::optional<QueryHandlerResult> {
                         callback();
                         return QueryHandlerResult::COMMIT;
                       },
                       RWType::NONE};
}

Callback SwitchMemoryDevice(storage::StorageMode current_mode, storage::StorageMode requested_mode,
                            memgraph::dbms::DatabaseAccess &db) {
  Callback callback;
  callback.fn = [current_mode, requested_mode, &db]() mutable {
    if (current_mode == requested_mode) {
      return std::vector<std::vector<TypedValue>>();
    }
    if (SwitchingFromDiskToInMemory(current_mode, requested_mode)) {
      throw utils::BasicException(
          "You cannot switch from the on-disk storage mode to an in-memory storage mode while the database is running. "
          "To make the switch, delete the data directory and restart the database. Once restarted, Memgraph will "
          "automatically start in the default in-memory transactional storage mode.");
    }
    if (SwitchingFromInMemoryToDisk(current_mode, requested_mode)) {
      if (!db.try_exclusively([](auto &in) {
            if (!in.streams()->GetStreamInfo().empty()) {
              throw utils::BasicException(
                  "You cannot switch from an in-memory storage mode to the on-disk storage mode when there are "
                  "associated streams. Drop all streams and retry.");
            }

            if (!in.trigger_store()->GetTriggerInfo().empty()) {
              throw utils::BasicException(
                  "You cannot switch from an in-memory storage mode to the on-disk storage mode when there are "
                  "associated triggers. Drop all triggers and retry.");
            }

            std::unique_lock main_guard{in.storage()->main_lock_};  // do we need this?
            if (auto vertex_cnt_approx = in.storage()->GetBaseInfo().vertex_count; vertex_cnt_approx > 0) {
              throw utils::BasicException(
                  "You cannot switch from an in-memory storage mode to the on-disk storage mode when the database "
                  "contains data. Delete all entries from the database, run FREE MEMORY and then repeat this "
                  "query. ");
            }
            main_guard.unlock();
            in.SwitchToOnDisk();
          })) {  // Try exclusively failed
        throw utils::BasicException(
            "You cannot switch from an in-memory storage mode to the on-disk storage mode when there are "
            "multiple sessions active. Close all other sessions and try again. As Memgraph Lab uses "
            "multiple sessions to run queries in parallel, "
            "it is currently impossible to switch to the on-disk storage mode within Lab. "
            "Close it, connect to the instance with mgconsole "
            "and change the storage mode to on-disk from there. Then, you can reconnect with the Lab "
            "and continue to use the instance as usual.");
      }
    }
    return std::vector<std::vector<TypedValue>>();
  };
  return callback;
}

Callback DropGraph(memgraph::dbms::DatabaseAccess &db, DbAccessor *dba) {
  Callback callback;
  callback.fn = [&db, dba]() mutable {
    auto storage_mode = db->GetStorageMode();
    if (storage_mode != storage::StorageMode::IN_MEMORY_ANALYTICAL) {
      throw utils::BasicException(
          "Drop graph can only be used in the analytical mode. Switch to analytical mode by executing 'STORAGE MODE "
          "IN_MEMORY_ANALYTICAL'");
    }
    dba->DropGraph();

    auto *trigger_store = db->trigger_store();
    trigger_store->DropAll();

    auto *streams = db->streams();
    streams->DropAll();

    auto &ttl = db->ttl();
    ttl.Stop();

    return std::vector<std::vector<TypedValue>>();
  };

  return callback;
}

bool ActiveTransactionsExist(InterpreterContext *interpreter_context) {
  bool exists_active_transaction = interpreter_context->interpreters.WithLock([](const auto &interpreters_) {
    return std::any_of(interpreters_.begin(), interpreters_.end(), [](const auto &interpreter) {
      return interpreter->transaction_status_.load() != TransactionStatus::IDLE;
    });
  });
  return exists_active_transaction;
}

std::vector<Interpreter::SessionInfo> GetActiveUsersInfo(InterpreterContext *interpreter_context) {
  std::vector<Interpreter::SessionInfo> active_users =
      interpreter_context->interpreters.WithLock([](const auto &interpreters_) {
        std::vector<Interpreter::SessionInfo> info;
        info.reserve(interpreters_.size());
        for (const auto &interpreter : interpreters_) {
          info.push_back(interpreter->session_info_);
        }

        return info;
      });

  return active_users;
}

PreparedQuery PrepareStorageModeQuery(ParsedQuery parsed_query, const bool in_explicit_transaction,
                                      CurrentDB &current_db, InterpreterContext *interpreter_context) {
  if (in_explicit_transaction) {
    throw StorageModeModificationInMulticommandTxException();
  }
  MG_ASSERT(current_db.db_acc_, "Storage Mode query expects a current DB");
  memgraph::dbms::DatabaseAccess &db_acc = *current_db.db_acc_;

  auto *storage_mode_query = utils::Downcast<StorageModeQuery>(parsed_query.query);
  MG_ASSERT(storage_mode_query);
  const auto requested_mode = ToStorageMode(storage_mode_query->storage_mode_);
  auto current_mode = db_acc->GetStorageMode();

  std::function<void()> callback;

  if (current_mode == storage::StorageMode::ON_DISK_TRANSACTIONAL ||
      requested_mode == storage::StorageMode::ON_DISK_TRANSACTIONAL) {
    callback = SwitchMemoryDevice(current_mode, requested_mode, db_acc).fn;
  } else {
    // TODO: this needs to be filtered to just db_acc->storage()
    if (ActiveTransactionsExist(interpreter_context)) {
      spdlog::info(
          "Storage mode will be modified when there are no other active transactions. Check the status of the "
          "transactions using 'SHOW TRANSACTIONS' query and ensure no other transactions are active.");
    }

    callback = [requested_mode,
                storage = static_cast<storage::InMemoryStorage *>(db_acc->storage())]() -> std::function<void()> {
      // SetStorageMode will probably be handled at the Database level
      return [storage, requested_mode] { storage->SetStorageMode(requested_mode); };
    }();
  }

  return PreparedQuery{{},
                       std::move(parsed_query.required_privileges),
                       [callback = std::move(callback)](AnyStream * /*stream*/,
                                                        std::optional<int> /*n*/) -> std::optional<QueryHandlerResult> {
                         callback();
                         return QueryHandlerResult::COMMIT;
                       },
                       RWType::NONE};
}

PreparedQuery PrepareDropGraphQuery(ParsedQuery parsed_query, CurrentDB &current_db) {
  MG_ASSERT(current_db.db_acc_, "Drop graph query expects a current DB");
  memgraph::dbms::DatabaseAccess &db_acc = *current_db.db_acc_;

  MG_ASSERT(current_db.db_transactional_accessor_, "Drop graph query expects a current DB transaction");
  auto *dba = &*current_db.execution_db_accessor_;

  auto *drop_graph_query = utils::Downcast<DropGraphQuery>(parsed_query.query);
  MG_ASSERT(drop_graph_query);

  std::function<void()> callback = DropGraph(db_acc, dba).fn;

  return PreparedQuery{{},
                       std::move(parsed_query.required_privileges),
                       [callback = std::move(callback)](AnyStream * /*stream*/,
                                                        std::optional<int> /*n*/) -> std::optional<QueryHandlerResult> {
                         callback();
                         return QueryHandlerResult::COMMIT;
                       },
                       RWType::NONE};
}

PreparedQuery PrepareEdgeImportModeQuery(ParsedQuery parsed_query, CurrentDB &current_db) {
  MG_ASSERT(current_db.db_acc_, "Edge Import query expects a current DB");
  storage::Storage *storage = current_db.db_acc_->get()->storage();

  if (storage->GetStorageMode() != storage::StorageMode::ON_DISK_TRANSACTIONAL) {
    throw EdgeImportModeQueryDisabledOnDiskStorage();
  }

  auto *edge_import_mode_query = utils::Downcast<EdgeImportModeQuery>(parsed_query.query);
  MG_ASSERT(edge_import_mode_query);
  const auto requested_status = ToEdgeImportMode(edge_import_mode_query->status_);

  auto callback = [requested_status, storage]() -> std::function<void()> {
    return [storage, requested_status] {
      auto *disk_storage = static_cast<storage::DiskStorage *>(storage);
      disk_storage->SetEdgeImportMode(requested_status);
    };
  }();

  return PreparedQuery{{},
                       std::move(parsed_query.required_privileges),
                       [callback = std::move(callback)](AnyStream * /*stream*/,
                                                        std::optional<int> /*n*/) -> std::optional<QueryHandlerResult> {
                         callback();
                         return QueryHandlerResult::COMMIT;
                       },
                       RWType::NONE};
}

PreparedQuery PrepareCreateSnapshotQuery(ParsedQuery parsed_query, bool in_explicit_transaction, CurrentDB &current_db,
                                         replication_coordination_glue::ReplicationRole replication_role) {
  if (in_explicit_transaction) {
    throw CreateSnapshotInMulticommandTxException();
  }

  MG_ASSERT(current_db.db_acc_, "Create Snapshot query expects a current DB");
  storage::Storage *storage = current_db.db_acc_->get()->storage();

  if (storage->GetStorageMode() == storage::StorageMode::ON_DISK_TRANSACTIONAL) {
    throw CreateSnapshotDisabledOnDiskStorage();
  }

  return PreparedQuery{
      {},
      std::move(parsed_query.required_privileges),
      [storage, replication_role](AnyStream * /*stream*/,
                                  std::optional<int> /*n*/) -> std::optional<QueryHandlerResult> {
        auto *mem_storage = static_cast<storage::InMemoryStorage *>(storage);
        if (auto maybe_error = mem_storage->CreateSnapshot(replication_role); maybe_error.HasError()) {
          switch (maybe_error.GetError()) {
            case storage::InMemoryStorage::CreateSnapshotError::DisabledForReplica:
              throw utils::BasicException(
                  "Failed to create a snapshot. Replica instances are not allowed to create them.");
            case storage::InMemoryStorage::CreateSnapshotError::ReachedMaxNumTries:
              spdlog::warn("Failed to create snapshot. Reached max number of tries. Please contact support");
              break;
            case storage::InMemoryStorage::CreateSnapshotError::AbortSnapshot:
              throw utils::BasicException("Failed to create snapshot. The current snapshot needs to be aborted.");
          }
        }
        return QueryHandlerResult::COMMIT;
      },
      RWType::NONE};
}

PreparedQuery PrepareRecoverSnapshotQuery(ParsedQuery parsed_query, bool in_explicit_transaction, CurrentDB &current_db,
                                          replication_coordination_glue::ReplicationRole replication_role) {
  if (in_explicit_transaction) {
    throw RecoverSnapshotInMulticommandTxException();
  }

  MG_ASSERT(current_db.db_acc_, "Recover Snapshot query expects a current DB");
  storage::Storage *storage = current_db.db_acc_->get()->storage();

  if (storage->GetStorageMode() == storage::StorageMode::ON_DISK_TRANSACTIONAL) {
    throw RecoverSnapshotDisabledOnDiskStorage();
  }

  auto *recover_query = utils::Downcast<RecoverSnapshotQuery>(parsed_query.query);
  auto evaluation_context = EvaluationContext{.timestamp = QueryTimestamp(), .parameters = parsed_query.parameters};
  auto evaluator = PrimitiveLiteralExpressionEvaluator{evaluation_context};

  return PreparedQuery{
      {},
      std::move(parsed_query.required_privileges),
      [storage, replication_role, path = recover_query->snapshot_->Accept(evaluator).ValueString(),
       force = recover_query->force_](AnyStream * /*stream*/,
                                      std::optional<int> /*n*/) -> std::optional<QueryHandlerResult> {
        auto *mem_storage = static_cast<storage::InMemoryStorage *>(storage);
        if (auto maybe_error = mem_storage->RecoverSnapshot(path, force, replication_role); maybe_error.HasError()) {
          switch (maybe_error.GetError()) {
            case storage::InMemoryStorage::RecoverSnapshotError::DisabledForReplica:
              throw utils::BasicException(
                  "Failed to recover a snapshot. Replica instances are not allowed to create them.");
            case storage::InMemoryStorage::RecoverSnapshotError::DisabledForMainWithReplicas:
              throw utils::BasicException(
                  "Failed to recover a snapshot. Cannot recover if instance has registered replicas.");
            case storage::InMemoryStorage::RecoverSnapshotError::NonEmptyStorage:
              throw utils::BasicException("Failed to recover a snapshot. Storage is not clean. Try using FORCE.");
            case storage::InMemoryStorage::RecoverSnapshotError::MissingFile:
              throw utils::BasicException("Failed to find the defined snapshot file.");
            case storage::InMemoryStorage::RecoverSnapshotError::CopyFailure:
              throw utils::BasicException("Failed to copy snapshot over to local snapshots directory.");
            case storage::InMemoryStorage::RecoverSnapshotError::BackupFailure:
              throw utils::BasicException(
                  "Failed to clear local wal and snapshots directories. Please clean them manually.");
          }
        }
        return QueryHandlerResult::COMMIT;
      },
      RWType::NONE};
}

PreparedQuery PrepareShowSnapshotsQuery(ParsedQuery parsed_query, bool in_explicit_transaction, CurrentDB &current_db) {
  if (in_explicit_transaction) {
    throw ShowSchemaInfoInMulticommandTxException();
  }

  MG_ASSERT(current_db.db_acc_, "Show Snapshots query expects a current DB");
  storage::Storage *storage = current_db.db_acc_->get()->storage();

  if (storage->GetStorageMode() == storage::StorageMode::ON_DISK_TRANSACTIONAL) {
    throw ShowSnapshotsDisabledOnDiskStorage();
  }

  Callback callback;
  callback.header = {"path", "timestamp", "creation_time", "size"};
  callback.fn = [storage]() mutable -> std::vector<std::vector<TypedValue>> {
    std::vector<std::vector<TypedValue>> infos;
    const auto res = static_cast<storage::InMemoryStorage *>(storage)->ShowSnapshots();
    infos.reserve(res.size());
    for (const auto &info : res) {
      infos.push_back({TypedValue{info.path.string()}, TypedValue{static_cast<int64_t>(info.start_timestamp)},
                       TypedValue{info.creation_time.ToStringWTZ()},
                       TypedValue{utils::GetReadableSize(static_cast<double>(info.size))}});
    }
    return infos;
  };

  return PreparedQuery{std::move(callback.header), std::move(parsed_query.required_privileges),
                       [handler = std::move(callback.fn), pull_plan = std::shared_ptr<PullPlanVector>(nullptr)](
                           AnyStream *stream, std::optional<int> n) mutable -> std::optional<QueryHandlerResult> {
                         if (!pull_plan) {
                           auto results = handler();
                           pull_plan = std::make_shared<PullPlanVector>(std::move(results));
                         }

                         if (pull_plan->Pull(stream, n)) {
                           return QueryHandlerResult::NOTHING;
                         }
                         return std::nullopt;
                       },
                       RWType::NONE};
}

PreparedQuery PrepareSettingQuery(ParsedQuery parsed_query, bool in_explicit_transaction) {
  if (in_explicit_transaction) {
    throw SettingConfigInMulticommandTxException{};
  }

  auto *setting_query = utils::Downcast<SettingQuery>(parsed_query.query);
  MG_ASSERT(setting_query);
  auto callback = HandleSettingQuery(setting_query, parsed_query.parameters);

  return PreparedQuery{std::move(callback.header), std::move(parsed_query.required_privileges),
                       [callback_fn = std::move(callback.fn), pull_plan = std::shared_ptr<PullPlanVector>{nullptr}](
                           AnyStream *stream, std::optional<int> n) mutable -> std::optional<QueryHandlerResult> {
                         if (UNLIKELY(!pull_plan)) {
                           pull_plan = std::make_shared<PullPlanVector>(callback_fn());
                         }

                         if (pull_plan->Pull(stream, n)) {
                           return QueryHandlerResult::COMMIT;
                         }
                         return std::nullopt;
                       },
                       RWType::NONE};
  // False positive report for the std::make_shared above
  // NOLINTNEXTLINE(clang-analyzer-cplusplus.NewDeleteLeaks)
}

template <typename Func>
auto ShowTransactions(const std::unordered_set<Interpreter *> &interpreters, QueryUserOrRole *user_or_role,
                      Func &&privilege_checker) -> std::vector<std::vector<TypedValue>> {
  std::vector<std::vector<TypedValue>> results;
  results.reserve(interpreters.size());
  for (Interpreter *interpreter : interpreters) {
    TransactionStatus alive_status = TransactionStatus::ACTIVE;
    // if it is just checking status, commit and abort should wait for the end of the check
    // ignore interpreters that already started committing or rollback
    if (!interpreter->transaction_status_.compare_exchange_strong(alive_status, TransactionStatus::VERIFYING)) {
      continue;
    }
    utils::OnScopeExit clean_status([interpreter]() {
      interpreter->transaction_status_.store(TransactionStatus::ACTIVE, std::memory_order_release);
    });
    std::optional<uint64_t> transaction_id = interpreter->GetTransactionId();

    auto get_interpreter_db_name = [&]() -> std::string const & {
      static std::string all;
      return interpreter->current_db_.db_acc_ ? interpreter->current_db_.db_acc_->get()->name() : all;
    };

    auto same_user = [](const auto &lv, const auto &rv) {
      if (lv.get() == rv) return true;
      if (lv && rv) return *lv == *rv;
      return false;
    };

    if (transaction_id.has_value() && (same_user(interpreter->user_or_role_, user_or_role) ||
                                       privilege_checker(user_or_role, get_interpreter_db_name()))) {
      const auto &typed_queries = interpreter->GetQueries();
      results.push_back(
          {TypedValue(interpreter->user_or_role_
                          ? (interpreter->user_or_role_->username() ? *interpreter->user_or_role_->username() : "")
                          : ""),
           TypedValue(std::to_string(transaction_id.value())), TypedValue(typed_queries)});
      // Handle user-defined metadata
      std::map<std::string, TypedValue> metadata_tv;
      if (interpreter->metadata_) {
        for (const auto &md : *(interpreter->metadata_)) {
          metadata_tv.emplace(md.first, TypedValue(md.second));
        }
      }
      results.back().emplace_back(metadata_tv);
    }
  }
  return results;
}

Callback HandleTransactionQueueQuery(TransactionQueueQuery *transaction_query,
                                     std::shared_ptr<QueryUserOrRole> user_or_role, const Parameters &parameters,
                                     InterpreterContext *interpreter_context) {
  auto privilege_checker = [](QueryUserOrRole *user_or_role, std::string const &db_name) {
    return user_or_role && user_or_role->IsAuthorized({query::AuthQuery::Privilege::TRANSACTION_MANAGEMENT}, db_name,
                                                      &query::up_to_date_policy);
  };

  Callback callback;
  switch (transaction_query->action_) {
    case TransactionQueueQuery::Action::SHOW_TRANSACTIONS: {
      auto show_transactions = [user_or_role = std::move(user_or_role),
                                privilege_checker = std::move(privilege_checker)](const auto &interpreters) {
        return ShowTransactions(interpreters, user_or_role.get(), privilege_checker);
      };
      callback.header = {"username", "transaction_id", "query", "metadata"};
      callback.fn = [interpreter_context, show_transactions = std::move(show_transactions)] {
        // Multiple simultaneous SHOW TRANSACTIONS aren't allowed
        return interpreter_context->interpreters.WithLock(show_transactions);
      };
      break;
    }
    case TransactionQueueQuery::Action::TERMINATE_TRANSACTIONS: {
      auto evaluation_context = EvaluationContext{.timestamp = QueryTimestamp(), .parameters = parameters};
      auto evaluator = PrimitiveLiteralExpressionEvaluator{evaluation_context};
      std::vector<std::string> maybe_kill_transaction_ids;
      std::transform(transaction_query->transaction_id_list_.begin(), transaction_query->transaction_id_list_.end(),
                     std::back_inserter(maybe_kill_transaction_ids), [&evaluator](Expression *expression) {
                       return std::string(expression->Accept(evaluator).ValueString());
                     });
      callback.header = {"transaction_id", "killed"};
      callback.fn = [interpreter_context, maybe_kill_transaction_ids = std::move(maybe_kill_transaction_ids),
                     user_or_role = std::move(user_or_role),
                     privilege_checker = std::move(privilege_checker)]() mutable {
        return interpreter_context->TerminateTransactions(std::move(maybe_kill_transaction_ids), user_or_role.get(),
                                                          std::move(privilege_checker));
      };
      break;
    }
  }

  return callback;
}

PreparedQuery PrepareTransactionQueueQuery(ParsedQuery parsed_query, std::shared_ptr<QueryUserOrRole> user_or_role,
                                           InterpreterContext *interpreter_context) {
  auto *transaction_queue_query = utils::Downcast<TransactionQueueQuery>(parsed_query.query);
  MG_ASSERT(transaction_queue_query);
  auto callback = HandleTransactionQueueQuery(transaction_queue_query, std::move(user_or_role), parsed_query.parameters,
                                              interpreter_context);

  return PreparedQuery{std::move(callback.header), std::move(parsed_query.required_privileges),
                       [callback_fn = std::move(callback.fn), pull_plan = std::shared_ptr<PullPlanVector>{nullptr}](
                           AnyStream *stream, std::optional<int> n) mutable -> std::optional<QueryHandlerResult> {
                         if (UNLIKELY(!pull_plan)) {
                           pull_plan = std::make_shared<PullPlanVector>(callback_fn());
                         }

                         if (pull_plan->Pull(stream, n)) {
                           return QueryHandlerResult::COMMIT;
                         }
                         return std::nullopt;
                       },
                       RWType::NONE};
}

PreparedQuery PrepareVersionQuery(ParsedQuery parsed_query, bool in_explicit_transaction) {
  if (in_explicit_transaction) {
    throw VersionInfoInMulticommandTxException();
  }

  return PreparedQuery{{"version"},
                       std::move(parsed_query.required_privileges),
                       [](AnyStream *stream, std::optional<int> /*n*/) {
                         std::vector<TypedValue> version_value;
                         version_value.reserve(1);

                         version_value.emplace_back(gflags::VersionString());
                         stream->Result(version_value);
                         return QueryHandlerResult::COMMIT;
                       },
                       RWType::NONE};
}

PreparedQuery PrepareDatabaseInfoQuery(ParsedQuery parsed_query, bool in_explicit_transaction, CurrentDB &current_db) {
  if (in_explicit_transaction) {
    throw InfoInMulticommandTxException();
  }

  MG_ASSERT(current_db.db_acc_, "Database info query expects a current DB");
  MG_ASSERT(current_db.db_transactional_accessor_, "Database info query expects a current DB transaction");
  auto *dba = &*current_db.execution_db_accessor_;

  auto *info_query = utils::Downcast<DatabaseInfoQuery>(parsed_query.query);
  std::vector<std::string> header;
  std::function<std::pair<std::vector<std::vector<TypedValue>>, QueryHandlerResult>()> handler;
  auto *database = current_db.db_acc_->get();
  switch (info_query->info_type_) {
    case DatabaseInfoQuery::InfoType::INDEX: {
      header = {"index type", "label", "property", "count"};
      handler = [database, dba] {
        auto *storage = database->storage();
        const std::string_view label_index_mark{"label"};
        const std::string_view label_property_index_mark{"label+property"};
        const std::string_view edge_type_index_mark{"edge-type"};
        const std::string_view edge_type_property_index_mark{"edge-type+property"};
        const std::string_view edge_property_index_mark{"edge-property"};
        const std::string_view text_index_mark{"text"};
        const std::string_view point_label_property_index_mark{"point"};
        const std::string_view vector_label_property_index_mark{"vector"};
        auto info = dba->ListAllIndices();
        auto storage_acc = database->Access();
        std::vector<std::vector<TypedValue>> results;
        results.reserve(info.label.size() + info.label_properties.size() + info.text_indices.size());
        for (const auto &item : info.label) {
          results.push_back({TypedValue(label_index_mark), TypedValue(storage->LabelToName(item)), TypedValue(),
                             TypedValue(static_cast<int>(storage_acc->ApproximateVertexCount(item)))});
        }
        for (const auto &[label, properties] : info.label_properties) {
          auto to_name = [&](storage::PropertyId prop) { return TypedValue{storage->PropertyToName(prop)}; };
          auto props = properties | ranges::views::transform(to_name) | ranges::to_vector;
          results.push_back({TypedValue(label_property_index_mark), TypedValue(storage->LabelToName(label)),
                             TypedValue(std::move(props)),
                             TypedValue(static_cast<int>(storage_acc->ApproximateVertexCount(label, properties)))});
        }
        for (const auto &item : info.edge_type) {
          results.push_back({TypedValue(edge_type_index_mark), TypedValue(storage->EdgeTypeToName(item)), TypedValue(),
                             TypedValue(static_cast<int>(storage_acc->ApproximateEdgeCount(item)))});
        }
        for (const auto &item : info.edge_type_property) {
          results.push_back({TypedValue(edge_type_property_index_mark), TypedValue(storage->EdgeTypeToName(item.first)),
                             TypedValue(storage->PropertyToName(item.second)),
                             TypedValue(static_cast<int>(storage_acc->ApproximateEdgeCount(item.first, item.second)))});
        }
        for (const auto &item : info.edge_property) {
          results.push_back({TypedValue(edge_property_index_mark), TypedValue(),
                             TypedValue(storage->PropertyToName(item)),
                             TypedValue(static_cast<int>(storage_acc->ApproximateEdgeCount(item)))});
        }
        for (const auto &[index_name, label] : info.text_indices) {
          results.push_back({TypedValue(fmt::format("{} (name: {})", text_index_mark, index_name)),
                             TypedValue(storage->LabelToName(label)), TypedValue(), TypedValue()});
        }
        for (const auto &[label_id, prop_id] : info.point_label_property) {
          results.push_back({TypedValue(point_label_property_index_mark), TypedValue(storage->LabelToName(label_id)),
                             TypedValue(storage->PropertyToName(prop_id)),
                             TypedValue(static_cast<int>(
                                 storage_acc->ApproximateVerticesPointCount(label_id, prop_id).value_or(0)))});
        }

        for (const auto &spec : info.vector_indices_spec) {
          results.push_back({TypedValue(vector_label_property_index_mark), TypedValue(storage->LabelToName(spec.label)),
                             TypedValue(storage->PropertyToName(spec.property)),
                             TypedValue(static_cast<int>(
                                 storage_acc->ApproximateVerticesVectorCount(spec.label, spec.property).value_or(0)))});
        }

        std::sort(results.begin(), results.end(), [&label_index_mark](const auto &record_1, const auto &record_2) {
          const auto type_1 = record_1[0].ValueString();
          const auto type_2 = record_2[0].ValueString();

          if (type_1 != type_2) {
            return type_1 < type_2;
          }

          const auto label_1 = record_1[1].ValueString();
          const auto label_2 = record_2[1].ValueString();
          if (type_1 == label_index_mark || label_1 != label_2) {
            return label_1 < label_2;
          }

          // NOTE: not all "property" are strings, since composite indices it could be a list of strings
          if (record_1[2].type() == TypedValue::Type::String && record_2[2].type() == TypedValue::Type::String) {
            return record_1[2].UnsafeValueString() < record_2[2].UnsafeValueString();
          } else if (record_1[2].type() == TypedValue::Type::List && record_2[2].type() == TypedValue::Type::List) {
            auto as_string = [](TypedValue const &v) -> auto const & { return v.ValueString(); };
            return std::ranges::lexicographical_compare(record_1[2].UnsafeValueList(), record_2[2].UnsafeValueList(),
                                                        std::ranges::less{}, as_string, as_string);
          } else {
            return record_1[2].type() < record_2[2].type();
          }
        });

        return std::pair{results, QueryHandlerResult::COMMIT};
      };
      break;
    }
    case DatabaseInfoQuery::InfoType::CONSTRAINT: {
      header = {"constraint type", "label", "properties", "data_type"};
      handler = [storage = current_db.db_acc_->get()->storage(), dba] {
        auto info = dba->ListAllConstraints();
        std::vector<std::vector<TypedValue>> results;
        results.reserve(info.existence.size() + info.unique.size() + info.type.size());
        for (const auto &item : info.existence) {
          results.push_back({TypedValue("exists"), TypedValue(storage->LabelToName(item.first)),
                             TypedValue(storage->PropertyToName(item.second)), TypedValue("")});
        }
        for (const auto &item : info.unique) {
          std::vector<TypedValue> properties;
          properties.reserve(item.second.size());
          for (const auto &property : item.second) {
            properties.emplace_back(storage->PropertyToName(property));
          }
          results.push_back({TypedValue("unique"), TypedValue(storage->LabelToName(item.first)),
                             TypedValue(std::move(properties)), TypedValue("")});
        }
        for (const auto &[label, property, type] : info.type) {
          results.push_back({TypedValue("data_type"), TypedValue(storage->LabelToName(label)),
                             TypedValue(storage->PropertyToName(property)),
                             TypedValue(storage::TypeConstraintKindToString(type))});
        }
        return std::pair{results, QueryHandlerResult::COMMIT};
      };
      break;
    }
    case DatabaseInfoQuery::InfoType::EDGE_TYPES: {
      header = {"edge types"};
      handler = [storage = current_db.db_acc_->get()->storage(), dba] {
        if (!storage->config_.salient.items.enable_schema_metadata) {
          throw QueryRuntimeException(
              "The metadata collection for edge-types is disabled. To enable it, restart your instance and set the "
              "storage-enable-schema-metadata flag to True.");
        }
        auto edge_types = dba->ListAllPossiblyPresentEdgeTypes();
        std::vector<std::vector<TypedValue>> results;
        results.reserve(edge_types.size());
        for (auto &edge_type : edge_types) {
          results.push_back({TypedValue(storage->EdgeTypeToName(edge_type))});
        }

        return std::pair{results, QueryHandlerResult::COMMIT};
      };

      break;
    }
    case DatabaseInfoQuery::InfoType::NODE_LABELS: {
      header = {"node labels"};
      handler = [storage = current_db.db_acc_->get()->storage(), dba] {
        if (!storage->config_.salient.items.enable_schema_metadata) {
          throw QueryRuntimeException(
              "The metadata collection for node-labels is disabled. To enable it, restart your instance and set the "
              "storage-enable-schema-metadata flag to True.");
        }
        auto node_labels = dba->ListAllPossiblyPresentVertexLabels();
        std::vector<std::vector<TypedValue>> results;
        results.reserve(node_labels.size());
        for (auto &node_label : node_labels) {
          results.push_back({TypedValue(storage->LabelToName(node_label))});
        }

        return std::pair{results, QueryHandlerResult::COMMIT};
      };

      break;
    }
    case DatabaseInfoQuery::InfoType::METRICS: {
#ifdef MG_ENTERPRISE
      if (!memgraph::license::global_license_checker.IsEnterpriseValidFast()) {
        throw QueryRuntimeException(license::LicenseCheckErrorToString(
            license::LicenseCheckError::NOT_ENTERPRISE_LICENSE, "SHOW METRICS INFO"));
      }
#else
      throw EnterpriseOnlyException();
#endif
      header = {"name", "type", "metric type", "value"};
      handler = [storage = current_db.db_acc_->get()->storage()] {
        auto const info = storage->GetBaseInfo();
        auto const metrics_info = memgraph::storage::Storage::GetMetrics();
        std::vector<std::vector<TypedValue>> results;
        results.push_back({TypedValue("VertexCount"), TypedValue("General"), TypedValue("Gauge"),
                           TypedValue(static_cast<int64_t>(info.vertex_count))});
        results.push_back({TypedValue("EdgeCount"), TypedValue("General"), TypedValue("Gauge"),
                           TypedValue(static_cast<int64_t>(info.edge_count))});
        results.push_back(
            {TypedValue("AverageDegree"), TypedValue("General"), TypedValue("Gauge"), TypedValue(info.average_degree)});
        results.push_back({TypedValue("MemoryRes"), TypedValue("Memory"), TypedValue("Gauge"),
                           TypedValue(static_cast<int64_t>(info.memory_res))});
        results.push_back({TypedValue("DiskUsage"), TypedValue("Memory"), TypedValue("Gauge"),
                           TypedValue(static_cast<int64_t>(info.disk_usage))});
        for (const auto &metric : metrics_info) {
          results.push_back({TypedValue(metric.name), TypedValue(metric.type), TypedValue(metric.event_type),
                             TypedValue(static_cast<int64_t>(metric.value))});
        }
        std::ranges::sort(results, [](auto const &record_1, auto const &record_2) {
          auto const key_1 = std::tie(record_1[1].ValueString(), record_1[2].ValueString(), record_1[0].ValueString());
          auto const key_2 = std::tie(record_2[1].ValueString(), record_2[2].ValueString(), record_2[0].ValueString());
          return key_1 < key_2;
        });
        return std::pair{results, QueryHandlerResult::COMMIT};
      };

      break;
    }
    case DatabaseInfoQuery::InfoType::VECTOR_INDEX: {
      header = {"index_name", "label", "property", "capacity", "dimension", "metric", "size"};
      handler = [database, dba] {
        auto *storage = database->storage();
        auto vector_indices = dba->ListAllVectorIndices();
        auto storage_acc = database->Access();
        std::vector<std::vector<TypedValue>> results;
        results.reserve(vector_indices.size());

        for (const auto &spec : vector_indices) {
          results.push_back({TypedValue(spec.index_name), TypedValue(storage->LabelToName(spec.label)),
                             TypedValue(storage->PropertyToName(spec.property)),
                             TypedValue(static_cast<int64_t>(spec.capacity)), TypedValue(spec.dimension),
                             TypedValue(spec.metric), TypedValue(static_cast<int64_t>(spec.size))});
        }

        return std::pair{results, QueryHandlerResult::COMMIT};
      };
      break;
    }
  }

  return PreparedQuery{std::move(header), std::move(parsed_query.required_privileges),
                       [handler = std::move(handler), action = QueryHandlerResult::NOTHING,
                        pull_plan = std::shared_ptr<PullPlanVector>(nullptr)](
                           AnyStream *stream, std::optional<int> n) mutable -> std::optional<QueryHandlerResult> {
                         if (!pull_plan) {
                           auto [results, action_on_complete] = handler();
                           action = action_on_complete;
                           pull_plan = std::make_shared<PullPlanVector>(std::move(results));
                         }

                         if (pull_plan->Pull(stream, n)) {
                           return action;
                         }
                         return std::nullopt;
                       },
                       RWType::NONE};
}

PreparedQuery PrepareSystemInfoQuery(ParsedQuery parsed_query, bool in_explicit_transaction, CurrentDB &current_db,
                                     std::optional<storage::IsolationLevel> interpreter_isolation_level,
                                     std::optional<storage::IsolationLevel> next_transaction_isolation_level,
                                     InterpreterContext *interpreter_context) {
  if (in_explicit_transaction) {
    throw InfoInMulticommandTxException();
  }

  auto *info_query = utils::Downcast<SystemInfoQuery>(parsed_query.query);
  std::vector<std::string> header;
  std::function<std::pair<std::vector<std::vector<TypedValue>>, QueryHandlerResult>()> handler;

  switch (info_query->info_type_) {
    case SystemInfoQuery::InfoType::STORAGE: {
      MG_ASSERT(current_db.db_acc_, "System storage info query expects a current DB");
      header = {"storage info", "value"};
      handler = [storage = current_db.db_acc_->get()->storage(), interpreter_isolation_level,
                 next_transaction_isolation_level] {
        auto info = storage->GetBaseInfo();
        const auto vm_max_map_count = utils::GetVmMaxMapCount();
        const int64_t vm_max_map_count_storage_info =
            vm_max_map_count.has_value() ? vm_max_map_count.value() : memgraph::utils::VM_MAX_MAP_COUNT_DEFAULT;
        std::vector<std::vector<TypedValue>> results{
            {TypedValue("name"), TypedValue(storage->name())},
            {TypedValue("vertex_count"), TypedValue(static_cast<int64_t>(info.vertex_count))},
            {TypedValue("edge_count"), TypedValue(static_cast<int64_t>(info.edge_count))},
            {TypedValue("average_degree"), TypedValue(info.average_degree)},
            {TypedValue("vm_max_map_count"), TypedValue(vm_max_map_count_storage_info)},
            {TypedValue("memory_res"), TypedValue(utils::GetReadableSize(static_cast<double>(info.memory_res)))},
            {TypedValue("peak_memory_res"),
             TypedValue(utils::GetReadableSize(static_cast<double>(info.peak_memory_res)))},
            {TypedValue("unreleased_delta_objects"), TypedValue(static_cast<int64_t>(info.unreleased_delta_objects))},
            {TypedValue("disk_usage"), TypedValue(utils::GetReadableSize(static_cast<double>(info.disk_usage)))},
            {TypedValue("memory_tracked"),
             TypedValue(utils::GetReadableSize(static_cast<double>(utils::total_memory_tracker.Amount())))},
            {TypedValue("allocation_limit"),
             TypedValue(utils::GetReadableSize(static_cast<double>(utils::total_memory_tracker.HardLimit())))},
            {TypedValue("global_isolation_level"), TypedValue(IsolationLevelToString(storage->GetIsolationLevel()))},
            {TypedValue("session_isolation_level"), TypedValue(IsolationLevelToString(interpreter_isolation_level))},
            {TypedValue("next_session_isolation_level"),
             TypedValue(IsolationLevelToString(next_transaction_isolation_level))},
            {TypedValue("storage_mode"), TypedValue(StorageModeToString(storage->GetStorageMode()))}};
        return std::pair{results, QueryHandlerResult::NOTHING};
      };
    } break;
    case SystemInfoQuery::InfoType::BUILD: {
      header = {"build info", "value"};
      handler = [] {
        std::vector<std::vector<TypedValue>> results{
            {TypedValue("build_type"), TypedValue(utils::GetBuildInfo().build_name)}};
        return std::pair{results, QueryHandlerResult::NOTHING};
      };
    } break;
    case SystemInfoQuery::InfoType::ACTIVE_USERS: {
      header = {"username", "session uuid", "login timestamp"};
      handler = [interpreter_context] {
        std::vector<std::vector<TypedValue>> results;
        for (const auto &result : GetActiveUsersInfo(interpreter_context)) {
          results.push_back({TypedValue(result.username), TypedValue(result.uuid), TypedValue(result.login_timestamp)});
        }
        return std::pair{results, QueryHandlerResult::NOTHING};
      };
    } break;
    case SystemInfoQuery::InfoType::LICENSE: {
      header = {"license info", "value"};
      handler = [] {
        const auto license_info = license::global_license_checker.GetDetailedLicenseInfo();
        const auto memory_limit = license_info.memory_limit != 0
                                      ? utils::GetReadableSize(static_cast<double>(license_info.memory_limit))
                                      : "UNLIMITED";

        const std::vector<std::vector<TypedValue>> results{
            {TypedValue("organization_name"), TypedValue(license_info.organization_name)},
            {TypedValue("license_key"), TypedValue(license_info.license_key)},
            {TypedValue("is_valid"), TypedValue(license_info.is_valid)},
            {TypedValue("license_type"), TypedValue(license_info.license_type)},
            {TypedValue("valid_until"), TypedValue(license_info.valid_until)},
            {TypedValue("memory_limit"), TypedValue(memory_limit)},
            {TypedValue("status"), TypedValue(license_info.status)},
        };

        return std::pair{results, QueryHandlerResult::NOTHING};
      };
    } break;
  }

  return PreparedQuery{std::move(header), std::move(parsed_query.required_privileges),
                       [handler = std::move(handler), action = QueryHandlerResult::NOTHING,
                        pull_plan = std::shared_ptr<PullPlanVector>(nullptr)](
                           AnyStream *stream, std::optional<int> n) mutable -> std::optional<QueryHandlerResult> {
                         if (!pull_plan) {
                           auto [results, action_on_complete] = handler();
                           action = action_on_complete;
                           pull_plan = std::make_shared<PullPlanVector>(std::move(results));
                         }
                         if (pull_plan->Pull(stream, n)) {
                           return action;
                         }
                         return std::nullopt;
                       },
                       RWType::NONE};
}

PreparedQuery PrepareConstraintQuery(ParsedQuery parsed_query, bool in_explicit_transaction,
                                     std::vector<Notification> *notifications, CurrentDB &current_db) {
  if (in_explicit_transaction) {
    throw ConstraintInMulticommandTxException();
  }

  MG_ASSERT(current_db.db_acc_, "Constraint query expects a current DB");
  storage::Storage *storage = current_db.db_acc_->get()->storage();
  MG_ASSERT(current_db.db_transactional_accessor_, "Constraint query expects a DB transactional access");
  auto *dba = &*current_db.execution_db_accessor_;

  auto *constraint_query = utils::Downcast<ConstraintQuery>(parsed_query.query);
  std::function<void(Notification &)> handler;

  auto label = storage->NameToLabel(constraint_query->constraint_.label.name);
  std::vector<storage::PropertyId> properties;
  std::vector<std::string> properties_string;
  properties.reserve(constraint_query->constraint_.properties.size());
  properties_string.reserve(constraint_query->constraint_.properties.size());
  for (const auto &prop : constraint_query->constraint_.properties) {
    properties.push_back(storage->NameToProperty(prop.name));
    properties_string.push_back(prop.name);
  }
  auto properties_stringified = utils::Join(properties_string, ", ");

  Notification constraint_notification(SeverityLevel::INFO);
  switch (constraint_query->action_type_) {
    case ConstraintQuery::ActionType::CREATE: {
      constraint_notification.code = NotificationCode::CREATE_CONSTRAINT;

      switch (constraint_query->constraint_.type) {
        case Constraint::Type::NODE_KEY: {
          throw utils::NotYetImplemented("Node key constraints");
        }
        case Constraint::Type::EXISTS: {
          if (properties.empty() || properties.size() > 1) {
            throw SyntaxException("Exactly one property must be used for existence constraints.");
          }
          constraint_notification.title = fmt::format("Created EXISTS constraint on label {} on properties {}.",
                                                      constraint_query->constraint_.label.name, properties_stringified);
          handler = [storage, dba, label, label_name = constraint_query->constraint_.label.name,
                     properties_stringified = std::move(properties_stringified),
                     properties = std::move(properties)](Notification &constraint_notification) {
            auto maybe_constraint_error = dba->CreateExistenceConstraint(label, properties[0]);

            if (maybe_constraint_error.HasError()) {
              const auto &error = maybe_constraint_error.GetError();
              std::visit(
                  [storage, &label_name, &properties_stringified, &constraint_notification]<typename T>(T &&arg) {
                    using ErrorType = std::remove_cvref_t<T>;
                    if constexpr (std::is_same_v<ErrorType, storage::ConstraintViolation>) {
                      auto &violation = arg;
                      MG_ASSERT(violation.properties.size() == 1U);
                      auto property_name = storage->PropertyToName(*violation.properties.begin());
                      throw QueryRuntimeException(
                          "Unable to create existence constraint :{}({}), because an "
                          "existing node violates it.",
                          label_name, property_name);
                    } else if constexpr (std::is_same_v<ErrorType, storage::ConstraintDefinitionError>) {
                      constraint_notification.code = NotificationCode::EXISTENT_CONSTRAINT;
                      constraint_notification.title =
                          fmt::format("Constraint EXISTS on label {} on properties {} already exists.", label_name,
                                      properties_stringified);
                    } else {
                      static_assert(kAlwaysFalse<T>, "Missing type from variant visitor");
                    }
                  },
                  error);
            }
          };
          break;
        }
        case Constraint::Type::UNIQUE: {
          std::set<storage::PropertyId> property_set;
          for (const auto &property : properties) {
            property_set.insert(property);
          }
          if (property_set.size() != properties.size()) {
            throw SyntaxException("The given set of properties contains duplicates.");
          }
          constraint_notification.title =
              fmt::format("Created UNIQUE constraint on label {} on properties {}.",
                          constraint_query->constraint_.label.name, utils::Join(properties_string, ", "));
          handler = [storage, dba, label, label_name = constraint_query->constraint_.label.name,
                     properties_stringified = std::move(properties_stringified),
                     property_set = std::move(property_set)](Notification &constraint_notification) {
            auto maybe_constraint_error = dba->CreateUniqueConstraint(label, property_set);
            if (maybe_constraint_error.HasError()) {
              const auto &error = maybe_constraint_error.GetError();
              std::visit(
                  [storage, &label_name, &properties_stringified, &constraint_notification]<typename T>(T &&arg) {
                    using ErrorType = std::remove_cvref_t<T>;
                    if constexpr (std::is_same_v<ErrorType, storage::ConstraintViolation>) {
                      auto &violation = arg;
                      auto violation_label_name = storage->LabelToName(violation.label);
                      std::stringstream property_names_stream;
                      utils::PrintIterable(
                          property_names_stream, violation.properties, ", ",
                          [storage](auto &stream, const auto &prop) { stream << storage->PropertyToName(prop); });
                      throw QueryRuntimeException(
                          "Unable to create unique constraint :{}({}), because an "
                          "existing node violates it.",
                          violation_label_name, property_names_stream.str());
                    } else if constexpr (std::is_same_v<ErrorType, storage::ConstraintDefinitionError>) {
                      constraint_notification.code = NotificationCode::EXISTENT_CONSTRAINT;
                      constraint_notification.title =
                          fmt::format("Constraint UNIQUE on label {} and properties {} couldn't be created.",
                                      label_name, properties_stringified);
                    } else {
                      static_assert(kAlwaysFalse<T>, "Missing type from variant visitor");
                    }
                  },
                  error);
            }
            switch (maybe_constraint_error.GetValue()) {
              case storage::UniqueConstraints::CreationStatus::EMPTY_PROPERTIES:
                throw SyntaxException(
                    "At least one property must be used for unique "
                    "constraints.");
              case storage::UniqueConstraints::CreationStatus::PROPERTIES_SIZE_LIMIT_EXCEEDED:
                throw SyntaxException(
                    "Too many properties specified. Limit of {} properties "
                    "for unique constraints is exceeded.",
                    storage::kUniqueConstraintsMaxProperties);
              case storage::UniqueConstraints::CreationStatus::ALREADY_EXISTS:
                constraint_notification.code = NotificationCode::EXISTENT_CONSTRAINT;
                constraint_notification.title =
                    fmt::format("Constraint UNIQUE on label {} on properties {} already exists.", label_name,
                                properties_stringified);
                break;
              case storage::UniqueConstraints::CreationStatus::SUCCESS:
                break;
            }
          };
          break;
        }
        case Constraint::Type::TYPE: {
          auto const maybe_constraint_type = constraint_query->constraint_.type_constraint;
          MG_ASSERT(maybe_constraint_type.has_value());
          auto const constraint_type = *maybe_constraint_type;

          constraint_notification.title = fmt::format("Created IS TYPED {} constraint on label {} on property {}.",
                                                      storage::TypeConstraintKindToString(constraint_type),
                                                      constraint_query->constraint_.label.name, properties_stringified);
          handler = [storage, dba, label, label_name = constraint_query->constraint_.label.name, constraint_type,
                     properties_stringified = std::move(properties_stringified),
                     properties = std::move(properties)](Notification & /**/) {
            auto maybe_constraint_error = dba->CreateTypeConstraint(label, properties[0], constraint_type);

            if (maybe_constraint_error.HasError()) {
              const auto &error = maybe_constraint_error.GetError();
              std::visit(
                  [storage, &label_name, &properties_stringified,
                   constraint_type]<typename T>(T const &arg) {  // TODO: using universal reference gives clang tidy
                                                                 // error but it used above with no problem?
                    using ErrorType = std::remove_cvref_t<T>;
                    if constexpr (std::is_same_v<ErrorType, storage::ConstraintViolation>) {
                      auto &violation = arg;
                      MG_ASSERT(violation.properties.size() == 1U);
                      auto property_name = storage->PropertyToName(*violation.properties.begin());
                      throw QueryRuntimeException(
                          "Unable to create IS TYPED {} constraint on :{}({}), because an "
                          "existing node violates it.",
                          storage::TypeConstraintKindToString(constraint_type), label_name, property_name);
                    } else if constexpr (std::is_same_v<ErrorType, storage::ConstraintDefinitionError>) {
                      throw QueryRuntimeException("Constraint IS TYPED {} on :{}({}) already exists",
                                                  storage::TypeConstraintKindToString(constraint_type), label_name,
                                                  properties_stringified);
                    } else {
                      static_assert(kAlwaysFalse<T>, "Missing type from variant visitor");
                    }
                  },
                  error);
            }
          };
          break;
        }
      }
    } break;
    case ConstraintQuery::ActionType::DROP: {
      constraint_notification.code = NotificationCode::DROP_CONSTRAINT;

      switch (constraint_query->constraint_.type) {
        case Constraint::Type::NODE_KEY:
          throw utils::NotYetImplemented("Node key constraints");
        case Constraint::Type::EXISTS: {
          if (properties.empty() || properties.size() > 1) {
            throw SyntaxException("Exactly one property must be used for existence constraints.");
          }
          constraint_notification.title =
              fmt::format("Dropped EXISTS constraint on label {} on properties {}.",
                          constraint_query->constraint_.label.name, utils::Join(properties_string, ", "));
          handler = [dba, label, label_name = constraint_query->constraint_.label.name,
                     properties_stringified = std::move(properties_stringified),
                     properties = std::move(properties)](Notification &constraint_notification) {
            auto maybe_constraint_error = dba->DropExistenceConstraint(label, properties[0]);
            if (maybe_constraint_error.HasError()) {
              constraint_notification.code = NotificationCode::NONEXISTENT_CONSTRAINT;
              constraint_notification.title = fmt::format(
                  "Constraint EXISTS on label {} on properties {} doesn't exist.", label_name, properties_stringified);
            }
            return std::vector<std::vector<TypedValue>>();
          };
          break;
        }
        case Constraint::Type::UNIQUE: {
          std::set<storage::PropertyId> property_set;
          for (const auto &property : properties) {
            property_set.insert(property);
          }
          if (property_set.size() != properties.size()) {
            throw SyntaxException("The given set of properties contains duplicates.");
          }
          constraint_notification.title =
              fmt::format("Dropped UNIQUE constraint on label {} on properties {}.",
                          constraint_query->constraint_.label.name, utils::Join(properties_string, ", "));
          handler = [dba, label, label_name = constraint_query->constraint_.label.name,
                     properties_stringified = std::move(properties_stringified),
                     property_set = std::move(property_set)](Notification &constraint_notification) {
            auto res = dba->DropUniqueConstraint(label, property_set);
            switch (res) {
              case storage::UniqueConstraints::DeletionStatus::EMPTY_PROPERTIES:
                throw SyntaxException(
                    "At least one property must be used for unique "
                    "constraints.");
                break;
              case storage::UniqueConstraints::DeletionStatus::PROPERTIES_SIZE_LIMIT_EXCEEDED:
                throw SyntaxException(
                    "Too many properties specified. Limit of {} properties for "
                    "unique constraints is exceeded.",
                    storage::kUniqueConstraintsMaxProperties);
                break;
              case storage::UniqueConstraints::DeletionStatus::NOT_FOUND:
                constraint_notification.code = NotificationCode::NONEXISTENT_CONSTRAINT;
                constraint_notification.title =
                    fmt::format("Constraint UNIQUE on label {} on properties {} doesn't exist.", label_name,
                                properties_stringified);
                break;
              case storage::UniqueConstraints::DeletionStatus::SUCCESS:
                break;
            }
            return std::vector<std::vector<TypedValue>>();
          };
          break;
        }
        case Constraint::Type::TYPE: {
          auto const maybe_constraint_type = constraint_query->constraint_.type_constraint;
          MG_ASSERT(maybe_constraint_type.has_value());
          auto const constraint_type = *maybe_constraint_type;

          constraint_notification.title =
              fmt::format("Dropped IS TYPED {} constraint on label {} on properties {}.",
                          storage::TypeConstraintKindToString(constraint_type),
                          constraint_query->constraint_.label.name, utils::Join(properties_string, ", "));
          handler = [dba, label, label_name = constraint_query->constraint_.label.name, constraint_type,
                     properties_stringified = std::move(properties_stringified),
                     properties = std::move(properties)](Notification & /**/) {
            auto maybe_constraint_error = dba->DropTypeConstraint(label, properties[0], constraint_type);
            if (maybe_constraint_error.HasError()) {
              throw QueryRuntimeException("Constraint IS TYPED {} on :{}({}) doesn't exist",
                                          storage::TypeConstraintKindToString(constraint_type), label_name,
                                          properties_stringified);
            }
            return std::vector<std::vector<TypedValue>>();
          };
          break;
        }
      }
    } break;
  }

  return PreparedQuery{{},
                       std::move(parsed_query.required_privileges),
                       [handler = std::move(handler), constraint_notification = std::move(constraint_notification),
                        notifications](AnyStream * /*stream*/, std::optional<int> /*n*/) mutable {
                         handler(constraint_notification);
                         notifications->push_back(constraint_notification);
                         return QueryHandlerResult::COMMIT;
                       },
                       RWType::NONE};
}

PreparedQuery PrepareMultiDatabaseQuery(ParsedQuery parsed_query, InterpreterContext *interpreter_context,
                                        Interpreter &interpreter) {
#ifdef MG_ENTERPRISE
  if (!license::global_license_checker.IsEnterpriseValidFast()) {
    throw QueryRuntimeException(
        license::LicenseCheckErrorToString(license::LicenseCheckError::NOT_ENTERPRISE_LICENSE, "multi-tenancy"));
  }

  auto *query = utils::Downcast<MultiDatabaseQuery>(parsed_query.query);
  auto *db_handler = interpreter_context->dbms_handler;

  const bool is_replica = interpreter_context->repl_state.ReadLock()->IsReplica();

  switch (query->action_) {
    case MultiDatabaseQuery::Action::CREATE: {
      if (is_replica) {
        throw QueryException("Query forbidden on the replica!");
      }
      return PreparedQuery{
          {"STATUS"},
          std::move(parsed_query.required_privileges),
          [db_name = query->db_name_, db_handler, interpreter = &interpreter](
              AnyStream *stream, std::optional<int> n) -> std::optional<QueryHandlerResult> {
            if (!interpreter->system_transaction_) {
              throw QueryException("Expected to be in a system transaction");
            }

            std::vector<std::vector<TypedValue>> status;
            std::string res;

            const auto success = db_handler->New(db_name, &*interpreter->system_transaction_);
            if (success.HasError()) {
              switch (success.GetError()) {
                case dbms::NewError::EXISTS:
                  res = db_name + " already exists.";
                  break;
                case dbms::NewError::DEFUNCT:
                  throw QueryRuntimeException(
                      "{} is defunct and in an unknown state. Try to delete it again or clean up storage and restart "
                      "Memgraph.",
                      db_name);
                case dbms::NewError::GENERIC:
                  throw QueryRuntimeException("Failed while creating {}", db_name);
                case dbms::NewError::NO_CONFIGS:
                  throw QueryRuntimeException("No configuration found while trying to create {}", db_name);
              }
            } else {
              res = "Successfully created database " + db_name;
            }
            status.emplace_back(std::vector<TypedValue>{TypedValue(res)});
            auto pull_plan = std::make_shared<PullPlanVector>(std::move(status));
            if (pull_plan->Pull(stream, n)) {
              return QueryHandlerResult::COMMIT;
            }
            return std::nullopt;
          },
          RWType::W,
          ""  // No target DB possible
      };
    }
    case MultiDatabaseQuery::Action::DROP: {
      if (is_replica) {
        throw QueryException("Query forbidden on the replica!");
      }

      return PreparedQuery{
          {"STATUS"},
          std::move(parsed_query.required_privileges),
          [db_name = query->db_name_, db_handler, auth = interpreter_context->auth, interpreter = &interpreter](
              AnyStream *stream, std::optional<int> n) -> std::optional<QueryHandlerResult> {
            if (!interpreter->system_transaction_) {
              throw QueryException("Expected to be in a system transaction");
            }

            std::vector<std::vector<TypedValue>> status;

            try {
              // Remove database
              auto success = db_handler->TryDelete(db_name, &*interpreter->system_transaction_);
              if (!success.HasError()) {
                // Remove from auth
                if (auth) auth->DeleteDatabase(db_name, &*interpreter->system_transaction_);
              } else {
                switch (success.GetError()) {
                  case dbms::DeleteError::DEFAULT_DB:
                    throw QueryRuntimeException("Cannot delete the default database.");
                  case dbms::DeleteError::NON_EXISTENT:
                    throw QueryRuntimeException("{} does not exist.", db_name);
                  case dbms::DeleteError::USING:
                    throw QueryRuntimeException("Cannot delete {}, it is currently being used.", db_name);
                  case dbms::DeleteError::FAIL:
                    throw QueryRuntimeException("Failed while deleting {}", db_name);
                  case dbms::DeleteError::DISK_FAIL:
                    throw QueryRuntimeException("Failed to clean storage of {}", db_name);
                }
              }
            } catch (const utils::BasicException &e) {
              throw QueryRuntimeException(e.what());
            }

            status.emplace_back(std::vector<TypedValue>{TypedValue("Successfully deleted " + db_name)});
            auto pull_plan = std::make_shared<PullPlanVector>(std::move(status));
            if (pull_plan->Pull(stream, n)) {
              return QueryHandlerResult::COMMIT;
            }
            return std::nullopt;
          },
          RWType::W,
          query->db_name_};
    }
  };
#else
  // here to satisfy clang-tidy
  (void)parsed_query;
  (void)interpreter_context;
  (void)interpreter;
  throw EnterpriseOnlyException();
#endif
}

PreparedQuery PrepareUseDatabaseQuery(ParsedQuery parsed_query, CurrentDB &current_db,
                                      InterpreterContext *interpreter_context,
                                      std::optional<std::function<void(std::string_view)>> on_change_cb) {
#ifdef MG_ENTERPRISE
  if (!license::global_license_checker.IsEnterpriseValidFast()) {
    throw QueryException(
        "Trying to use enterprise feature without a valid license. Check your license status by running SHOW LICENSE "
        "INFO.");
  }

  auto *query = utils::Downcast<UseDatabaseQuery>(parsed_query.query);
  auto *db_handler = interpreter_context->dbms_handler;

  if (current_db.in_explicit_db_) {
    throw QueryException("Database switching is prohibited if session explicitly defines the used database");
  }
  return PreparedQuery{{"STATUS"},
                       std::move(parsed_query.required_privileges),
                       [db_name = query->db_name_, db_handler, &current_db, on_change = std::move(on_change_cb)](
                           AnyStream *stream, std::optional<int> n) -> std::optional<QueryHandlerResult> {
                         std::vector<std::vector<TypedValue>> status;
                         std::string res;

                         try {
                           if (current_db.db_acc_ && db_name == current_db.db_acc_->get()->name()) {
                             res = "Already using " + db_name;
                           } else {
                             auto tmp = db_handler->Get(db_name);
                             if (on_change) (*on_change)(db_name);  // Will trow if cb fails
                             current_db.SetCurrentDB(std::move(tmp), false);
                             res = "Using " + db_name;
                           }
                         } catch (const utils::BasicException &e) {
                           throw QueryRuntimeException(e.what());
                         }

                         status.emplace_back(std::vector<TypedValue>{TypedValue(res)});
                         auto pull_plan = std::make_shared<PullPlanVector>(std::move(status));
                         if (pull_plan->Pull(stream, n)) {
                           return QueryHandlerResult::COMMIT;
                         }
                         return std::nullopt;
                       },
                       RWType::NONE,
                       query->db_name_};
#else
  // here to satisfy clang-tidy
  (void)parsed_query;
  (void)current_db;
  (void)interpreter_context;
  (void)on_change_cb;
  throw EnterpriseOnlyException();
#endif
}

PreparedQuery PrepareShowDatabaseQuery(ParsedQuery parsed_query, CurrentDB &current_db) {
#ifdef MG_ENTERPRISE
  if (!license::global_license_checker.IsEnterpriseValidFast()) {
    throw QueryException(
        "Trying to use enterprise feature without a valid license. Check your license status by running SHOW LICENSE "
        "INFO.");
  }

  return PreparedQuery{
      {"Current"},
      std::move(parsed_query.required_privileges),
      [db_acc = current_db.db_acc_, pull_plan = std::shared_ptr<PullPlanVector>(nullptr)](
          AnyStream *stream, std::optional<int> n) mutable -> std::optional<QueryHandlerResult> {
        if (!pull_plan) {
          std::vector<std::vector<TypedValue>> results;
          auto db_name = db_acc ? TypedValue{db_acc->get()->storage()->name()} : TypedValue{};
          results.push_back({std::move(db_name)});
          pull_plan = std::make_shared<PullPlanVector>(std::move(results));
        }

        if (pull_plan->Pull(stream, n)) {
          return QueryHandlerResult::NOTHING;
        }
        return std::nullopt;
      },
      RWType::NONE,
      ""  // No target DB
  };
#else
  // here to satisfy clang-tidy
  (void)parsed_query;
  (void)current_db;
  throw EnterpriseOnlyException();
#endif
}

PreparedQuery PrepareShowDatabasesQuery(ParsedQuery parsed_query, InterpreterContext *interpreter_context,
                                        std::shared_ptr<QueryUserOrRole> user_or_role) {
#ifdef MG_ENTERPRISE
  if (!license::global_license_checker.IsEnterpriseValidFast()) {
    throw QueryRuntimeException(
        license::LicenseCheckErrorToString(license::LicenseCheckError::NOT_ENTERPRISE_LICENSE, "multi-tenancy"));
  }

  auto *db_handler = interpreter_context->dbms_handler;
  AuthQueryHandler *auth = interpreter_context->auth;

  Callback callback;
  callback.header = {"Name"};
  callback.fn = [auth, db_handler,
                 user_or_role = std::move(user_or_role)]() mutable -> std::vector<std::vector<TypedValue>> {
    std::vector<std::vector<TypedValue>> status;
    auto gen_status = [&]<typename T, typename K>(T all, K denied) {
      Sort(all);
      Sort(denied);

      status.reserve(all.size());
      for (const auto &name : all) {
        status.push_back({TypedValue(name)});
      }

      // No denied databases (no need to filter them out)
      if (denied.empty()) return;

      auto denied_itr = denied.begin();
      auto iter = std::remove_if(status.begin(), status.end(), [&denied_itr, &denied](auto &in) -> bool {
        while (denied_itr != denied.end() && denied_itr->ValueString() < in[0].ValueString()) ++denied_itr;
        return (denied_itr != denied.end() && denied_itr->ValueString() == in[0].ValueString());
      });
      status.erase(iter, status.end());
    };

    if (!user_or_role || !*user_or_role) {
      // No user, return all
      gen_status(db_handler->All(), std::vector<TypedValue>{});
    } else {
      // User has a subset of accessible dbs; this is synched with the SessionContextHandler
      const auto &db_priv = auth->GetDatabasePrivileges(user_or_role->key());
      const auto &allowed = db_priv[0][0];
      const auto &denied = db_priv[0][1].ValueList();
      if (allowed.IsString() && allowed.ValueString() == auth::kAllDatabases) {
        // All databases are allowed
        gen_status(db_handler->All(), denied);
      } else {
        gen_status(allowed.ValueList(), denied);
      }
    }

    return status;
  };

  return PreparedQuery{
      std::move(callback.header), std::move(parsed_query.required_privileges),
      [handler = std::move(callback.fn), pull_plan = std::shared_ptr<PullPlanVector>(nullptr)](
          AnyStream *stream, std::optional<int> n) mutable -> std::optional<QueryHandlerResult> {
        if (!pull_plan) {
          auto results = handler();
          pull_plan = std::make_shared<PullPlanVector>(std::move(results));
        }

        if (pull_plan->Pull(stream, n)) {
          return QueryHandlerResult::NOTHING;
        }
        return std::nullopt;
      },
      RWType::NONE,
      ""  // No target DB
  };
#else
  throw EnterpriseOnlyException();
#endif
}

PreparedQuery PrepareCreateEnumQuery(ParsedQuery parsed_query, CurrentDB &current_db) {
  MG_ASSERT(current_db.db_acc_, "Create Enum query expects a current DB");

  auto *create_enum_query = utils::Downcast<CreateEnumQuery>(parsed_query.query);
  MG_ASSERT(create_enum_query);

  return {{},
          std::move(parsed_query.required_privileges),
          [dba = *current_db.execution_db_accessor_, enum_name = std::move(create_enum_query->enum_name_),
           enum_values = std::move(create_enum_query->enum_values_)](
              AnyStream * /*stream*/, std::optional<int> /*unused*/) mutable -> std::optional<QueryHandlerResult> {
            auto res = dba.CreateEnum(enum_name, enum_values);
            if (res.HasError()) {
              switch (res.GetError()) {
                case storage::EnumStorageError::EnumExists:
                  throw QueryRuntimeException("Enum already exists.");
                case storage::EnumStorageError::InvalidValue:
                  throw QueryRuntimeException("Enum value has duplicate.");
                default:
                  // Should not happen
                  throw QueryRuntimeException("Enum could not be created.");
              }
            }
            return QueryHandlerResult::COMMIT;
          },
          RWType::W};
}

PreparedQuery PrepareShowEnumsQuery(ParsedQuery parsed_query, CurrentDB &current_db) {
  return PreparedQuery{
      {"Enum Name", "Enum Values"},
      std::move(parsed_query.required_privileges),
      [dba = *current_db.execution_db_accessor_, pull_plan = std::shared_ptr<PullPlanVector>(nullptr)](
          AnyStream *stream, std::optional<int> n) mutable -> std::optional<QueryHandlerResult> {
        if (!pull_plan) {
          auto enums = dba.ShowEnums();
          auto to_row = [](auto &&p) { return std::vector{TypedValue{p.first}, TypedValue{p.second}}; };
          pull_plan = std::make_shared<PullPlanVector>(enums | rv::transform(to_row) | r::to_vector);
        }

        if (pull_plan->Pull(stream, n)) {
          return QueryHandlerResult::COMMIT;
        }
        return std::nullopt;
      },
      RWType::NONE,
      ""  // No target DB
  };
}

PreparedQuery PrepareEnumAlterAddQuery(ParsedQuery parsed_query, CurrentDB &current_db) {
  MG_ASSERT(current_db.db_acc_, "Alter Enum query expects a current DB");

  auto *alter_enum_add_query = utils::Downcast<AlterEnumAddValueQuery>(parsed_query.query);
  MG_ASSERT(alter_enum_add_query);

  return {{},
          std::move(parsed_query.required_privileges),
          [dba = *current_db.execution_db_accessor_, enum_name = std::move(alter_enum_add_query->enum_name_),
           enum_value = std::move(alter_enum_add_query->enum_value_)](
              AnyStream * /*stream*/, std::optional<int> /*unused*/) mutable -> std::optional<QueryHandlerResult> {
            auto res = dba.EnumAlterAdd(enum_name, enum_value);
            if (res.HasError()) {
              switch (res.GetError()) {
                case storage::EnumStorageError::InvalidValue:
                  throw QueryRuntimeException("Enum value already exists.");
                case storage::EnumStorageError::UnknownEnumType:
                  throw QueryRuntimeException("Unknown Enum type.");
                default:
                  // Should not happen
                  throw QueryRuntimeException("Enum could not be altered.");
              }
            }
            return QueryHandlerResult::COMMIT;
          },
          RWType::W};
}

PreparedQuery PrepareEnumAlterUpdateQuery(ParsedQuery parsed_query, CurrentDB &current_db) {
  MG_ASSERT(current_db.db_acc_, "Alter Enum query expects a current DB");

  auto *alter_enum_update_query = utils::Downcast<AlterEnumUpdateValueQuery>(parsed_query.query);
  MG_ASSERT(alter_enum_update_query);

  return {{},
          std::move(parsed_query.required_privileges),
          [dba = *current_db.execution_db_accessor_, enum_name = std::move(alter_enum_update_query->enum_name_),
           enum_value_old = std::move(alter_enum_update_query->old_enum_value_),
           enum_value_new = std::move(alter_enum_update_query->new_enum_value_)](
              AnyStream * /*stream*/, std::optional<int> /*unused*/) mutable -> std::optional<QueryHandlerResult> {
            auto res = dba.EnumAlterUpdate(enum_name, enum_value_old, enum_value_new);
            if (res.HasError()) {
              switch (res.GetError()) {
                case storage::EnumStorageError::InvalidValue:
                  throw QueryRuntimeException("Enum value {}::{} already exists.", enum_name, enum_value_new);
                case storage::EnumStorageError::UnknownEnumType:
                  throw QueryRuntimeException("Unknown Enum name {}.", enum_name);
                case storage::EnumStorageError::UnknownEnumValue:
                  throw QueryRuntimeException("Unknown Enum value {}::{}.", enum_name, enum_value_old);
                default:
                  // Should not happen
                  throw QueryRuntimeException("Enum could not be altered.");
              }
            }
            return QueryHandlerResult::COMMIT;
          },
          RWType::W};
}

PreparedQuery PrepareSessionTraceQuery(ParsedQuery parsed_query, CurrentDB &current_db, Interpreter *interpreter) {
  MG_ASSERT(current_db.db_acc_, "Session trace query expects a current DB");

  auto *session_trace_query = utils::Downcast<SessionTraceQuery>(parsed_query.query);
  MG_ASSERT(session_trace_query);

  std::function<std::pair<std::vector<std::vector<TypedValue>>, QueryHandlerResult>()> handler;
  handler = [interpreter, enabled = session_trace_query->enabled_] {
    std::vector<std::vector<TypedValue>> results;

    auto query_log_directory = flags::run_time::GetQueryLogDirectory();

    if (query_log_directory.empty()) {
      throw QueryException("The flag --query-log-directory has to be present in order to enable session trace.");
    }

    if (enabled) {
      interpreter->query_logger_.emplace(fmt::format("{}/{}.log", query_log_directory, interpreter->session_info_.uuid),
                                         interpreter->session_info_.uuid, interpreter->session_info_.username);
      interpreter->LogQueryMessage("Session initialized!");
    } else {
      interpreter->query_logger_.reset();
    }

    results.emplace_back(std::vector<TypedValue>{TypedValue(interpreter->session_info_.uuid)});
    return std::pair{results, QueryHandlerResult::NOTHING};
  };

  return PreparedQuery{{"session uuid"},
                       std::move(parsed_query.required_privileges),
                       [handler = std::move(handler), action = QueryHandlerResult::NOTHING,
                        pull_plan = std::shared_ptr<PullPlanVector>(nullptr)](
                           AnyStream *stream, std::optional<int> n) mutable -> std::optional<QueryHandlerResult> {
                         if (!pull_plan) {
                           auto [results, action_on_complete] = handler();
                           action = action_on_complete;
                           pull_plan = std::make_shared<PullPlanVector>(std::move(results));
                         }

                         if (pull_plan->Pull(stream, n)) {
                           return action;
                         }
                         return std::nullopt;
                       },
                       RWType::NONE};
}

PreparedQuery PrepareShowSchemaInfoQuery(const ParsedQuery &parsed_query, CurrentDB &current_db) {
  if (current_db.db_acc_->get()->GetStorageMode() == storage::StorageMode::ON_DISK_TRANSACTIONAL) {
    throw ShowSchemaInfoOnDiskException();
  }

  Callback callback;
  callback.header = {"schema"};
  callback.fn = [db = *current_db.db_acc_, db_acc = current_db.execution_db_accessor_,
                 storage_acc =
                     current_db.db_transactional_accessor_.get()]() mutable -> std::vector<std::vector<TypedValue>> {
    memgraph::metrics::IncrementCounter(memgraph::metrics::ShowSchema);

    std::vector<std::vector<TypedValue>> schema;
    auto *storage = db->storage();
    if (storage->config_.salient.items.enable_schema_info) {
      // SCHEMA INFO
      auto json = storage->schema_info_.ToJson(*storage->name_id_mapper_, storage->enum_store_);

      // INDICES
      auto node_indexes = nlohmann::json::array();
      auto edge_indexes = nlohmann::json::array();
      auto index_info = db_acc->ListAllIndices();
      // Vertex label indices
      for (const auto label_id : index_info.label) {
        node_indexes.push_back(nlohmann::json::object({
            {"labels", {storage->LabelToName(label_id)}},
            {"properties", nlohmann::json::array()},
            {"count", storage_acc->ApproximateVertexCount(label_id)},
            {"type", "label"},
        }));
      }
      // Vertex label property indices
      for (const auto &[label_id, properties] : index_info.label_properties) {
        auto to_name = [&](storage::PropertyId prop) { return storage->PropertyToName(prop); };
        auto props = properties | ranges::views::transform(to_name) | ranges::to_vector;
        node_indexes.push_back(nlohmann::json::object({
            {"labels", {storage->LabelToName(label_id)}},
            {"properties", props},
            {"count", storage_acc->ApproximateVertexCount(label_id, properties)},
            {"type", "label+properties"},
        }));
      }
      // Vertex label text
      for (const auto &[str, label_id] : index_info.text_indices) {
        node_indexes.push_back(nlohmann::json::object({{"labels", {storage->LabelToName(label_id)}},
                                                       {"properties", nlohmann::json::array()},
                                                       {"count", -1},
                                                       {"type", "label_text"}}));
      }
      // Vertex label property_point
      for (const auto &[label_id, property] : index_info.point_label_property) {
        node_indexes.push_back(nlohmann::json::object(
            {{"labels", {storage->LabelToName(label_id)}},
             {"properties", {storage->PropertyToName(property)}},
             {"count", storage_acc->ApproximateVerticesPointCount(label_id, property).value_or(0)},
             {"type", "label+property_point"}}));
      }

      // Vertex label property_vector
      for (const auto &spec : index_info.vector_indices_spec) {
        node_indexes.push_back(nlohmann::json::object(
            {{"labels", {storage->LabelToName(spec.label)}},
             {"properties", {storage->PropertyToName(spec.property)}},
             {"count", storage_acc->ApproximateVerticesVectorCount(spec.label, spec.property).value_or(0)},
             {"type", "label+property_vector"}}));
      }

      // Edge type indices
      for (const auto type : index_info.edge_type) {
        edge_indexes.push_back(nlohmann::json::object({
            {"edge_type", {storage->EdgeTypeToName(type)}},
            {"properties", nlohmann::json::array()},
            {"count", storage_acc->ApproximateEdgeCount(type)},
            {"type", "edge_type"},
        }));
      }
      // Edge type property indices
      for (const auto &[type, property] : index_info.edge_type_property) {
        edge_indexes.push_back(nlohmann::json::object({
            {"edge_type", {storage->EdgeTypeToName(type)}},
            {"properties", {storage->PropertyToName(property)}},
            {"count", storage_acc->ApproximateEdgeCount(type, property)},
            {"type", "edge_type+property"},
        }));
      }
      json.emplace("node_indexes", std::move(node_indexes));
      json.emplace("edge_indexes", std::move(edge_indexes));

      // CONSTRAINTS
      auto node_constraints = nlohmann::json::array();
      auto constraint_info = db_acc->ListAllConstraints();
      // Existence
      for (const auto &[label_id, property] : constraint_info.existence) {
        node_constraints.push_back(nlohmann::json::object({{"type", "existence"},
                                                           {"labels", {storage->LabelToName(label_id)}},
                                                           {"properties", {storage->PropertyToName(property)}}}));
      }
      // Unique
      for (const auto &[label_id, properties] : constraint_info.unique) {
        auto json_properties = nlohmann::json::array();
        for (const auto property : properties) {
          json_properties.emplace_back(storage->PropertyToName(property));
        }
        node_constraints.push_back(nlohmann::json::object({{"type", "unique"},
                                                           {"labels", {storage->LabelToName(label_id)}},
                                                           {"properties", std::move(json_properties)}}));
      }
      // Type
      for (const auto &[label_id, property, constraint_kind] : constraint_info.type) {
        node_constraints.push_back(
            nlohmann::json::object({{"type", "data_type"},
                                    {"labels", {storage->LabelToName(label_id)}},
                                    {"properties", {storage->PropertyToName(property)}},
                                    {"data_type", TypeConstraintKindToString(constraint_kind)}}));
      }
      json.emplace("node_constraints", std::move(node_constraints));

      // ENUMS
      auto enums = nlohmann::json::array();
      for (auto [type, values] : storage->enum_store_.AllRegistered()) {
        auto json_values = nlohmann::json::array();
        for (const auto &val : values) json_values.push_back(val);
        enums.push_back(nlohmann::json::object({{"name", type}, {"values", std::move(json_values)}}));
      }
      json.emplace("enums", std::move(enums));

      // Pack json into query result
      schema.push_back(std::vector<TypedValue>{TypedValue(json.dump())});
    } else {
      throw QueryException(
          "SchemaInfo query is disabled. To enable it, start Memgraph with the --schema-info-enabled flag.");
    }
    return schema;
  };

  return PreparedQuery{std::move(callback.header), parsed_query.required_privileges,
                       [handler = std::move(callback.fn), pull_plan = std::shared_ptr<PullPlanVector>(nullptr)](
                           AnyStream *stream, std::optional<int> n) mutable -> std::optional<QueryHandlerResult> {
                         if (!pull_plan) {
                           auto results = handler();
                           pull_plan = std::make_shared<PullPlanVector>(std::move(results));
                         }

                         if (pull_plan->Pull(stream, n)) {
                           return QueryHandlerResult::COMMIT;
                         }
                         return std::nullopt;
                       },
                       RWType::R, current_db.db_acc_->get()->name()};
}

std::optional<uint64_t> Interpreter::GetTransactionId() const { return current_transaction_; }

void Interpreter::BeginTransaction(QueryExtras const &extras) {
  ResetInterpreter();
  const auto prepared_query = PrepareTransactionQuery(TransactionQuery::BEGIN, extras);
  prepared_query.query_handler(nullptr, {});
}

void Interpreter::CommitTransaction() {
  const auto prepared_query = PrepareTransactionQuery(TransactionQuery::COMMIT);
  prepared_query.query_handler(nullptr, {});
  ResetInterpreter();
}

void Interpreter::RollbackTransaction() {
  const auto prepared_query = PrepareTransactionQuery(TransactionQuery::ROLLBACK);
  prepared_query.query_handler(nullptr, {});
  ResetInterpreter();
}

#ifdef MG_ENTERPRISE
auto Interpreter::Route(std::map<std::string, std::string> const &routing) -> RouteResult {
  if (!interpreter_context_->coordinator_state_) {
    throw QueryException("You cannot fetch routing table from an instance which is not part of a cluster.");
  }
  if (interpreter_context_->coordinator_state_.has_value() &&
      interpreter_context_->coordinator_state_->get().IsDataInstance()) {
    auto const &address = routing.find("address");
    if (address == routing.end()) {
      throw QueryException("Routing table must contain address field.");
    }

    auto result = RouteResult{};
    if (interpreter_context_->repl_state.ReadLock()->IsMain()) {
      result.servers.emplace_back(std::vector<std::string>{address->second}, "WRITE");
    } else {
      result.servers.emplace_back(std::vector<std::string>{address->second}, "READ");
    }
    return result;
  }

  return RouteResult{.servers = interpreter_context_->coordinator_state_->get().GetRoutingTable()};
}
#endif

#if MG_ENTERPRISE
// Before Prepare or during Prepare, but single-threaded.
// TODO: Is there any cleanup?
void Interpreter::SetCurrentDB(std::string_view db_name, bool in_explicit_db) {
  // Can throw
  // do we lock here?
  current_db_.SetCurrentDB(interpreter_context_->dbms_handler->Get(db_name), in_explicit_db);
}
#else
// Default database only
void Interpreter::SetCurrentDB() { current_db_.SetCurrentDB(interpreter_context_->dbms_handler->Get(), false); }
#endif

Interpreter::ParseRes Interpreter::Parse(const std::string &query_string, UserParameters_fn params_getter,
                                         QueryExtras const &extras) {
  LogQueryMessage(fmt::format("Accepted query: {}", query_string));
  MG_ASSERT(user_or_role_, "Trying to prepare a query without a query user.");
  // Handle transaction control queries.
  const auto upper_case_query = utils::ToUpperCase(query_string);
  const auto trimmed_query = utils::Trim(upper_case_query);
  const bool is_begin = trimmed_query == "BEGIN";

  // Explicit transactions define the metadata at the beginning and reuse it
  spdlog::debug(
      "{}", QueryLogWrapper{query_string,
                            (in_explicit_transaction_ && metadata_ && !is_begin) ? &*metadata_ : &extras.metadata_pv,
                            current_db_.name()});

  if (is_begin) {
    return TransactionQuery::BEGIN;
  }
  if (trimmed_query == "COMMIT") {
    return TransactionQuery::COMMIT;
  }
  if (trimmed_query == "ROLLBACK") {
    return TransactionQuery::ROLLBACK;
  }

  try {
    if (!in_explicit_transaction_) {
      // BEGIN has a different execution path; for implicit transaction start the timer as soon as possible
      current_timeout_timer_ = CreateTimeoutTimer(extras, interpreter_context_->config);
    }
    // NOTE: query_string is not BEGIN, COMMIT or ROLLBACK
    bool const is_schema_assert_query{upper_case_query.find(kSchemaAssert) != std::string::npos};
    const utils::Timer parsing_timer;
    LogQueryMessage("Query parsing started.");
    ParsedQuery parsed_query = ParseQuery(query_string, params_getter(nullptr), &interpreter_context_->ast_cache,
                                          interpreter_context_->config.query);
    auto parsing_time = parsing_timer.Elapsed().count();
    LogQueryMessage("Query parsing ended.");
    return Interpreter::ParseInfo{std::move(parsed_query), parsing_time, is_schema_assert_query};
  } catch (const utils::BasicException &e) {
    LogQueryMessage(fmt::format("Failed query: {}", e.what()));
    // Trigger first failed query
    metrics::FirstFailedQuery();
    memgraph::metrics::IncrementCounter(memgraph::metrics::FailedQuery);
    memgraph::metrics::IncrementCounter(memgraph::metrics::FailedPrepare);
    AbortCommand({});
    throw;
  }
}

Interpreter::PrepareResult Interpreter::Prepare(ParseRes parse_res, UserParameters_fn params_getter,
                                                QueryExtras const &extras) {
  if (std::holds_alternative<TransactionQuery>(parse_res)) {
    const auto tx_query_enum = std::get<TransactionQuery>(parse_res);
    if (tx_query_enum == TransactionQuery::BEGIN) {
      ResetInterpreter();
    }
    auto &query_execution = query_executions_.emplace_back(QueryExecution::Create());
    query_execution->prepared_query = PrepareTransactionQuery(tx_query_enum, extras);
    auto qid = in_explicit_transaction_ ? static_cast<int>(query_executions_.size() - 1) : std::optional<int>{};
    return {query_execution->prepared_query->header, query_execution->prepared_query->privileges, qid, {}};
  }

  MG_ASSERT(std::holds_alternative<ParseInfo>(parse_res), "Unkown ParseRes type");

  auto &parse_info = std::get<ParseInfo>(parse_res);
  auto &parsed_query = parse_info.parsed_query;

  // All queries other than transaction control queries advance the command in
  // an explicit transaction block.
  if (in_explicit_transaction_) {
    if (parse_info.is_schema_assert_query) {
      throw SchemaAssertInMulticommandTxException();
    }

    transaction_queries_->push_back(parsed_query.query_string);
    AdvanceCommand();
  } else {
    ResetInterpreter();
    transaction_queries_->push_back(parsed_query.query_string);
    if (current_db_.db_transactional_accessor_ /* && !in_explicit_transaction_*/) {
      // If we're not in an explicit transaction block and we have an open
      // transaction, abort it since we're about to prepare a new query.
      AbortCommand(nullptr);
    }

    SetupInterpreterTransaction(extras);
    LogQueryMessage(
        fmt::format("Query [{}] associated with transaction [{}]", parsed_query.query_string, *current_transaction_));
  }

  std::unique_ptr<QueryExecution> *query_execution_ptr = nullptr;
  try {
    // Setup QueryExecution
    query_executions_.emplace_back(QueryExecution::Create());
    auto &query_execution = query_executions_.back();
    query_execution_ptr = &query_execution;

    std::optional<int> qid =
        in_explicit_transaction_ ? static_cast<int>(query_executions_.size() - 1) : std::optional<int>{};

    query_execution->summary["parsing_time"] = parse_info.parsing_time;
    LogQueryMessage(fmt::format("Query parsing time: {}", parse_info.parsing_time));

    // Set a default cost estimate of 0. Individual queries can overwrite this
    // field with an improved estimate.
    query_execution->summary["cost_estimate"] = 0.0;

    // System queries require strict ordering; since there is no MVCC-like thing, we allow single queries
    bool system_queries = utils::Downcast<AuthQuery>(parsed_query.query) ||
                          utils::Downcast<MultiDatabaseQuery>(parsed_query.query) ||
                          utils::Downcast<ReplicationQuery>(parsed_query.query);

    // TODO Split SHOW REPLICAS (which needs the db) and other replication queries
    auto system_transaction = std::invoke([&]() -> std::optional<memgraph::system::Transaction> {
      if (!system_queries) return std::nullopt;

      // TODO: Ordering between system and data queries
      auto system_txn = interpreter_context_->system_->TryCreateTransaction(std::chrono::milliseconds(kSystemTxTryMS));
      if (!system_txn) {
        throw ConcurrentSystemQueriesException("Multiple concurrent system queries are not supported.");
      }
      return system_txn;
    });

    // Some queries do not require a database to be executed (current_db_ won't be passed on to the Prepare*; special
    // case for use database which overwrites the current database)
    bool no_db_required = system_queries || utils::Downcast<ShowConfigQuery>(parsed_query.query) ||
                          utils::Downcast<SettingQuery>(parsed_query.query) ||
                          utils::Downcast<VersionQuery>(parsed_query.query) ||
                          utils::Downcast<TransactionQueueQuery>(parsed_query.query) ||
                          utils::Downcast<UseDatabaseQuery>(parsed_query.query) ||
                          utils::Downcast<ShowDatabaseQuery>(parsed_query.query) ||
                          utils::Downcast<ShowDatabasesQuery>(parsed_query.query) ||
                          utils::Downcast<ReplicationInfoQuery>(parsed_query.query);
    if (!no_db_required && !current_db_.db_acc_) {
      throw DatabaseContextRequiredException("Database required for the query.");
    }

    // Some queries require an active transaction in order to be prepared.
    // TODO: make a better analysis visitor over the `parsed_query.query`
    bool const unique_db_transaction =
        !no_db_required &&  // Short circuit if impossible
        (utils::Downcast<IndexQuery>(parsed_query.query) || utils::Downcast<EdgeIndexQuery>(parsed_query.query) ||
         utils::Downcast<PointIndexQuery>(parsed_query.query) || utils::Downcast<TextIndexQuery>(parsed_query.query) ||
         utils::Downcast<VectorIndexQuery>(parsed_query.query) ||
         utils::Downcast<ConstraintQuery>(parsed_query.query) || utils::Downcast<DropGraphQuery>(parsed_query.query) ||
         utils::Downcast<CreateEnumQuery>(parsed_query.query) ||
         utils::Downcast<AlterEnumAddValueQuery>(parsed_query.query) ||
         utils::Downcast<AlterEnumUpdateValueQuery>(parsed_query.query) ||
         utils::Downcast<TtlQuery>(parsed_query.query) || utils::Downcast<RecoverSnapshotQuery>(parsed_query.query));

    bool const read_db_transactions =
        (!no_db_required && !unique_db_transaction) &&  // Short circuit if impossible
        (utils::Downcast<ExplainQuery>(parsed_query.query) || utils::Downcast<DumpQuery>(parsed_query.query) ||
         utils::Downcast<AnalyzeGraphQuery>(parsed_query.query) ||
         utils::Downcast<DatabaseInfoQuery>(parsed_query.query) ||
         utils::Downcast<ShowEnumsQuery>(parsed_query.query) ||
         utils::Downcast<ShowSchemaInfoQuery>(parsed_query.query));

    bool const requires_db_transaction =
        read_db_transactions || unique_db_transaction || utils::Downcast<CypherQuery>(parsed_query.query) ||
        utils::Downcast<ProfileQuery>(parsed_query.query) || utils::Downcast<TriggerQuery>(parsed_query.query);

    if (!in_explicit_transaction_ && requires_db_transaction) {
      // TODO: ATM only a single database, will change when we have multiple database transactions
<<<<<<< HEAD
      bool could_commit = utils::Downcast<CypherQuery>(parsed_query.query) != nullptr;
      bool const unique = unique_db_transaction || parse_info.is_schema_assert_query;
      // TODO: This should be defered to Pull
      SetupDatabaseTransaction(could_commit, unique);
=======
      auto acc_type = storage::Storage::Accessor::Type::WRITE;
      if (read_db_transactions) acc_type = storage::Storage::Accessor::Type::READ;
      if (unique_db_transaction) acc_type = storage::Storage::Accessor::Type::UNIQUE;
      auto *cypher_query = utils::Downcast<CypherQuery>(parsed_query.query);
      auto *profile_query = utils::Downcast<ProfileQuery>(parsed_query.query);
      if (cypher_query || profile_query) {
        if (is_schema_assert_query) {
          acc_type = storage::Storage::Accessor::Type::UNIQUE;
        } else {
          acc_type = parsed_query.is_cypher_read ? storage::Storage::Accessor::Type::READ
                                                 : storage::Storage::Accessor::Type::WRITE;
        }
      }
      bool could_commit = cypher_query != nullptr;
      SetupDatabaseTransaction(could_commit, acc_type);
>>>>>>> 9505e1b5
    }

    if (current_db_.db_acc_) {
      // fix parameters, enums requires storage to map to correct enum value
      parsed_query.user_parameters = params_getter(current_db_.db_acc_->get()->storage());
      parsed_query.parameters = PrepareQueryParameters(parsed_query.stripped_query, parsed_query.user_parameters);
    }

#ifdef MG_ENTERPRISE
    // TODO(antoniofilipovic) extend to cover Lab queries
    if (interpreter_context_->coordinator_state_ && interpreter_context_->coordinator_state_->get().IsCoordinator() &&
        !utils::Downcast<CoordinatorQuery>(parsed_query.query) && !utils::Downcast<SettingQuery>(parsed_query.query)) {
      throw QueryRuntimeException("Coordinator can run only coordinator queries!");
    }
#endif

    const utils::Timer planning_timer;  // TODO: Think about moving it to Parse()
    LogQueryMessage("Query planning started!");
    PreparedQuery prepared_query;
    utils::MemoryResource *memory_resource = query_execution->execution_memory.resource();
    frame_change_collector_.reset();
    frame_change_collector_.emplace();

    if (utils::Downcast<CypherQuery>(parsed_query.query)) {
      prepared_query =
          PrepareCypherQuery(std::move(parsed_query), &query_execution->summary, interpreter_context_, current_db_,
                             memory_resource, &query_execution->notifications, user_or_role_, &transaction_status_,
                             current_timeout_timer_, *this, &*frame_change_collector_);
    } else if (utils::Downcast<ExplainQuery>(parsed_query.query)) {
      prepared_query = PrepareExplainQuery(std::move(parsed_query), &query_execution->summary,
                                           &query_execution->notifications, interpreter_context_, *this, current_db_);
    } else if (utils::Downcast<ProfileQuery>(parsed_query.query)) {
      prepared_query = PrepareProfileQuery(std::move(parsed_query), in_explicit_transaction_, &query_execution->summary,
                                           &query_execution->notifications, interpreter_context_, *this, current_db_,
                                           memory_resource, user_or_role_, &transaction_status_, current_timeout_timer_,
                                           &*frame_change_collector_);
    } else if (utils::Downcast<DumpQuery>(parsed_query.query)) {
      prepared_query = PrepareDumpQuery(std::move(parsed_query), current_db_);
    } else if (utils::Downcast<IndexQuery>(parsed_query.query)) {
      prepared_query = PrepareIndexQuery(std::move(parsed_query), in_explicit_transaction_,
                                         &query_execution->notifications, current_db_);
    } else if (utils::Downcast<EdgeIndexQuery>(parsed_query.query)) {
      prepared_query = PrepareEdgeIndexQuery(std::move(parsed_query), in_explicit_transaction_,
                                             &query_execution->notifications, current_db_);
    } else if (utils::Downcast<PointIndexQuery>(parsed_query.query)) {
      prepared_query = PreparePointIndexQuery(std::move(parsed_query), in_explicit_transaction_,
                                              &query_execution->notifications, current_db_);
    } else if (utils::Downcast<TextIndexQuery>(parsed_query.query)) {
      prepared_query = PrepareTextIndexQuery(std::move(parsed_query), in_explicit_transaction_,
                                             &query_execution->notifications, current_db_);
    } else if (utils::Downcast<VectorIndexQuery>(parsed_query.query)) {
      prepared_query = PrepareVectorIndexQuery(std::move(parsed_query), in_explicit_transaction_,
                                               &query_execution->notifications, current_db_);
    } else if (utils::Downcast<TtlQuery>(parsed_query.query)) {
#ifdef MG_ENTERPRISE
      prepared_query = PrepareTtlQuery(std::move(parsed_query), in_explicit_transaction_,
                                       &query_execution->notifications, current_db_, interpreter_context_);
#else
      throw EnterpriseOnlyException();
#endif  // MG_ENTERPRISE
    } else if (utils::Downcast<AnalyzeGraphQuery>(parsed_query.query)) {
      prepared_query = PrepareAnalyzeGraphQuery(std::move(parsed_query), in_explicit_transaction_, current_db_);
    } else if (utils::Downcast<AuthQuery>(parsed_query.query)) {
      /// SYSTEM (Replication) PURE
      prepared_query = PrepareAuthQuery(std::move(parsed_query), in_explicit_transaction_, interpreter_context_, *this);
    } else if (utils::Downcast<DatabaseInfoQuery>(parsed_query.query)) {
      prepared_query = PrepareDatabaseInfoQuery(std::move(parsed_query), in_explicit_transaction_, current_db_);
    } else if (utils::Downcast<SystemInfoQuery>(parsed_query.query)) {
      prepared_query =
          PrepareSystemInfoQuery(std::move(parsed_query), in_explicit_transaction_, current_db_,
                                 interpreter_isolation_level, next_transaction_isolation_level, interpreter_context_);
    } else if (utils::Downcast<ConstraintQuery>(parsed_query.query)) {
      prepared_query = PrepareConstraintQuery(std::move(parsed_query), in_explicit_transaction_,
                                              &query_execution->notifications, current_db_);
    } else if (utils::Downcast<ReplicationQuery>(parsed_query.query)) {
      /// TODO: make replication DB agnostic
      if (!current_db_.db_acc_ ||
          current_db_.db_acc_->get()->GetStorageMode() != storage::StorageMode::IN_MEMORY_TRANSACTIONAL) {
        throw QueryRuntimeException("Replication query requires IN_MEMORY_TRANSACTIONAL mode.");
      }
      prepared_query =
          PrepareReplicationQuery(std::move(parsed_query), in_explicit_transaction_, &query_execution->notifications,
                                  *interpreter_context_->replication_handler_, current_db_, interpreter_context_->config
#ifdef MG_ENTERPRISE
                                  ,
                                  interpreter_context_->coordinator_state_
#endif
          );

    } else if (utils::Downcast<ReplicationInfoQuery>(parsed_query.query)) {
      prepared_query = PrepareReplicationInfoQuery(std::move(parsed_query), in_explicit_transaction_,
                                                   *interpreter_context_->replication_handler_);

    } else if (utils::Downcast<CoordinatorQuery>(parsed_query.query)) {
#ifdef MG_ENTERPRISE
      if (!interpreter_context_->coordinator_state_.has_value()) {
        throw QueryRuntimeException(
            "Coordinator was not initialized as coordinator port and coordinator id or management port where not "
            "set.");
      }
      prepared_query =
          PrepareCoordinatorQuery(std::move(parsed_query), in_explicit_transaction_, &query_execution->notifications,
                                  *interpreter_context_->coordinator_state_, interpreter_context_->config);
#else
      throw EnterpriseOnlyException();
#endif
    } else if (utils::Downcast<LockPathQuery>(parsed_query.query)) {
      prepared_query = PrepareLockPathQuery(std::move(parsed_query), in_explicit_transaction_, current_db_);
    } else if (utils::Downcast<FreeMemoryQuery>(parsed_query.query)) {
      prepared_query = PrepareFreeMemoryQuery(std::move(parsed_query), in_explicit_transaction_, current_db_);
    } else if (utils::Downcast<ShowConfigQuery>(parsed_query.query)) {
      /// SYSTEM PURE
      prepared_query = PrepareShowConfigQuery(std::move(parsed_query), in_explicit_transaction_);
    } else if (utils::Downcast<TriggerQuery>(parsed_query.query)) {
      prepared_query =
          PrepareTriggerQuery(std::move(parsed_query), in_explicit_transaction_, &query_execution->notifications,
                              current_db_, interpreter_context_, user_or_role_);
    } else if (utils::Downcast<StreamQuery>(parsed_query.query)) {
      prepared_query =
          PrepareStreamQuery(std::move(parsed_query), in_explicit_transaction_, &query_execution->notifications,
                             current_db_, interpreter_context_, user_or_role_);
    } else if (utils::Downcast<IsolationLevelQuery>(parsed_query.query)) {
      prepared_query = PrepareIsolationLevelQuery(std::move(parsed_query), in_explicit_transaction_, current_db_, this);
    } else if (utils::Downcast<CreateSnapshotQuery>(parsed_query.query)) {
      auto const replication_role = interpreter_context_->repl_state.ReadLock()->GetRole();
      prepared_query =
          PrepareCreateSnapshotQuery(std::move(parsed_query), in_explicit_transaction_, current_db_, replication_role);
    } else if (utils::Downcast<RecoverSnapshotQuery>(parsed_query.query)) {
      auto const replication_role = interpreter_context_->repl_state.ReadLock()->GetRole();
      prepared_query =
          PrepareRecoverSnapshotQuery(std::move(parsed_query), in_explicit_transaction_, current_db_, replication_role);
    } else if (utils::Downcast<ShowSnapshotsQuery>(parsed_query.query)) {
      prepared_query = PrepareShowSnapshotsQuery(std::move(parsed_query), in_explicit_transaction_, current_db_);
    } else if (utils::Downcast<SettingQuery>(parsed_query.query)) {
      /// SYSTEM PURE
      prepared_query = PrepareSettingQuery(std::move(parsed_query), in_explicit_transaction_);
    } else if (utils::Downcast<VersionQuery>(parsed_query.query)) {
      /// SYSTEM PURE
      prepared_query = PrepareVersionQuery(std::move(parsed_query), in_explicit_transaction_);
    } else if (utils::Downcast<StorageModeQuery>(parsed_query.query)) {
      prepared_query =
          PrepareStorageModeQuery(std::move(parsed_query), in_explicit_transaction_, current_db_, interpreter_context_);
    } else if (utils::Downcast<TransactionQueueQuery>(parsed_query.query)) {
      /// INTERPRETER
      if (in_explicit_transaction_) {
        throw TransactionQueueInMulticommandTxException();
      }
      prepared_query = PrepareTransactionQueueQuery(std::move(parsed_query), user_or_role_, interpreter_context_);
    } else if (utils::Downcast<MultiDatabaseQuery>(parsed_query.query)) {
      if (in_explicit_transaction_) {
        throw MultiDatabaseQueryInMulticommandTxException();
      }
      /// SYSTEM (Replication) + INTERPRETER
      // DMG_ASSERT(system_guard);
      prepared_query = PrepareMultiDatabaseQuery(std::move(parsed_query), interpreter_context_, *this);
    } else if (utils::Downcast<UseDatabaseQuery>(parsed_query.query)) {
      if (in_explicit_transaction_) {
        throw UseDatabaseQueryInMulticommandTxException();
      }
      prepared_query = PrepareUseDatabaseQuery(std::move(parsed_query), current_db_, interpreter_context_, on_change_);
    } else if (utils::Downcast<ShowDatabaseQuery>(parsed_query.query)) {
      prepared_query = PrepareShowDatabaseQuery(std::move(parsed_query), current_db_);
    } else if (utils::Downcast<ShowDatabasesQuery>(parsed_query.query)) {
      prepared_query = PrepareShowDatabasesQuery(std::move(parsed_query), interpreter_context_, user_or_role_);
    } else if (utils::Downcast<EdgeImportModeQuery>(parsed_query.query)) {
      if (in_explicit_transaction_) {
        throw EdgeImportModeModificationInMulticommandTxException();
      }
      prepared_query = PrepareEdgeImportModeQuery(std::move(parsed_query), current_db_);
    } else if (utils::Downcast<DropGraphQuery>(parsed_query.query)) {
      if (in_explicit_transaction_) {
        throw DropGraphInMulticommandTxException();
      }
      prepared_query = PrepareDropGraphQuery(std::move(parsed_query), current_db_);
    } else if (utils::Downcast<CreateEnumQuery>(parsed_query.query)) {
      if (in_explicit_transaction_) {
        throw EnumModificationInMulticommandTxException();
      }
      prepared_query = PrepareCreateEnumQuery(std::move(parsed_query), current_db_);
    } else if (utils::Downcast<ShowEnumsQuery>(parsed_query.query)) {
      prepared_query = PrepareShowEnumsQuery(std::move(parsed_query), current_db_);
    } else if (utils::Downcast<AlterEnumAddValueQuery>(parsed_query.query)) {
      if (in_explicit_transaction_) {
        throw EnumModificationInMulticommandTxException();
      }
      prepared_query = PrepareEnumAlterAddQuery(std::move(parsed_query), current_db_);
    } else if (utils::Downcast<AlterEnumUpdateValueQuery>(parsed_query.query)) {
      if (in_explicit_transaction_) {
        throw EnumModificationInMulticommandTxException();
      }
      prepared_query = PrepareEnumAlterUpdateQuery(std::move(parsed_query), current_db_);
    } else if (utils::Downcast<AlterEnumRemoveValueQuery>(parsed_query.query)) {
      throw utils::NotYetImplemented("Alter enum remove value");
    } else if (utils::Downcast<DropEnumQuery>(parsed_query.query)) {
      throw utils::NotYetImplemented("Drop enum");
    } else if (utils::Downcast<ShowSchemaInfoQuery>(parsed_query.query)) {
      if (in_explicit_transaction_) {
        throw ShowSchemaInfoInMulticommandTxException();
      }
      prepared_query = PrepareShowSchemaInfoQuery(parsed_query, current_db_);
    } else if (utils::Downcast<SessionTraceQuery>(parsed_query.query)) {
      prepared_query = PrepareSessionTraceQuery(std::move(parsed_query), current_db_, this);
    } else {
      LOG_FATAL("Should not get here -- unknown query type!");
    }

    auto planning_time = planning_timer.Elapsed().count();
    query_execution->summary["planning_time"] = planning_time;
    query_execution->prepared_query.emplace(std::move(prepared_query));
    LogQueryMessage("Query planning ended.");
    LogQueryMessage(fmt::format("Query planning time: {}", planning_time));

    const auto rw_type = query_execution->prepared_query->rw_type;
    query_execution->summary["type"] = plan::ReadWriteTypeChecker::TypeToString(rw_type);

    UpdateTypeCount(rw_type);

    bool const write_query = IsQueryWrite(rw_type);
    if (write_query) {
      if (interpreter_context_->repl_state.ReadLock()->IsReplica()) {
        query_execution = nullptr;
        throw WriteQueryOnReplicaException();
      }
#ifdef MG_ENTERPRISE
      if (interpreter_context_->coordinator_state_.has_value() &&
          interpreter_context_->coordinator_state_->get().IsDataInstance() &&
          !interpreter_context_->repl_state.ReadLock()->IsMainWriteable()) {
        query_execution = nullptr;
        throw WriteQueryOnMainException();
      }
#endif
    }

    // Set the target db to the current db (some queries have different target from the current db)
    if (!query_execution->prepared_query->db) {
      if (current_db_.db_acc_) {
        query_execution->prepared_query->db = current_db_.db_acc_->get()->name();
      } else {
        query_execution->prepared_query->db = "";
      }
    }
    query_execution->summary["db"] = *query_execution->prepared_query->db;

    // prepare is done, move system txn guard to be owned by interpreter
    system_transaction_ = std::move(system_transaction);
    return {query_execution->prepared_query->header, query_execution->prepared_query->privileges, qid,
            query_execution->prepared_query->db};
  } catch (const utils::BasicException &e) {
    LogQueryMessage(fmt::format("Failed query: {}", e.what()));
    // Trigger first failed query
    metrics::FirstFailedQuery();
    memgraph::metrics::IncrementCounter(memgraph::metrics::FailedQuery);
    memgraph::metrics::IncrementCounter(memgraph::metrics::FailedPrepare);
    AbortCommand(query_execution_ptr);
    throw;
  }
}

void Interpreter::SetupDatabaseTransaction(bool couldCommit, storage::Storage::Accessor::Type acc_type) {
  current_db_.SetupDatabaseTransaction(GetIsolationLevelOverride(), couldCommit, acc_type);
}

void Interpreter::SetupInterpreterTransaction(const QueryExtras &extras) {
  metrics::IncrementCounter(metrics::ActiveTransactions);
  transaction_status_.store(TransactionStatus::ACTIVE, std::memory_order_release);
  current_transaction_ = interpreter_context_->id_handler.next();
  if (query_logger_) {
    query_logger_->SetTransactionId(std::to_string(*current_transaction_));
  }
  metadata_ = GenOptional(extras.metadata_pv);
}

std::vector<TypedValue> Interpreter::GetQueries() {
  auto typed_queries = std::vector<TypedValue>();
  transaction_queries_.WithLock([&typed_queries](const auto &transaction_queries) {
    std::for_each(transaction_queries.begin(), transaction_queries.end(),
                  [&typed_queries](const auto &query) { typed_queries.emplace_back(query); });
  });
  return typed_queries;
}

void Interpreter::Abort() {
  LogQueryMessage("Query abort started.");
  utils::OnScopeExit const abort_end([this]() {
    this->LogQueryMessage("Query abort ended.");
    if (query_logger_) {
      query_logger_->ResetTransactionId();
    }
  });

  bool decrement = true;

  // System tx
  // TODO Implement system transaction scope and the ability to abort
  system_transaction_.reset();

  // Data tx
  auto expected = TransactionStatus::ACTIVE;
  while (!transaction_status_.compare_exchange_weak(expected, TransactionStatus::STARTED_ROLLBACK)) {
    if (expected == TransactionStatus::TERMINATED || expected == TransactionStatus::IDLE) {
      transaction_status_.store(TransactionStatus::STARTED_ROLLBACK);
      decrement = false;
      break;
    }
    expected = TransactionStatus::ACTIVE;
    std::this_thread::sleep_for(std::chrono::milliseconds(1));
  }

  utils::OnScopeExit clean_status(
      [this]() { transaction_status_.store(TransactionStatus::IDLE, std::memory_order_release); });

  expect_rollback_ = false;
  in_explicit_transaction_ = false;
  metadata_ = std::nullopt;
  current_timeout_timer_.reset();
  current_transaction_.reset();

  if (decrement) {
    // Decrement only if the transaction was active when we started to Abort
    memgraph::metrics::DecrementCounter(memgraph::metrics::ActiveTransactions);
  }

  // if (!current_db_.db_transactional_accessor_) return;
  current_db_.CleanupDBTransaction(true);
  for (auto &qe : query_executions_) {
    if (qe) qe->CleanRuntimeData();
  }
  frame_change_collector_.reset();
}

namespace {
void RunTriggersAfterCommit(dbms::DatabaseAccess db_acc, InterpreterContext *interpreter_context,
                            TriggerContext original_trigger_context) {
  // Run the triggers
  for (const auto &trigger : db_acc->trigger_store()->AfterCommitTriggers().access()) {
    QueryAllocator execution_memory{};

    // create a new transaction for each trigger
    auto tx_acc = db_acc->Access();
    DbAccessor db_accessor{tx_acc.get()};

    // On-disk storage removes all Vertex/Edge Accessors because previous trigger tx finished.
    // So we need to adapt TriggerContext based on user transaction which is still alive.
    auto trigger_context = original_trigger_context;
    trigger_context.AdaptForAccessor(&db_accessor);
    try {
      trigger.Execute(&db_accessor, db_acc, execution_memory.resource(), flags::run_time::GetExecutionTimeout(),
                      &interpreter_context->is_shutting_down, /* transaction_status = */ nullptr, trigger_context);
    } catch (const utils::BasicException &exception) {
      spdlog::warn("Trigger '{}' failed with exception:\n{}", trigger.Name(), exception.what());
      db_accessor.Abort();
      continue;
    }

    auto locked_repl_state = std::optional{interpreter_context->repl_state.ReadLock()};
    const bool is_main = locked_repl_state.value()->IsMain();
    auto maybe_commit_error = db_accessor.Commit({.is_main = is_main}, db_acc);
    locked_repl_state.reset();  // proactively unlock

    if (maybe_commit_error.HasError()) {
      const auto &error = maybe_commit_error.GetError();

      std::visit(
          [&trigger, &db_accessor]<typename T>(T &&arg) {
            using ErrorType = std::remove_cvref_t<T>;
            if constexpr (std::is_same_v<ErrorType, storage::ReplicationError>) {
              spdlog::warn("At least one SYNC replica has not confirmed execution of the trigger '{}'.",
                           trigger.Name());
            } else if constexpr (std::is_same_v<ErrorType, storage::ConstraintViolation>) {
              const auto &constraint_violation = arg;
              switch (constraint_violation.type) {
                case storage::ConstraintViolation::Type::EXISTENCE: {
                  const auto &label_name = db_accessor.LabelToName(constraint_violation.label);
                  MG_ASSERT(constraint_violation.properties.size() == 1U);
                  const auto &property_name = db_accessor.PropertyToName(*constraint_violation.properties.begin());
                  spdlog::warn("Trigger '{}' failed to commit due to existence constraint violation on: {}({}) ",
                               trigger.Name(), label_name, property_name);
                  break;
                }
                case storage::ConstraintViolation::Type::UNIQUE: {
                  const auto &label_name = db_accessor.LabelToName(constraint_violation.label);
                  std::stringstream property_names_stream;
                  utils::PrintIterable(
                      property_names_stream, constraint_violation.properties, ", ",
                      [&](auto &stream, const auto &prop) { stream << db_accessor.PropertyToName(prop); });
                  spdlog::warn("Trigger '{}' failed to commit due to unique constraint violation on :{}({})",
                               trigger.Name(), label_name, property_names_stream.str());
                  break;
                }
                case storage::ConstraintViolation::Type::TYPE: {
                  MG_ASSERT(constraint_violation.properties.size() == 1U);
                  const auto &property_name = db_accessor.PropertyToName(*constraint_violation.properties.begin());
                  const auto &label_name = db_accessor.LabelToName(constraint_violation.label);
                  spdlog::warn("Trigger '{}' failed to commit due to type constraint violation on: {}({}) IS TYPED {}",
                               trigger.Name(), label_name, property_name,
                               storage::TypeConstraintKindToString(*constraint_violation.constraint_kind));

                  break;
                }
              }
            } else if constexpr (std::is_same_v<ErrorType, storage::SerializationError>) {
              throw QueryException(MessageWithDocsLink(
                  "Unable to commit due to serialization error. Try retrying this transaction when the conflicting "
                  "transaction is finished."));
            } else if constexpr (std::is_same_v<ErrorType, storage::PersistenceError>) {
              throw QueryException("Unable to commit due to persistance error.");
            } else {
              static_assert(kAlwaysFalse<T>, "Missing type from variant visitor");
            }
          },
          error);
    }
  }
}
}  // namespace

void Interpreter::Commit() {
  LogQueryMessage("Query commit started.");
  utils::OnScopeExit const commit_end([this]() {
    this->LogQueryMessage("Query commit ended.");
    if (query_logger_) {
      query_logger_->ResetTransactionId();
    }
  });

  // It's possible that some queries did not finish because the user did
  // not pull all of the results from the query.
  // For now, we will not check if there are some unfinished queries.
  // We should document clearly that all results should be pulled to complete
  // a query.
  current_transaction_.reset();
  if (!current_db_.db_transactional_accessor_ || !current_db_.db_acc_) {
    // No database nor db transaction; check for system transaction
    if (!system_transaction_) return;

    // TODO Distinguish between data and system transaction state
    // Think about updating the status to a struct with bitfield
    // Clean transaction status on exit
    utils::OnScopeExit clean_status([this]() {
      system_transaction_.reset();
      // System transactions are not terminable
      // Durability has happened at time of PULL
      // Commit is doing replication and timestamp update
      // The DBMS does not support MVCC, so doing durability here doesn't change the overall logic; we cannot abort!
      // What we are trying to do is set the transaction back to IDLE
      // We cannot simply put it to IDLE, since the status is used as a synchronization method and we have to follow
      // its logic. There are 2 states when we could update to IDLE (ACTIVE and TERMINATED).
      auto expected = TransactionStatus::ACTIVE;
      while (!transaction_status_.compare_exchange_weak(expected, TransactionStatus::IDLE)) {
        if (expected == TransactionStatus::TERMINATED) {
          continue;
        }
        expected = TransactionStatus::ACTIVE;
        std::this_thread::sleep_for(std::chrono::milliseconds(1));
      }
    });

    auto const main_commit = [&](replication::RoleMainData &mainData) {
    // Only enterprise can do system replication
#ifdef MG_ENTERPRISE
      if (license::global_license_checker.IsEnterpriseValidFast()) {
        return system_transaction_->Commit(memgraph::system::DoReplication{mainData});
      }
#endif
      return system_transaction_->Commit(memgraph::system::DoNothing{});
    };

    auto const replica_commit = [&](replication::RoleReplicaData &) {
      return system_transaction_->Commit(memgraph::system::DoNothing{});
    };

    auto const commit_method = utils::Overloaded{main_commit, replica_commit};
    [[maybe_unused]] auto sync_result = std::visit(commit_method, interpreter_context_->repl_state->ReplicationData());
    // TODO: something with sync_result
    return;
  }
  auto *db = current_db_.db_acc_->get();

  /*
  At this point we must check that the transaction is alive to start committing. The only other possible state is
  verifying and in that case we must check if the transaction was terminated and if yes abort committing. Exception
  should suffice.
  */
  auto expected = TransactionStatus::ACTIVE;
  while (!transaction_status_.compare_exchange_weak(expected, TransactionStatus::STARTED_COMMITTING)) {
    if (expected == TransactionStatus::TERMINATED) {
      throw memgraph::utils::BasicException(
          "Aborting transaction commit because the transaction was requested to stop from other session. ");
    }
    expected = TransactionStatus::ACTIVE;
    std::this_thread::sleep_for(std::chrono::milliseconds(1));
  }

  // Clean transaction status if something went wrong
  utils::OnScopeExit clean_status(
      [this]() { transaction_status_.store(TransactionStatus::IDLE, std::memory_order_release); });

  auto current_storage_mode = db->GetStorageMode();
  auto creation_mode = current_db_.db_transactional_accessor_->GetCreationStorageMode();
  if (creation_mode != storage::StorageMode::ON_DISK_TRANSACTIONAL &&
      current_storage_mode == storage::StorageMode::ON_DISK_TRANSACTIONAL) {
    throw QueryException(
        "Cannot commit transaction because the storage mode has changed from in-memory storage to on-disk storage.");
  }

  utils::OnScopeExit update_metrics([]() {
    memgraph::metrics::IncrementCounter(memgraph::metrics::CommitedTransactions);
    memgraph::metrics::DecrementCounter(memgraph::metrics::ActiveTransactions);
  });

  std::optional<TriggerContext> trigger_context = std::nullopt;
  if (current_db_.trigger_context_collector_) {
    trigger_context.emplace(std::move(*current_db_.trigger_context_collector_).TransformToTriggerContext());
    current_db_.trigger_context_collector_.reset();
  }

  if (frame_change_collector_) {
    frame_change_collector_.reset();
  }

  if (trigger_context) {
    // Run the triggers
    for (const auto &trigger : db->trigger_store()->BeforeCommitTriggers().access()) {
      QueryAllocator execution_memory{};
      AdvanceCommand();
      try {
        trigger.Execute(&*current_db_.execution_db_accessor_, current_db_.db_acc_, execution_memory.resource(),
                        flags::run_time::GetExecutionTimeout(), &interpreter_context_->is_shutting_down,
                        &transaction_status_, *trigger_context);
      } catch (const utils::BasicException &e) {
        throw utils::BasicException(
            fmt::format("Trigger '{}' caused the transaction to fail.\nException: {}", trigger.Name(), e.what()));
      }
    }
    SPDLOG_DEBUG("Finished executing before commit triggers");
  }

  const auto reset_necessary_members = [this]() {
    for (auto &qe : query_executions_) {
      if (qe) qe->CleanRuntimeData();
    }
    current_db_.CleanupDBTransaction(false);
  };
  utils::OnScopeExit const reset_members(reset_necessary_members);

  auto commit_confirmed_by_all_sync_replicas = true;

  auto locked_repl_state = std::optional{interpreter_context_->repl_state.ReadLock()};
  bool const is_main = locked_repl_state.value()->IsMain();
  auto *curr_txn = current_db_.db_transactional_accessor_->GetTransaction();
  // if I was main with write txn which became replica, abort.
  if (!is_main && !curr_txn->deltas.empty()) {
    throw QueryException("Cannot commit because instance is not main anymore.");
  }
  auto maybe_commit_error = current_db_.db_transactional_accessor_->Commit({.is_main = is_main}, current_db_.db_acc_);
  // Proactively unlock repl_state
  locked_repl_state.reset();

  if (maybe_commit_error.HasError()) {
    const auto &error = maybe_commit_error.GetError();

    std::visit(
        [&execution_db_accessor = current_db_.execution_db_accessor_,
         &commit_confirmed_by_all_sync_replicas]<typename T>(const T &arg) {
          using ErrorType = std::remove_cvref_t<T>;
          if constexpr (std::is_same_v<ErrorType, storage::ReplicationError>) {
            commit_confirmed_by_all_sync_replicas = false;
          } else if constexpr (std::is_same_v<ErrorType, storage::ConstraintViolation>) {
            const auto &constraint_violation = arg;
            auto &label_name = execution_db_accessor->LabelToName(constraint_violation.label);
            switch (constraint_violation.type) {
              case storage::ConstraintViolation::Type::EXISTENCE: {
                MG_ASSERT(constraint_violation.properties.size() == 1U);
                auto &property_name = execution_db_accessor->PropertyToName(*constraint_violation.properties.begin());
                throw QueryException("Unable to commit due to existence constraint violation on :{}({})", label_name,
                                     property_name);
              }
              case storage::ConstraintViolation::Type::UNIQUE: {
                std::stringstream property_names_stream;
                utils::PrintIterable(property_names_stream, constraint_violation.properties, ", ",
                                     [&execution_db_accessor](auto &stream, const auto &prop) {
                                       stream << execution_db_accessor->PropertyToName(prop);
                                     });
                throw QueryException("Unable to commit due to unique constraint violation on :{}({})", label_name,
                                     property_names_stream.str());
              }
              case storage::ConstraintViolation::Type::TYPE: {
                // This should never get triggered since type constraints get checked immediately and not at
                // commit time
                MG_ASSERT(false, "Encountered type constraint violation while commiting which should never happen.");
              }
              default:
                LOG_FATAL("Unknown constraint violation type");
            }
          } else if constexpr (std::is_same_v<ErrorType, storage::SerializationError>) {
            throw QueryException("Unable to commit due to serialization error.");
          } else if constexpr (std::is_same_v<ErrorType, storage::PersistenceError>) {
            throw QueryException("Unable to commit due to persistence error.");
          } else {
            static_assert(kAlwaysFalse<T>, "Missing type from variant visitor");
          }
        },
        error);
  }

  // The ordered execution of after commit triggers is heavily depending on the exclusiveness of
  // db_accessor_->Commit(): only one of the transactions can be commiting at the same time, so when the commit is
  // finished, that transaction probably will schedule its after commit triggers, because the other transactions that
  // want to commit are still waiting for commiting or one of them just started commiting its changes. This means the
  // ordered execution of after commit triggers are not guaranteed.
  if (trigger_context && db->trigger_store()->AfterCommitTriggers().size() > 0) {
    db->AddTask([db_acc = *current_db_.db_acc_, interpreter_context = interpreter_context_,
                 trigger_context = std::move(*trigger_context),
                 user_transaction = std::shared_ptr(std::move(current_db_.db_transactional_accessor_))]() mutable {
      RunTriggersAfterCommit(db_acc, interpreter_context, std::move(trigger_context));
      user_transaction->FinalizeTransaction();
      SPDLOG_DEBUG("Finished executing after commit triggers");  // NOLINT(bugprone-lambda-function-name)
    });
  }

  SPDLOG_DEBUG("Finished committing the transaction");
  if (!commit_confirmed_by_all_sync_replicas) {
    throw ReplicationException("At least one SYNC replica has not confirmed committing last transaction.");
  }

  if (IsQueryLoggingActive()) {
    query_logger_->trace("Commit successfully finished!");
  }
}

void Interpreter::AdvanceCommand() {
  if (!current_db_.db_transactional_accessor_) return;
  current_db_.db_transactional_accessor_->AdvanceCommand();
}

void Interpreter::AbortCommand(std::unique_ptr<QueryExecution> *query_execution) {
  if (query_execution) {
    query_execution->reset(nullptr);
  }
  if (in_explicit_transaction_) {
    expect_rollback_ = true;
  } else {
    Abort();
  }
}

std::optional<storage::IsolationLevel> Interpreter::GetIsolationLevelOverride() {
  if (next_transaction_isolation_level) {
    const auto isolation_level = *next_transaction_isolation_level;
    next_transaction_isolation_level.reset();
    return isolation_level;
  }

  return interpreter_isolation_level;
}

void Interpreter::SetNextTransactionIsolationLevel(const storage::IsolationLevel isolation_level) {
  next_transaction_isolation_level.emplace(isolation_level);
}

void Interpreter::SetSessionIsolationLevel(const storage::IsolationLevel isolation_level) {
  interpreter_isolation_level.emplace(isolation_level);
}

void Interpreter::SetUser(std::shared_ptr<QueryUserOrRole> user_or_role) {
  user_or_role_ = std::move(user_or_role);
  if (query_logger_) {
    query_logger_->SetUser(user_or_role_->key());
  }
}

void Interpreter::SetSessionInfo(std::string uuid, std::string username, std::string login_timestamp) {
  session_info_ = {.uuid = uuid, .username = username, .login_timestamp = login_timestamp};
  if (query_logger_) {
    query_logger_->SetSessionId(uuid);
  }
}

void Interpreter::ResetUser() {
  user_or_role_.reset();
  if (query_logger_) {
    query_logger_->ResetUser();
  }
}

bool Interpreter::IsQueryLoggingActive() const { return query_logger_.has_value(); }

void Interpreter::LogQueryMessage(std::string message) {
  if (query_logger_.has_value()) {
    (*query_logger_).trace(message);
  }
}

}  // namespace memgraph::query<|MERGE_RESOLUTION|>--- conflicted
+++ resolved
@@ -2381,7 +2381,6 @@
                                                    QueryExtras const &extras) {
   std::function<void()> handler;
 
-<<<<<<< HEAD
   switch (tx_query_enum) {
     case TransactionQuery::BEGIN: {
       // TODO: Evaluate doing move(extras). Currently the extras is very small, but this will be important if it ever
@@ -2397,7 +2396,8 @@
         expect_rollback_ = false;
         if (!current_db_.db_acc_)
           throw DatabaseContextRequiredException("No current database for transaction defined.");
-        SetupDatabaseTransaction(true);
+        SetupDatabaseTransaction(true,
+                                 extras.is_read ? storage::Storage::Accessor::READ : storage::Storage::Accessor::WRITE);
       };
     } break;
     case TransactionQuery::COMMIT: {
@@ -2410,32 +2410,6 @@
               "Transaction can't be committed because there was a previous "
               "error. Please invoke a rollback instead.");
         }
-=======
-  if (query_upper == "BEGIN") {
-    // TODO: Evaluate doing move(extras). Currently the extras is very small, but this will be important if it ever
-    // becomes large.
-    handler = [this, extras = extras] {
-      if (in_explicit_transaction_) {
-        throw ExplicitTransactionUsageException("Nested transactions are not supported.");
-      }
-      SetupInterpreterTransaction(extras);
-      in_explicit_transaction_ = true;
-      expect_rollback_ = false;
-      if (!current_db_.db_acc_) throw DatabaseContextRequiredException("No current database for transaction defined.");
-      SetupDatabaseTransaction(true,
-                               extras.is_read ? storage::Storage::Accessor::READ : storage::Storage::Accessor::WRITE);
-    };
-  } else if (query_upper == "COMMIT") {
-    handler = [this] {
-      if (!in_explicit_transaction_) {
-        throw ExplicitTransactionUsageException("No current transaction to commit.");
-      }
-      if (expect_rollback_) {
-        throw ExplicitTransactionUsageException(
-            "Transaction can't be committed because there was a previous "
-            "error. Please invoke a rollback instead.");
-      }
->>>>>>> 9505e1b5
 
         try {
           Commit();
@@ -2587,13 +2561,9 @@
                          }
                          return std::nullopt;
                        },
-<<<<<<< HEAD
-                       rw_type_checker.type,
+                       rw_type,
                        current_db.db_acc_->get()->name(),
                        utils::Priority::LOW};
-=======
-                       rw_type};
->>>>>>> 9505e1b5
 }
 
 PreparedQuery PrepareExplainQuery(ParsedQuery parsed_query, std::map<std::string, TypedValue> *summary,
@@ -6132,19 +6102,13 @@
 
     if (!in_explicit_transaction_ && requires_db_transaction) {
       // TODO: ATM only a single database, will change when we have multiple database transactions
-<<<<<<< HEAD
-      bool could_commit = utils::Downcast<CypherQuery>(parsed_query.query) != nullptr;
-      bool const unique = unique_db_transaction || parse_info.is_schema_assert_query;
-      // TODO: This should be defered to Pull
-      SetupDatabaseTransaction(could_commit, unique);
-=======
       auto acc_type = storage::Storage::Accessor::Type::WRITE;
       if (read_db_transactions) acc_type = storage::Storage::Accessor::Type::READ;
       if (unique_db_transaction) acc_type = storage::Storage::Accessor::Type::UNIQUE;
       auto *cypher_query = utils::Downcast<CypherQuery>(parsed_query.query);
       auto *profile_query = utils::Downcast<ProfileQuery>(parsed_query.query);
       if (cypher_query || profile_query) {
-        if (is_schema_assert_query) {
+        if (parse_info.is_schema_assert_query) {
           acc_type = storage::Storage::Accessor::Type::UNIQUE;
         } else {
           acc_type = parsed_query.is_cypher_read ? storage::Storage::Accessor::Type::READ
@@ -6153,7 +6117,6 @@
       }
       bool could_commit = cypher_query != nullptr;
       SetupDatabaseTransaction(could_commit, acc_type);
->>>>>>> 9505e1b5
     }
 
     if (current_db_.db_acc_) {
