// Copyright 2022 Memgraph Ltd.
//
// Use of this software is governed by the Business Source License
// included in the file licenses/BSL.txt; by using this file, you agree to be bound by the terms of the Business Source
// License, and you may not use this file except in compliance with the Business Source License.
//
// As of the Change Date specified in that file, in accordance with
// the Business Source License, use of this software will be governed
// by the Apache License, Version 2.0, included in the file
// licenses/APL.txt.

#include "query/interpreter.hpp"
#include <fmt/core.h>

#include <algorithm>
#include <atomic>
#include <chrono>
#include <cstddef>
#include <cstdint>
#include <functional>
#include <limits>
#include <optional>

#include "glue/communication.hpp"
#include "memory/memory_control.hpp"
#include "query/constants.hpp"
#include "query/context.hpp"
#include "query/cypher_query_interpreter.hpp"
#include "query/db_accessor.hpp"
#include "query/dump.hpp"
#include "query/exceptions.hpp"
#include "query/frontend/ast/ast.hpp"
#include "query/frontend/ast/ast_visitor.hpp"
#include "query/frontend/ast/cypher_main_visitor.hpp"
#include "query/frontend/opencypher/parser.hpp"
#include "query/frontend/semantic/required_privileges.hpp"
#include "query/frontend/semantic/symbol_generator.hpp"
#include "query/interpret/eval.hpp"
#include "query/metadata.hpp"
#include "query/plan/planner.hpp"
#include "query/plan/profile.hpp"
#include "query/plan/vertex_count_cache.hpp"
#include "query/stream/common.hpp"
#include "query/trigger.hpp"
#include "query/typed_value.hpp"
#include "storage/v2/property_value.hpp"
#include "utils/algorithm.hpp"
#include "utils/csv_parsing.hpp"
#include "utils/event_counter.hpp"
#include "utils/exceptions.hpp"
#include "utils/flag_validation.hpp"
#include "utils/license.hpp"
#include "utils/likely.hpp"
#include "utils/logging.hpp"
#include "utils/memory.hpp"
#include "utils/memory_tracker.hpp"
#include "utils/readable_size.hpp"
#include "utils/settings.hpp"
#include "utils/string.hpp"
#include "utils/tsc.hpp"
#include "utils/variant_helpers.hpp"

namespace EventCounter {
extern Event ReadQuery;
extern Event WriteQuery;
extern Event ReadWriteQuery;

extern const Event LabelIndexCreated;
extern const Event LabelPropertyIndexCreated;

extern const Event StreamsCreated;
extern const Event TriggersCreated;
}  // namespace EventCounter

namespace memgraph::query {

namespace {
void UpdateTypeCount(const plan::ReadWriteTypeChecker::RWType type) {
  switch (type) {
    case plan::ReadWriteTypeChecker::RWType::R:
      EventCounter::IncrementCounter(EventCounter::ReadQuery);
      break;
    case plan::ReadWriteTypeChecker::RWType::W:
      EventCounter::IncrementCounter(EventCounter::WriteQuery);
      break;
    case plan::ReadWriteTypeChecker::RWType::RW:
      EventCounter::IncrementCounter(EventCounter::ReadWriteQuery);
      break;
    default:
      break;
  }
}

struct Callback {
  std::vector<std::string> header;
  using CallbackFunction = std::function<std::vector<std::vector<TypedValue>>()>;
  CallbackFunction fn;
  bool should_abort_query{false};
};

TypedValue EvaluateOptionalExpression(Expression *expression, ExpressionEvaluator *eval) {
  return expression ? expression->Accept(*eval) : TypedValue();
}

template <typename TResult>
std::optional<TResult> GetOptionalValue(query::Expression *expression, ExpressionEvaluator &evaluator) {
  if (expression != nullptr) {
    auto int_value = expression->Accept(evaluator);
    MG_ASSERT(int_value.IsNull() || int_value.IsInt());
    if (int_value.IsInt()) {
      return TResult{int_value.ValueInt()};
    }
  }
  return {};
};

std::optional<std::string> GetOptionalStringValue(query::Expression *expression, ExpressionEvaluator &evaluator) {
  if (expression != nullptr) {
    auto value = expression->Accept(evaluator);
    MG_ASSERT(value.IsNull() || value.IsString());
    if (value.IsString()) {
      return {std::string(value.ValueString().begin(), value.ValueString().end())};
    }
  }
  return {};
};

class ReplQueryHandler final : public query::ReplicationQueryHandler {
 public:
  explicit ReplQueryHandler(storage::Storage *db) : db_(db) {}

  /// @throw QueryRuntimeException if an error ocurred.
  void SetReplicationRole(ReplicationQuery::ReplicationRole replication_role, std::optional<int64_t> port) override {
    if (replication_role == ReplicationQuery::ReplicationRole::MAIN) {
      if (!db_->SetMainReplicationRole()) {
        throw QueryRuntimeException("Couldn't set role to main!");
      }
    }
    if (replication_role == ReplicationQuery::ReplicationRole::REPLICA) {
      if (!port || *port < 0 || *port > std::numeric_limits<uint16_t>::max()) {
        throw QueryRuntimeException("Port number invalid!");
      }
      if (!db_->SetReplicaRole(
              io::network::Endpoint(query::kDefaultReplicationServerIp, static_cast<uint16_t>(*port)))) {
        throw QueryRuntimeException("Couldn't set role to replica!");
      }
    }
  }

  /// @throw QueryRuntimeException if an error ocurred.
  ReplicationQuery::ReplicationRole ShowReplicationRole() const override {
    switch (db_->GetReplicationRole()) {
      case storage::ReplicationRole::MAIN:
        return ReplicationQuery::ReplicationRole::MAIN;
      case storage::ReplicationRole::REPLICA:
        return ReplicationQuery::ReplicationRole::REPLICA;
    }
    throw QueryRuntimeException("Couldn't show replication role - invalid role set!");
  }

  /// @throw QueryRuntimeException if an error ocurred.
  void RegisterReplica(const std::string &name, const std::string &socket_address,
                       const ReplicationQuery::SyncMode sync_mode, const std::optional<double> timeout,
                       const std::chrono::seconds replica_check_frequency) override {
    if (db_->GetReplicationRole() == storage::ReplicationRole::REPLICA) {
      // replica can't register another replica
      throw QueryRuntimeException("Replica can't register another replica!");
    }

    storage::replication::ReplicationMode repl_mode;
    switch (sync_mode) {
      case ReplicationQuery::SyncMode::ASYNC: {
        repl_mode = storage::replication::ReplicationMode::ASYNC;
        break;
      }
      case ReplicationQuery::SyncMode::SYNC: {
        repl_mode = storage::replication::ReplicationMode::SYNC;
        break;
      }
    }

    auto maybe_ip_and_port =
        io::network::Endpoint::ParseSocketOrIpAddress(socket_address, query::kDefaultReplicationPort);
    if (maybe_ip_and_port) {
      auto [ip, port] = *maybe_ip_and_port;
      auto ret = db_->RegisterReplica(
          name, {std::move(ip), port}, repl_mode,
          {.timeout = timeout, .replica_check_frequency = replica_check_frequency, .ssl = std::nullopt});
      if (ret.HasError()) {
        throw QueryRuntimeException(fmt::format("Couldn't register replica '{}'!", name));
      }
    } else {
      throw QueryRuntimeException("Invalid socket address!");
    }
  }

  /// @throw QueryRuntimeException if an error ocurred.
  void DropReplica(const std::string &replica_name) override {
    if (db_->GetReplicationRole() == storage::ReplicationRole::REPLICA) {
      // replica can't unregister a replica
      throw QueryRuntimeException("Replica can't unregister a replica!");
    }
    if (!db_->UnregisterReplica(replica_name)) {
      throw QueryRuntimeException(fmt::format("Couldn't unregister the replica '{}'", replica_name));
    }
  }

  using Replica = ReplicationQueryHandler::Replica;
  std::vector<Replica> ShowReplicas() const override {
    if (db_->GetReplicationRole() == storage::ReplicationRole::REPLICA) {
      // replica can't show registered replicas (it shouldn't have any)
      throw QueryRuntimeException("Replica can't show registered replicas (it shouldn't have any)!");
    }

    auto repl_infos = db_->ReplicasInfo();
    std::vector<Replica> replicas;
    replicas.reserve(repl_infos.size());

    const auto from_info = [](const auto &repl_info) -> Replica {
      Replica replica;
      replica.name = repl_info.name;
      replica.socket_address = repl_info.endpoint.SocketAddress();
      switch (repl_info.mode) {
        case storage::replication::ReplicationMode::SYNC:
          replica.sync_mode = ReplicationQuery::SyncMode::SYNC;
          break;
        case storage::replication::ReplicationMode::ASYNC:
          replica.sync_mode = ReplicationQuery::SyncMode::ASYNC;
          break;
      }
      if (repl_info.timeout) {
        replica.timeout = *repl_info.timeout;
      }

      replica.current_timestamp_of_replica = repl_info.timestamp_info.current_timestamp_of_replica;
      replica.current_number_of_timestamp_behind_master =
          repl_info.timestamp_info.current_number_of_timestamp_behind_master;

      switch (repl_info.state) {
        case storage::replication::ReplicaState::READY:
          replica.state = ReplicationQuery::ReplicaState::READY;
          break;
        case storage::replication::ReplicaState::REPLICATING:
          replica.state = ReplicationQuery::ReplicaState::REPLICATING;
          break;
        case storage::replication::ReplicaState::RECOVERY:
          replica.state = ReplicationQuery::ReplicaState::RECOVERY;
          break;
        case storage::replication::ReplicaState::INVALID:
          replica.state = ReplicationQuery::ReplicaState::INVALID;
          break;
      }

      return replica;
    };

    std::transform(repl_infos.begin(), repl_infos.end(), std::back_inserter(replicas), from_info);
    return replicas;
  }

 private:
  storage::Storage *db_;
};
/// returns false if the replication role can't be set
/// @throw QueryRuntimeException if an error ocurred.

Callback HandleAuthQuery(AuthQuery *auth_query, AuthQueryHandler *auth, const Parameters &parameters,
                         DbAccessor *db_accessor) {
  // Empty frame for evaluation of password expression. This is OK since
  // password should be either null or string literal and it's evaluation
  // should not depend on frame.
  Frame frame(0);
  SymbolTable symbol_table;
  EvaluationContext evaluation_context;
  // TODO: MemoryResource for EvaluationContext, it should probably be passed as
  // the argument to Callback.
  evaluation_context.timestamp = QueryTimestamp();
  evaluation_context.parameters = parameters;
  ExpressionEvaluator evaluator(&frame, symbol_table, evaluation_context, db_accessor, storage::View::OLD);

  std::string username = auth_query->user_;
  std::string rolename = auth_query->role_;
  std::string user_or_role = auth_query->user_or_role_;
  std::vector<AuthQuery::Privilege> privileges = auth_query->privileges_;
  auto password = EvaluateOptionalExpression(auth_query->password_, &evaluator);

  Callback callback;

  const auto license_check_result = utils::license::global_license_checker.IsValidLicense(utils::global_settings);

  static const std::unordered_set enterprise_only_methods{
      AuthQuery::Action::CREATE_ROLE,       AuthQuery::Action::DROP_ROLE,       AuthQuery::Action::SET_ROLE,
      AuthQuery::Action::CLEAR_ROLE,        AuthQuery::Action::GRANT_PRIVILEGE, AuthQuery::Action::DENY_PRIVILEGE,
      AuthQuery::Action::REVOKE_PRIVILEGE,  AuthQuery::Action::SHOW_PRIVILEGES, AuthQuery::Action::SHOW_USERS_FOR_ROLE,
      AuthQuery::Action::SHOW_ROLE_FOR_USER};

  if (license_check_result.HasError() && enterprise_only_methods.contains(auth_query->action_)) {
    throw utils::BasicException(
        utils::license::LicenseCheckErrorToString(license_check_result.GetError(), "advanced authentication features"));
  }

  switch (auth_query->action_) {
    case AuthQuery::Action::CREATE_USER:
      callback.fn = [auth, username, password, valid_enterprise_license = !license_check_result.HasError()] {
        MG_ASSERT(password.IsString() || password.IsNull());
        if (!auth->CreateUser(username, password.IsString() ? std::make_optional(std::string(password.ValueString()))
                                                            : std::nullopt)) {
          throw QueryRuntimeException("User '{}' already exists.", username);
        }

        // If the license is not valid we create users with admin access
        if (!valid_enterprise_license) {
          spdlog::warn("Granting all the privileges to {}.", username);
          auth->GrantPrivilege(username, kPrivilegesAll);
        }

        return std::vector<std::vector<TypedValue>>();
      };
      return callback;
    case AuthQuery::Action::DROP_USER:
      callback.fn = [auth, username] {
        if (!auth->DropUser(username)) {
          throw QueryRuntimeException("User '{}' doesn't exist.", username);
        }
        return std::vector<std::vector<TypedValue>>();
      };
      return callback;
    case AuthQuery::Action::SET_PASSWORD:
      callback.fn = [auth, username, password] {
        MG_ASSERT(password.IsString() || password.IsNull());
        auth->SetPassword(username,
                          password.IsString() ? std::make_optional(std::string(password.ValueString())) : std::nullopt);
        return std::vector<std::vector<TypedValue>>();
      };
      return callback;
    case AuthQuery::Action::CREATE_ROLE:
      callback.fn = [auth, rolename] {
        if (!auth->CreateRole(rolename)) {
          throw QueryRuntimeException("Role '{}' already exists.", rolename);
        }
        return std::vector<std::vector<TypedValue>>();
      };
      return callback;
    case AuthQuery::Action::DROP_ROLE:
      callback.fn = [auth, rolename] {
        if (!auth->DropRole(rolename)) {
          throw QueryRuntimeException("Role '{}' doesn't exist.", rolename);
        }
        return std::vector<std::vector<TypedValue>>();
      };
      return callback;
    case AuthQuery::Action::SHOW_USERS:
      callback.header = {"user"};
      callback.fn = [auth] {
        std::vector<std::vector<TypedValue>> rows;
        auto usernames = auth->GetUsernames();
        rows.reserve(usernames.size());
        for (auto &&username : usernames) {
          rows.emplace_back(std::vector<TypedValue>{username});
        }
        return rows;
      };
      return callback;
    case AuthQuery::Action::SHOW_ROLES:
      callback.header = {"role"};
      callback.fn = [auth] {
        std::vector<std::vector<TypedValue>> rows;
        auto rolenames = auth->GetRolenames();
        rows.reserve(rolenames.size());
        for (auto &&rolename : rolenames) {
          rows.emplace_back(std::vector<TypedValue>{rolename});
        }
        return rows;
      };
      return callback;
    case AuthQuery::Action::SET_ROLE:
      callback.fn = [auth, username, rolename] {
        auth->SetRole(username, rolename);
        return std::vector<std::vector<TypedValue>>();
      };
      return callback;
    case AuthQuery::Action::CLEAR_ROLE:
      callback.fn = [auth, username] {
        auth->ClearRole(username);
        return std::vector<std::vector<TypedValue>>();
      };
      return callback;
    case AuthQuery::Action::GRANT_PRIVILEGE:
      callback.fn = [auth, user_or_role, privileges] {
        auth->GrantPrivilege(user_or_role, privileges);
        return std::vector<std::vector<TypedValue>>();
      };
      return callback;
    case AuthQuery::Action::DENY_PRIVILEGE:
      callback.fn = [auth, user_or_role, privileges] {
        auth->DenyPrivilege(user_or_role, privileges);
        return std::vector<std::vector<TypedValue>>();
      };
      return callback;
    case AuthQuery::Action::REVOKE_PRIVILEGE: {
      callback.fn = [auth, user_or_role, privileges] {
        auth->RevokePrivilege(user_or_role, privileges);
        return std::vector<std::vector<TypedValue>>();
      };
      return callback;
    }
    case AuthQuery::Action::SHOW_PRIVILEGES:
      callback.header = {"privilege", "effective", "description"};
      callback.fn = [auth, user_or_role] { return auth->GetPrivileges(user_or_role); };
      return callback;
    case AuthQuery::Action::SHOW_ROLE_FOR_USER:
      callback.header = {"role"};
      callback.fn = [auth, username] {
        auto maybe_rolename = auth->GetRolenameForUser(username);
        return std::vector<std::vector<TypedValue>>{
            std::vector<TypedValue>{TypedValue(maybe_rolename ? *maybe_rolename : "null")}};
      };
      return callback;
    case AuthQuery::Action::SHOW_USERS_FOR_ROLE:
      callback.header = {"users"};
      callback.fn = [auth, rolename] {
        std::vector<std::vector<TypedValue>> rows;
        auto usernames = auth->GetUsernamesForRole(rolename);
        rows.reserve(usernames.size());
        for (auto &&username : usernames) {
          rows.emplace_back(std::vector<TypedValue>{username});
        }
        return rows;
      };
      return callback;
    default:
      break;
  }
}

Callback HandleReplicationQuery(ReplicationQuery *repl_query, const Parameters &parameters,
                                InterpreterContext *interpreter_context, DbAccessor *db_accessor,
                                std::vector<Notification> *notifications) {
  Frame frame(0);
  SymbolTable symbol_table;
  EvaluationContext evaluation_context;
  // TODO: MemoryResource for EvaluationContext, it should probably be passed as
  // the argument to Callback.
  evaluation_context.timestamp = QueryTimestamp();
  evaluation_context.parameters = parameters;
  ExpressionEvaluator evaluator(&frame, symbol_table, evaluation_context, db_accessor, storage::View::OLD);

  Callback callback;
  switch (repl_query->action_) {
    case ReplicationQuery::Action::SET_REPLICATION_ROLE: {
      auto port = EvaluateOptionalExpression(repl_query->port_, &evaluator);
      std::optional<int64_t> maybe_port;
      if (port.IsInt()) {
        maybe_port = port.ValueInt();
      }
      if (maybe_port == 7687 && repl_query->role_ == ReplicationQuery::ReplicationRole::REPLICA) {
        notifications->emplace_back(SeverityLevel::WARNING, NotificationCode::REPLICA_PORT_WARNING,
                                    "Be careful the replication port must be different from the memgraph port!");
      }
      callback.fn = [handler = ReplQueryHandler{interpreter_context->db}, role = repl_query->role_,
                     maybe_port]() mutable {
        handler.SetReplicationRole(role, maybe_port);
        return std::vector<std::vector<TypedValue>>();
      };
      notifications->emplace_back(
          SeverityLevel::INFO, NotificationCode::SET_REPLICA,
          fmt::format("Replica role set to {}.",
                      repl_query->role_ == ReplicationQuery::ReplicationRole::MAIN ? "MAIN" : "REPLICA"));
      return callback;
    }
    case ReplicationQuery::Action::SHOW_REPLICATION_ROLE: {
      callback.header = {"replication role"};
      callback.fn = [handler = ReplQueryHandler{interpreter_context->db}] {
        auto mode = handler.ShowReplicationRole();
        switch (mode) {
          case ReplicationQuery::ReplicationRole::MAIN: {
            return std::vector<std::vector<TypedValue>>{{TypedValue("main")}};
          }
          case ReplicationQuery::ReplicationRole::REPLICA: {
            return std::vector<std::vector<TypedValue>>{{TypedValue("replica")}};
          }
        }
      };
      return callback;
    }
    case ReplicationQuery::Action::REGISTER_REPLICA: {
      const auto &name = repl_query->replica_name_;
      const auto &sync_mode = repl_query->sync_mode_;
      auto socket_address = repl_query->socket_address_->Accept(evaluator);
      auto timeout = EvaluateOptionalExpression(repl_query->timeout_, &evaluator);
      const auto replica_check_frequency = interpreter_context->config.replication_replica_check_frequency;
      std::optional<double> maybe_timeout;
      if (timeout.IsDouble()) {
        maybe_timeout = timeout.ValueDouble();
      } else if (timeout.IsInt()) {
        maybe_timeout = static_cast<double>(timeout.ValueInt());
      }
      if (maybe_timeout && *maybe_timeout <= 0.0) {
        throw utils::BasicException("Parameter TIMEOUT must be strictly greater than 0.");
      }
<<<<<<< HEAD
=======

>>>>>>> 1ae6b71c
      callback.fn = [handler = ReplQueryHandler{interpreter_context->db}, name, socket_address, sync_mode,
                     maybe_timeout, replica_check_frequency]() mutable {
        handler.RegisterReplica(name, std::string(socket_address.ValueString()), sync_mode, maybe_timeout,
                                replica_check_frequency);
        return std::vector<std::vector<TypedValue>>();
      };
      notifications->emplace_back(SeverityLevel::INFO, NotificationCode::REGISTER_REPLICA,
                                  fmt::format("Replica {} is registered.", repl_query->replica_name_));
      return callback;
    }

    case ReplicationQuery::Action::DROP_REPLICA: {
      const auto &name = repl_query->replica_name_;
      callback.fn = [handler = ReplQueryHandler{interpreter_context->db}, name]() mutable {
        handler.DropReplica(name);
        return std::vector<std::vector<TypedValue>>();
      };
      notifications->emplace_back(SeverityLevel::INFO, NotificationCode::DROP_REPLICA,
                                  fmt::format("Replica {} is dropped.", repl_query->replica_name_));
      return callback;
    }

    case ReplicationQuery::Action::SHOW_REPLICAS: {
      callback.header = {"name",
                         "socket_address",
                         "sync_mode",
                         "timeout",
                         "current_timestamp_of_replica",
                         "number_of_timestamp_behind_master",
                         "state"};
      callback.fn = [handler = ReplQueryHandler{interpreter_context->db}, replica_nfields = callback.header.size()] {
        const auto &replicas = handler.ShowReplicas();
        auto typed_replicas = std::vector<std::vector<TypedValue>>{};
        typed_replicas.reserve(replicas.size());
        for (const auto &replica : replicas) {
          std::vector<TypedValue> typed_replica;
          typed_replica.reserve(replica_nfields);

          typed_replica.emplace_back(TypedValue(replica.name));
          typed_replica.emplace_back(TypedValue(replica.socket_address));

          switch (replica.sync_mode) {
            case ReplicationQuery::SyncMode::SYNC:
              typed_replica.emplace_back(TypedValue("sync"));
              break;
            case ReplicationQuery::SyncMode::ASYNC:
              typed_replica.emplace_back(TypedValue("async"));
              break;
          }

          if (replica.timeout) {
            typed_replica.emplace_back(TypedValue(*replica.timeout));
          } else {
            typed_replica.emplace_back(TypedValue());
          }

          typed_replica.emplace_back(TypedValue(static_cast<int64_t>(replica.current_timestamp_of_replica)));
          typed_replica.emplace_back(
              TypedValue(static_cast<int64_t>(replica.current_number_of_timestamp_behind_master)));

          switch (replica.state) {
            case ReplicationQuery::ReplicaState::READY:
              typed_replica.emplace_back(TypedValue("ready"));
              break;
            case ReplicationQuery::ReplicaState::REPLICATING:
              typed_replica.emplace_back(TypedValue("replicating"));
              break;
            case ReplicationQuery::ReplicaState::RECOVERY:
              typed_replica.emplace_back(TypedValue("recovery"));
              break;
            case ReplicationQuery::ReplicaState::INVALID:
              typed_replica.emplace_back(TypedValue("invalid"));
              break;
          }

          typed_replicas.emplace_back(std::move(typed_replica));
        }
        return typed_replicas;
      };
      return callback;
    }
  }
}

std::optional<std::string> StringPointerToOptional(const std::string *str) {
  return str == nullptr ? std::nullopt : std::make_optional(*str);
}

stream::CommonStreamInfo GetCommonStreamInfo(StreamQuery *stream_query, ExpressionEvaluator &evaluator) {
  return {
      .batch_interval = GetOptionalValue<std::chrono::milliseconds>(stream_query->batch_interval_, evaluator)
                            .value_or(stream::kDefaultBatchInterval),
      .batch_size = GetOptionalValue<int64_t>(stream_query->batch_size_, evaluator).value_or(stream::kDefaultBatchSize),
      .transformation_name = stream_query->transform_name_};
}

std::vector<std::string> EvaluateTopicNames(ExpressionEvaluator &evaluator,
                                            std::variant<Expression *, std::vector<std::string>> topic_variant) {
  return std::visit(utils::Overloaded{[&](Expression *expression) {
                                        auto topic_names = expression->Accept(evaluator);
                                        MG_ASSERT(topic_names.IsString());
                                        return utils::Split(topic_names.ValueString(), ",");
                                      },
                                      [&](std::vector<std::string> topic_names) { return topic_names; }},
                    std::move(topic_variant));
}

Callback::CallbackFunction GetKafkaCreateCallback(StreamQuery *stream_query, ExpressionEvaluator &evaluator,
                                                  InterpreterContext *interpreter_context,
                                                  const std::string *username) {
  static constexpr std::string_view kDefaultConsumerGroup = "mg_consumer";
  std::string consumer_group{stream_query->consumer_group_.empty() ? kDefaultConsumerGroup
                                                                   : stream_query->consumer_group_};

  auto bootstrap = GetOptionalStringValue(stream_query->bootstrap_servers_, evaluator);
  if (bootstrap && bootstrap->empty()) {
    throw SemanticException("Bootstrap servers must not be an empty string!");
  }
  auto common_stream_info = GetCommonStreamInfo(stream_query, evaluator);

  const auto get_config_map = [&evaluator](std::unordered_map<Expression *, Expression *> map,
                                           std::string_view map_name) -> std::unordered_map<std::string, std::string> {
    std::unordered_map<std::string, std::string> config_map;
    for (const auto [key_expr, value_expr] : map) {
      const auto key = key_expr->Accept(evaluator);
      const auto value = value_expr->Accept(evaluator);
      if (!key.IsString() || !value.IsString()) {
        throw SemanticException("{} must contain only string keys and values!", map_name);
      }
      config_map.emplace(key.ValueString(), value.ValueString());
    }
    return config_map;
  };

  return [interpreter_context, stream_name = stream_query->stream_name_,
          topic_names = EvaluateTopicNames(evaluator, stream_query->topic_names_),
          consumer_group = std::move(consumer_group), common_stream_info = std::move(common_stream_info),
          bootstrap_servers = std::move(bootstrap), owner = StringPointerToOptional(username),
          configs = get_config_map(stream_query->configs_, "Configs"),
          credentials = get_config_map(stream_query->credentials_, "Credentials")]() mutable {
    std::string bootstrap = bootstrap_servers
                                ? std::move(*bootstrap_servers)
                                : std::string{interpreter_context->config.default_kafka_bootstrap_servers};
    interpreter_context->streams.Create<query::stream::KafkaStream>(stream_name,
                                                                    {.common_info = std::move(common_stream_info),
                                                                     .topics = std::move(topic_names),
                                                                     .consumer_group = std::move(consumer_group),
                                                                     .bootstrap_servers = std::move(bootstrap),
                                                                     .configs = std::move(configs),
                                                                     .credentials = std::move(credentials)},
                                                                    std::move(owner));

    return std::vector<std::vector<TypedValue>>{};
  };
}

Callback::CallbackFunction GetPulsarCreateCallback(StreamQuery *stream_query, ExpressionEvaluator &evaluator,
                                                   InterpreterContext *interpreter_context,
                                                   const std::string *username) {
  auto service_url = GetOptionalStringValue(stream_query->service_url_, evaluator);
  if (service_url && service_url->empty()) {
    throw SemanticException("Service URL must not be an empty string!");
  }
  auto common_stream_info = GetCommonStreamInfo(stream_query, evaluator);
  return [interpreter_context, stream_name = stream_query->stream_name_,
          topic_names = EvaluateTopicNames(evaluator, stream_query->topic_names_),
          common_stream_info = std::move(common_stream_info), service_url = std::move(service_url),
          owner = StringPointerToOptional(username)]() mutable {
    std::string url =
        service_url ? std::move(*service_url) : std::string{interpreter_context->config.default_pulsar_service_url};
    interpreter_context->streams.Create<query::stream::PulsarStream>(
        stream_name,
        {.common_info = std::move(common_stream_info), .topics = std::move(topic_names), .service_url = std::move(url)},
        std::move(owner));

    return std::vector<std::vector<TypedValue>>{};
  };
}

Callback HandleStreamQuery(StreamQuery *stream_query, const Parameters &parameters,
                           InterpreterContext *interpreter_context, DbAccessor *db_accessor,
                           const std::string *username, std::vector<Notification> *notifications) {
  Frame frame(0);
  SymbolTable symbol_table;
  EvaluationContext evaluation_context;
  // TODO: MemoryResource for EvaluationContext, it should probably be passed as
  // the argument to Callback.
  evaluation_context.timestamp = QueryTimestamp();
  evaluation_context.parameters = parameters;
  ExpressionEvaluator evaluator(&frame, symbol_table, evaluation_context, db_accessor, storage::View::OLD);

  Callback callback;
  switch (stream_query->action_) {
    case StreamQuery::Action::CREATE_STREAM: {
      EventCounter::IncrementCounter(EventCounter::StreamsCreated);
      switch (stream_query->type_) {
        case StreamQuery::Type::KAFKA:
          callback.fn = GetKafkaCreateCallback(stream_query, evaluator, interpreter_context, username);
          break;
        case StreamQuery::Type::PULSAR:
          callback.fn = GetPulsarCreateCallback(stream_query, evaluator, interpreter_context, username);
          break;
      }
      notifications->emplace_back(SeverityLevel::INFO, NotificationCode::CREATE_STREAM,
                                  fmt::format("Created stream {}.", stream_query->stream_name_));
      return callback;
    }
    case StreamQuery::Action::START_STREAM: {
      const auto batch_limit = GetOptionalValue<int64_t>(stream_query->batch_limit_, evaluator);
      const auto timeout = GetOptionalValue<std::chrono::milliseconds>(stream_query->timeout_, evaluator);

      if (batch_limit.has_value()) {
        if (batch_limit.value() < 0) {
          throw utils::BasicException("Parameter BATCH_LIMIT cannot hold negative value");
        }

        callback.fn = [interpreter_context, stream_name = stream_query->stream_name_, batch_limit, timeout]() {
          interpreter_context->streams.StartWithLimit(stream_name, static_cast<uint64_t>(batch_limit.value()), timeout);
          return std::vector<std::vector<TypedValue>>{};
        };
      } else {
        callback.fn = [interpreter_context, stream_name = stream_query->stream_name_]() {
          interpreter_context->streams.Start(stream_name);
          return std::vector<std::vector<TypedValue>>{};
        };
        notifications->emplace_back(SeverityLevel::INFO, NotificationCode::START_STREAM,
                                    fmt::format("Started stream {}.", stream_query->stream_name_));
      }
      return callback;
    }
    case StreamQuery::Action::START_ALL_STREAMS: {
      callback.fn = [interpreter_context]() {
        interpreter_context->streams.StartAll();
        return std::vector<std::vector<TypedValue>>{};
      };
      notifications->emplace_back(SeverityLevel::INFO, NotificationCode::START_ALL_STREAMS, "Started all streams.");
      return callback;
    }
    case StreamQuery::Action::STOP_STREAM: {
      callback.fn = [interpreter_context, stream_name = stream_query->stream_name_]() {
        interpreter_context->streams.Stop(stream_name);
        return std::vector<std::vector<TypedValue>>{};
      };
      notifications->emplace_back(SeverityLevel::INFO, NotificationCode::STOP_STREAM,
                                  fmt::format("Stopped stream {}.", stream_query->stream_name_));
      return callback;
    }
    case StreamQuery::Action::STOP_ALL_STREAMS: {
      callback.fn = [interpreter_context]() {
        interpreter_context->streams.StopAll();
        return std::vector<std::vector<TypedValue>>{};
      };
      notifications->emplace_back(SeverityLevel::INFO, NotificationCode::STOP_ALL_STREAMS, "Stopped all streams.");
      return callback;
    }
    case StreamQuery::Action::DROP_STREAM: {
      callback.fn = [interpreter_context, stream_name = stream_query->stream_name_]() {
        interpreter_context->streams.Drop(stream_name);
        return std::vector<std::vector<TypedValue>>{};
      };
      notifications->emplace_back(SeverityLevel::INFO, NotificationCode::DROP_STREAM,
                                  fmt::format("Dropped stream {}.", stream_query->stream_name_));
      return callback;
    }
    case StreamQuery::Action::SHOW_STREAMS: {
      callback.header = {"name", "type", "batch_interval", "batch_size", "transformation_name", "owner", "is running"};
      callback.fn = [interpreter_context]() {
        auto streams_status = interpreter_context->streams.GetStreamInfo();
        std::vector<std::vector<TypedValue>> results;
        results.reserve(streams_status.size());
        auto stream_info_as_typed_stream_info_emplace_in = [](auto &typed_status, const auto &stream_info) {
          typed_status.emplace_back(stream_info.batch_interval.count());
          typed_status.emplace_back(stream_info.batch_size);
          typed_status.emplace_back(stream_info.transformation_name);
        };

        for (const auto &status : streams_status) {
          std::vector<TypedValue> typed_status;
          typed_status.reserve(7);
          typed_status.emplace_back(status.name);
          typed_status.emplace_back(StreamSourceTypeToString(status.type));
          stream_info_as_typed_stream_info_emplace_in(typed_status, status.info);
          if (status.owner.has_value()) {
            typed_status.emplace_back(*status.owner);
          } else {
            typed_status.emplace_back();
          }
          typed_status.emplace_back(status.is_running);
          results.push_back(std::move(typed_status));
        }

        return results;
      };
      return callback;
    }
    case StreamQuery::Action::CHECK_STREAM: {
      callback.header = {"queries", "raw messages"};

      const auto batch_limit = GetOptionalValue<int64_t>(stream_query->batch_limit_, evaluator);
      if (batch_limit.has_value() && batch_limit.value() < 0) {
        throw utils::BasicException("Parameter BATCH_LIMIT cannot hold negative value");
      }

      callback.fn = [interpreter_context, stream_name = stream_query->stream_name_,
                     timeout = GetOptionalValue<std::chrono::milliseconds>(stream_query->timeout_, evaluator),
                     batch_limit]() mutable {
        return interpreter_context->streams.Check(stream_name, timeout, batch_limit);
      };
      notifications->emplace_back(SeverityLevel::INFO, NotificationCode::CHECK_STREAM,
                                  fmt::format("Checked stream {}.", stream_query->stream_name_));
      return callback;
    }
  }
}

Callback HandleSettingQuery(SettingQuery *setting_query, const Parameters &parameters, DbAccessor *db_accessor) {
  Frame frame(0);
  SymbolTable symbol_table;
  EvaluationContext evaluation_context;
  // TODO: MemoryResource for EvaluationContext, it should probably be passed as
  // the argument to Callback.
  evaluation_context.timestamp =
      std::chrono::duration_cast<std::chrono::milliseconds>(std::chrono::system_clock::now().time_since_epoch())
          .count();
  evaluation_context.parameters = parameters;
  ExpressionEvaluator evaluator(&frame, symbol_table, evaluation_context, db_accessor, storage::View::OLD);

  Callback callback;
  switch (setting_query->action_) {
    case SettingQuery::Action::SET_SETTING: {
      const auto setting_name = EvaluateOptionalExpression(setting_query->setting_name_, &evaluator);
      if (!setting_name.IsString()) {
        throw utils::BasicException("Setting name should be a string literal");
      }

      const auto setting_value = EvaluateOptionalExpression(setting_query->setting_value_, &evaluator);
      if (!setting_value.IsString()) {
        throw utils::BasicException("Setting value should be a string literal");
      }

      callback.fn = [setting_name = std::string{setting_name.ValueString()},
                     setting_value = std::string{setting_value.ValueString()}]() mutable {
        if (!utils::global_settings.SetValue(setting_name, setting_value)) {
          throw utils::BasicException("Unknown setting name '{}'", setting_name);
        }
        return std::vector<std::vector<TypedValue>>{};
      };
      return callback;
    }
    case SettingQuery::Action::SHOW_SETTING: {
      const auto setting_name = EvaluateOptionalExpression(setting_query->setting_name_, &evaluator);
      if (!setting_name.IsString()) {
        throw utils::BasicException("Setting name should be a string literal");
      }

      callback.header = {"setting_value"};
      callback.fn = [setting_name = std::string{setting_name.ValueString()}] {
        auto maybe_value = utils::global_settings.GetValue(setting_name);
        if (!maybe_value) {
          throw utils::BasicException("Unknown setting name '{}'", setting_name);
        }
        std::vector<std::vector<TypedValue>> results;
        results.reserve(1);

        std::vector<TypedValue> setting_value;
        setting_value.reserve(1);

        setting_value.emplace_back(*maybe_value);
        results.push_back(std::move(setting_value));
        return results;
      };
      return callback;
    }
    case SettingQuery::Action::SHOW_ALL_SETTINGS: {
      callback.header = {"setting_name", "setting_value"};
      callback.fn = [] {
        auto all_settings = utils::global_settings.AllSettings();
        std::vector<std::vector<TypedValue>> results;
        results.reserve(all_settings.size());

        for (const auto &[k, v] : all_settings) {
          std::vector<TypedValue> setting_info;
          setting_info.reserve(2);

          setting_info.emplace_back(k);
          setting_info.emplace_back(v);
          results.push_back(std::move(setting_info));
        }

        return results;
      };
      return callback;
    }
  }
}

// Struct for lazy pulling from a vector
struct PullPlanVector {
  explicit PullPlanVector(std::vector<std::vector<TypedValue>> values) : values_(std::move(values)) {}

  // @return true if there are more unstreamed elements in vector,
  // false otherwise.
  bool Pull(AnyStream *stream, std::optional<int> n) {
    int local_counter{0};
    while (global_counter < values_.size() && (!n || local_counter < n)) {
      stream->Result(values_[global_counter]);
      ++global_counter;
      ++local_counter;
    }

    return global_counter == values_.size();
  }

 private:
  int global_counter{0};
  std::vector<std::vector<TypedValue>> values_;
};

struct PullPlan {
  explicit PullPlan(std::shared_ptr<CachedPlan> plan, const Parameters &parameters, bool is_profile_query,
                    DbAccessor *dba, InterpreterContext *interpreter_context, utils::MemoryResource *execution_memory,
                    TriggerContextCollector *trigger_context_collector = nullptr,
                    std::optional<size_t> memory_limit = {});
  std::optional<plan::ProfilingStatsWithTotalTime> Pull(AnyStream *stream, std::optional<int> n,
                                                        const std::vector<Symbol> &output_symbols,
                                                        std::map<std::string, TypedValue> *summary);

 private:
  std::shared_ptr<CachedPlan> plan_ = nullptr;
  plan::UniqueCursorPtr cursor_ = nullptr;
  Frame frame_;
  ExecutionContext ctx_;
  std::optional<size_t> memory_limit_;

  // As it's possible to query execution using multiple pulls
  // we need the keep track of the total execution time across
  // those pulls by accumulating the execution time.
  std::chrono::duration<double> execution_time_{0};

  // To pull the results from a query we call the `Pull` method on
  // the cursor which saves the results in a Frame.
  // Becuase we can't find out if there are some saved results in a frame,
  // and the cursor cannot deduce if the next pull will have a result,
  // we have to keep track of any unsent results from previous `PullPlan::Pull`
  // manually by using this flag.
  bool has_unsent_results_ = false;
};

PullPlan::PullPlan(const std::shared_ptr<CachedPlan> plan, const Parameters &parameters, const bool is_profile_query,
                   DbAccessor *dba, InterpreterContext *interpreter_context, utils::MemoryResource *execution_memory,
                   TriggerContextCollector *trigger_context_collector, const std::optional<size_t> memory_limit)
    : plan_(plan),
      cursor_(plan->plan().MakeCursor(execution_memory)),
      frame_(plan->symbol_table().max_position(), execution_memory),
      memory_limit_(memory_limit) {
  ctx_.db_accessor = dba;
  ctx_.symbol_table = plan->symbol_table();
  ctx_.evaluation_context.timestamp = QueryTimestamp();
  ctx_.evaluation_context.parameters = parameters;
  ctx_.evaluation_context.properties = NamesToProperties(plan->ast_storage().properties_, dba);
  ctx_.evaluation_context.labels = NamesToLabels(plan->ast_storage().labels_, dba);
  if (interpreter_context->config.execution_timeout_sec > 0) {
    ctx_.timer = utils::AsyncTimer{interpreter_context->config.execution_timeout_sec};
  }
  ctx_.is_shutting_down = &interpreter_context->is_shutting_down;
  ctx_.is_profile_query = is_profile_query;
  ctx_.trigger_context_collector = trigger_context_collector;
}

std::optional<plan::ProfilingStatsWithTotalTime> PullPlan::Pull(AnyStream *stream, std::optional<int> n,
                                                                const std::vector<Symbol> &output_symbols,
                                                                std::map<std::string, TypedValue> *summary) {
  // Set up temporary memory for a single Pull. Initial memory comes from the
  // stack. 256 KiB should fit on the stack and should be more than enough for a
  // single `Pull`.
  static constexpr size_t stack_size = 256UL * 1024UL;
  char stack_data[stack_size];
  utils::ResourceWithOutOfMemoryException resource_with_exception;
  utils::MonotonicBufferResource monotonic_memory(&stack_data[0], stack_size, &resource_with_exception);
  // We can throw on every query because a simple queries for deleting will use only
  // the stack allocated buffer.
  // Also, we want to throw only when the query engine requests more memory and not the storage
  // so we add the exception to the allocator.
  // TODO (mferencevic): Tune the parameters accordingly.
  utils::PoolResource pool_memory(128, 1024, &monotonic_memory);
  std::optional<utils::LimitedMemoryResource> maybe_limited_resource;

  if (memory_limit_) {
    maybe_limited_resource.emplace(&pool_memory, *memory_limit_);
    ctx_.evaluation_context.memory = &*maybe_limited_resource;
  } else {
    ctx_.evaluation_context.memory = &pool_memory;
  }

  // Returns true if a result was pulled.
  const auto pull_result = [&]() -> bool { return cursor_->Pull(frame_, ctx_); };

  const auto stream_values = [&]() {
    // TODO: The streamed values should also probably use the above memory.
    std::vector<TypedValue> values;
    values.reserve(output_symbols.size());

    for (const auto &symbol : output_symbols) {
      values.emplace_back(frame_[symbol]);
    }

    stream->Result(values);
  };

  // Get the execution time of all possible result pulls and streams.
  utils::Timer timer;

  int i = 0;
  if (has_unsent_results_ && !output_symbols.empty()) {
    // stream unsent results from previous pull
    stream_values();
    ++i;
  }

  for (; !n || i < n; ++i) {
    if (!pull_result()) {
      break;
    }

    if (!output_symbols.empty()) {
      stream_values();
    }
  }

  // If we finished because we streamed the requested n results,
  // we try to pull the next result to see if there is more.
  // If there is additional result, we leave the pulled result in the frame
  // and set the flag to true.
  has_unsent_results_ = i == n && pull_result();

  execution_time_ += timer.Elapsed();

  if (has_unsent_results_) {
    return std::nullopt;
  }
  summary->insert_or_assign("plan_execution_time", execution_time_.count());
  // We are finished with pulling all the data, therefore we can send any
  // metadata about the results i.e. notifications and statistics
  const bool is_any_counter_set =
      std::any_of(ctx_.execution_stats.counters.begin(), ctx_.execution_stats.counters.end(),
                  [](const auto &counter) { return counter > 0; });
  if (is_any_counter_set) {
    std::map<std::string, TypedValue> stats;
    for (size_t i = 0; i < ctx_.execution_stats.counters.size(); ++i) {
      stats.emplace(ExecutionStatsKeyToString(ExecutionStats::Key(i)), ctx_.execution_stats.counters[i]);
    }
    summary->insert_or_assign("stats", std::move(stats));
  }
  cursor_->Shutdown();
  ctx_.profile_execution_time = execution_time_;
  return GetStatsWithTotalTime(ctx_);
}

using RWType = plan::ReadWriteTypeChecker::RWType;
}  // namespace

InterpreterContext::InterpreterContext(storage::Storage *db, const InterpreterConfig config,
                                       const std::filesystem::path &data_directory)
    : db(db), trigger_store(data_directory / "triggers"), config(config), streams{this, data_directory / "streams"} {}

Interpreter::Interpreter(InterpreterContext *interpreter_context) : interpreter_context_(interpreter_context) {
  MG_ASSERT(interpreter_context_, "Interpreter context must not be NULL");
}

PreparedQuery Interpreter::PrepareTransactionQuery(std::string_view query_upper) {
  std::function<void()> handler;

  if (query_upper == "BEGIN") {
    handler = [this] {
      if (in_explicit_transaction_) {
        throw ExplicitTransactionUsageException("Nested transactions are not supported.");
      }
      in_explicit_transaction_ = true;
      expect_rollback_ = false;

      db_accessor_ =
          std::make_unique<storage::Storage::Accessor>(interpreter_context_->db->Access(GetIsolationLevelOverride()));
      execution_db_accessor_.emplace(db_accessor_.get());

      if (interpreter_context_->trigger_store.HasTriggers()) {
        trigger_context_collector_.emplace(interpreter_context_->trigger_store.GetEventTypes());
      }
    };
  } else if (query_upper == "COMMIT") {
    handler = [this] {
      if (!in_explicit_transaction_) {
        throw ExplicitTransactionUsageException("No current transaction to commit.");
      }
      if (expect_rollback_) {
        throw ExplicitTransactionUsageException(
            "Transaction can't be committed because there was a previous "
            "error. Please invoke a rollback instead.");
      }

      try {
        Commit();
      } catch (const utils::BasicException &) {
        AbortCommand(nullptr);
        throw;
      }

      expect_rollback_ = false;
      in_explicit_transaction_ = false;
    };
  } else if (query_upper == "ROLLBACK") {
    handler = [this] {
      if (!in_explicit_transaction_) {
        throw ExplicitTransactionUsageException("No current transaction to rollback.");
      }
      Abort();
      expect_rollback_ = false;
      in_explicit_transaction_ = false;
    };
  } else {
    LOG_FATAL("Should not get here -- unknown transaction query!");
  }

  return {{},
          {},
          [handler = std::move(handler)](AnyStream *, std::optional<int>) {
            handler();
            return QueryHandlerResult::NOTHING;
          },
          RWType::NONE};
}

PreparedQuery PrepareCypherQuery(ParsedQuery parsed_query, std::map<std::string, TypedValue> *summary,
                                 InterpreterContext *interpreter_context, DbAccessor *dba,
                                 utils::MemoryResource *execution_memory, std::vector<Notification> *notifications,
                                 TriggerContextCollector *trigger_context_collector = nullptr) {
  auto *cypher_query = utils::Downcast<CypherQuery>(parsed_query.query);

  Frame frame(0);
  SymbolTable symbol_table;
  EvaluationContext evaluation_context;
  evaluation_context.timestamp = QueryTimestamp();
  evaluation_context.parameters = parsed_query.parameters;
  ExpressionEvaluator evaluator(&frame, symbol_table, evaluation_context, dba, storage::View::OLD);
  const auto memory_limit = EvaluateMemoryLimit(&evaluator, cypher_query->memory_limit_, cypher_query->memory_scale_);
  if (memory_limit) {
    spdlog::info("Running query with memory limit of {}", utils::GetReadableSize(*memory_limit));
  }

  if (const auto &clauses = cypher_query->single_query_->clauses_; std::any_of(
          clauses.begin(), clauses.end(), [](const auto *clause) { return clause->GetTypeInfo() == LoadCsv::kType; })) {
    notifications->emplace_back(
        SeverityLevel::INFO, NotificationCode::LOAD_CSV_TIP,
        "It's important to note that the parser parses the values as strings. It's up to the user to "
        "convert the parsed row values to the appropriate type. This can be done using the built-in "
        "conversion functions such as ToInteger, ToFloat, ToBoolean etc.");
  }

  auto plan = CypherQueryToPlan(parsed_query.stripped_query.hash(), std::move(parsed_query.ast_storage), cypher_query,
                                parsed_query.parameters,
                                parsed_query.is_cacheable ? &interpreter_context->plan_cache : nullptr, dba);

  summary->insert_or_assign("cost_estimate", plan->cost());
  auto rw_type_checker = plan::ReadWriteTypeChecker();
  rw_type_checker.InferRWType(const_cast<plan::LogicalOperator &>(plan->plan()));

  auto output_symbols = plan->plan().OutputSymbols(plan->symbol_table());

  std::vector<std::string> header;
  header.reserve(output_symbols.size());

  for (const auto &symbol : output_symbols) {
    // When the symbol is aliased or expanded from '*' (inside RETURN or
    // WITH), then there is no token position, so use symbol name.
    // Otherwise, find the name from stripped query.
    header.push_back(
        utils::FindOr(parsed_query.stripped_query.named_expressions(), symbol.token_position(), symbol.name()).first);
  }
  auto pull_plan = std::make_shared<PullPlan>(plan, parsed_query.parameters, false, dba, interpreter_context,
                                              execution_memory, trigger_context_collector, memory_limit);
  return PreparedQuery{std::move(header), std::move(parsed_query.required_privileges),
                       [pull_plan = std::move(pull_plan), output_symbols = std::move(output_symbols), summary](
                           AnyStream *stream, std::optional<int> n) -> std::optional<QueryHandlerResult> {
                         if (pull_plan->Pull(stream, n, output_symbols, summary)) {
                           return QueryHandlerResult::COMMIT;
                         }
                         return std::nullopt;
                       },
                       rw_type_checker.type};
}

PreparedQuery PrepareExplainQuery(ParsedQuery parsed_query, std::map<std::string, TypedValue> *summary,
                                  InterpreterContext *interpreter_context, DbAccessor *dba,
                                  utils::MemoryResource *execution_memory) {
  const std::string kExplainQueryStart = "explain ";
  MG_ASSERT(utils::StartsWith(utils::ToLowerCase(parsed_query.stripped_query.query()), kExplainQueryStart),
            "Expected stripped query to start with '{}'", kExplainQueryStart);

  // Parse and cache the inner query separately (as if it was a standalone
  // query), producing a fresh AST. Note that currently we cannot just reuse
  // part of the already produced AST because the parameters within ASTs are
  // looked up using their positions within the string that was parsed. These
  // wouldn't match up if if we were to reuse the AST (produced by parsing the
  // full query string) when given just the inner query to execute.
  ParsedQuery parsed_inner_query =
      ParseQuery(parsed_query.query_string.substr(kExplainQueryStart.size()), parsed_query.user_parameters,
                 &interpreter_context->ast_cache, &interpreter_context->antlr_lock, interpreter_context->config.query);

  auto *cypher_query = utils::Downcast<CypherQuery>(parsed_inner_query.query);
  MG_ASSERT(cypher_query, "Cypher grammar should not allow other queries in EXPLAIN");

  auto cypher_query_plan = CypherQueryToPlan(
      parsed_inner_query.stripped_query.hash(), std::move(parsed_inner_query.ast_storage), cypher_query,
      parsed_inner_query.parameters, parsed_inner_query.is_cacheable ? &interpreter_context->plan_cache : nullptr, dba);

  std::stringstream printed_plan;
  plan::PrettyPrint(*dba, &cypher_query_plan->plan(), &printed_plan);

  std::vector<std::vector<TypedValue>> printed_plan_rows;
  for (const auto &row : utils::Split(utils::RTrim(printed_plan.str()), "\n")) {
    printed_plan_rows.push_back(std::vector<TypedValue>{TypedValue(row)});
  }

  summary->insert_or_assign("explain", plan::PlanToJson(*dba, &cypher_query_plan->plan()).dump());

  return PreparedQuery{{"QUERY PLAN"},
                       std::move(parsed_query.required_privileges),
                       [pull_plan = std::make_shared<PullPlanVector>(std::move(printed_plan_rows))](
                           AnyStream *stream, std::optional<int> n) -> std::optional<QueryHandlerResult> {
                         if (pull_plan->Pull(stream, n)) {
                           return QueryHandlerResult::COMMIT;
                         }
                         return std::nullopt;
                       },
                       RWType::NONE};
}

PreparedQuery PrepareProfileQuery(ParsedQuery parsed_query, bool in_explicit_transaction,
                                  std::map<std::string, TypedValue> *summary, InterpreterContext *interpreter_context,
                                  DbAccessor *dba, utils::MemoryResource *execution_memory) {
  const std::string kProfileQueryStart = "profile ";

  MG_ASSERT(utils::StartsWith(utils::ToLowerCase(parsed_query.stripped_query.query()), kProfileQueryStart),
            "Expected stripped query to start with '{}'", kProfileQueryStart);

  // PROFILE isn't allowed inside multi-command (explicit) transactions. This is
  // because PROFILE executes each PROFILE'd query and collects additional
  // perfomance metadata that it displays to the user instead of the results
  // yielded by the query. Because PROFILE has side-effects, each transaction
  // that is used to execute a PROFILE query *MUST* be aborted. That isn't
  // possible when using multicommand (explicit) transactions (because the user
  // controls the lifetime of the transaction) and that is why PROFILE is
  // explicitly disabled here in multicommand (explicit) transactions.
  // NOTE: Unlike PROFILE, EXPLAIN doesn't have any unwanted side-effects (in
  // transaction terms) because it doesn't execute the query, it just prints its
  // query plan. That is why EXPLAIN can be used in multicommand (explicit)
  // transactions.
  if (in_explicit_transaction) {
    throw ProfileInMulticommandTxException();
  }

  if (!interpreter_context->tsc_frequency) {
    throw QueryException("TSC support is missing for PROFILE");
  }

  // Parse and cache the inner query separately (as if it was a standalone
  // query), producing a fresh AST. Note that currently we cannot just reuse
  // part of the already produced AST because the parameters within ASTs are
  // looked up using their positions within the string that was parsed. These
  // wouldn't match up if if we were to reuse the AST (produced by parsing the
  // full query string) when given just the inner query to execute.
  ParsedQuery parsed_inner_query =
      ParseQuery(parsed_query.query_string.substr(kProfileQueryStart.size()), parsed_query.user_parameters,
                 &interpreter_context->ast_cache, &interpreter_context->antlr_lock, interpreter_context->config.query);

  auto *cypher_query = utils::Downcast<CypherQuery>(parsed_inner_query.query);
  MG_ASSERT(cypher_query, "Cypher grammar should not allow other queries in PROFILE");
  Frame frame(0);
  SymbolTable symbol_table;
  EvaluationContext evaluation_context;
  evaluation_context.timestamp = QueryTimestamp();
  evaluation_context.parameters = parsed_inner_query.parameters;
  ExpressionEvaluator evaluator(&frame, symbol_table, evaluation_context, dba, storage::View::OLD);
  const auto memory_limit = EvaluateMemoryLimit(&evaluator, cypher_query->memory_limit_, cypher_query->memory_scale_);

  auto cypher_query_plan = CypherQueryToPlan(
      parsed_inner_query.stripped_query.hash(), std::move(parsed_inner_query.ast_storage), cypher_query,
      parsed_inner_query.parameters, parsed_inner_query.is_cacheable ? &interpreter_context->plan_cache : nullptr, dba);
  auto rw_type_checker = plan::ReadWriteTypeChecker();
  rw_type_checker.InferRWType(const_cast<plan::LogicalOperator &>(cypher_query_plan->plan()));

  return PreparedQuery{{"OPERATOR", "ACTUAL HITS", "RELATIVE TIME", "ABSOLUTE TIME"},
                       std::move(parsed_query.required_privileges),
                       [plan = std::move(cypher_query_plan), parameters = std::move(parsed_inner_query.parameters),
                        summary, dba, interpreter_context, execution_memory, memory_limit,
                        // We want to execute the query we are profiling lazily, so we delay
                        // the construction of the corresponding context.
                        stats_and_total_time = std::optional<plan::ProfilingStatsWithTotalTime>{},
                        pull_plan = std::shared_ptr<PullPlanVector>(nullptr)](
                           AnyStream *stream, std::optional<int> n) mutable -> std::optional<QueryHandlerResult> {
                         // No output symbols are given so that nothing is streamed.
                         if (!stats_and_total_time) {
                           stats_and_total_time = PullPlan(plan, parameters, true, dba, interpreter_context,
                                                           execution_memory, nullptr, memory_limit)
                                                      .Pull(stream, {}, {}, summary);
                           pull_plan = std::make_shared<PullPlanVector>(ProfilingStatsToTable(*stats_and_total_time));
                         }

                         MG_ASSERT(stats_and_total_time, "Failed to execute the query!");

                         if (pull_plan->Pull(stream, n)) {
                           summary->insert_or_assign("profile", ProfilingStatsToJson(*stats_and_total_time).dump());
                           return QueryHandlerResult::ABORT;
                         }

                         return std::nullopt;
                       },
                       rw_type_checker.type};
}

PreparedQuery PrepareDumpQuery(ParsedQuery parsed_query, std::map<std::string, TypedValue> *summary, DbAccessor *dba,
                               utils::MemoryResource *execution_memory) {
  return PreparedQuery{{"QUERY"},
                       std::move(parsed_query.required_privileges),
                       [pull_plan = std::make_shared<PullPlanDump>(dba)](
                           AnyStream *stream, std::optional<int> n) -> std::optional<QueryHandlerResult> {
                         if (pull_plan->Pull(stream, n)) {
                           return QueryHandlerResult::COMMIT;
                         }
                         return std::nullopt;
                       },
                       RWType::R};
}

PreparedQuery PrepareIndexQuery(ParsedQuery parsed_query, bool in_explicit_transaction,
                                std::vector<Notification> *notifications, InterpreterContext *interpreter_context) {
  if (in_explicit_transaction) {
    throw IndexInMulticommandTxException();
  }

  auto *index_query = utils::Downcast<IndexQuery>(parsed_query.query);
  std::function<void(Notification &)> handler;

  // Creating an index influences computed plan costs.
  auto invalidate_plan_cache = [plan_cache = &interpreter_context->plan_cache] {
    auto access = plan_cache->access();
    for (auto &kv : access) {
      access.remove(kv.first);
    }
  };

  auto label = interpreter_context->db->NameToLabel(index_query->label_.name);

  std::vector<storage::PropertyId> properties;
  std::vector<std::string> properties_string;
  properties.reserve(index_query->properties_.size());
  properties_string.reserve(index_query->properties_.size());
  for (const auto &prop : index_query->properties_) {
    properties.push_back(interpreter_context->db->NameToProperty(prop.name));
    properties_string.push_back(prop.name);
  }
  auto properties_stringified = utils::Join(properties_string, ", ");

  if (properties.size() > 1) {
    throw utils::NotYetImplemented("index on multiple properties");
  }

  Notification index_notification(SeverityLevel::INFO);
  switch (index_query->action_) {
    case IndexQuery::Action::CREATE: {
      index_notification.code = NotificationCode::CREATE_INDEX;
      index_notification.title =
          fmt::format("Created index on label {} on properties {}.", index_query->label_.name, properties_stringified);

      handler = [interpreter_context, label, properties_stringified = std::move(properties_stringified),
                 label_name = index_query->label_.name, properties = std::move(properties),
                 invalidate_plan_cache = std::move(invalidate_plan_cache)](Notification &index_notification) {
        if (properties.empty()) {
          if (!interpreter_context->db->CreateIndex(label)) {
            index_notification.code = NotificationCode::EXISTANT_INDEX;
            index_notification.title =
                fmt::format("Index on label {} on properties {} already exists.", label_name, properties_stringified);
          }
          EventCounter::IncrementCounter(EventCounter::LabelIndexCreated);
        } else {
          MG_ASSERT(properties.size() == 1U);
          if (!interpreter_context->db->CreateIndex(label, properties[0])) {
            index_notification.code = NotificationCode::EXISTANT_INDEX;
            index_notification.title =
                fmt::format("Index on label {} on properties {} already exists.", label_name, properties_stringified);
          }
          EventCounter::IncrementCounter(EventCounter::LabelPropertyIndexCreated);
        }
        invalidate_plan_cache();
      };
      break;
    }
    case IndexQuery::Action::DROP: {
      index_notification.code = NotificationCode::DROP_INDEX;
      index_notification.title = fmt::format("Dropped index on label {} on properties {}.", index_query->label_.name,
                                             utils::Join(properties_string, ", "));
      handler = [interpreter_context, label, properties_stringified = std::move(properties_stringified),
                 label_name = index_query->label_.name, properties = std::move(properties),
                 invalidate_plan_cache = std::move(invalidate_plan_cache)](Notification &index_notification) {
        if (properties.empty()) {
          if (!interpreter_context->db->DropIndex(label)) {
            index_notification.code = NotificationCode::NONEXISTANT_INDEX;
            index_notification.title =
                fmt::format("Index on label {} on properties {} doesn't exist.", label_name, properties_stringified);
          }
        } else {
          MG_ASSERT(properties.size() == 1U);
          if (!interpreter_context->db->DropIndex(label, properties[0])) {
            index_notification.code = NotificationCode::NONEXISTANT_INDEX;
            index_notification.title =
                fmt::format("Index on label {} on properties {} doesn't exist.", label_name, properties_stringified);
          }
        }
        invalidate_plan_cache();
      };
      break;
    }
  }

  return PreparedQuery{
      {},
      std::move(parsed_query.required_privileges),
      [handler = std::move(handler), notifications, index_notification = std::move(index_notification)](
          AnyStream * /*stream*/, std::optional<int> /*unused*/) mutable {
        handler(index_notification);
        notifications->push_back(index_notification);
        return QueryHandlerResult::NOTHING;
      },
      RWType::W};
}

PreparedQuery PrepareAuthQuery(ParsedQuery parsed_query, bool in_explicit_transaction,
                               std::map<std::string, TypedValue> *summary, InterpreterContext *interpreter_context,
                               DbAccessor *dba, utils::MemoryResource *execution_memory) {
  if (in_explicit_transaction) {
    throw UserModificationInMulticommandTxException();
  }

  auto *auth_query = utils::Downcast<AuthQuery>(parsed_query.query);

  auto callback = HandleAuthQuery(auth_query, interpreter_context->auth, parsed_query.parameters, dba);

  SymbolTable symbol_table;
  std::vector<Symbol> output_symbols;
  for (const auto &column : callback.header) {
    output_symbols.emplace_back(symbol_table.CreateSymbol(column, "false"));
  }

  auto plan = std::make_shared<CachedPlan>(std::make_unique<SingleNodeLogicalPlan>(
      std::make_unique<plan::OutputTable>(output_symbols,
                                          [fn = callback.fn](Frame *, ExecutionContext *) { return fn(); }),
      0.0, AstStorage{}, symbol_table));

  auto pull_plan =
      std::make_shared<PullPlan>(plan, parsed_query.parameters, false, dba, interpreter_context, execution_memory);
  return PreparedQuery{
      callback.header, std::move(parsed_query.required_privileges),
      [pull_plan = std::move(pull_plan), callback = std::move(callback), output_symbols = std::move(output_symbols),
       summary](AnyStream *stream, std::optional<int> n) -> std::optional<QueryHandlerResult> {
        if (pull_plan->Pull(stream, n, output_symbols, summary)) {
          return callback.should_abort_query ? QueryHandlerResult::ABORT : QueryHandlerResult::COMMIT;
        }
        return std::nullopt;
      },
      RWType::NONE};
}

PreparedQuery PrepareReplicationQuery(ParsedQuery parsed_query, const bool in_explicit_transaction,
                                      std::vector<Notification> *notifications, InterpreterContext *interpreter_context,
                                      DbAccessor *dba) {
  if (in_explicit_transaction) {
    throw ReplicationModificationInMulticommandTxException();
  }

  auto *replication_query = utils::Downcast<ReplicationQuery>(parsed_query.query);
  auto callback =
      HandleReplicationQuery(replication_query, parsed_query.parameters, interpreter_context, dba, notifications);

  return PreparedQuery{callback.header, std::move(parsed_query.required_privileges),
                       [callback_fn = std::move(callback.fn), pull_plan = std::shared_ptr<PullPlanVector>{nullptr}](
                           AnyStream *stream, std::optional<int> n) mutable -> std::optional<QueryHandlerResult> {
                         if (UNLIKELY(!pull_plan)) {
                           pull_plan = std::make_shared<PullPlanVector>(callback_fn());
                         }

                         if (pull_plan->Pull(stream, n)) {
                           return QueryHandlerResult::COMMIT;
                         }
                         return std::nullopt;
                       },
                       RWType::NONE};
  // False positive report for the std::make_shared above
  // NOLINTNEXTLINE(clang-analyzer-cplusplus.NewDeleteLeaks)
}

PreparedQuery PrepareLockPathQuery(ParsedQuery parsed_query, const bool in_explicit_transaction,
                                   InterpreterContext *interpreter_context, DbAccessor *dba) {
  if (in_explicit_transaction) {
    throw LockPathModificationInMulticommandTxException();
  }

  auto *lock_path_query = utils::Downcast<LockPathQuery>(parsed_query.query);

  return PreparedQuery{{},
                       std::move(parsed_query.required_privileges),
                       [interpreter_context, action = lock_path_query->action_](
                           AnyStream *stream, std::optional<int> n) -> std::optional<QueryHandlerResult> {
                         switch (action) {
                           case LockPathQuery::Action::LOCK_PATH:
                             if (!interpreter_context->db->LockPath()) {
                               throw QueryRuntimeException("Failed to lock the data directory");
                             }
                             break;
                           case LockPathQuery::Action::UNLOCK_PATH:
                             if (!interpreter_context->db->UnlockPath()) {
                               throw QueryRuntimeException("Failed to unlock the data directory");
                             }
                             break;
                         }
                         return QueryHandlerResult::COMMIT;
                       },
                       RWType::NONE};
}

PreparedQuery PrepareFreeMemoryQuery(ParsedQuery parsed_query, const bool in_explicit_transaction,
                                     InterpreterContext *interpreter_context) {
  if (in_explicit_transaction) {
    throw FreeMemoryModificationInMulticommandTxException();
  }

  return PreparedQuery{
      {},
      std::move(parsed_query.required_privileges),
      [interpreter_context](AnyStream *stream, std::optional<int> n) -> std::optional<QueryHandlerResult> {
        interpreter_context->db->FreeMemory();
        memory::PurgeUnusedMemory();
        return QueryHandlerResult::COMMIT;
      },
      RWType::NONE};
}

TriggerEventType ToTriggerEventType(const TriggerQuery::EventType event_type) {
  switch (event_type) {
    case TriggerQuery::EventType::ANY:
      return TriggerEventType::ANY;

    case TriggerQuery::EventType::CREATE:
      return TriggerEventType::CREATE;

    case TriggerQuery::EventType::VERTEX_CREATE:
      return TriggerEventType::VERTEX_CREATE;

    case TriggerQuery::EventType::EDGE_CREATE:
      return TriggerEventType::EDGE_CREATE;

    case TriggerQuery::EventType::DELETE:
      return TriggerEventType::DELETE;

    case TriggerQuery::EventType::VERTEX_DELETE:
      return TriggerEventType::VERTEX_DELETE;

    case TriggerQuery::EventType::EDGE_DELETE:
      return TriggerEventType::EDGE_DELETE;

    case TriggerQuery::EventType::UPDATE:
      return TriggerEventType::UPDATE;

    case TriggerQuery::EventType::VERTEX_UPDATE:
      return TriggerEventType::VERTEX_UPDATE;

    case TriggerQuery::EventType::EDGE_UPDATE:
      return TriggerEventType::EDGE_UPDATE;
  }
}

Callback CreateTrigger(TriggerQuery *trigger_query,
                       const std::map<std::string, storage::PropertyValue> &user_parameters,
                       InterpreterContext *interpreter_context, DbAccessor *dba, std::optional<std::string> owner) {
  return {
      {},
      [trigger_name = std::move(trigger_query->trigger_name_), trigger_statement = std::move(trigger_query->statement_),
       event_type = trigger_query->event_type_, before_commit = trigger_query->before_commit_, interpreter_context, dba,
       user_parameters, owner = std::move(owner)]() mutable -> std::vector<std::vector<TypedValue>> {
        interpreter_context->trigger_store.AddTrigger(
            std::move(trigger_name), trigger_statement, user_parameters, ToTriggerEventType(event_type),
            before_commit ? TriggerPhase::BEFORE_COMMIT : TriggerPhase::AFTER_COMMIT, &interpreter_context->ast_cache,
            dba, &interpreter_context->antlr_lock, interpreter_context->config.query, std::move(owner),
            interpreter_context->auth_checker);
        return {};
      }};
}

Callback DropTrigger(TriggerQuery *trigger_query, InterpreterContext *interpreter_context) {
  return {{},
          [trigger_name = std::move(trigger_query->trigger_name_),
           interpreter_context]() -> std::vector<std::vector<TypedValue>> {
            interpreter_context->trigger_store.DropTrigger(trigger_name);
            return {};
          }};
}

Callback ShowTriggers(InterpreterContext *interpreter_context) {
  return {{"trigger name", "statement", "event type", "phase", "owner"}, [interpreter_context] {
            std::vector<std::vector<TypedValue>> results;
            auto trigger_infos = interpreter_context->trigger_store.GetTriggerInfo();
            results.reserve(trigger_infos.size());
            for (auto &trigger_info : trigger_infos) {
              std::vector<TypedValue> typed_trigger_info;
              typed_trigger_info.reserve(4);
              typed_trigger_info.emplace_back(std::move(trigger_info.name));
              typed_trigger_info.emplace_back(std::move(trigger_info.statement));
              typed_trigger_info.emplace_back(TriggerEventTypeToString(trigger_info.event_type));
              typed_trigger_info.emplace_back(trigger_info.phase == TriggerPhase::BEFORE_COMMIT ? "BEFORE COMMIT"
                                                                                                : "AFTER COMMIT");
              typed_trigger_info.emplace_back(trigger_info.owner.has_value() ? TypedValue{*trigger_info.owner}
                                                                             : TypedValue{});

              results.push_back(std::move(typed_trigger_info));
            }

            return results;
          }};
}

PreparedQuery PrepareTriggerQuery(ParsedQuery parsed_query, const bool in_explicit_transaction,
                                  std::vector<Notification> *notifications, InterpreterContext *interpreter_context,
                                  DbAccessor *dba, const std::map<std::string, storage::PropertyValue> &user_parameters,
                                  const std::string *username) {
  if (in_explicit_transaction) {
    throw TriggerModificationInMulticommandTxException();
  }

  auto *trigger_query = utils::Downcast<TriggerQuery>(parsed_query.query);
  MG_ASSERT(trigger_query);

  std::optional<Notification> trigger_notification;
  auto callback = std::invoke([trigger_query, interpreter_context, dba, &user_parameters,
                               owner = StringPointerToOptional(username), &trigger_notification]() mutable {
    switch (trigger_query->action_) {
      case TriggerQuery::Action::CREATE_TRIGGER:
        trigger_notification.emplace(SeverityLevel::INFO, NotificationCode::CREATE_TRIGGER,
                                     fmt::format("Created trigger {}.", trigger_query->trigger_name_));
        EventCounter::IncrementCounter(EventCounter::TriggersCreated);
        return CreateTrigger(trigger_query, user_parameters, interpreter_context, dba, std::move(owner));
      case TriggerQuery::Action::DROP_TRIGGER:
        trigger_notification.emplace(SeverityLevel::INFO, NotificationCode::DROP_TRIGGER,
                                     fmt::format("Dropped trigger {}.", trigger_query->trigger_name_));
        return DropTrigger(trigger_query, interpreter_context);
      case TriggerQuery::Action::SHOW_TRIGGERS:
        return ShowTriggers(interpreter_context);
    }
  });

  return PreparedQuery{std::move(callback.header), std::move(parsed_query.required_privileges),
                       [callback_fn = std::move(callback.fn), pull_plan = std::shared_ptr<PullPlanVector>{nullptr},
                        trigger_notification = std::move(trigger_notification), notifications](
                           AnyStream *stream, std::optional<int> n) mutable -> std::optional<QueryHandlerResult> {
                         if (UNLIKELY(!pull_plan)) {
                           pull_plan = std::make_shared<PullPlanVector>(callback_fn());
                         }

                         if (pull_plan->Pull(stream, n)) {
                           if (trigger_notification) {
                             notifications->push_back(std::move(*trigger_notification));
                           }
                           return QueryHandlerResult::COMMIT;
                         }
                         return std::nullopt;
                       },
                       RWType::NONE};
  // False positive report for the std::make_shared above
  // NOLINTNEXTLINE(clang-analyzer-cplusplus.NewDeleteLeaks)
}

PreparedQuery PrepareStreamQuery(ParsedQuery parsed_query, const bool in_explicit_transaction,
                                 std::vector<Notification> *notifications, InterpreterContext *interpreter_context,
                                 DbAccessor *dba,
                                 const std::map<std::string, storage::PropertyValue> & /*user_parameters*/,
                                 const std::string *username) {
  if (in_explicit_transaction) {
    throw StreamQueryInMulticommandTxException();
  }

  auto *stream_query = utils::Downcast<StreamQuery>(parsed_query.query);
  MG_ASSERT(stream_query);
  auto callback =
      HandleStreamQuery(stream_query, parsed_query.parameters, interpreter_context, dba, username, notifications);

  return PreparedQuery{std::move(callback.header), std::move(parsed_query.required_privileges),
                       [callback_fn = std::move(callback.fn), pull_plan = std::shared_ptr<PullPlanVector>{nullptr}](
                           AnyStream *stream, std::optional<int> n) mutable -> std::optional<QueryHandlerResult> {
                         if (UNLIKELY(!pull_plan)) {
                           pull_plan = std::make_shared<PullPlanVector>(callback_fn());
                         }

                         if (pull_plan->Pull(stream, n)) {
                           return QueryHandlerResult::COMMIT;
                         }
                         return std::nullopt;
                       },
                       RWType::NONE};
  // False positive report for the std::make_shared above
  // NOLINTNEXTLINE(clang-analyzer-cplusplus.NewDeleteLeaks)
}

constexpr auto ToStorageIsolationLevel(const IsolationLevelQuery::IsolationLevel isolation_level) noexcept {
  switch (isolation_level) {
    case IsolationLevelQuery::IsolationLevel::SNAPSHOT_ISOLATION:
      return storage::IsolationLevel::SNAPSHOT_ISOLATION;
    case IsolationLevelQuery::IsolationLevel::READ_COMMITTED:
      return storage::IsolationLevel::READ_COMMITTED;
    case IsolationLevelQuery::IsolationLevel::READ_UNCOMMITTED:
      return storage::IsolationLevel::READ_UNCOMMITTED;
  }
}

PreparedQuery PrepareIsolationLevelQuery(ParsedQuery parsed_query, const bool in_explicit_transaction,
                                         InterpreterContext *interpreter_context, Interpreter *interpreter) {
  if (in_explicit_transaction) {
    throw IsolationLevelModificationInMulticommandTxException();
  }

  auto *isolation_level_query = utils::Downcast<IsolationLevelQuery>(parsed_query.query);
  MG_ASSERT(isolation_level_query);

  const auto isolation_level = ToStorageIsolationLevel(isolation_level_query->isolation_level_);

  auto callback = [isolation_level_query, isolation_level, interpreter_context,
                   interpreter]() -> std::function<void()> {
    switch (isolation_level_query->isolation_level_scope_) {
      case IsolationLevelQuery::IsolationLevelScope::GLOBAL:
        return [interpreter_context, isolation_level] { interpreter_context->db->SetIsolationLevel(isolation_level); };
      case IsolationLevelQuery::IsolationLevelScope::SESSION:
        return [interpreter, isolation_level] { interpreter->SetSessionIsolationLevel(isolation_level); };
      case IsolationLevelQuery::IsolationLevelScope::NEXT:
        return [interpreter, isolation_level] { interpreter->SetNextTransactionIsolationLevel(isolation_level); };
    }
  }();

  return PreparedQuery{
      {},
      std::move(parsed_query.required_privileges),
      [callback = std::move(callback)](AnyStream *stream, std::optional<int> n) -> std::optional<QueryHandlerResult> {
        callback();
        return QueryHandlerResult::COMMIT;
      },
      RWType::NONE};
}

PreparedQuery PrepareCreateSnapshotQuery(ParsedQuery parsed_query, bool in_explicit_transaction,
                                         InterpreterContext *interpreter_context) {
  if (in_explicit_transaction) {
    throw CreateSnapshotInMulticommandTxException();
  }

  return PreparedQuery{
      {},
      std::move(parsed_query.required_privileges),
      [interpreter_context](AnyStream *stream, std::optional<int> n) -> std::optional<QueryHandlerResult> {
        if (auto maybe_error = interpreter_context->db->CreateSnapshot(); maybe_error.HasError()) {
          switch (maybe_error.GetError()) {
            case storage::Storage::CreateSnapshotError::DisabledForReplica:
              throw utils::BasicException(
                  "Failed to create a snapshot. Replica instances are not allowed to create them.");
          }
        }
        return QueryHandlerResult::COMMIT;
      },
      RWType::NONE};
}

PreparedQuery PrepareSettingQuery(ParsedQuery parsed_query, const bool in_explicit_transaction, DbAccessor *dba) {
  if (in_explicit_transaction) {
    throw SettingConfigInMulticommandTxException{};
  }

  auto *setting_query = utils::Downcast<SettingQuery>(parsed_query.query);
  MG_ASSERT(setting_query);
  auto callback = HandleSettingQuery(setting_query, parsed_query.parameters, dba);

  return PreparedQuery{std::move(callback.header), std::move(parsed_query.required_privileges),
                       [callback_fn = std::move(callback.fn), pull_plan = std::shared_ptr<PullPlanVector>{nullptr}](
                           AnyStream *stream, std::optional<int> n) mutable -> std::optional<QueryHandlerResult> {
                         if (UNLIKELY(!pull_plan)) {
                           pull_plan = std::make_shared<PullPlanVector>(callback_fn());
                         }

                         if (pull_plan->Pull(stream, n)) {
                           return QueryHandlerResult::COMMIT;
                         }
                         return std::nullopt;
                       },
                       RWType::NONE};
  // False positive report for the std::make_shared above
  // NOLINTNEXTLINE(clang-analyzer-cplusplus.NewDeleteLeaks)
}

PreparedQuery PrepareVersionQuery(ParsedQuery parsed_query, const bool in_explicit_transaction) {
  if (in_explicit_transaction) {
    throw VersionInfoInMulticommandTxException();
  }

  return PreparedQuery{{"version"},
                       std::move(parsed_query.required_privileges),
                       [](AnyStream *stream, std::optional<int> /*n*/) {
                         std::vector<TypedValue> version_value;
                         version_value.reserve(1);

                         version_value.emplace_back(gflags::VersionString());
                         stream->Result(version_value);
                         return QueryHandlerResult::COMMIT;
                       },
                       RWType::NONE};
}

PreparedQuery PrepareInfoQuery(ParsedQuery parsed_query, bool in_explicit_transaction,
                               std::map<std::string, TypedValue> *summary, InterpreterContext *interpreter_context,
                               storage::Storage *db, utils::MemoryResource *execution_memory) {
  if (in_explicit_transaction) {
    throw InfoInMulticommandTxException();
  }

  auto *info_query = utils::Downcast<InfoQuery>(parsed_query.query);
  std::vector<std::string> header;
  std::function<std::pair<std::vector<std::vector<TypedValue>>, QueryHandlerResult>()> handler;

  switch (info_query->info_type_) {
    case InfoQuery::InfoType::STORAGE:
      header = {"storage info", "value"};
      handler = [db] {
        auto info = db->GetInfo();
        std::vector<std::vector<TypedValue>> results{
            {TypedValue("vertex_count"), TypedValue(static_cast<int64_t>(info.vertex_count))},
            {TypedValue("edge_count"), TypedValue(static_cast<int64_t>(info.edge_count))},
            {TypedValue("average_degree"), TypedValue(info.average_degree)},
            {TypedValue("memory_usage"), TypedValue(static_cast<int64_t>(info.memory_usage))},
            {TypedValue("disk_usage"), TypedValue(static_cast<int64_t>(info.disk_usage))},
            {TypedValue("memory_allocated"), TypedValue(static_cast<int64_t>(utils::total_memory_tracker.Amount()))},
            {TypedValue("allocation_limit"),
             TypedValue(static_cast<int64_t>(utils::total_memory_tracker.HardLimit()))}};
        return std::pair{results, QueryHandlerResult::COMMIT};
      };
      break;
    case InfoQuery::InfoType::INDEX:
      header = {"index type", "label", "property"};
      handler = [interpreter_context] {
        auto *db = interpreter_context->db;
        auto info = db->ListAllIndices();
        std::vector<std::vector<TypedValue>> results;
        results.reserve(info.label.size() + info.label_property.size());
        for (const auto &item : info.label) {
          results.push_back({TypedValue("label"), TypedValue(db->LabelToName(item)), TypedValue()});
        }
        for (const auto &item : info.label_property) {
          results.push_back({TypedValue("label+property"), TypedValue(db->LabelToName(item.first)),
                             TypedValue(db->PropertyToName(item.second))});
        }
        return std::pair{results, QueryHandlerResult::NOTHING};
      };
      break;
    case InfoQuery::InfoType::CONSTRAINT:
      header = {"constraint type", "label", "properties"};
      handler = [interpreter_context] {
        auto *db = interpreter_context->db;
        auto info = db->ListAllConstraints();
        std::vector<std::vector<TypedValue>> results;
        results.reserve(info.existence.size() + info.unique.size());
        for (const auto &item : info.existence) {
          results.push_back({TypedValue("exists"), TypedValue(db->LabelToName(item.first)),
                             TypedValue(db->PropertyToName(item.second))});
        }
        for (const auto &item : info.unique) {
          std::vector<TypedValue> properties;
          properties.reserve(item.second.size());
          for (const auto &property : item.second) {
            properties.emplace_back(db->PropertyToName(property));
          }
          results.push_back(
              {TypedValue("unique"), TypedValue(db->LabelToName(item.first)), TypedValue(std::move(properties))});
        }
        return std::pair{results, QueryHandlerResult::NOTHING};
      };
      break;
  }

  return PreparedQuery{std::move(header), std::move(parsed_query.required_privileges),
                       [handler = std::move(handler), action = QueryHandlerResult::NOTHING,
                        pull_plan = std::shared_ptr<PullPlanVector>(nullptr)](
                           AnyStream *stream, std::optional<int> n) mutable -> std::optional<QueryHandlerResult> {
                         if (!pull_plan) {
                           auto [results, action_on_complete] = handler();
                           action = action_on_complete;
                           pull_plan = std::make_shared<PullPlanVector>(std::move(results));
                         }

                         if (pull_plan->Pull(stream, n)) {
                           return action;
                         }
                         return std::nullopt;
                       },
                       RWType::NONE};
}

PreparedQuery PrepareConstraintQuery(ParsedQuery parsed_query, bool in_explicit_transaction,
                                     std::vector<Notification> *notifications,
                                     InterpreterContext *interpreter_context) {
  if (in_explicit_transaction) {
    throw ConstraintInMulticommandTxException();
  }

  auto *constraint_query = utils::Downcast<ConstraintQuery>(parsed_query.query);
  std::function<void(Notification &)> handler;

  auto label = interpreter_context->db->NameToLabel(constraint_query->constraint_.label.name);
  std::vector<storage::PropertyId> properties;
  std::vector<std::string> properties_string;
  properties.reserve(constraint_query->constraint_.properties.size());
  properties_string.reserve(constraint_query->constraint_.properties.size());
  for (const auto &prop : constraint_query->constraint_.properties) {
    properties.push_back(interpreter_context->db->NameToProperty(prop.name));
    properties_string.push_back(prop.name);
  }
  auto properties_stringified = utils::Join(properties_string, ", ");

  Notification constraint_notification(SeverityLevel::INFO);
  switch (constraint_query->action_type_) {
    case ConstraintQuery::ActionType::CREATE: {
      constraint_notification.code = NotificationCode::CREATE_CONSTRAINT;

      switch (constraint_query->constraint_.type) {
        case Constraint::Type::NODE_KEY:
          throw utils::NotYetImplemented("Node key constraints");
        case Constraint::Type::EXISTS:
          if (properties.empty() || properties.size() > 1) {
            throw SyntaxException("Exactly one property must be used for existence constraints.");
          }
          constraint_notification.title = fmt::format("Created EXISTS constraint on label {} on properties {}.",
                                                      constraint_query->constraint_.label.name, properties_stringified);
          handler = [interpreter_context, label, label_name = constraint_query->constraint_.label.name,
                     properties_stringified = std::move(properties_stringified),
                     properties = std::move(properties)](Notification &constraint_notification) {
            auto res = interpreter_context->db->CreateExistenceConstraint(label, properties[0]);
            if (res.HasError()) {
              auto violation = res.GetError();
              auto label_name = interpreter_context->db->LabelToName(violation.label);
              MG_ASSERT(violation.properties.size() == 1U);
              auto property_name = interpreter_context->db->PropertyToName(*violation.properties.begin());
              throw QueryRuntimeException(
                  "Unable to create existence constraint :{}({}), because an "
                  "existing node violates it.",
                  label_name, property_name);
            }
            if (res.HasValue() && !res.GetValue()) {
              constraint_notification.code = NotificationCode::EXISTANT_CONSTRAINT;
              constraint_notification.title = fmt::format(
                  "Constraint EXISTS on label {} on properties {} already exists.", label_name, properties_stringified);
            }
          };
          break;
        case Constraint::Type::UNIQUE:
          std::set<storage::PropertyId> property_set;
          for (const auto &property : properties) {
            property_set.insert(property);
          }
          if (property_set.size() != properties.size()) {
            throw SyntaxException("The given set of properties contains duplicates.");
          }
          constraint_notification.title =
              fmt::format("Created UNIQUE constraint on label {} on properties {}.",
                          constraint_query->constraint_.label.name, utils::Join(properties_string, ", "));
          handler = [interpreter_context, label, label_name = constraint_query->constraint_.label.name,
                     properties_stringified = std::move(properties_stringified),
                     property_set = std::move(property_set)](Notification &constraint_notification) {
            auto res = interpreter_context->db->CreateUniqueConstraint(label, property_set);
            if (res.HasError()) {
              auto violation = res.GetError();
              auto label_name = interpreter_context->db->LabelToName(violation.label);
              std::stringstream property_names_stream;
              utils::PrintIterable(property_names_stream, violation.properties, ", ",
                                   [&interpreter_context](auto &stream, const auto &prop) {
                                     stream << interpreter_context->db->PropertyToName(prop);
                                   });
              throw QueryRuntimeException(
                  "Unable to create unique constraint :{}({}), because an "
                  "existing node violates it.",
                  label_name, property_names_stream.str());
            }
            switch (res.GetValue()) {
              case storage::UniqueConstraints::CreationStatus::EMPTY_PROPERTIES:
                throw SyntaxException(
                    "At least one property must be used for unique "
                    "constraints.");
              case storage::UniqueConstraints::CreationStatus::PROPERTIES_SIZE_LIMIT_EXCEEDED:
                throw SyntaxException(
                    "Too many properties specified. Limit of {} properties "
                    "for unique constraints is exceeded.",
                    storage::kUniqueConstraintsMaxProperties);
              case storage::UniqueConstraints::CreationStatus::ALREADY_EXISTS:
                constraint_notification.code = NotificationCode::EXISTANT_CONSTRAINT;
                constraint_notification.title =
                    fmt::format("Constraint UNIQUE on label {} on properties {} already exists.", label_name,
                                properties_stringified);
                break;
              case storage::UniqueConstraints::CreationStatus::SUCCESS:
                break;
            }
          };
          break;
      }
    } break;
    case ConstraintQuery::ActionType::DROP: {
      constraint_notification.code = NotificationCode::DROP_CONSTRAINT;

      switch (constraint_query->constraint_.type) {
        case Constraint::Type::NODE_KEY:
          throw utils::NotYetImplemented("Node key constraints");
        case Constraint::Type::EXISTS:
          if (properties.empty() || properties.size() > 1) {
            throw SyntaxException("Exactly one property must be used for existence constraints.");
          }
          constraint_notification.title =
              fmt::format("Dropped EXISTS constraint on label {} on properties {}.",
                          constraint_query->constraint_.label.name, utils::Join(properties_string, ", "));
          handler = [interpreter_context, label, label_name = constraint_query->constraint_.label.name,
                     properties_stringified = std::move(properties_stringified),
                     properties = std::move(properties)](Notification &constraint_notification) {
            if (!interpreter_context->db->DropExistenceConstraint(label, properties[0])) {
              constraint_notification.code = NotificationCode::NONEXISTANT_CONSTRAINT;
              constraint_notification.title = fmt::format(
                  "Constraint EXISTS on label {} on properties {} doesn't exist.", label_name, properties_stringified);
            }
            return std::vector<std::vector<TypedValue>>();
          };
          break;
        case Constraint::Type::UNIQUE:
          std::set<storage::PropertyId> property_set;
          for (const auto &property : properties) {
            property_set.insert(property);
          }
          if (property_set.size() != properties.size()) {
            throw SyntaxException("The given set of properties contains duplicates.");
          }
          constraint_notification.title =
              fmt::format("Dropped UNIQUE constraint on label {} on properties {}.",
                          constraint_query->constraint_.label.name, utils::Join(properties_string, ", "));
          handler = [interpreter_context, label, label_name = constraint_query->constraint_.label.name,
                     properties_stringified = std::move(properties_stringified),
                     property_set = std::move(property_set)](Notification &constraint_notification) {
            auto res = interpreter_context->db->DropUniqueConstraint(label, property_set);
            switch (res) {
              case storage::UniqueConstraints::DeletionStatus::EMPTY_PROPERTIES:
                throw SyntaxException(
                    "At least one property must be used for unique "
                    "constraints.");
                break;
              case storage::UniqueConstraints::DeletionStatus::PROPERTIES_SIZE_LIMIT_EXCEEDED:
                throw SyntaxException(
                    "Too many properties specified. Limit of {} properties for "
                    "unique constraints is exceeded.",
                    storage::kUniqueConstraintsMaxProperties);
                break;
              case storage::UniqueConstraints::DeletionStatus::NOT_FOUND:
                constraint_notification.code = NotificationCode::NONEXISTANT_CONSTRAINT;
                constraint_notification.title =
                    fmt::format("Constraint UNIQUE on label {} on properties {} doesn't exist.", label_name,
                                properties_stringified);
                break;
              case storage::UniqueConstraints::DeletionStatus::SUCCESS:
                break;
            }
            return std::vector<std::vector<TypedValue>>();
          };
      }
    } break;
  }

  return PreparedQuery{{},
                       std::move(parsed_query.required_privileges),
                       [handler = std::move(handler), constraint_notification = std::move(constraint_notification),
                        notifications](AnyStream * /*stream*/, std::optional<int> /*n*/) mutable {
                         handler(constraint_notification);
                         notifications->push_back(constraint_notification);
                         return QueryHandlerResult::COMMIT;
                       },
                       RWType::NONE};
}

void Interpreter::BeginTransaction() {
  const auto prepared_query = PrepareTransactionQuery("BEGIN");
  prepared_query.query_handler(nullptr, {});
}

void Interpreter::CommitTransaction() {
  const auto prepared_query = PrepareTransactionQuery("COMMIT");
  prepared_query.query_handler(nullptr, {});
  query_executions_.clear();
}

void Interpreter::RollbackTransaction() {
  const auto prepared_query = PrepareTransactionQuery("ROLLBACK");
  prepared_query.query_handler(nullptr, {});
  query_executions_.clear();
}

Interpreter::PrepareResult Interpreter::Prepare(const std::string &query_string,
                                                const std::map<std::string, storage::PropertyValue> &params,
                                                const std::string *username) {
  if (!in_explicit_transaction_) {
    query_executions_.clear();
  }

  query_executions_.emplace_back(std::make_unique<QueryExecution>());
  auto &query_execution = query_executions_.back();
  std::optional<int> qid =
      in_explicit_transaction_ ? static_cast<int>(query_executions_.size() - 1) : std::optional<int>{};

  // Handle transaction control queries.

  const auto upper_case_query = utils::ToUpperCase(query_string);
  const auto trimmed_query = utils::Trim(upper_case_query);

  if (trimmed_query == "BEGIN" || trimmed_query == "COMMIT" || trimmed_query == "ROLLBACK") {
    query_execution->prepared_query.emplace(PrepareTransactionQuery(trimmed_query));
    return {query_execution->prepared_query->header, query_execution->prepared_query->privileges, qid};
  }

  // All queries other than transaction control queries advance the command in
  // an explicit transaction block.
  if (in_explicit_transaction_) {
    AdvanceCommand();
  }
  // If we're not in an explicit transaction block and we have an open
  // transaction, abort it since we're about to prepare a new query.
  else if (db_accessor_) {
    AbortCommand(&query_execution);
  }

  try {
    // Set a default cost estimate of 0. Individual queries can overwrite this
    // field with an improved estimate.
    query_execution->summary["cost_estimate"] = 0.0;

    utils::Timer parsing_timer;
    ParsedQuery parsed_query = ParseQuery(query_string, params, &interpreter_context_->ast_cache,
                                          &interpreter_context_->antlr_lock, interpreter_context_->config.query);
    query_execution->summary["parsing_time"] = parsing_timer.Elapsed().count();

    // Some queries require an active transaction in order to be prepared.
    if (!in_explicit_transaction_ &&
        (utils::Downcast<CypherQuery>(parsed_query.query) || utils::Downcast<ExplainQuery>(parsed_query.query) ||
         utils::Downcast<ProfileQuery>(parsed_query.query) || utils::Downcast<DumpQuery>(parsed_query.query) ||
         utils::Downcast<TriggerQuery>(parsed_query.query))) {
      db_accessor_ =
          std::make_unique<storage::Storage::Accessor>(interpreter_context_->db->Access(GetIsolationLevelOverride()));
      execution_db_accessor_.emplace(db_accessor_.get());

      if (utils::Downcast<CypherQuery>(parsed_query.query) && interpreter_context_->trigger_store.HasTriggers()) {
        trigger_context_collector_.emplace(interpreter_context_->trigger_store.GetEventTypes());
      }
    }

    utils::Timer planning_timer;
    PreparedQuery prepared_query;

    if (utils::Downcast<CypherQuery>(parsed_query.query)) {
      prepared_query = PrepareCypherQuery(std::move(parsed_query), &query_execution->summary, interpreter_context_,
                                          &*execution_db_accessor_, &query_execution->execution_memory,
                                          &query_execution->notifications,
                                          trigger_context_collector_ ? &*trigger_context_collector_ : nullptr);
    } else if (utils::Downcast<ExplainQuery>(parsed_query.query)) {
      prepared_query = PrepareExplainQuery(std::move(parsed_query), &query_execution->summary, interpreter_context_,
                                           &*execution_db_accessor_, &query_execution->execution_memory_with_exception);
    } else if (utils::Downcast<ProfileQuery>(parsed_query.query)) {
      prepared_query = PrepareProfileQuery(std::move(parsed_query), in_explicit_transaction_, &query_execution->summary,
                                           interpreter_context_, &*execution_db_accessor_,
                                           &query_execution->execution_memory_with_exception);
    } else if (utils::Downcast<DumpQuery>(parsed_query.query)) {
      prepared_query = PrepareDumpQuery(std::move(parsed_query), &query_execution->summary, &*execution_db_accessor_,
                                        &query_execution->execution_memory);
    } else if (utils::Downcast<IndexQuery>(parsed_query.query)) {
      prepared_query = PrepareIndexQuery(std::move(parsed_query), in_explicit_transaction_,
                                         &query_execution->notifications, interpreter_context_);
    } else if (utils::Downcast<AuthQuery>(parsed_query.query)) {
      prepared_query = PrepareAuthQuery(std::move(parsed_query), in_explicit_transaction_, &query_execution->summary,
                                        interpreter_context_, &*execution_db_accessor_,
                                        &query_execution->execution_memory_with_exception);
    } else if (utils::Downcast<InfoQuery>(parsed_query.query)) {
      prepared_query = PrepareInfoQuery(std::move(parsed_query), in_explicit_transaction_, &query_execution->summary,
                                        interpreter_context_, interpreter_context_->db,
                                        &query_execution->execution_memory_with_exception);
    } else if (utils::Downcast<ConstraintQuery>(parsed_query.query)) {
      prepared_query = PrepareConstraintQuery(std::move(parsed_query), in_explicit_transaction_,
                                              &query_execution->notifications, interpreter_context_);
    } else if (utils::Downcast<ReplicationQuery>(parsed_query.query)) {
      prepared_query =
          PrepareReplicationQuery(std::move(parsed_query), in_explicit_transaction_, &query_execution->notifications,
                                  interpreter_context_, &*execution_db_accessor_);
    } else if (utils::Downcast<LockPathQuery>(parsed_query.query)) {
      prepared_query = PrepareLockPathQuery(std::move(parsed_query), in_explicit_transaction_, interpreter_context_,
                                            &*execution_db_accessor_);
    } else if (utils::Downcast<FreeMemoryQuery>(parsed_query.query)) {
      prepared_query = PrepareFreeMemoryQuery(std::move(parsed_query), in_explicit_transaction_, interpreter_context_);
    } else if (utils::Downcast<TriggerQuery>(parsed_query.query)) {
      prepared_query =
          PrepareTriggerQuery(std::move(parsed_query), in_explicit_transaction_, &query_execution->notifications,
                              interpreter_context_, &*execution_db_accessor_, params, username);
    } else if (utils::Downcast<StreamQuery>(parsed_query.query)) {
      prepared_query =
          PrepareStreamQuery(std::move(parsed_query), in_explicit_transaction_, &query_execution->notifications,
                             interpreter_context_, &*execution_db_accessor_, params, username);
    } else if (utils::Downcast<IsolationLevelQuery>(parsed_query.query)) {
      prepared_query =
          PrepareIsolationLevelQuery(std::move(parsed_query), in_explicit_transaction_, interpreter_context_, this);
    } else if (utils::Downcast<CreateSnapshotQuery>(parsed_query.query)) {
      prepared_query =
          PrepareCreateSnapshotQuery(std::move(parsed_query), in_explicit_transaction_, interpreter_context_);
    } else if (utils::Downcast<SettingQuery>(parsed_query.query)) {
      prepared_query = PrepareSettingQuery(std::move(parsed_query), in_explicit_transaction_, &*execution_db_accessor_);
    } else if (utils::Downcast<VersionQuery>(parsed_query.query)) {
      prepared_query = PrepareVersionQuery(std::move(parsed_query), in_explicit_transaction_);
    } else {
      LOG_FATAL("Should not get here -- unknown query type!");
    }

    query_execution->summary["planning_time"] = planning_timer.Elapsed().count();
    query_execution->prepared_query.emplace(std::move(prepared_query));

    const auto rw_type = query_execution->prepared_query->rw_type;
    query_execution->summary["type"] = plan::ReadWriteTypeChecker::TypeToString(rw_type);

    UpdateTypeCount(rw_type);

    if (const auto query_type = query_execution->prepared_query->rw_type;
        interpreter_context_->db->GetReplicationRole() == storage::ReplicationRole::REPLICA &&
        (query_type == RWType::W || query_type == RWType::RW)) {
      query_execution = nullptr;
      throw QueryException("Write query forbidden on the replica!");
    }

    return {query_execution->prepared_query->header, query_execution->prepared_query->privileges, qid};
  } catch (const utils::BasicException &) {
    EventCounter::IncrementCounter(EventCounter::FailedQuery);
    AbortCommand(&query_execution);
    throw;
  }
}

void Interpreter::Abort() {
  expect_rollback_ = false;
  in_explicit_transaction_ = false;
  if (!db_accessor_) return;
  db_accessor_->Abort();
  execution_db_accessor_.reset();
  db_accessor_.reset();
  trigger_context_collector_.reset();
}

namespace {
void RunTriggersIndividually(const utils::SkipList<Trigger> &triggers, InterpreterContext *interpreter_context,
                             TriggerContext trigger_context) {
  // Run the triggers
  for (const auto &trigger : triggers.access()) {
    utils::MonotonicBufferResource execution_memory{kExecutionMemoryBlockSize};

    // create a new transaction for each trigger
    auto storage_acc = interpreter_context->db->Access();
    DbAccessor db_accessor{&storage_acc};

    trigger_context.AdaptForAccessor(&db_accessor);
    try {
      trigger.Execute(&db_accessor, &execution_memory, interpreter_context->config.execution_timeout_sec,
                      &interpreter_context->is_shutting_down, trigger_context, interpreter_context->auth_checker);
    } catch (const utils::BasicException &exception) {
      spdlog::warn("Trigger '{}' failed with exception:\n{}", trigger.Name(), exception.what());
      db_accessor.Abort();
      continue;
    }

    auto maybe_constraint_violation = db_accessor.Commit();
    if (maybe_constraint_violation.HasError()) {
      const auto &constraint_violation = maybe_constraint_violation.GetError();
      switch (constraint_violation.type) {
        case storage::ConstraintViolation::Type::EXISTENCE: {
          const auto &label_name = db_accessor.LabelToName(constraint_violation.label);
          MG_ASSERT(constraint_violation.properties.size() == 1U);
          const auto &property_name = db_accessor.PropertyToName(*constraint_violation.properties.begin());
          spdlog::warn("Trigger '{}' failed to commit due to existence constraint violation on :{}({})", trigger.Name(),
                       label_name, property_name);
          break;
        }
        case storage::ConstraintViolation::Type::UNIQUE: {
          const auto &label_name = db_accessor.LabelToName(constraint_violation.label);
          std::stringstream property_names_stream;
          utils::PrintIterable(property_names_stream, constraint_violation.properties, ", ",
                               [&](auto &stream, const auto &prop) { stream << db_accessor.PropertyToName(prop); });
          spdlog::warn("Trigger '{}' failed to commit due to unique constraint violation on :{}({})", trigger.Name(),
                       label_name, property_names_stream.str());
          break;
        }
      }
    }
  }
}
}  // namespace

void Interpreter::Commit() {
  // It's possible that some queries did not finish because the user did
  // not pull all of the results from the query.
  // For now, we will not check if there are some unfinished queries.
  // We should document clearly that all results should be pulled to complete
  // a query.
  if (!db_accessor_) return;

  std::optional<TriggerContext> trigger_context = std::nullopt;
  if (trigger_context_collector_) {
    trigger_context.emplace(std::move(*trigger_context_collector_).TransformToTriggerContext());
    trigger_context_collector_.reset();
  }

  if (trigger_context) {
    // Run the triggers
    for (const auto &trigger : interpreter_context_->trigger_store.BeforeCommitTriggers().access()) {
      utils::MonotonicBufferResource execution_memory{kExecutionMemoryBlockSize};
      AdvanceCommand();
      try {
        trigger.Execute(&*execution_db_accessor_, &execution_memory, interpreter_context_->config.execution_timeout_sec,
                        &interpreter_context_->is_shutting_down, *trigger_context, interpreter_context_->auth_checker);
      } catch (const utils::BasicException &e) {
        throw utils::BasicException(
            fmt::format("Trigger '{}' caused the transaction to fail.\nException: {}", trigger.Name(), e.what()));
      }
    }
    SPDLOG_DEBUG("Finished executing before commit triggers");
  }

  const auto reset_necessary_members = [this]() {
    execution_db_accessor_.reset();
    db_accessor_.reset();
    trigger_context_collector_.reset();
  };

  auto maybe_constraint_violation = db_accessor_->Commit();
  if (maybe_constraint_violation.HasError()) {
    const auto &constraint_violation = maybe_constraint_violation.GetError();
    switch (constraint_violation.type) {
      case storage::ConstraintViolation::Type::EXISTENCE: {
        auto label_name = execution_db_accessor_->LabelToName(constraint_violation.label);
        MG_ASSERT(constraint_violation.properties.size() == 1U);
        auto property_name = execution_db_accessor_->PropertyToName(*constraint_violation.properties.begin());
        reset_necessary_members();
        throw QueryException("Unable to commit due to existence constraint violation on :{}({})", label_name,
                             property_name);
        break;
      }
      case storage::ConstraintViolation::Type::UNIQUE: {
        auto label_name = execution_db_accessor_->LabelToName(constraint_violation.label);
        std::stringstream property_names_stream;
        utils::PrintIterable(
            property_names_stream, constraint_violation.properties, ", ",
            [this](auto &stream, const auto &prop) { stream << execution_db_accessor_->PropertyToName(prop); });
        reset_necessary_members();
        throw QueryException("Unable to commit due to unique constraint violation on :{}({})", label_name,
                             property_names_stream.str());
        break;
      }
    }
  }

  // The ordered execution of after commit triggers is heavily depending on the exclusiveness of db_accessor_->Commit():
  // only one of the transactions can be commiting at the same time, so when the commit is finished, that transaction
  // probably will schedule its after commit triggers, because the other transactions that want to commit are still
  // waiting for commiting or one of them just started commiting its changes.
  // This means the ordered execution of after commit triggers are not guaranteed.
  if (trigger_context && interpreter_context_->trigger_store.AfterCommitTriggers().size() > 0) {
    interpreter_context_->after_commit_trigger_pool.AddTask(
        [trigger_context = std::move(*trigger_context), interpreter_context = this->interpreter_context_,
         user_transaction = std::shared_ptr(std::move(db_accessor_))]() mutable {
          RunTriggersIndividually(interpreter_context->trigger_store.AfterCommitTriggers(), interpreter_context,
                                  std::move(trigger_context));
          user_transaction->FinalizeTransaction();
          SPDLOG_DEBUG("Finished executing after commit triggers");  // NOLINT(bugprone-lambda-function-name)
        });
  }

  reset_necessary_members();

  SPDLOG_DEBUG("Finished committing the transaction");
}

void Interpreter::AdvanceCommand() {
  if (!db_accessor_) return;
  db_accessor_->AdvanceCommand();
}

void Interpreter::AbortCommand(std::unique_ptr<QueryExecution> *query_execution) {
  if (query_execution) {
    query_execution->reset(nullptr);
  }
  if (in_explicit_transaction_) {
    expect_rollback_ = true;
  } else {
    Abort();
  }
}

std::optional<storage::IsolationLevel> Interpreter::GetIsolationLevelOverride() {
  if (next_transaction_isolation_level) {
    const auto isolation_level = *next_transaction_isolation_level;
    next_transaction_isolation_level.reset();
    return isolation_level;
  }

  return interpreter_isolation_level;
}

void Interpreter::SetNextTransactionIsolationLevel(const storage::IsolationLevel isolation_level) {
  next_transaction_isolation_level.emplace(isolation_level);
}

void Interpreter::SetSessionIsolationLevel(const storage::IsolationLevel isolation_level) {
  interpreter_isolation_level.emplace(isolation_level);
}

}  // namespace memgraph::query<|MERGE_RESOLUTION|>--- conflicted
+++ resolved
@@ -498,10 +498,7 @@
       if (maybe_timeout && *maybe_timeout <= 0.0) {
         throw utils::BasicException("Parameter TIMEOUT must be strictly greater than 0.");
       }
-<<<<<<< HEAD
-=======
-
->>>>>>> 1ae6b71c
+
       callback.fn = [handler = ReplQueryHandler{interpreter_context->db}, name, socket_address, sync_mode,
                      maybe_timeout, replica_check_frequency]() mutable {
         handler.RegisterReplica(name, std::string(socket_address.ValueString()), sync_mode, maybe_timeout,
