#include "query/interpreter.hpp"

#include <atomic>
#include <limits>

#include "glue/communication.hpp"
#include "query/constants.hpp"
#include "query/context.hpp"
#include "query/db_accessor.hpp"
#include "query/dump.hpp"
#include "query/exceptions.hpp"
#include "query/frontend/ast/ast.hpp"
#include "query/frontend/ast/cypher_main_visitor.hpp"
#include "query/frontend/opencypher/parser.hpp"
#include "query/frontend/semantic/required_privileges.hpp"
#include "query/frontend/semantic/symbol_generator.hpp"
#include "query/interpret/eval.hpp"
#include "query/plan/planner.hpp"
#include "query/plan/profile.hpp"
#include "query/plan/vertex_count_cache.hpp"
#include "query/trigger.hpp"
#include "query/typed_value.hpp"
#include "storage/v2/property_value.hpp"
#include "utils/algorithm.hpp"
#include "utils/csv_parsing.hpp"
#include "utils/event_counter.hpp"
#include "utils/exceptions.hpp"
#include "utils/flag_validation.hpp"
#include "utils/logging.hpp"
#include "utils/memory.hpp"
#include "utils/memory_tracker.hpp"
#include "utils/readable_size.hpp"
#include "utils/string.hpp"
#include "utils/tsc.hpp"

namespace EventCounter {
extern Event ReadQuery;
extern Event WriteQuery;
extern Event ReadWriteQuery;

extern const Event LabelIndexCreated;
extern const Event LabelPropertyIndexCreated;
}  // namespace EventCounter

namespace query {

namespace {
void UpdateTypeCount(const plan::ReadWriteTypeChecker::RWType type) {
  switch (type) {
    case plan::ReadWriteTypeChecker::RWType::R:
      EventCounter::IncrementCounter(EventCounter::ReadQuery);
      break;
    case plan::ReadWriteTypeChecker::RWType::W:
      EventCounter::IncrementCounter(EventCounter::WriteQuery);
      break;
    case plan::ReadWriteTypeChecker::RWType::RW:
      EventCounter::IncrementCounter(EventCounter::ReadWriteQuery);
      break;
    default:
      break;
  }
}

struct Callback {
  std::vector<std::string> header;
  std::function<std::vector<std::vector<TypedValue>>()> fn;
  bool should_abort_query{false};
};

TypedValue EvaluateOptionalExpression(Expression *expression, ExpressionEvaluator *eval) {
  return expression ? expression->Accept(*eval) : TypedValue();
}

class ReplQueryHandler final : public query::ReplicationQueryHandler {
 public:
  explicit ReplQueryHandler(storage::Storage *db) : db_(db) {}

  /// @throw QueryRuntimeException if an error ocurred.
  void SetReplicationRole(ReplicationQuery::ReplicationRole replication_role, std::optional<int64_t> port) override {
    if (replication_role == ReplicationQuery::ReplicationRole::MAIN) {
      if (!db_->SetMainReplicationRole()) {
        throw QueryRuntimeException("Couldn't set role to main!");
      }
    }
    if (replication_role == ReplicationQuery::ReplicationRole::REPLICA) {
      if (!port || *port < 0 || *port > std::numeric_limits<uint16_t>::max()) {
        throw QueryRuntimeException("Port number invalid!");
      }
      if (!db_->SetReplicaRole(
              io::network::Endpoint(query::kDefaultReplicationServerIp, static_cast<uint16_t>(*port)))) {
        throw QueryRuntimeException("Couldn't set role to replica!");
      }
    }
  }

  /// @throw QueryRuntimeException if an error ocurred.
  ReplicationQuery::ReplicationRole ShowReplicationRole() const override {
    switch (db_->GetReplicationRole()) {
      case storage::ReplicationRole::MAIN:
        return ReplicationQuery::ReplicationRole::MAIN;
      case storage::ReplicationRole::REPLICA:
        return ReplicationQuery::ReplicationRole::REPLICA;
    }
    throw QueryRuntimeException("Couldn't show replication role - invalid role set!");
  }

  /// @throw QueryRuntimeException if an error ocurred.
  void RegisterReplica(const std::string &name, const std::string &socket_address,
                       const ReplicationQuery::SyncMode sync_mode, const std::optional<double> timeout) override {
    if (db_->GetReplicationRole() == storage::ReplicationRole::REPLICA) {
      // replica can't register another replica
      throw QueryRuntimeException("Replica can't register another replica!");
    }

    storage::replication::ReplicationMode repl_mode;
    switch (sync_mode) {
      case ReplicationQuery::SyncMode::ASYNC: {
        repl_mode = storage::replication::ReplicationMode::ASYNC;
        break;
      }
      case ReplicationQuery::SyncMode::SYNC: {
        repl_mode = storage::replication::ReplicationMode::SYNC;
        break;
      }
    }

    auto maybe_ip_and_port =
        io::network::Endpoint::ParseSocketOrIpAddress(socket_address, query::kDefaultReplicationPort);
    if (maybe_ip_and_port) {
      auto [ip, port] = *maybe_ip_and_port;
      auto ret =
          db_->RegisterReplica(name, {std::move(ip), port}, repl_mode, {.timeout = timeout, .ssl = std::nullopt});
      if (ret.HasError()) {
        throw QueryRuntimeException(fmt::format("Couldn't register replica '{}'!", name));
      }
    } else {
      throw QueryRuntimeException("Invalid socket address!");
    }
  }

  /// @throw QueryRuntimeException if an error ocurred.
  void DropReplica(const std::string &replica_name) override {
    if (db_->GetReplicationRole() == storage::ReplicationRole::REPLICA) {
      // replica can't unregister a replica
      throw QueryRuntimeException("Replica can't unregister a replica!");
    }
    if (!db_->UnregisterReplica(replica_name)) {
      throw QueryRuntimeException(fmt::format("Couldn't unregister the replica '{}'", replica_name));
    }
  }

  using Replica = ReplicationQueryHandler::Replica;
  std::vector<Replica> ShowReplicas() const override {
    if (db_->GetReplicationRole() == storage::ReplicationRole::REPLICA) {
      // replica can't show registered replicas (it shouldn't have any)
      throw QueryRuntimeException("Replica can't show registered replicas (it shouldn't have any)!");
    }

    auto repl_infos = db_->ReplicasInfo();
    std::vector<Replica> replicas;
    replicas.reserve(repl_infos.size());

    const auto from_info = [](const auto &repl_info) -> Replica {
      Replica replica;
      replica.name = repl_info.name;
      replica.socket_address = repl_info.endpoint.SocketAddress();
      switch (repl_info.mode) {
        case storage::replication::ReplicationMode::SYNC:
          replica.sync_mode = ReplicationQuery::SyncMode::SYNC;
          break;
        case storage::replication::ReplicationMode::ASYNC:
          replica.sync_mode = ReplicationQuery::SyncMode::ASYNC;
          break;
      }
      if (repl_info.timeout) {
        replica.timeout = *repl_info.timeout;
      }

      return replica;
    };

    std::transform(repl_infos.begin(), repl_infos.end(), std::back_inserter(replicas), from_info);
    return replicas;
  }

 private:
  storage::Storage *db_;
};
/// returns false if the replication role can't be set
/// @throw QueryRuntimeException if an error ocurred.

Callback HandleAuthQuery(AuthQuery *auth_query, AuthQueryHandler *auth, const Parameters &parameters,
                         DbAccessor *db_accessor) {
  // Empty frame for evaluation of password expression. This is OK since
  // password should be either null or string literal and it's evaluation
  // should not depend on frame.
  Frame frame(0);
  SymbolTable symbol_table;
  EvaluationContext evaluation_context;
  // TODO: MemoryResource for EvaluationContext, it should probably be passed as
  // the argument to Callback.
  evaluation_context.timestamp =
      std::chrono::duration_cast<std::chrono::milliseconds>(std::chrono::system_clock::now().time_since_epoch())
          .count();
  evaluation_context.parameters = parameters;
  ExpressionEvaluator evaluator(&frame, symbol_table, evaluation_context, db_accessor, storage::View::OLD);

  std::string username = auth_query->user_;
  std::string rolename = auth_query->role_;
  std::string user_or_role = auth_query->user_or_role_;
  std::vector<AuthQuery::Privilege> privileges = auth_query->privileges_;
  auto password = EvaluateOptionalExpression(auth_query->password_, &evaluator);

  Callback callback;

  switch (auth_query->action_) {
    case AuthQuery::Action::CREATE_USER:
      callback.fn = [auth, username, password] {
        MG_ASSERT(password.IsString() || password.IsNull());
        if (!auth->CreateUser(username, password.IsString() ? std::make_optional(std::string(password.ValueString()))
                                                            : std::nullopt)) {
          throw QueryRuntimeException("User '{}' already exists.", username);
        }
        return std::vector<std::vector<TypedValue>>();
      };
      return callback;
    case AuthQuery::Action::DROP_USER:
      callback.fn = [auth, username] {
        if (!auth->DropUser(username)) {
          throw QueryRuntimeException("User '{}' doesn't exist.", username);
        }
        return std::vector<std::vector<TypedValue>>();
      };
      return callback;
    case AuthQuery::Action::SET_PASSWORD:
      callback.fn = [auth, username, password] {
        MG_ASSERT(password.IsString() || password.IsNull());
        auth->SetPassword(username,
                          password.IsString() ? std::make_optional(std::string(password.ValueString())) : std::nullopt);
        return std::vector<std::vector<TypedValue>>();
      };
      return callback;
    case AuthQuery::Action::CREATE_ROLE:
      callback.fn = [auth, rolename] {
        if (!auth->CreateRole(rolename)) {
          throw QueryRuntimeException("Role '{}' already exists.", rolename);
        }
        return std::vector<std::vector<TypedValue>>();
      };
      return callback;
    case AuthQuery::Action::DROP_ROLE:
      callback.fn = [auth, rolename] {
        if (!auth->DropRole(rolename)) {
          throw QueryRuntimeException("Role '{}' doesn't exist.", rolename);
        }
        return std::vector<std::vector<TypedValue>>();
      };
      return callback;
    case AuthQuery::Action::SHOW_USERS:
      callback.header = {"user"};
      callback.fn = [auth] {
        std::vector<std::vector<TypedValue>> rows;
        auto usernames = auth->GetUsernames();
        rows.reserve(usernames.size());
        for (auto &&username : usernames) {
          rows.emplace_back(std::vector<TypedValue>{username});
        }
        return rows;
      };
      return callback;
    case AuthQuery::Action::SHOW_ROLES:
      callback.header = {"role"};
      callback.fn = [auth] {
        std::vector<std::vector<TypedValue>> rows;
        auto rolenames = auth->GetRolenames();
        rows.reserve(rolenames.size());
        for (auto &&rolename : rolenames) {
          rows.emplace_back(std::vector<TypedValue>{rolename});
        }
        return rows;
      };
      return callback;
    case AuthQuery::Action::SET_ROLE:
      callback.fn = [auth, username, rolename] {
        auth->SetRole(username, rolename);
        return std::vector<std::vector<TypedValue>>();
      };
      return callback;
    case AuthQuery::Action::CLEAR_ROLE:
      callback.fn = [auth, username] {
        auth->ClearRole(username);
        return std::vector<std::vector<TypedValue>>();
      };
      return callback;
    case AuthQuery::Action::GRANT_PRIVILEGE:
      callback.fn = [auth, user_or_role, privileges] {
        auth->GrantPrivilege(user_or_role, privileges);
        return std::vector<std::vector<TypedValue>>();
      };
      return callback;
    case AuthQuery::Action::DENY_PRIVILEGE:
      callback.fn = [auth, user_or_role, privileges] {
        auth->DenyPrivilege(user_or_role, privileges);
        return std::vector<std::vector<TypedValue>>();
      };
      return callback;
    case AuthQuery::Action::REVOKE_PRIVILEGE: {
      callback.fn = [auth, user_or_role, privileges] {
        auth->RevokePrivilege(user_or_role, privileges);
        return std::vector<std::vector<TypedValue>>();
      };
      return callback;
    }
    case AuthQuery::Action::SHOW_PRIVILEGES:
      callback.header = {"privilege", "effective", "description"};
      callback.fn = [auth, user_or_role] { return auth->GetPrivileges(user_or_role); };
      return callback;
    case AuthQuery::Action::SHOW_ROLE_FOR_USER:
      callback.header = {"role"};
      callback.fn = [auth, username] {
        auto maybe_rolename = auth->GetRolenameForUser(username);
        return std::vector<std::vector<TypedValue>>{
            std::vector<TypedValue>{TypedValue(maybe_rolename ? *maybe_rolename : "null")}};
      };
      return callback;
    case AuthQuery::Action::SHOW_USERS_FOR_ROLE:
      callback.header = {"users"};
      callback.fn = [auth, rolename] {
        std::vector<std::vector<TypedValue>> rows;
        auto usernames = auth->GetUsernamesForRole(rolename);
        rows.reserve(usernames.size());
        for (auto &&username : usernames) {
          rows.emplace_back(std::vector<TypedValue>{username});
        }
        return rows;
      };
      return callback;
    default:
      break;
  }
}

Callback HandleReplicationQuery(ReplicationQuery *repl_query, ReplQueryHandler *handler, const Parameters &parameters,
                                DbAccessor *db_accessor) {
  Frame frame(0);
  SymbolTable symbol_table;
  EvaluationContext evaluation_context;
  // TODO: MemoryResource for EvaluationContext, it should probably be passed as
  // the argument to Callback.
  evaluation_context.timestamp =
      std::chrono::duration_cast<std::chrono::milliseconds>(std::chrono::system_clock::now().time_since_epoch())
          .count();
  evaluation_context.parameters = parameters;
  ExpressionEvaluator evaluator(&frame, symbol_table, evaluation_context, db_accessor, storage::View::OLD);

  Callback callback;
  switch (repl_query->action_) {
    case ReplicationQuery::Action::SET_REPLICATION_ROLE: {
      auto port = EvaluateOptionalExpression(repl_query->port_, &evaluator);
      std::optional<int64_t> maybe_port;
      if (port.IsInt()) {
        maybe_port = port.ValueInt();
      }
      callback.fn = [handler, role = repl_query->role_, maybe_port] {
        handler->SetReplicationRole(role, maybe_port);
        return std::vector<std::vector<TypedValue>>();
      };
      return callback;
    }
    case ReplicationQuery::Action::SHOW_REPLICATION_ROLE: {
      callback.header = {"replication mode"};
      callback.fn = [handler] {
        auto mode = handler->ShowReplicationRole();
        switch (mode) {
          case ReplicationQuery::ReplicationRole::MAIN: {
            return std::vector<std::vector<TypedValue>>{{TypedValue("main")}};
          }
          case ReplicationQuery::ReplicationRole::REPLICA: {
            return std::vector<std::vector<TypedValue>>{{TypedValue("replica")}};
          }
        }
      };
      return callback;
    }
    case ReplicationQuery::Action::REGISTER_REPLICA: {
      const auto &name = repl_query->replica_name_;
      const auto &sync_mode = repl_query->sync_mode_;
      auto socket_address = repl_query->socket_address_->Accept(evaluator);
      auto timeout = EvaluateOptionalExpression(repl_query->timeout_, &evaluator);
      std::optional<double> maybe_timeout;
      if (timeout.IsDouble()) {
        maybe_timeout = timeout.ValueDouble();
      } else if (timeout.IsInt()) {
        maybe_timeout = static_cast<double>(timeout.ValueInt());
      }
      callback.fn = [handler, name, socket_address, sync_mode, maybe_timeout] {
        handler->RegisterReplica(name, std::string(socket_address.ValueString()), sync_mode, maybe_timeout);
        return std::vector<std::vector<TypedValue>>();
      };
      return callback;
    }
    case ReplicationQuery::Action::DROP_REPLICA: {
      const auto &name = repl_query->replica_name_;
      callback.fn = [handler, name] {
        handler->DropReplica(name);
        return std::vector<std::vector<TypedValue>>();
      };
      return callback;
    }
    case ReplicationQuery::Action::SHOW_REPLICAS: {
      callback.header = {"name", "socket_address", "sync_mode", "timeout"};
      callback.fn = [handler, replica_nfields = callback.header.size()] {
        const auto &replicas = handler->ShowReplicas();
        auto typed_replicas = std::vector<std::vector<TypedValue>>{};
        typed_replicas.reserve(replicas.size());
        for (const auto &replica : replicas) {
          std::vector<TypedValue> typed_replica;
          typed_replica.reserve(replica_nfields);

          typed_replica.emplace_back(TypedValue(replica.name));
          typed_replica.emplace_back(TypedValue(replica.socket_address));
          switch (replica.sync_mode) {
            case ReplicationQuery::SyncMode::SYNC:
              typed_replica.emplace_back(TypedValue("sync"));
              break;
            case ReplicationQuery::SyncMode::ASYNC:
              typed_replica.emplace_back(TypedValue("async"));
              break;
          }
          typed_replica.emplace_back(TypedValue(static_cast<int64_t>(replica.sync_mode)));
          if (replica.timeout) {
            typed_replica.emplace_back(TypedValue(*replica.timeout));
          } else {
            typed_replica.emplace_back(TypedValue());
          }

          typed_replicas.emplace_back(std::move(typed_replica));
        }
        return typed_replicas;
      };
      return callback;
    }
  }
}

// Struct for lazy pulling from a vector
struct PullPlanVector {
  explicit PullPlanVector(std::vector<std::vector<TypedValue>> values) : values_(std::move(values)) {}

  // @return true if there are more unstreamed elements in vector,
  // false otherwise.
  bool Pull(AnyStream *stream, std::optional<int> n) {
    int local_counter{0};
    while (global_counter < values_.size() && (!n || local_counter < n)) {
      stream->Result(values_[global_counter]);
      ++global_counter;
      ++local_counter;
    }

    return global_counter == values_.size();
  }

 private:
  int global_counter{0};
  std::vector<std::vector<TypedValue>> values_;
};

struct PullPlan {
  explicit PullPlan(std::shared_ptr<CachedPlan> plan, const Parameters &parameters, bool is_profile_query,
                    DbAccessor *dba, InterpreterContext *interpreter_context,
                    utils::MonotonicBufferResource *execution_memory,
                    TriggerContextCollector *trigger_context_collector = nullptr,
                    std::optional<size_t> memory_limit = {});
  std::optional<ExecutionContext> Pull(AnyStream *stream, std::optional<int> n,
                                       const std::vector<Symbol> &output_symbols,
                                       std::map<std::string, TypedValue> *summary);

 private:
  std::shared_ptr<CachedPlan> plan_ = nullptr;
  plan::UniqueCursorPtr cursor_ = nullptr;
  Frame frame_;
  ExecutionContext ctx_;
  std::optional<size_t> memory_limit_;

  // As it's possible to query execution using multiple pulls
  // we need the keep track of the total execution time across
  // those pulls by accumulating the execution time.
  std::chrono::duration<double> execution_time_{0};

  // To pull the results from a query we call the `Pull` method on
  // the cursor which saves the results in a Frame.
  // Becuase we can't find out if there are some saved results in a frame,
  // and the cursor cannot deduce if the next pull will have a result,
  // we have to keep track of any unsent results from previous `PullPlan::Pull`
  // manually by using this flag.
  bool has_unsent_results_ = false;
};

PullPlan::PullPlan(const std::shared_ptr<CachedPlan> plan, const Parameters &parameters, const bool is_profile_query,
                   DbAccessor *dba, InterpreterContext *interpreter_context,
                   utils::MonotonicBufferResource *execution_memory, TriggerContextCollector *trigger_context_collector,
                   const std::optional<size_t> memory_limit)
    : plan_(plan),
      cursor_(plan->plan().MakeCursor(execution_memory)),
      frame_(plan->symbol_table().max_position(), execution_memory),
      memory_limit_(memory_limit) {
  ctx_.db_accessor = dba;
  ctx_.symbol_table = plan->symbol_table();
  ctx_.evaluation_context.timestamp =
      std::chrono::duration_cast<std::chrono::milliseconds>(std::chrono::system_clock::now().time_since_epoch())
          .count();
  ctx_.evaluation_context.parameters = parameters;
  ctx_.evaluation_context.properties = NamesToProperties(plan->ast_storage().properties_, dba);
  ctx_.evaluation_context.labels = NamesToLabels(plan->ast_storage().labels_, dba);
  ctx_.execution_tsc_timer = utils::TSCTimer(interpreter_context->tsc_frequency);
  ctx_.max_execution_time_sec = interpreter_context->execution_timeout_sec;
  ctx_.is_shutting_down = &interpreter_context->is_shutting_down;
  ctx_.is_profile_query = is_profile_query;
  ctx_.trigger_context_collector = trigger_context_collector;
}

std::optional<ExecutionContext> PullPlan::Pull(AnyStream *stream, std::optional<int> n,
                                               const std::vector<Symbol> &output_symbols,
                                               std::map<std::string, TypedValue> *summary) {
  // Set up temporary memory for a single Pull. Initial memory comes from the
  // stack. 256 KiB should fit on the stack and should be more than enough for a
  // single `Pull`.
  constexpr size_t stack_size = 256 * 1024;
  char stack_data[stack_size];
  utils::ResourceWithOutOfMemoryException resource_with_exception;
  utils::MonotonicBufferResource monotonic_memory(&stack_data[0], stack_size, &resource_with_exception);
  // We can throw on every query because a simple queries for deleting will use only
  // the stack allocated buffer.
  // Also, we want to throw only when the query engine requests more memory and not the storage
  // so we add the exception to the allocator.
  // TODO (mferencevic): Tune the parameters accordingly.
  utils::PoolResource pool_memory(128, 1024, &monotonic_memory);
  std::optional<utils::LimitedMemoryResource> maybe_limited_resource;

  if (memory_limit_) {
    maybe_limited_resource.emplace(&pool_memory, *memory_limit_);
    ctx_.evaluation_context.memory = &*maybe_limited_resource;
  } else {
    ctx_.evaluation_context.memory = &pool_memory;
  }

  // Returns true if a result was pulled.
  const auto pull_result = [&]() -> bool { return cursor_->Pull(frame_, ctx_); };

  const auto stream_values = [&]() {
    // TODO: The streamed values should also probably use the above memory.
    std::vector<TypedValue> values;
    values.reserve(output_symbols.size());

    for (const auto &symbol : output_symbols) {
      values.emplace_back(frame_[symbol]);
    }

    stream->Result(values);
  };

  // Get the execution time of all possible result pulls and streams.
  utils::Timer timer;

  int i = 0;
  if (has_unsent_results_ && !output_symbols.empty()) {
    // stream unsent results from previous pull
    stream_values();
    ++i;
  }

  for (; !n || i < n; ++i) {
    if (!pull_result()) {
      break;
    }

    if (!output_symbols.empty()) {
      stream_values();
    }
  }

  // If we finished because we streamed the requested n results,
  // we try to pull the next result to see if there is more.
  // If there is additional result, we leave the pulled result in the frame
  // and set the flag to true.
  has_unsent_results_ = i == n && pull_result();

  execution_time_ += timer.Elapsed();

  if (has_unsent_results_) {
    return std::nullopt;
  }

  summary->insert_or_assign("plan_execution_time", execution_time_.count());
  cursor_->Shutdown();
  ctx_.profile_execution_time = execution_time_;
  return std::move(ctx_);
}

using RWType = plan::ReadWriteTypeChecker::RWType;
}  // namespace

InterpreterContext::InterpreterContext(storage::Storage *db, const std::filesystem::path &data_directory) : db(db) {
  auto storage_accessor = db->Access();
  DbAccessor dba{&storage_accessor};
  trigger_store.emplace(data_directory / "triggers", &ast_cache, &dba, &antlr_lock);
}

Interpreter::Interpreter(InterpreterContext *interpreter_context) : interpreter_context_(interpreter_context) {
  MG_ASSERT(interpreter_context_, "Interpreter context must not be NULL");
  // try {
  //   {
  //     auto storage_acc = interpreter_context_->db->Access();
  //     DbAccessor dba(&storage_acc);
  //     auto triggers_acc = interpreter_context_->before_commit_triggers.access();
  //     triggers_acc.insert(Trigger{"BeforeDelete",
  //                                 "UNWIND deletedVertices as u CREATE(:DELETED_VERTEX {id: id(u) + 10})",
  //                                 &interpreter_context_->ast_cache, &dba, &interpreter_context_->antlr_lock,
  //                                 trigger::EventType::VERTEX_DELETE});
  //     triggers_acc.insert(Trigger{"BeforeUpdatePropertyi",
  //                                 "UNWIND assignedVertexProperties as u SET u.vertex.two = u.new",
  //                                 &interpreter_context_->ast_cache, &dba, &interpreter_context_->antlr_lock,
  //                                 trigger::EventType::VERTEX_UPDATE});
  //     triggers_acc.insert(Trigger{"BeforeDeleteEdge", "UNWIND deletedEdges as u CREATE(:DELETED_EDGE {id: id(u) +10})
  //     ",
  //                                 &interpreter_context_->ast_cache, &dba, &interpreter_context_->antlr_lock,
  //                                 trigger::EventType::EDGE_DELETE});
  //     // triggers_acc.insert(Trigger{"BeforeDelete2", "UNWIND deletedEdges as u SET u.deleted = 0",
  //     //                           &interpreter_context_->ast_cache, &dba,
  //     //                           &interpreter_context_->antlr_lock});
  //     triggers_acc.insert(Trigger{"BeforeDeleteProcedure",
  //                                 "CALL script.procedure('VERTEX_UPDATE', updatedVertices) YIELD * RETURN *",
  //                                 &interpreter_context_->ast_cache, &dba, &interpreter_context_->antlr_lock,
  //                                 trigger::EventType::VERTEX_UPDATE});
  //     triggers_acc.insert(Trigger{"BeforeCreator", "UNWIND createdVertices as u SET u.before = id(u) + 10",
  //                                 &interpreter_context_->ast_cache, &dba, &interpreter_context_->antlr_lock,
  //                                 trigger::EventType::VERTEX_CREATE});
  //     triggers_acc.insert(Trigger{"BeforeCreatorEdge", "UNWIND createdEdges as u SET u.before = id(u) + 10",
  //                                 &interpreter_context_->ast_cache, &dba, &interpreter_context_->antlr_lock,
  //                                 trigger::EventType::EDGE_CREATE});
  //     triggers_acc.insert(Trigger{"BeforeSetLabelProcedure",
  //                                 "CALL label.procedure('VERTEX_UPDATE', assignedVertexLabels) YIELD * RETURN *",
  //                                 &interpreter_context_->ast_cache, &dba, &interpreter_context_->antlr_lock,
  //                                 trigger::EventType::VERTEX_UPDATE});
  //   }
  //   {
  //     auto storage_acc = interpreter_context->db->Access();
  //     DbAccessor dba(&storage_acc);
  //     auto triggers_acc = interpreter_context->after_commit_triggers.access();
  //     triggers_acc.insert(Trigger{"AfterDelete", "UNWIND deletedVertices as u CREATE(:DELETED {id: u.id + 100})",
  //                                 &interpreter_context_->ast_cache, &dba, &interpreter_context_->antlr_lock,
  //                                 trigger::EventType::VERTEX_DELETE});
  //     triggers_acc.insert(Trigger{"AfterCreator", "UNWIND createdVertices as u SET u.after = u.id + 100",
  //                                 &interpreter_context_->ast_cache, &dba, &interpreter_context_->antlr_lock,
  //                                 trigger::EventType::VERTEX_CREATE});
  //     triggers_acc.insert(Trigger{
  //         "AfterUpdateProcedure", "CALL script.procedure('UPDATE',updatedObjects) YIELD * RETURN *",
  //         &interpreter_context_->ast_cache, &dba, &interpreter_context_->antlr_lock, trigger::EventType::UPDATE});
  //   }
  // } catch (const utils::BasicException &e) {
  //   spdlog::critical("Failed to create a trigger because: {}", e.what());
  // }
}

PreparedQuery Interpreter::PrepareTransactionQuery(std::string_view query_upper) {
  std::function<void()> handler;

  if (query_upper == "BEGIN") {
    handler = [this] {
      if (in_explicit_transaction_) {
        throw ExplicitTransactionUsageException("Nested transactions are not supported.");
      }
      in_explicit_transaction_ = true;
      expect_rollback_ = false;

      db_accessor_ = std::make_unique<storage::Storage::Accessor>(interpreter_context_->db->Access());
      execution_db_accessor_.emplace(db_accessor_.get());

<<<<<<< HEAD
      if (interpreter_context_->trigger_store->HasTriggers()) {
        trigger_context_.emplace();
=======
      if (interpreter_context_->before_commit_triggers.size() > 0 ||
          interpreter_context_->after_commit_triggers.size() > 0) {
        trigger_context_collector_.emplace();
>>>>>>> dc1c1f1b
      }
    };
  } else if (query_upper == "COMMIT") {
    handler = [this] {
      if (!in_explicit_transaction_) {
        throw ExplicitTransactionUsageException("No current transaction to commit.");
      }
      if (expect_rollback_) {
        throw ExplicitTransactionUsageException(
            "Transaction can't be committed because there was a previous "
            "error. Please invoke a rollback instead.");
      }

      try {
        Commit();
      } catch (const utils::BasicException &) {
        AbortCommand(nullptr);
        throw;
      }

      expect_rollback_ = false;
      in_explicit_transaction_ = false;
    };
  } else if (query_upper == "ROLLBACK") {
    handler = [this] {
      if (!in_explicit_transaction_) {
        throw ExplicitTransactionUsageException("No current transaction to rollback.");
      }
      Abort();
      expect_rollback_ = false;
      in_explicit_transaction_ = false;
    };
  } else {
    LOG_FATAL("Should not get here -- unknown transaction query!");
  }

  return {{},
          {},
          [handler = std::move(handler)](AnyStream *, std::optional<int>) {
            handler();
            return QueryHandlerResult::NOTHING;
          },
          RWType::NONE};
}

PreparedQuery PrepareCypherQuery(ParsedQuery parsed_query, std::map<std::string, TypedValue> *summary,
                                 InterpreterContext *interpreter_context, DbAccessor *dba,
                                 utils::MonotonicBufferResource *execution_memory,
                                 TriggerContextCollector *trigger_context_collector = nullptr) {
  auto *cypher_query = utils::Downcast<CypherQuery>(parsed_query.query);

  Frame frame(0);
  SymbolTable symbol_table;
  EvaluationContext evaluation_context;
  evaluation_context.timestamp =
      std::chrono::duration_cast<std::chrono::milliseconds>(std::chrono::system_clock::now().time_since_epoch())
          .count();
  evaluation_context.parameters = parsed_query.parameters;
  ExpressionEvaluator evaluator(&frame, symbol_table, evaluation_context, dba, storage::View::OLD);
  const auto memory_limit = EvaluateMemoryLimit(&evaluator, cypher_query->memory_limit_, cypher_query->memory_scale_);
  if (memory_limit) {
    spdlog::info("Running query with memory limit of {}", utils::GetReadableSize(*memory_limit));
  }

  auto plan = CypherQueryToPlan(parsed_query.stripped_query.hash(), std::move(parsed_query.ast_storage), cypher_query,
                                parsed_query.parameters,
                                parsed_query.is_cacheable ? &interpreter_context->plan_cache : nullptr, dba);

  summary->insert_or_assign("cost_estimate", plan->cost());
  auto rw_type_checker = plan::ReadWriteTypeChecker();
  rw_type_checker.InferRWType(const_cast<plan::LogicalOperator &>(plan->plan()));

  auto output_symbols = plan->plan().OutputSymbols(plan->symbol_table());

  std::vector<std::string> header;
  header.reserve(output_symbols.size());

  for (const auto &symbol : output_symbols) {
    // When the symbol is aliased or expanded from '*' (inside RETURN or
    // WITH), then there is no token position, so use symbol name.
    // Otherwise, find the name from stripped query.
    header.push_back(
        utils::FindOr(parsed_query.stripped_query.named_expressions(), symbol.token_position(), symbol.name()).first);
  }

  auto pull_plan = std::make_shared<PullPlan>(plan, parsed_query.parameters, false, dba, interpreter_context,
                                              execution_memory, trigger_context_collector, memory_limit);
  return PreparedQuery{std::move(header), std::move(parsed_query.required_privileges),
                       [pull_plan = std::move(pull_plan), output_symbols = std::move(output_symbols), summary](
                           AnyStream *stream, std::optional<int> n) -> std::optional<QueryHandlerResult> {
                         if (pull_plan->Pull(stream, n, output_symbols, summary)) {
                           return QueryHandlerResult::COMMIT;
                         }
                         return std::nullopt;
                       },
                       rw_type_checker.type};
}

PreparedQuery PrepareExplainQuery(ParsedQuery parsed_query, std::map<std::string, TypedValue> *summary,
                                  InterpreterContext *interpreter_context, DbAccessor *dba,
                                  utils::MonotonicBufferResource *execution_memory) {
  const std::string kExplainQueryStart = "explain ";
  MG_ASSERT(utils::StartsWith(utils::ToLowerCase(parsed_query.stripped_query.query()), kExplainQueryStart),
            "Expected stripped query to start with '{}'", kExplainQueryStart);

  // Parse and cache the inner query separately (as if it was a standalone
  // query), producing a fresh AST. Note that currently we cannot just reuse
  // part of the already produced AST because the parameters within ASTs are
  // looked up using their positions within the string that was parsed. These
  // wouldn't match up if if we were to reuse the AST (produced by parsing the
  // full query string) when given just the inner query to execute.
  ParsedQuery parsed_inner_query =
      ParseQuery(parsed_query.query_string.substr(kExplainQueryStart.size()), parsed_query.user_parameters,
                 &interpreter_context->ast_cache, &interpreter_context->antlr_lock);

  auto *cypher_query = utils::Downcast<CypherQuery>(parsed_inner_query.query);
  MG_ASSERT(cypher_query, "Cypher grammar should not allow other queries in EXPLAIN");

  auto cypher_query_plan = CypherQueryToPlan(
      parsed_inner_query.stripped_query.hash(), std::move(parsed_inner_query.ast_storage), cypher_query,
      parsed_inner_query.parameters, parsed_inner_query.is_cacheable ? &interpreter_context->plan_cache : nullptr, dba);

  std::stringstream printed_plan;
  plan::PrettyPrint(*dba, &cypher_query_plan->plan(), &printed_plan);

  std::vector<std::vector<TypedValue>> printed_plan_rows;
  for (const auto &row : utils::Split(utils::RTrim(printed_plan.str()), "\n")) {
    printed_plan_rows.push_back(std::vector<TypedValue>{TypedValue(row)});
  }

  summary->insert_or_assign("explain", plan::PlanToJson(*dba, &cypher_query_plan->plan()).dump());

  return PreparedQuery{{"QUERY PLAN"},
                       std::move(parsed_query.required_privileges),
                       [pull_plan = std::make_shared<PullPlanVector>(std::move(printed_plan_rows))](
                           AnyStream *stream, std::optional<int> n) -> std::optional<QueryHandlerResult> {
                         if (pull_plan->Pull(stream, n)) {
                           return QueryHandlerResult::COMMIT;
                         }
                         return std::nullopt;
                       },
                       RWType::NONE};
}

PreparedQuery PrepareProfileQuery(ParsedQuery parsed_query, bool in_explicit_transaction,
                                  std::map<std::string, TypedValue> *summary, InterpreterContext *interpreter_context,
                                  DbAccessor *dba, utils::MonotonicBufferResource *execution_memory) {
  const std::string kProfileQueryStart = "profile ";

  MG_ASSERT(utils::StartsWith(utils::ToLowerCase(parsed_query.stripped_query.query()), kProfileQueryStart),
            "Expected stripped query to start with '{}'", kProfileQueryStart);

  // PROFILE isn't allowed inside multi-command (explicit) transactions. This is
  // because PROFILE executes each PROFILE'd query and collects additional
  // perfomance metadata that it displays to the user instead of the results
  // yielded by the query. Because PROFILE has side-effects, each transaction
  // that is used to execute a PROFILE query *MUST* be aborted. That isn't
  // possible when using multicommand (explicit) transactions (because the user
  // controls the lifetime of the transaction) and that is why PROFILE is
  // explicitly disabled here in multicommand (explicit) transactions.
  // NOTE: Unlike PROFILE, EXPLAIN doesn't have any unwanted side-effects (in
  // transaction terms) because it doesn't execute the query, it just prints its
  // query plan. That is why EXPLAIN can be used in multicommand (explicit)
  // transactions.
  if (in_explicit_transaction) {
    throw ProfileInMulticommandTxException();
  }

  if (!interpreter_context->tsc_frequency) {
    throw QueryException("TSC support is missing for PROFILE");
  }

  // Parse and cache the inner query separately (as if it was a standalone
  // query), producing a fresh AST. Note that currently we cannot just reuse
  // part of the already produced AST because the parameters within ASTs are
  // looked up using their positions within the string that was parsed. These
  // wouldn't match up if if we were to reuse the AST (produced by parsing the
  // full query string) when given just the inner query to execute.
  ParsedQuery parsed_inner_query =
      ParseQuery(parsed_query.query_string.substr(kProfileQueryStart.size()), parsed_query.user_parameters,
                 &interpreter_context->ast_cache, &interpreter_context->antlr_lock);

  auto *cypher_query = utils::Downcast<CypherQuery>(parsed_inner_query.query);
  MG_ASSERT(cypher_query, "Cypher grammar should not allow other queries in PROFILE");
  Frame frame(0);
  SymbolTable symbol_table;
  EvaluationContext evaluation_context;
  evaluation_context.timestamp =
      std::chrono::duration_cast<std::chrono::milliseconds>(std::chrono::system_clock::now().time_since_epoch())
          .count();
  evaluation_context.parameters = parsed_inner_query.parameters;
  ExpressionEvaluator evaluator(&frame, symbol_table, evaluation_context, dba, storage::View::OLD);
  const auto memory_limit = EvaluateMemoryLimit(&evaluator, cypher_query->memory_limit_, cypher_query->memory_scale_);

  auto cypher_query_plan = CypherQueryToPlan(
      parsed_inner_query.stripped_query.hash(), std::move(parsed_inner_query.ast_storage), cypher_query,
      parsed_inner_query.parameters, parsed_inner_query.is_cacheable ? &interpreter_context->plan_cache : nullptr, dba);
  auto rw_type_checker = plan::ReadWriteTypeChecker();
  rw_type_checker.InferRWType(const_cast<plan::LogicalOperator &>(cypher_query_plan->plan()));

  return PreparedQuery{
      {"OPERATOR", "ACTUAL HITS", "RELATIVE TIME", "ABSOLUTE TIME"},
      std::move(parsed_query.required_privileges),
      [plan = std::move(cypher_query_plan), parameters = std::move(parsed_inner_query.parameters), summary, dba,
       interpreter_context, execution_memory, memory_limit,
       // We want to execute the query we are profiling lazily, so we delay
       // the construction of the corresponding context.
       ctx = std::optional<ExecutionContext>{}, pull_plan = std::shared_ptr<PullPlanVector>(nullptr)](
          AnyStream *stream, std::optional<int> n) mutable -> std::optional<QueryHandlerResult> {
        // No output symbols are given so that nothing is streamed.
        if (!ctx) {
          ctx = PullPlan(plan, parameters, true, dba, interpreter_context, execution_memory, nullptr, memory_limit)
                    .Pull(stream, {}, {}, summary);
          pull_plan = std::make_shared<PullPlanVector>(ProfilingStatsToTable(ctx->stats, ctx->profile_execution_time));
        }

        MG_ASSERT(ctx, "Failed to execute the query!");

        if (pull_plan->Pull(stream, n)) {
          summary->insert_or_assign("profile", ProfilingStatsToJson(ctx->stats, ctx->profile_execution_time).dump());
          return QueryHandlerResult::ABORT;
        }

        return std::nullopt;
      },
      rw_type_checker.type};
}

PreparedQuery PrepareDumpQuery(ParsedQuery parsed_query, std::map<std::string, TypedValue> *summary, DbAccessor *dba,
                               utils::MonotonicBufferResource *execution_memory) {
  return PreparedQuery{{"QUERY"},
                       std::move(parsed_query.required_privileges),
                       [pull_plan = std::make_shared<PullPlanDump>(dba)](
                           AnyStream *stream, std::optional<int> n) -> std::optional<QueryHandlerResult> {
                         if (pull_plan->Pull(stream, n)) {
                           return QueryHandlerResult::COMMIT;
                         }
                         return std::nullopt;
                       },
                       RWType::R};
}

PreparedQuery PrepareIndexQuery(ParsedQuery parsed_query, bool in_explicit_transaction,
                                std::map<std::string, TypedValue> *summary, InterpreterContext *interpreter_context,
                                utils::MonotonicBufferResource *execution_memory) {
  if (in_explicit_transaction) {
    throw IndexInMulticommandTxException();
  }

  auto *index_query = utils::Downcast<IndexQuery>(parsed_query.query);
  std::function<void()> handler;

  // Creating an index influences computed plan costs.
  auto invalidate_plan_cache = [plan_cache = &interpreter_context->plan_cache] {
    auto access = plan_cache->access();
    for (auto &kv : access) {
      access.remove(kv.first);
    }
  };

  auto label = interpreter_context->db->NameToLabel(index_query->label_.name);
  std::vector<storage::PropertyId> properties;
  properties.reserve(index_query->properties_.size());
  for (const auto &prop : index_query->properties_) {
    properties.push_back(interpreter_context->db->NameToProperty(prop.name));
  }

  if (properties.size() > 1) {
    throw utils::NotYetImplemented("index on multiple properties");
  }

  switch (index_query->action_) {
    case IndexQuery::Action::CREATE: {
      handler = [interpreter_context, label, properties = std::move(properties),
                 invalidate_plan_cache = std::move(invalidate_plan_cache)] {
        if (properties.empty()) {
          interpreter_context->db->CreateIndex(label);
          EventCounter::IncrementCounter(EventCounter::LabelIndexCreated);
        } else {
          MG_ASSERT(properties.size() == 1U);
          interpreter_context->db->CreateIndex(label, properties[0]);
          EventCounter::IncrementCounter(EventCounter::LabelPropertyIndexCreated);
        }
        invalidate_plan_cache();
      };
      break;
    }
    case IndexQuery::Action::DROP: {
      handler = [interpreter_context, label, properties = std::move(properties),
                 invalidate_plan_cache = std::move(invalidate_plan_cache)] {
        if (properties.empty()) {
          interpreter_context->db->DropIndex(label);
        } else {
          MG_ASSERT(properties.size() == 1U);
          interpreter_context->db->DropIndex(label, properties[0]);
        }
        invalidate_plan_cache();
      };
      break;
    }
  }

  return PreparedQuery{{},
                       std::move(parsed_query.required_privileges),
                       [handler = std::move(handler)](AnyStream *stream, std::optional<int>) {
                         handler();
                         return QueryHandlerResult::NOTHING;
                       },
                       RWType::W};
}

PreparedQuery PrepareAuthQuery(ParsedQuery parsed_query, bool in_explicit_transaction,
                               std::map<std::string, TypedValue> *summary, InterpreterContext *interpreter_context,
                               DbAccessor *dba, utils::MonotonicBufferResource *execution_memory) {
  if (in_explicit_transaction) {
    throw UserModificationInMulticommandTxException();
  }

  auto *auth_query = utils::Downcast<AuthQuery>(parsed_query.query);

  auto callback = HandleAuthQuery(auth_query, interpreter_context->auth, parsed_query.parameters, dba);

  SymbolTable symbol_table;
  std::vector<Symbol> output_symbols;
  for (const auto &column : callback.header) {
    output_symbols.emplace_back(symbol_table.CreateSymbol(column, "false"));
  }

  auto plan = std::make_shared<CachedPlan>(std::make_unique<SingleNodeLogicalPlan>(
      std::make_unique<plan::OutputTable>(output_symbols,
                                          [fn = callback.fn](Frame *, ExecutionContext *) { return fn(); }),
      0.0, AstStorage{}, symbol_table));

  auto pull_plan =
      std::make_shared<PullPlan>(plan, parsed_query.parameters, false, dba, interpreter_context, execution_memory);
  return PreparedQuery{
      callback.header, std::move(parsed_query.required_privileges),
      [pull_plan = std::move(pull_plan), callback = std::move(callback), output_symbols = std::move(output_symbols),
       summary](AnyStream *stream, std::optional<int> n) -> std::optional<QueryHandlerResult> {
        if (pull_plan->Pull(stream, n, output_symbols, summary)) {
          return callback.should_abort_query ? QueryHandlerResult::ABORT : QueryHandlerResult::COMMIT;
        }
        return std::nullopt;
      },
      RWType::NONE};
}

PreparedQuery PrepareReplicationQuery(ParsedQuery parsed_query, const bool in_explicit_transaction,
                                      InterpreterContext *interpreter_context, DbAccessor *dba) {
  if (in_explicit_transaction) {
    throw ReplicationModificationInMulticommandTxException();
  }

  auto *replication_query = utils::Downcast<ReplicationQuery>(parsed_query.query);
  ReplQueryHandler handler{interpreter_context->db};
  auto callback = HandleReplicationQuery(replication_query, &handler, parsed_query.parameters, dba);

  return PreparedQuery{callback.header, std::move(parsed_query.required_privileges),
                       [pull_plan = std::make_shared<PullPlanVector>(callback.fn())](
                           AnyStream *stream, std::optional<int> n) -> std::optional<QueryHandlerResult> {
                         if (pull_plan->Pull(stream, n)) {
                           return QueryHandlerResult::COMMIT;
                         }
                         return std::nullopt;
                       },
                       RWType::NONE};
  // False positive report for the std::make_shared above
  // NOLINTNEXTLINE(clang-analyzer-cplusplus.NewDeleteLeaks)
}

PreparedQuery PrepareLockPathQuery(ParsedQuery parsed_query, const bool in_explicit_transaction,
                                   InterpreterContext *interpreter_context, DbAccessor *dba) {
  if (in_explicit_transaction) {
    throw LockPathModificationInMulticommandTxException();
  }

  auto *lock_path_query = utils::Downcast<LockPathQuery>(parsed_query.query);

  Frame frame(0);
  SymbolTable symbol_table;
  EvaluationContext evaluation_context;
  evaluation_context.timestamp =
      std::chrono::duration_cast<std::chrono::milliseconds>(std::chrono::system_clock::now().time_since_epoch())
          .count();
  evaluation_context.parameters = parsed_query.parameters;
  ExpressionEvaluator evaluator(&frame, symbol_table, evaluation_context, dba, storage::View::OLD);

  Callback callback;
  switch (lock_path_query->action_) {
    case LockPathQuery::Action::LOCK_PATH:
      if (!interpreter_context->db->LockPath()) {
        throw QueryRuntimeException("Failed to lock the data directory");
      }
      break;
    case LockPathQuery::Action::UNLOCK_PATH:
      if (!interpreter_context->db->UnlockPath()) {
        throw QueryRuntimeException("Failed to unlock the data directory");
      }
      break;
  }

  return PreparedQuery{callback.header, std::move(parsed_query.required_privileges),
                       [](AnyStream *stream, std::optional<int> n) -> std::optional<QueryHandlerResult> {
                         return QueryHandlerResult::COMMIT;
                       },
                       RWType::NONE};
}

PreparedQuery PrepareFreeMemoryQuery(ParsedQuery parsed_query, const bool in_explicit_transaction,
                                     InterpreterContext *interpreter_context) {
  if (in_explicit_transaction) {
    throw FreeMemoryModificationInMulticommandTxException();
  }

  interpreter_context->db->FreeMemory();

  return PreparedQuery{{},
                       std::move(parsed_query.required_privileges),
                       [](AnyStream *stream, std::optional<int> n) -> std::optional<QueryHandlerResult> {
                         return QueryHandlerResult::COMMIT;
                       },
                       RWType::NONE};
}

trigger::EventType TriggerEventType(const TriggerQuery::EventType event_type) {
  switch (event_type) {
    case TriggerQuery::EventType::ANY:
      return trigger::EventType::ANY;

    case TriggerQuery::EventType::CREATE:
      return trigger::EventType::CREATE;

    case TriggerQuery::EventType::VERTEX_CREATE:
      return trigger::EventType::VERTEX_CREATE;

    case TriggerQuery::EventType::EDGE_CREATE:
      return trigger::EventType::EDGE_CREATE;

    case TriggerQuery::EventType::DELETE:
      return trigger::EventType::DELETE;

    case TriggerQuery::EventType::VERTEX_DELETE:
      return trigger::EventType::VERTEX_DELETE;

    case TriggerQuery::EventType::EDGE_DELETE:
      return trigger::EventType::EDGE_DELETE;

    case TriggerQuery::EventType::UPDATE:
      return trigger::EventType::UPDATE;

    case TriggerQuery::EventType::VERTEX_UPDATE:
      return trigger::EventType::VERTEX_UPDATE;

    case TriggerQuery::EventType::EDGE_UPDATE:
      return trigger::EventType::EDGE_UPDATE;
  }
}

Callback CreateTrigger(TriggerQuery *trigger_query,
                       const std::map<std::string, storage::PropertyValue> &user_parameters,
                       InterpreterContext *interpreter_context, DbAccessor *dba) {
  return {
      {}, [trigger_query, interpreter_context, dba, &user_parameters]() -> std::vector<std::vector<TypedValue>> {
        interpreter_context->trigger_store->AddTrigger(
            trigger_query->trigger_name_, trigger_query->statement_, user_parameters,
            TriggerEventType(trigger_query->event_type_),
            trigger_query->before_commit_ ? trigger::TriggerPhase::BEFORE_COMMIT : trigger::TriggerPhase::AFTER_COMMIT,
            &interpreter_context->ast_cache, dba, &interpreter_context->antlr_lock);
        return {};
      }};
}

Callback DropTrigger(TriggerQuery *trigger_query, InterpreterContext *interpreter_context) {
  return {{}, [trigger_query, interpreter_context]() -> std::vector<std::vector<TypedValue>> {
            interpreter_context->trigger_store->DropTrigger(trigger_query->trigger_name_);
            return {};
          }};
}

Callback ShowTriggers(InterpreterContext *interpreter_context) {
  return {{"trigger name", "statement", "event type", "phase"}, [interpreter_context] {
            std::vector<std::vector<TypedValue>> results;
            auto trigger_infos = interpreter_context->trigger_store->GetTriggerInfo();
            results.reserve(trigger_infos.size());
            for (auto &trigger_info : trigger_infos) {
              std::vector<TypedValue> typed_trigger_info;
              typed_trigger_info.reserve(4);
              typed_trigger_info.emplace_back(std::move(trigger_info.name));
              typed_trigger_info.emplace_back(std::move(trigger_info.statement));
              typed_trigger_info.emplace_back(trigger::EventTypeToString(trigger_info.event_type));
              typed_trigger_info.emplace_back(
                  trigger_info.phase == trigger::TriggerPhase::BEFORE_COMMIT ? "BEFORE COMMIT" : "AFTER COMMIT");
              results.push_back(std::move(typed_trigger_info));
            }

            return results;
          }};
}

PreparedQuery PrepareTriggerQuery(ParsedQuery parsed_query, const bool in_explicit_transaction,
                                  InterpreterContext *interpreter_context, DbAccessor *dba,
                                  const std::map<std::string, storage::PropertyValue> &user_parameters) {
  if (in_explicit_transaction) {
    throw TriggerModificationInMulticommandTxException();
  }

  auto *trigger_query = utils::Downcast<TriggerQuery>(parsed_query.query);

  auto callback = [trigger_query, interpreter_context, dba, &user_parameters] {
    switch (trigger_query->action_) {
      case TriggerQuery::Action::CREATE_TRIGGER:
        return CreateTrigger(trigger_query, user_parameters, interpreter_context, dba);
      case TriggerQuery::Action::DROP_TRIGGER:
        return DropTrigger(trigger_query, interpreter_context);
      case TriggerQuery::Action::SHOW_TRIGGERS:
        return ShowTriggers(interpreter_context);
    }
  }();

  auto results = callback.fn();

  return PreparedQuery{std::move(callback.header), std::move(parsed_query.required_privileges),
                       [pull_plan = std::make_shared<PullPlanVector>(std::move(results))](
                           AnyStream *stream, std::optional<int> n) -> std::optional<QueryHandlerResult> {
                         if (pull_plan->Pull(stream, n)) {
                           return QueryHandlerResult::COMMIT;
                         }
                         return std::nullopt;
                       },
                       RWType::NONE};
}

PreparedQuery PrepareInfoQuery(ParsedQuery parsed_query, bool in_explicit_transaction,
                               std::map<std::string, TypedValue> *summary, InterpreterContext *interpreter_context,
                               storage::Storage *db, utils::MonotonicBufferResource *execution_memory) {
  if (in_explicit_transaction) {
    throw InfoInMulticommandTxException();
  }

  auto *info_query = utils::Downcast<InfoQuery>(parsed_query.query);
  std::vector<std::string> header;
  std::function<std::pair<std::vector<std::vector<TypedValue>>, QueryHandlerResult>()> handler;

  switch (info_query->info_type_) {
    case InfoQuery::InfoType::STORAGE:
      header = {"storage info", "value"};
      handler = [db] {
        auto info = db->GetInfo();
        std::vector<std::vector<TypedValue>> results{
            {TypedValue("vertex_count"), TypedValue(static_cast<int64_t>(info.vertex_count))},
            {TypedValue("edge_count"), TypedValue(static_cast<int64_t>(info.edge_count))},
            {TypedValue("average_degree"), TypedValue(info.average_degree)},
            {TypedValue("memory_usage"), TypedValue(static_cast<int64_t>(info.memory_usage))},
            {TypedValue("disk_usage"), TypedValue(static_cast<int64_t>(info.disk_usage))},
            {TypedValue("memory_allocated"), TypedValue(static_cast<int64_t>(utils::total_memory_tracker.Amount()))},
            {TypedValue("allocation_limit"),
             TypedValue(static_cast<int64_t>(utils::total_memory_tracker.HardLimit()))}};
        return std::pair{results, QueryHandlerResult::COMMIT};
      };
      break;
    case InfoQuery::InfoType::INDEX:
      header = {"index type", "label", "property"};
      handler = [interpreter_context] {
        auto *db = interpreter_context->db;
        auto info = db->ListAllIndices();
        std::vector<std::vector<TypedValue>> results;
        results.reserve(info.label.size() + info.label_property.size());
        for (const auto &item : info.label) {
          results.push_back({TypedValue("label"), TypedValue(db->LabelToName(item)), TypedValue()});
        }
        for (const auto &item : info.label_property) {
          results.push_back({TypedValue("label+property"), TypedValue(db->LabelToName(item.first)),
                             TypedValue(db->PropertyToName(item.second))});
        }
        return std::pair{results, QueryHandlerResult::NOTHING};
      };
      break;
    case InfoQuery::InfoType::CONSTRAINT:
      header = {"constraint type", "label", "properties"};
      handler = [interpreter_context] {
        auto *db = interpreter_context->db;
        auto info = db->ListAllConstraints();
        std::vector<std::vector<TypedValue>> results;
        results.reserve(info.existence.size() + info.unique.size());
        for (const auto &item : info.existence) {
          results.push_back({TypedValue("exists"), TypedValue(db->LabelToName(item.first)),
                             TypedValue(db->PropertyToName(item.second))});
        }
        for (const auto &item : info.unique) {
          std::vector<TypedValue> properties;
          properties.reserve(item.second.size());
          for (const auto &property : item.second) {
            properties.emplace_back(db->PropertyToName(property));
          }
          results.push_back(
              {TypedValue("unique"), TypedValue(db->LabelToName(item.first)), TypedValue(std::move(properties))});
        }
        return std::pair{results, QueryHandlerResult::NOTHING};
      };
      break;
  }

  return PreparedQuery{std::move(header), std::move(parsed_query.required_privileges),
                       [handler = std::move(handler), action = QueryHandlerResult::NOTHING,
                        pull_plan = std::shared_ptr<PullPlanVector>(nullptr)](
                           AnyStream *stream, std::optional<int> n) mutable -> std::optional<QueryHandlerResult> {
                         if (!pull_plan) {
                           auto [results, action_on_complete] = handler();
                           action = action_on_complete;
                           pull_plan = std::make_shared<PullPlanVector>(std::move(results));
                         }

                         if (pull_plan->Pull(stream, n)) {
                           return action;
                         }
                         return std::nullopt;
                       },
                       RWType::NONE};
}

PreparedQuery PrepareConstraintQuery(ParsedQuery parsed_query, bool in_explicit_transaction,
                                     std::map<std::string, TypedValue> *summary,
                                     InterpreterContext *interpreter_context,
                                     utils::MonotonicBufferResource *execution_memory) {
  if (in_explicit_transaction) {
    throw ConstraintInMulticommandTxException();
  }

  auto *constraint_query = utils::Downcast<ConstraintQuery>(parsed_query.query);
  std::function<void()> handler;

  auto label = interpreter_context->db->NameToLabel(constraint_query->constraint_.label.name);
  std::vector<storage::PropertyId> properties;
  properties.reserve(constraint_query->constraint_.properties.size());
  for (const auto &prop : constraint_query->constraint_.properties) {
    properties.push_back(interpreter_context->db->NameToProperty(prop.name));
  }

  switch (constraint_query->action_type_) {
    case ConstraintQuery::ActionType::CREATE: {
      switch (constraint_query->constraint_.type) {
        case Constraint::Type::NODE_KEY:
          throw utils::NotYetImplemented("Node key constraints");
        case Constraint::Type::EXISTS:
          if (properties.empty() || properties.size() > 1) {
            throw SyntaxException("Exactly one property must be used for existence constraints.");
          }
          handler = [interpreter_context, label, properties = std::move(properties)] {
            auto res = interpreter_context->db->CreateExistenceConstraint(label, properties[0]);
            if (res.HasError()) {
              auto violation = res.GetError();
              auto label_name = interpreter_context->db->LabelToName(violation.label);
              MG_ASSERT(violation.properties.size() == 1U);
              auto property_name = interpreter_context->db->PropertyToName(*violation.properties.begin());
              throw QueryRuntimeException(
                  "Unable to create existence constraint :{}({}), because an "
                  "existing node violates it.",
                  label_name, property_name);
            }
          };
          break;
        case Constraint::Type::UNIQUE:
          std::set<storage::PropertyId> property_set;
          for (const auto &property : properties) {
            property_set.insert(property);
          }
          if (property_set.size() != properties.size()) {
            throw SyntaxException("The given set of properties contains duplicates.");
          }
          handler = [interpreter_context, label, property_set = std::move(property_set)] {
            auto res = interpreter_context->db->CreateUniqueConstraint(label, property_set);
            if (res.HasError()) {
              auto violation = res.GetError();
              auto label_name = interpreter_context->db->LabelToName(violation.label);
              std::stringstream property_names_stream;
              utils::PrintIterable(property_names_stream, violation.properties, ", ",
                                   [&interpreter_context](auto &stream, const auto &prop) {
                                     stream << interpreter_context->db->PropertyToName(prop);
                                   });
              throw QueryRuntimeException(
                  "Unable to create unique constraint :{}({}), because an "
                  "existing node violates it.",
                  label_name, property_names_stream.str());
            } else {
              switch (res.GetValue()) {
                case storage::UniqueConstraints::CreationStatus::EMPTY_PROPERTIES:
                  throw SyntaxException(
                      "At least one property must be used for unique "
                      "constraints.");
                  break;
                case storage::UniqueConstraints::CreationStatus::PROPERTIES_SIZE_LIMIT_EXCEEDED:
                  throw SyntaxException(
                      "Too many properties specified. Limit of {} properties "
                      "for unique constraints is exceeded.",
                      storage::kUniqueConstraintsMaxProperties);
                  break;
                case storage::UniqueConstraints::CreationStatus::ALREADY_EXISTS:
                case storage::UniqueConstraints::CreationStatus::SUCCESS:
                  break;
              }
            }
          };
          break;
      }
    } break;
    case ConstraintQuery::ActionType::DROP: {
      switch (constraint_query->constraint_.type) {
        case Constraint::Type::NODE_KEY:
          throw utils::NotYetImplemented("Node key constraints");
        case Constraint::Type::EXISTS:
          if (properties.empty() || properties.size() > 1) {
            throw SyntaxException("Exactly one property must be used for existence constraints.");
          }
          handler = [interpreter_context, label, properties = std::move(properties)] {
            interpreter_context->db->DropExistenceConstraint(label, properties[0]);
            return std::vector<std::vector<TypedValue>>();
          };
          break;
        case Constraint::Type::UNIQUE:
          std::set<storage::PropertyId> property_set;
          for (const auto &property : properties) {
            property_set.insert(property);
          }
          if (property_set.size() != properties.size()) {
            throw SyntaxException("The given set of properties contains duplicates.");
          }
          handler = [interpreter_context, label, property_set = std::move(property_set)] {
            auto res = interpreter_context->db->DropUniqueConstraint(label, property_set);
            switch (res) {
              case storage::UniqueConstraints::DeletionStatus::EMPTY_PROPERTIES:
                throw SyntaxException(
                    "At least one property must be used for unique "
                    "constraints.");
                break;
              case storage::UniqueConstraints::DeletionStatus::PROPERTIES_SIZE_LIMIT_EXCEEDED:
                throw SyntaxException(
                    "Too many properties specified. Limit of {} properties for "
                    "unique constraints is exceeded.",
                    storage::kUniqueConstraintsMaxProperties);
                break;
              case storage::UniqueConstraints::DeletionStatus::NOT_FOUND:
              case storage::UniqueConstraints::DeletionStatus::SUCCESS:
                break;
            }
            return std::vector<std::vector<TypedValue>>();
          };
      }
    } break;
  }

  return PreparedQuery{{},
                       std::move(parsed_query.required_privileges),
                       [handler = std::move(handler)](AnyStream *stream, std::optional<int> n) {
                         handler();
                         return QueryHandlerResult::COMMIT;
                       },
                       RWType::NONE};
}

void Interpreter::BeginTransaction() {
  const auto prepared_query = PrepareTransactionQuery("BEGIN");
  prepared_query.query_handler(nullptr, {});
}

void Interpreter::CommitTransaction() {
  const auto prepared_query = PrepareTransactionQuery("COMMIT");
  prepared_query.query_handler(nullptr, {});
  query_executions_.clear();
}

void Interpreter::RollbackTransaction() {
  const auto prepared_query = PrepareTransactionQuery("ROLLBACK");
  prepared_query.query_handler(nullptr, {});
  query_executions_.clear();
}

Interpreter::PrepareResult Interpreter::Prepare(const std::string &query_string,
                                                const std::map<std::string, storage::PropertyValue> &params) {
  if (!in_explicit_transaction_) {
    query_executions_.clear();
  }

  query_executions_.emplace_back(std::make_unique<QueryExecution>());
  auto &query_execution = query_executions_.back();
  std::optional<int> qid =
      in_explicit_transaction_ ? static_cast<int>(query_executions_.size() - 1) : std::optional<int>{};

  // Handle transaction control queries.

  const auto upper_case_query = utils::ToUpperCase(query_string);
  const auto trimmed_query = utils::Trim(upper_case_query);

  if (trimmed_query == "BEGIN" || trimmed_query == "COMMIT" || trimmed_query == "ROLLBACK") {
    query_execution->prepared_query.emplace(PrepareTransactionQuery(trimmed_query));
    return {query_execution->prepared_query->header, query_execution->prepared_query->privileges, qid};
  }

  // All queries other than transaction control queries advance the command in
  // an explicit transaction block.
  if (in_explicit_transaction_) {
    AdvanceCommand();
  }
  // If we're not in an explicit transaction block and we have an open
  // transaction, abort it since we're about to prepare a new query.
  else if (db_accessor_) {
    AbortCommand(&query_execution);
  }

  try {
    // Set a default cost estimate of 0. Individual queries can overwrite this
    // field with an improved estimate.
    query_execution->summary["cost_estimate"] = 0.0;

    utils::Timer parsing_timer;
    ParsedQuery parsed_query =
        ParseQuery(query_string, params, &interpreter_context_->ast_cache, &interpreter_context_->antlr_lock);
    query_execution->summary["parsing_time"] = parsing_timer.Elapsed().count();

    // Some queries require an active transaction in order to be prepared.
    if (!in_explicit_transaction_ &&
        (utils::Downcast<CypherQuery>(parsed_query.query) || utils::Downcast<ExplainQuery>(parsed_query.query) ||
         utils::Downcast<ProfileQuery>(parsed_query.query) || utils::Downcast<DumpQuery>(parsed_query.query) ||
         utils::Downcast<TriggerQuery>(parsed_query.query))) {
      db_accessor_ = std::make_unique<storage::Storage::Accessor>(interpreter_context_->db->Access());
      execution_db_accessor_.emplace(db_accessor_.get());

<<<<<<< HEAD
      if (utils::Downcast<CypherQuery>(parsed_query.query) && interpreter_context_->trigger_store->HasTriggers()) {
        trigger_context_.emplace();
=======
      if (utils::Downcast<CypherQuery>(parsed_query.query) &&
          (interpreter_context_->before_commit_triggers.size() > 0 ||
           interpreter_context_->after_commit_triggers.size() > 0)) {
        trigger_context_collector_.emplace();
>>>>>>> dc1c1f1b
      }
    }

    utils::Timer planning_timer;
    PreparedQuery prepared_query;

    if (utils::Downcast<CypherQuery>(parsed_query.query)) {
      prepared_query = PrepareCypherQuery(std::move(parsed_query), &query_execution->summary, interpreter_context_,
                                          &*execution_db_accessor_, &query_execution->execution_memory,
                                          trigger_context_collector_ ? &*trigger_context_collector_ : nullptr);
    } else if (utils::Downcast<ExplainQuery>(parsed_query.query)) {
      prepared_query = PrepareExplainQuery(std::move(parsed_query), &query_execution->summary, interpreter_context_,
                                           &*execution_db_accessor_, &query_execution->execution_memory);
    } else if (utils::Downcast<ProfileQuery>(parsed_query.query)) {
      prepared_query =
          PrepareProfileQuery(std::move(parsed_query), in_explicit_transaction_, &query_execution->summary,
                              interpreter_context_, &*execution_db_accessor_, &query_execution->execution_memory);
    } else if (utils::Downcast<DumpQuery>(parsed_query.query)) {
      prepared_query = PrepareDumpQuery(std::move(parsed_query), &query_execution->summary, &*execution_db_accessor_,
                                        &query_execution->execution_memory);
    } else if (utils::Downcast<IndexQuery>(parsed_query.query)) {
      prepared_query = PrepareIndexQuery(std::move(parsed_query), in_explicit_transaction_, &query_execution->summary,
                                         interpreter_context_, &query_execution->execution_memory);
    } else if (utils::Downcast<AuthQuery>(parsed_query.query)) {
      prepared_query =
          PrepareAuthQuery(std::move(parsed_query), in_explicit_transaction_, &query_execution->summary,
                           interpreter_context_, &*execution_db_accessor_, &query_execution->execution_memory);
    } else if (utils::Downcast<InfoQuery>(parsed_query.query)) {
      prepared_query =
          PrepareInfoQuery(std::move(parsed_query), in_explicit_transaction_, &query_execution->summary,
                           interpreter_context_, interpreter_context_->db, &query_execution->execution_memory);
    } else if (utils::Downcast<ConstraintQuery>(parsed_query.query)) {
      prepared_query =
          PrepareConstraintQuery(std::move(parsed_query), in_explicit_transaction_, &query_execution->summary,
                                 interpreter_context_, &query_execution->execution_memory);
    } else if (utils::Downcast<ReplicationQuery>(parsed_query.query)) {
      prepared_query = PrepareReplicationQuery(std::move(parsed_query), in_explicit_transaction_, interpreter_context_,
                                               &*execution_db_accessor_);
    } else if (utils::Downcast<LockPathQuery>(parsed_query.query)) {
      prepared_query = PrepareLockPathQuery(std::move(parsed_query), in_explicit_transaction_, interpreter_context_,
                                            &*execution_db_accessor_);
    } else if (utils::Downcast<FreeMemoryQuery>(parsed_query.query)) {
      prepared_query = PrepareFreeMemoryQuery(std::move(parsed_query), in_explicit_transaction_, interpreter_context_);
    } else if (utils::Downcast<TriggerQuery>(parsed_query.query)) {
      prepared_query = PrepareTriggerQuery(std::move(parsed_query), in_explicit_transaction_, interpreter_context_,
                                           &*execution_db_accessor_, params);
    } else {
      LOG_FATAL("Should not get here -- unknown query type!");
    }

    query_execution->summary["planning_time"] = planning_timer.Elapsed().count();
    query_execution->prepared_query.emplace(std::move(prepared_query));

    const auto rw_type = query_execution->prepared_query->rw_type;
    query_execution->summary["type"] = plan::ReadWriteTypeChecker::TypeToString(rw_type);

    UpdateTypeCount(rw_type);

    if (const auto query_type = query_execution->prepared_query->rw_type;
        interpreter_context_->db->GetReplicationRole() == storage::ReplicationRole::REPLICA &&
        (query_type == RWType::W || query_type == RWType::RW)) {
      query_execution = nullptr;
      throw QueryException("Write query forbidden on the replica!");
    }

    return {query_execution->prepared_query->header, query_execution->prepared_query->privileges, qid};
  } catch (const utils::BasicException &) {
    EventCounter::IncrementCounter(EventCounter::FailedQuery);
    AbortCommand(&query_execution);
    throw;
  }
}

void Interpreter::Abort() {
  expect_rollback_ = false;
  in_explicit_transaction_ = false;
  if (!db_accessor_) return;
  db_accessor_->Abort();
  execution_db_accessor_.reset();
  db_accessor_.reset();
  trigger_context_collector_.reset();
}

namespace {
void RunTriggersIndividually(const utils::SkipList<Trigger> &triggers, InterpreterContext *interpreter_context,
                             TriggerContext trigger_context) {
  // Run the triggers
  for (const auto &trigger : triggers.access()) {
    utils::MonotonicBufferResource execution_memory{kExecutionMemoryBlockSize};

    // create a new transaction for each trigger
    auto storage_acc = interpreter_context->db->Access();
    DbAccessor db_accessor{&storage_acc};

    trigger_context.AdaptForAccessor(&db_accessor);
    try {
      trigger.Execute(&db_accessor, &execution_memory, *interpreter_context->tsc_frequency,
                      interpreter_context->execution_timeout_sec, &interpreter_context->is_shutting_down,
                      trigger_context);
    } catch (const utils::BasicException &exception) {
      spdlog::warn("Trigger '{}' failed with exception:\n{}", trigger.Name(), exception.what());
      db_accessor.Abort();
      continue;
    }

    auto maybe_constraint_violation = db_accessor.Commit();
    if (maybe_constraint_violation.HasError()) {
      const auto &constraint_violation = maybe_constraint_violation.GetError();
      switch (constraint_violation.type) {
        case storage::ConstraintViolation::Type::EXISTENCE: {
          const auto &label_name = db_accessor.LabelToName(constraint_violation.label);
          MG_ASSERT(constraint_violation.properties.size() == 1U);
          const auto &property_name = db_accessor.PropertyToName(*constraint_violation.properties.begin());
          spdlog::warn("Trigger '{}' failed to commit due to existence constraint violation on :{}({})", trigger.Name(),
                       label_name, property_name);
          break;
        }
        case storage::ConstraintViolation::Type::UNIQUE: {
          const auto &label_name = db_accessor.LabelToName(constraint_violation.label);
          std::stringstream property_names_stream;
          utils::PrintIterable(property_names_stream, constraint_violation.properties, ", ",
                               [&](auto &stream, const auto &prop) { stream << db_accessor.PropertyToName(prop); });
          spdlog::warn("Trigger '{}' failed to commit due to unique constraint violation on :{}({})", trigger.Name(),
                       label_name, property_names_stream.str());
          break;
        }
      }
    }
  }
}
}  // namespace

void Interpreter::Commit() {
  // It's possible that some queries did not finish because the user did
  // not pull all of the results from the query.
  // For now, we will not check if there are some unfinished queries.
  // We should document clearly that all results should be pulled to complete
  // a query.
  if (!db_accessor_) return;

  std::optional<TriggerContext> trigger_context = std::nullopt;
  if (trigger_context_collector_) {
    trigger_context.emplace(std::move(*trigger_context_collector_).TransformToTriggerContext());
  }

  if (trigger_context) {
    // Run the triggers
    for (const auto &trigger : interpreter_context_->trigger_store->BeforeCommitTriggers().access()) {
      utils::MonotonicBufferResource execution_memory{kExecutionMemoryBlockSize};
      AdvanceCommand();
      try {
        trigger.Execute(&*execution_db_accessor_, &execution_memory, *interpreter_context_->tsc_frequency,
                        interpreter_context_->execution_timeout_sec, &interpreter_context_->is_shutting_down,
                        *trigger_context);
      } catch (const utils::BasicException &e) {
        throw utils::BasicException(
            fmt::format("Trigger '{}' caused the transaction to fail.\nException: {}", trigger.Name(), e.what()));
      }
    }
    SPDLOG_DEBUG("Finished executing before commit triggers");
  }

  auto maybe_constraint_violation = db_accessor_->Commit();
  if (maybe_constraint_violation.HasError()) {
    const auto &constraint_violation = maybe_constraint_violation.GetError();
    switch (constraint_violation.type) {
      case storage::ConstraintViolation::Type::EXISTENCE: {
        auto label_name = execution_db_accessor_->LabelToName(constraint_violation.label);
        MG_ASSERT(constraint_violation.properties.size() == 1U);
        auto property_name = execution_db_accessor_->PropertyToName(*constraint_violation.properties.begin());
        execution_db_accessor_.reset();
        db_accessor_.reset();
        trigger_context_collector_.reset();
        throw QueryException("Unable to commit due to existence constraint violation on :{}({})", label_name,
                             property_name);
        break;
      }
      case storage::ConstraintViolation::Type::UNIQUE: {
        auto label_name = execution_db_accessor_->LabelToName(constraint_violation.label);
        std::stringstream property_names_stream;
        utils::PrintIterable(
            property_names_stream, constraint_violation.properties, ", ",
            [this](auto &stream, const auto &prop) { stream << execution_db_accessor_->PropertyToName(prop); });
        execution_db_accessor_.reset();
        db_accessor_.reset();
        trigger_context_collector_.reset();
        throw QueryException("Unable to commit due to unique constraint violation on :{}({})", label_name,
                             property_names_stream.str());
        break;
      }
    }
  }

  if (trigger_context && interpreter_context_->after_commit_triggers.size() > 0) {
    background_thread_.AddTask([trigger_context = std::move(*trigger_context),
                                interpreter_context = this->interpreter_context_,
                                user_transaction = std::shared_ptr(std::move(db_accessor_))]() mutable {
      RunTriggersIndividually(interpreter_context->trigger_store->AfterCommitTriggers(), interpreter_context,
                              std::move(trigger_context));
      user_transaction->FinalizeTransaction();
      SPDLOG_DEBUG("Finished executing after commit triggers");  // NOLINT(bugprone-lambda-function-name)
    });
  }

  execution_db_accessor_.reset();
  db_accessor_.reset();
  trigger_context_collector_.reset();

  SPDLOG_DEBUG("Finished comitting the transaction");
}

void Interpreter::AdvanceCommand() {
  if (!db_accessor_) return;
  db_accessor_->AdvanceCommand();
}

void Interpreter::AbortCommand(std::unique_ptr<QueryExecution> *query_execution) {
  if (query_execution) {
    query_execution->reset(nullptr);
  }
  if (in_explicit_transaction_) {
    expect_rollback_ = true;
  } else {
    Abort();
  }
}

}  // namespace query<|MERGE_RESOLUTION|>--- conflicted
+++ resolved
@@ -676,14 +676,8 @@
       db_accessor_ = std::make_unique<storage::Storage::Accessor>(interpreter_context_->db->Access());
       execution_db_accessor_.emplace(db_accessor_.get());
 
-<<<<<<< HEAD
       if (interpreter_context_->trigger_store->HasTriggers()) {
-        trigger_context_.emplace();
-=======
-      if (interpreter_context_->before_commit_triggers.size() > 0 ||
-          interpreter_context_->after_commit_triggers.size() > 0) {
         trigger_context_collector_.emplace();
->>>>>>> dc1c1f1b
       }
     };
   } else if (query_upper == "COMMIT") {
@@ -1510,15 +1504,8 @@
       db_accessor_ = std::make_unique<storage::Storage::Accessor>(interpreter_context_->db->Access());
       execution_db_accessor_.emplace(db_accessor_.get());
 
-<<<<<<< HEAD
       if (utils::Downcast<CypherQuery>(parsed_query.query) && interpreter_context_->trigger_store->HasTriggers()) {
-        trigger_context_.emplace();
-=======
-      if (utils::Downcast<CypherQuery>(parsed_query.query) &&
-          (interpreter_context_->before_commit_triggers.size() > 0 ||
-           interpreter_context_->after_commit_triggers.size() > 0)) {
         trigger_context_collector_.emplace();
->>>>>>> dc1c1f1b
       }
     }
 
