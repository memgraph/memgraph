--- conflicted
+++ resolved
@@ -137,16 +137,9 @@
  * If an identifier is contained there, we inject it at that place and remove it,
  * because a predefined identifier can be used only in one scope.
  */
-<<<<<<< HEAD
-std::shared_ptr<CachedPlan> CypherQueryToPlan(
-    uint64_t hash, AstStorage ast_storage, CypherQuery *query, const Parameters &parameters,
-    utils::SkipList<PlanCacheEntry> *plan_cache, DbAccessor *db_accessor, bool is_cacheable = true,
-    std::unordered_map<std::string, Identifier *> predefined_identifiers = {});
-=======
 std::shared_ptr<CachedPlan> CypherQueryToPlan(uint64_t hash, AstStorage ast_storage, CypherQuery *query,
                                               const Parameters &parameters, utils::SkipList<PlanCacheEntry> *plan_cache,
                                               DbAccessor *db_accessor, bool is_cacheable = true,
                                               const std::vector<Identifier *> &predefined_identifiers = {});
->>>>>>> e194c7fe
 
 }  // namespace query