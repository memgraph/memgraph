--- conflicted
+++ resolved
@@ -72,27 +72,14 @@
 
     auto transaction_id = intr_trans.value();
 
-<<<<<<< HEAD
     auto it = std::find(maybe_kill_transaction_ids.begin(), not_found_midpoint, transaction_id);
     if (it != not_found_midpoint) {
       // update the maybe_kill_transaction_ids (partitioning not found + killed)
       --not_found_midpoint;
       std::iter_swap(it, not_found_midpoint);
-      auto get_interpreter_db_name = [&]() -> std::string const & {
-        const static std::string all;
-        return interpreter->current_db_.db_acc_ ? interpreter->current_db_.db_acc_->get()->name() : all;
+      auto get_interpreter_db_name = [&]() -> std::string {
+        return interpreter->current_db_.db_acc_ ? interpreter->current_db_.db_acc_->get()->name() : "";
       };
-=======
-      auto it = std::find(maybe_kill_transaction_ids.begin(), not_found_midpoint, transaction_id);
-      if (it != not_found_midpoint) {
-        // update the maybe_kill_transaction_ids (partitioning not found + killed)
-        --not_found_midpoint;
-        std::iter_swap(it, not_found_midpoint);
-        auto get_interpreter_db_name = [&]() -> std::string {
-          static std::string all;
-          return interpreter->current_db_.db_acc_ ? interpreter->current_db_.db_acc_->get()->name() : all;
-        };
->>>>>>> fcb51d79
 
       auto same_user = [](const auto &lv, const auto &rv) {
         if (lv.get() == rv) return true;
