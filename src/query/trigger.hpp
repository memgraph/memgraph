#pragma once
#include <algorithm>
#include <concepts>
#include <iterator>
#include <tuple>
#include <type_traits>
#include <utility>

#include "kvstore/kvstore.hpp"
#include "query/cypher_query_interpreter.hpp"
#include "query/frontend/ast/ast.hpp"
#include "query/typed_value.hpp"
#include "storage/v2/property_value.hpp"
#include "utils/concepts.hpp"
<<<<<<< HEAD
#include "utils/exceptions.hpp"
=======
#include "utils/hash_combine.hpp"
>>>>>>> dc1c1f1b

namespace query {

namespace trigger {
enum class IdentifierTag : uint8_t {
  CREATED_VERTICES,
  CREATED_EDGES,
  CREATED_OBJECTS,
  DELETED_VERTICES,
  DELETED_EDGES,
  DELETED_OBJECTS,
  SET_VERTEX_PROPERTIES,
  SET_EDGE_PROPERTIES,
  REMOVED_VERTEX_PROPERTIES,
  REMOVED_EDGE_PROPERTIES,
  SET_VERTEX_LABELS,
  REMOVED_VERTEX_LABELS,
  UPDATED_VERTICES,
  UPDATED_EDGES,
  UPDATED_OBJECTS
};

enum class EventType : uint8_t {
<<<<<<< HEAD
  ANY = 1,
=======
  ANY,  // Triggers always
>>>>>>> dc1c1f1b
  VERTEX_CREATE,
  EDGE_CREATE,
  CREATE,
  VERTEX_DELETE,
  EDGE_DELETE,
  DELETE,
  VERTEX_UPDATE,
  EDGE_UPDATE,
  UPDATE
};

const char *EventTypeToString(EventType event_type);
}  // namespace trigger

namespace detail {
template <typename T>
concept ObjectAccessor = utils::SameAsAnyOf<T, VertexAccessor, EdgeAccessor>;

template <ObjectAccessor TAccessor>
const char *ObjectString() {
  if constexpr (std::same_as<TAccessor, VertexAccessor>) {
    return "vertex";
  } else {
    return "edge";
  }
}
}  // namespace detail

static_assert(std::is_trivially_copy_constructible_v<VertexAccessor>,
              "VertexAccessor is not trivially copy constructible, move it where possible and remove this assert");
static_assert(std::is_trivially_copy_constructible_v<EdgeAccessor>,
              "EdgeAccessor is not trivially copy constructible, move it where possible and remove this asssert");

template <detail::ObjectAccessor TAccessor>
struct CreatedObject {
  explicit CreatedObject(const TAccessor &object) : object{object} {}

  bool IsValid() const { return object.IsVisible(storage::View::OLD); }
  std::map<std::string, TypedValue> ToMap([[maybe_unused]] DbAccessor *dba) const {
    return {{detail::ObjectString<TAccessor>(), TypedValue{object}}};
  }

  TAccessor object;
};

template <detail::ObjectAccessor TAccessor>
struct DeletedObject {
  explicit DeletedObject(const TAccessor &object) : object{object} {}

  bool IsValid() const { return object.IsVisible(storage::View::OLD); }
  std::map<std::string, TypedValue> ToMap([[maybe_unused]] DbAccessor *dba) const {
    return {{detail::ObjectString<TAccessor>(), TypedValue{object}}};
  }

  TAccessor object;
};

template <detail::ObjectAccessor TAccessor>
struct SetObjectProperty {
  explicit SetObjectProperty(const TAccessor &object, storage::PropertyId key, TypedValue old_value,
                             TypedValue new_value)
      : object{object}, key{key}, old_value{std::move(old_value)}, new_value{std::move(new_value)} {}

  std::map<std::string, TypedValue> ToMap(DbAccessor *dba) const {
    return {{detail::ObjectString<TAccessor>(), TypedValue{object}},
            {"key", TypedValue{dba->PropertyToName(key)}},
            {"old", old_value},
            {"new", new_value}};
  }

  bool IsValid() const { return object.IsVisible(storage::View::OLD); }

  TAccessor object;
  storage::PropertyId key;
  TypedValue old_value;
  TypedValue new_value;
};

template <detail::ObjectAccessor TAccessor>
struct RemovedObjectProperty {
  explicit RemovedObjectProperty(const TAccessor &object, storage::PropertyId key, TypedValue old_value)
      : object{object}, key{key}, old_value{std::move(old_value)} {}

  std::map<std::string, TypedValue> ToMap(DbAccessor *dba) const {
    return {{detail::ObjectString<TAccessor>(), TypedValue{object}},
            {"key", TypedValue{dba->PropertyToName(key)}},
            {"old", old_value}};
  }

  bool IsValid() const { return object.IsVisible(storage::View::OLD); }

  TAccessor object;
  storage::PropertyId key;
  TypedValue old_value;
};

struct SetVertexLabel {
  explicit SetVertexLabel(const VertexAccessor &vertex, const storage::LabelId label_id)
      : object{vertex}, label_id{label_id} {}

  std::map<std::string, TypedValue> ToMap(DbAccessor *dba) const;
  bool IsValid() const;

  VertexAccessor object;
  storage::LabelId label_id;
};

struct RemovedVertexLabel {
  explicit RemovedVertexLabel(const VertexAccessor &vertex, const storage::LabelId label_id)
      : object{vertex}, label_id{label_id} {}

  std::map<std::string, TypedValue> ToMap(DbAccessor *dba) const;
  bool IsValid() const;

  VertexAccessor object;
  storage::LabelId label_id;
};

// Holds the information necessary for triggers
class TriggerContext {
 public:
  // Adapt the TriggerContext object inplace for a different DbAccessor
  // (each derived accessor, e.g. VertexAccessor, gets adapted
  // to the sent DbAccessor so they can be used safely)
  void AdaptForAccessor(DbAccessor *accessor);

  // Get TypedValue for the identifier defined with tag
  TypedValue GetTypedValue(trigger::IdentifierTag tag, DbAccessor *dba) const;
  bool ShouldEventTrigger(trigger::EventType) const;

  std::vector<CreatedObject<VertexAccessor>> created_vertices_;
  std::vector<DeletedObject<VertexAccessor>> deleted_vertices_;
  std::vector<SetObjectProperty<VertexAccessor>> set_vertex_properties_;
  std::vector<RemovedObjectProperty<VertexAccessor>> removed_vertex_properties_;
  std::vector<SetVertexLabel> set_vertex_labels_;
  std::vector<RemovedVertexLabel> removed_vertex_labels_;

  std::vector<CreatedObject<EdgeAccessor>> created_edges_;
  std::vector<DeletedObject<EdgeAccessor>> deleted_edges_;
  std::vector<SetObjectProperty<EdgeAccessor>> set_edge_properties_;
  std::vector<RemovedObjectProperty<EdgeAccessor>> removed_edge_properties_;
};

// Collects the information necessary for triggers during a single transaction run.
class TriggerContextCollector {
 public:
  template <detail::ObjectAccessor TAccessor>
  void RegisterCreatedObject(const TAccessor &created_object) {
    GetRegistry<TAccessor>().created_objects_.emplace(created_object.Gid(), CreatedObject{created_object});
  }

  template <detail::ObjectAccessor TAccessor>
  void RegisterDeletedObject(const TAccessor &deleted_object) {
    auto &registry = GetRegistry<TAccessor>();
    if (registry.created_objects_.count(deleted_object.Gid())) {
      return;
    }

    registry.deleted_objects_.emplace_back(deleted_object);
  }

  template <detail::ObjectAccessor TAccessor>
  void RegisterSetObjectProperty(const TAccessor &object, const storage::PropertyId key, TypedValue old_value,
                                 TypedValue new_value) {
    auto &registry = GetRegistry<TAccessor>();
    if (registry.created_objects_.count(object.Gid())) {
      return;
    }

    if (auto it = registry.property_changes_.find({object, key}); it != registry.property_changes_.end()) {
      it->second.new_value = std::move(new_value);
      return;
    }

    registry.property_changes_.emplace(std::make_pair(object, key),
                                       PropertyChangeInfo{std::move(old_value), std::move(new_value)});
  }

  template <detail::ObjectAccessor TAccessor>
  void RegisterRemovedObjectProperty(const TAccessor &object, const storage::PropertyId key, TypedValue old_value) {
    // property is already removed
    if (old_value.IsNull()) {
      return;
    }

    RegisterSetObjectProperty(object, key, std::move(old_value), TypedValue());
  }

  void RegisterSetVertexLabel(const VertexAccessor &vertex, storage::LabelId label_id);
  void RegisterRemovedVertexLabel(const VertexAccessor &vertex, storage::LabelId label_id);
  [[nodiscard]] TriggerContext TransformToTriggerContext() &&;

 private:
  struct HashPair {
    template <detail::ObjectAccessor TAccessor, typename T2>
    size_t operator()(const std::pair<TAccessor, T2> &pair) const {
      return utils::hash_val(pair.first.Gid(), pair.second);
    }
  };

  struct PropertyChangeInfo {
    TypedValue old_value;
    TypedValue new_value;
  };

  template <detail::ObjectAccessor TAccessor>
  using PropertyChangesMap =
      std::unordered_map<std::pair<TAccessor, storage::PropertyId>, PropertyChangeInfo, HashPair>;

  template <detail::ObjectAccessor TAccessor>
  using PropertyChangesLists =
      std::pair<std::vector<SetObjectProperty<TAccessor>>, std::vector<RemovedObjectProperty<TAccessor>>>;

  template <detail::ObjectAccessor TAccessor>
  struct Registry {
    using ChangesSummary =
        std::tuple<std::vector<CreatedObject<TAccessor>>, std::vector<DeletedObject<TAccessor>>,
                   std::vector<SetObjectProperty<TAccessor>>, std::vector<RemovedObjectProperty<TAccessor>>>;

    [[nodiscard]] static PropertyChangesLists<TAccessor> PropertyMapToList(PropertyChangesMap<TAccessor> &&map) {
      std::vector<SetObjectProperty<TAccessor>> set_object_properties;
      std::vector<RemovedObjectProperty<TAccessor>> removed_object_properties;

      for (auto it = map.begin(); it != map.end(); it++) {
        const auto &[key, property_change_info] = *it;
        if (property_change_info.old_value.IsNull() && property_change_info.new_value.IsNull()) {
          // no change happened on the transaction level
          continue;
        }

        if (const auto is_equal = property_change_info.old_value == property_change_info.new_value;
            is_equal.IsBool() && is_equal.ValueBool()) {
          // no change happened on the transaction level
          continue;
        }

        if (property_change_info.new_value.IsNull()) {
          removed_object_properties.emplace_back(key.first, key.second /* property_id */,
                                                 std::move(property_change_info.old_value));
        } else {
          set_object_properties.emplace_back(key.first, key.second, std::move(property_change_info.old_value),
                                             std::move(property_change_info.new_value));
        }
      }

      map.clear();

      return PropertyChangesLists<TAccessor>{std::move(set_object_properties), std::move(removed_object_properties)};
    }

    [[nodiscard]] ChangesSummary Summarize() && {
      auto [set_object_properties, removed_object_properties] = PropertyMapToList(std::move(property_changes_));
      std::vector<CreatedObject<TAccessor>> created_objects_vec;
      created_objects_vec.reserve(created_objects_.size());
      std::transform(created_objects_.begin(), created_objects_.end(), std::back_inserter(created_objects_vec),
                     [](const auto &gid_and_created_object) { return gid_and_created_object.second; });
      created_objects_.clear();

      return {std::move(created_objects_vec), std::move(deleted_objects_), std::move(set_object_properties),
              std::move(removed_object_properties)};
    }

    std::unordered_map<storage::Gid, CreatedObject<TAccessor>> created_objects_;
    std::vector<DeletedObject<TAccessor>> deleted_objects_;
    // During the transaction, a single property on a single object could be changed multiple times.
    // We want to register only the global change, at the end of the transaction. The change consists of
    // the value before the transaction start, and the latest value assigned throughout the transaction.
    PropertyChangesMap<TAccessor> property_changes_;
  };

  template <detail::ObjectAccessor TAccessor>
  Registry<TAccessor> &GetRegistry() {
    if constexpr (std::same_as<TAccessor, VertexAccessor>) {
      return vertex_registry_;
    } else {
      return edge_registry_;
    }
  }

  using LabelChangesMap = std::unordered_map<std::pair<VertexAccessor, storage::LabelId>, int8_t, HashPair>;
  using LabelChangesLists = std::pair<std::vector<SetVertexLabel>, std::vector<RemovedVertexLabel>>;

  enum class LabelChange : int8_t { REMOVE = -1, ADD = 1 };

  static int8_t LabelChangeToInt(LabelChange change);

  [[nodiscard]] static LabelChangesLists LabelMapToList(LabelChangesMap &&label_changes);

  void UpdateLabelMap(VertexAccessor vertex, storage::LabelId label_id, LabelChange change);

  Registry<VertexAccessor> vertex_registry_;
  Registry<EdgeAccessor> edge_registry_;
  // During the transaction, a single label on a single vertex could be added and removed multiple times.
  // We want to register only the global change, at the end of the transaction. The change consists of
  // the state of the label before the transaction start, and the latest state assigned throughout the transaction.
  LabelChangesMap label_changes_;
};

struct Trigger {
  explicit Trigger(std::string name, const std::string &query,
                   const std::map<std::string, storage::PropertyValue> &user_parameters, trigger::EventType event_type,
                   utils::SkipList<QueryCacheEntry> *query_cache, DbAccessor *db_accessor, utils::SpinLock *antlr_lock);

  void Execute(DbAccessor *dba, utils::MonotonicBufferResource *execution_memory, double tsc_frequency,
               double max_execution_time_sec, std::atomic<bool> *is_shutting_down, const TriggerContext &context) const;

  bool operator==(const Trigger &other) const { return name_ == other.name_; }
  // NOLINTNEXTLINE (modernize-use-nullptr)
  bool operator<(const Trigger &other) const { return name_ < other.name_; }
  bool operator==(const std::string &other) const { return name_ == other; }
  // NOLINTNEXTLINE (modernize-use-nullptr)
  bool operator<(const std::string &other) const { return name_ < other; }

  const auto &Name() const noexcept { return name_; }
  const auto &OriginalStatement() const noexcept { return parsed_statements_.query_string; }
  auto EventType() const noexcept { return event_type_; }

 private:
  struct TriggerPlan {
    using IdentifierInfo = std::pair<Identifier, trigger::IdentifierTag>;

    explicit TriggerPlan(std::unique_ptr<LogicalPlan> logical_plan, std::vector<IdentifierInfo> identifiers);

    CachedPlan cached_plan;
    std::vector<IdentifierInfo> identifiers;
  };
  std::shared_ptr<TriggerPlan> GetPlan(DbAccessor *db_accessor) const;

  std::string name_;
  ParsedQuery parsed_statements_;

  trigger::EventType event_type_;

  mutable utils::SpinLock plan_lock_;
  mutable std::shared_ptr<TriggerPlan> trigger_plan_;
};

namespace trigger {
enum class TriggerPhase : uint8_t { BEFORE_COMMIT, AFTER_COMMIT };
}  // namespace trigger

struct TriggerStore {
  explicit TriggerStore(std::filesystem::path directory, utils::SkipList<QueryCacheEntry> *query_cache,
                        DbAccessor *db_accessor, utils::SpinLock *antlr_lock);

  void AddTrigger(const std::string &name, const std::string &query,
                  const std::map<std::string, storage::PropertyValue> &user_parameters, trigger::EventType event_type,
                  trigger::TriggerPhase phase, utils::SkipList<QueryCacheEntry> *query_cache, DbAccessor *db_accessor,
                  utils::SpinLock *antlr_lock);

  void DropTrigger(const std::string &name);

  struct TriggerInfo {
    std::string name;
    std::string statement;
    trigger::EventType event_type;
    trigger::TriggerPhase phase;
  };

  std::vector<TriggerInfo> GetTriggerInfo() const;

  const auto &BeforeCommitTriggers() const noexcept { return before_commit_triggers_; }
  const auto &AfterCommitTriggers() const noexcept { return after_commit_triggers_; }

  bool HasTriggers() const noexcept { return before_commit_triggers_.size() > 0 || after_commit_triggers_.size() > 0; }

 private:
  utils::SpinLock store_lock_;
  kvstore::KVStore storage_;

  utils::SkipList<Trigger> before_commit_triggers_;
  utils::SkipList<Trigger> after_commit_triggers_;
};

}  // namespace query<|MERGE_RESOLUTION|>--- conflicted
+++ resolved
@@ -12,11 +12,7 @@
 #include "query/typed_value.hpp"
 #include "storage/v2/property_value.hpp"
 #include "utils/concepts.hpp"
-<<<<<<< HEAD
-#include "utils/exceptions.hpp"
-=======
 #include "utils/hash_combine.hpp"
->>>>>>> dc1c1f1b
 
 namespace query {
 
@@ -40,11 +36,7 @@
 };
 
 enum class EventType : uint8_t {
-<<<<<<< HEAD
-  ANY = 1,
-=======
   ANY,  // Triggers always
->>>>>>> dc1c1f1b
   VERTEX_CREATE,
   EDGE_CREATE,
   CREATE,
