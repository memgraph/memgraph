--- conflicted
+++ resolved
@@ -1,31 +1,20 @@
 #pragma once
 
 #include "query/cypher_query_interpreter.hpp"
-#include "query/db_accessor.hpp"
 #include "query/frontend/ast/ast.hpp"
 
 namespace query {
 
 namespace trigger {
-<<<<<<< HEAD
 enum class IdentifierTag : uint8_t { CREATED_VERTICES, DELETED_VERTICES };
-=======
-enum class IdentifierTag : uint8_t { CREATED_VERTICES };
->>>>>>> e194c7fe
 }  // namespace trigger
 
 struct TriggerContext {
   void RegisterCreatedVertex(VertexAccessor created_vertex);
-<<<<<<< HEAD
   void RegisterDeletedVertex(VertexAccessor deleted_vertex);
 
   // Adapt the TriggerContext object inplace for a different DbAccessor
-  // (each dirived accessor, e.g. VertexAccessor, gets adapted
-=======
-
-  // Adapt the TriggerContext object inplace for a different DbAccessor
   // (each derived accessor, e.g. VertexAccessor, gets adapted
->>>>>>> e194c7fe
   // to the sent DbAccessor so they can be used safely)
   void AdaptForAccessor(DbAccessor *accessor);
 
@@ -33,18 +22,11 @@
 
  private:
   std::vector<VertexAccessor> created_vertices_;
-<<<<<<< HEAD
   std::vector<VertexAccessor> deleted_vertices_;
 };
 
 struct Trigger {
-  explicit Trigger(std::string name, std::string query, utils::SkipList<QueryCacheEntry> *query_cache,
-=======
-};
-
-struct Trigger {
   explicit Trigger(std::string name, const std::string &query, utils::SkipList<QueryCacheEntry> *query_cache,
->>>>>>> e194c7fe
                    utils::SkipList<PlanCacheEntry> *plan_cache, DbAccessor *db_accessor, utils::SpinLock *antlr_lock);
 
   void Execute(utils::SkipList<PlanCacheEntry> *plan_cache, DbAccessor *dba,
