--- conflicted
+++ resolved
@@ -59,26 +59,16 @@
 }
 
 std::pair<TypedValue /*query*/, TypedValue /*parameters*/> ExtractTransformationResult(
-<<<<<<< HEAD
-    const utils::pmr::unordered_map<std::string, TypedValue> &values, const std::string_view transformation_name,
-    const std::string_view stream_name) {
-=======
     const utils::pmr::map<int, TypedValue> &values, const std::unordered_map<std::string, int> &translator_table,
     const std::string_view transformation_name, const std::string_view stream_name) {
->>>>>>> 1294d737
   if (values.size() != kExpectedTransformationResultSize) {
     throw StreamsException(
         "Transformation '{}' in stream '{}' did not yield all fields (query, parameters) as required.",
         transformation_name, stream_name);
   }
 
-<<<<<<< HEAD
-  auto get_value = [&](const std::string &field_name) mutable -> const TypedValue & {
-    auto it = values.find(field_name);
-=======
   auto get_value = [&](const utils::pmr::string &field_name) mutable -> const TypedValue & {
     auto it = values.find(translator_table.find(std::string(field_name))->second);
->>>>>>> 1294d737
     if (it == values.end()) {
       throw StreamsException{"Transformation '{}' in stream '{}' did not yield a record with '{}' field.",
                              transformation_name, stream_name, field_name};
