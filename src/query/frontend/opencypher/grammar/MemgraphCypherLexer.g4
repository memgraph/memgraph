/*
 * Copyright 2021 Memgraph Ltd.
 *
 * Use of this software is governed by the Business Source License
 * included in the file licenses/BSL.txt; by using this file, you agree to be bound by the terms of the Business Source
 * License, and you may not use this file except in compliance with the Business Source License.
 *
 * As of the Change Date specified in that file, in accordance with
 * the Business Source License, use of this software will be governed
 * by the Apache License, Version 2.0, included in the file
 * licenses/APL.txt.
 */

/* Memgraph specific Cypher reserved words used for enterprise features. */

/*
 * When changing this grammar make sure to update constants in
 * src/query/frontend/stripped_lexer_constants.hpp (kKeywords, kSpecialTokens
 * and bitsets) if needed.
 */

lexer grammar MemgraphCypherLexer ;

import CypherLexer ;

UNDERSCORE : '_' ;

AFTER                   : A F T E R ;
ALTER                   : A L T E R ;
ANALYZE                 : A N A L Y Z E ;
ASYNC                   : A S Y N C ;
AUTH                    : A U T H ;
BAD                     : B A D ;
BATCH_INTERVAL          : B A T C H UNDERSCORE I N T E R V A L ;
BATCH_LIMIT             : B A T C H UNDERSCORE L I M I T ;
BATCH_SIZE              : B A T C H UNDERSCORE S I Z E ;
BEFORE                  : B E F O R E ;
BUILD                   : B U I L D ;
BOOTSTRAP_SERVERS       : B O O T S T R A P UNDERSCORE S E R V E R S ;
CALL                    : C A L L ;
CHECK                   : C H E C K ;
CLEAR                   : C L E A R ;
COMMIT                  : C O M M I T ;
COMMITTED               : C O M M I T T E D ;
CONFIG                  : C O N F I G ;
CONFIGS                 : C O N F I G S;
CONSUMER_GROUP          : C O N S U M E R UNDERSCORE G R O U P ;
CREATE_DELETE           : C R E A T E UNDERSCORE D E L E T E ;
CREDENTIALS             : C R E D E N T I A L S ;
CSV                     : C S V ;
DATA                    : D A T A ;
DELIMITER               : D E L I M I T E R ;
DATABASE                : D A T A B A S E ;
DENY                    : D E N Y ;
DIRECTORY               : D I R E C T O R Y ;
DROP                    : D R O P ;
DUMP                    : D U M P ;
DURABILITY              : D U R A B I L I T Y ;
EDGE_TYPES              : E D G E UNDERSCORE T Y P E S ;
EXECUTE                 : E X E C U T E ;
FOR                     : F O R ;
FOREACH                 : F O R E A C H;
FREE                    : F R E E ;
FREE_MEMORY             : F R E E UNDERSCORE M E M O R Y ;
FROM                    : F R O M ;
GLOBAL                  : G L O B A L ;
GRANT                   : G R A N T ;
GRAPH                   : G R A P H ;
GRANTS                  : G R A N T S ;
HEADER                  : H E A D E R ;
IDENTIFIED              : I D E N T I F I E D ;
IGNORE                  : I G N O R E ;
ISOLATION               : I S O L A T I O N ;
IN_MEMORY_ANALYTICAL    : I N UNDERSCORE M E M O R Y UNDERSCORE A N A L Y T I C A L ;
IN_MEMORY_TRANSACTIONAL : I N UNDERSCORE M E M O R Y UNDERSCORE T R A N S A C T I O N A L ;
KAFKA                   : K A F K A ;
LABELS                  : L A B E L S ;
LEVEL                   : L E V E L ;
LOAD                    : L O A D ;
LOCK                    : L O C K ;
MAIN                    : M A I N ;
MODE                    : M O D E ;
MODULE_READ             : M O D U L E UNDERSCORE R E A D ;
MODULE_WRITE            : M O D U L E UNDERSCORE W R I T E ;
NEXT                    : N E X T ;
NO                      : N O ;
NOTHING                 : N O T H I N G ;
<<<<<<< HEAD
ON_DISK_TRANSACTIONAL   : O N UNDERSCORE D I S K UNDERSCORE T R A N S A C T I O N A L ;
=======
NULLIF                  : N U L L I F ;
>>>>>>> 0f1ca745
PASSWORD                : P A S S W O R D ;
PORT                    : P O R T ;
PRIVILEGES              : P R I V I L E G E S ;
PULSAR                  : P U L S A R ;
READ                    : R E A D ;
READ_FILE               : R E A D UNDERSCORE F I L E ;
REGISTER                : R E G I S T E R ;
REPLICA                 : R E P L I C A ;
REPLICAS                : R E P L I C A S ;
REPLICATION             : R E P L I C A T I O N ;
REVOKE                  : R E V O K E ;
ROLE                    : R O L E ;
ROLES                   : R O L E S ;
QUOTE                   : Q U O T E ;
SERVICE_URL             : S E R V I C E UNDERSCORE U R L ;
SESSION                 : S E S S I O N ;
SETTING                 : S E T T I N G ;
SETTINGS                : S E T T I N G S ;
SNAPSHOT                : S N A P S H O T ;
START                   : S T A R T ;
STATISTICS              : S T A T I S T I C S ;
STATS                   : S T A T S ;
STATUS                  : S T A T U S ;
STOP                    : S T O P ;
STORAGE                 : S T O R A G E;
STORAGE_MODE            : S T O R A G E UNDERSCORE MODE;
STREAM                  : S T R E A M ;
STREAMS                 : S T R E A M S ;
SYNC                    : S Y N C ;
TERMINATE               : T E R M I N A T E ;
TIMEOUT                 : T I M E O U T ;
TO                      : T O ;
TOPICS                  : T O P I C S;
TRANSACTION             : T R A N S A C T I O N ;
TRANSACTION_MANAGEMENT  : T R A N S A C T I O N UNDERSCORE M A N A G E M E N T ;
TRANSACTIONS            : T R A N S A C T I O N S ;
TRANSFORM               : T R A N S F O R M ;
TRIGGER                 : T R I G G E R ;
TRIGGERS                : T R I G G E R S ;
UNCOMMITTED             : U N C O M M I T T E D ;
UNLOCK                  : U N L O C K ;
UPDATE                  : U P D A T E ;
USER                    : U S E R ;
USERS                   : U S E R S ;
VERSION                 : V E R S I O N ;
WEBSOCKET               : W E B S O C K E T ;<|MERGE_RESOLUTION|>--- conflicted
+++ resolved
@@ -85,11 +85,8 @@
 NEXT                    : N E X T ;
 NO                      : N O ;
 NOTHING                 : N O T H I N G ;
-<<<<<<< HEAD
 ON_DISK_TRANSACTIONAL   : O N UNDERSCORE D I S K UNDERSCORE T R A N S A C T I O N A L ;
-=======
 NULLIF                  : N U L L I F ;
->>>>>>> 0f1ca745
 PASSWORD                : P A S S W O R D ;
 PORT                    : P O R T ;
 PRIVILEGES              : P R I V I L E G E S ;
