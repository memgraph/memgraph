--- conflicted
+++ resolved
@@ -45,6 +45,7 @@
                       | DENY
                       | DROP
                       | DUMP
+                      | EDGE_TYPES
                       | EXECUTE
                       | FOR
                       | FOREACH
@@ -255,29 +256,23 @@
           | MODULE_READ
           | MODULE_WRITE
           | WEBSOCKET
-<<<<<<< HEAD
           | EDGE_TYPES edgeTypes = edgeTypeList
-=======
           | LABELS labels=labelList
->>>>>>> a2643cc1
           ;
 
 privilegeList : privilege ( ',' privilege )* ;
 
-<<<<<<< HEAD
 
 edgeTypeList : '*' | listOfEdgeTypes ;
 
 listOfEdgeTypes : edgeType ( ',' edgeType )* ;
 
 edgeType : COLON symbolicName ;
-=======
 labelList : '*' | listOfLabels ;
 
 listOfLabels : label ( ',' label )* ;
 
 label : COLON symbolicName ;
->>>>>>> a2643cc1
 
 showPrivileges : SHOW PRIVILEGES FOR userOrRole=userOrRoleName ;
 
