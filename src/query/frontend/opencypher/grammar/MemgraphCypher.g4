/*
 * Copyright 2021 Memgraph Ltd.
 *
 * Use of this software is governed by the Business Source License
 * included in the file licenses/BSL.txt; by using this file, you agree to be bound by the terms of the Business Source
 * License, and you may not use this file except in compliance with the Business Source License.
 *
 * As of the Change Date specified in that file, in accordance with
 * the Business Source License, use of this software will be governed
 * by the Apache License, Version 2.0, included in the file
 * licenses/APL.txt.
 */

/* Memgraph specific part of Cypher grammar with enterprise features. */

parser grammar MemgraphCypher ;

options { tokenVocab=MemgraphCypherLexer; }

import Cypher ;

memgraphCypherKeyword : cypherKeyword
                      | AFTER
                      | ALTER
                      | ASYNC
                      | AUTH
                      | BAD
                      | BATCH_INTERVAL
                      | BATCH_LIMIT
                      | BATCH_SIZE
                      | BEFORE
                      | BOOTSTRAP_SERVERS
                      | CHECK
                      | CLEAR
                      | COMMIT
                      | COMMITTED
                      | CONFIG
                      | CONFIGS
                      | CONSUMER_GROUP
                      | CREATE_DELETE
                      | CREDENTIALS
                      | CSV
                      | DATA
                      | DELIMITER
                      | DATABASE
                      | DENY
                      | DROP
                      | DUMP
<<<<<<< HEAD
                      | EDIT
=======
                      | EDGE_TYPES
>>>>>>> b9a9c4e2
                      | EXECUTE
                      | FOR
                      | FOREACH
                      | FREE
                      | FROM
                      | GLOBAL
                      | GRANT
                      | HEADER
                      | IDENTIFIED
                      | ISOLATION
                      | KAFKA
                      | LABELS
                      | LEVEL
                      | LOAD
                      | LOCK
                      | MAIN
                      | MODE
                      | NEXT
                      | NO
                      | PASSWORD
                      | PULSAR
                      | PORT
                      | PRIVILEGES
                      | READ
                      | REGISTER
                      | REPLICA
                      | REPLICAS
                      | REPLICATION
                      | REVOKE
                      | ROLE
                      | ROLES
                      | QUOTE
                      | SESSION
                      | SETTING
                      | SETTINGS
                      | SNAPSHOT
                      | START
                      | STATS
                      | STREAM
                      | STREAMS
                      | SYNC
                      | TIMEOUT
                      | TO
                      | TOPICS
                      | TRANSACTION
                      | TRANSFORM
                      | TRIGGER
                      | TRIGGERS
                      | UNCOMMITTED
                      | UNLOCK
                      | UPDATE
                      | USER
                      | USERS
                      | VERSION
                      ;

symbolicName : UnescapedSymbolicName
             | EscapedSymbolicName
             | memgraphCypherKeyword
             ;

query : cypherQuery
      | indexQuery
      | explainQuery
      | profileQuery
      | infoQuery
      | constraintQuery
      | authQuery
      | dumpQuery
      | replicationQuery
      | lockPathQuery
      | freeMemoryQuery
      | triggerQuery
      | isolationLevelQuery
      | createSnapshotQuery
      | streamQuery
      | settingQuery
      | versionQuery
      ;

authQuery : createRole
          | dropRole
          | showRoles
          | createUser
          | setPassword
          | dropUser
          | showUsers
          | setRole
          | clearRole
          | grantPrivilege
          | denyPrivilege
          | revokePrivilege
          | showPrivileges
          | showRoleForUser
          | showUsersForRole
          ;

replicationQuery : setReplicationRole
                 | showReplicationRole
                 | registerReplica
                 | dropReplica
                 | showReplicas
                 ;

triggerQuery : createTrigger
             | dropTrigger
             | showTriggers
             ;

clause : cypherMatch
       | unwind
       | merge
       | create
       | set
       | cypherDelete
       | remove
       | with
       | cypherReturn
       | callProcedure
       | loadCsv
       | foreach
       ;

updateClause : set
             | remove
             | create
             | merge
             | cypherDelete
             | foreach
             ;

foreach :  FOREACH '(' variable IN expression '|' updateClause+  ')' ;

streamQuery : checkStream
            | createStream
            | dropStream
            | startStream
            | startAllStreams
            | stopStream
            | stopAllStreams
            | showStreams
            ;

settingQuery : setSetting
             | showSetting
             | showSettings
             ;

loadCsv : LOAD CSV FROM csvFile ( WITH | NO ) HEADER
         ( IGNORE BAD ) ?
         ( DELIMITER delimiter ) ?
         ( QUOTE quote ) ?
         AS rowVar ;

csvFile : literal ;

delimiter : literal ;

quote : literal ;

rowVar : variable ;

userOrRoleName : symbolicName ;

createRole : CREATE ROLE role=userOrRoleName ;

dropRole   : DROP ROLE role=userOrRoleName ;

showRoles  : SHOW ROLES ;

createUser : CREATE USER user=userOrRoleName
             ( IDENTIFIED BY password=literal )? ;

setPassword : SET PASSWORD FOR user=userOrRoleName TO password=literal;

dropUser : DROP USER user=userOrRoleName ;

showUsers : SHOW USERS ;

setRole : SET ROLE FOR user=userOrRoleName TO role=userOrRoleName;

clearRole : CLEAR ROLE FOR user=userOrRoleName ;

grantPrivilege : GRANT ( ALL PRIVILEGES | privileges=privilegeOrLabelPrivilegeList ) TO userOrRole=userOrRoleName ;

denyPrivilege : DENY ( ALL PRIVILEGES | privileges=privilegeOrLabelPrivilegeList ) TO userOrRole=userOrRoleName ;

revokePrivilege : REVOKE ( ALL PRIVILEGES | privileges=privilegeOrLabelsList ) FROM userOrRole=userOrRoleName ;

privilege : CREATE
          | DELETE
          | MATCH
          | MERGE
          | SET
          | REMOVE
          | INDEX
          | STATS
          | AUTH
          | CONSTRAINT
          | DUMP
          | REPLICATION
          | READ_FILE
          | FREE_MEMORY
          | TRIGGER
          | CONFIG
          | DURABILITY
          | STREAM
          | MODULE_READ
          | MODULE_WRITE
          | WEBSOCKET
<<<<<<< HEAD
=======
          | EDGE_TYPES edgeTypes=edgeTypeList
          | LABELS labels=labelList
>>>>>>> b9a9c4e2
          ;

labelPrivilege : READ
               | EDIT
               | CREATE_DELETE
               ;

<<<<<<< HEAD

privilegeOrLabelPrivileges : privilege
                           | labelPrivileges=complexPrivilegeList
                           ;

privilegeOrLabelPrivilegeList : privilegeOrLabelPrivileges ( ',' privilegeOrLabelPrivileges )* ;

complexPrivilegeList : complexPrivilege ( ',' complexPrivilege )* ;

complexPrivilege : labelPrivilege ON LABELS labels=labelList ;

privilegeOrLabels : privilege
                  | LABELS labels=labelList
                  ;

privilegeOrLabelsList : privilegeOrLabels ( ',' privilegeOrLabels )* ;

labelList : ASTERISK | listOfLabels ;
=======
edgeTypeList : '*' | listOfEdgeTypes ;

listOfEdgeTypes : edgeType ( ',' edgeType )* ;

edgeType : COLON symbolicName ;

labelList : '*' | listOfLabels ;
>>>>>>> b9a9c4e2

listOfLabels : label ( ',' label )* ;

label : COLON symbolicName ;

showPrivileges : SHOW PRIVILEGES FOR userOrRole=userOrRoleName ;

showRoleForUser : SHOW ROLE FOR user=userOrRoleName ;

showUsersForRole : SHOW USERS FOR role=userOrRoleName ;

dumpQuery: DUMP DATABASE ;

setReplicationRole  : SET REPLICATION ROLE TO ( MAIN | REPLICA )
                      ( WITH PORT port=literal ) ? ;

showReplicationRole : SHOW REPLICATION ROLE ;

replicaName : symbolicName ;

socketAddress : literal ;

registerReplica : REGISTER REPLICA replicaName ( SYNC | ASYNC )
                TO socketAddress ;

dropReplica : DROP REPLICA replicaName ;

showReplicas  : SHOW REPLICAS ;

lockPathQuery : ( LOCK | UNLOCK ) DATA DIRECTORY ;

freeMemoryQuery : FREE MEMORY ;

triggerName : symbolicName ;

triggerStatement : .*? ;

emptyVertex : '(' ')' ;

emptyEdge : dash dash rightArrowHead ;

createTrigger : CREATE TRIGGER triggerName ( ON ( emptyVertex | emptyEdge ) ? ( CREATE | UPDATE | DELETE ) ) ?
              ( AFTER | BEFORE ) COMMIT EXECUTE triggerStatement ;

dropTrigger : DROP TRIGGER triggerName ;

showTriggers : SHOW TRIGGERS ;

isolationLevel : SNAPSHOT ISOLATION | READ COMMITTED | READ UNCOMMITTED ;

isolationLevelScope : GLOBAL | SESSION | NEXT ;

isolationLevelQuery : SET isolationLevelScope TRANSACTION ISOLATION LEVEL isolationLevel ;

createSnapshotQuery : CREATE SNAPSHOT ;

streamName : symbolicName ;

symbolicNameWithMinus : symbolicName ( MINUS symbolicName )* ;

symbolicNameWithDotsAndMinus: symbolicNameWithMinus ( DOT symbolicNameWithMinus )* ;

symbolicTopicNames : symbolicNameWithDotsAndMinus ( COMMA symbolicNameWithDotsAndMinus )* ;

topicNames : symbolicTopicNames | literal ;

commonCreateStreamConfig : TRANSFORM transformationName=procedureName
                         | BATCH_INTERVAL batchInterval=literal
                         | BATCH_SIZE batchSize=literal
                         ;

createStream : kafkaCreateStream | pulsarCreateStream ;

configKeyValuePair : literal ':' literal ;

configMap : '{' ( configKeyValuePair ( ',' configKeyValuePair )* )? '}' ;

kafkaCreateStreamConfig : TOPICS topicNames
                        | CONSUMER_GROUP consumerGroup=symbolicNameWithDotsAndMinus
                        | BOOTSTRAP_SERVERS bootstrapServers=literal
                        | CONFIGS configsMap=configMap
                        | CREDENTIALS credentialsMap=configMap
                        | commonCreateStreamConfig
                        ;

kafkaCreateStream : CREATE KAFKA STREAM streamName ( kafkaCreateStreamConfig ) * ;


pulsarCreateStreamConfig : TOPICS topicNames
                         | SERVICE_URL serviceUrl=literal
                         | commonCreateStreamConfig
                         ;

pulsarCreateStream : CREATE PULSAR STREAM streamName ( pulsarCreateStreamConfig ) * ;

dropStream : DROP STREAM streamName ;

startStream : START STREAM streamName ( BATCH_LIMIT batchLimit=literal ) ? ( TIMEOUT timeout=literal ) ? ;

startAllStreams : START ALL STREAMS ;

stopStream : STOP STREAM streamName ;

stopAllStreams : STOP ALL STREAMS ;

showStreams : SHOW STREAMS ;

checkStream : CHECK STREAM streamName ( BATCH_LIMIT batchLimit=literal ) ? ( TIMEOUT timeout=literal ) ? ;

settingName : literal ;

settingValue : literal ;

setSetting : SET DATABASE SETTING settingName TO settingValue ;

showSetting : SHOW DATABASE SETTING settingName ;

showSettings : SHOW DATABASE SETTINGS ;

versionQuery : SHOW VERSION ;<|MERGE_RESOLUTION|>--- conflicted
+++ resolved
@@ -46,11 +46,8 @@
                       | DENY
                       | DROP
                       | DUMP
-<<<<<<< HEAD
+                      | EDGE_TYPES
                       | EDIT
-=======
-                      | EDGE_TYPES
->>>>>>> b9a9c4e2
                       | EXECUTE
                       | FOR
                       | FOREACH
@@ -234,11 +231,11 @@
 
 clearRole : CLEAR ROLE FOR user=userOrRoleName ;
 
-grantPrivilege : GRANT ( ALL PRIVILEGES | privileges=privilegeOrLabelPrivilegeList ) TO userOrRole=userOrRoleName ;
-
-denyPrivilege : DENY ( ALL PRIVILEGES | privileges=privilegeOrLabelPrivilegeList ) TO userOrRole=userOrRoleName ;
-
-revokePrivilege : REVOKE ( ALL PRIVILEGES | privileges=privilegeOrLabelsList ) FROM userOrRole=userOrRoleName ;
+grantPrivilege : GRANT ( ALL PRIVILEGES | privileges=privilegesList ) TO userOrRole=userOrRoleName ;
+
+denyPrivilege : DENY ( ALL PRIVILEGES | privileges=privilegesList ) TO userOrRole=userOrRoleName ;
+
+revokePrivilege : REVOKE ( ALL PRIVILEGES | privileges=revokePrivilegesList ) FROM userOrRole=userOrRoleName ;
 
 privilege : CREATE
           | DELETE
@@ -261,50 +258,29 @@
           | MODULE_READ
           | MODULE_WRITE
           | WEBSOCKET
-<<<<<<< HEAD
-=======
-          | EDGE_TYPES edgeTypes=edgeTypeList
-          | LABELS labels=labelList
->>>>>>> b9a9c4e2
           ;
 
-labelPrivilege : READ
-               | EDIT
-               | CREATE_DELETE
-               ;
-
-<<<<<<< HEAD
-
-privilegeOrLabelPrivileges : privilege
-                           | labelPrivileges=complexPrivilegeList
-                           ;
-
-privilegeOrLabelPrivilegeList : privilegeOrLabelPrivileges ( ',' privilegeOrLabelPrivileges )* ;
-
-complexPrivilegeList : complexPrivilege ( ',' complexPrivilege )* ;
-
-complexPrivilege : labelPrivilege ON LABELS labels=labelList ;
-
-privilegeOrLabels : privilege
-                  | LABELS labels=labelList
-                  ;
-
-privilegeOrLabelsList : privilegeOrLabels ( ',' privilegeOrLabels )* ;
-
-labelList : ASTERISK | listOfLabels ;
-=======
-edgeTypeList : '*' | listOfEdgeTypes ;
-
-listOfEdgeTypes : edgeType ( ',' edgeType )* ;
-
-edgeType : COLON symbolicName ;
-
-labelList : '*' | listOfLabels ;
->>>>>>> b9a9c4e2
-
-listOfLabels : label ( ',' label )* ;
-
-label : COLON symbolicName ;
+granularPrivilege : READ | EDIT | CREATE_DELETE ;
+
+entityType : LABELS | EDGE_TYPES ;
+
+privilegeOrEntityPrivileges : privilege | entityPrivileges=entityPrivilegeList ;
+
+privilegesList : privilegeOrEntityPrivileges ( ',' privilegeOrEntityPrivileges )* ;
+
+entityPrivilegeList : entityPrivilege ( ',' entityPrivilege )* ;
+
+entityPrivilege : granularPrivilege ON entityType entities=entitiesList ;
+
+privilegeOrEntities : privilege | entityType entities=entitiesList ;
+
+revokePrivilegesList : privilegeOrEntities ( ',' privilegeOrEntities )* ;
+
+entitiesList : ASTERISK | listOfEntities ;
+
+listOfEntities : entity ( ',' entity )* ;
+
+entity : COLON symbolicName ;
 
 showPrivileges : SHOW PRIVILEGES FOR userOrRole=userOrRoleName ;
 
