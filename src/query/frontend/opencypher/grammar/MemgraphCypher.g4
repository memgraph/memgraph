/*
 * Copyright 2021 Memgraph Ltd.
 *
 * Use of this software is governed by the Business Source License
 * included in the file licenses/BSL.txt; by using this file, you agree to be bound by the terms of the Business Source
 * License, and you may not use this file except in compliance with the Business Source License.
 *
 * As of the Change Date specified in that file, in accordance with
 * the Business Source License, use of this software will be governed
 * by the Apache License, Version 2.0, included in the file
 * licenses/APL.txt.
 */

/* Memgraph specific part of Cypher grammar with enterprise features. */

parser grammar MemgraphCypher ;

options { tokenVocab=MemgraphCypherLexer; }

import Cypher ;

memgraphCypherKeyword : cypherKeyword
                      | AFTER
                      | ALTER
                      | ASYNC
                      | AUTH
                      | BAD
                      | BATCH_INTERVAL
                      | BATCH_LIMIT
                      | BATCH_SIZE
                      | BEFORE
                      | BOOTSTRAP_SERVERS
                      | CHECK
                      | CLEAR
                      | COMMIT
                      | COMMITTED
                      | CONFIG
                      | CONFIGS
                      | CONSUMER_GROUP
                      | CREATE_DELETE
                      | CREDENTIALS
                      | CSV
                      | DATA
                      | DELIMITER
                      | DATABASE
                      | DENY
                      | DROP
                      | DUMP
                      | EDGE_TYPES
                      | EDIT
                      | EXECUTE
                      | FOR
                      | FOREACH
                      | FREE
                      | FROM
                      | GLOBAL
                      | GRANT
                      | HEADER
                      | IDENTIFIED
                      | ISOLATION
                      | KAFKA
                      | LABELS
                      | LEVEL
                      | LOAD
                      | LOCK
                      | MAIN
                      | MODE
                      | NEXT
                      | NO
                      | PASSWORD
                      | PULSAR
                      | PORT
                      | PRIVILEGES
                      | READ
                      | REGISTER
                      | REPLICA
                      | REPLICAS
                      | REPLICATION
                      | REVOKE
                      | ROLE
                      | ROLES
                      | QUOTE
                      | SESSION
                      | SETTING
                      | SETTINGS
                      | SNAPSHOT
                      | START
                      | STATS
                      | STREAM
                      | STREAMS
                      | SYNC
                      | TIMEOUT
                      | TO
                      | TOPICS
                      | TRANSACTION
                      | TRANSFORM
                      | TRIGGER
                      | TRIGGERS
                      | UNCOMMITTED
                      | UNLOCK
                      | UPDATE
                      | USER
                      | USERS
                      | VERSION
                      ;

symbolicName : UnescapedSymbolicName
             | EscapedSymbolicName
             | memgraphCypherKeyword
             ;

query : cypherQuery
      | indexQuery
      | explainQuery
      | profileQuery
      | infoQuery
      | constraintQuery
      | authQuery
      | dumpQuery
      | replicationQuery
      | lockPathQuery
      | freeMemoryQuery
      | triggerQuery
      | isolationLevelQuery
      | createSnapshotQuery
      | streamQuery
      | settingQuery
      | versionQuery
      ;

authQuery : createRole
          | dropRole
          | showRoles
          | createUser
          | setPassword
          | dropUser
          | showUsers
          | setRole
          | clearRole
          | grantPrivilege
          | denyPrivilege
          | revokePrivilege
          | showPrivileges
          | showRoleForUser
          | showUsersForRole
          ;

replicationQuery : setReplicationRole
                 | showReplicationRole
                 | registerReplica
                 | dropReplica
                 | showReplicas
                 ;

triggerQuery : createTrigger
             | dropTrigger
             | showTriggers
             ;

clause : cypherMatch
       | unwind
       | merge
       | create
       | set
       | cypherDelete
       | remove
       | with
       | cypherReturn
       | callProcedure
       | loadCsv
       | foreach
       ;

updateClause : set
             | remove
             | create
             | merge
             | cypherDelete
             | foreach
             ;

foreach :  FOREACH '(' variable IN expression '|' updateClause+  ')' ;

streamQuery : checkStream
            | createStream
            | dropStream
            | startStream
            | startAllStreams
            | stopStream
            | stopAllStreams
            | showStreams
            ;

settingQuery : setSetting
             | showSetting
             | showSettings
             ;

loadCsv : LOAD CSV FROM csvFile ( WITH | NO ) HEADER
         ( IGNORE BAD ) ?
         ( DELIMITER delimiter ) ?
         ( QUOTE quote ) ?
         AS rowVar ;

csvFile : literal ;

delimiter : literal ;

quote : literal ;

rowVar : variable ;

userOrRoleName : symbolicName ;

createRole : CREATE ROLE role=userOrRoleName ;

dropRole   : DROP ROLE role=userOrRoleName ;

showRoles  : SHOW ROLES ;

createUser : CREATE USER user=userOrRoleName
             ( IDENTIFIED BY password=literal )? ;

setPassword : SET PASSWORD FOR user=userOrRoleName TO password=literal;

dropUser : DROP USER user=userOrRoleName ;

showUsers : SHOW USERS ;

setRole : SET ROLE FOR user=userOrRoleName TO role=userOrRoleName;

clearRole : CLEAR ROLE FOR user=userOrRoleName ;

grantPrivilege : GRANT ( ALL PRIVILEGES | privileges=privilegesList ) TO userOrRole=userOrRoleName ;

denyPrivilege : DENY ( ALL PRIVILEGES | privileges=privilegesList ) TO userOrRole=userOrRoleName ;

revokePrivilege : REVOKE ( ALL PRIVILEGES | privileges=revokePrivilegesList ) FROM userOrRole=userOrRoleName ;

privilege : CREATE
          | DELETE
          | MATCH
          | MERGE
          | SET
          | REMOVE
          | INDEX
          | STATS
          | AUTH
          | CONSTRAINT
          | DUMP
          | REPLICATION
          | READ_FILE
          | FREE_MEMORY
          | TRIGGER
          | CONFIG
          | DURABILITY
          | STREAM
          | MODULE_READ
          | MODULE_WRITE
          | WEBSOCKET
          ;

<<<<<<< HEAD
granularPrivilege : READ | EDIT | CREATE_DELETE ;
=======
granularPrivilege : READ | UPDATE | CREATE_DELETE ;
>>>>>>> 05f120b7

entityType : LABELS | EDGE_TYPES ;

privilegeOrEntityPrivileges : privilege | entityPrivileges=entityPrivilegeList ;

privilegesList : privilegeOrEntityPrivileges ( ',' privilegeOrEntityPrivileges )* ;

entityPrivilegeList : entityPrivilege ( ',' entityPrivilege )* ;

entityPrivilege : granularPrivilege ON entityType entities=entitiesList ;

privilegeOrEntities : privilege | entityType entities=entitiesList ;

revokePrivilegesList : privilegeOrEntities ( ',' privilegeOrEntities )* ;

entitiesList : ASTERISK | listOfEntities ;

listOfEntities : entity ( ',' entity )* ;

entity : COLON symbolicName ;

showPrivileges : SHOW PRIVILEGES FOR userOrRole=userOrRoleName ;

showRoleForUser : SHOW ROLE FOR user=userOrRoleName ;

showUsersForRole : SHOW USERS FOR role=userOrRoleName ;

dumpQuery: DUMP DATABASE ;

setReplicationRole  : SET REPLICATION ROLE TO ( MAIN | REPLICA )
                      ( WITH PORT port=literal ) ? ;

showReplicationRole : SHOW REPLICATION ROLE ;

replicaName : symbolicName ;

socketAddress : literal ;

registerReplica : REGISTER REPLICA replicaName ( SYNC | ASYNC )
                TO socketAddress ;

dropReplica : DROP REPLICA replicaName ;

showReplicas  : SHOW REPLICAS ;

lockPathQuery : ( LOCK | UNLOCK ) DATA DIRECTORY ;

freeMemoryQuery : FREE MEMORY ;

triggerName : symbolicName ;

triggerStatement : .*? ;

emptyVertex : '(' ')' ;

emptyEdge : dash dash rightArrowHead ;

createTrigger : CREATE TRIGGER triggerName ( ON ( emptyVertex | emptyEdge ) ? ( CREATE | UPDATE | DELETE ) ) ?
              ( AFTER | BEFORE ) COMMIT EXECUTE triggerStatement ;

dropTrigger : DROP TRIGGER triggerName ;

showTriggers : SHOW TRIGGERS ;

isolationLevel : SNAPSHOT ISOLATION | READ COMMITTED | READ UNCOMMITTED ;

isolationLevelScope : GLOBAL | SESSION | NEXT ;

isolationLevelQuery : SET isolationLevelScope TRANSACTION ISOLATION LEVEL isolationLevel ;

createSnapshotQuery : CREATE SNAPSHOT ;

streamName : symbolicName ;

symbolicNameWithMinus : symbolicName ( MINUS symbolicName )* ;

symbolicNameWithDotsAndMinus: symbolicNameWithMinus ( DOT symbolicNameWithMinus )* ;

symbolicTopicNames : symbolicNameWithDotsAndMinus ( COMMA symbolicNameWithDotsAndMinus )* ;

topicNames : symbolicTopicNames | literal ;

commonCreateStreamConfig : TRANSFORM transformationName=procedureName
                         | BATCH_INTERVAL batchInterval=literal
                         | BATCH_SIZE batchSize=literal
                         ;

createStream : kafkaCreateStream | pulsarCreateStream ;

configKeyValuePair : literal ':' literal ;

configMap : '{' ( configKeyValuePair ( ',' configKeyValuePair )* )? '}' ;

kafkaCreateStreamConfig : TOPICS topicNames
                        | CONSUMER_GROUP consumerGroup=symbolicNameWithDotsAndMinus
                        | BOOTSTRAP_SERVERS bootstrapServers=literal
                        | CONFIGS configsMap=configMap
                        | CREDENTIALS credentialsMap=configMap
                        | commonCreateStreamConfig
                        ;

kafkaCreateStream : CREATE KAFKA STREAM streamName ( kafkaCreateStreamConfig ) * ;


pulsarCreateStreamConfig : TOPICS topicNames
                         | SERVICE_URL serviceUrl=literal
                         | commonCreateStreamConfig
                         ;

pulsarCreateStream : CREATE PULSAR STREAM streamName ( pulsarCreateStreamConfig ) * ;

dropStream : DROP STREAM streamName ;

startStream : START STREAM streamName ( BATCH_LIMIT batchLimit=literal ) ? ( TIMEOUT timeout=literal ) ? ;

startAllStreams : START ALL STREAMS ;

stopStream : STOP STREAM streamName ;

stopAllStreams : STOP ALL STREAMS ;

showStreams : SHOW STREAMS ;

checkStream : CHECK STREAM streamName ( BATCH_LIMIT batchLimit=literal ) ? ( TIMEOUT timeout=literal ) ? ;

settingName : literal ;

settingValue : literal ;

setSetting : SET DATABASE SETTING settingName TO settingValue ;

showSetting : SHOW DATABASE SETTING settingName ;

showSettings : SHOW DATABASE SETTINGS ;

versionQuery : SHOW VERSION ;<|MERGE_RESOLUTION|>--- conflicted
+++ resolved
@@ -260,11 +260,7 @@
           | WEBSOCKET
           ;
 
-<<<<<<< HEAD
-granularPrivilege : READ | EDIT | CREATE_DELETE ;
-=======
 granularPrivilege : READ | UPDATE | CREATE_DELETE ;
->>>>>>> 05f120b7
 
 entityType : LABELS | EDGE_TYPES ;
 
