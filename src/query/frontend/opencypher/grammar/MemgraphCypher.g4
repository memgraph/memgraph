--- conflicted
+++ resolved
@@ -102,11 +102,8 @@
                       | NO
                       | NODE_LABELS
                       | NOTHING
-<<<<<<< HEAD
                       | OF
                       | ON_DISK_TRANSACTIONAL
-=======
->>>>>>> d7bee920
                       | NULLIF
                       | ON_DISK_TRANSACTIONAL
                       | PASSWORD
@@ -126,12 +123,9 @@
                       | REVOKE
                       | ROLE
                       | ROLES
-<<<<<<< HEAD
                       | ROWS
                       | QUOTE
-=======
                       | SCHEMA
->>>>>>> d7bee920
                       | SERVER
                       | SERVICE_URL
                       | SESSION
