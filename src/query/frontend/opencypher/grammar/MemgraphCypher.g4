/*
 * Copyright 2021 Memgraph Ltd.
 *
 * Use of this software is governed by the Business Source License
 * included in the file licenses/BSL.txt; by using this file, you agree to be bound by the terms of the Business Source
 * License, and you may not use this file except in compliance with the Business Source License.
 *
 * As of the Change Date specified in that file, in accordance with
 * the Business Source License, use of this software will be governed
 * by the Apache License, Version 2.0, included in the file
 * licenses/APL.txt.
 */

/* Memgraph specific part of Cypher grammar with enterprise features. */

parser grammar MemgraphCypher ;

options { tokenVocab=MemgraphCypherLexer; }

import Cypher ;

memgraphCypherKeyword : cypherKeyword
                      | ADD
                      | ACTIVE
                      | AFTER
                      | ALTER
                      | ANALYZE
                      | ASYNC
                      | AUTH
                      | BAD
                      | BATCH_INTERVAL
                      | BATCH_LIMIT
                      | BATCH_SIZE
                      | BEFORE
                      | BOOTSTRAP_SERVERS
                      | BUILD
                      | CHECK
                      | CLEAR
                      | COMMIT
                      | COMMITTED
                      | CONFIG
                      | CONFIGS
                      | CONSUMER_GROUP
                      | CREATE_DELETE
                      | CREDENTIALS
                      | CSV
                      | DATA
                      | DELIMITER
                      | DATABASE
                      | DENY
                      | DROP
                      | DO
                      | DUMP
                      | EDGE
                      | EDGE_TYPES
                      | EXECUTE
                      | FAILOVER
                      | FOR
                      | FOREACH
                      | FREE
                      | FROM
                      | GLOBAL
                      | GRAPH
                      | GRANT
                      | HEADER
                      | IDENTIFIED
                      | INSTANCE
                      | INSTANCES
                      | NODE_LABELS
                      | NULLIF
                      | IMPORT
                      | INACTIVE
                      | IN_MEMORY_ANALYTICAL
                      | IN_MEMORY_TRANSACTIONAL
                      | ISOLATION
                      | KAFKA
                      | LABELS
                      | LEVEL
                      | LOAD
                      | LOCK
                      | MAIN
                      | MODE
                      | NEXT
                      | NO
                      | NOTHING
                      | PASSWORD
                      | PULSAR
                      | PORT
                      | PRIVILEGES
                      | READ
                      | REGISTER
                      | REPLICA
                      | REPLICAS
                      | REPLICATION
                      | REVOKE
                      | ROLE
                      | ROLES
                      | QUOTE
                      | SESSION
                      | SETTING
                      | SETTINGS
                      | SNAPSHOT
                      | START
                      | STATS
                      | STATUS
                      | STORAGE
                      | STREAM
                      | STREAMS
                      | SYNC
                      | TIMEOUT
                      | TO
                      | TOPICS
                      | TRANSACTION
                      | TRANSFORM
                      | TRIGGER
                      | TRIGGERS
                      | UNCOMMITTED
                      | UNLOCK
                      | UPDATE
                      | USE
                      | USER
                      | USERS
                      | USING
                      | VERSION
                      | TERMINATE
                      | TRANSACTIONS
                      ;

symbolicName : UnescapedSymbolicName
             | EscapedSymbolicName
             | memgraphCypherKeyword
             ;

query : cypherQuery
      | indexQuery
<<<<<<< HEAD
      | textIndexQuery
=======
      | edgeIndexQuery
>>>>>>> 8bc8e867
      | explainQuery
      | profileQuery
      | databaseInfoQuery
      | systemInfoQuery
      | constraintQuery
      | authQuery
      | dumpQuery
      | analyzeGraphQuery
      | replicationQuery
      | lockPathQuery
      | freeMemoryQuery
      | triggerQuery
      | isolationLevelQuery
      | storageModeQuery
      | createSnapshotQuery
      | streamQuery
      | settingQuery
      | versionQuery
      | showConfigQuery
      | transactionQueueQuery
      | multiDatabaseQuery
      | showDatabases
      | edgeImportModeQuery
      | coordinatorQuery
      ;

cypherQuery : ( indexHints )? singleQuery ( cypherUnion )* ( queryMemoryLimit )? ;

authQuery : createRole
          | dropRole
          | showRoles
          | createUser
          | setPassword
          | dropUser
          | showUsers
          | setRole
          | clearRole
          | grantPrivilege
          | denyPrivilege
          | revokePrivilege
          | showPrivileges
          | showRoleForUser
          | showUsersForRole
          | grantDatabaseToUserOrRole
          | denyDatabaseFromUserOrRole
          | revokeDatabaseFromUserOrRole
          | showDatabasePrivileges
          | setMainDatabase
          ;

replicationQuery : setReplicationRole
                 | showReplicationRole
                 | registerReplica
                 | dropReplica
                 | showReplicas
                 ;

coordinatorQuery : registerInstanceOnCoordinator
                 | unregisterInstanceOnCoordinator
                 | setInstanceToMain
                 | showInstances
                 | addCoordinatorInstance
                 ;

triggerQuery : createTrigger
             | dropTrigger
             | showTriggers
             ;

clause : cypherMatch
       | unwind
       | merge
       | create
       | set
       | cypherDelete
       | remove
       | with
       | cypherReturn
       | callProcedure
       | loadCsv
       | foreach
       | callSubquery
       ;

updateClause : set
             | remove
             | create
             | merge
             | cypherDelete
             | foreach
             ;

foreach :  FOREACH '(' variable IN expression '|' updateClause+  ')' ;

indexHints: USING INDEX indexHint ( ',' indexHint )* ;

indexHint: ':' labelName ( '(' propertyKeyName ')' )? ;

callSubquery : CALL '{' cypherQuery '}' ;

streamQuery : checkStream
            | createStream
            | dropStream
            | startStream
            | startAllStreams
            | stopStream
            | stopAllStreams
            | showStreams
            ;

databaseName : symbolicName ;

wildcardName : ASTERISK | symbolicName ;

settingQuery : setSetting
             | showSetting
             | showSettings
             ;

transactionQueueQuery : showTransactions
                      | terminateTransactions
                      ;

showTransactions : SHOW TRANSACTIONS ;

terminateTransactions : TERMINATE TRANSACTIONS transactionIdList;

loadCsv : LOAD CSV FROM csvFile ( WITH | NO ) HEADER
         ( IGNORE BAD ) ?
         ( DELIMITER delimiter ) ?
         ( QUOTE quote ) ?
         ( NULLIF nullif ) ?
         AS rowVar ;

csvFile : literal | parameter ;

delimiter : literal ;

quote : literal ;

nullif : literal ;

rowVar : variable ;

userOrRoleName : symbolicName ;

createRole : CREATE ROLE role=userOrRoleName ;

dropRole : DROP ROLE role=userOrRoleName ;

showRoles : SHOW ROLES ;

createUser : CREATE USER user=userOrRoleName
             ( IDENTIFIED BY password=literal )? ;

setPassword : SET PASSWORD FOR user=userOrRoleName TO password=literal;

dropUser : DROP USER user=userOrRoleName ;

showUsers : SHOW USERS ;

setRole : SET ROLE FOR user=userOrRoleName TO role=userOrRoleName;

clearRole : CLEAR ROLE FOR user=userOrRoleName ;

grantPrivilege : GRANT ( ALL PRIVILEGES | privileges=grantPrivilegesList ) TO userOrRole=userOrRoleName ;

denyPrivilege : DENY ( ALL PRIVILEGES | privileges=privilegesList ) TO userOrRole=userOrRoleName ;

revokePrivilege : REVOKE ( ALL PRIVILEGES | privileges=revokePrivilegesList ) FROM userOrRole=userOrRoleName ;

grantDatabaseToUserOrRole : GRANT DATABASE db=wildcardName TO userOrRole=userOrRoleName ;

denyDatabaseFromUserOrRole : DENY DATABASE db=wildcardName FROM userOrRole=userOrRoleName ;

revokeDatabaseFromUserOrRole : REVOKE DATABASE db=wildcardName FROM userOrRole=userOrRoleName ;

showDatabasePrivileges : SHOW DATABASE PRIVILEGES FOR userOrRole=userOrRoleName ;

setMainDatabase : SET MAIN DATABASE db=symbolicName FOR userOrRole=userOrRoleName ;

privilege : CREATE
          | DELETE
          | MATCH
          | MERGE
          | SET
          | REMOVE
          | INDEX
          | STATS
          | AUTH
          | CONSTRAINT
          | DUMP
          | REPLICATION
          | READ_FILE
          | FREE_MEMORY
          | TRIGGER
          | CONFIG
          | DURABILITY
          | STREAM
          | MODULE_READ
          | MODULE_WRITE
          | WEBSOCKET
          | TRANSACTION_MANAGEMENT
          | STORAGE_MODE
          | MULTI_DATABASE_EDIT
          | MULTI_DATABASE_USE
          | COORDINATOR
          ;

granularPrivilege : NOTHING | READ | UPDATE | CREATE_DELETE ;

entityType : LABELS | EDGE_TYPES ;

privilegeOrEntityPrivileges : privilege | entityPrivileges=entityPrivilegeList ;

grantPrivilegesList : privilegeOrEntityPrivileges ( ',' privilegeOrEntityPrivileges )* ;

entityPrivilegeList : entityPrivilege ( ',' entityPrivilege )* ;

entityPrivilege : granularPrivilege ON entityType entities=entitiesList ;

privilegeOrEntities : privilege | entityType entities=entitiesList ;

revokePrivilegesList : privilegeOrEntities ( ',' privilegeOrEntities )* ;

privilegesList : privilege ( ',' privilege )* ;

entitiesList : ASTERISK | listOfColonSymbolicNames ;

listOfColonSymbolicNames : colonSymbolicName ( ',' colonSymbolicName )* ;

colonSymbolicName : COLON symbolicName ;

showPrivileges : SHOW PRIVILEGES FOR userOrRole=userOrRoleName ;

showRoleForUser : SHOW ROLE FOR user=userOrRoleName ;

showUsersForRole : SHOW USERS FOR role=userOrRoleName ;

dumpQuery : DUMP DATABASE ;

analyzeGraphQuery : ANALYZE GRAPH ( ON LABELS ( listOfColonSymbolicNames | ASTERISK ) ) ? ( DELETE STATISTICS ) ? ;

setReplicationRole : SET REPLICATION ROLE TO ( MAIN | REPLICA )
                      ( WITH PORT port=literal ) ? ;

showReplicationRole : SHOW REPLICATION ROLE ;

showInstances : SHOW INSTANCES ;

instanceName : symbolicName ;

socketAddress : literal ;

registerReplica : REGISTER REPLICA instanceName ( SYNC | ASYNC )
                TO socketAddress ;

configKeyValuePair : literal ':' literal ;

configMap : '{' ( configKeyValuePair ( ',' configKeyValuePair )* )? '}' ;

registerInstanceOnCoordinator : REGISTER INSTANCE instanceName ( AS ASYNC ) ? WITH CONFIG configsMap=configMap ;

unregisterInstanceOnCoordinator : UNREGISTER INSTANCE instanceName ;

setInstanceToMain : SET INSTANCE instanceName TO MAIN ;

coordinatorServerId : literal ;

addCoordinatorInstance : ADD COORDINATOR coordinatorServerId WITH CONFIG configsMap=configMap ;

dropReplica : DROP REPLICA instanceName ;

showReplicas : SHOW REPLICAS ;

lockPathQuery : ( LOCK | UNLOCK ) DATA DIRECTORY | DATA DIRECTORY LOCK STATUS;

freeMemoryQuery : FREE MEMORY ;

triggerName : symbolicName ;

triggerStatement : .*? ;

emptyVertex : '(' ')' ;

emptyEdge : dash dash rightArrowHead ;

createTrigger : CREATE TRIGGER triggerName ( ON ( emptyVertex | emptyEdge ) ? ( CREATE | UPDATE | DELETE ) ) ?
              ( AFTER | BEFORE ) COMMIT EXECUTE triggerStatement ;

dropTrigger : DROP TRIGGER triggerName ;

showTriggers : SHOW TRIGGERS ;

isolationLevel : SNAPSHOT ISOLATION | READ COMMITTED | READ UNCOMMITTED ;

isolationLevelScope : GLOBAL | SESSION | NEXT ;

isolationLevelQuery : SET isolationLevelScope TRANSACTION ISOLATION LEVEL isolationLevel ;

storageMode : IN_MEMORY_ANALYTICAL | IN_MEMORY_TRANSACTIONAL | ON_DISK_TRANSACTIONAL ;

storageModeQuery : STORAGE MODE storageMode ;

createSnapshotQuery : CREATE SNAPSHOT ;

streamName : symbolicName ;

symbolicNameWithMinus : symbolicName ( MINUS symbolicName )* ;

symbolicNameWithDotsAndMinus : symbolicNameWithMinus ( DOT symbolicNameWithMinus )* ;

symbolicTopicNames : symbolicNameWithDotsAndMinus ( COMMA symbolicNameWithDotsAndMinus )* ;

topicNames : symbolicTopicNames | literal ;

commonCreateStreamConfig : TRANSFORM transformationName=procedureName
                         | BATCH_INTERVAL batchInterval=literal
                         | BATCH_SIZE batchSize=literal
                         ;

createStream : kafkaCreateStream | pulsarCreateStream ;

kafkaCreateStreamConfig : TOPICS topicNames
                        | CONSUMER_GROUP consumerGroup=symbolicNameWithDotsAndMinus
                        | BOOTSTRAP_SERVERS bootstrapServers=literal
                        | CONFIGS configsMap=configMap
                        | CREDENTIALS credentialsMap=configMap
                        | commonCreateStreamConfig
                        ;

kafkaCreateStream : CREATE KAFKA STREAM streamName ( kafkaCreateStreamConfig ) * ;


pulsarCreateStreamConfig : TOPICS topicNames
                         | SERVICE_URL serviceUrl=literal
                         | commonCreateStreamConfig
                         ;

pulsarCreateStream : CREATE PULSAR STREAM streamName ( pulsarCreateStreamConfig ) * ;

dropStream : DROP STREAM streamName ;

startStream : START STREAM streamName ( BATCH_LIMIT batchLimit=literal ) ? ( TIMEOUT timeout=literal ) ? ;

startAllStreams : START ALL STREAMS ;

stopStream : STOP STREAM streamName ;

stopAllStreams : STOP ALL STREAMS ;

showStreams : SHOW STREAMS ;

checkStream : CHECK STREAM streamName ( BATCH_LIMIT batchLimit=literal ) ? ( TIMEOUT timeout=literal ) ? ;

settingName : literal ;

settingValue : literal ;

setSetting : SET DATABASE SETTING settingName TO settingValue ;

showSetting : SHOW DATABASE SETTING settingName ;

showSettings : SHOW DATABASE SETTINGS ;

showConfigQuery : SHOW CONFIG ;

versionQuery : SHOW VERSION ;

transactionIdList : transactionId ( ',' transactionId )* ;

transactionId : literal ;

multiDatabaseQuery : createDatabase
                   | useDatabase
                   | dropDatabase
                   | showDatabase
                   ;

createDatabase : CREATE DATABASE databaseName ;

useDatabase : USE DATABASE databaseName ;

dropDatabase : DROP DATABASE databaseName ;

showDatabase : SHOW DATABASE ;

showDatabases : SHOW DATABASES ;

edgeImportModeQuery : EDGE IMPORT MODE ( ACTIVE | INACTIVE ) ;

createEdgeIndex : CREATE EDGE INDEX ON ':' labelName ;

dropEdgeIndex : DROP EDGE INDEX ON ':' labelName ;

edgeIndexQuery : createEdgeIndex | dropEdgeIndex ;<|MERGE_RESOLUTION|>--- conflicted
+++ resolved
@@ -133,11 +133,8 @@
 
 query : cypherQuery
       | indexQuery
-<<<<<<< HEAD
+      | edgeIndexQuery
       | textIndexQuery
-=======
-      | edgeIndexQuery
->>>>>>> 8bc8e867
       | explainQuery
       | profileQuery
       | databaseInfoQuery
