// Copyright 2022 Memgraph Ltd.
//
// Use of this software is governed by the Business Source License
// included in the file licenses/BSL.txt; by using this file, you agree to be bound by the terms of the Business Source
// License, and you may not use this file except in compliance with the Business Source License.
//
// As of the Change Date specified in that file, in accordance with
// the Business Source License, use of this software will be governed
// by the Apache License, Version 2.0, included in the file
// licenses/APL.txt.

#include "query/frontend/ast/cypher_main_visitor.hpp"

#include <algorithm>
#include <climits>
#include <codecvt>
#include <cstring>
#include <iterator>
#include <limits>
#include <string>
#include <tuple>
#include <type_traits>
#include <unordered_map>
#include <utility>
#include <variant>
#include <vector>

#include <boost/preprocessor/cat.hpp>

#include "query/exceptions.hpp"
#include "query/frontend/ast/ast.hpp"
#include "query/frontend/ast/ast_visitor.hpp"
#include "query/frontend/parsing.hpp"
#include "query/interpret/awesome_memgraph_functions.hpp"
#include "query/procedure/module.hpp"
#include "query/stream/common.hpp"
#include "utils/exceptions.hpp"
#include "utils/logging.hpp"
#include "utils/string.hpp"
#include "utils/typeinfo.hpp"

namespace memgraph::query::frontend {

const std::string CypherMainVisitor::kAnonPrefix = "anon";

namespace {
template <typename TVisitor>
std::optional<std::pair<memgraph::query::Expression *, size_t>> VisitMemoryLimit(
    MemgraphCypher::MemoryLimitContext *memory_limit_ctx, TVisitor *visitor) {
  MG_ASSERT(memory_limit_ctx);
  if (memory_limit_ctx->UNLIMITED()) {
    return std::nullopt;
  }

  auto *memory_limit = std::any_cast<Expression *>(memory_limit_ctx->literal()->accept(visitor));
  size_t memory_scale = 1024U;
  if (memory_limit_ctx->MB()) {
    memory_scale = 1024U * 1024U;
  } else {
    MG_ASSERT(memory_limit_ctx->KB());
    memory_scale = 1024U;
  }

  return std::make_pair(memory_limit, memory_scale);
}

std::string JoinTokens(const auto &tokens, const auto &string_projection, const auto &separator) {
  std::vector<std::string> tokens_string;
  tokens_string.reserve(tokens.size());
  for (auto *token : tokens) {
    tokens_string.emplace_back(string_projection(token));
  }
  return utils::Join(tokens_string, separator);
}

std::string JoinSymbolicNames(antlr4::tree::ParseTreeVisitor *visitor,
                              const std::vector<MemgraphCypher::SymbolicNameContext *> symbolicNames,
                              const std::string &separator = ".") {
  return JoinTokens(
      symbolicNames, [&](auto *token) { return std::any_cast<std::string>(token->accept(visitor)); }, separator);
}

std::string JoinSymbolicNamesWithDotsAndMinus(antlr4::tree::ParseTreeVisitor &visitor,
                                              MemgraphCypher::SymbolicNameWithDotsAndMinusContext &ctx) {
  return JoinTokens(
      ctx.symbolicNameWithMinus(), [&](auto *token) { return JoinSymbolicNames(&visitor, token->symbolicName(), "-"); },
      ".");
}
}  // namespace

antlrcpp::Any CypherMainVisitor::visitExplainQuery(MemgraphCypher::ExplainQueryContext *ctx) {
  MG_ASSERT(ctx->children.size() == 2, "ExplainQuery should have exactly two children!");
  auto *cypher_query = std::any_cast<CypherQuery *>(ctx->children[1]->accept(this));
  auto *explain_query = storage_->Create<ExplainQuery>();
  explain_query->cypher_query_ = cypher_query;
  query_ = explain_query;
  return explain_query;
}

antlrcpp::Any CypherMainVisitor::visitProfileQuery(MemgraphCypher::ProfileQueryContext *ctx) {
  MG_ASSERT(ctx->children.size() == 2, "ProfileQuery should have exactly two children!");
  auto *cypher_query = std::any_cast<CypherQuery *>(ctx->children[1]->accept(this));
  auto *profile_query = storage_->Create<ProfileQuery>();
  profile_query->cypher_query_ = cypher_query;
  query_ = profile_query;
  return profile_query;
}

antlrcpp::Any CypherMainVisitor::visitInfoQuery(MemgraphCypher::InfoQueryContext *ctx) {
  MG_ASSERT(ctx->children.size() == 2, "InfoQuery should have exactly two children!");
  auto *info_query = storage_->Create<InfoQuery>();
  query_ = info_query;
  if (ctx->storageInfo()) {
    info_query->info_type_ = InfoQuery::InfoType::STORAGE;
    return info_query;
  } else if (ctx->indexInfo()) {
    info_query->info_type_ = InfoQuery::InfoType::INDEX;
    return info_query;
  } else if (ctx->constraintInfo()) {
    info_query->info_type_ = InfoQuery::InfoType::CONSTRAINT;
    return info_query;
  } else {
    throw utils::NotYetImplemented("Info query: '{}'", ctx->getText());
  }
}

antlrcpp::Any CypherMainVisitor::visitConstraintQuery(MemgraphCypher::ConstraintQueryContext *ctx) {
  auto *constraint_query = storage_->Create<ConstraintQuery>();
  MG_ASSERT(ctx->CREATE() || ctx->DROP());
  if (ctx->CREATE()) {
    constraint_query->action_type_ = ConstraintQuery::ActionType::CREATE;
  } else if (ctx->DROP()) {
    constraint_query->action_type_ = ConstraintQuery::ActionType::DROP;
  }
  constraint_query->constraint_ = std::any_cast<Constraint>(ctx->constraint()->accept(this));
  query_ = constraint_query;
  return query_;
}

antlrcpp::Any CypherMainVisitor::visitConstraint(MemgraphCypher::ConstraintContext *ctx) {
  Constraint constraint;
  MG_ASSERT(ctx->EXISTS() || ctx->UNIQUE() || (ctx->NODE() && ctx->KEY()));
  if (ctx->EXISTS()) {
    constraint.type = Constraint::Type::EXISTS;
  } else if (ctx->UNIQUE()) {
    constraint.type = Constraint::Type::UNIQUE;
  } else if (ctx->NODE() && ctx->KEY()) {
    constraint.type = Constraint::Type::NODE_KEY;
  }
  constraint.label = AddLabel(std::any_cast<std::string>(ctx->labelName()->accept(this)));
  auto node_name = std::any_cast<std::string>(ctx->nodeName->symbolicName()->accept(this));
  for (const auto &var_ctx : ctx->constraintPropertyList()->variable()) {
    auto var_name = std::any_cast<std::string>(var_ctx->symbolicName()->accept(this));
    if (var_name != node_name) {
      throw SemanticException("All constraint variable should reference node '{}'", node_name);
    }
  }
  for (const auto &prop_lookup : ctx->constraintPropertyList()->propertyLookup()) {
    constraint.properties.push_back(std::any_cast<PropertyIx>(prop_lookup->propertyKeyName()->accept(this)));
  }

  return constraint;
}

antlrcpp::Any CypherMainVisitor::visitCypherQuery(MemgraphCypher::CypherQueryContext *ctx) {
  auto *cypher_query = storage_->Create<CypherQuery>();
  MG_ASSERT(ctx->singleQuery(), "Expected single query.");
  cypher_query->single_query_ = std::any_cast<SingleQuery *>(ctx->singleQuery()->accept(this));

  // Check that union and union all dont mix
  bool has_union = false;
  bool has_union_all = false;
  for (auto *child : ctx->cypherUnion()) {
    if (child->ALL()) {
      has_union_all = true;
    } else {
      has_union = true;
    }
    if (has_union && has_union_all) {
      throw SemanticException("Invalid combination of UNION and UNION ALL.");
    }
    cypher_query->cypher_unions_.push_back(std::any_cast<CypherUnion *>(child->accept(this)));
  }

  if (auto *memory_limit_ctx = ctx->queryMemoryLimit()) {
    const auto memory_limit_info = VisitMemoryLimit(memory_limit_ctx->memoryLimit(), this);
    if (memory_limit_info) {
      cypher_query->memory_limit_ = memory_limit_info->first;
      cypher_query->memory_scale_ = memory_limit_info->second;
    }
  }

  query_ = cypher_query;
  return cypher_query;
}

antlrcpp::Any CypherMainVisitor::visitIndexQuery(MemgraphCypher::IndexQueryContext *ctx) {
  MG_ASSERT(ctx->children.size() == 1, "IndexQuery should have exactly one child!");
  auto *index_query = std::any_cast<IndexQuery *>(ctx->children[0]->accept(this));
  query_ = index_query;
  return index_query;
}

antlrcpp::Any CypherMainVisitor::visitCreateIndex(MemgraphCypher::CreateIndexContext *ctx) {
  auto *index_query = storage_->Create<IndexQuery>();
  index_query->action_ = IndexQuery::Action::CREATE;
  index_query->label_ = AddLabel(std::any_cast<std::string>(ctx->labelName()->accept(this)));
  if (ctx->propertyKeyName()) {
    auto name_key = std::any_cast<PropertyIx>(ctx->propertyKeyName()->accept(this));
    index_query->properties_ = {name_key};
  }
  return index_query;
}

antlrcpp::Any CypherMainVisitor::visitDropIndex(MemgraphCypher::DropIndexContext *ctx) {
  auto *index_query = storage_->Create<IndexQuery>();
  index_query->action_ = IndexQuery::Action::DROP;
  if (ctx->propertyKeyName()) {
    auto key = std::any_cast<PropertyIx>(ctx->propertyKeyName()->accept(this));
    index_query->properties_ = {key};
  }
  index_query->label_ = AddLabel(std::any_cast<std::string>(ctx->labelName()->accept(this)));
  return index_query;
}

antlrcpp::Any CypherMainVisitor::visitAuthQuery(MemgraphCypher::AuthQueryContext *ctx) {
  MG_ASSERT(ctx->children.size() == 1, "AuthQuery should have exactly one child!");
  auto *auth_query = std::any_cast<AuthQuery *>(ctx->children[0]->accept(this));
  query_ = auth_query;
  return auth_query;
}

antlrcpp::Any CypherMainVisitor::visitDumpQuery(MemgraphCypher::DumpQueryContext *ctx) {
  auto *dump_query = storage_->Create<DumpQuery>();
  query_ = dump_query;
  return dump_query;
}

antlrcpp::Any CypherMainVisitor::visitReplicationQuery(MemgraphCypher::ReplicationQueryContext *ctx) {
  MG_ASSERT(ctx->children.size() == 1, "ReplicationQuery should have exactly one child!");
  auto *replication_query = std::any_cast<ReplicationQuery *>(ctx->children[0]->accept(this));
  query_ = replication_query;
  return replication_query;
}

antlrcpp::Any CypherMainVisitor::visitSetReplicationRole(MemgraphCypher::SetReplicationRoleContext *ctx) {
  auto *replication_query = storage_->Create<ReplicationQuery>();
  replication_query->action_ = ReplicationQuery::Action::SET_REPLICATION_ROLE;
  if (ctx->MAIN()) {
    if (ctx->WITH() || ctx->PORT()) {
      throw SemanticException("Main can't set a port!");
    }
    replication_query->role_ = ReplicationQuery::ReplicationRole::MAIN;
  } else if (ctx->REPLICA()) {
    replication_query->role_ = ReplicationQuery::ReplicationRole::REPLICA;
    if (ctx->WITH() && ctx->PORT()) {
      if (ctx->port->numberLiteral() && ctx->port->numberLiteral()->integerLiteral()) {
        replication_query->port_ = std::any_cast<Expression *>(ctx->port->accept(this));
      } else {
        throw SyntaxException("Port must be an integer literal!");
      }
    }
  }
  return replication_query;
}
antlrcpp::Any CypherMainVisitor::visitShowReplicationRole(MemgraphCypher::ShowReplicationRoleContext *ctx) {
  auto *replication_query = storage_->Create<ReplicationQuery>();
  replication_query->action_ = ReplicationQuery::Action::SHOW_REPLICATION_ROLE;
  return replication_query;
}

antlrcpp::Any CypherMainVisitor::visitRegisterReplica(MemgraphCypher::RegisterReplicaContext *ctx) {
  auto *replication_query = storage_->Create<ReplicationQuery>();
  replication_query->action_ = ReplicationQuery::Action::REGISTER_REPLICA;
  replication_query->replica_name_ = std::any_cast<std::string>(ctx->replicaName()->symbolicName()->accept(this));
  if (ctx->SYNC()) {
    replication_query->sync_mode_ = memgraph::query::ReplicationQuery::SyncMode::SYNC;
  } else if (ctx->ASYNC()) {
    replication_query->sync_mode_ = memgraph::query::ReplicationQuery::SyncMode::ASYNC;
  }

  if (!ctx->socketAddress()->literal()->StringLiteral()) {
    throw SemanticException("Socket address should be a string literal!");
  } else {
    replication_query->socket_address_ = std::any_cast<Expression *>(ctx->socketAddress()->accept(this));
  }

  return replication_query;
}

antlrcpp::Any CypherMainVisitor::visitDropReplica(MemgraphCypher::DropReplicaContext *ctx) {
  auto *replication_query = storage_->Create<ReplicationQuery>();
  replication_query->action_ = ReplicationQuery::Action::DROP_REPLICA;
  replication_query->replica_name_ = std::any_cast<std::string>(ctx->replicaName()->symbolicName()->accept(this));
  return replication_query;
}

antlrcpp::Any CypherMainVisitor::visitShowReplicas(MemgraphCypher::ShowReplicasContext *ctx) {
  auto *replication_query = storage_->Create<ReplicationQuery>();
  replication_query->action_ = ReplicationQuery::Action::SHOW_REPLICAS;
  return replication_query;
}

antlrcpp::Any CypherMainVisitor::visitLockPathQuery(MemgraphCypher::LockPathQueryContext *ctx) {
  auto *lock_query = storage_->Create<LockPathQuery>();
  if (ctx->LOCK()) {
    lock_query->action_ = LockPathQuery::Action::LOCK_PATH;
  } else if (ctx->UNLOCK()) {
    lock_query->action_ = LockPathQuery::Action::UNLOCK_PATH;
  } else {
    throw SyntaxException("Expected LOCK or UNLOCK");
  }

  query_ = lock_query;
  return lock_query;
}

antlrcpp::Any CypherMainVisitor::visitLoadCsv(MemgraphCypher::LoadCsvContext *ctx) {
  query_info_.has_load_csv = true;

  auto *load_csv = storage_->Create<LoadCsv>();
  // handle file name
  if (ctx->csvFile()->literal()->StringLiteral()) {
    load_csv->file_ = std::any_cast<Expression *>(ctx->csvFile()->accept(this));
  } else {
    throw SemanticException("CSV file path should be a string literal");
  }

  // handle header options
  // Don't have to check for ctx->HEADER(), as it's a mandatory token.
  // Just need to check if ctx->WITH() is not nullptr - otherwise, we have a
  // ctx->NO() and ctx->HEADER() present.
  load_csv->with_header_ = ctx->WITH() != nullptr;

  // handle skip bad row option
  load_csv->ignore_bad_ = ctx->IGNORE() && ctx->BAD();

  // handle delimiter
  if (ctx->DELIMITER()) {
    if (ctx->delimiter()->literal()->StringLiteral()) {
      load_csv->delimiter_ = std::any_cast<Expression *>(ctx->delimiter()->accept(this));
    } else {
      throw SemanticException("Delimiter should be a string literal");
    }
  }

  // handle quote
  if (ctx->QUOTE()) {
    if (ctx->quote()->literal()->StringLiteral()) {
      load_csv->quote_ = std::any_cast<Expression *>(ctx->quote()->accept(this));
    } else {
      throw SemanticException("Quote should be a string literal");
    }
  }

  // handle row variable
  load_csv->row_var_ =
      storage_->Create<Identifier>(std::any_cast<std::string>(ctx->rowVar()->variable()->accept(this)));

  return load_csv;
}

antlrcpp::Any CypherMainVisitor::visitFreeMemoryQuery(MemgraphCypher::FreeMemoryQueryContext *ctx) {
  auto *free_memory_query = storage_->Create<FreeMemoryQuery>();
  query_ = free_memory_query;
  return free_memory_query;
}

antlrcpp::Any CypherMainVisitor::visitTriggerQuery(MemgraphCypher::TriggerQueryContext *ctx) {
  MG_ASSERT(ctx->children.size() == 1, "TriggerQuery should have exactly one child!");
  auto *trigger_query = std::any_cast<TriggerQuery *>(ctx->children[0]->accept(this));
  query_ = trigger_query;
  return trigger_query;
}

antlrcpp::Any CypherMainVisitor::visitCreateTrigger(MemgraphCypher::CreateTriggerContext *ctx) {
  auto *trigger_query = storage_->Create<TriggerQuery>();
  trigger_query->action_ = TriggerQuery::Action::CREATE_TRIGGER;
  trigger_query->trigger_name_ = std::any_cast<std::string>(ctx->triggerName()->symbolicName()->accept(this));

  auto *statement = ctx->triggerStatement();
  antlr4::misc::Interval interval{statement->start->getStartIndex(), statement->stop->getStopIndex()};
  trigger_query->statement_ = ctx->start->getInputStream()->getText(interval);

  trigger_query->event_type_ = [ctx] {
    if (!ctx->ON()) {
      return TriggerQuery::EventType::ANY;
    }

    if (ctx->CREATE(1)) {
      if (ctx->emptyVertex()) {
        return TriggerQuery::EventType::VERTEX_CREATE;
      }
      if (ctx->emptyEdge()) {
        return TriggerQuery::EventType::EDGE_CREATE;
      }
      return TriggerQuery::EventType::CREATE;
    }

    if (ctx->DELETE()) {
      if (ctx->emptyVertex()) {
        return TriggerQuery::EventType::VERTEX_DELETE;
      }
      if (ctx->emptyEdge()) {
        return TriggerQuery::EventType::EDGE_DELETE;
      }
      return TriggerQuery::EventType::DELETE;
    }

    if (ctx->UPDATE()) {
      if (ctx->emptyVertex()) {
        return TriggerQuery::EventType::VERTEX_UPDATE;
      }
      if (ctx->emptyEdge()) {
        return TriggerQuery::EventType::EDGE_UPDATE;
      }
      return TriggerQuery::EventType::UPDATE;
    }

    LOG_FATAL("Invalid token allowed for the query");
  }();

  trigger_query->before_commit_ = ctx->BEFORE();

  return trigger_query;
}

antlrcpp::Any CypherMainVisitor::visitDropTrigger(MemgraphCypher::DropTriggerContext *ctx) {
  auto *trigger_query = storage_->Create<TriggerQuery>();
  trigger_query->action_ = TriggerQuery::Action::DROP_TRIGGER;
  trigger_query->trigger_name_ = std::any_cast<std::string>(ctx->triggerName()->symbolicName()->accept(this));
  return trigger_query;
}

antlrcpp::Any CypherMainVisitor::visitShowTriggers(MemgraphCypher::ShowTriggersContext *ctx) {
  auto *trigger_query = storage_->Create<TriggerQuery>();
  trigger_query->action_ = TriggerQuery::Action::SHOW_TRIGGERS;
  return trigger_query;
}

antlrcpp::Any CypherMainVisitor::visitIsolationLevelQuery(MemgraphCypher::IsolationLevelQueryContext *ctx) {
  auto *isolation_level_query = storage_->Create<IsolationLevelQuery>();

  isolation_level_query->isolation_level_scope_ = [scope = ctx->isolationLevelScope()]() {
    if (scope->GLOBAL()) {
      return IsolationLevelQuery::IsolationLevelScope::GLOBAL;
    }
    if (scope->SESSION()) {
      return IsolationLevelQuery::IsolationLevelScope::SESSION;
    }
    return IsolationLevelQuery::IsolationLevelScope::NEXT;
  }();

  isolation_level_query->isolation_level_ = [level = ctx->isolationLevel()]() {
    if (level->SNAPSHOT()) {
      return IsolationLevelQuery::IsolationLevel::SNAPSHOT_ISOLATION;
    }
    if (level->COMMITTED()) {
      return IsolationLevelQuery::IsolationLevel::READ_COMMITTED;
    }
    return IsolationLevelQuery::IsolationLevel::READ_UNCOMMITTED;
  }();

  query_ = isolation_level_query;
  return isolation_level_query;
}

antlrcpp::Any CypherMainVisitor::visitCreateSnapshotQuery(MemgraphCypher::CreateSnapshotQueryContext *ctx) {
  query_ = storage_->Create<CreateSnapshotQuery>();
  return query_;
}

antlrcpp::Any CypherMainVisitor::visitStreamQuery(MemgraphCypher::StreamQueryContext *ctx) {
  MG_ASSERT(ctx->children.size() == 1, "StreamQuery should have exactly one child!");
  auto *stream_query = std::any_cast<StreamQuery *>(ctx->children[0]->accept(this));
  query_ = stream_query;
  return stream_query;
}

antlrcpp::Any CypherMainVisitor::visitCreateStream(MemgraphCypher::CreateStreamContext *ctx) {
  MG_ASSERT(ctx->children.size() == 1, "CreateStreamQuery should have exactly one child!");
  auto *stream_query = std::any_cast<StreamQuery *>(ctx->children[0]->accept(this));
  query_ = stream_query;
  return stream_query;
}

namespace {
std::vector<std::string> TopicNamesFromSymbols(
    antlr4::tree::ParseTreeVisitor &visitor,
    const std::vector<MemgraphCypher::SymbolicNameWithDotsAndMinusContext *> &topic_name_symbols) {
  MG_ASSERT(!topic_name_symbols.empty());
  std::vector<std::string> topic_names;
  topic_names.reserve(topic_name_symbols.size());
  std::transform(topic_name_symbols.begin(), topic_name_symbols.end(), std::back_inserter(topic_names),
                 [&visitor](auto *topic_name) { return JoinSymbolicNamesWithDotsAndMinus(visitor, *topic_name); });
  return topic_names;
}

template <typename T>
concept EnumUint8 = std::is_enum_v<T> && std::same_as<uint8_t, std::underlying_type_t<T>>;

template <bool required, typename... ValueTypes>
void MapConfig(auto &memory, const EnumUint8 auto &enum_key, auto &destination) {
  const auto key = static_cast<uint8_t>(enum_key);
  if (!memory.contains(key)) {
    if constexpr (required) {
      throw SemanticException("Config {} is required.", ToString(enum_key));
    } else {
      return;
    }
  }

  std::visit(
      [&]<typename T>(T &&value) {
        using ValueType = std::decay_t<T>;
        if constexpr (utils::SameAsAnyOf<ValueType, ValueTypes...>) {
          destination = std::forward<T>(value);
        } else {
          LOG_FATAL("Invalid type mapped");
        }
      },
      std::move(memory[key]));
  memory.erase(key);
}

enum class CommonStreamConfigKey : uint8_t { TRANSFORM, BATCH_INTERVAL, BATCH_SIZE, END };

std::string_view ToString(const CommonStreamConfigKey key) {
  switch (key) {
    case CommonStreamConfigKey::TRANSFORM:
      return "TRANSFORM";
    case CommonStreamConfigKey::BATCH_INTERVAL:
      return "BATCH_INTERVAL";
    case CommonStreamConfigKey::BATCH_SIZE:
      return "BATCH_SIZE";
    case CommonStreamConfigKey::END:
      LOG_FATAL("Invalid config key used");
  }
}

// NOLINTNEXTLINE(cppcoreguidelines-macro-usage)
#define GENERATE_STREAM_CONFIG_KEY_ENUM(stream, first_config, ...)   \
  enum class BOOST_PP_CAT(stream, ConfigKey) : uint8_t {             \
    first_config = static_cast<uint8_t>(CommonStreamConfigKey::END), \
    __VA_ARGS__                                                      \
  };

GENERATE_STREAM_CONFIG_KEY_ENUM(Kafka, TOPICS, CONSUMER_GROUP, BOOTSTRAP_SERVERS, CONFIGS, CREDENTIALS);

std::string_view ToString(const KafkaConfigKey key) {
  switch (key) {
    case KafkaConfigKey::TOPICS:
      return "TOPICS";
    case KafkaConfigKey::CONSUMER_GROUP:
      return "CONSUMER_GROUP";
    case KafkaConfigKey::BOOTSTRAP_SERVERS:
      return "BOOTSTRAP_SERVERS";
    case KafkaConfigKey::CONFIGS:
      return "CONFIGS";
    case KafkaConfigKey::CREDENTIALS:
      return "CREDENTIALS";
  }
}

void MapCommonStreamConfigs(auto &memory, StreamQuery &stream_query) {
  MapConfig<true, std::string>(memory, CommonStreamConfigKey::TRANSFORM, stream_query.transform_name_);
  MapConfig<false, Expression *>(memory, CommonStreamConfigKey::BATCH_INTERVAL, stream_query.batch_interval_);
  MapConfig<false, Expression *>(memory, CommonStreamConfigKey::BATCH_SIZE, stream_query.batch_size_);
}
}  // namespace

antlrcpp::Any CypherMainVisitor::visitConfigKeyValuePair(MemgraphCypher::ConfigKeyValuePairContext *ctx) {
  MG_ASSERT(ctx->literal().size() == 2);
  return std::pair{std::any_cast<Expression *>(ctx->literal(0)->accept(this)),
                   std::any_cast<Expression *>(ctx->literal(1)->accept(this))};
}

antlrcpp::Any CypherMainVisitor::visitConfigMap(MemgraphCypher::ConfigMapContext *ctx) {
  std::unordered_map<Expression *, Expression *> map;
  for (auto *key_value_pair : ctx->configKeyValuePair()) {
    // If the queries are cached, then only the stripped query is parsed, so the actual keys cannot be determined
    // here. That means duplicates cannot be checked.
    map.insert(std::any_cast<std::pair<Expression *, Expression *>>(key_value_pair->accept(this)));
  }
  return map;
}

antlrcpp::Any CypherMainVisitor::visitKafkaCreateStream(MemgraphCypher::KafkaCreateStreamContext *ctx) {
  auto *stream_query = storage_->Create<StreamQuery>();
  stream_query->action_ = StreamQuery::Action::CREATE_STREAM;
  stream_query->type_ = StreamQuery::Type::KAFKA;
  stream_query->stream_name_ = std::any_cast<std::string>(ctx->streamName()->symbolicName()->accept(this));

  for (auto *create_config_ctx : ctx->kafkaCreateStreamConfig()) {
    create_config_ctx->accept(this);
  }

  MapConfig<true, std::vector<std::string>, Expression *>(memory_, KafkaConfigKey::TOPICS, stream_query->topic_names_);
  MapConfig<false, std::string>(memory_, KafkaConfigKey::CONSUMER_GROUP, stream_query->consumer_group_);
  MapConfig<false, Expression *>(memory_, KafkaConfigKey::BOOTSTRAP_SERVERS, stream_query->bootstrap_servers_);
  MapConfig<false, std::unordered_map<Expression *, Expression *>>(memory_, KafkaConfigKey::CONFIGS,
                                                                   stream_query->configs_);
  MapConfig<false, std::unordered_map<Expression *, Expression *>>(memory_, KafkaConfigKey::CREDENTIALS,
                                                                   stream_query->credentials_);

  MapCommonStreamConfigs(memory_, *stream_query);

  return stream_query;
}

namespace {
void ThrowIfExists(const auto &map, const EnumUint8 auto &enum_key) {
  const auto key = static_cast<uint8_t>(enum_key);
  if (map.contains(key)) {
    throw SemanticException("{} defined multiple times in the query", ToString(enum_key));
  }
}

void GetTopicNames(auto &destination, MemgraphCypher::TopicNamesContext *topic_names_ctx,
                   antlr4::tree::ParseTreeVisitor &visitor) {
  MG_ASSERT(topic_names_ctx != nullptr);
  if (auto *symbolic_topic_names_ctx = topic_names_ctx->symbolicTopicNames()) {
    destination = TopicNamesFromSymbols(visitor, symbolic_topic_names_ctx->symbolicNameWithDotsAndMinus());
  } else {
    if (!topic_names_ctx->literal()->StringLiteral()) {
      throw SemanticException("Topic names should be defined as a string literal or as symbolic names");
    }
    destination = std::any_cast<Expression *>(topic_names_ctx->accept(&visitor));
  }
}
}  // namespace

antlrcpp::Any CypherMainVisitor::visitKafkaCreateStreamConfig(MemgraphCypher::KafkaCreateStreamConfigContext *ctx) {
  if (ctx->commonCreateStreamConfig()) {
    return ctx->commonCreateStreamConfig()->accept(this);
  }

  if (ctx->TOPICS()) {
    ThrowIfExists(memory_, KafkaConfigKey::TOPICS);
    static constexpr auto topics_key = static_cast<uint8_t>(KafkaConfigKey::TOPICS);
    GetTopicNames(memory_[topics_key], ctx->topicNames(), *this);
    return {};
  }

  if (ctx->CONSUMER_GROUP()) {
    ThrowIfExists(memory_, KafkaConfigKey::CONSUMER_GROUP);
    static constexpr auto consumer_group_key = static_cast<uint8_t>(KafkaConfigKey::CONSUMER_GROUP);
    memory_[consumer_group_key] = JoinSymbolicNamesWithDotsAndMinus(*this, *ctx->consumerGroup);
    return {};
  }

  if (ctx->CONFIGS()) {
    ThrowIfExists(memory_, KafkaConfigKey::CONFIGS);
    static constexpr auto configs_key = static_cast<uint8_t>(KafkaConfigKey::CONFIGS);
    memory_.emplace(configs_key,
                    std::any_cast<std::unordered_map<Expression *, Expression *>>(ctx->configsMap->accept(this)));
    return {};
  }

  if (ctx->CREDENTIALS()) {
    ThrowIfExists(memory_, KafkaConfigKey::CREDENTIALS);
    static constexpr auto credentials_key = static_cast<uint8_t>(KafkaConfigKey::CREDENTIALS);
    memory_.emplace(credentials_key,
                    std::any_cast<std::unordered_map<Expression *, Expression *>>(ctx->credentialsMap->accept(this)));
    return {};
  }

  MG_ASSERT(ctx->BOOTSTRAP_SERVERS());
  ThrowIfExists(memory_, KafkaConfigKey::BOOTSTRAP_SERVERS);
  if (!ctx->bootstrapServers->StringLiteral()) {
    throw SemanticException("Bootstrap servers should be a string!");
  }

  const auto bootstrap_servers_key = static_cast<uint8_t>(KafkaConfigKey::BOOTSTRAP_SERVERS);
  memory_[bootstrap_servers_key] = std::any_cast<Expression *>(ctx->bootstrapServers->accept(this));
  return {};
}

namespace {
GENERATE_STREAM_CONFIG_KEY_ENUM(Pulsar, TOPICS, SERVICE_URL);

std::string_view ToString(const PulsarConfigKey key) {
  switch (key) {
    case PulsarConfigKey::TOPICS:
      return "TOPICS";
    case PulsarConfigKey::SERVICE_URL:
      return "SERVICE_URL";
  }
}
}  // namespace

antlrcpp::Any CypherMainVisitor::visitPulsarCreateStream(MemgraphCypher::PulsarCreateStreamContext *ctx) {
  auto *stream_query = storage_->Create<StreamQuery>();
  stream_query->action_ = StreamQuery::Action::CREATE_STREAM;
  stream_query->type_ = StreamQuery::Type::PULSAR;
  stream_query->stream_name_ = std::any_cast<std::string>(ctx->streamName()->symbolicName()->accept(this));

  for (auto *create_config_ctx : ctx->pulsarCreateStreamConfig()) {
    create_config_ctx->accept(this);
  }

  MapConfig<true, std::vector<std::string>, Expression *>(memory_, PulsarConfigKey::TOPICS, stream_query->topic_names_);
  MapConfig<false, Expression *>(memory_, PulsarConfigKey::SERVICE_URL, stream_query->service_url_);

  MapCommonStreamConfigs(memory_, *stream_query);

  return stream_query;
}

antlrcpp::Any CypherMainVisitor::visitPulsarCreateStreamConfig(MemgraphCypher::PulsarCreateStreamConfigContext *ctx) {
  if (ctx->commonCreateStreamConfig()) {
    return ctx->commonCreateStreamConfig()->accept(this);
  }

  if (ctx->TOPICS()) {
    ThrowIfExists(memory_, PulsarConfigKey::TOPICS);
    const auto topics_key = static_cast<uint8_t>(PulsarConfigKey::TOPICS);
    GetTopicNames(memory_[topics_key], ctx->topicNames(), *this);
    return {};
  }

  MG_ASSERT(ctx->SERVICE_URL());
  ThrowIfExists(memory_, PulsarConfigKey::SERVICE_URL);
  if (!ctx->serviceUrl->StringLiteral()) {
    throw SemanticException("Service URL must be a string!");
  }
  const auto service_url_key = static_cast<uint8_t>(PulsarConfigKey::SERVICE_URL);
  memory_[service_url_key] = std::any_cast<Expression *>(ctx->serviceUrl->accept(this));
  return {};
}

antlrcpp::Any CypherMainVisitor::visitCommonCreateStreamConfig(MemgraphCypher::CommonCreateStreamConfigContext *ctx) {
  if (ctx->TRANSFORM()) {
    ThrowIfExists(memory_, CommonStreamConfigKey::TRANSFORM);
    const auto transform_key = static_cast<uint8_t>(CommonStreamConfigKey::TRANSFORM);
    memory_[transform_key] = JoinSymbolicNames(this, ctx->transformationName->symbolicName());
    return {};
  }

  if (ctx->BATCH_INTERVAL()) {
    ThrowIfExists(memory_, CommonStreamConfigKey::BATCH_INTERVAL);
    if (!ctx->batchInterval->numberLiteral() || !ctx->batchInterval->numberLiteral()->integerLiteral()) {
      throw SemanticException("Batch interval must be an integer literal!");
    }
    const auto batch_interval_key = static_cast<uint8_t>(CommonStreamConfigKey::BATCH_INTERVAL);
    memory_[batch_interval_key] = std::any_cast<Expression *>(ctx->batchInterval->accept(this));
    return {};
  }

  MG_ASSERT(ctx->BATCH_SIZE());
  ThrowIfExists(memory_, CommonStreamConfigKey::BATCH_SIZE);
  if (!ctx->batchSize->numberLiteral() || !ctx->batchSize->numberLiteral()->integerLiteral()) {
    throw SemanticException("Batch size must be an integer literal!");
  }
  const auto batch_size_key = static_cast<uint8_t>(CommonStreamConfigKey::BATCH_SIZE);
  memory_[batch_size_key] = std::any_cast<Expression *>(ctx->batchSize->accept(this));
  return {};
}

antlrcpp::Any CypherMainVisitor::visitDropStream(MemgraphCypher::DropStreamContext *ctx) {
  auto *stream_query = storage_->Create<StreamQuery>();
  stream_query->action_ = StreamQuery::Action::DROP_STREAM;
  stream_query->stream_name_ = std::any_cast<std::string>(ctx->streamName()->symbolicName()->accept(this));
  return stream_query;
}

antlrcpp::Any CypherMainVisitor::visitStartStream(MemgraphCypher::StartStreamContext *ctx) {
  auto *stream_query = storage_->Create<StreamQuery>();
  stream_query->action_ = StreamQuery::Action::START_STREAM;

  if (ctx->BATCH_LIMIT()) {
    if (!ctx->batchLimit->numberLiteral() || !ctx->batchLimit->numberLiteral()->integerLiteral()) {
      throw SemanticException("Batch limit should be an integer literal!");
    }
    stream_query->batch_limit_ = std::any_cast<Expression *>(ctx->batchLimit->accept(this));
  }
  if (ctx->TIMEOUT()) {
    if (!ctx->timeout->numberLiteral() || !ctx->timeout->numberLiteral()->integerLiteral()) {
      throw SemanticException("Timeout should be an integer literal!");
    }
    if (!ctx->BATCH_LIMIT()) {
      throw SemanticException("Parameter TIMEOUT can only be defined if BATCH_LIMIT is defined");
    }
    stream_query->timeout_ = std::any_cast<Expression *>(ctx->timeout->accept(this));
  }

  stream_query->stream_name_ = std::any_cast<std::string>(ctx->streamName()->symbolicName()->accept(this));
  return stream_query;
}

antlrcpp::Any CypherMainVisitor::visitStartAllStreams(MemgraphCypher::StartAllStreamsContext *ctx) {
  auto *stream_query = storage_->Create<StreamQuery>();
  stream_query->action_ = StreamQuery::Action::START_ALL_STREAMS;
  return stream_query;
}

antlrcpp::Any CypherMainVisitor::visitStopStream(MemgraphCypher::StopStreamContext *ctx) {
  auto *stream_query = storage_->Create<StreamQuery>();
  stream_query->action_ = StreamQuery::Action::STOP_STREAM;
  stream_query->stream_name_ = std::any_cast<std::string>(ctx->streamName()->symbolicName()->accept(this));
  return stream_query;
}

antlrcpp::Any CypherMainVisitor::visitStopAllStreams(MemgraphCypher::StopAllStreamsContext *ctx) {
  auto *stream_query = storage_->Create<StreamQuery>();
  stream_query->action_ = StreamQuery::Action::STOP_ALL_STREAMS;
  return stream_query;
}

antlrcpp::Any CypherMainVisitor::visitShowStreams(MemgraphCypher::ShowStreamsContext *ctx) {
  auto *stream_query = storage_->Create<StreamQuery>();
  stream_query->action_ = StreamQuery::Action::SHOW_STREAMS;
  return stream_query;
}

antlrcpp::Any CypherMainVisitor::visitCheckStream(MemgraphCypher::CheckStreamContext *ctx) {
  auto *stream_query = storage_->Create<StreamQuery>();
  stream_query->action_ = StreamQuery::Action::CHECK_STREAM;
  stream_query->stream_name_ = std::any_cast<std::string>(ctx->streamName()->symbolicName()->accept(this));

  if (ctx->BATCH_LIMIT()) {
    if (!ctx->batchLimit->numberLiteral() || !ctx->batchLimit->numberLiteral()->integerLiteral()) {
      throw SemanticException("Batch limit should be an integer literal!");
    }
    stream_query->batch_limit_ = std::any_cast<Expression *>(ctx->batchLimit->accept(this));
  }
  if (ctx->TIMEOUT()) {
    if (!ctx->timeout->numberLiteral() || !ctx->timeout->numberLiteral()->integerLiteral()) {
      throw SemanticException("Timeout should be an integer literal!");
    }
    stream_query->timeout_ = std::any_cast<Expression *>(ctx->timeout->accept(this));
  }
  return stream_query;
}

antlrcpp::Any CypherMainVisitor::visitSettingQuery(MemgraphCypher::SettingQueryContext *ctx) {
  MG_ASSERT(ctx->children.size() == 1, "SettingQuery should have exactly one child!");
  auto *setting_query = std::any_cast<SettingQuery *>(ctx->children[0]->accept(this));
  query_ = setting_query;
  return setting_query;
}

antlrcpp::Any CypherMainVisitor::visitSetSetting(MemgraphCypher::SetSettingContext *ctx) {
  auto *setting_query = storage_->Create<SettingQuery>();
  setting_query->action_ = SettingQuery::Action::SET_SETTING;

  if (!ctx->settingName()->literal()->StringLiteral()) {
    throw SemanticException("Setting name should be a string literal");
  }

  if (!ctx->settingValue()->literal()->StringLiteral()) {
    throw SemanticException("Setting value should be a string literal");
  }

  setting_query->setting_name_ = std::any_cast<Expression *>(ctx->settingName()->accept(this));
  MG_ASSERT(setting_query->setting_name_);

  setting_query->setting_value_ = std::any_cast<Expression *>(ctx->settingValue()->accept(this));
  MG_ASSERT(setting_query->setting_value_);
  return setting_query;
}

antlrcpp::Any CypherMainVisitor::visitShowSetting(MemgraphCypher::ShowSettingContext *ctx) {
  auto *setting_query = storage_->Create<SettingQuery>();
  setting_query->action_ = SettingQuery::Action::SHOW_SETTING;

  if (!ctx->settingName()->literal()->StringLiteral()) {
    throw SemanticException("Setting name should be a string literal");
  }

  setting_query->setting_name_ = std::any_cast<Expression *>(ctx->settingName()->accept(this));
  MG_ASSERT(setting_query->setting_name_);

  return setting_query;
}

antlrcpp::Any CypherMainVisitor::visitShowSettings(MemgraphCypher::ShowSettingsContext * /*ctx*/) {
  auto *setting_query = storage_->Create<SettingQuery>();
  setting_query->action_ = SettingQuery::Action::SHOW_ALL_SETTINGS;
  return setting_query;
}

antlrcpp::Any CypherMainVisitor::visitVersionQuery(MemgraphCypher::VersionQueryContext * /*ctx*/) {
  auto *version_query = storage_->Create<VersionQuery>();
  query_ = version_query;
  return version_query;
}

antlrcpp::Any CypherMainVisitor::visitCypherUnion(MemgraphCypher::CypherUnionContext *ctx) {
  bool distinct = !ctx->ALL();
  auto *cypher_union = storage_->Create<CypherUnion>(distinct);
  DMG_ASSERT(ctx->singleQuery(), "Expected single query.");
  cypher_union->single_query_ = std::any_cast<SingleQuery *>(ctx->singleQuery()->accept(this));
  return cypher_union;
}

antlrcpp::Any CypherMainVisitor::visitSingleQuery(MemgraphCypher::SingleQueryContext *ctx) {
  auto *single_query = storage_->Create<SingleQuery>();
  for (auto *child : ctx->clause()) {
    antlrcpp::Any got = child->accept(this);
    if (got.type() == typeid(Clause *)) {
      single_query->clauses_.push_back(std::any_cast<Clause *>(got));
    } else {
      auto child_clauses = std::any_cast<std::vector<Clause *>>(got);
      single_query->clauses_.insert(single_query->clauses_.end(), child_clauses.begin(), child_clauses.end());
    }
  }

  // Check if ordering of clauses makes sense.
  //
  // TODO: should we forbid multiple consecutive set clauses? That case is
  // little bit problematic because multiple barriers are needed. Multiple
  // consecutive SET clauses are undefined behaviour in neo4j.
  bool has_update = false;
  bool has_return = false;
  bool has_optional_match = false;
  bool has_call_procedure = false;
  bool calls_write_procedure = false;
  bool has_any_update = false;
  bool has_load_csv = false;

  auto check_write_procedure = [&calls_write_procedure](const std::string_view clause) {
    if (calls_write_procedure) {
      throw SemanticException(
          "{} can't be put after calling a writeable procedure, only RETURN clause can be put after.", clause);
    }
  };

  for (Clause *clause : single_query->clauses_) {
    const auto &clause_type = clause->GetTypeInfo();
    if (const auto *call_procedure = utils::Downcast<CallProcedure>(clause); call_procedure != nullptr) {
      if (has_return) {
        throw SemanticException("CALL can't be put after RETURN clause.");
      }
      check_write_procedure("CALL");
      has_call_procedure = true;
      if (call_procedure->is_write_) {
        calls_write_procedure = true;
        has_update = true;
      }
    } else if (utils::IsSubtype(clause_type, Unwind::kType)) {
      check_write_procedure("UNWIND");
      if (has_update || has_return) {
        throw SemanticException("UNWIND can't be put after RETURN clause or after an update.");
      }
    } else if (utils::IsSubtype(clause_type, LoadCsv::kType)) {
      if (has_load_csv) {
        throw SemanticException("Can't have multiple LOAD CSV clauses in a single query.");
      }
      check_write_procedure("LOAD CSV");
      if (has_return) {
        throw SemanticException("LOAD CSV can't be put after RETURN clause.");
      }
      has_load_csv = true;
    } else if (auto *match = utils::Downcast<Match>(clause)) {
      if (has_update || has_return) {
        throw SemanticException("MATCH can't be put after RETURN clause or after an update.");
      }
      if (match->optional_) {
        has_optional_match = true;
      } else if (has_optional_match) {
        throw SemanticException("MATCH can't be put after OPTIONAL MATCH.");
      }
      check_write_procedure("MATCH");
    } else if (utils::IsSubtype(clause_type, Create::kType) || utils::IsSubtype(clause_type, Delete::kType) ||
               utils::IsSubtype(clause_type, SetProperty::kType) ||
               utils::IsSubtype(clause_type, SetProperties::kType) || utils::IsSubtype(clause_type, SetLabels::kType) ||
               utils::IsSubtype(clause_type, RemoveProperty::kType) ||
               utils::IsSubtype(clause_type, RemoveLabels::kType) || utils::IsSubtype(clause_type, Merge::kType) ||
               utils::IsSubtype(clause_type, Foreach::kType)) {
      if (has_return) {
        throw SemanticException("Update clause can't be used after RETURN.");
      }
      check_write_procedure("Update clause");
      has_update = true;
      has_any_update = true;
    } else if (utils::IsSubtype(clause_type, Return::kType)) {
      if (has_return) {
        throw SemanticException("There can only be one RETURN in a clause.");
      }
      has_return = true;
    } else if (utils::IsSubtype(clause_type, With::kType)) {
      if (has_return) {
        throw SemanticException("RETURN can't be put before WITH.");
      }
      check_write_procedure("WITH");
      has_update = has_return = has_optional_match = false;
    } else {
      DLOG_FATAL("Can't happen");
    }
  }
  bool is_standalone_call_procedure = has_call_procedure && single_query->clauses_.size() == 1U;
  if (!has_update && !has_return && !is_standalone_call_procedure) {
    throw SemanticException("Query should either create or update something, or return results!");
  }

  if (has_any_update && calls_write_procedure) {
    throw SemanticException("Write procedures cannot be used in queries that contains any update clauses!");
  }
  // Construct unique names for anonymous identifiers;
  int id = 1;
  for (auto **identifier : anonymous_identifiers) {
    while (true) {
      std::string id_name = kAnonPrefix + std::to_string(id++);
      if (users_identifiers.find(id_name) == users_identifiers.end()) {
        *identifier = storage_->Create<Identifier>(id_name, false);
        break;
      }
    }
  }
  return single_query;
}

antlrcpp::Any CypherMainVisitor::visitClause(MemgraphCypher::ClauseContext *ctx) {
  if (ctx->cypherReturn()) {
    return static_cast<Clause *>(std::any_cast<Return *>(ctx->cypherReturn()->accept(this)));
  }
  if (ctx->cypherMatch()) {
    return static_cast<Clause *>(std::any_cast<Match *>(ctx->cypherMatch()->accept(this)));
  }
  if (ctx->create()) {
    return static_cast<Clause *>(std::any_cast<Create *>(ctx->create()->accept(this)));
  }
  if (ctx->cypherDelete()) {
    return static_cast<Clause *>(std::any_cast<Delete *>(ctx->cypherDelete()->accept(this)));
  }
  if (ctx->set()) {
    // Different return type!!!
    return std::any_cast<std::vector<Clause *>>(ctx->set()->accept(this));
  }
  if (ctx->remove()) {
    // Different return type!!!
    return std::any_cast<std::vector<Clause *>>(ctx->remove()->accept(this));
  }
  if (ctx->with()) {
    return static_cast<Clause *>(std::any_cast<With *>(ctx->with()->accept(this)));
  }
  if (ctx->merge()) {
    return static_cast<Clause *>(std::any_cast<Merge *>(ctx->merge()->accept(this)));
  }
  if (ctx->unwind()) {
    return static_cast<Clause *>(std::any_cast<Unwind *>(ctx->unwind()->accept(this)));
  }
  if (ctx->callProcedure()) {
    return static_cast<Clause *>(std::any_cast<CallProcedure *>(ctx->callProcedure()->accept(this)));
  }
  if (ctx->loadCsv()) {
    return static_cast<Clause *>(std::any_cast<LoadCsv *>(ctx->loadCsv()->accept(this)));
  }
  if (ctx->foreach ()) {
    return static_cast<Clause *>(std::any_cast<Foreach *>(ctx->foreach ()->accept(this)));
  }
  // TODO: implement other clauses.
  throw utils::NotYetImplemented("clause '{}'", ctx->getText());
  return 0;
}

antlrcpp::Any CypherMainVisitor::visitCypherMatch(MemgraphCypher::CypherMatchContext *ctx) {
  auto *match = storage_->Create<Match>();
  match->optional_ = !!ctx->OPTIONAL();
  if (ctx->where()) {
    match->where_ = std::any_cast<Where *>(ctx->where()->accept(this));
  }
  match->patterns_ = std::any_cast<std::vector<Pattern *>>(ctx->pattern()->accept(this));
  return match;
}

antlrcpp::Any CypherMainVisitor::visitCreate(MemgraphCypher::CreateContext *ctx) {
  auto *create = storage_->Create<Create>();
  create->patterns_ = std::any_cast<std::vector<Pattern *>>(ctx->pattern()->accept(this));
  return create;
}

antlrcpp::Any CypherMainVisitor::visitCallProcedure(MemgraphCypher::CallProcedureContext *ctx) {
  // Don't cache queries which call procedures because the
  // procedure definition can affect the behaviour of the visitor and
  // the execution of the query.
  // If a user recompiles and reloads the procedure with different result
  // names, because of the cache, old result names will be expected while the
  // procedure will return results mapped to new names.
  query_info_.is_cacheable = false;

  auto *call_proc = storage_->Create<CallProcedure>();
  MG_ASSERT(!ctx->procedureName()->symbolicName().empty());
  call_proc->procedure_name_ = JoinSymbolicNames(this, ctx->procedureName()->symbolicName());
  call_proc->arguments_.reserve(ctx->expression().size());
  for (auto *expr : ctx->expression()) {
    call_proc->arguments_.push_back(std::any_cast<Expression *>(expr->accept(this)));
  }

  if (auto *memory_limit_ctx = ctx->procedureMemoryLimit()) {
    const auto memory_limit_info = VisitMemoryLimit(memory_limit_ctx->memoryLimit(), this);
    if (memory_limit_info) {
      call_proc->memory_limit_ = memory_limit_info->first;
      call_proc->memory_scale_ = memory_limit_info->second;
    }
  } else {
    // Default to 100 MB
    call_proc->memory_limit_ = storage_->Create<PrimitiveLiteral>(TypedValue(100));
    call_proc->memory_scale_ = 1024U * 1024U;
  }

  const auto &maybe_found =
      procedure::FindProcedure(procedure::gModuleRegistry, call_proc->procedure_name_, utils::NewDeleteResource());
  if (!maybe_found) {
    throw SemanticException("There is no procedure named '{}'.", call_proc->procedure_name_);
  }
  call_proc->is_write_ = maybe_found->second->info.is_write;

  auto *yield_ctx = ctx->yieldProcedureResults();
  if (!yield_ctx) {
    if (!maybe_found->second->results.empty()) {
      throw SemanticException(
          "CALL without YIELD may only be used on procedures which do not "
          "return any result fields.");
    }
    // When we return, we will release the lock on modules. This means that
    // someone may reload the procedure and change the result signature. But to
    // keep the implementation simple, we ignore the case as the rest of the
    // code doesn't really care whether we yield or not, so it should not break.
    return call_proc;
  }
  if (yield_ctx->getTokens(MemgraphCypher::ASTERISK).empty()) {
    call_proc->result_fields_.reserve(yield_ctx->procedureResult().size());
    call_proc->result_identifiers_.reserve(yield_ctx->procedureResult().size());
    for (auto *result : yield_ctx->procedureResult()) {
      MG_ASSERT(result->variable().size() == 1 || result->variable().size() == 2);
      call_proc->result_fields_.push_back(std::any_cast<std::string>(result->variable()[0]->accept(this)));
      std::string result_alias;
      if (result->variable().size() == 2) {
        result_alias = std::any_cast<std::string>(result->variable()[1]->accept(this));
      } else {
        result_alias = std::any_cast<std::string>(result->variable()[0]->accept(this));
      }
      call_proc->result_identifiers_.push_back(storage_->Create<Identifier>(result_alias));
    }
  } else {
    const auto &maybe_found =
        procedure::FindProcedure(procedure::gModuleRegistry, call_proc->procedure_name_, utils::NewDeleteResource());
    if (!maybe_found) {
      throw SemanticException("There is no procedure named '{}'.", call_proc->procedure_name_);
    }
    const auto &[module, proc] = *maybe_found;
    call_proc->result_fields_.reserve(proc->results.size());
    call_proc->result_identifiers_.reserve(proc->results.size());
    for (const auto &[result_name, desc] : proc->results) {
      bool is_deprecated = desc.second;
      if (is_deprecated) continue;
      call_proc->result_fields_.emplace_back(result_name);
      call_proc->result_identifiers_.push_back(storage_->Create<Identifier>(std::string(result_name)));
    }
    // When we leave the scope, we will release the lock on modules. This means
    // that someone may reload the procedure and change its result signature. We
    // are fine with this, because if new result fields were added then we yield
    // the subset of those and that will appear to a user as if they used the
    // procedure before reload. Any subsequent `CALL ... YIELD *` will fetch the
    // new fields as well. In case the result signature has had some result
    // fields removed, then the query execution will report an error that we are
    // yielding missing fields. The user can then just retry the query.
  }

  return call_proc;
}

/**
 * @return std::string
 */
antlrcpp::Any CypherMainVisitor::visitUserOrRoleName(MemgraphCypher::UserOrRoleNameContext *ctx) {
  return std::any_cast<std::string>(ctx->symbolicName()->accept(this));
}

/**
 * @return AuthQuery*
 */
antlrcpp::Any CypherMainVisitor::visitCreateRole(MemgraphCypher::CreateRoleContext *ctx) {
  AuthQuery *auth = storage_->Create<AuthQuery>();
  auth->action_ = AuthQuery::Action::CREATE_ROLE;
  auth->role_ = std::any_cast<std::string>(ctx->role->accept(this));
  return auth;
}

/**
 * @return AuthQuery*
 */
antlrcpp::Any CypherMainVisitor::visitDropRole(MemgraphCypher::DropRoleContext *ctx) {
  AuthQuery *auth = storage_->Create<AuthQuery>();
  auth->action_ = AuthQuery::Action::DROP_ROLE;
  auth->role_ = std::any_cast<std::string>(ctx->role->accept(this));
  return auth;
}

/**
 * @return AuthQuery*
 */
antlrcpp::Any CypherMainVisitor::visitShowRoles(MemgraphCypher::ShowRolesContext *ctx) {
  AuthQuery *auth = storage_->Create<AuthQuery>();
  auth->action_ = AuthQuery::Action::SHOW_ROLES;
  return auth;
}

/**
 * @return AuthQuery*
 */
antlrcpp::Any CypherMainVisitor::visitCreateUser(MemgraphCypher::CreateUserContext *ctx) {
  AuthQuery *auth = storage_->Create<AuthQuery>();
  auth->action_ = AuthQuery::Action::CREATE_USER;
  auth->user_ = std::any_cast<std::string>(ctx->user->accept(this));
  if (ctx->password) {
    if (!ctx->password->StringLiteral() && !ctx->literal()->CYPHERNULL()) {
      throw SyntaxException("Password should be a string literal or null.");
    }
    auth->password_ = std::any_cast<Expression *>(ctx->password->accept(this));
  }
  return auth;
}

/**
 * @return AuthQuery*
 */
antlrcpp::Any CypherMainVisitor::visitSetPassword(MemgraphCypher::SetPasswordContext *ctx) {
  AuthQuery *auth = storage_->Create<AuthQuery>();
  auth->action_ = AuthQuery::Action::SET_PASSWORD;
  auth->user_ = std::any_cast<std::string>(ctx->user->accept(this));
  if (!ctx->password->StringLiteral() && !ctx->literal()->CYPHERNULL()) {
    throw SyntaxException("Password should be a string literal or null.");
  }
  auth->password_ = std::any_cast<Expression *>(ctx->password->accept(this));
  return auth;
}

/**
 * @return AuthQuery*
 */
antlrcpp::Any CypherMainVisitor::visitDropUser(MemgraphCypher::DropUserContext *ctx) {
  AuthQuery *auth = storage_->Create<AuthQuery>();
  auth->action_ = AuthQuery::Action::DROP_USER;
  auth->user_ = std::any_cast<std::string>(ctx->user->accept(this));
  return auth;
}

/**
 * @return AuthQuery*
 */
antlrcpp::Any CypherMainVisitor::visitShowUsers(MemgraphCypher::ShowUsersContext *ctx) {
  AuthQuery *auth = storage_->Create<AuthQuery>();
  auth->action_ = AuthQuery::Action::SHOW_USERS;
  return auth;
}

/**
 * @return AuthQuery*
 */
antlrcpp::Any CypherMainVisitor::visitSetRole(MemgraphCypher::SetRoleContext *ctx) {
  AuthQuery *auth = storage_->Create<AuthQuery>();
  auth->action_ = AuthQuery::Action::SET_ROLE;
  auth->user_ = std::any_cast<std::string>(ctx->user->accept(this));
  auth->role_ = std::any_cast<std::string>(ctx->role->accept(this));
  return auth;
}

/**
 * @return AuthQuery*
 */
antlrcpp::Any CypherMainVisitor::visitClearRole(MemgraphCypher::ClearRoleContext *ctx) {
  AuthQuery *auth = storage_->Create<AuthQuery>();
  auth->action_ = AuthQuery::Action::CLEAR_ROLE;
  auth->user_ = std::any_cast<std::string>(ctx->user->accept(this));
  return auth;
}

/**
 * @return AuthQuery*
 */
antlrcpp::Any CypherMainVisitor::visitGrantPrivilege(MemgraphCypher::GrantPrivilegeContext *ctx) {
  AuthQuery *auth = storage_->Create<AuthQuery>();
  auth->action_ = AuthQuery::Action::GRANT_PRIVILEGE;
  auth->user_or_role_ = std::any_cast<std::string>(ctx->userOrRole->accept(this));
  if (ctx->privilegeList()) {
    for (auto *privilege : ctx->privilegeList()->privilege()) {
<<<<<<< HEAD
      if (privilege->LABELS()) {
        auth->labels_ = privilege->labelList()->accept(this).as<std::vector<std::string>>();
      } else {
        auth->privileges_.push_back(privilege->accept(this));
      }
=======
      auth->privileges_.push_back(std::any_cast<AuthQuery::Privilege>(privilege->accept(this)));
>>>>>>> 80e0e439
    }
  } else {
    /* grant all privileges */
    auth->privileges_ = kPrivilegesAll;
  }
  return auth;
}

/**
 * @return AuthQuery*
 */
antlrcpp::Any CypherMainVisitor::visitDenyPrivilege(MemgraphCypher::DenyPrivilegeContext *ctx) {
  AuthQuery *auth = storage_->Create<AuthQuery>();
  auth->action_ = AuthQuery::Action::DENY_PRIVILEGE;
  auth->user_or_role_ = std::any_cast<std::string>(ctx->userOrRole->accept(this));
  if (ctx->privilegeList()) {
    for (auto *privilege : ctx->privilegeList()->privilege()) {
<<<<<<< HEAD
      if (privilege->LABELS()) {
        auth->labels_ = privilege->labelList()->accept(this).as<std::vector<std::string>>();
      } else {
        auth->privileges_.push_back(privilege->accept(this));
      }
=======
      auth->privileges_.push_back(std::any_cast<AuthQuery::Privilege>(privilege->accept(this)));
>>>>>>> 80e0e439
    }
  } else {
    /* deny all privileges */
    auth->privileges_ = kPrivilegesAll;
  }
  return auth;
}

/**
 * @return AuthQuery*
 */
antlrcpp::Any CypherMainVisitor::visitRevokePrivilege(MemgraphCypher::RevokePrivilegeContext *ctx) {
  AuthQuery *auth = storage_->Create<AuthQuery>();
  auth->action_ = AuthQuery::Action::REVOKE_PRIVILEGE;
  auth->user_or_role_ = std::any_cast<std::string>(ctx->userOrRole->accept(this));
  if (ctx->privilegeList()) {
    for (auto *privilege : ctx->privilegeList()->privilege()) {
<<<<<<< HEAD
      if (privilege->LABELS()) {
        auth->labels_ = privilege->labelList()->accept(this).as<std::vector<std::string>>();
      } else {
        auth->privileges_.push_back(privilege->accept(this));
      }
=======
      auth->privileges_.push_back(std::any_cast<AuthQuery::Privilege>(privilege->accept(this)));
>>>>>>> 80e0e439
    }
  } else {
    /* revoke all privileges */
    auth->privileges_ = kPrivilegesAll;
  }
  return auth;
}

antlrcpp::Any CypherMainVisitor::visitLabelList(MemgraphCypher::LabelListContext *ctx) {
  std::vector<std::string> labels;
  if (ctx->listOfLabels()) {
    for (auto *label : ctx->listOfLabels()->label()) {
      labels.push_back(label->symbolicName()->accept(this).as<std::string>());
    }
  } else {
    labels.emplace_back("*");
  }

  return labels;
}

/**
 * @return AuthQuery::Privilege
 */
antlrcpp::Any CypherMainVisitor::visitPrivilege(MemgraphCypher::PrivilegeContext *ctx) {
  if (ctx->CREATE()) return AuthQuery::Privilege::CREATE;
  if (ctx->DELETE()) return AuthQuery::Privilege::DELETE;
  if (ctx->MATCH()) return AuthQuery::Privilege::MATCH;
  if (ctx->MERGE()) return AuthQuery::Privilege::MERGE;
  if (ctx->SET()) return AuthQuery::Privilege::SET;
  if (ctx->REMOVE()) return AuthQuery::Privilege::REMOVE;
  if (ctx->INDEX()) return AuthQuery::Privilege::INDEX;
  if (ctx->STATS()) return AuthQuery::Privilege::STATS;
  if (ctx->AUTH()) return AuthQuery::Privilege::AUTH;
  if (ctx->CONSTRAINT()) return AuthQuery::Privilege::CONSTRAINT;
  if (ctx->DUMP()) return AuthQuery::Privilege::DUMP;
  if (ctx->REPLICATION()) return AuthQuery::Privilege::REPLICATION;
  if (ctx->READ_FILE()) return AuthQuery::Privilege::READ_FILE;
  if (ctx->FREE_MEMORY()) return AuthQuery::Privilege::FREE_MEMORY;
  if (ctx->TRIGGER()) return AuthQuery::Privilege::TRIGGER;
  if (ctx->CONFIG()) return AuthQuery::Privilege::CONFIG;
  if (ctx->DURABILITY()) return AuthQuery::Privilege::DURABILITY;
  if (ctx->STREAM()) return AuthQuery::Privilege::STREAM;
  if (ctx->MODULE_READ()) return AuthQuery::Privilege::MODULE_READ;
  if (ctx->MODULE_WRITE()) return AuthQuery::Privilege::MODULE_WRITE;
  if (ctx->WEBSOCKET()) return AuthQuery::Privilege::WEBSOCKET;
  LOG_FATAL("Should not get here - unknown privilege!");
}

/**
 * @return AuthQuery*
 */
antlrcpp::Any CypherMainVisitor::visitShowPrivileges(MemgraphCypher::ShowPrivilegesContext *ctx) {
  AuthQuery *auth = storage_->Create<AuthQuery>();
  auth->action_ = AuthQuery::Action::SHOW_PRIVILEGES;
  auth->user_or_role_ = std::any_cast<std::string>(ctx->userOrRole->accept(this));
  return auth;
}

/**
 * @return AuthQuery*
 */
antlrcpp::Any CypherMainVisitor::visitShowRoleForUser(MemgraphCypher::ShowRoleForUserContext *ctx) {
  AuthQuery *auth = storage_->Create<AuthQuery>();
  auth->action_ = AuthQuery::Action::SHOW_ROLE_FOR_USER;
  auth->user_ = std::any_cast<std::string>(ctx->user->accept(this));
  return auth;
}

/**
 * @return AuthQuery*
 */
antlrcpp::Any CypherMainVisitor::visitShowUsersForRole(MemgraphCypher::ShowUsersForRoleContext *ctx) {
  AuthQuery *auth = storage_->Create<AuthQuery>();
  auth->action_ = AuthQuery::Action::SHOW_USERS_FOR_ROLE;
  auth->role_ = std::any_cast<std::string>(ctx->role->accept(this));
  return auth;
}

antlrcpp::Any CypherMainVisitor::visitCypherReturn(MemgraphCypher::CypherReturnContext *ctx) {
  auto *return_clause = storage_->Create<Return>();
  return_clause->body_ = std::any_cast<ReturnBody>(ctx->returnBody()->accept(this));
  if (ctx->DISTINCT()) {
    return_clause->body_.distinct = true;
  }
  return return_clause;
}

antlrcpp::Any CypherMainVisitor::visitReturnBody(MemgraphCypher::ReturnBodyContext *ctx) {
  ReturnBody body;
  if (ctx->order()) {
    body.order_by = std::any_cast<std::vector<SortItem>>(ctx->order()->accept(this));
  }
  if (ctx->skip()) {
    body.skip = static_cast<Expression *>(std::any_cast<Expression *>(ctx->skip()->accept(this)));
  }
  if (ctx->limit()) {
    body.limit = static_cast<Expression *>(std::any_cast<Expression *>(ctx->limit()->accept(this)));
  }
  std::tie(body.all_identifiers, body.named_expressions) =
      std::any_cast<std::pair<bool, std::vector<NamedExpression *>>>(ctx->returnItems()->accept(this));
  return body;
}

antlrcpp::Any CypherMainVisitor::visitReturnItems(MemgraphCypher::ReturnItemsContext *ctx) {
  std::vector<NamedExpression *> named_expressions;
  for (auto *item : ctx->returnItem()) {
    named_expressions.push_back(std::any_cast<NamedExpression *>(item->accept(this)));
  }
  return std::pair<bool, std::vector<NamedExpression *>>(ctx->getTokens(MemgraphCypher::ASTERISK).size(),
                                                         named_expressions);
}

antlrcpp::Any CypherMainVisitor::visitReturnItem(MemgraphCypher::ReturnItemContext *ctx) {
  auto *named_expr = storage_->Create<NamedExpression>();
  named_expr->expression_ = std::any_cast<Expression *>(ctx->expression()->accept(this));
  MG_ASSERT(named_expr->expression_);
  if (ctx->variable()) {
    named_expr->name_ = std::string(std::any_cast<std::string>(ctx->variable()->accept(this)));
    users_identifiers.insert(named_expr->name_);
  } else {
    if (in_with_ && !utils::IsSubtype(*named_expr->expression_, Identifier::kType)) {
      throw SemanticException("Only variables can be non-aliased in WITH.");
    }
    named_expr->name_ = std::string(ctx->getText());
    named_expr->token_position_ = ctx->expression()->getStart()->getTokenIndex();
  }
  return named_expr;
}

antlrcpp::Any CypherMainVisitor::visitOrder(MemgraphCypher::OrderContext *ctx) {
  std::vector<SortItem> order_by;
  for (auto *sort_item : ctx->sortItem()) {
    order_by.push_back(std::any_cast<SortItem>(sort_item->accept(this)));
  }
  return order_by;
}

antlrcpp::Any CypherMainVisitor::visitSortItem(MemgraphCypher::SortItemContext *ctx) {
  return SortItem{ctx->DESC() || ctx->DESCENDING() ? Ordering::DESC : Ordering::ASC,
                  std::any_cast<Expression *>(ctx->expression()->accept(this))};
}

antlrcpp::Any CypherMainVisitor::visitNodePattern(MemgraphCypher::NodePatternContext *ctx) {
  auto *node = storage_->Create<NodeAtom>();
  if (ctx->variable()) {
    auto variable = std::any_cast<std::string>(ctx->variable()->accept(this));
    node->identifier_ = storage_->Create<Identifier>(variable);
    users_identifiers.insert(variable);
  } else {
    anonymous_identifiers.push_back(&node->identifier_);
  }
  if (ctx->nodeLabels()) {
    node->labels_ = std::any_cast<std::vector<LabelIx>>(ctx->nodeLabels()->accept(this));
  }
  if (ctx->properties()) {
    // This can return either properties or parameters
    if (ctx->properties()->mapLiteral()) {
      node->properties_ = std::any_cast<std::unordered_map<PropertyIx, Expression *>>(ctx->properties()->accept(this));
    } else {
      node->properties_ = std::any_cast<ParameterLookup *>(ctx->properties()->accept(this));
    }
  }
  return node;
}

antlrcpp::Any CypherMainVisitor::visitNodeLabels(MemgraphCypher::NodeLabelsContext *ctx) {
  std::vector<LabelIx> labels;
  for (auto *node_label : ctx->nodeLabel()) {
    labels.push_back(AddLabel(std::any_cast<std::string>(node_label->accept(this))));
  }
  return labels;
}

antlrcpp::Any CypherMainVisitor::visitProperties(MemgraphCypher::PropertiesContext *ctx) {
  if (ctx->mapLiteral()) {
    return ctx->mapLiteral()->accept(this);
  }
  // If child is not mapLiteral that means child is params.
  MG_ASSERT(ctx->parameter());
  return ctx->parameter()->accept(this);
}

antlrcpp::Any CypherMainVisitor::visitMapLiteral(MemgraphCypher::MapLiteralContext *ctx) {
  std::unordered_map<PropertyIx, Expression *> map;
  for (int i = 0; i < static_cast<int>(ctx->propertyKeyName().size()); ++i) {
    auto key = std::any_cast<PropertyIx>(ctx->propertyKeyName()[i]->accept(this));
    auto *value = std::any_cast<Expression *>(ctx->expression()[i]->accept(this));
    if (!map.insert({key, value}).second) {
      throw SemanticException("Same key can't appear twice in a map literal.");
    }
  }
  return map;
}

antlrcpp::Any CypherMainVisitor::visitListLiteral(MemgraphCypher::ListLiteralContext *ctx) {
  std::vector<Expression *> expressions;
  for (auto *expr_ctx : ctx->expression()) {
    expressions.push_back(std::any_cast<Expression *>(expr_ctx->accept(this)));
  }
  return expressions;
}

antlrcpp::Any CypherMainVisitor::visitPropertyKeyName(MemgraphCypher::PropertyKeyNameContext *ctx) {
  return AddProperty(std::any_cast<std::string>(visitChildren(ctx)));
}

antlrcpp::Any CypherMainVisitor::visitSymbolicName(MemgraphCypher::SymbolicNameContext *ctx) {
  if (ctx->EscapedSymbolicName()) {
    auto quoted_name = ctx->getText();
    DMG_ASSERT(quoted_name.size() >= 2U && quoted_name[0] == '`' && quoted_name.back() == '`',
               "Can't happen. Grammar ensures this");
    // Remove enclosing backticks.
    std::string escaped_name = quoted_name.substr(1, static_cast<int>(quoted_name.size()) - 2);
    // Unescape remaining backticks.
    std::string name;
    bool escaped = false;
    for (auto c : escaped_name) {
      if (escaped) {
        if (c == '`') {
          name.push_back('`');
          escaped = false;
        } else {
          DLOG_FATAL("Can't happen. Grammar ensures that.");
        }
      } else if (c == '`') {
        escaped = true;
      } else {
        name.push_back(c);
      }
    }
    return name;
  }
  if (ctx->UnescapedSymbolicName()) {
    return std::string(ctx->getText());
  }
  return ctx->getText();
}

antlrcpp::Any CypherMainVisitor::visitPattern(MemgraphCypher::PatternContext *ctx) {
  std::vector<Pattern *> patterns;
  for (auto *pattern_part : ctx->patternPart()) {
    patterns.push_back(std::any_cast<Pattern *>(pattern_part->accept(this)));
  }
  return patterns;
}

antlrcpp::Any CypherMainVisitor::visitPatternPart(MemgraphCypher::PatternPartContext *ctx) {
  auto *pattern = std::any_cast<Pattern *>(ctx->anonymousPatternPart()->accept(this));
  if (ctx->variable()) {
    auto variable = std::any_cast<std::string>(ctx->variable()->accept(this));
    pattern->identifier_ = storage_->Create<Identifier>(variable);
    users_identifiers.insert(variable);
  } else {
    anonymous_identifiers.push_back(&pattern->identifier_);
  }
  return pattern;
}

antlrcpp::Any CypherMainVisitor::visitPatternElement(MemgraphCypher::PatternElementContext *ctx) {
  if (ctx->patternElement()) {
    return ctx->patternElement()->accept(this);
  }
  auto *pattern = storage_->Create<Pattern>();
  pattern->atoms_.push_back(std::any_cast<NodeAtom *>(ctx->nodePattern()->accept(this)));
  for (auto *pattern_element_chain : ctx->patternElementChain()) {
    auto element = std::any_cast<std::pair<PatternAtom *, PatternAtom *>>(pattern_element_chain->accept(this));
    pattern->atoms_.push_back(element.first);
    pattern->atoms_.push_back(element.second);
  }
  return pattern;
}

antlrcpp::Any CypherMainVisitor::visitPatternElementChain(MemgraphCypher::PatternElementChainContext *ctx) {
  return std::pair<PatternAtom *, PatternAtom *>(std::any_cast<EdgeAtom *>(ctx->relationshipPattern()->accept(this)),
                                                 std::any_cast<NodeAtom *>(ctx->nodePattern()->accept(this)));
}

antlrcpp::Any CypherMainVisitor::visitRelationshipPattern(MemgraphCypher::RelationshipPatternContext *ctx) {
  auto *edge = storage_->Create<EdgeAtom>();

  auto relationshipDetail = ctx->relationshipDetail();
  auto *variableExpansion = relationshipDetail ? relationshipDetail->variableExpansion() : nullptr;
  edge->type_ = EdgeAtom::Type::SINGLE;
  if (variableExpansion)
    std::tie(edge->type_, edge->lower_bound_, edge->upper_bound_) =
        std::any_cast<std::tuple<EdgeAtom::Type, Expression *, Expression *>>(variableExpansion->accept(this));

  if (ctx->leftArrowHead() && !ctx->rightArrowHead()) {
    edge->direction_ = EdgeAtom::Direction::IN;
  } else if (!ctx->leftArrowHead() && ctx->rightArrowHead()) {
    edge->direction_ = EdgeAtom::Direction::OUT;
  } else {
    // <-[]-> and -[]- is the same thing as far as we understand openCypher
    // grammar.
    edge->direction_ = EdgeAtom::Direction::BOTH;
  }

  if (!relationshipDetail) {
    anonymous_identifiers.push_back(&edge->identifier_);
    return edge;
  }

  if (relationshipDetail->name) {
    auto variable = std::any_cast<std::string>(relationshipDetail->name->accept(this));
    edge->identifier_ = storage_->Create<Identifier>(variable);
    users_identifiers.insert(variable);
  } else {
    anonymous_identifiers.push_back(&edge->identifier_);
  }

  if (relationshipDetail->relationshipTypes()) {
    edge->edge_types_ =
        std::any_cast<std::vector<EdgeTypeIx>>(ctx->relationshipDetail()->relationshipTypes()->accept(this));
  }

  auto relationshipLambdas = relationshipDetail->relationshipLambda();
  if (variableExpansion) {
    if (relationshipDetail->total_weight && edge->type_ != EdgeAtom::Type::WEIGHTED_SHORTEST_PATH)
      throw SemanticException(
          "Variable for total weight is allowed only with weighted shortest "
          "path expansion.");
    auto visit_lambda = [this](auto *lambda) {
      EdgeAtom::Lambda edge_lambda;
      auto traversed_edge_variable = std::any_cast<std::string>(lambda->traversed_edge->accept(this));
      edge_lambda.inner_edge = storage_->Create<Identifier>(traversed_edge_variable);
      auto traversed_node_variable = std::any_cast<std::string>(lambda->traversed_node->accept(this));
      edge_lambda.inner_node = storage_->Create<Identifier>(traversed_node_variable);
      edge_lambda.expression = std::any_cast<Expression *>(lambda->expression()->accept(this));
      return edge_lambda;
    };
    auto visit_total_weight = [&]() {
      if (relationshipDetail->total_weight) {
        auto total_weight_name = std::any_cast<std::string>(relationshipDetail->total_weight->accept(this));
        edge->total_weight_ = storage_->Create<Identifier>(total_weight_name);
      } else {
        anonymous_identifiers.push_back(&edge->total_weight_);
      }
    };
    switch (relationshipLambdas.size()) {
      case 0:
        if (edge->type_ == EdgeAtom::Type::WEIGHTED_SHORTEST_PATH)
          throw SemanticException(
              "Lambda for calculating weights is mandatory with weighted "
              "shortest path expansion.");
        // In variable expansion inner variables are mandatory.
        anonymous_identifiers.push_back(&edge->filter_lambda_.inner_edge);
        anonymous_identifiers.push_back(&edge->filter_lambda_.inner_node);
        break;
      case 1:
        if (edge->type_ == EdgeAtom::Type::WEIGHTED_SHORTEST_PATH) {
          // For wShortest, the first (and required) lambda is used for weight
          // calculation.
          edge->weight_lambda_ = visit_lambda(relationshipLambdas[0]);
          visit_total_weight();
          // Add mandatory inner variables for filter lambda.
          anonymous_identifiers.push_back(&edge->filter_lambda_.inner_edge);
          anonymous_identifiers.push_back(&edge->filter_lambda_.inner_node);
        } else {
          // Other variable expands only have the filter lambda.
          edge->filter_lambda_ = visit_lambda(relationshipLambdas[0]);
        }
        break;
      case 2:
        if (edge->type_ != EdgeAtom::Type::WEIGHTED_SHORTEST_PATH)
          throw SemanticException("Only one filter lambda can be supplied.");
        edge->weight_lambda_ = visit_lambda(relationshipLambdas[0]);
        visit_total_weight();
        edge->filter_lambda_ = visit_lambda(relationshipLambdas[1]);
        break;
      default:
        throw SemanticException("Only one filter lambda can be supplied.");
    }
  } else if (!relationshipLambdas.empty()) {
    throw SemanticException("Filter lambda is only allowed in variable length expansion.");
  }

  auto properties = relationshipDetail->properties();
  switch (properties.size()) {
    case 0:
      break;
    case 1: {
      if (properties[0]->mapLiteral()) {
        edge->properties_ = std::any_cast<std::unordered_map<PropertyIx, Expression *>>(properties[0]->accept(this));
        break;
      }
      MG_ASSERT(properties[0]->parameter());
      edge->properties_ = std::any_cast<ParameterLookup *>(properties[0]->accept(this));
      break;
    }
    default:
      throw SemanticException("Only one property map can be supplied for edge.");
  }

  return edge;
}

antlrcpp::Any CypherMainVisitor::visitRelationshipDetail(MemgraphCypher::RelationshipDetailContext *) {
  DLOG_FATAL("Should never be called. See documentation in hpp.");
  return 0;
}

antlrcpp::Any CypherMainVisitor::visitRelationshipLambda(MemgraphCypher::RelationshipLambdaContext *) {
  DLOG_FATAL("Should never be called. See documentation in hpp.");
  return 0;
}

antlrcpp::Any CypherMainVisitor::visitRelationshipTypes(MemgraphCypher::RelationshipTypesContext *ctx) {
  std::vector<EdgeTypeIx> types;
  for (auto *edge_type : ctx->relTypeName()) {
    types.push_back(AddEdgeType(std::any_cast<std::string>(edge_type->accept(this))));
  }
  return types;
}

antlrcpp::Any CypherMainVisitor::visitVariableExpansion(MemgraphCypher::VariableExpansionContext *ctx) {
  DMG_ASSERT(ctx->expression().size() <= 2U, "Expected 0, 1 or 2 bounds in range literal.");

  EdgeAtom::Type edge_type = EdgeAtom::Type::DEPTH_FIRST;
  if (!ctx->getTokens(MemgraphCypher::BFS).empty())
    edge_type = EdgeAtom::Type::BREADTH_FIRST;
  else if (!ctx->getTokens(MemgraphCypher::WSHORTEST).empty())
    edge_type = EdgeAtom::Type::WEIGHTED_SHORTEST_PATH;
  Expression *lower = nullptr;
  Expression *upper = nullptr;

  if (ctx->expression().size() == 0U) {
    // Case -[*]-
  } else if (ctx->expression().size() == 1U) {
    auto dots_tokens = ctx->getTokens(MemgraphCypher::DOTS);
    auto *bound = std::any_cast<Expression *>(ctx->expression()[0]->accept(this));
    if (!dots_tokens.size()) {
      // Case -[*bound]-
      if (edge_type != EdgeAtom::Type::WEIGHTED_SHORTEST_PATH) lower = bound;
      upper = bound;
    } else if (dots_tokens[0]->getSourceInterval().startsAfter(ctx->expression()[0]->getSourceInterval())) {
      // Case -[*bound..]-
      lower = bound;
    } else {
      // Case -[*..bound]-
      upper = bound;
    }
  } else {
    // Case -[*lbound..rbound]-
    lower = std::any_cast<Expression *>(ctx->expression()[0]->accept(this));
    upper = std::any_cast<Expression *>(ctx->expression()[1]->accept(this));
  }
  if (lower && edge_type == EdgeAtom::Type::WEIGHTED_SHORTEST_PATH)
    throw SemanticException("Lower bound is not allowed in weighted shortest path expansion.");

  return std::make_tuple(edge_type, lower, upper);
}

antlrcpp::Any CypherMainVisitor::visitExpression(MemgraphCypher::ExpressionContext *ctx) {
  return std::any_cast<Expression *>(ctx->expression12()->accept(this));
}

// OR.
antlrcpp::Any CypherMainVisitor::visitExpression12(MemgraphCypher::Expression12Context *ctx) {
  return LeftAssociativeOperatorExpression(ctx->expression11(), ctx->children, {MemgraphCypher::OR});
}

// XOR.
antlrcpp::Any CypherMainVisitor::visitExpression11(MemgraphCypher::Expression11Context *ctx) {
  return LeftAssociativeOperatorExpression(ctx->expression10(), ctx->children, {MemgraphCypher::XOR});
}

// AND.
antlrcpp::Any CypherMainVisitor::visitExpression10(MemgraphCypher::Expression10Context *ctx) {
  return LeftAssociativeOperatorExpression(ctx->expression9(), ctx->children, {MemgraphCypher::AND});
}

// NOT.
antlrcpp::Any CypherMainVisitor::visitExpression9(MemgraphCypher::Expression9Context *ctx) {
  return PrefixUnaryOperator(ctx->expression8(), ctx->children, {MemgraphCypher::NOT});
}

// Comparisons.
// Expresion 1 < 2 < 3 is converted to 1 < 2 && 2 < 3 and then binary operator
// ast node is constructed for each operator.
antlrcpp::Any CypherMainVisitor::visitExpression8(MemgraphCypher::Expression8Context *ctx) {
  if (!ctx->partialComparisonExpression().size()) {
    // There is no comparison operators. We generate expression7.
    return ctx->expression7()->accept(this);
  }

  // There is at least one comparison. We need to generate code for each of
  // them. We don't call visitPartialComparisonExpression but do everything in
  // this function and call expression7-s directly. Since every expression7
  // can be generated twice (because it can appear in two comparisons) code
  // generated by whole subtree of expression7 must not have any sideeffects.
  // We handle chained comparisons as defined by mathematics, neo4j handles
  // them in a very interesting, illogical and incomprehensible way. For
  // example in neo4j:
  //  1 < 2 < 3 -> true,
  //  1 < 2 < 3 < 4 -> false,
  //  5 > 3 < 5 > 3 -> true,
  //  4 <= 5 < 7 > 6 -> false
  //  All of those comparisons evaluate to true in memgraph.
  std::vector<Expression *> children;
  children.push_back(std::any_cast<Expression *>(ctx->expression7()->accept(this)));
  std::vector<size_t> operators;
  auto partial_comparison_expressions = ctx->partialComparisonExpression();
  for (auto *child : partial_comparison_expressions) {
    children.push_back(std::any_cast<Expression *>(child->expression7()->accept(this)));
  }
  // First production is comparison operator.
  for (auto *child : partial_comparison_expressions) {
    operators.push_back(static_cast<antlr4::tree::TerminalNode *>(child->children[0])->getSymbol()->getType());
  }

  // Make all comparisons.
  Expression *first_operand = children[0];
  std::vector<Expression *> comparisons;
  for (int i = 0; i < (int)operators.size(); ++i) {
    auto *expr = children[i + 1];
    // TODO: first_operand should only do lookup if it is only calculated and
    // not recalculated whole subexpression once again. SymbolGenerator should
    // generate symbol for every expresion and then lookup would be possible.
    comparisons.push_back(CreateBinaryOperatorByToken(operators[i], first_operand, expr));
    first_operand = expr;
  }

  first_operand = comparisons[0];
  // Calculate logical and of results of comparisons.
  for (int i = 1; i < (int)comparisons.size(); ++i) {
    first_operand = storage_->Create<AndOperator>(first_operand, comparisons[i]);
  }
  return first_operand;
}

antlrcpp::Any CypherMainVisitor::visitPartialComparisonExpression(
    MemgraphCypher::PartialComparisonExpressionContext *) {
  DLOG_FATAL("Should never be called. See documentation in hpp.");
  return 0;
}

// Addition and subtraction.
antlrcpp::Any CypherMainVisitor::visitExpression7(MemgraphCypher::Expression7Context *ctx) {
  return LeftAssociativeOperatorExpression(ctx->expression6(), ctx->children,
                                           {MemgraphCypher::PLUS, MemgraphCypher::MINUS});
}

// Multiplication, division, modding.
antlrcpp::Any CypherMainVisitor::visitExpression6(MemgraphCypher::Expression6Context *ctx) {
  return LeftAssociativeOperatorExpression(ctx->expression5(), ctx->children,
                                           {MemgraphCypher::ASTERISK, MemgraphCypher::SLASH, MemgraphCypher::PERCENT});
}

// Power.
antlrcpp::Any CypherMainVisitor::visitExpression5(MemgraphCypher::Expression5Context *ctx) {
  if (ctx->expression4().size() > 1U) {
    // TODO: implement power operator. In neo4j power is left associative and
    // int^int -> float.
    throw utils::NotYetImplemented("power (^) operator");
  }
  return visitChildren(ctx);
}

// Unary minus and plus.
antlrcpp::Any CypherMainVisitor::visitExpression4(MemgraphCypher::Expression4Context *ctx) {
  return PrefixUnaryOperator(ctx->expression3a(), ctx->children, {MemgraphCypher::PLUS, MemgraphCypher::MINUS});
}

// IS NULL, IS NOT NULL, STARTS WITH, ..
antlrcpp::Any CypherMainVisitor::visitExpression3a(MemgraphCypher::Expression3aContext *ctx) {
  auto *expression = std::any_cast<Expression *>(ctx->expression3b()->accept(this));

  for (auto *op : ctx->stringAndNullOperators()) {
    if (op->IS() && op->NOT() && op->CYPHERNULL()) {
      expression =
          static_cast<Expression *>(storage_->Create<NotOperator>(storage_->Create<IsNullOperator>(expression)));
    } else if (op->IS() && op->CYPHERNULL()) {
      expression = static_cast<Expression *>(storage_->Create<IsNullOperator>(expression));
    } else if (op->IN()) {
      expression = static_cast<Expression *>(
          storage_->Create<InListOperator>(expression, std::any_cast<Expression *>(op->expression3b()->accept(this))));
    } else if (utils::StartsWith(op->getText(), "=~")) {
      auto *regex_match = storage_->Create<RegexMatch>();
      regex_match->string_expr_ = expression;
      regex_match->regex_ = std::any_cast<Expression *>(op->expression3b()->accept(this));
      expression = regex_match;
    } else {
      std::string function_name;
      if (op->STARTS() && op->WITH()) {
        function_name = kStartsWith;
      } else if (op->ENDS() && op->WITH()) {
        function_name = kEndsWith;
      } else if (op->CONTAINS()) {
        function_name = kContains;
      } else {
        throw utils::NotYetImplemented("function '{}'", op->getText());
      }
      auto *expression2 = std::any_cast<Expression *>(op->expression3b()->accept(this));
      std::vector<Expression *> args = {expression, expression2};
      expression = static_cast<Expression *>(storage_->Create<Function>(function_name, args));
    }
  }
  return expression;
}
antlrcpp::Any CypherMainVisitor::visitStringAndNullOperators(MemgraphCypher::StringAndNullOperatorsContext *) {
  DLOG_FATAL("Should never be called. See documentation in hpp.");
  return 0;
}

antlrcpp::Any CypherMainVisitor::visitExpression3b(MemgraphCypher::Expression3bContext *ctx) {
  auto *expression = std::any_cast<Expression *>(ctx->expression2a()->accept(this));
  for (auto *list_op : ctx->listIndexingOrSlicing()) {
    if (list_op->getTokens(MemgraphCypher::DOTS).size() == 0U) {
      // If there is no '..' then we need to create list indexing operator.
      expression = storage_->Create<SubscriptOperator>(
          expression, std::any_cast<Expression *>(list_op->expression()[0]->accept(this)));
    } else if (!list_op->lower_bound && !list_op->upper_bound) {
      throw SemanticException("List slicing operator requires at least one bound.");
    } else {
      Expression *lower_bound_ast =
          list_op->lower_bound ? std::any_cast<Expression *>(list_op->lower_bound->accept(this)) : nullptr;
      Expression *upper_bound_ast =
          list_op->upper_bound ? std::any_cast<Expression *>(list_op->upper_bound->accept(this)) : nullptr;
      expression = storage_->Create<ListSlicingOperator>(expression, lower_bound_ast, upper_bound_ast);
    }
  }
  return expression;
}

antlrcpp::Any CypherMainVisitor::visitListIndexingOrSlicing(MemgraphCypher::ListIndexingOrSlicingContext *) {
  DLOG_FATAL("Should never be called. See documentation in hpp.");
  return 0;
}

antlrcpp::Any CypherMainVisitor::visitExpression2a(MemgraphCypher::Expression2aContext *ctx) {
  auto *expression = std::any_cast<Expression *>(ctx->expression2b()->accept(this));
  if (ctx->nodeLabels()) {
    auto labels = std::any_cast<std::vector<LabelIx>>(ctx->nodeLabels()->accept(this));
    expression = storage_->Create<LabelsTest>(expression, labels);
  }
  return expression;
}

antlrcpp::Any CypherMainVisitor::visitExpression2b(MemgraphCypher::Expression2bContext *ctx) {
  auto *expression = std::any_cast<Expression *>(ctx->atom()->accept(this));
  for (auto *lookup : ctx->propertyLookup()) {
    auto key = std::any_cast<PropertyIx>(lookup->accept(this));
    auto property_lookup = storage_->Create<PropertyLookup>(expression, key);
    expression = property_lookup;
  }
  return expression;
}

antlrcpp::Any CypherMainVisitor::visitAtom(MemgraphCypher::AtomContext *ctx) {
  if (ctx->literal()) {
    return ctx->literal()->accept(this);
  } else if (ctx->parameter()) {
    return static_cast<Expression *>(std::any_cast<ParameterLookup *>(ctx->parameter()->accept(this)));
  } else if (ctx->parenthesizedExpression()) {
    return static_cast<Expression *>(std::any_cast<Expression *>(ctx->parenthesizedExpression()->accept(this)));
  } else if (ctx->variable()) {
    auto variable = std::any_cast<std::string>(ctx->variable()->accept(this));
    users_identifiers.insert(variable);
    return static_cast<Expression *>(storage_->Create<Identifier>(variable));
  } else if (ctx->functionInvocation()) {
    return std::any_cast<Expression *>(ctx->functionInvocation()->accept(this));
  } else if (ctx->COALESCE()) {
    std::vector<Expression *> exprs;
    for (auto *expr_context : ctx->expression()) {
      exprs.emplace_back(std::any_cast<Expression *>(expr_context->accept(this)));
    }
    return static_cast<Expression *>(storage_->Create<Coalesce>(std::move(exprs)));
  } else if (ctx->COUNT()) {
    // Here we handle COUNT(*). COUNT(expression) is handled in
    // visitFunctionInvocation with other aggregations. This is visible in
    // functionInvocation and atom producions in opencypher grammar.
    return static_cast<Expression *>(storage_->Create<Aggregation>(nullptr, nullptr, Aggregation::Op::COUNT));
  } else if (ctx->ALL()) {
    auto *ident = storage_->Create<Identifier>(
        std::any_cast<std::string>(ctx->filterExpression()->idInColl()->variable()->accept(this)));
    auto *list_expr = std::any_cast<Expression *>(ctx->filterExpression()->idInColl()->expression()->accept(this));
    if (!ctx->filterExpression()->where()) {
      throw SyntaxException("ALL(...) requires a WHERE predicate.");
    }
    auto *where = std::any_cast<Where *>(ctx->filterExpression()->where()->accept(this));
    return static_cast<Expression *>(storage_->Create<All>(ident, list_expr, where));
  } else if (ctx->SINGLE()) {
    auto *ident = storage_->Create<Identifier>(
        std::any_cast<std::string>(ctx->filterExpression()->idInColl()->variable()->accept(this)));
    auto *list_expr = std::any_cast<Expression *>(ctx->filterExpression()->idInColl()->expression()->accept(this));
    if (!ctx->filterExpression()->where()) {
      throw SyntaxException("SINGLE(...) requires a WHERE predicate.");
    }
    auto *where = std::any_cast<Where *>(ctx->filterExpression()->where()->accept(this));
    return static_cast<Expression *>(storage_->Create<Single>(ident, list_expr, where));
  } else if (ctx->ANY()) {
    auto *ident = storage_->Create<Identifier>(
        std::any_cast<std::string>(ctx->filterExpression()->idInColl()->variable()->accept(this)));
    auto *list_expr = std::any_cast<Expression *>(ctx->filterExpression()->idInColl()->expression()->accept(this));
    if (!ctx->filterExpression()->where()) {
      throw SyntaxException("ANY(...) requires a WHERE predicate.");
    }
    auto *where = std::any_cast<Where *>(ctx->filterExpression()->where()->accept(this));
    return static_cast<Expression *>(storage_->Create<Any>(ident, list_expr, where));
  } else if (ctx->NONE()) {
    auto *ident = storage_->Create<Identifier>(
        std::any_cast<std::string>(ctx->filterExpression()->idInColl()->variable()->accept(this)));
    auto *list_expr = std::any_cast<Expression *>(ctx->filterExpression()->idInColl()->expression()->accept(this));
    if (!ctx->filterExpression()->where()) {
      throw SyntaxException("NONE(...) requires a WHERE predicate.");
    }
    auto *where = std::any_cast<Where *>(ctx->filterExpression()->where()->accept(this));
    return static_cast<Expression *>(storage_->Create<None>(ident, list_expr, where));
  } else if (ctx->REDUCE()) {
    auto *accumulator =
        storage_->Create<Identifier>(std::any_cast<std::string>(ctx->reduceExpression()->accumulator->accept(this)));
    auto *initializer = std::any_cast<Expression *>(ctx->reduceExpression()->initial->accept(this));
    auto *ident = storage_->Create<Identifier>(
        std::any_cast<std::string>(ctx->reduceExpression()->idInColl()->variable()->accept(this)));
    auto *list = std::any_cast<Expression *>(ctx->reduceExpression()->idInColl()->expression()->accept(this));
    auto *expr = std::any_cast<Expression *>(ctx->reduceExpression()->expression().back()->accept(this));
    return static_cast<Expression *>(storage_->Create<Reduce>(accumulator, initializer, ident, list, expr));
  } else if (ctx->caseExpression()) {
    return std::any_cast<Expression *>(ctx->caseExpression()->accept(this));
  } else if (ctx->extractExpression()) {
    auto *ident = storage_->Create<Identifier>(
        std::any_cast<std::string>(ctx->extractExpression()->idInColl()->variable()->accept(this)));
    auto *list = std::any_cast<Expression *>(ctx->extractExpression()->idInColl()->expression()->accept(this));
    auto *expr = std::any_cast<Expression *>(ctx->extractExpression()->expression()->accept(this));
    return static_cast<Expression *>(storage_->Create<Extract>(ident, list, expr));
  }
  // TODO: Implement this. We don't support comprehensions, filtering... at
  // the moment.
  throw utils::NotYetImplemented("atom expression '{}'", ctx->getText());
}

antlrcpp::Any CypherMainVisitor::visitParameter(MemgraphCypher::ParameterContext *ctx) {
  return storage_->Create<ParameterLookup>(ctx->getStart()->getTokenIndex());
}

antlrcpp::Any CypherMainVisitor::visitLiteral(MemgraphCypher::LiteralContext *ctx) {
  if (ctx->CYPHERNULL() || ctx->StringLiteral() || ctx->booleanLiteral() || ctx->numberLiteral()) {
    int token_position = ctx->getStart()->getTokenIndex();
    if (ctx->CYPHERNULL()) {
      return static_cast<Expression *>(storage_->Create<PrimitiveLiteral>(TypedValue(), token_position));
    } else if (context_.is_query_cached) {
      // Instead of generating PrimitiveLiteral, we generate a
      // ParameterLookup, so that the AST can be cached. This allows for
      // varying literals, which are then looked up in the parameters table
      // (even though they are not user provided). Note, that NULL always
      // generates a PrimitiveLiteral.
      return static_cast<Expression *>(storage_->Create<ParameterLookup>(token_position));
    } else if (ctx->StringLiteral()) {
      return static_cast<Expression *>(storage_->Create<PrimitiveLiteral>(
          std::any_cast<std::string>(visitStringLiteral(std::any_cast<std::string>(ctx->StringLiteral()->getText()))),
          token_position));
    } else if (ctx->booleanLiteral()) {
      return static_cast<Expression *>(
          storage_->Create<PrimitiveLiteral>(std::any_cast<bool>(ctx->booleanLiteral()->accept(this)), token_position));
    } else if (ctx->numberLiteral()) {
      return static_cast<Expression *>(storage_->Create<PrimitiveLiteral>(
          std::any_cast<TypedValue>(ctx->numberLiteral()->accept(this)), token_position));
    }
    LOG_FATAL("Expected to handle all cases above");
  } else if (ctx->listLiteral()) {
    return static_cast<Expression *>(
        storage_->Create<ListLiteral>(std::any_cast<std::vector<Expression *>>(ctx->listLiteral()->accept(this))));
  } else {
    return static_cast<Expression *>(storage_->Create<MapLiteral>(
        std::any_cast<std::unordered_map<PropertyIx, Expression *>>(ctx->mapLiteral()->accept(this))));
  }
  return visitChildren(ctx);
}

antlrcpp::Any CypherMainVisitor::visitParenthesizedExpression(MemgraphCypher::ParenthesizedExpressionContext *ctx) {
  return std::any_cast<Expression *>(ctx->expression()->accept(this));
}

antlrcpp::Any CypherMainVisitor::visitNumberLiteral(MemgraphCypher::NumberLiteralContext *ctx) {
  if (ctx->integerLiteral()) {
    return TypedValue(std::any_cast<int64_t>(ctx->integerLiteral()->accept(this)));
  } else if (ctx->doubleLiteral()) {
    return TypedValue(std::any_cast<double>(ctx->doubleLiteral()->accept(this)));
  } else {
    // This should never happen, except grammar changes and we don't notice
    // change in this production.
    DLOG_FATAL("can't happen");
    throw std::exception();
  }
}

antlrcpp::Any CypherMainVisitor::visitFunctionInvocation(MemgraphCypher::FunctionInvocationContext *ctx) {
  if (ctx->DISTINCT()) {
    throw utils::NotYetImplemented("DISTINCT function call");
  }
  auto function_name = std::any_cast<std::string>(ctx->functionName()->accept(this));
  std::vector<Expression *> expressions;
  for (auto *expression : ctx->expression()) {
    expressions.push_back(std::any_cast<Expression *>(expression->accept(this)));
  }
  if (expressions.size() == 1U) {
    if (function_name == Aggregation::kCount) {
      return static_cast<Expression *>(storage_->Create<Aggregation>(expressions[0], nullptr, Aggregation::Op::COUNT));
    }
    if (function_name == Aggregation::kMin) {
      return static_cast<Expression *>(storage_->Create<Aggregation>(expressions[0], nullptr, Aggregation::Op::MIN));
    }
    if (function_name == Aggregation::kMax) {
      return static_cast<Expression *>(storage_->Create<Aggregation>(expressions[0], nullptr, Aggregation::Op::MAX));
    }
    if (function_name == Aggregation::kSum) {
      return static_cast<Expression *>(storage_->Create<Aggregation>(expressions[0], nullptr, Aggregation::Op::SUM));
    }
    if (function_name == Aggregation::kAvg) {
      return static_cast<Expression *>(storage_->Create<Aggregation>(expressions[0], nullptr, Aggregation::Op::AVG));
    }
    if (function_name == Aggregation::kCollect) {
      return static_cast<Expression *>(
          storage_->Create<Aggregation>(expressions[0], nullptr, Aggregation::Op::COLLECT_LIST));
    }
  }

  if (expressions.size() == 2U && function_name == Aggregation::kCollect) {
    return static_cast<Expression *>(
        storage_->Create<Aggregation>(expressions[1], expressions[0], Aggregation::Op::COLLECT_MAP));
  }

  auto is_user_defined_function = [](const std::string &function_name) {
    // Dots are present only in user-defined functions, since modules are case-sensitive, so must be user-defined
    // functions. Builtin functions should be case insensitive.
    return function_name.find('.') != std::string::npos;
  };

  // Don't cache queries which call user-defined functions. User-defined function's return
  // types can vary depending on whether the module is reloaded, therefore the cache would
  // be invalid.
  if (is_user_defined_function(function_name)) {
    query_info_.is_cacheable = false;
  }

  return static_cast<Expression *>(storage_->Create<Function>(function_name, expressions));
}

antlrcpp::Any CypherMainVisitor::visitFunctionName(MemgraphCypher::FunctionNameContext *ctx) {
  auto function_name = ctx->getText();
  // Dots are present only in user-defined functions, since modules are case-sensitive, so must be user-defined
  // functions. Builtin functions should be case insensitive.
  if (function_name.find('.') != std::string::npos) {
    return function_name;
  }
  return utils::ToUpperCase(function_name);
}

antlrcpp::Any CypherMainVisitor::visitDoubleLiteral(MemgraphCypher::DoubleLiteralContext *ctx) {
  return ParseDoubleLiteral(ctx->getText());
}

antlrcpp::Any CypherMainVisitor::visitIntegerLiteral(MemgraphCypher::IntegerLiteralContext *ctx) {
  return ParseIntegerLiteral(ctx->getText());
}

antlrcpp::Any CypherMainVisitor::visitStringLiteral(const std::string &escaped) { return ParseStringLiteral(escaped); }

antlrcpp::Any CypherMainVisitor::visitBooleanLiteral(MemgraphCypher::BooleanLiteralContext *ctx) {
  if (ctx->getTokens(MemgraphCypher::TRUE).size()) {
    return true;
  }
  if (ctx->getTokens(MemgraphCypher::FALSE).size()) {
    return false;
  }
  DLOG_FATAL("Shouldn't happend");
  throw std::exception();
}

antlrcpp::Any CypherMainVisitor::visitCypherDelete(MemgraphCypher::CypherDeleteContext *ctx) {
  auto *del = storage_->Create<Delete>();
  if (ctx->DETACH()) {
    del->detach_ = true;
  }
  for (auto *expression : ctx->expression()) {
    del->expressions_.push_back(std::any_cast<Expression *>(expression->accept(this)));
  }
  return del;
}

antlrcpp::Any CypherMainVisitor::visitWhere(MemgraphCypher::WhereContext *ctx) {
  auto *where = storage_->Create<Where>();
  where->expression_ = std::any_cast<Expression *>(ctx->expression()->accept(this));
  return where;
}

antlrcpp::Any CypherMainVisitor::visitSet(MemgraphCypher::SetContext *ctx) {
  std::vector<Clause *> set_items;
  for (auto *set_item : ctx->setItem()) {
    set_items.push_back(std::any_cast<Clause *>(set_item->accept(this)));
  }
  return set_items;
}

antlrcpp::Any CypherMainVisitor::visitSetItem(MemgraphCypher::SetItemContext *ctx) {
  // SetProperty
  if (ctx->propertyExpression()) {
    auto *set_property = storage_->Create<SetProperty>();
    set_property->property_lookup_ = std::any_cast<PropertyLookup *>(ctx->propertyExpression()->accept(this));
    set_property->expression_ = std::any_cast<Expression *>(ctx->expression()->accept(this));
    return static_cast<Clause *>(set_property);
  }

  // SetProperties either assignment or update
  if (ctx->getTokens(MemgraphCypher::EQ).size() || ctx->getTokens(MemgraphCypher::PLUS_EQ).size()) {
    auto *set_properties = storage_->Create<SetProperties>();
    set_properties->identifier_ =
        storage_->Create<Identifier>(std::any_cast<std::string>(ctx->variable()->accept(this)));
    set_properties->expression_ = std::any_cast<Expression *>(ctx->expression()->accept(this));
    if (ctx->getTokens(MemgraphCypher::PLUS_EQ).size()) {
      set_properties->update_ = true;
    }
    return static_cast<Clause *>(set_properties);
  }

  // SetLabels
  auto *set_labels = storage_->Create<SetLabels>();
  set_labels->identifier_ = storage_->Create<Identifier>(std::any_cast<std::string>(ctx->variable()->accept(this)));
  set_labels->labels_ = std::any_cast<std::vector<LabelIx>>(ctx->nodeLabels()->accept(this));
  return static_cast<Clause *>(set_labels);
}

antlrcpp::Any CypherMainVisitor::visitRemove(MemgraphCypher::RemoveContext *ctx) {
  std::vector<Clause *> remove_items;
  for (auto *remove_item : ctx->removeItem()) {
    remove_items.push_back(std::any_cast<Clause *>(remove_item->accept(this)));
  }
  return remove_items;
}

antlrcpp::Any CypherMainVisitor::visitRemoveItem(MemgraphCypher::RemoveItemContext *ctx) {
  // RemoveProperty
  if (ctx->propertyExpression()) {
    auto *remove_property = storage_->Create<RemoveProperty>();
    remove_property->property_lookup_ = std::any_cast<PropertyLookup *>(ctx->propertyExpression()->accept(this));
    return static_cast<Clause *>(remove_property);
  }

  // RemoveLabels
  auto *remove_labels = storage_->Create<RemoveLabels>();
  remove_labels->identifier_ = storage_->Create<Identifier>(std::any_cast<std::string>(ctx->variable()->accept(this)));
  remove_labels->labels_ = std::any_cast<std::vector<LabelIx>>(ctx->nodeLabels()->accept(this));
  return static_cast<Clause *>(remove_labels);
}

antlrcpp::Any CypherMainVisitor::visitPropertyExpression(MemgraphCypher::PropertyExpressionContext *ctx) {
  auto *expression = std::any_cast<Expression *>(ctx->atom()->accept(this));
  for (auto *lookup : ctx->propertyLookup()) {
    auto key = std::any_cast<PropertyIx>(lookup->accept(this));
    auto property_lookup = storage_->Create<PropertyLookup>(expression, key);
    expression = property_lookup;
  }
  // It is guaranteed by grammar that there is at least one propertyLookup.
  return static_cast<PropertyLookup *>(expression);
}

antlrcpp::Any CypherMainVisitor::visitCaseExpression(MemgraphCypher::CaseExpressionContext *ctx) {
  Expression *test_expression = ctx->test ? std::any_cast<Expression *>(ctx->test->accept(this)) : nullptr;
  auto alternatives = ctx->caseAlternatives();
  // Reverse alternatives so that tree of IfOperators can be built bottom-up.
  std::reverse(alternatives.begin(), alternatives.end());
  Expression *else_expression = ctx->else_expression ? std::any_cast<Expression *>(ctx->else_expression->accept(this))
                                                     : storage_->Create<PrimitiveLiteral>(TypedValue());
  for (auto *alternative : alternatives) {
    Expression *condition =
        test_expression ? storage_->Create<EqualOperator>(
                              test_expression, std::any_cast<Expression *>(alternative->when_expression->accept(this)))
                        : std::any_cast<Expression *>(alternative->when_expression->accept(this));
    auto *then_expression = std::any_cast<Expression *>(alternative->then_expression->accept(this));
    else_expression = storage_->Create<IfOperator>(condition, then_expression, else_expression);
  }
  return else_expression;
}

antlrcpp::Any CypherMainVisitor::visitCaseAlternatives(MemgraphCypher::CaseAlternativesContext *) {
  DLOG_FATAL("Should never be called. See documentation in hpp.");
  return 0;
}

antlrcpp::Any CypherMainVisitor::visitWith(MemgraphCypher::WithContext *ctx) {
  auto *with = storage_->Create<With>();
  in_with_ = true;
  with->body_ = std::any_cast<ReturnBody>(ctx->returnBody()->accept(this));
  in_with_ = false;
  if (ctx->DISTINCT()) {
    with->body_.distinct = true;
  }
  if (ctx->where()) {
    with->where_ = std::any_cast<Where *>(ctx->where()->accept(this));
  }
  return with;
}

antlrcpp::Any CypherMainVisitor::visitMerge(MemgraphCypher::MergeContext *ctx) {
  auto *merge = storage_->Create<Merge>();
  merge->pattern_ = std::any_cast<Pattern *>(ctx->patternPart()->accept(this));
  for (auto &merge_action : ctx->mergeAction()) {
    auto set = std::any_cast<std::vector<Clause *>>(merge_action->set()->accept(this));
    if (merge_action->MATCH()) {
      merge->on_match_.insert(merge->on_match_.end(), set.begin(), set.end());
    } else {
      DMG_ASSERT(merge_action->CREATE(), "Expected ON MATCH or ON CREATE");
      merge->on_create_.insert(merge->on_create_.end(), set.begin(), set.end());
    }
  }
  return merge;
}

antlrcpp::Any CypherMainVisitor::visitUnwind(MemgraphCypher::UnwindContext *ctx) {
  auto *named_expr = storage_->Create<NamedExpression>();
  named_expr->expression_ = std::any_cast<Expression *>(ctx->expression()->accept(this));
  named_expr->name_ = std::any_cast<std::string>(ctx->variable()->accept(this));
  return storage_->Create<Unwind>(named_expr);
}

antlrcpp::Any CypherMainVisitor::visitFilterExpression(MemgraphCypher::FilterExpressionContext *) {
  LOG_FATAL("Should never be called. See documentation in hpp.");
  return 0;
}

antlrcpp::Any CypherMainVisitor::visitForeach(MemgraphCypher::ForeachContext *ctx) {
  auto *for_each = storage_->Create<Foreach>();

  auto *named_expr = storage_->Create<NamedExpression>();
  named_expr->expression_ = std::any_cast<Expression *>(ctx->expression()->accept(this));
  named_expr->name_ = std::any_cast<std::string>(ctx->variable()->accept(this));
  for_each->named_expression_ = named_expr;

  for (auto *update_clause_ctx : ctx->updateClause()) {
    if (auto *set = update_clause_ctx->set(); set) {
      auto set_items = std::any_cast<std::vector<Clause *>>(visitSet(set));
      std::copy(set_items.begin(), set_items.end(), std::back_inserter(for_each->clauses_));
    } else if (auto *remove = update_clause_ctx->remove(); remove) {
      auto remove_items = std::any_cast<std::vector<Clause *>>(visitRemove(remove));
      std::copy(remove_items.begin(), remove_items.end(), std::back_inserter(for_each->clauses_));
    } else if (auto *merge = update_clause_ctx->merge(); merge) {
      for_each->clauses_.push_back(std::any_cast<Merge *>(visitMerge(merge)));
    } else if (auto *create = update_clause_ctx->create(); create) {
      for_each->clauses_.push_back(std::any_cast<Create *>(visitCreate(create)));
    } else if (auto *cypher_delete = update_clause_ctx->cypherDelete(); cypher_delete) {
      for_each->clauses_.push_back(std::any_cast<Delete *>(visitCypherDelete(cypher_delete)));
    } else {
      auto *nested_for_each = update_clause_ctx->foreach ();
      MG_ASSERT(nested_for_each != nullptr, "Unexpected clause in FOREACH");
      for_each->clauses_.push_back(std::any_cast<Foreach *>(visitForeach(nested_for_each)));
    }
  }

  return for_each;
}

LabelIx CypherMainVisitor::AddLabel(const std::string &name) { return storage_->GetLabelIx(name); }

PropertyIx CypherMainVisitor::AddProperty(const std::string &name) { return storage_->GetPropertyIx(name); }

EdgeTypeIx CypherMainVisitor::AddEdgeType(const std::string &name) { return storage_->GetEdgeTypeIx(name); }

}  // namespace memgraph::query::frontend<|MERGE_RESOLUTION|>--- conflicted
+++ resolved
@@ -1277,15 +1277,11 @@
   auth->user_or_role_ = std::any_cast<std::string>(ctx->userOrRole->accept(this));
   if (ctx->privilegeList()) {
     for (auto *privilege : ctx->privilegeList()->privilege()) {
-<<<<<<< HEAD
       if (privilege->LABELS()) {
-        auth->labels_ = privilege->labelList()->accept(this).as<std::vector<std::string>>();
+        auth->labels_ = std::any_cast<std::vector<std::string>>(privilege->labelList()->accept(this));
       } else {
-        auth->privileges_.push_back(privilege->accept(this));
-      }
-=======
-      auth->privileges_.push_back(std::any_cast<AuthQuery::Privilege>(privilege->accept(this)));
->>>>>>> 80e0e439
+        auth->privileges_.push_back(std::any_cast<AuthQuery::Privilege>(privilege->accept(this)));
+      }
     }
   } else {
     /* grant all privileges */
@@ -1303,15 +1299,11 @@
   auth->user_or_role_ = std::any_cast<std::string>(ctx->userOrRole->accept(this));
   if (ctx->privilegeList()) {
     for (auto *privilege : ctx->privilegeList()->privilege()) {
-<<<<<<< HEAD
       if (privilege->LABELS()) {
-        auth->labels_ = privilege->labelList()->accept(this).as<std::vector<std::string>>();
+        auth->labels_ = std::any_cast<std::vector<std::string>>(privilege->labelList()->accept(this));
       } else {
-        auth->privileges_.push_back(privilege->accept(this));
-      }
-=======
-      auth->privileges_.push_back(std::any_cast<AuthQuery::Privilege>(privilege->accept(this)));
->>>>>>> 80e0e439
+        auth->privileges_.push_back(std::any_cast<AuthQuery::Privilege>(privilege->accept(this)));
+      }
     }
   } else {
     /* deny all privileges */
@@ -1329,15 +1321,11 @@
   auth->user_or_role_ = std::any_cast<std::string>(ctx->userOrRole->accept(this));
   if (ctx->privilegeList()) {
     for (auto *privilege : ctx->privilegeList()->privilege()) {
-<<<<<<< HEAD
       if (privilege->LABELS()) {
-        auth->labels_ = privilege->labelList()->accept(this).as<std::vector<std::string>>();
+        auth->labels_ = std::any_cast<std::vector<std::string>>(privilege->labelList()->accept(this));
       } else {
-        auth->privileges_.push_back(privilege->accept(this));
-      }
-=======
-      auth->privileges_.push_back(std::any_cast<AuthQuery::Privilege>(privilege->accept(this)));
->>>>>>> 80e0e439
+        auth->privileges_.push_back(std::any_cast<AuthQuery::Privilege>(privilege->accept(this)));
+      }
     }
   } else {
     /* revoke all privileges */
@@ -1350,7 +1338,7 @@
   std::vector<std::string> labels;
   if (ctx->listOfLabels()) {
     for (auto *label : ctx->listOfLabels()->label()) {
-      labels.push_back(label->symbolicName()->accept(this).as<std::string>());
+      labels.push_back(std::any_cast<std::string>(label->symbolicName()->accept(this)));
     }
   } else {
     labels.emplace_back("*");
