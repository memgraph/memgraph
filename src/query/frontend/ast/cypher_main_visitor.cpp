--- conflicted
+++ resolved
@@ -1497,11 +1497,7 @@
   if (ctx->MODULE_WRITE()) return AuthQuery::Privilege::MODULE_WRITE;
   if (ctx->WEBSOCKET()) return AuthQuery::Privilege::WEBSOCKET;
   if (ctx->TRANSACTION_MANAGEMENT()) return AuthQuery::Privilege::TRANSACTION_MANAGEMENT;
-<<<<<<< HEAD
   if (ctx->STORAGE_MODE()) return AuthQuery::Privilege::STORAGE_MODE;
-
-=======
->>>>>>> 029be10f
   LOG_FATAL("Should not get here - unknown privilege!");
 }
 
