// Copyright 2022 Memgraph Ltd.
//
// Use of this software is governed by the Business Source License
// included in the file licenses/BSL.txt; by using this file, you agree to be bound by the terms of the Business Source
// License, and you may not use this file except in compliance with the Business Source License.
//
// As of the Change Date specified in that file, in accordance with
// the Business Source License, use of this software will be governed
// by the Apache License, Version 2.0, included in the file
// licenses/APL.txt.

#include "query/frontend/ast/cypher_main_visitor.hpp"
#include <support/Any.h>

#include <algorithm>
#include <climits>
#include <codecvt>
#include <cstring>
#include <iterator>
#include <limits>
#include <string>
#include <tuple>
#include <type_traits>
#include <unordered_map>
#include <utility>
#include <variant>
#include <vector>

#include <boost/preprocessor/cat.hpp>

#include "query/exceptions.hpp"
#include "query/frontend/ast/ast.hpp"
#include "query/frontend/ast/ast_visitor.hpp"
#include "query/frontend/parsing.hpp"
#include "query/interpret/awesome_memgraph_functions.hpp"
#include "query/procedure/module.hpp"
#include "query/stream/common.hpp"
#include "utils/exceptions.hpp"
#include "utils/logging.hpp"
#include "utils/string.hpp"
#include "utils/typeinfo.hpp"

namespace memgraph::query::frontend {

const std::string CypherMainVisitor::kAnonPrefix = "anon";

namespace {
<<<<<<< HEAD
const std::string kLabels = "LABELS";
const std::string kEdgeTypes = "EDGE_TYPES";
=======
enum class EntityType : uint8_t { LABELS, EDGE_TYPES };
>>>>>>> 05f120b7

template <typename TVisitor>
std::optional<std::pair<memgraph::query::Expression *, size_t>> VisitMemoryLimit(
    MemgraphCypher::MemoryLimitContext *memory_limit_ctx, TVisitor *visitor) {
  MG_ASSERT(memory_limit_ctx);
  if (memory_limit_ctx->UNLIMITED()) {
    return std::nullopt;
  }

  auto *memory_limit = std::any_cast<Expression *>(memory_limit_ctx->literal()->accept(visitor));
  size_t memory_scale = 1024U;
  if (memory_limit_ctx->MB()) {
    memory_scale = 1024U * 1024U;
  } else {
    MG_ASSERT(memory_limit_ctx->KB());
    memory_scale = 1024U;
  }

  return std::make_pair(memory_limit, memory_scale);
}

std::string JoinTokens(const auto &tokens, const auto &string_projection, const auto &separator) {
  std::vector<std::string> tokens_string;
  tokens_string.reserve(tokens.size());
  for (auto *token : tokens) {
    tokens_string.emplace_back(string_projection(token));
  }
  return utils::Join(tokens_string, separator);
}

std::string JoinSymbolicNames(antlr4::tree::ParseTreeVisitor *visitor,
                              const std::vector<MemgraphCypher::SymbolicNameContext *> symbolicNames,
                              const std::string &separator = ".") {
  return JoinTokens(
      symbolicNames, [&](auto *token) { return std::any_cast<std::string>(token->accept(visitor)); }, separator);
}

std::string JoinSymbolicNamesWithDotsAndMinus(antlr4::tree::ParseTreeVisitor &visitor,
                                              MemgraphCypher::SymbolicNameWithDotsAndMinusContext &ctx) {
  return JoinTokens(
      ctx.symbolicNameWithMinus(), [&](auto *token) { return JoinSymbolicNames(&visitor, token->symbolicName(), "-"); },
      ".");
}
}  // namespace

antlrcpp::Any CypherMainVisitor::visitExplainQuery(MemgraphCypher::ExplainQueryContext *ctx) {
  MG_ASSERT(ctx->children.size() == 2, "ExplainQuery should have exactly two children!");
  auto *cypher_query = std::any_cast<CypherQuery *>(ctx->children[1]->accept(this));
  auto *explain_query = storage_->Create<ExplainQuery>();
  explain_query->cypher_query_ = cypher_query;
  query_ = explain_query;
  return explain_query;
}

antlrcpp::Any CypherMainVisitor::visitProfileQuery(MemgraphCypher::ProfileQueryContext *ctx) {
  MG_ASSERT(ctx->children.size() == 2, "ProfileQuery should have exactly two children!");
  auto *cypher_query = std::any_cast<CypherQuery *>(ctx->children[1]->accept(this));
  auto *profile_query = storage_->Create<ProfileQuery>();
  profile_query->cypher_query_ = cypher_query;
  query_ = profile_query;
  return profile_query;
}

antlrcpp::Any CypherMainVisitor::visitInfoQuery(MemgraphCypher::InfoQueryContext *ctx) {
  MG_ASSERT(ctx->children.size() == 2, "InfoQuery should have exactly two children!");
  auto *info_query = storage_->Create<InfoQuery>();
  query_ = info_query;
  if (ctx->storageInfo()) {
    info_query->info_type_ = InfoQuery::InfoType::STORAGE;
    return info_query;
  } else if (ctx->indexInfo()) {
    info_query->info_type_ = InfoQuery::InfoType::INDEX;
    return info_query;
  } else if (ctx->constraintInfo()) {
    info_query->info_type_ = InfoQuery::InfoType::CONSTRAINT;
    return info_query;
  } else {
    throw utils::NotYetImplemented("Info query: '{}'", ctx->getText());
  }
}

antlrcpp::Any CypherMainVisitor::visitConstraintQuery(MemgraphCypher::ConstraintQueryContext *ctx) {
  auto *constraint_query = storage_->Create<ConstraintQuery>();
  MG_ASSERT(ctx->CREATE() || ctx->DROP());
  if (ctx->CREATE()) {
    constraint_query->action_type_ = ConstraintQuery::ActionType::CREATE;
  } else if (ctx->DROP()) {
    constraint_query->action_type_ = ConstraintQuery::ActionType::DROP;
  }
  constraint_query->constraint_ = std::any_cast<Constraint>(ctx->constraint()->accept(this));
  query_ = constraint_query;
  return query_;
}

antlrcpp::Any CypherMainVisitor::visitConstraint(MemgraphCypher::ConstraintContext *ctx) {
  Constraint constraint;
  MG_ASSERT(ctx->EXISTS() || ctx->UNIQUE() || (ctx->NODE() && ctx->KEY()));
  if (ctx->EXISTS()) {
    constraint.type = Constraint::Type::EXISTS;
  } else if (ctx->UNIQUE()) {
    constraint.type = Constraint::Type::UNIQUE;
  } else if (ctx->NODE() && ctx->KEY()) {
    constraint.type = Constraint::Type::NODE_KEY;
  }
  constraint.label = AddLabel(std::any_cast<std::string>(ctx->labelName()->accept(this)));
  auto node_name = std::any_cast<std::string>(ctx->nodeName->symbolicName()->accept(this));
  for (const auto &var_ctx : ctx->constraintPropertyList()->variable()) {
    auto var_name = std::any_cast<std::string>(var_ctx->symbolicName()->accept(this));
    if (var_name != node_name) {
      throw SemanticException("All constraint variable should reference node '{}'", node_name);
    }
  }
  for (const auto &prop_lookup : ctx->constraintPropertyList()->propertyLookup()) {
    constraint.properties.push_back(std::any_cast<PropertyIx>(prop_lookup->propertyKeyName()->accept(this)));
  }

  return constraint;
}

antlrcpp::Any CypherMainVisitor::visitCypherQuery(MemgraphCypher::CypherQueryContext *ctx) {
  auto *cypher_query = storage_->Create<CypherQuery>();
  MG_ASSERT(ctx->singleQuery(), "Expected single query.");
  cypher_query->single_query_ = std::any_cast<SingleQuery *>(ctx->singleQuery()->accept(this));

  // Check that union and union all dont mix
  bool has_union = false;
  bool has_union_all = false;
  for (auto *child : ctx->cypherUnion()) {
    if (child->ALL()) {
      has_union_all = true;
    } else {
      has_union = true;
    }
    if (has_union && has_union_all) {
      throw SemanticException("Invalid combination of UNION and UNION ALL.");
    }
    cypher_query->cypher_unions_.push_back(std::any_cast<CypherUnion *>(child->accept(this)));
  }

  if (auto *memory_limit_ctx = ctx->queryMemoryLimit()) {
    const auto memory_limit_info = VisitMemoryLimit(memory_limit_ctx->memoryLimit(), this);
    if (memory_limit_info) {
      cypher_query->memory_limit_ = memory_limit_info->first;
      cypher_query->memory_scale_ = memory_limit_info->second;
    }
  }

  query_ = cypher_query;
  return cypher_query;
}

antlrcpp::Any CypherMainVisitor::visitIndexQuery(MemgraphCypher::IndexQueryContext *ctx) {
  MG_ASSERT(ctx->children.size() == 1, "IndexQuery should have exactly one child!");
  auto *index_query = std::any_cast<IndexQuery *>(ctx->children[0]->accept(this));
  query_ = index_query;
  return index_query;
}

antlrcpp::Any CypherMainVisitor::visitCreateIndex(MemgraphCypher::CreateIndexContext *ctx) {
  auto *index_query = storage_->Create<IndexQuery>();
  index_query->action_ = IndexQuery::Action::CREATE;
  index_query->label_ = AddLabel(std::any_cast<std::string>(ctx->labelName()->accept(this)));
  if (ctx->propertyKeyName()) {
    auto name_key = std::any_cast<PropertyIx>(ctx->propertyKeyName()->accept(this));
    index_query->properties_ = {name_key};
  }
  return index_query;
}

antlrcpp::Any CypherMainVisitor::visitDropIndex(MemgraphCypher::DropIndexContext *ctx) {
  auto *index_query = storage_->Create<IndexQuery>();
  index_query->action_ = IndexQuery::Action::DROP;
  if (ctx->propertyKeyName()) {
    auto key = std::any_cast<PropertyIx>(ctx->propertyKeyName()->accept(this));
    index_query->properties_ = {key};
  }
  index_query->label_ = AddLabel(std::any_cast<std::string>(ctx->labelName()->accept(this)));
  return index_query;
}

antlrcpp::Any CypherMainVisitor::visitAuthQuery(MemgraphCypher::AuthQueryContext *ctx) {
  MG_ASSERT(ctx->children.size() == 1, "AuthQuery should have exactly one child!");
  auto *auth_query = std::any_cast<AuthQuery *>(ctx->children[0]->accept(this));
  query_ = auth_query;
  return auth_query;
}

antlrcpp::Any CypherMainVisitor::visitDumpQuery(MemgraphCypher::DumpQueryContext *ctx) {
  auto *dump_query = storage_->Create<DumpQuery>();
  query_ = dump_query;
  return dump_query;
}

antlrcpp::Any CypherMainVisitor::visitReplicationQuery(MemgraphCypher::ReplicationQueryContext *ctx) {
  MG_ASSERT(ctx->children.size() == 1, "ReplicationQuery should have exactly one child!");
  auto *replication_query = std::any_cast<ReplicationQuery *>(ctx->children[0]->accept(this));
  query_ = replication_query;
  return replication_query;
}

antlrcpp::Any CypherMainVisitor::visitSetReplicationRole(MemgraphCypher::SetReplicationRoleContext *ctx) {
  auto *replication_query = storage_->Create<ReplicationQuery>();
  replication_query->action_ = ReplicationQuery::Action::SET_REPLICATION_ROLE;
  if (ctx->MAIN()) {
    if (ctx->WITH() || ctx->PORT()) {
      throw SemanticException("Main can't set a port!");
    }
    replication_query->role_ = ReplicationQuery::ReplicationRole::MAIN;
  } else if (ctx->REPLICA()) {
    replication_query->role_ = ReplicationQuery::ReplicationRole::REPLICA;
    if (ctx->WITH() && ctx->PORT()) {
      if (ctx->port->numberLiteral() && ctx->port->numberLiteral()->integerLiteral()) {
        replication_query->port_ = std::any_cast<Expression *>(ctx->port->accept(this));
      } else {
        throw SyntaxException("Port must be an integer literal!");
      }
    }
  }
  return replication_query;
}
antlrcpp::Any CypherMainVisitor::visitShowReplicationRole(MemgraphCypher::ShowReplicationRoleContext *ctx) {
  auto *replication_query = storage_->Create<ReplicationQuery>();
  replication_query->action_ = ReplicationQuery::Action::SHOW_REPLICATION_ROLE;
  return replication_query;
}

antlrcpp::Any CypherMainVisitor::visitRegisterReplica(MemgraphCypher::RegisterReplicaContext *ctx) {
  auto *replication_query = storage_->Create<ReplicationQuery>();
  replication_query->action_ = ReplicationQuery::Action::REGISTER_REPLICA;
  replication_query->replica_name_ = std::any_cast<std::string>(ctx->replicaName()->symbolicName()->accept(this));
  if (ctx->SYNC()) {
    replication_query->sync_mode_ = memgraph::query::ReplicationQuery::SyncMode::SYNC;
  } else if (ctx->ASYNC()) {
    replication_query->sync_mode_ = memgraph::query::ReplicationQuery::SyncMode::ASYNC;
  }

  if (!ctx->socketAddress()->literal()->StringLiteral()) {
    throw SemanticException("Socket address should be a string literal!");
  } else {
    replication_query->socket_address_ = std::any_cast<Expression *>(ctx->socketAddress()->accept(this));
  }

  return replication_query;
}

antlrcpp::Any CypherMainVisitor::visitDropReplica(MemgraphCypher::DropReplicaContext *ctx) {
  auto *replication_query = storage_->Create<ReplicationQuery>();
  replication_query->action_ = ReplicationQuery::Action::DROP_REPLICA;
  replication_query->replica_name_ = std::any_cast<std::string>(ctx->replicaName()->symbolicName()->accept(this));
  return replication_query;
}

antlrcpp::Any CypherMainVisitor::visitShowReplicas(MemgraphCypher::ShowReplicasContext *ctx) {
  auto *replication_query = storage_->Create<ReplicationQuery>();
  replication_query->action_ = ReplicationQuery::Action::SHOW_REPLICAS;
  return replication_query;
}

antlrcpp::Any CypherMainVisitor::visitLockPathQuery(MemgraphCypher::LockPathQueryContext *ctx) {
  auto *lock_query = storage_->Create<LockPathQuery>();
  if (ctx->LOCK()) {
    lock_query->action_ = LockPathQuery::Action::LOCK_PATH;
  } else if (ctx->UNLOCK()) {
    lock_query->action_ = LockPathQuery::Action::UNLOCK_PATH;
  } else {
    throw SyntaxException("Expected LOCK or UNLOCK");
  }

  query_ = lock_query;
  return lock_query;
}

antlrcpp::Any CypherMainVisitor::visitLoadCsv(MemgraphCypher::LoadCsvContext *ctx) {
  query_info_.has_load_csv = true;

  auto *load_csv = storage_->Create<LoadCsv>();
  // handle file name
  if (ctx->csvFile()->literal()->StringLiteral()) {
    load_csv->file_ = std::any_cast<Expression *>(ctx->csvFile()->accept(this));
  } else {
    throw SemanticException("CSV file path should be a string literal");
  }

  // handle header options
  // Don't have to check for ctx->HEADER(), as it's a mandatory token.
  // Just need to check if ctx->WITH() is not nullptr - otherwise, we have a
  // ctx->NO() and ctx->HEADER() present.
  load_csv->with_header_ = ctx->WITH() != nullptr;

  // handle skip bad row option
  load_csv->ignore_bad_ = ctx->IGNORE() && ctx->BAD();

  // handle delimiter
  if (ctx->DELIMITER()) {
    if (ctx->delimiter()->literal()->StringLiteral()) {
      load_csv->delimiter_ = std::any_cast<Expression *>(ctx->delimiter()->accept(this));
    } else {
      throw SemanticException("Delimiter should be a string literal");
    }
  }

  // handle quote
  if (ctx->QUOTE()) {
    if (ctx->quote()->literal()->StringLiteral()) {
      load_csv->quote_ = std::any_cast<Expression *>(ctx->quote()->accept(this));
    } else {
      throw SemanticException("Quote should be a string literal");
    }
  }

  // handle row variable
  load_csv->row_var_ =
      storage_->Create<Identifier>(std::any_cast<std::string>(ctx->rowVar()->variable()->accept(this)));

  return load_csv;
}

antlrcpp::Any CypherMainVisitor::visitFreeMemoryQuery(MemgraphCypher::FreeMemoryQueryContext *ctx) {
  auto *free_memory_query = storage_->Create<FreeMemoryQuery>();
  query_ = free_memory_query;
  return free_memory_query;
}

antlrcpp::Any CypherMainVisitor::visitTriggerQuery(MemgraphCypher::TriggerQueryContext *ctx) {
  MG_ASSERT(ctx->children.size() == 1, "TriggerQuery should have exactly one child!");
  auto *trigger_query = std::any_cast<TriggerQuery *>(ctx->children[0]->accept(this));
  query_ = trigger_query;
  return trigger_query;
}

antlrcpp::Any CypherMainVisitor::visitCreateTrigger(MemgraphCypher::CreateTriggerContext *ctx) {
  auto *trigger_query = storage_->Create<TriggerQuery>();
  trigger_query->action_ = TriggerQuery::Action::CREATE_TRIGGER;
  trigger_query->trigger_name_ = std::any_cast<std::string>(ctx->triggerName()->symbolicName()->accept(this));

  auto *statement = ctx->triggerStatement();
  antlr4::misc::Interval interval{statement->start->getStartIndex(), statement->stop->getStopIndex()};
  trigger_query->statement_ = ctx->start->getInputStream()->getText(interval);

  trigger_query->event_type_ = [ctx] {
    if (!ctx->ON()) {
      return TriggerQuery::EventType::ANY;
    }

    if (ctx->CREATE(1)) {
      if (ctx->emptyVertex()) {
        return TriggerQuery::EventType::VERTEX_CREATE;
      }
      if (ctx->emptyEdge()) {
        return TriggerQuery::EventType::EDGE_CREATE;
      }
      return TriggerQuery::EventType::CREATE;
    }

    if (ctx->DELETE()) {
      if (ctx->emptyVertex()) {
        return TriggerQuery::EventType::VERTEX_DELETE;
      }
      if (ctx->emptyEdge()) {
        return TriggerQuery::EventType::EDGE_DELETE;
      }
      return TriggerQuery::EventType::DELETE;
    }

    if (ctx->UPDATE()) {
      if (ctx->emptyVertex()) {
        return TriggerQuery::EventType::VERTEX_UPDATE;
      }
      if (ctx->emptyEdge()) {
        return TriggerQuery::EventType::EDGE_UPDATE;
      }
      return TriggerQuery::EventType::UPDATE;
    }

    LOG_FATAL("Invalid token allowed for the query");
  }();

  trigger_query->before_commit_ = ctx->BEFORE();

  return trigger_query;
}

antlrcpp::Any CypherMainVisitor::visitDropTrigger(MemgraphCypher::DropTriggerContext *ctx) {
  auto *trigger_query = storage_->Create<TriggerQuery>();
  trigger_query->action_ = TriggerQuery::Action::DROP_TRIGGER;
  trigger_query->trigger_name_ = std::any_cast<std::string>(ctx->triggerName()->symbolicName()->accept(this));
  return trigger_query;
}

antlrcpp::Any CypherMainVisitor::visitShowTriggers(MemgraphCypher::ShowTriggersContext *ctx) {
  auto *trigger_query = storage_->Create<TriggerQuery>();
  trigger_query->action_ = TriggerQuery::Action::SHOW_TRIGGERS;
  return trigger_query;
}

antlrcpp::Any CypherMainVisitor::visitIsolationLevelQuery(MemgraphCypher::IsolationLevelQueryContext *ctx) {
  auto *isolation_level_query = storage_->Create<IsolationLevelQuery>();

  isolation_level_query->isolation_level_scope_ = [scope = ctx->isolationLevelScope()]() {
    if (scope->GLOBAL()) {
      return IsolationLevelQuery::IsolationLevelScope::GLOBAL;
    }
    if (scope->SESSION()) {
      return IsolationLevelQuery::IsolationLevelScope::SESSION;
    }
    return IsolationLevelQuery::IsolationLevelScope::NEXT;
  }();

  isolation_level_query->isolation_level_ = [level = ctx->isolationLevel()]() {
    if (level->SNAPSHOT()) {
      return IsolationLevelQuery::IsolationLevel::SNAPSHOT_ISOLATION;
    }
    if (level->COMMITTED()) {
      return IsolationLevelQuery::IsolationLevel::READ_COMMITTED;
    }
    return IsolationLevelQuery::IsolationLevel::READ_UNCOMMITTED;
  }();

  query_ = isolation_level_query;
  return isolation_level_query;
}

antlrcpp::Any CypherMainVisitor::visitCreateSnapshotQuery(MemgraphCypher::CreateSnapshotQueryContext *ctx) {
  query_ = storage_->Create<CreateSnapshotQuery>();
  return query_;
}

antlrcpp::Any CypherMainVisitor::visitStreamQuery(MemgraphCypher::StreamQueryContext *ctx) {
  MG_ASSERT(ctx->children.size() == 1, "StreamQuery should have exactly one child!");
  auto *stream_query = std::any_cast<StreamQuery *>(ctx->children[0]->accept(this));
  query_ = stream_query;
  return stream_query;
}

antlrcpp::Any CypherMainVisitor::visitCreateStream(MemgraphCypher::CreateStreamContext *ctx) {
  MG_ASSERT(ctx->children.size() == 1, "CreateStreamQuery should have exactly one child!");
  auto *stream_query = std::any_cast<StreamQuery *>(ctx->children[0]->accept(this));
  query_ = stream_query;
  return stream_query;
}

namespace {
std::vector<std::string> TopicNamesFromSymbols(
    antlr4::tree::ParseTreeVisitor &visitor,
    const std::vector<MemgraphCypher::SymbolicNameWithDotsAndMinusContext *> &topic_name_symbols) {
  MG_ASSERT(!topic_name_symbols.empty());
  std::vector<std::string> topic_names;
  topic_names.reserve(topic_name_symbols.size());
  std::transform(topic_name_symbols.begin(), topic_name_symbols.end(), std::back_inserter(topic_names),
                 [&visitor](auto *topic_name) { return JoinSymbolicNamesWithDotsAndMinus(visitor, *topic_name); });
  return topic_names;
}

template <typename T>
concept EnumUint8 = std::is_enum_v<T> && std::same_as<uint8_t, std::underlying_type_t<T>>;

template <bool required, typename... ValueTypes>
void MapConfig(auto &memory, const EnumUint8 auto &enum_key, auto &destination) {
  const auto key = static_cast<uint8_t>(enum_key);
  if (!memory.contains(key)) {
    if constexpr (required) {
      throw SemanticException("Config {} is required.", ToString(enum_key));
    } else {
      return;
    }
  }

  std::visit(
      [&]<typename T>(T &&value) {
        using ValueType = std::decay_t<T>;
        if constexpr (utils::SameAsAnyOf<ValueType, ValueTypes...>) {
          destination = std::forward<T>(value);
        } else {
          LOG_FATAL("Invalid type mapped");
        }
      },
      std::move(memory[key]));
  memory.erase(key);
}

enum class CommonStreamConfigKey : uint8_t { TRANSFORM, BATCH_INTERVAL, BATCH_SIZE, END };

std::string_view ToString(const CommonStreamConfigKey key) {
  switch (key) {
    case CommonStreamConfigKey::TRANSFORM:
      return "TRANSFORM";
    case CommonStreamConfigKey::BATCH_INTERVAL:
      return "BATCH_INTERVAL";
    case CommonStreamConfigKey::BATCH_SIZE:
      return "BATCH_SIZE";
    case CommonStreamConfigKey::END:
      LOG_FATAL("Invalid config key used");
  }
}

// NOLINTNEXTLINE(cppcoreguidelines-macro-usage)
#define GENERATE_STREAM_CONFIG_KEY_ENUM(stream, first_config, ...)   \
  enum class BOOST_PP_CAT(stream, ConfigKey) : uint8_t {             \
    first_config = static_cast<uint8_t>(CommonStreamConfigKey::END), \
    __VA_ARGS__                                                      \
  };

GENERATE_STREAM_CONFIG_KEY_ENUM(Kafka, TOPICS, CONSUMER_GROUP, BOOTSTRAP_SERVERS, CONFIGS, CREDENTIALS);

std::string_view ToString(const KafkaConfigKey key) {
  switch (key) {
    case KafkaConfigKey::TOPICS:
      return "TOPICS";
    case KafkaConfigKey::CONSUMER_GROUP:
      return "CONSUMER_GROUP";
    case KafkaConfigKey::BOOTSTRAP_SERVERS:
      return "BOOTSTRAP_SERVERS";
    case KafkaConfigKey::CONFIGS:
      return "CONFIGS";
    case KafkaConfigKey::CREDENTIALS:
      return "CREDENTIALS";
  }
}

void MapCommonStreamConfigs(auto &memory, StreamQuery &stream_query) {
  MapConfig<true, std::string>(memory, CommonStreamConfigKey::TRANSFORM, stream_query.transform_name_);
  MapConfig<false, Expression *>(memory, CommonStreamConfigKey::BATCH_INTERVAL, stream_query.batch_interval_);
  MapConfig<false, Expression *>(memory, CommonStreamConfigKey::BATCH_SIZE, stream_query.batch_size_);
}
}  // namespace

antlrcpp::Any CypherMainVisitor::visitConfigKeyValuePair(MemgraphCypher::ConfigKeyValuePairContext *ctx) {
  MG_ASSERT(ctx->literal().size() == 2);
  return std::pair{std::any_cast<Expression *>(ctx->literal(0)->accept(this)),
                   std::any_cast<Expression *>(ctx->literal(1)->accept(this))};
}

antlrcpp::Any CypherMainVisitor::visitConfigMap(MemgraphCypher::ConfigMapContext *ctx) {
  std::unordered_map<Expression *, Expression *> map;
  for (auto *key_value_pair : ctx->configKeyValuePair()) {
    // If the queries are cached, then only the stripped query is parsed, so the actual keys cannot be determined
    // here. That means duplicates cannot be checked.
    map.insert(std::any_cast<std::pair<Expression *, Expression *>>(key_value_pair->accept(this)));
  }
  return map;
}

antlrcpp::Any CypherMainVisitor::visitKafkaCreateStream(MemgraphCypher::KafkaCreateStreamContext *ctx) {
  auto *stream_query = storage_->Create<StreamQuery>();
  stream_query->action_ = StreamQuery::Action::CREATE_STREAM;
  stream_query->type_ = StreamQuery::Type::KAFKA;
  stream_query->stream_name_ = std::any_cast<std::string>(ctx->streamName()->symbolicName()->accept(this));

  for (auto *create_config_ctx : ctx->kafkaCreateStreamConfig()) {
    create_config_ctx->accept(this);
  }

  MapConfig<true, std::vector<std::string>, Expression *>(memory_, KafkaConfigKey::TOPICS, stream_query->topic_names_);
  MapConfig<false, std::string>(memory_, KafkaConfigKey::CONSUMER_GROUP, stream_query->consumer_group_);
  MapConfig<false, Expression *>(memory_, KafkaConfigKey::BOOTSTRAP_SERVERS, stream_query->bootstrap_servers_);
  MapConfig<false, std::unordered_map<Expression *, Expression *>>(memory_, KafkaConfigKey::CONFIGS,
                                                                   stream_query->configs_);
  MapConfig<false, std::unordered_map<Expression *, Expression *>>(memory_, KafkaConfigKey::CREDENTIALS,
                                                                   stream_query->credentials_);

  MapCommonStreamConfigs(memory_, *stream_query);

  return stream_query;
}

namespace {
void ThrowIfExists(const auto &map, const EnumUint8 auto &enum_key) {
  const auto key = static_cast<uint8_t>(enum_key);
  if (map.contains(key)) {
    throw SemanticException("{} defined multiple times in the query", ToString(enum_key));
  }
}

void GetTopicNames(auto &destination, MemgraphCypher::TopicNamesContext *topic_names_ctx,
                   antlr4::tree::ParseTreeVisitor &visitor) {
  MG_ASSERT(topic_names_ctx != nullptr);
  if (auto *symbolic_topic_names_ctx = topic_names_ctx->symbolicTopicNames()) {
    destination = TopicNamesFromSymbols(visitor, symbolic_topic_names_ctx->symbolicNameWithDotsAndMinus());
  } else {
    if (!topic_names_ctx->literal()->StringLiteral()) {
      throw SemanticException("Topic names should be defined as a string literal or as symbolic names");
    }
    destination = std::any_cast<Expression *>(topic_names_ctx->accept(&visitor));
  }
}
}  // namespace

antlrcpp::Any CypherMainVisitor::visitKafkaCreateStreamConfig(MemgraphCypher::KafkaCreateStreamConfigContext *ctx) {
  if (ctx->commonCreateStreamConfig()) {
    return ctx->commonCreateStreamConfig()->accept(this);
  }

  if (ctx->TOPICS()) {
    ThrowIfExists(memory_, KafkaConfigKey::TOPICS);
    static constexpr auto topics_key = static_cast<uint8_t>(KafkaConfigKey::TOPICS);
    GetTopicNames(memory_[topics_key], ctx->topicNames(), *this);
    return {};
  }

  if (ctx->CONSUMER_GROUP()) {
    ThrowIfExists(memory_, KafkaConfigKey::CONSUMER_GROUP);
    static constexpr auto consumer_group_key = static_cast<uint8_t>(KafkaConfigKey::CONSUMER_GROUP);
    memory_[consumer_group_key] = JoinSymbolicNamesWithDotsAndMinus(*this, *ctx->consumerGroup);
    return {};
  }

  if (ctx->CONFIGS()) {
    ThrowIfExists(memory_, KafkaConfigKey::CONFIGS);
    static constexpr auto configs_key = static_cast<uint8_t>(KafkaConfigKey::CONFIGS);
    memory_.emplace(configs_key,
                    std::any_cast<std::unordered_map<Expression *, Expression *>>(ctx->configsMap->accept(this)));
    return {};
  }

  if (ctx->CREDENTIALS()) {
    ThrowIfExists(memory_, KafkaConfigKey::CREDENTIALS);
    static constexpr auto credentials_key = static_cast<uint8_t>(KafkaConfigKey::CREDENTIALS);
    memory_.emplace(credentials_key,
                    std::any_cast<std::unordered_map<Expression *, Expression *>>(ctx->credentialsMap->accept(this)));
    return {};
  }

  MG_ASSERT(ctx->BOOTSTRAP_SERVERS());
  ThrowIfExists(memory_, KafkaConfigKey::BOOTSTRAP_SERVERS);
  if (!ctx->bootstrapServers->StringLiteral()) {
    throw SemanticException("Bootstrap servers should be a string!");
  }

  const auto bootstrap_servers_key = static_cast<uint8_t>(KafkaConfigKey::BOOTSTRAP_SERVERS);
  memory_[bootstrap_servers_key] = std::any_cast<Expression *>(ctx->bootstrapServers->accept(this));
  return {};
}

namespace {
GENERATE_STREAM_CONFIG_KEY_ENUM(Pulsar, TOPICS, SERVICE_URL);

std::string_view ToString(const PulsarConfigKey key) {
  switch (key) {
    case PulsarConfigKey::TOPICS:
      return "TOPICS";
    case PulsarConfigKey::SERVICE_URL:
      return "SERVICE_URL";
  }
}
}  // namespace

antlrcpp::Any CypherMainVisitor::visitPulsarCreateStream(MemgraphCypher::PulsarCreateStreamContext *ctx) {
  auto *stream_query = storage_->Create<StreamQuery>();
  stream_query->action_ = StreamQuery::Action::CREATE_STREAM;
  stream_query->type_ = StreamQuery::Type::PULSAR;
  stream_query->stream_name_ = std::any_cast<std::string>(ctx->streamName()->symbolicName()->accept(this));

  for (auto *create_config_ctx : ctx->pulsarCreateStreamConfig()) {
    create_config_ctx->accept(this);
  }

  MapConfig<true, std::vector<std::string>, Expression *>(memory_, PulsarConfigKey::TOPICS, stream_query->topic_names_);
  MapConfig<false, Expression *>(memory_, PulsarConfigKey::SERVICE_URL, stream_query->service_url_);

  MapCommonStreamConfigs(memory_, *stream_query);

  return stream_query;
}

antlrcpp::Any CypherMainVisitor::visitPulsarCreateStreamConfig(MemgraphCypher::PulsarCreateStreamConfigContext *ctx) {
  if (ctx->commonCreateStreamConfig()) {
    return ctx->commonCreateStreamConfig()->accept(this);
  }

  if (ctx->TOPICS()) {
    ThrowIfExists(memory_, PulsarConfigKey::TOPICS);
    const auto topics_key = static_cast<uint8_t>(PulsarConfigKey::TOPICS);
    GetTopicNames(memory_[topics_key], ctx->topicNames(), *this);
    return {};
  }

  MG_ASSERT(ctx->SERVICE_URL());
  ThrowIfExists(memory_, PulsarConfigKey::SERVICE_URL);
  if (!ctx->serviceUrl->StringLiteral()) {
    throw SemanticException("Service URL must be a string!");
  }
  const auto service_url_key = static_cast<uint8_t>(PulsarConfigKey::SERVICE_URL);
  memory_[service_url_key] = std::any_cast<Expression *>(ctx->serviceUrl->accept(this));
  return {};
}

antlrcpp::Any CypherMainVisitor::visitCommonCreateStreamConfig(MemgraphCypher::CommonCreateStreamConfigContext *ctx) {
  if (ctx->TRANSFORM()) {
    ThrowIfExists(memory_, CommonStreamConfigKey::TRANSFORM);
    const auto transform_key = static_cast<uint8_t>(CommonStreamConfigKey::TRANSFORM);
    memory_[transform_key] = JoinSymbolicNames(this, ctx->transformationName->symbolicName());
    return {};
  }

  if (ctx->BATCH_INTERVAL()) {
    ThrowIfExists(memory_, CommonStreamConfigKey::BATCH_INTERVAL);
    if (!ctx->batchInterval->numberLiteral() || !ctx->batchInterval->numberLiteral()->integerLiteral()) {
      throw SemanticException("Batch interval must be an integer literal!");
    }
    const auto batch_interval_key = static_cast<uint8_t>(CommonStreamConfigKey::BATCH_INTERVAL);
    memory_[batch_interval_key] = std::any_cast<Expression *>(ctx->batchInterval->accept(this));
    return {};
  }

  MG_ASSERT(ctx->BATCH_SIZE());
  ThrowIfExists(memory_, CommonStreamConfigKey::BATCH_SIZE);
  if (!ctx->batchSize->numberLiteral() || !ctx->batchSize->numberLiteral()->integerLiteral()) {
    throw SemanticException("Batch size must be an integer literal!");
  }
  const auto batch_size_key = static_cast<uint8_t>(CommonStreamConfigKey::BATCH_SIZE);
  memory_[batch_size_key] = std::any_cast<Expression *>(ctx->batchSize->accept(this));
  return {};
}

antlrcpp::Any CypherMainVisitor::visitDropStream(MemgraphCypher::DropStreamContext *ctx) {
  auto *stream_query = storage_->Create<StreamQuery>();
  stream_query->action_ = StreamQuery::Action::DROP_STREAM;
  stream_query->stream_name_ = std::any_cast<std::string>(ctx->streamName()->symbolicName()->accept(this));
  return stream_query;
}

antlrcpp::Any CypherMainVisitor::visitStartStream(MemgraphCypher::StartStreamContext *ctx) {
  auto *stream_query = storage_->Create<StreamQuery>();
  stream_query->action_ = StreamQuery::Action::START_STREAM;

  if (ctx->BATCH_LIMIT()) {
    if (!ctx->batchLimit->numberLiteral() || !ctx->batchLimit->numberLiteral()->integerLiteral()) {
      throw SemanticException("Batch limit should be an integer literal!");
    }
    stream_query->batch_limit_ = std::any_cast<Expression *>(ctx->batchLimit->accept(this));
  }
  if (ctx->TIMEOUT()) {
    if (!ctx->timeout->numberLiteral() || !ctx->timeout->numberLiteral()->integerLiteral()) {
      throw SemanticException("Timeout should be an integer literal!");
    }
    if (!ctx->BATCH_LIMIT()) {
      throw SemanticException("Parameter TIMEOUT can only be defined if BATCH_LIMIT is defined");
    }
    stream_query->timeout_ = std::any_cast<Expression *>(ctx->timeout->accept(this));
  }

  stream_query->stream_name_ = std::any_cast<std::string>(ctx->streamName()->symbolicName()->accept(this));
  return stream_query;
}

antlrcpp::Any CypherMainVisitor::visitStartAllStreams(MemgraphCypher::StartAllStreamsContext *ctx) {
  auto *stream_query = storage_->Create<StreamQuery>();
  stream_query->action_ = StreamQuery::Action::START_ALL_STREAMS;
  return stream_query;
}

antlrcpp::Any CypherMainVisitor::visitStopStream(MemgraphCypher::StopStreamContext *ctx) {
  auto *stream_query = storage_->Create<StreamQuery>();
  stream_query->action_ = StreamQuery::Action::STOP_STREAM;
  stream_query->stream_name_ = std::any_cast<std::string>(ctx->streamName()->symbolicName()->accept(this));
  return stream_query;
}

antlrcpp::Any CypherMainVisitor::visitStopAllStreams(MemgraphCypher::StopAllStreamsContext *ctx) {
  auto *stream_query = storage_->Create<StreamQuery>();
  stream_query->action_ = StreamQuery::Action::STOP_ALL_STREAMS;
  return stream_query;
}

antlrcpp::Any CypherMainVisitor::visitShowStreams(MemgraphCypher::ShowStreamsContext *ctx) {
  auto *stream_query = storage_->Create<StreamQuery>();
  stream_query->action_ = StreamQuery::Action::SHOW_STREAMS;
  return stream_query;
}

antlrcpp::Any CypherMainVisitor::visitCheckStream(MemgraphCypher::CheckStreamContext *ctx) {
  auto *stream_query = storage_->Create<StreamQuery>();
  stream_query->action_ = StreamQuery::Action::CHECK_STREAM;
  stream_query->stream_name_ = std::any_cast<std::string>(ctx->streamName()->symbolicName()->accept(this));

  if (ctx->BATCH_LIMIT()) {
    if (!ctx->batchLimit->numberLiteral() || !ctx->batchLimit->numberLiteral()->integerLiteral()) {
      throw SemanticException("Batch limit should be an integer literal!");
    }
    stream_query->batch_limit_ = std::any_cast<Expression *>(ctx->batchLimit->accept(this));
  }
  if (ctx->TIMEOUT()) {
    if (!ctx->timeout->numberLiteral() || !ctx->timeout->numberLiteral()->integerLiteral()) {
      throw SemanticException("Timeout should be an integer literal!");
    }
    stream_query->timeout_ = std::any_cast<Expression *>(ctx->timeout->accept(this));
  }
  return stream_query;
}

antlrcpp::Any CypherMainVisitor::visitSettingQuery(MemgraphCypher::SettingQueryContext *ctx) {
  MG_ASSERT(ctx->children.size() == 1, "SettingQuery should have exactly one child!");
  auto *setting_query = std::any_cast<SettingQuery *>(ctx->children[0]->accept(this));
  query_ = setting_query;
  return setting_query;
}

antlrcpp::Any CypherMainVisitor::visitSetSetting(MemgraphCypher::SetSettingContext *ctx) {
  auto *setting_query = storage_->Create<SettingQuery>();
  setting_query->action_ = SettingQuery::Action::SET_SETTING;

  if (!ctx->settingName()->literal()->StringLiteral()) {
    throw SemanticException("Setting name should be a string literal");
  }

  if (!ctx->settingValue()->literal()->StringLiteral()) {
    throw SemanticException("Setting value should be a string literal");
  }

  setting_query->setting_name_ = std::any_cast<Expression *>(ctx->settingName()->accept(this));
  MG_ASSERT(setting_query->setting_name_);

  setting_query->setting_value_ = std::any_cast<Expression *>(ctx->settingValue()->accept(this));
  MG_ASSERT(setting_query->setting_value_);
  return setting_query;
}

antlrcpp::Any CypherMainVisitor::visitShowSetting(MemgraphCypher::ShowSettingContext *ctx) {
  auto *setting_query = storage_->Create<SettingQuery>();
  setting_query->action_ = SettingQuery::Action::SHOW_SETTING;

  if (!ctx->settingName()->literal()->StringLiteral()) {
    throw SemanticException("Setting name should be a string literal");
  }

  setting_query->setting_name_ = std::any_cast<Expression *>(ctx->settingName()->accept(this));
  MG_ASSERT(setting_query->setting_name_);

  return setting_query;
}

antlrcpp::Any CypherMainVisitor::visitShowSettings(MemgraphCypher::ShowSettingsContext * /*ctx*/) {
  auto *setting_query = storage_->Create<SettingQuery>();
  setting_query->action_ = SettingQuery::Action::SHOW_ALL_SETTINGS;
  return setting_query;
}

antlrcpp::Any CypherMainVisitor::visitVersionQuery(MemgraphCypher::VersionQueryContext * /*ctx*/) {
  auto *version_query = storage_->Create<VersionQuery>();
  query_ = version_query;
  return version_query;
}

antlrcpp::Any CypherMainVisitor::visitCypherUnion(MemgraphCypher::CypherUnionContext *ctx) {
  bool distinct = !ctx->ALL();
  auto *cypher_union = storage_->Create<CypherUnion>(distinct);
  DMG_ASSERT(ctx->singleQuery(), "Expected single query.");
  cypher_union->single_query_ = std::any_cast<SingleQuery *>(ctx->singleQuery()->accept(this));
  return cypher_union;
}

antlrcpp::Any CypherMainVisitor::visitSingleQuery(MemgraphCypher::SingleQueryContext *ctx) {
  auto *single_query = storage_->Create<SingleQuery>();
  for (auto *child : ctx->clause()) {
    antlrcpp::Any got = child->accept(this);
    if (got.type() == typeid(Clause *)) {
      single_query->clauses_.push_back(std::any_cast<Clause *>(got));
    } else {
      auto child_clauses = std::any_cast<std::vector<Clause *>>(got);
      single_query->clauses_.insert(single_query->clauses_.end(), child_clauses.begin(), child_clauses.end());
    }
  }

  // Check if ordering of clauses makes sense.
  //
  // TODO: should we forbid multiple consecutive set clauses? That case is
  // little bit problematic because multiple barriers are needed. Multiple
  // consecutive SET clauses are undefined behaviour in neo4j.
  bool has_update = false;
  bool has_return = false;
  bool has_optional_match = false;
  bool has_call_procedure = false;
  bool calls_write_procedure = false;
  bool has_any_update = false;
  bool has_load_csv = false;

  auto check_write_procedure = [&calls_write_procedure](const std::string_view clause) {
    if (calls_write_procedure) {
      throw SemanticException(
          "{} can't be put after calling a writeable procedure, only RETURN clause can be put after.", clause);
    }
  };

  for (Clause *clause : single_query->clauses_) {
    const auto &clause_type = clause->GetTypeInfo();
    if (const auto *call_procedure = utils::Downcast<CallProcedure>(clause); call_procedure != nullptr) {
      if (has_return) {
        throw SemanticException("CALL can't be put after RETURN clause.");
      }
      check_write_procedure("CALL");
      has_call_procedure = true;
      if (call_procedure->is_write_) {
        calls_write_procedure = true;
        has_update = true;
      }
    } else if (utils::IsSubtype(clause_type, Unwind::kType)) {
      check_write_procedure("UNWIND");
      if (has_update || has_return) {
        throw SemanticException("UNWIND can't be put after RETURN clause or after an update.");
      }
    } else if (utils::IsSubtype(clause_type, LoadCsv::kType)) {
      if (has_load_csv) {
        throw SemanticException("Can't have multiple LOAD CSV clauses in a single query.");
      }
      check_write_procedure("LOAD CSV");
      if (has_return) {
        throw SemanticException("LOAD CSV can't be put after RETURN clause.");
      }
      has_load_csv = true;
    } else if (auto *match = utils::Downcast<Match>(clause)) {
      if (has_update || has_return) {
        throw SemanticException("MATCH can't be put after RETURN clause or after an update.");
      }
      if (match->optional_) {
        has_optional_match = true;
      } else if (has_optional_match) {
        throw SemanticException("MATCH can't be put after OPTIONAL MATCH.");
      }
      check_write_procedure("MATCH");
    } else if (utils::IsSubtype(clause_type, Create::kType) || utils::IsSubtype(clause_type, Delete::kType) ||
               utils::IsSubtype(clause_type, SetProperty::kType) ||
               utils::IsSubtype(clause_type, SetProperties::kType) || utils::IsSubtype(clause_type, SetLabels::kType) ||
               utils::IsSubtype(clause_type, RemoveProperty::kType) ||
               utils::IsSubtype(clause_type, RemoveLabels::kType) || utils::IsSubtype(clause_type, Merge::kType) ||
               utils::IsSubtype(clause_type, Foreach::kType)) {
      if (has_return) {
        throw SemanticException("Update clause can't be used after RETURN.");
      }
      check_write_procedure("Update clause");
      has_update = true;
      has_any_update = true;
    } else if (utils::IsSubtype(clause_type, Return::kType)) {
      if (has_return) {
        throw SemanticException("There can only be one RETURN in a clause.");
      }
      has_return = true;
    } else if (utils::IsSubtype(clause_type, With::kType)) {
      if (has_return) {
        throw SemanticException("RETURN can't be put before WITH.");
      }
      check_write_procedure("WITH");
      has_update = has_return = has_optional_match = false;
    } else {
      DLOG_FATAL("Can't happen");
    }
  }
  bool is_standalone_call_procedure = has_call_procedure && single_query->clauses_.size() == 1U;
  if (!has_update && !has_return && !is_standalone_call_procedure) {
    throw SemanticException("Query should either create or update something, or return results!");
  }

  if (has_any_update && calls_write_procedure) {
    throw SemanticException("Write procedures cannot be used in queries that contains any update clauses!");
  }
  // Construct unique names for anonymous identifiers;
  int id = 1;
  for (auto **identifier : anonymous_identifiers) {
    while (true) {
      std::string id_name = kAnonPrefix + std::to_string(id++);
      if (users_identifiers.find(id_name) == users_identifiers.end()) {
        *identifier = storage_->Create<Identifier>(id_name, false);
        break;
      }
    }
  }
  return single_query;
}

antlrcpp::Any CypherMainVisitor::visitClause(MemgraphCypher::ClauseContext *ctx) {
  if (ctx->cypherReturn()) {
    return static_cast<Clause *>(std::any_cast<Return *>(ctx->cypherReturn()->accept(this)));
  }
  if (ctx->cypherMatch()) {
    return static_cast<Clause *>(std::any_cast<Match *>(ctx->cypherMatch()->accept(this)));
  }
  if (ctx->create()) {
    return static_cast<Clause *>(std::any_cast<Create *>(ctx->create()->accept(this)));
  }
  if (ctx->cypherDelete()) {
    return static_cast<Clause *>(std::any_cast<Delete *>(ctx->cypherDelete()->accept(this)));
  }
  if (ctx->set()) {
    // Different return type!!!
    return std::any_cast<std::vector<Clause *>>(ctx->set()->accept(this));
  }
  if (ctx->remove()) {
    // Different return type!!!
    return std::any_cast<std::vector<Clause *>>(ctx->remove()->accept(this));
  }
  if (ctx->with()) {
    return static_cast<Clause *>(std::any_cast<With *>(ctx->with()->accept(this)));
  }
  if (ctx->merge()) {
    return static_cast<Clause *>(std::any_cast<Merge *>(ctx->merge()->accept(this)));
  }
  if (ctx->unwind()) {
    return static_cast<Clause *>(std::any_cast<Unwind *>(ctx->unwind()->accept(this)));
  }
  if (ctx->callProcedure()) {
    return static_cast<Clause *>(std::any_cast<CallProcedure *>(ctx->callProcedure()->accept(this)));
  }
  if (ctx->loadCsv()) {
    return static_cast<Clause *>(std::any_cast<LoadCsv *>(ctx->loadCsv()->accept(this)));
  }
  if (ctx->foreach ()) {
    return static_cast<Clause *>(std::any_cast<Foreach *>(ctx->foreach ()->accept(this)));
  }
  // TODO: implement other clauses.
  throw utils::NotYetImplemented("clause '{}'", ctx->getText());
  return 0;
}

antlrcpp::Any CypherMainVisitor::visitCypherMatch(MemgraphCypher::CypherMatchContext *ctx) {
  auto *match = storage_->Create<Match>();
  match->optional_ = !!ctx->OPTIONAL();
  if (ctx->where()) {
    match->where_ = std::any_cast<Where *>(ctx->where()->accept(this));
  }
  match->patterns_ = std::any_cast<std::vector<Pattern *>>(ctx->pattern()->accept(this));
  return match;
}

antlrcpp::Any CypherMainVisitor::visitCreate(MemgraphCypher::CreateContext *ctx) {
  auto *create = storage_->Create<Create>();
  create->patterns_ = std::any_cast<std::vector<Pattern *>>(ctx->pattern()->accept(this));
  return create;
}

antlrcpp::Any CypherMainVisitor::visitCallProcedure(MemgraphCypher::CallProcedureContext *ctx) {
  // Don't cache queries which call procedures because the
  // procedure definition can affect the behaviour of the visitor and
  // the execution of the query.
  // If a user recompiles and reloads the procedure with different result
  // names, because of the cache, old result names will be expected while the
  // procedure will return results mapped to new names.
  query_info_.is_cacheable = false;

  auto *call_proc = storage_->Create<CallProcedure>();
  MG_ASSERT(!ctx->procedureName()->symbolicName().empty());
  call_proc->procedure_name_ = JoinSymbolicNames(this, ctx->procedureName()->symbolicName());
  call_proc->arguments_.reserve(ctx->expression().size());
  for (auto *expr : ctx->expression()) {
    call_proc->arguments_.push_back(std::any_cast<Expression *>(expr->accept(this)));
  }

  if (auto *memory_limit_ctx = ctx->procedureMemoryLimit()) {
    const auto memory_limit_info = VisitMemoryLimit(memory_limit_ctx->memoryLimit(), this);
    if (memory_limit_info) {
      call_proc->memory_limit_ = memory_limit_info->first;
      call_proc->memory_scale_ = memory_limit_info->second;
    }
  } else {
    // Default to 100 MB
    call_proc->memory_limit_ = storage_->Create<PrimitiveLiteral>(TypedValue(100));
    call_proc->memory_scale_ = 1024U * 1024U;
  }

  const auto &maybe_found =
      procedure::FindProcedure(procedure::gModuleRegistry, call_proc->procedure_name_, utils::NewDeleteResource());
  if (!maybe_found) {
    throw SemanticException("There is no procedure named '{}'.", call_proc->procedure_name_);
  }
  call_proc->is_write_ = maybe_found->second->info.is_write;

  auto *yield_ctx = ctx->yieldProcedureResults();
  if (!yield_ctx) {
    if (!maybe_found->second->results.empty()) {
      throw SemanticException(
          "CALL without YIELD may only be used on procedures which do not "
          "return any result fields.");
    }
    // When we return, we will release the lock on modules. This means that
    // someone may reload the procedure and change the result signature. But to
    // keep the implementation simple, we ignore the case as the rest of the
    // code doesn't really care whether we yield or not, so it should not break.
    return call_proc;
  }
  if (yield_ctx->getTokens(MemgraphCypher::ASTERISK).empty()) {
    call_proc->result_fields_.reserve(yield_ctx->procedureResult().size());
    call_proc->result_identifiers_.reserve(yield_ctx->procedureResult().size());
    for (auto *result : yield_ctx->procedureResult()) {
      MG_ASSERT(result->variable().size() == 1 || result->variable().size() == 2);
      call_proc->result_fields_.push_back(std::any_cast<std::string>(result->variable()[0]->accept(this)));
      std::string result_alias;
      if (result->variable().size() == 2) {
        result_alias = std::any_cast<std::string>(result->variable()[1]->accept(this));
      } else {
        result_alias = std::any_cast<std::string>(result->variable()[0]->accept(this));
      }
      call_proc->result_identifiers_.push_back(storage_->Create<Identifier>(result_alias));
    }
  } else {
    const auto &maybe_found =
        procedure::FindProcedure(procedure::gModuleRegistry, call_proc->procedure_name_, utils::NewDeleteResource());
    if (!maybe_found) {
      throw SemanticException("There is no procedure named '{}'.", call_proc->procedure_name_);
    }
    const auto &[module, proc] = *maybe_found;
    call_proc->result_fields_.reserve(proc->results.size());
    call_proc->result_identifiers_.reserve(proc->results.size());
    for (const auto &[result_name, desc] : proc->results) {
      bool is_deprecated = desc.second;
      if (is_deprecated) continue;
      call_proc->result_fields_.emplace_back(result_name);
      call_proc->result_identifiers_.push_back(storage_->Create<Identifier>(std::string(result_name)));
    }
    // When we leave the scope, we will release the lock on modules. This means
    // that someone may reload the procedure and change its result signature. We
    // are fine with this, because if new result fields were added then we yield
    // the subset of those and that will appear to a user as if they used the
    // procedure before reload. Any subsequent `CALL ... YIELD *` will fetch the
    // new fields as well. In case the result signature has had some result
    // fields removed, then the query execution will report an error that we are
    // yielding missing fields. The user can then just retry the query.
  }

  return call_proc;
}

/**
 * @return std::string
 */
antlrcpp::Any CypherMainVisitor::visitUserOrRoleName(MemgraphCypher::UserOrRoleNameContext *ctx) {
  return std::any_cast<std::string>(ctx->symbolicName()->accept(this));
}

/**
 * @return AuthQuery*
 */
antlrcpp::Any CypherMainVisitor::visitCreateRole(MemgraphCypher::CreateRoleContext *ctx) {
  AuthQuery *auth = storage_->Create<AuthQuery>();
  auth->action_ = AuthQuery::Action::CREATE_ROLE;
  auth->role_ = std::any_cast<std::string>(ctx->role->accept(this));
  return auth;
}

/**
 * @return AuthQuery*
 */
antlrcpp::Any CypherMainVisitor::visitDropRole(MemgraphCypher::DropRoleContext *ctx) {
  AuthQuery *auth = storage_->Create<AuthQuery>();
  auth->action_ = AuthQuery::Action::DROP_ROLE;
  auth->role_ = std::any_cast<std::string>(ctx->role->accept(this));
  return auth;
}

/**
 * @return AuthQuery*
 */
antlrcpp::Any CypherMainVisitor::visitShowRoles(MemgraphCypher::ShowRolesContext *ctx) {
  AuthQuery *auth = storage_->Create<AuthQuery>();
  auth->action_ = AuthQuery::Action::SHOW_ROLES;
  return auth;
}

/**
 * @return AuthQuery*
 */
antlrcpp::Any CypherMainVisitor::visitCreateUser(MemgraphCypher::CreateUserContext *ctx) {
  AuthQuery *auth = storage_->Create<AuthQuery>();
  auth->action_ = AuthQuery::Action::CREATE_USER;
  auth->user_ = std::any_cast<std::string>(ctx->user->accept(this));
  if (ctx->password) {
    if (!ctx->password->StringLiteral() && !ctx->literal()->CYPHERNULL()) {
      throw SyntaxException("Password should be a string literal or null.");
    }
    auth->password_ = std::any_cast<Expression *>(ctx->password->accept(this));
  }
  return auth;
}

/**
 * @return AuthQuery*
 */
antlrcpp::Any CypherMainVisitor::visitSetPassword(MemgraphCypher::SetPasswordContext *ctx) {
  AuthQuery *auth = storage_->Create<AuthQuery>();
  auth->action_ = AuthQuery::Action::SET_PASSWORD;
  auth->user_ = std::any_cast<std::string>(ctx->user->accept(this));
  if (!ctx->password->StringLiteral() && !ctx->literal()->CYPHERNULL()) {
    throw SyntaxException("Password should be a string literal or null.");
  }
  auth->password_ = std::any_cast<Expression *>(ctx->password->accept(this));
  return auth;
}

/**
 * @return AuthQuery*
 */
antlrcpp::Any CypherMainVisitor::visitDropUser(MemgraphCypher::DropUserContext *ctx) {
  AuthQuery *auth = storage_->Create<AuthQuery>();
  auth->action_ = AuthQuery::Action::DROP_USER;
  auth->user_ = std::any_cast<std::string>(ctx->user->accept(this));
  return auth;
}

/**
 * @return AuthQuery*
 */
antlrcpp::Any CypherMainVisitor::visitShowUsers(MemgraphCypher::ShowUsersContext *ctx) {
  AuthQuery *auth = storage_->Create<AuthQuery>();
  auth->action_ = AuthQuery::Action::SHOW_USERS;
  return auth;
}

/**
 * @return AuthQuery*
 */
antlrcpp::Any CypherMainVisitor::visitSetRole(MemgraphCypher::SetRoleContext *ctx) {
  AuthQuery *auth = storage_->Create<AuthQuery>();
  auth->action_ = AuthQuery::Action::SET_ROLE;
  auth->user_ = std::any_cast<std::string>(ctx->user->accept(this));
  auth->role_ = std::any_cast<std::string>(ctx->role->accept(this));
  return auth;
}

/**
 * @return AuthQuery*
 */
antlrcpp::Any CypherMainVisitor::visitClearRole(MemgraphCypher::ClearRoleContext *ctx) {
  AuthQuery *auth = storage_->Create<AuthQuery>();
  auth->action_ = AuthQuery::Action::CLEAR_ROLE;
  auth->user_ = std::any_cast<std::string>(ctx->user->accept(this));
  return auth;
}

/**
 * @return AuthQuery*
 */
antlrcpp::Any CypherMainVisitor::visitGrantPrivilege(MemgraphCypher::GrantPrivilegeContext *ctx) {
  AuthQuery *auth = storage_->Create<AuthQuery>();
  auth->action_ = AuthQuery::Action::GRANT_PRIVILEGE;
  auth->user_or_role_ = std::any_cast<std::string>(ctx->userOrRole->accept(this));
  if (ctx->privilegesList()) {
<<<<<<< HEAD
    for (auto *it : ctx->privilegesList()->privilegeOrEntityPrivileges()) {
      if (it->entityPrivilegeList()) {
        auto result = std::any_cast<std::pair<std::unordered_map<AuthQuery::LabelPrivilege, std::vector<std::string>>,
                                              std::unordered_map<AuthQuery::LabelPrivilege, std::vector<std::string>>>>(
            it->entityPrivilegeList()->accept(this));
        if (!result.first.empty()) {
          auth->label_privileges_.emplace_back(result.first);
        }
        if (!result.second.empty()) {
          auth->edge_type_privileges_.emplace_back(result.second);
        }
      } else {
        auth->privileges_.push_back(std::any_cast<AuthQuery::Privilege>(it->privilege()->accept(this)));
      }
    }
=======
    const auto [label_privileges, edge_type_privileges, privileges] = std::any_cast<
        std::tuple<std::vector<std::unordered_map<AuthQuery::FineGrainedPrivilege, std::vector<std::string>>>,
                   std::vector<std::unordered_map<AuthQuery::FineGrainedPrivilege, std::vector<std::string>>>,
                   std::vector<memgraph::query::AuthQuery::Privilege>>>(ctx->privilegesList()->accept(this));
    auth->label_privileges_ = label_privileges;
    auth->edge_type_privileges_ = edge_type_privileges;
    auth->privileges_ = privileges;
>>>>>>> 05f120b7
  } else {
    /* grant all privileges */
    auth->privileges_ = kPrivilegesAll;
  }
  return auth;
}

/**
 * @return AuthQuery*
 */
antlrcpp::Any CypherMainVisitor::visitDenyPrivilege(MemgraphCypher::DenyPrivilegeContext *ctx) {
  AuthQuery *auth = storage_->Create<AuthQuery>();
  auth->action_ = AuthQuery::Action::DENY_PRIVILEGE;
  auth->user_or_role_ = std::any_cast<std::string>(ctx->userOrRole->accept(this));
  if (ctx->privilegesList()) {
<<<<<<< HEAD
    for (auto *it : ctx->privilegesList()->privilegeOrEntityPrivileges()) {
      if (it->entityPrivilegeList()) {
        auto result = std::any_cast<std::pair<std::unordered_map<AuthQuery::LabelPrivilege, std::vector<std::string>>,
                                              std::unordered_map<AuthQuery::LabelPrivilege, std::vector<std::string>>>>(
            it->entityPrivilegeList()->accept(this));
        if (!result.first.empty()) {
          auth->label_privileges_.emplace_back(result.first);
        }
        if (!result.second.empty()) {
          auth->edge_type_privileges_.emplace_back(result.second);
        }
      } else {
        auth->privileges_.push_back(std::any_cast<AuthQuery::Privilege>(it->privilege()->accept(this)));
      }
    }
=======
    std::tie(auth->label_privileges_, auth->edge_type_privileges_, auth->privileges_) = std::any_cast<
        std::tuple<std::vector<std::unordered_map<AuthQuery::FineGrainedPrivilege, std::vector<std::string>>>,
                   std::vector<std::unordered_map<AuthQuery::FineGrainedPrivilege, std::vector<std::string>>>,
                   std::vector<memgraph::query::AuthQuery::Privilege>>>(ctx->privilegesList()->accept(this));
>>>>>>> 05f120b7
  } else {
    /* deny all privileges */
    auth->privileges_ = kPrivilegesAll;
  }
  return auth;
}

/**
 * @return std::tuple<std::vector<std::unordered_map<AuthQuery::FineGrainedPrivilege, std::vector<std::string>>>,
                    std::vector<std::unordered_map<AuthQuery::FineGrainedPrivilege, std::vector<std::string>>>,
                    std::vector<memgraph::query::AuthQuery::Privilege>>
 */
antlrcpp::Any CypherMainVisitor::visitPrivilegesList(MemgraphCypher::PrivilegesListContext *ctx) {
  std::vector<std::unordered_map<AuthQuery::FineGrainedPrivilege, std::vector<std::string>>> label_privileges;
  std::vector<std::unordered_map<AuthQuery::FineGrainedPrivilege, std::vector<std::string>>> edge_type_privileges;
  std::vector<memgraph::query::AuthQuery::Privilege> privileges;
  for (auto *it : ctx->privilegeOrEntityPrivileges()) {
    if (it->entityPrivilegeList()) {
      const auto result =
          std::any_cast<std::pair<std::unordered_map<AuthQuery::FineGrainedPrivilege, std::vector<std::string>>,
                                  std::unordered_map<AuthQuery::FineGrainedPrivilege, std::vector<std::string>>>>(
              it->entityPrivilegeList()->accept(this));
      if (!result.first.empty()) {
        label_privileges.emplace_back(result.first);
      }
      if (!result.second.empty()) {
        edge_type_privileges.emplace_back(result.second);
      }
    } else {
      privileges.push_back(std::any_cast<AuthQuery::Privilege>(it->privilege()->accept(this)));
    }
  }

  return std::tuple<std::vector<std::unordered_map<AuthQuery::FineGrainedPrivilege, std::vector<std::string>>>,
                    std::vector<std::unordered_map<AuthQuery::FineGrainedPrivilege, std::vector<std::string>>>,
                    std::vector<memgraph::query::AuthQuery::Privilege>>(label_privileges, edge_type_privileges,
                                                                        privileges);
}

/**
 * @return AuthQuery*
 */
antlrcpp::Any CypherMainVisitor::visitRevokePrivilege(MemgraphCypher::RevokePrivilegeContext *ctx) {
  AuthQuery *auth = storage_->Create<AuthQuery>();
  auth->action_ = AuthQuery::Action::REVOKE_PRIVILEGE;
  auth->user_or_role_ = std::any_cast<std::string>(ctx->userOrRole->accept(this));
  if (ctx->revokePrivilegesList()) {
    for (auto *it : ctx->revokePrivilegesList()->privilegeOrEntities()) {
      if (it->entitiesList()) {
<<<<<<< HEAD
        auto entity_type = std::any_cast<std::string>(it->entityType()->accept(this));
        if (entity_type == "LABELS") {
          auth->label_privileges_.push_back(
              {{AuthQuery::LabelPrivilege::CREATE_DELETE,
                std::any_cast<std::vector<std::string>>(it->entitiesList()->accept(this))}});
        } else {
          auth->edge_type_privileges_.push_back(
              {{AuthQuery::LabelPrivilege::CREATE_DELETE,
=======
        const auto entity_type = std::any_cast<EntityType>(it->entityType()->accept(this));
        if (entity_type == EntityType::LABELS) {
          auth->label_privileges_.push_back(
              {{AuthQuery::FineGrainedPrivilege::CREATE_DELETE,
                std::any_cast<std::vector<std::string>>(it->entitiesList()->accept(this))}});
        } else {
          auth->edge_type_privileges_.push_back(
              {{AuthQuery::FineGrainedPrivilege::CREATE_DELETE,
>>>>>>> 05f120b7
                std::any_cast<std::vector<std::string>>(it->entitiesList()->accept(this))}});
        }
      } else {
        auth->privileges_.push_back(std::any_cast<AuthQuery::Privilege>(it->privilege()->accept(this)));
      }
    }
  } else {
    /* revoke all privileges */
    auth->privileges_ = kPrivilegesAll;
  }
  return auth;
}

/**
<<<<<<< HEAD
 * @return std::unordered_map<AuthQuery::LabelPrivilege, std::vector<std::string>>
 */
antlrcpp::Any CypherMainVisitor::visitEntityPrivilegeList(MemgraphCypher::EntityPrivilegeListContext *ctx) {
  std::pair<std::unordered_map<AuthQuery::LabelPrivilege, std::vector<std::string>>,
            std::unordered_map<AuthQuery::LabelPrivilege, std::vector<std::string>>>
      result{{}, {}};

  for (auto *it : ctx->entityPrivilege()) {
    auto key = std::any_cast<AuthQuery::LabelPrivilege>(it->granularPrivilege()->accept(this));
    auto value = std::any_cast<std::vector<std::string>>(it->entitiesList()->accept(this));
    auto entityType = std::any_cast<std::string>(it->entityType()->accept(this));

    if (entityType == kLabels) {
      result.first[key] = value;
    } else {
      result.second[key] = value;
=======
 * @return std::pair<std::unordered_map<AuthQuery::FineGrainedPrivilege, std::vector<std::string>>,
                     std::unordered_map<AuthQuery::FineGrainedPrivilege, std::vector<std::string>>>
 */
antlrcpp::Any CypherMainVisitor::visitEntityPrivilegeList(MemgraphCypher::EntityPrivilegeListContext *ctx) {
  std::pair<std::unordered_map<AuthQuery::FineGrainedPrivilege, std::vector<std::string>>,
            std::unordered_map<AuthQuery::FineGrainedPrivilege, std::vector<std::string>>>
      result;

  for (auto *it : ctx->entityPrivilege()) {
    const auto key = std::any_cast<AuthQuery::FineGrainedPrivilege>(it->granularPrivilege()->accept(this));
    const auto entityType = std::any_cast<EntityType>(it->entityType()->accept(this));
    auto value = std::any_cast<std::vector<std::string>>(it->entitiesList()->accept(this));

    switch (entityType) {
      case EntityType::LABELS:
        result.first[key] = std::move(value);
        break;
      case EntityType::EDGE_TYPES:
        result.second[key] = std::move(value);
        break;
>>>>>>> 05f120b7
    }
  }
  return result;
}

/**
 * @return std::vector<std::string>
 */
antlrcpp::Any CypherMainVisitor::visitEntitiesList(MemgraphCypher::EntitiesListContext *ctx) {
  std::vector<std::string> entities;
  if (ctx->listOfEntities()) {
    for (auto *entity : ctx->listOfEntities()->entity()) {
      entities.push_back(std::any_cast<std::string>(entity->symbolicName()->accept(this)));
    }
  } else {
    entities.emplace_back("*");
  }

  return entities;
}

/**
 * @return AuthQuery::Privilege
 */
antlrcpp::Any CypherMainVisitor::visitPrivilege(MemgraphCypher::PrivilegeContext *ctx) {
  if (ctx->CREATE()) return AuthQuery::Privilege::CREATE;
  if (ctx->DELETE()) return AuthQuery::Privilege::DELETE;
  if (ctx->MATCH()) return AuthQuery::Privilege::MATCH;
  if (ctx->MERGE()) return AuthQuery::Privilege::MERGE;
  if (ctx->SET()) return AuthQuery::Privilege::SET;
  if (ctx->REMOVE()) return AuthQuery::Privilege::REMOVE;
  if (ctx->INDEX()) return AuthQuery::Privilege::INDEX;
  if (ctx->STATS()) return AuthQuery::Privilege::STATS;
  if (ctx->AUTH()) return AuthQuery::Privilege::AUTH;
  if (ctx->CONSTRAINT()) return AuthQuery::Privilege::CONSTRAINT;
  if (ctx->DUMP()) return AuthQuery::Privilege::DUMP;
  if (ctx->REPLICATION()) return AuthQuery::Privilege::REPLICATION;
  if (ctx->READ_FILE()) return AuthQuery::Privilege::READ_FILE;
  if (ctx->FREE_MEMORY()) return AuthQuery::Privilege::FREE_MEMORY;
  if (ctx->TRIGGER()) return AuthQuery::Privilege::TRIGGER;
  if (ctx->CONFIG()) return AuthQuery::Privilege::CONFIG;
  if (ctx->DURABILITY()) return AuthQuery::Privilege::DURABILITY;
  if (ctx->STREAM()) return AuthQuery::Privilege::STREAM;
  if (ctx->MODULE_READ()) return AuthQuery::Privilege::MODULE_READ;
  if (ctx->MODULE_WRITE()) return AuthQuery::Privilege::MODULE_WRITE;
  if (ctx->WEBSOCKET()) return AuthQuery::Privilege::WEBSOCKET;
  LOG_FATAL("Should not get here - unknown privilege!");
}

/**
<<<<<<< HEAD
 * @return AuthQuery::LabelPrivilege
 */
antlrcpp::Any CypherMainVisitor::visitGranularPrivilege(MemgraphCypher::GranularPrivilegeContext *ctx) {
  if (ctx->READ()) return AuthQuery::LabelPrivilege::READ;
  if (ctx->EDIT()) return AuthQuery::LabelPrivilege::EDIT;
  if (ctx->CREATE_DELETE()) return AuthQuery::LabelPrivilege::CREATE_DELETE;
=======
 * @return AuthQuery::FineGrainedPrivilege
 */
antlrcpp::Any CypherMainVisitor::visitGranularPrivilege(MemgraphCypher::GranularPrivilegeContext *ctx) {
  if (ctx->READ()) return AuthQuery::FineGrainedPrivilege::READ;
  if (ctx->UPDATE()) return AuthQuery::FineGrainedPrivilege::UPDATE;
  if (ctx->CREATE_DELETE()) return AuthQuery::FineGrainedPrivilege::CREATE_DELETE;
>>>>>>> 05f120b7
  LOG_FATAL("Should not get here - unknown label privilege!");
}

/**
<<<<<<< HEAD
 * @return std::string
 */
antlrcpp::Any CypherMainVisitor::visitEntityType(MemgraphCypher::EntityTypeContext *ctx) {
  if (ctx->LABELS()) return kLabels;
  if (ctx->EDGE_TYPES()) return kEdgeTypes;
=======
 * @return EntityType
 */
antlrcpp::Any CypherMainVisitor::visitEntityType(MemgraphCypher::EntityTypeContext *ctx) {
  if (ctx->LABELS()) return EntityType::LABELS;
  if (ctx->EDGE_TYPES()) return EntityType::EDGE_TYPES;
>>>>>>> 05f120b7
  LOG_FATAL("Should not get here - unknown entity type!");
}

/**
 * @return AuthQuery*
 */
antlrcpp::Any CypherMainVisitor::visitShowPrivileges(MemgraphCypher::ShowPrivilegesContext *ctx) {
  AuthQuery *auth = storage_->Create<AuthQuery>();
  auth->action_ = AuthQuery::Action::SHOW_PRIVILEGES;
  auth->user_or_role_ = std::any_cast<std::string>(ctx->userOrRole->accept(this));
  return auth;
}

/**
 * @return AuthQuery*
 */
antlrcpp::Any CypherMainVisitor::visitShowRoleForUser(MemgraphCypher::ShowRoleForUserContext *ctx) {
  AuthQuery *auth = storage_->Create<AuthQuery>();
  auth->action_ = AuthQuery::Action::SHOW_ROLE_FOR_USER;
  auth->user_ = std::any_cast<std::string>(ctx->user->accept(this));
  return auth;
}

/**
 * @return AuthQuery*
 */
antlrcpp::Any CypherMainVisitor::visitShowUsersForRole(MemgraphCypher::ShowUsersForRoleContext *ctx) {
  AuthQuery *auth = storage_->Create<AuthQuery>();
  auth->action_ = AuthQuery::Action::SHOW_USERS_FOR_ROLE;
  auth->role_ = std::any_cast<std::string>(ctx->role->accept(this));
  return auth;
}

antlrcpp::Any CypherMainVisitor::visitCypherReturn(MemgraphCypher::CypherReturnContext *ctx) {
  auto *return_clause = storage_->Create<Return>();
  return_clause->body_ = std::any_cast<ReturnBody>(ctx->returnBody()->accept(this));
  if (ctx->DISTINCT()) {
    return_clause->body_.distinct = true;
  }
  return return_clause;
}

antlrcpp::Any CypherMainVisitor::visitReturnBody(MemgraphCypher::ReturnBodyContext *ctx) {
  ReturnBody body;
  if (ctx->order()) {
    body.order_by = std::any_cast<std::vector<SortItem>>(ctx->order()->accept(this));
  }
  if (ctx->skip()) {
    body.skip = static_cast<Expression *>(std::any_cast<Expression *>(ctx->skip()->accept(this)));
  }
  if (ctx->limit()) {
    body.limit = static_cast<Expression *>(std::any_cast<Expression *>(ctx->limit()->accept(this)));
  }
  std::tie(body.all_identifiers, body.named_expressions) =
      std::any_cast<std::pair<bool, std::vector<NamedExpression *>>>(ctx->returnItems()->accept(this));
  return body;
}

antlrcpp::Any CypherMainVisitor::visitReturnItems(MemgraphCypher::ReturnItemsContext *ctx) {
  std::vector<NamedExpression *> named_expressions;
  for (auto *item : ctx->returnItem()) {
    named_expressions.push_back(std::any_cast<NamedExpression *>(item->accept(this)));
  }
  return std::pair<bool, std::vector<NamedExpression *>>(ctx->getTokens(MemgraphCypher::ASTERISK).size(),
                                                         named_expressions);
}

antlrcpp::Any CypherMainVisitor::visitReturnItem(MemgraphCypher::ReturnItemContext *ctx) {
  auto *named_expr = storage_->Create<NamedExpression>();
  named_expr->expression_ = std::any_cast<Expression *>(ctx->expression()->accept(this));
  MG_ASSERT(named_expr->expression_);
  if (ctx->variable()) {
    named_expr->name_ = std::string(std::any_cast<std::string>(ctx->variable()->accept(this)));
    users_identifiers.insert(named_expr->name_);
  } else {
    if (in_with_ && !utils::IsSubtype(*named_expr->expression_, Identifier::kType)) {
      throw SemanticException("Only variables can be non-aliased in WITH.");
    }
    named_expr->name_ = std::string(ctx->getText());
    named_expr->token_position_ = ctx->expression()->getStart()->getTokenIndex();
  }
  return named_expr;
}

antlrcpp::Any CypherMainVisitor::visitOrder(MemgraphCypher::OrderContext *ctx) {
  std::vector<SortItem> order_by;
  for (auto *sort_item : ctx->sortItem()) {
    order_by.push_back(std::any_cast<SortItem>(sort_item->accept(this)));
  }
  return order_by;
}

antlrcpp::Any CypherMainVisitor::visitSortItem(MemgraphCypher::SortItemContext *ctx) {
  return SortItem{ctx->DESC() || ctx->DESCENDING() ? Ordering::DESC : Ordering::ASC,
                  std::any_cast<Expression *>(ctx->expression()->accept(this))};
}

antlrcpp::Any CypherMainVisitor::visitNodePattern(MemgraphCypher::NodePatternContext *ctx) {
  auto *node = storage_->Create<NodeAtom>();
  if (ctx->variable()) {
    auto variable = std::any_cast<std::string>(ctx->variable()->accept(this));
    node->identifier_ = storage_->Create<Identifier>(variable);
    users_identifiers.insert(variable);
  } else {
    anonymous_identifiers.push_back(&node->identifier_);
  }
  if (ctx->nodeLabels()) {
    node->labels_ = std::any_cast<std::vector<LabelIx>>(ctx->nodeLabels()->accept(this));
  }
  if (ctx->properties()) {
    // This can return either properties or parameters
    if (ctx->properties()->mapLiteral()) {
      node->properties_ = std::any_cast<std::unordered_map<PropertyIx, Expression *>>(ctx->properties()->accept(this));
    } else {
      node->properties_ = std::any_cast<ParameterLookup *>(ctx->properties()->accept(this));
    }
  }
  return node;
}

antlrcpp::Any CypherMainVisitor::visitNodeLabels(MemgraphCypher::NodeLabelsContext *ctx) {
  std::vector<LabelIx> labels;
  for (auto *node_label : ctx->nodeLabel()) {
    labels.push_back(AddLabel(std::any_cast<std::string>(node_label->accept(this))));
  }
  return labels;
}

antlrcpp::Any CypherMainVisitor::visitProperties(MemgraphCypher::PropertiesContext *ctx) {
  if (ctx->mapLiteral()) {
    return ctx->mapLiteral()->accept(this);
  }
  // If child is not mapLiteral that means child is params.
  MG_ASSERT(ctx->parameter());
  return ctx->parameter()->accept(this);
}

antlrcpp::Any CypherMainVisitor::visitMapLiteral(MemgraphCypher::MapLiteralContext *ctx) {
  std::unordered_map<PropertyIx, Expression *> map;
  for (int i = 0; i < static_cast<int>(ctx->propertyKeyName().size()); ++i) {
    auto key = std::any_cast<PropertyIx>(ctx->propertyKeyName()[i]->accept(this));
    auto *value = std::any_cast<Expression *>(ctx->expression()[i]->accept(this));
    if (!map.insert({key, value}).second) {
      throw SemanticException("Same key can't appear twice in a map literal.");
    }
  }
  return map;
}

antlrcpp::Any CypherMainVisitor::visitListLiteral(MemgraphCypher::ListLiteralContext *ctx) {
  std::vector<Expression *> expressions;
  for (auto *expr_ctx : ctx->expression()) {
    expressions.push_back(std::any_cast<Expression *>(expr_ctx->accept(this)));
  }
  return expressions;
}

antlrcpp::Any CypherMainVisitor::visitPropertyKeyName(MemgraphCypher::PropertyKeyNameContext *ctx) {
  return AddProperty(std::any_cast<std::string>(visitChildren(ctx)));
}

antlrcpp::Any CypherMainVisitor::visitSymbolicName(MemgraphCypher::SymbolicNameContext *ctx) {
  if (ctx->EscapedSymbolicName()) {
    auto quoted_name = ctx->getText();
    DMG_ASSERT(quoted_name.size() >= 2U && quoted_name[0] == '`' && quoted_name.back() == '`',
               "Can't happen. Grammar ensures this");
    // Remove enclosing backticks.
    std::string escaped_name = quoted_name.substr(1, static_cast<int>(quoted_name.size()) - 2);
    // Unescape remaining backticks.
    std::string name;
    bool escaped = false;
    for (auto c : escaped_name) {
      if (escaped) {
        if (c == '`') {
          name.push_back('`');
          escaped = false;
        } else {
          DLOG_FATAL("Can't happen. Grammar ensures that.");
        }
      } else if (c == '`') {
        escaped = true;
      } else {
        name.push_back(c);
      }
    }
    return name;
  }
  if (ctx->UnescapedSymbolicName()) {
    return std::string(ctx->getText());
  }
  return ctx->getText();
}

antlrcpp::Any CypherMainVisitor::visitPattern(MemgraphCypher::PatternContext *ctx) {
  std::vector<Pattern *> patterns;
  for (auto *pattern_part : ctx->patternPart()) {
    patterns.push_back(std::any_cast<Pattern *>(pattern_part->accept(this)));
  }
  return patterns;
}

antlrcpp::Any CypherMainVisitor::visitPatternPart(MemgraphCypher::PatternPartContext *ctx) {
  auto *pattern = std::any_cast<Pattern *>(ctx->anonymousPatternPart()->accept(this));
  if (ctx->variable()) {
    auto variable = std::any_cast<std::string>(ctx->variable()->accept(this));
    pattern->identifier_ = storage_->Create<Identifier>(variable);
    users_identifiers.insert(variable);
  } else {
    anonymous_identifiers.push_back(&pattern->identifier_);
  }
  return pattern;
}

antlrcpp::Any CypherMainVisitor::visitPatternElement(MemgraphCypher::PatternElementContext *ctx) {
  if (ctx->patternElement()) {
    return ctx->patternElement()->accept(this);
  }
  auto *pattern = storage_->Create<Pattern>();
  pattern->atoms_.push_back(std::any_cast<NodeAtom *>(ctx->nodePattern()->accept(this)));
  for (auto *pattern_element_chain : ctx->patternElementChain()) {
    auto element = std::any_cast<std::pair<PatternAtom *, PatternAtom *>>(pattern_element_chain->accept(this));
    pattern->atoms_.push_back(element.first);
    pattern->atoms_.push_back(element.second);
  }
  return pattern;
}

antlrcpp::Any CypherMainVisitor::visitPatternElementChain(MemgraphCypher::PatternElementChainContext *ctx) {
  return std::pair<PatternAtom *, PatternAtom *>(std::any_cast<EdgeAtom *>(ctx->relationshipPattern()->accept(this)),
                                                 std::any_cast<NodeAtom *>(ctx->nodePattern()->accept(this)));
}

antlrcpp::Any CypherMainVisitor::visitRelationshipPattern(MemgraphCypher::RelationshipPatternContext *ctx) {
  auto *edge = storage_->Create<EdgeAtom>();

  auto relationshipDetail = ctx->relationshipDetail();
  auto *variableExpansion = relationshipDetail ? relationshipDetail->variableExpansion() : nullptr;
  edge->type_ = EdgeAtom::Type::SINGLE;
  if (variableExpansion)
    std::tie(edge->type_, edge->lower_bound_, edge->upper_bound_) =
        std::any_cast<std::tuple<EdgeAtom::Type, Expression *, Expression *>>(variableExpansion->accept(this));

  if (ctx->leftArrowHead() && !ctx->rightArrowHead()) {
    edge->direction_ = EdgeAtom::Direction::IN;
  } else if (!ctx->leftArrowHead() && ctx->rightArrowHead()) {
    edge->direction_ = EdgeAtom::Direction::OUT;
  } else {
    // <-[]-> and -[]- is the same thing as far as we understand openCypher
    // grammar.
    edge->direction_ = EdgeAtom::Direction::BOTH;
  }

  if (!relationshipDetail) {
    anonymous_identifiers.push_back(&edge->identifier_);
    return edge;
  }

  if (relationshipDetail->name) {
    auto variable = std::any_cast<std::string>(relationshipDetail->name->accept(this));
    edge->identifier_ = storage_->Create<Identifier>(variable);
    users_identifiers.insert(variable);
  } else {
    anonymous_identifiers.push_back(&edge->identifier_);
  }

  if (relationshipDetail->relationshipTypes()) {
    edge->edge_types_ =
        std::any_cast<std::vector<EdgeTypeIx>>(ctx->relationshipDetail()->relationshipTypes()->accept(this));
  }

  auto relationshipLambdas = relationshipDetail->relationshipLambda();
  if (variableExpansion) {
    if (relationshipDetail->total_weight && edge->type_ != EdgeAtom::Type::WEIGHTED_SHORTEST_PATH)
      throw SemanticException(
          "Variable for total weight is allowed only with weighted shortest "
          "path expansion.");
    auto visit_lambda = [this](auto *lambda) {
      EdgeAtom::Lambda edge_lambda;
      auto traversed_edge_variable = std::any_cast<std::string>(lambda->traversed_edge->accept(this));
      edge_lambda.inner_edge = storage_->Create<Identifier>(traversed_edge_variable);
      auto traversed_node_variable = std::any_cast<std::string>(lambda->traversed_node->accept(this));
      edge_lambda.inner_node = storage_->Create<Identifier>(traversed_node_variable);
      edge_lambda.expression = std::any_cast<Expression *>(lambda->expression()->accept(this));
      return edge_lambda;
    };
    auto visit_total_weight = [&]() {
      if (relationshipDetail->total_weight) {
        auto total_weight_name = std::any_cast<std::string>(relationshipDetail->total_weight->accept(this));
        edge->total_weight_ = storage_->Create<Identifier>(total_weight_name);
      } else {
        anonymous_identifiers.push_back(&edge->total_weight_);
      }
    };
    switch (relationshipLambdas.size()) {
      case 0:
        if (edge->type_ == EdgeAtom::Type::WEIGHTED_SHORTEST_PATH)
          throw SemanticException(
              "Lambda for calculating weights is mandatory with weighted "
              "shortest path expansion.");
        // In variable expansion inner variables are mandatory.
        anonymous_identifiers.push_back(&edge->filter_lambda_.inner_edge);
        anonymous_identifiers.push_back(&edge->filter_lambda_.inner_node);
        break;
      case 1:
        if (edge->type_ == EdgeAtom::Type::WEIGHTED_SHORTEST_PATH) {
          // For wShortest, the first (and required) lambda is used for weight
          // calculation.
          edge->weight_lambda_ = visit_lambda(relationshipLambdas[0]);
          visit_total_weight();
          // Add mandatory inner variables for filter lambda.
          anonymous_identifiers.push_back(&edge->filter_lambda_.inner_edge);
          anonymous_identifiers.push_back(&edge->filter_lambda_.inner_node);
        } else {
          // Other variable expands only have the filter lambda.
          edge->filter_lambda_ = visit_lambda(relationshipLambdas[0]);
        }
        break;
      case 2:
        if (edge->type_ != EdgeAtom::Type::WEIGHTED_SHORTEST_PATH)
          throw SemanticException("Only one filter lambda can be supplied.");
        edge->weight_lambda_ = visit_lambda(relationshipLambdas[0]);
        visit_total_weight();
        edge->filter_lambda_ = visit_lambda(relationshipLambdas[1]);
        break;
      default:
        throw SemanticException("Only one filter lambda can be supplied.");
    }
  } else if (!relationshipLambdas.empty()) {
    throw SemanticException("Filter lambda is only allowed in variable length expansion.");
  }

  auto properties = relationshipDetail->properties();
  switch (properties.size()) {
    case 0:
      break;
    case 1: {
      if (properties[0]->mapLiteral()) {
        edge->properties_ = std::any_cast<std::unordered_map<PropertyIx, Expression *>>(properties[0]->accept(this));
        break;
      }
      MG_ASSERT(properties[0]->parameter());
      edge->properties_ = std::any_cast<ParameterLookup *>(properties[0]->accept(this));
      break;
    }
    default:
      throw SemanticException("Only one property map can be supplied for edge.");
  }

  return edge;
}

antlrcpp::Any CypherMainVisitor::visitRelationshipDetail(MemgraphCypher::RelationshipDetailContext *) {
  DLOG_FATAL("Should never be called. See documentation in hpp.");
  return 0;
}

antlrcpp::Any CypherMainVisitor::visitRelationshipLambda(MemgraphCypher::RelationshipLambdaContext *) {
  DLOG_FATAL("Should never be called. See documentation in hpp.");
  return 0;
}

antlrcpp::Any CypherMainVisitor::visitRelationshipTypes(MemgraphCypher::RelationshipTypesContext *ctx) {
  std::vector<EdgeTypeIx> types;
  for (auto *edge_type : ctx->relTypeName()) {
    types.push_back(AddEdgeType(std::any_cast<std::string>(edge_type->accept(this))));
  }
  return types;
}

antlrcpp::Any CypherMainVisitor::visitVariableExpansion(MemgraphCypher::VariableExpansionContext *ctx) {
  DMG_ASSERT(ctx->expression().size() <= 2U, "Expected 0, 1 or 2 bounds in range literal.");

  EdgeAtom::Type edge_type = EdgeAtom::Type::DEPTH_FIRST;
  if (!ctx->getTokens(MemgraphCypher::BFS).empty())
    edge_type = EdgeAtom::Type::BREADTH_FIRST;
  else if (!ctx->getTokens(MemgraphCypher::WSHORTEST).empty())
    edge_type = EdgeAtom::Type::WEIGHTED_SHORTEST_PATH;
  Expression *lower = nullptr;
  Expression *upper = nullptr;

  if (ctx->expression().size() == 0U) {
    // Case -[*]-
  } else if (ctx->expression().size() == 1U) {
    auto dots_tokens = ctx->getTokens(MemgraphCypher::DOTS);
    auto *bound = std::any_cast<Expression *>(ctx->expression()[0]->accept(this));
    if (!dots_tokens.size()) {
      // Case -[*bound]-
      if (edge_type != EdgeAtom::Type::WEIGHTED_SHORTEST_PATH) lower = bound;
      upper = bound;
    } else if (dots_tokens[0]->getSourceInterval().startsAfter(ctx->expression()[0]->getSourceInterval())) {
      // Case -[*bound..]-
      lower = bound;
    } else {
      // Case -[*..bound]-
      upper = bound;
    }
  } else {
    // Case -[*lbound..rbound]-
    lower = std::any_cast<Expression *>(ctx->expression()[0]->accept(this));
    upper = std::any_cast<Expression *>(ctx->expression()[1]->accept(this));
  }
  if (lower && edge_type == EdgeAtom::Type::WEIGHTED_SHORTEST_PATH)
    throw SemanticException("Lower bound is not allowed in weighted shortest path expansion.");

  return std::make_tuple(edge_type, lower, upper);
}

antlrcpp::Any CypherMainVisitor::visitExpression(MemgraphCypher::ExpressionContext *ctx) {
  return std::any_cast<Expression *>(ctx->expression12()->accept(this));
}

// OR.
antlrcpp::Any CypherMainVisitor::visitExpression12(MemgraphCypher::Expression12Context *ctx) {
  return LeftAssociativeOperatorExpression(ctx->expression11(), ctx->children, {MemgraphCypher::OR});
}

// XOR.
antlrcpp::Any CypherMainVisitor::visitExpression11(MemgraphCypher::Expression11Context *ctx) {
  return LeftAssociativeOperatorExpression(ctx->expression10(), ctx->children, {MemgraphCypher::XOR});
}

// AND.
antlrcpp::Any CypherMainVisitor::visitExpression10(MemgraphCypher::Expression10Context *ctx) {
  return LeftAssociativeOperatorExpression(ctx->expression9(), ctx->children, {MemgraphCypher::AND});
}

// NOT.
antlrcpp::Any CypherMainVisitor::visitExpression9(MemgraphCypher::Expression9Context *ctx) {
  return PrefixUnaryOperator(ctx->expression8(), ctx->children, {MemgraphCypher::NOT});
}

// Comparisons.
// Expresion 1 < 2 < 3 is converted to 1 < 2 && 2 < 3 and then binary operator
// ast node is constructed for each operator.
antlrcpp::Any CypherMainVisitor::visitExpression8(MemgraphCypher::Expression8Context *ctx) {
  if (!ctx->partialComparisonExpression().size()) {
    // There is no comparison operators. We generate expression7.
    return ctx->expression7()->accept(this);
  }

  // There is at least one comparison. We need to generate code for each of
  // them. We don't call visitPartialComparisonExpression but do everything in
  // this function and call expression7-s directly. Since every expression7
  // can be generated twice (because it can appear in two comparisons) code
  // generated by whole subtree of expression7 must not have any sideeffects.
  // We handle chained comparisons as defined by mathematics, neo4j handles
  // them in a very interesting, illogical and incomprehensible way. For
  // example in neo4j:
  //  1 < 2 < 3 -> true,
  //  1 < 2 < 3 < 4 -> false,
  //  5 > 3 < 5 > 3 -> true,
  //  4 <= 5 < 7 > 6 -> false
  //  All of those comparisons evaluate to true in memgraph.
  std::vector<Expression *> children;
  children.push_back(std::any_cast<Expression *>(ctx->expression7()->accept(this)));
  std::vector<size_t> operators;
  auto partial_comparison_expressions = ctx->partialComparisonExpression();
  for (auto *child : partial_comparison_expressions) {
    children.push_back(std::any_cast<Expression *>(child->expression7()->accept(this)));
  }
  // First production is comparison operator.
  for (auto *child : partial_comparison_expressions) {
    operators.push_back(static_cast<antlr4::tree::TerminalNode *>(child->children[0])->getSymbol()->getType());
  }

  // Make all comparisons.
  Expression *first_operand = children[0];
  std::vector<Expression *> comparisons;
  for (int i = 0; i < (int)operators.size(); ++i) {
    auto *expr = children[i + 1];
    // TODO: first_operand should only do lookup if it is only calculated and
    // not recalculated whole subexpression once again. SymbolGenerator should
    // generate symbol for every expresion and then lookup would be possible.
    comparisons.push_back(CreateBinaryOperatorByToken(operators[i], first_operand, expr));
    first_operand = expr;
  }

  first_operand = comparisons[0];
  // Calculate logical and of results of comparisons.
  for (int i = 1; i < (int)comparisons.size(); ++i) {
    first_operand = storage_->Create<AndOperator>(first_operand, comparisons[i]);
  }
  return first_operand;
}

antlrcpp::Any CypherMainVisitor::visitPartialComparisonExpression(
    MemgraphCypher::PartialComparisonExpressionContext *) {
  DLOG_FATAL("Should never be called. See documentation in hpp.");
  return 0;
}

// Addition and subtraction.
antlrcpp::Any CypherMainVisitor::visitExpression7(MemgraphCypher::Expression7Context *ctx) {
  return LeftAssociativeOperatorExpression(ctx->expression6(), ctx->children,
                                           {MemgraphCypher::PLUS, MemgraphCypher::MINUS});
}

// Multiplication, division, modding.
antlrcpp::Any CypherMainVisitor::visitExpression6(MemgraphCypher::Expression6Context *ctx) {
  return LeftAssociativeOperatorExpression(ctx->expression5(), ctx->children,
                                           {MemgraphCypher::ASTERISK, MemgraphCypher::SLASH, MemgraphCypher::PERCENT});
}

// Power.
antlrcpp::Any CypherMainVisitor::visitExpression5(MemgraphCypher::Expression5Context *ctx) {
  if (ctx->expression4().size() > 1U) {
    // TODO: implement power operator. In neo4j power is left associative and
    // int^int -> float.
    throw utils::NotYetImplemented("power (^) operator");
  }
  return visitChildren(ctx);
}

// Unary minus and plus.
antlrcpp::Any CypherMainVisitor::visitExpression4(MemgraphCypher::Expression4Context *ctx) {
  return PrefixUnaryOperator(ctx->expression3a(), ctx->children, {MemgraphCypher::PLUS, MemgraphCypher::MINUS});
}

// IS NULL, IS NOT NULL, STARTS WITH, ..
antlrcpp::Any CypherMainVisitor::visitExpression3a(MemgraphCypher::Expression3aContext *ctx) {
  auto *expression = std::any_cast<Expression *>(ctx->expression3b()->accept(this));

  for (auto *op : ctx->stringAndNullOperators()) {
    if (op->IS() && op->NOT() && op->CYPHERNULL()) {
      expression =
          static_cast<Expression *>(storage_->Create<NotOperator>(storage_->Create<IsNullOperator>(expression)));
    } else if (op->IS() && op->CYPHERNULL()) {
      expression = static_cast<Expression *>(storage_->Create<IsNullOperator>(expression));
    } else if (op->IN()) {
      expression = static_cast<Expression *>(
          storage_->Create<InListOperator>(expression, std::any_cast<Expression *>(op->expression3b()->accept(this))));
    } else if (utils::StartsWith(op->getText(), "=~")) {
      auto *regex_match = storage_->Create<RegexMatch>();
      regex_match->string_expr_ = expression;
      regex_match->regex_ = std::any_cast<Expression *>(op->expression3b()->accept(this));
      expression = regex_match;
    } else {
      std::string function_name;
      if (op->STARTS() && op->WITH()) {
        function_name = kStartsWith;
      } else if (op->ENDS() && op->WITH()) {
        function_name = kEndsWith;
      } else if (op->CONTAINS()) {
        function_name = kContains;
      } else {
        throw utils::NotYetImplemented("function '{}'", op->getText());
      }
      auto *expression2 = std::any_cast<Expression *>(op->expression3b()->accept(this));
      std::vector<Expression *> args = {expression, expression2};
      expression = static_cast<Expression *>(storage_->Create<Function>(function_name, args));
    }
  }
  return expression;
}
antlrcpp::Any CypherMainVisitor::visitStringAndNullOperators(MemgraphCypher::StringAndNullOperatorsContext *) {
  DLOG_FATAL("Should never be called. See documentation in hpp.");
  return 0;
}

antlrcpp::Any CypherMainVisitor::visitExpression3b(MemgraphCypher::Expression3bContext *ctx) {
  auto *expression = std::any_cast<Expression *>(ctx->expression2a()->accept(this));
  for (auto *list_op : ctx->listIndexingOrSlicing()) {
    if (list_op->getTokens(MemgraphCypher::DOTS).size() == 0U) {
      // If there is no '..' then we need to create list indexing operator.
      expression = storage_->Create<SubscriptOperator>(
          expression, std::any_cast<Expression *>(list_op->expression()[0]->accept(this)));
    } else if (!list_op->lower_bound && !list_op->upper_bound) {
      throw SemanticException("List slicing operator requires at least one bound.");
    } else {
      Expression *lower_bound_ast =
          list_op->lower_bound ? std::any_cast<Expression *>(list_op->lower_bound->accept(this)) : nullptr;
      Expression *upper_bound_ast =
          list_op->upper_bound ? std::any_cast<Expression *>(list_op->upper_bound->accept(this)) : nullptr;
      expression = storage_->Create<ListSlicingOperator>(expression, lower_bound_ast, upper_bound_ast);
    }
  }
  return expression;
}

antlrcpp::Any CypherMainVisitor::visitListIndexingOrSlicing(MemgraphCypher::ListIndexingOrSlicingContext *) {
  DLOG_FATAL("Should never be called. See documentation in hpp.");
  return 0;
}

antlrcpp::Any CypherMainVisitor::visitExpression2a(MemgraphCypher::Expression2aContext *ctx) {
  auto *expression = std::any_cast<Expression *>(ctx->expression2b()->accept(this));
  if (ctx->nodeLabels()) {
    auto labels = std::any_cast<std::vector<LabelIx>>(ctx->nodeLabels()->accept(this));
    expression = storage_->Create<LabelsTest>(expression, labels);
  }
  return expression;
}

antlrcpp::Any CypherMainVisitor::visitExpression2b(MemgraphCypher::Expression2bContext *ctx) {
  auto *expression = std::any_cast<Expression *>(ctx->atom()->accept(this));
  for (auto *lookup : ctx->propertyLookup()) {
    auto key = std::any_cast<PropertyIx>(lookup->accept(this));
    auto property_lookup = storage_->Create<PropertyLookup>(expression, key);
    expression = property_lookup;
  }
  return expression;
}

antlrcpp::Any CypherMainVisitor::visitAtom(MemgraphCypher::AtomContext *ctx) {
  if (ctx->literal()) {
    return ctx->literal()->accept(this);
  } else if (ctx->parameter()) {
    return static_cast<Expression *>(std::any_cast<ParameterLookup *>(ctx->parameter()->accept(this)));
  } else if (ctx->parenthesizedExpression()) {
    return static_cast<Expression *>(std::any_cast<Expression *>(ctx->parenthesizedExpression()->accept(this)));
  } else if (ctx->variable()) {
    auto variable = std::any_cast<std::string>(ctx->variable()->accept(this));
    users_identifiers.insert(variable);
    return static_cast<Expression *>(storage_->Create<Identifier>(variable));
  } else if (ctx->functionInvocation()) {
    return std::any_cast<Expression *>(ctx->functionInvocation()->accept(this));
  } else if (ctx->COALESCE()) {
    std::vector<Expression *> exprs;
    for (auto *expr_context : ctx->expression()) {
      exprs.emplace_back(std::any_cast<Expression *>(expr_context->accept(this)));
    }
    return static_cast<Expression *>(storage_->Create<Coalesce>(std::move(exprs)));
  } else if (ctx->COUNT()) {
    // Here we handle COUNT(*). COUNT(expression) is handled in
    // visitFunctionInvocation with other aggregations. This is visible in
    // functionInvocation and atom producions in opencypher grammar.
    return static_cast<Expression *>(storage_->Create<Aggregation>(nullptr, nullptr, Aggregation::Op::COUNT));
  } else if (ctx->ALL()) {
    auto *ident = storage_->Create<Identifier>(
        std::any_cast<std::string>(ctx->filterExpression()->idInColl()->variable()->accept(this)));
    auto *list_expr = std::any_cast<Expression *>(ctx->filterExpression()->idInColl()->expression()->accept(this));
    if (!ctx->filterExpression()->where()) {
      throw SyntaxException("ALL(...) requires a WHERE predicate.");
    }
    auto *where = std::any_cast<Where *>(ctx->filterExpression()->where()->accept(this));
    return static_cast<Expression *>(storage_->Create<All>(ident, list_expr, where));
  } else if (ctx->SINGLE()) {
    auto *ident = storage_->Create<Identifier>(
        std::any_cast<std::string>(ctx->filterExpression()->idInColl()->variable()->accept(this)));
    auto *list_expr = std::any_cast<Expression *>(ctx->filterExpression()->idInColl()->expression()->accept(this));
    if (!ctx->filterExpression()->where()) {
      throw SyntaxException("SINGLE(...) requires a WHERE predicate.");
    }
    auto *where = std::any_cast<Where *>(ctx->filterExpression()->where()->accept(this));
    return static_cast<Expression *>(storage_->Create<Single>(ident, list_expr, where));
  } else if (ctx->ANY()) {
    auto *ident = storage_->Create<Identifier>(
        std::any_cast<std::string>(ctx->filterExpression()->idInColl()->variable()->accept(this)));
    auto *list_expr = std::any_cast<Expression *>(ctx->filterExpression()->idInColl()->expression()->accept(this));
    if (!ctx->filterExpression()->where()) {
      throw SyntaxException("ANY(...) requires a WHERE predicate.");
    }
    auto *where = std::any_cast<Where *>(ctx->filterExpression()->where()->accept(this));
    return static_cast<Expression *>(storage_->Create<Any>(ident, list_expr, where));
  } else if (ctx->NONE()) {
    auto *ident = storage_->Create<Identifier>(
        std::any_cast<std::string>(ctx->filterExpression()->idInColl()->variable()->accept(this)));
    auto *list_expr = std::any_cast<Expression *>(ctx->filterExpression()->idInColl()->expression()->accept(this));
    if (!ctx->filterExpression()->where()) {
      throw SyntaxException("NONE(...) requires a WHERE predicate.");
    }
    auto *where = std::any_cast<Where *>(ctx->filterExpression()->where()->accept(this));
    return static_cast<Expression *>(storage_->Create<None>(ident, list_expr, where));
  } else if (ctx->REDUCE()) {
    auto *accumulator =
        storage_->Create<Identifier>(std::any_cast<std::string>(ctx->reduceExpression()->accumulator->accept(this)));
    auto *initializer = std::any_cast<Expression *>(ctx->reduceExpression()->initial->accept(this));
    auto *ident = storage_->Create<Identifier>(
        std::any_cast<std::string>(ctx->reduceExpression()->idInColl()->variable()->accept(this)));
    auto *list = std::any_cast<Expression *>(ctx->reduceExpression()->idInColl()->expression()->accept(this));
    auto *expr = std::any_cast<Expression *>(ctx->reduceExpression()->expression().back()->accept(this));
    return static_cast<Expression *>(storage_->Create<Reduce>(accumulator, initializer, ident, list, expr));
  } else if (ctx->caseExpression()) {
    return std::any_cast<Expression *>(ctx->caseExpression()->accept(this));
  } else if (ctx->extractExpression()) {
    auto *ident = storage_->Create<Identifier>(
        std::any_cast<std::string>(ctx->extractExpression()->idInColl()->variable()->accept(this)));
    auto *list = std::any_cast<Expression *>(ctx->extractExpression()->idInColl()->expression()->accept(this));
    auto *expr = std::any_cast<Expression *>(ctx->extractExpression()->expression()->accept(this));
    return static_cast<Expression *>(storage_->Create<Extract>(ident, list, expr));
  }
  // TODO: Implement this. We don't support comprehensions, filtering... at
  // the moment.
  throw utils::NotYetImplemented("atom expression '{}'", ctx->getText());
}

antlrcpp::Any CypherMainVisitor::visitParameter(MemgraphCypher::ParameterContext *ctx) {
  return storage_->Create<ParameterLookup>(ctx->getStart()->getTokenIndex());
}

antlrcpp::Any CypherMainVisitor::visitLiteral(MemgraphCypher::LiteralContext *ctx) {
  if (ctx->CYPHERNULL() || ctx->StringLiteral() || ctx->booleanLiteral() || ctx->numberLiteral()) {
    int token_position = ctx->getStart()->getTokenIndex();
    if (ctx->CYPHERNULL()) {
      return static_cast<Expression *>(storage_->Create<PrimitiveLiteral>(TypedValue(), token_position));
    } else if (context_.is_query_cached) {
      // Instead of generating PrimitiveLiteral, we generate a
      // ParameterLookup, so that the AST can be cached. This allows for
      // varying literals, which are then looked up in the parameters table
      // (even though they are not user provided). Note, that NULL always
      // generates a PrimitiveLiteral.
      return static_cast<Expression *>(storage_->Create<ParameterLookup>(token_position));
    } else if (ctx->StringLiteral()) {
      return static_cast<Expression *>(storage_->Create<PrimitiveLiteral>(
          std::any_cast<std::string>(visitStringLiteral(std::any_cast<std::string>(ctx->StringLiteral()->getText()))),
          token_position));
    } else if (ctx->booleanLiteral()) {
      return static_cast<Expression *>(
          storage_->Create<PrimitiveLiteral>(std::any_cast<bool>(ctx->booleanLiteral()->accept(this)), token_position));
    } else if (ctx->numberLiteral()) {
      return static_cast<Expression *>(storage_->Create<PrimitiveLiteral>(
          std::any_cast<TypedValue>(ctx->numberLiteral()->accept(this)), token_position));
    }
    LOG_FATAL("Expected to handle all cases above");
  } else if (ctx->listLiteral()) {
    return static_cast<Expression *>(
        storage_->Create<ListLiteral>(std::any_cast<std::vector<Expression *>>(ctx->listLiteral()->accept(this))));
  } else {
    return static_cast<Expression *>(storage_->Create<MapLiteral>(
        std::any_cast<std::unordered_map<PropertyIx, Expression *>>(ctx->mapLiteral()->accept(this))));
  }
  return visitChildren(ctx);
}

antlrcpp::Any CypherMainVisitor::visitParenthesizedExpression(MemgraphCypher::ParenthesizedExpressionContext *ctx) {
  return std::any_cast<Expression *>(ctx->expression()->accept(this));
}

antlrcpp::Any CypherMainVisitor::visitNumberLiteral(MemgraphCypher::NumberLiteralContext *ctx) {
  if (ctx->integerLiteral()) {
    return TypedValue(std::any_cast<int64_t>(ctx->integerLiteral()->accept(this)));
  } else if (ctx->doubleLiteral()) {
    return TypedValue(std::any_cast<double>(ctx->doubleLiteral()->accept(this)));
  } else {
    // This should never happen, except grammar changes and we don't notice
    // change in this production.
    DLOG_FATAL("can't happen");
    throw std::exception();
  }
}

antlrcpp::Any CypherMainVisitor::visitFunctionInvocation(MemgraphCypher::FunctionInvocationContext *ctx) {
  if (ctx->DISTINCT()) {
    throw utils::NotYetImplemented("DISTINCT function call");
  }
  auto function_name = std::any_cast<std::string>(ctx->functionName()->accept(this));
  std::vector<Expression *> expressions;
  for (auto *expression : ctx->expression()) {
    expressions.push_back(std::any_cast<Expression *>(expression->accept(this)));
  }
  if (expressions.size() == 1U) {
    if (function_name == Aggregation::kCount) {
      return static_cast<Expression *>(storage_->Create<Aggregation>(expressions[0], nullptr, Aggregation::Op::COUNT));
    }
    if (function_name == Aggregation::kMin) {
      return static_cast<Expression *>(storage_->Create<Aggregation>(expressions[0], nullptr, Aggregation::Op::MIN));
    }
    if (function_name == Aggregation::kMax) {
      return static_cast<Expression *>(storage_->Create<Aggregation>(expressions[0], nullptr, Aggregation::Op::MAX));
    }
    if (function_name == Aggregation::kSum) {
      return static_cast<Expression *>(storage_->Create<Aggregation>(expressions[0], nullptr, Aggregation::Op::SUM));
    }
    if (function_name == Aggregation::kAvg) {
      return static_cast<Expression *>(storage_->Create<Aggregation>(expressions[0], nullptr, Aggregation::Op::AVG));
    }
    if (function_name == Aggregation::kCollect) {
      return static_cast<Expression *>(
          storage_->Create<Aggregation>(expressions[0], nullptr, Aggregation::Op::COLLECT_LIST));
    }
  }

  if (expressions.size() == 2U && function_name == Aggregation::kCollect) {
    return static_cast<Expression *>(
        storage_->Create<Aggregation>(expressions[1], expressions[0], Aggregation::Op::COLLECT_MAP));
  }

  auto is_user_defined_function = [](const std::string &function_name) {
    // Dots are present only in user-defined functions, since modules are case-sensitive, so must be
    // user-defined functions. Builtin functions should be case insensitive.
    return function_name.find('.') != std::string::npos;
  };

  // Don't cache queries which call user-defined functions. User-defined function's return
  // types can vary depending on whether the module is reloaded, therefore the cache would
  // be invalid.
  if (is_user_defined_function(function_name)) {
    query_info_.is_cacheable = false;
  }

  return static_cast<Expression *>(storage_->Create<Function>(function_name, expressions));
}

antlrcpp::Any CypherMainVisitor::visitFunctionName(MemgraphCypher::FunctionNameContext *ctx) {
  auto function_name = ctx->getText();
  // Dots are present only in user-defined functions, since modules are case-sensitive, so must be
  // user-defined functions. Builtin functions should be case insensitive.
  if (function_name.find('.') != std::string::npos) {
    return function_name;
  }
  return utils::ToUpperCase(function_name);
}

antlrcpp::Any CypherMainVisitor::visitDoubleLiteral(MemgraphCypher::DoubleLiteralContext *ctx) {
  return ParseDoubleLiteral(ctx->getText());
}

antlrcpp::Any CypherMainVisitor::visitIntegerLiteral(MemgraphCypher::IntegerLiteralContext *ctx) {
  return ParseIntegerLiteral(ctx->getText());
}

antlrcpp::Any CypherMainVisitor::visitStringLiteral(const std::string &escaped) { return ParseStringLiteral(escaped); }

antlrcpp::Any CypherMainVisitor::visitBooleanLiteral(MemgraphCypher::BooleanLiteralContext *ctx) {
  if (ctx->getTokens(MemgraphCypher::TRUE).size()) {
    return true;
  }
  if (ctx->getTokens(MemgraphCypher::FALSE).size()) {
    return false;
  }
  DLOG_FATAL("Shouldn't happend");
  throw std::exception();
}

antlrcpp::Any CypherMainVisitor::visitCypherDelete(MemgraphCypher::CypherDeleteContext *ctx) {
  auto *del = storage_->Create<Delete>();
  if (ctx->DETACH()) {
    del->detach_ = true;
  }
  for (auto *expression : ctx->expression()) {
    del->expressions_.push_back(std::any_cast<Expression *>(expression->accept(this)));
  }
  return del;
}

antlrcpp::Any CypherMainVisitor::visitWhere(MemgraphCypher::WhereContext *ctx) {
  auto *where = storage_->Create<Where>();
  where->expression_ = std::any_cast<Expression *>(ctx->expression()->accept(this));
  return where;
}

antlrcpp::Any CypherMainVisitor::visitSet(MemgraphCypher::SetContext *ctx) {
  std::vector<Clause *> set_items;
  for (auto *set_item : ctx->setItem()) {
    set_items.push_back(std::any_cast<Clause *>(set_item->accept(this)));
  }
  return set_items;
}

antlrcpp::Any CypherMainVisitor::visitSetItem(MemgraphCypher::SetItemContext *ctx) {
  // SetProperty
  if (ctx->propertyExpression()) {
    auto *set_property = storage_->Create<SetProperty>();
    set_property->property_lookup_ = std::any_cast<PropertyLookup *>(ctx->propertyExpression()->accept(this));
    set_property->expression_ = std::any_cast<Expression *>(ctx->expression()->accept(this));
    return static_cast<Clause *>(set_property);
  }

  // SetProperties either assignment or update
  if (ctx->getTokens(MemgraphCypher::EQ).size() || ctx->getTokens(MemgraphCypher::PLUS_EQ).size()) {
    auto *set_properties = storage_->Create<SetProperties>();
    set_properties->identifier_ =
        storage_->Create<Identifier>(std::any_cast<std::string>(ctx->variable()->accept(this)));
    set_properties->expression_ = std::any_cast<Expression *>(ctx->expression()->accept(this));
    if (ctx->getTokens(MemgraphCypher::PLUS_EQ).size()) {
      set_properties->update_ = true;
    }
    return static_cast<Clause *>(set_properties);
  }

  // SetLabels
  auto *set_labels = storage_->Create<SetLabels>();
  set_labels->identifier_ = storage_->Create<Identifier>(std::any_cast<std::string>(ctx->variable()->accept(this)));
  set_labels->labels_ = std::any_cast<std::vector<LabelIx>>(ctx->nodeLabels()->accept(this));
  return static_cast<Clause *>(set_labels);
}

antlrcpp::Any CypherMainVisitor::visitRemove(MemgraphCypher::RemoveContext *ctx) {
  std::vector<Clause *> remove_items;
  for (auto *remove_item : ctx->removeItem()) {
    remove_items.push_back(std::any_cast<Clause *>(remove_item->accept(this)));
  }
  return remove_items;
}

antlrcpp::Any CypherMainVisitor::visitRemoveItem(MemgraphCypher::RemoveItemContext *ctx) {
  // RemoveProperty
  if (ctx->propertyExpression()) {
    auto *remove_property = storage_->Create<RemoveProperty>();
    remove_property->property_lookup_ = std::any_cast<PropertyLookup *>(ctx->propertyExpression()->accept(this));
    return static_cast<Clause *>(remove_property);
  }

  // RemoveLabels
  auto *remove_labels = storage_->Create<RemoveLabels>();
  remove_labels->identifier_ = storage_->Create<Identifier>(std::any_cast<std::string>(ctx->variable()->accept(this)));
  remove_labels->labels_ = std::any_cast<std::vector<LabelIx>>(ctx->nodeLabels()->accept(this));
  return static_cast<Clause *>(remove_labels);
}

antlrcpp::Any CypherMainVisitor::visitPropertyExpression(MemgraphCypher::PropertyExpressionContext *ctx) {
  auto *expression = std::any_cast<Expression *>(ctx->atom()->accept(this));
  for (auto *lookup : ctx->propertyLookup()) {
    auto key = std::any_cast<PropertyIx>(lookup->accept(this));
    auto property_lookup = storage_->Create<PropertyLookup>(expression, key);
    expression = property_lookup;
  }
  // It is guaranteed by grammar that there is at least one propertyLookup.
  return static_cast<PropertyLookup *>(expression);
}

antlrcpp::Any CypherMainVisitor::visitCaseExpression(MemgraphCypher::CaseExpressionContext *ctx) {
  Expression *test_expression = ctx->test ? std::any_cast<Expression *>(ctx->test->accept(this)) : nullptr;
  auto alternatives = ctx->caseAlternatives();
  // Reverse alternatives so that tree of IfOperators can be built bottom-up.
  std::reverse(alternatives.begin(), alternatives.end());
  Expression *else_expression = ctx->else_expression ? std::any_cast<Expression *>(ctx->else_expression->accept(this))
                                                     : storage_->Create<PrimitiveLiteral>(TypedValue());
  for (auto *alternative : alternatives) {
    Expression *condition =
        test_expression ? storage_->Create<EqualOperator>(
                              test_expression, std::any_cast<Expression *>(alternative->when_expression->accept(this)))
                        : std::any_cast<Expression *>(alternative->when_expression->accept(this));
    auto *then_expression = std::any_cast<Expression *>(alternative->then_expression->accept(this));
    else_expression = storage_->Create<IfOperator>(condition, then_expression, else_expression);
  }
  return else_expression;
}

antlrcpp::Any CypherMainVisitor::visitCaseAlternatives(MemgraphCypher::CaseAlternativesContext *) {
  DLOG_FATAL("Should never be called. See documentation in hpp.");
  return 0;
}

antlrcpp::Any CypherMainVisitor::visitWith(MemgraphCypher::WithContext *ctx) {
  auto *with = storage_->Create<With>();
  in_with_ = true;
  with->body_ = std::any_cast<ReturnBody>(ctx->returnBody()->accept(this));
  in_with_ = false;
  if (ctx->DISTINCT()) {
    with->body_.distinct = true;
  }
  if (ctx->where()) {
    with->where_ = std::any_cast<Where *>(ctx->where()->accept(this));
  }
  return with;
}

antlrcpp::Any CypherMainVisitor::visitMerge(MemgraphCypher::MergeContext *ctx) {
  auto *merge = storage_->Create<Merge>();
  merge->pattern_ = std::any_cast<Pattern *>(ctx->patternPart()->accept(this));
  for (auto &merge_action : ctx->mergeAction()) {
    auto set = std::any_cast<std::vector<Clause *>>(merge_action->set()->accept(this));
    if (merge_action->MATCH()) {
      merge->on_match_.insert(merge->on_match_.end(), set.begin(), set.end());
    } else {
      DMG_ASSERT(merge_action->CREATE(), "Expected ON MATCH or ON CREATE");
      merge->on_create_.insert(merge->on_create_.end(), set.begin(), set.end());
    }
  }
  return merge;
}

antlrcpp::Any CypherMainVisitor::visitUnwind(MemgraphCypher::UnwindContext *ctx) {
  auto *named_expr = storage_->Create<NamedExpression>();
  named_expr->expression_ = std::any_cast<Expression *>(ctx->expression()->accept(this));
  named_expr->name_ = std::any_cast<std::string>(ctx->variable()->accept(this));
  return storage_->Create<Unwind>(named_expr);
}

antlrcpp::Any CypherMainVisitor::visitFilterExpression(MemgraphCypher::FilterExpressionContext *) {
  LOG_FATAL("Should never be called. See documentation in hpp.");
  return 0;
}

antlrcpp::Any CypherMainVisitor::visitForeach(MemgraphCypher::ForeachContext *ctx) {
  auto *for_each = storage_->Create<Foreach>();

  auto *named_expr = storage_->Create<NamedExpression>();
  named_expr->expression_ = std::any_cast<Expression *>(ctx->expression()->accept(this));
  named_expr->name_ = std::any_cast<std::string>(ctx->variable()->accept(this));
  for_each->named_expression_ = named_expr;

  for (auto *update_clause_ctx : ctx->updateClause()) {
    if (auto *set = update_clause_ctx->set(); set) {
      auto set_items = std::any_cast<std::vector<Clause *>>(visitSet(set));
      std::copy(set_items.begin(), set_items.end(), std::back_inserter(for_each->clauses_));
    } else if (auto *remove = update_clause_ctx->remove(); remove) {
      auto remove_items = std::any_cast<std::vector<Clause *>>(visitRemove(remove));
      std::copy(remove_items.begin(), remove_items.end(), std::back_inserter(for_each->clauses_));
    } else if (auto *merge = update_clause_ctx->merge(); merge) {
      for_each->clauses_.push_back(std::any_cast<Merge *>(visitMerge(merge)));
    } else if (auto *create = update_clause_ctx->create(); create) {
      for_each->clauses_.push_back(std::any_cast<Create *>(visitCreate(create)));
    } else if (auto *cypher_delete = update_clause_ctx->cypherDelete(); cypher_delete) {
      for_each->clauses_.push_back(std::any_cast<Delete *>(visitCypherDelete(cypher_delete)));
    } else {
      auto *nested_for_each = update_clause_ctx->foreach ();
      MG_ASSERT(nested_for_each != nullptr, "Unexpected clause in FOREACH");
      for_each->clauses_.push_back(std::any_cast<Foreach *>(visitForeach(nested_for_each)));
    }
  }

  return for_each;
}

LabelIx CypherMainVisitor::AddLabel(const std::string &name) { return storage_->GetLabelIx(name); }

PropertyIx CypherMainVisitor::AddProperty(const std::string &name) { return storage_->GetPropertyIx(name); }

EdgeTypeIx CypherMainVisitor::AddEdgeType(const std::string &name) { return storage_->GetEdgeTypeIx(name); }

}  // namespace memgraph::query::frontend<|MERGE_RESOLUTION|>--- conflicted
+++ resolved
@@ -45,12 +45,7 @@
 const std::string CypherMainVisitor::kAnonPrefix = "anon";
 
 namespace {
-<<<<<<< HEAD
-const std::string kLabels = "LABELS";
-const std::string kEdgeTypes = "EDGE_TYPES";
-=======
 enum class EntityType : uint8_t { LABELS, EDGE_TYPES };
->>>>>>> 05f120b7
 
 template <typename TVisitor>
 std::optional<std::pair<memgraph::query::Expression *, size_t>> VisitMemoryLimit(
@@ -1284,23 +1279,6 @@
   auth->action_ = AuthQuery::Action::GRANT_PRIVILEGE;
   auth->user_or_role_ = std::any_cast<std::string>(ctx->userOrRole->accept(this));
   if (ctx->privilegesList()) {
-<<<<<<< HEAD
-    for (auto *it : ctx->privilegesList()->privilegeOrEntityPrivileges()) {
-      if (it->entityPrivilegeList()) {
-        auto result = std::any_cast<std::pair<std::unordered_map<AuthQuery::LabelPrivilege, std::vector<std::string>>,
-                                              std::unordered_map<AuthQuery::LabelPrivilege, std::vector<std::string>>>>(
-            it->entityPrivilegeList()->accept(this));
-        if (!result.first.empty()) {
-          auth->label_privileges_.emplace_back(result.first);
-        }
-        if (!result.second.empty()) {
-          auth->edge_type_privileges_.emplace_back(result.second);
-        }
-      } else {
-        auth->privileges_.push_back(std::any_cast<AuthQuery::Privilege>(it->privilege()->accept(this)));
-      }
-    }
-=======
     const auto [label_privileges, edge_type_privileges, privileges] = std::any_cast<
         std::tuple<std::vector<std::unordered_map<AuthQuery::FineGrainedPrivilege, std::vector<std::string>>>,
                    std::vector<std::unordered_map<AuthQuery::FineGrainedPrivilege, std::vector<std::string>>>,
@@ -1308,7 +1286,6 @@
     auth->label_privileges_ = label_privileges;
     auth->edge_type_privileges_ = edge_type_privileges;
     auth->privileges_ = privileges;
->>>>>>> 05f120b7
   } else {
     /* grant all privileges */
     auth->privileges_ = kPrivilegesAll;
@@ -1324,28 +1301,10 @@
   auth->action_ = AuthQuery::Action::DENY_PRIVILEGE;
   auth->user_or_role_ = std::any_cast<std::string>(ctx->userOrRole->accept(this));
   if (ctx->privilegesList()) {
-<<<<<<< HEAD
-    for (auto *it : ctx->privilegesList()->privilegeOrEntityPrivileges()) {
-      if (it->entityPrivilegeList()) {
-        auto result = std::any_cast<std::pair<std::unordered_map<AuthQuery::LabelPrivilege, std::vector<std::string>>,
-                                              std::unordered_map<AuthQuery::LabelPrivilege, std::vector<std::string>>>>(
-            it->entityPrivilegeList()->accept(this));
-        if (!result.first.empty()) {
-          auth->label_privileges_.emplace_back(result.first);
-        }
-        if (!result.second.empty()) {
-          auth->edge_type_privileges_.emplace_back(result.second);
-        }
-      } else {
-        auth->privileges_.push_back(std::any_cast<AuthQuery::Privilege>(it->privilege()->accept(this)));
-      }
-    }
-=======
     std::tie(auth->label_privileges_, auth->edge_type_privileges_, auth->privileges_) = std::any_cast<
         std::tuple<std::vector<std::unordered_map<AuthQuery::FineGrainedPrivilege, std::vector<std::string>>>,
                    std::vector<std::unordered_map<AuthQuery::FineGrainedPrivilege, std::vector<std::string>>>,
                    std::vector<memgraph::query::AuthQuery::Privilege>>>(ctx->privilegesList()->accept(this));
->>>>>>> 05f120b7
   } else {
     /* deny all privileges */
     auth->privileges_ = kPrivilegesAll;
@@ -1395,16 +1354,6 @@
   if (ctx->revokePrivilegesList()) {
     for (auto *it : ctx->revokePrivilegesList()->privilegeOrEntities()) {
       if (it->entitiesList()) {
-<<<<<<< HEAD
-        auto entity_type = std::any_cast<std::string>(it->entityType()->accept(this));
-        if (entity_type == "LABELS") {
-          auth->label_privileges_.push_back(
-              {{AuthQuery::LabelPrivilege::CREATE_DELETE,
-                std::any_cast<std::vector<std::string>>(it->entitiesList()->accept(this))}});
-        } else {
-          auth->edge_type_privileges_.push_back(
-              {{AuthQuery::LabelPrivilege::CREATE_DELETE,
-=======
         const auto entity_type = std::any_cast<EntityType>(it->entityType()->accept(this));
         if (entity_type == EntityType::LABELS) {
           auth->label_privileges_.push_back(
@@ -1413,7 +1362,6 @@
         } else {
           auth->edge_type_privileges_.push_back(
               {{AuthQuery::FineGrainedPrivilege::CREATE_DELETE,
->>>>>>> 05f120b7
                 std::any_cast<std::vector<std::string>>(it->entitiesList()->accept(this))}});
         }
       } else {
@@ -1428,24 +1376,6 @@
 }
 
 /**
-<<<<<<< HEAD
- * @return std::unordered_map<AuthQuery::LabelPrivilege, std::vector<std::string>>
- */
-antlrcpp::Any CypherMainVisitor::visitEntityPrivilegeList(MemgraphCypher::EntityPrivilegeListContext *ctx) {
-  std::pair<std::unordered_map<AuthQuery::LabelPrivilege, std::vector<std::string>>,
-            std::unordered_map<AuthQuery::LabelPrivilege, std::vector<std::string>>>
-      result{{}, {}};
-
-  for (auto *it : ctx->entityPrivilege()) {
-    auto key = std::any_cast<AuthQuery::LabelPrivilege>(it->granularPrivilege()->accept(this));
-    auto value = std::any_cast<std::vector<std::string>>(it->entitiesList()->accept(this));
-    auto entityType = std::any_cast<std::string>(it->entityType()->accept(this));
-
-    if (entityType == kLabels) {
-      result.first[key] = value;
-    } else {
-      result.second[key] = value;
-=======
  * @return std::pair<std::unordered_map<AuthQuery::FineGrainedPrivilege, std::vector<std::string>>,
                      std::unordered_map<AuthQuery::FineGrainedPrivilege, std::vector<std::string>>>
  */
@@ -1466,7 +1396,6 @@
       case EntityType::EDGE_TYPES:
         result.second[key] = std::move(value);
         break;
->>>>>>> 05f120b7
     }
   }
   return result;
@@ -1517,38 +1446,21 @@
 }
 
 /**
-<<<<<<< HEAD
- * @return AuthQuery::LabelPrivilege
- */
-antlrcpp::Any CypherMainVisitor::visitGranularPrivilege(MemgraphCypher::GranularPrivilegeContext *ctx) {
-  if (ctx->READ()) return AuthQuery::LabelPrivilege::READ;
-  if (ctx->EDIT()) return AuthQuery::LabelPrivilege::EDIT;
-  if (ctx->CREATE_DELETE()) return AuthQuery::LabelPrivilege::CREATE_DELETE;
-=======
  * @return AuthQuery::FineGrainedPrivilege
  */
 antlrcpp::Any CypherMainVisitor::visitGranularPrivilege(MemgraphCypher::GranularPrivilegeContext *ctx) {
   if (ctx->READ()) return AuthQuery::FineGrainedPrivilege::READ;
   if (ctx->UPDATE()) return AuthQuery::FineGrainedPrivilege::UPDATE;
   if (ctx->CREATE_DELETE()) return AuthQuery::FineGrainedPrivilege::CREATE_DELETE;
->>>>>>> 05f120b7
   LOG_FATAL("Should not get here - unknown label privilege!");
 }
 
 /**
-<<<<<<< HEAD
- * @return std::string
- */
-antlrcpp::Any CypherMainVisitor::visitEntityType(MemgraphCypher::EntityTypeContext *ctx) {
-  if (ctx->LABELS()) return kLabels;
-  if (ctx->EDGE_TYPES()) return kEdgeTypes;
-=======
  * @return EntityType
  */
 antlrcpp::Any CypherMainVisitor::visitEntityType(MemgraphCypher::EntityTypeContext *ctx) {
   if (ctx->LABELS()) return EntityType::LABELS;
   if (ctx->EDGE_TYPES()) return EntityType::EDGE_TYPES;
->>>>>>> 05f120b7
   LOG_FATAL("Should not get here - unknown entity type!");
 }
 
