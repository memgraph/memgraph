// Copyright 2022 Memgraph Ltd.
//
// Use of this software is governed by the Business Source License
// included in the file licenses/BSL.txt; by using this file, you agree to be bound by the terms of the Business Source
// License, and you may not use this file except in compliance with the Business Source License.
//
// As of the Change Date specified in that file, in accordance with
// the Business Source License, use of this software will be governed
// by the Apache License, Version 2.0, included in the file
// licenses/APL.txt.

#include "query/frontend/ast/cypher_main_visitor.hpp"
#include <support/Any.h>

#include <algorithm>
#include <climits>
#include <codecvt>
#include <cstring>
#include <iterator>
#include <limits>
#include <string>
#include <tuple>
#include <type_traits>
#include <unordered_map>
#include <utility>
#include <variant>
#include <vector>

#include <boost/preprocessor/cat.hpp>

#include "query/exceptions.hpp"
#include "query/frontend/ast/ast.hpp"
#include "query/frontend/ast/ast_visitor.hpp"
#include "query/frontend/parsing.hpp"
#include "query/interpret/awesome_memgraph_functions.hpp"
#include "query/procedure/module.hpp"
#include "query/stream/common.hpp"
#include "utils/exceptions.hpp"
#include "utils/logging.hpp"
#include "utils/string.hpp"
#include "utils/typeinfo.hpp"

namespace memgraph::query::frontend {

const std::string CypherMainVisitor::kAnonPrefix = "anon";

namespace {
template <typename TVisitor>
std::optional<std::pair<memgraph::query::Expression *, size_t>> VisitMemoryLimit(
    MemgraphCypher::MemoryLimitContext *memory_limit_ctx, TVisitor *visitor) {
  MG_ASSERT(memory_limit_ctx);
  if (memory_limit_ctx->UNLIMITED()) {
    return std::nullopt;
  }

  auto *memory_limit = std::any_cast<Expression *>(memory_limit_ctx->literal()->accept(visitor));
  size_t memory_scale = 1024U;
  if (memory_limit_ctx->MB()) {
    memory_scale = 1024U * 1024U;
  } else {
    MG_ASSERT(memory_limit_ctx->KB());
    memory_scale = 1024U;
  }

  return std::make_pair(memory_limit, memory_scale);
}

std::string JoinTokens(const auto &tokens, const auto &string_projection, const auto &separator) {
  std::vector<std::string> tokens_string;
  tokens_string.reserve(tokens.size());
  for (auto *token : tokens) {
    tokens_string.emplace_back(string_projection(token));
  }
  return utils::Join(tokens_string, separator);
}

std::string JoinSymbolicNames(antlr4::tree::ParseTreeVisitor *visitor,
                              const std::vector<MemgraphCypher::SymbolicNameContext *> symbolicNames,
                              const std::string &separator = ".") {
  return JoinTokens(
      symbolicNames, [&](auto *token) { return std::any_cast<std::string>(token->accept(visitor)); }, separator);
}

std::string JoinSymbolicNamesWithDotsAndMinus(antlr4::tree::ParseTreeVisitor &visitor,
                                              MemgraphCypher::SymbolicNameWithDotsAndMinusContext &ctx) {
  return JoinTokens(
      ctx.symbolicNameWithMinus(), [&](auto *token) { return JoinSymbolicNames(&visitor, token->symbolicName(), "-"); },
      ".");
}
}  // namespace

antlrcpp::Any CypherMainVisitor::visitExplainQuery(MemgraphCypher::ExplainQueryContext *ctx) {
  MG_ASSERT(ctx->children.size() == 2, "ExplainQuery should have exactly two children!");
  auto *cypher_query = std::any_cast<CypherQuery *>(ctx->children[1]->accept(this));
  auto *explain_query = storage_->Create<ExplainQuery>();
  explain_query->cypher_query_ = cypher_query;
  query_ = explain_query;
  return explain_query;
}

antlrcpp::Any CypherMainVisitor::visitProfileQuery(MemgraphCypher::ProfileQueryContext *ctx) {
  MG_ASSERT(ctx->children.size() == 2, "ProfileQuery should have exactly two children!");
  auto *cypher_query = std::any_cast<CypherQuery *>(ctx->children[1]->accept(this));
  auto *profile_query = storage_->Create<ProfileQuery>();
  profile_query->cypher_query_ = cypher_query;
  query_ = profile_query;
  return profile_query;
}

antlrcpp::Any CypherMainVisitor::visitInfoQuery(MemgraphCypher::InfoQueryContext *ctx) {
  MG_ASSERT(ctx->children.size() == 2, "InfoQuery should have exactly two children!");
  auto *info_query = storage_->Create<InfoQuery>();
  query_ = info_query;
  if (ctx->storageInfo()) {
    info_query->info_type_ = InfoQuery::InfoType::STORAGE;
    return info_query;
  } else if (ctx->indexInfo()) {
    info_query->info_type_ = InfoQuery::InfoType::INDEX;
    return info_query;
  } else if (ctx->constraintInfo()) {
    info_query->info_type_ = InfoQuery::InfoType::CONSTRAINT;
    return info_query;
  } else {
    throw utils::NotYetImplemented("Info query: '{}'", ctx->getText());
  }
}

antlrcpp::Any CypherMainVisitor::visitConstraintQuery(MemgraphCypher::ConstraintQueryContext *ctx) {
  auto *constraint_query = storage_->Create<ConstraintQuery>();
  MG_ASSERT(ctx->CREATE() || ctx->DROP());
  if (ctx->CREATE()) {
    constraint_query->action_type_ = ConstraintQuery::ActionType::CREATE;
  } else if (ctx->DROP()) {
    constraint_query->action_type_ = ConstraintQuery::ActionType::DROP;
  }
  constraint_query->constraint_ = std::any_cast<Constraint>(ctx->constraint()->accept(this));
  query_ = constraint_query;
  return query_;
}

antlrcpp::Any CypherMainVisitor::visitConstraint(MemgraphCypher::ConstraintContext *ctx) {
  Constraint constraint;
  MG_ASSERT(ctx->EXISTS() || ctx->UNIQUE() || (ctx->NODE() && ctx->KEY()));
  if (ctx->EXISTS()) {
    constraint.type = Constraint::Type::EXISTS;
  } else if (ctx->UNIQUE()) {
    constraint.type = Constraint::Type::UNIQUE;
  } else if (ctx->NODE() && ctx->KEY()) {
    constraint.type = Constraint::Type::NODE_KEY;
  }
  constraint.label = AddLabel(std::any_cast<std::string>(ctx->labelName()->accept(this)));
  auto node_name = std::any_cast<std::string>(ctx->nodeName->symbolicName()->accept(this));
  for (const auto &var_ctx : ctx->constraintPropertyList()->variable()) {
    auto var_name = std::any_cast<std::string>(var_ctx->symbolicName()->accept(this));
    if (var_name != node_name) {
      throw SemanticException("All constraint variable should reference node '{}'", node_name);
    }
  }
  for (const auto &prop_lookup : ctx->constraintPropertyList()->propertyLookup()) {
    constraint.properties.push_back(std::any_cast<PropertyIx>(prop_lookup->propertyKeyName()->accept(this)));
  }

  return constraint;
}

antlrcpp::Any CypherMainVisitor::visitCypherQuery(MemgraphCypher::CypherQueryContext *ctx) {
  auto *cypher_query = storage_->Create<CypherQuery>();
  MG_ASSERT(ctx->singleQuery(), "Expected single query.");
  cypher_query->single_query_ = std::any_cast<SingleQuery *>(ctx->singleQuery()->accept(this));

  // Check that union and union all dont mix
  bool has_union = false;
  bool has_union_all = false;
  for (auto *child : ctx->cypherUnion()) {
    if (child->ALL()) {
      has_union_all = true;
    } else {
      has_union = true;
    }
    if (has_union && has_union_all) {
      throw SemanticException("Invalid combination of UNION and UNION ALL.");
    }
    cypher_query->cypher_unions_.push_back(std::any_cast<CypherUnion *>(child->accept(this)));
  }

  if (auto *memory_limit_ctx = ctx->queryMemoryLimit()) {
    const auto memory_limit_info = VisitMemoryLimit(memory_limit_ctx->memoryLimit(), this);
    if (memory_limit_info) {
      cypher_query->memory_limit_ = memory_limit_info->first;
      cypher_query->memory_scale_ = memory_limit_info->second;
    }
  }

  query_ = cypher_query;
  return cypher_query;
}

antlrcpp::Any CypherMainVisitor::visitIndexQuery(MemgraphCypher::IndexQueryContext *ctx) {
  MG_ASSERT(ctx->children.size() == 1, "IndexQuery should have exactly one child!");
  auto *index_query = std::any_cast<IndexQuery *>(ctx->children[0]->accept(this));
  query_ = index_query;
  return index_query;
}

antlrcpp::Any CypherMainVisitor::visitCreateIndex(MemgraphCypher::CreateIndexContext *ctx) {
  auto *index_query = storage_->Create<IndexQuery>();
  index_query->action_ = IndexQuery::Action::CREATE;
  index_query->label_ = AddLabel(std::any_cast<std::string>(ctx->labelName()->accept(this)));
  if (ctx->propertyKeyName()) {
    auto name_key = std::any_cast<PropertyIx>(ctx->propertyKeyName()->accept(this));
    index_query->properties_ = {name_key};
  }
  return index_query;
}

antlrcpp::Any CypherMainVisitor::visitDropIndex(MemgraphCypher::DropIndexContext *ctx) {
  auto *index_query = storage_->Create<IndexQuery>();
  index_query->action_ = IndexQuery::Action::DROP;
  if (ctx->propertyKeyName()) {
    auto key = std::any_cast<PropertyIx>(ctx->propertyKeyName()->accept(this));
    index_query->properties_ = {key};
  }
  index_query->label_ = AddLabel(std::any_cast<std::string>(ctx->labelName()->accept(this)));
  return index_query;
}

antlrcpp::Any CypherMainVisitor::visitAuthQuery(MemgraphCypher::AuthQueryContext *ctx) {
  MG_ASSERT(ctx->children.size() == 1, "AuthQuery should have exactly one child!");
  auto *auth_query = std::any_cast<AuthQuery *>(ctx->children[0]->accept(this));
  query_ = auth_query;
  return auth_query;
}

antlrcpp::Any CypherMainVisitor::visitDumpQuery(MemgraphCypher::DumpQueryContext *ctx) {
  auto *dump_query = storage_->Create<DumpQuery>();
  query_ = dump_query;
  return dump_query;
}

antlrcpp::Any CypherMainVisitor::visitReplicationQuery(MemgraphCypher::ReplicationQueryContext *ctx) {
  MG_ASSERT(ctx->children.size() == 1, "ReplicationQuery should have exactly one child!");
  auto *replication_query = std::any_cast<ReplicationQuery *>(ctx->children[0]->accept(this));
  query_ = replication_query;
  return replication_query;
}

antlrcpp::Any CypherMainVisitor::visitSetReplicationRole(MemgraphCypher::SetReplicationRoleContext *ctx) {
  auto *replication_query = storage_->Create<ReplicationQuery>();
  replication_query->action_ = ReplicationQuery::Action::SET_REPLICATION_ROLE;
  if (ctx->MAIN()) {
    if (ctx->WITH() || ctx->PORT()) {
      throw SemanticException("Main can't set a port!");
    }
    replication_query->role_ = ReplicationQuery::ReplicationRole::MAIN;
  } else if (ctx->REPLICA()) {
    replication_query->role_ = ReplicationQuery::ReplicationRole::REPLICA;
    if (ctx->WITH() && ctx->PORT()) {
      if (ctx->port->numberLiteral() && ctx->port->numberLiteral()->integerLiteral()) {
        replication_query->port_ = std::any_cast<Expression *>(ctx->port->accept(this));
      } else {
        throw SyntaxException("Port must be an integer literal!");
      }
    }
  }
  return replication_query;
}
antlrcpp::Any CypherMainVisitor::visitShowReplicationRole(MemgraphCypher::ShowReplicationRoleContext *ctx) {
  auto *replication_query = storage_->Create<ReplicationQuery>();
  replication_query->action_ = ReplicationQuery::Action::SHOW_REPLICATION_ROLE;
  return replication_query;
}

antlrcpp::Any CypherMainVisitor::visitRegisterReplica(MemgraphCypher::RegisterReplicaContext *ctx) {
  auto *replication_query = storage_->Create<ReplicationQuery>();
  replication_query->action_ = ReplicationQuery::Action::REGISTER_REPLICA;
  replication_query->replica_name_ = std::any_cast<std::string>(ctx->replicaName()->symbolicName()->accept(this));
  if (ctx->SYNC()) {
    replication_query->sync_mode_ = memgraph::query::ReplicationQuery::SyncMode::SYNC;
  } else if (ctx->ASYNC()) {
    replication_query->sync_mode_ = memgraph::query::ReplicationQuery::SyncMode::ASYNC;
  }

  if (!ctx->socketAddress()->literal()->StringLiteral()) {
    throw SemanticException("Socket address should be a string literal!");
  } else {
    replication_query->socket_address_ = std::any_cast<Expression *>(ctx->socketAddress()->accept(this));
  }

  return replication_query;
}

antlrcpp::Any CypherMainVisitor::visitDropReplica(MemgraphCypher::DropReplicaContext *ctx) {
  auto *replication_query = storage_->Create<ReplicationQuery>();
  replication_query->action_ = ReplicationQuery::Action::DROP_REPLICA;
  replication_query->replica_name_ = std::any_cast<std::string>(ctx->replicaName()->symbolicName()->accept(this));
  return replication_query;
}

antlrcpp::Any CypherMainVisitor::visitShowReplicas(MemgraphCypher::ShowReplicasContext *ctx) {
  auto *replication_query = storage_->Create<ReplicationQuery>();
  replication_query->action_ = ReplicationQuery::Action::SHOW_REPLICAS;
  return replication_query;
}

antlrcpp::Any CypherMainVisitor::visitLockPathQuery(MemgraphCypher::LockPathQueryContext *ctx) {
  auto *lock_query = storage_->Create<LockPathQuery>();
  if (ctx->LOCK()) {
    lock_query->action_ = LockPathQuery::Action::LOCK_PATH;
  } else if (ctx->UNLOCK()) {
    lock_query->action_ = LockPathQuery::Action::UNLOCK_PATH;
  } else {
    throw SyntaxException("Expected LOCK or UNLOCK");
  }

  query_ = lock_query;
  return lock_query;
}

antlrcpp::Any CypherMainVisitor::visitLoadCsv(MemgraphCypher::LoadCsvContext *ctx) {
  query_info_.has_load_csv = true;

  auto *load_csv = storage_->Create<LoadCsv>();
  // handle file name
  if (ctx->csvFile()->literal()->StringLiteral()) {
    load_csv->file_ = std::any_cast<Expression *>(ctx->csvFile()->accept(this));
  } else {
    throw SemanticException("CSV file path should be a string literal");
  }

  // handle header options
  // Don't have to check for ctx->HEADER(), as it's a mandatory token.
  // Just need to check if ctx->WITH() is not nullptr - otherwise, we have a
  // ctx->NO() and ctx->HEADER() present.
  load_csv->with_header_ = ctx->WITH() != nullptr;

  // handle skip bad row option
  load_csv->ignore_bad_ = ctx->IGNORE() && ctx->BAD();

  // handle delimiter
  if (ctx->DELIMITER()) {
    if (ctx->delimiter()->literal()->StringLiteral()) {
      load_csv->delimiter_ = std::any_cast<Expression *>(ctx->delimiter()->accept(this));
    } else {
      throw SemanticException("Delimiter should be a string literal");
    }
  }

  // handle quote
  if (ctx->QUOTE()) {
    if (ctx->quote()->literal()->StringLiteral()) {
      load_csv->quote_ = std::any_cast<Expression *>(ctx->quote()->accept(this));
    } else {
      throw SemanticException("Quote should be a string literal");
    }
  }

  // handle row variable
  load_csv->row_var_ =
      storage_->Create<Identifier>(std::any_cast<std::string>(ctx->rowVar()->variable()->accept(this)));

  return load_csv;
}

antlrcpp::Any CypherMainVisitor::visitFreeMemoryQuery(MemgraphCypher::FreeMemoryQueryContext *ctx) {
  auto *free_memory_query = storage_->Create<FreeMemoryQuery>();
  query_ = free_memory_query;
  return free_memory_query;
}

antlrcpp::Any CypherMainVisitor::visitTriggerQuery(MemgraphCypher::TriggerQueryContext *ctx) {
  MG_ASSERT(ctx->children.size() == 1, "TriggerQuery should have exactly one child!");
  auto *trigger_query = std::any_cast<TriggerQuery *>(ctx->children[0]->accept(this));
  query_ = trigger_query;
  return trigger_query;
}

antlrcpp::Any CypherMainVisitor::visitCreateTrigger(MemgraphCypher::CreateTriggerContext *ctx) {
  auto *trigger_query = storage_->Create<TriggerQuery>();
  trigger_query->action_ = TriggerQuery::Action::CREATE_TRIGGER;
  trigger_query->trigger_name_ = std::any_cast<std::string>(ctx->triggerName()->symbolicName()->accept(this));

  auto *statement = ctx->triggerStatement();
  antlr4::misc::Interval interval{statement->start->getStartIndex(), statement->stop->getStopIndex()};
  trigger_query->statement_ = ctx->start->getInputStream()->getText(interval);

  trigger_query->event_type_ = [ctx] {
    if (!ctx->ON()) {
      return TriggerQuery::EventType::ANY;
    }

    if (ctx->CREATE(1)) {
      if (ctx->emptyVertex()) {
        return TriggerQuery::EventType::VERTEX_CREATE;
      }
      if (ctx->emptyEdge()) {
        return TriggerQuery::EventType::EDGE_CREATE;
      }
      return TriggerQuery::EventType::CREATE;
    }

    if (ctx->DELETE()) {
      if (ctx->emptyVertex()) {
        return TriggerQuery::EventType::VERTEX_DELETE;
      }
      if (ctx->emptyEdge()) {
        return TriggerQuery::EventType::EDGE_DELETE;
      }
      return TriggerQuery::EventType::DELETE;
    }

    if (ctx->UPDATE()) {
      if (ctx->emptyVertex()) {
        return TriggerQuery::EventType::VERTEX_UPDATE;
      }
      if (ctx->emptyEdge()) {
        return TriggerQuery::EventType::EDGE_UPDATE;
      }
      return TriggerQuery::EventType::UPDATE;
    }

    LOG_FATAL("Invalid token allowed for the query");
  }();

  trigger_query->before_commit_ = ctx->BEFORE();

  return trigger_query;
}

antlrcpp::Any CypherMainVisitor::visitDropTrigger(MemgraphCypher::DropTriggerContext *ctx) {
  auto *trigger_query = storage_->Create<TriggerQuery>();
  trigger_query->action_ = TriggerQuery::Action::DROP_TRIGGER;
  trigger_query->trigger_name_ = std::any_cast<std::string>(ctx->triggerName()->symbolicName()->accept(this));
  return trigger_query;
}

antlrcpp::Any CypherMainVisitor::visitShowTriggers(MemgraphCypher::ShowTriggersContext *ctx) {
  auto *trigger_query = storage_->Create<TriggerQuery>();
  trigger_query->action_ = TriggerQuery::Action::SHOW_TRIGGERS;
  return trigger_query;
}

antlrcpp::Any CypherMainVisitor::visitIsolationLevelQuery(MemgraphCypher::IsolationLevelQueryContext *ctx) {
  auto *isolation_level_query = storage_->Create<IsolationLevelQuery>();

  isolation_level_query->isolation_level_scope_ = [scope = ctx->isolationLevelScope()]() {
    if (scope->GLOBAL()) {
      return IsolationLevelQuery::IsolationLevelScope::GLOBAL;
    }
    if (scope->SESSION()) {
      return IsolationLevelQuery::IsolationLevelScope::SESSION;
    }
    return IsolationLevelQuery::IsolationLevelScope::NEXT;
  }();

  isolation_level_query->isolation_level_ = [level = ctx->isolationLevel()]() {
    if (level->SNAPSHOT()) {
      return IsolationLevelQuery::IsolationLevel::SNAPSHOT_ISOLATION;
    }
    if (level->COMMITTED()) {
      return IsolationLevelQuery::IsolationLevel::READ_COMMITTED;
    }
    return IsolationLevelQuery::IsolationLevel::READ_UNCOMMITTED;
  }();

  query_ = isolation_level_query;
  return isolation_level_query;
}

antlrcpp::Any CypherMainVisitor::visitCreateSnapshotQuery(MemgraphCypher::CreateSnapshotQueryContext *ctx) {
  query_ = storage_->Create<CreateSnapshotQuery>();
  return query_;
}

antlrcpp::Any CypherMainVisitor::visitStreamQuery(MemgraphCypher::StreamQueryContext *ctx) {
  MG_ASSERT(ctx->children.size() == 1, "StreamQuery should have exactly one child!");
  auto *stream_query = std::any_cast<StreamQuery *>(ctx->children[0]->accept(this));
  query_ = stream_query;
  return stream_query;
}

antlrcpp::Any CypherMainVisitor::visitCreateStream(MemgraphCypher::CreateStreamContext *ctx) {
  MG_ASSERT(ctx->children.size() == 1, "CreateStreamQuery should have exactly one child!");
  auto *stream_query = std::any_cast<StreamQuery *>(ctx->children[0]->accept(this));
  query_ = stream_query;
  return stream_query;
}

namespace {
std::vector<std::string> TopicNamesFromSymbols(
    antlr4::tree::ParseTreeVisitor &visitor,
    const std::vector<MemgraphCypher::SymbolicNameWithDotsAndMinusContext *> &topic_name_symbols) {
  MG_ASSERT(!topic_name_symbols.empty());
  std::vector<std::string> topic_names;
  topic_names.reserve(topic_name_symbols.size());
  std::transform(topic_name_symbols.begin(), topic_name_symbols.end(), std::back_inserter(topic_names),
                 [&visitor](auto *topic_name) { return JoinSymbolicNamesWithDotsAndMinus(visitor, *topic_name); });
  return topic_names;
}

template <typename T>
concept EnumUint8 = std::is_enum_v<T> && std::same_as<uint8_t, std::underlying_type_t<T>>;

template <bool required, typename... ValueTypes>
void MapConfig(auto &memory, const EnumUint8 auto &enum_key, auto &destination) {
  const auto key = static_cast<uint8_t>(enum_key);
  if (!memory.contains(key)) {
    if constexpr (required) {
      throw SemanticException("Config {} is required.", ToString(enum_key));
    } else {
      return;
    }
  }

  std::visit(
      [&]<typename T>(T &&value) {
        using ValueType = std::decay_t<T>;
        if constexpr (utils::SameAsAnyOf<ValueType, ValueTypes...>) {
          destination = std::forward<T>(value);
        } else {
          LOG_FATAL("Invalid type mapped");
        }
      },
      std::move(memory[key]));
  memory.erase(key);
}

enum class CommonStreamConfigKey : uint8_t { TRANSFORM, BATCH_INTERVAL, BATCH_SIZE, END };

std::string_view ToString(const CommonStreamConfigKey key) {
  switch (key) {
    case CommonStreamConfigKey::TRANSFORM:
      return "TRANSFORM";
    case CommonStreamConfigKey::BATCH_INTERVAL:
      return "BATCH_INTERVAL";
    case CommonStreamConfigKey::BATCH_SIZE:
      return "BATCH_SIZE";
    case CommonStreamConfigKey::END:
      LOG_FATAL("Invalid config key used");
  }
}

// NOLINTNEXTLINE(cppcoreguidelines-macro-usage)
#define GENERATE_STREAM_CONFIG_KEY_ENUM(stream, first_config, ...)   \
  enum class BOOST_PP_CAT(stream, ConfigKey) : uint8_t {             \
    first_config = static_cast<uint8_t>(CommonStreamConfigKey::END), \
    __VA_ARGS__                                                      \
  };

GENERATE_STREAM_CONFIG_KEY_ENUM(Kafka, TOPICS, CONSUMER_GROUP, BOOTSTRAP_SERVERS, CONFIGS, CREDENTIALS);

std::string_view ToString(const KafkaConfigKey key) {
  switch (key) {
    case KafkaConfigKey::TOPICS:
      return "TOPICS";
    case KafkaConfigKey::CONSUMER_GROUP:
      return "CONSUMER_GROUP";
    case KafkaConfigKey::BOOTSTRAP_SERVERS:
      return "BOOTSTRAP_SERVERS";
    case KafkaConfigKey::CONFIGS:
      return "CONFIGS";
    case KafkaConfigKey::CREDENTIALS:
      return "CREDENTIALS";
  }
}

void MapCommonStreamConfigs(auto &memory, StreamQuery &stream_query) {
  MapConfig<true, std::string>(memory, CommonStreamConfigKey::TRANSFORM, stream_query.transform_name_);
  MapConfig<false, Expression *>(memory, CommonStreamConfigKey::BATCH_INTERVAL, stream_query.batch_interval_);
  MapConfig<false, Expression *>(memory, CommonStreamConfigKey::BATCH_SIZE, stream_query.batch_size_);
}
}  // namespace

antlrcpp::Any CypherMainVisitor::visitConfigKeyValuePair(MemgraphCypher::ConfigKeyValuePairContext *ctx) {
  MG_ASSERT(ctx->literal().size() == 2);
  return std::pair{std::any_cast<Expression *>(ctx->literal(0)->accept(this)),
                   std::any_cast<Expression *>(ctx->literal(1)->accept(this))};
}

antlrcpp::Any CypherMainVisitor::visitConfigMap(MemgraphCypher::ConfigMapContext *ctx) {
  std::unordered_map<Expression *, Expression *> map;
  for (auto *key_value_pair : ctx->configKeyValuePair()) {
    // If the queries are cached, then only the stripped query is parsed, so the actual keys cannot be determined
    // here. That means duplicates cannot be checked.
    map.insert(std::any_cast<std::pair<Expression *, Expression *>>(key_value_pair->accept(this)));
  }
  return map;
}

antlrcpp::Any CypherMainVisitor::visitKafkaCreateStream(MemgraphCypher::KafkaCreateStreamContext *ctx) {
  auto *stream_query = storage_->Create<StreamQuery>();
  stream_query->action_ = StreamQuery::Action::CREATE_STREAM;
  stream_query->type_ = StreamQuery::Type::KAFKA;
  stream_query->stream_name_ = std::any_cast<std::string>(ctx->streamName()->symbolicName()->accept(this));

  for (auto *create_config_ctx : ctx->kafkaCreateStreamConfig()) {
    create_config_ctx->accept(this);
  }

  MapConfig<true, std::vector<std::string>, Expression *>(memory_, KafkaConfigKey::TOPICS, stream_query->topic_names_);
  MapConfig<false, std::string>(memory_, KafkaConfigKey::CONSUMER_GROUP, stream_query->consumer_group_);
  MapConfig<false, Expression *>(memory_, KafkaConfigKey::BOOTSTRAP_SERVERS, stream_query->bootstrap_servers_);
  MapConfig<false, std::unordered_map<Expression *, Expression *>>(memory_, KafkaConfigKey::CONFIGS,
                                                                   stream_query->configs_);
  MapConfig<false, std::unordered_map<Expression *, Expression *>>(memory_, KafkaConfigKey::CREDENTIALS,
                                                                   stream_query->credentials_);

  MapCommonStreamConfigs(memory_, *stream_query);

  return stream_query;
}

namespace {
void ThrowIfExists(const auto &map, const EnumUint8 auto &enum_key) {
  const auto key = static_cast<uint8_t>(enum_key);
  if (map.contains(key)) {
    throw SemanticException("{} defined multiple times in the query", ToString(enum_key));
  }
}

void GetTopicNames(auto &destination, MemgraphCypher::TopicNamesContext *topic_names_ctx,
                   antlr4::tree::ParseTreeVisitor &visitor) {
  MG_ASSERT(topic_names_ctx != nullptr);
  if (auto *symbolic_topic_names_ctx = topic_names_ctx->symbolicTopicNames()) {
    destination = TopicNamesFromSymbols(visitor, symbolic_topic_names_ctx->symbolicNameWithDotsAndMinus());
  } else {
    if (!topic_names_ctx->literal()->StringLiteral()) {
      throw SemanticException("Topic names should be defined as a string literal or as symbolic names");
    }
    destination = std::any_cast<Expression *>(topic_names_ctx->accept(&visitor));
  }
}
}  // namespace

antlrcpp::Any CypherMainVisitor::visitKafkaCreateStreamConfig(MemgraphCypher::KafkaCreateStreamConfigContext *ctx) {
  if (ctx->commonCreateStreamConfig()) {
    return ctx->commonCreateStreamConfig()->accept(this);
  }

  if (ctx->TOPICS()) {
    ThrowIfExists(memory_, KafkaConfigKey::TOPICS);
    static constexpr auto topics_key = static_cast<uint8_t>(KafkaConfigKey::TOPICS);
    GetTopicNames(memory_[topics_key], ctx->topicNames(), *this);
    return {};
  }

  if (ctx->CONSUMER_GROUP()) {
    ThrowIfExists(memory_, KafkaConfigKey::CONSUMER_GROUP);
    static constexpr auto consumer_group_key = static_cast<uint8_t>(KafkaConfigKey::CONSUMER_GROUP);
    memory_[consumer_group_key] = JoinSymbolicNamesWithDotsAndMinus(*this, *ctx->consumerGroup);
    return {};
  }

  if (ctx->CONFIGS()) {
    ThrowIfExists(memory_, KafkaConfigKey::CONFIGS);
    static constexpr auto configs_key = static_cast<uint8_t>(KafkaConfigKey::CONFIGS);
    memory_.emplace(configs_key,
                    std::any_cast<std::unordered_map<Expression *, Expression *>>(ctx->configsMap->accept(this)));
    return {};
  }

  if (ctx->CREDENTIALS()) {
    ThrowIfExists(memory_, KafkaConfigKey::CREDENTIALS);
    static constexpr auto credentials_key = static_cast<uint8_t>(KafkaConfigKey::CREDENTIALS);
    memory_.emplace(credentials_key,
                    std::any_cast<std::unordered_map<Expression *, Expression *>>(ctx->credentialsMap->accept(this)));
    return {};
  }

  MG_ASSERT(ctx->BOOTSTRAP_SERVERS());
  ThrowIfExists(memory_, KafkaConfigKey::BOOTSTRAP_SERVERS);
  if (!ctx->bootstrapServers->StringLiteral()) {
    throw SemanticException("Bootstrap servers should be a string!");
  }

  const auto bootstrap_servers_key = static_cast<uint8_t>(KafkaConfigKey::BOOTSTRAP_SERVERS);
  memory_[bootstrap_servers_key] = std::any_cast<Expression *>(ctx->bootstrapServers->accept(this));
  return {};
}

namespace {
GENERATE_STREAM_CONFIG_KEY_ENUM(Pulsar, TOPICS, SERVICE_URL);

std::string_view ToString(const PulsarConfigKey key) {
  switch (key) {
    case PulsarConfigKey::TOPICS:
      return "TOPICS";
    case PulsarConfigKey::SERVICE_URL:
      return "SERVICE_URL";
  }
}
}  // namespace

antlrcpp::Any CypherMainVisitor::visitPulsarCreateStream(MemgraphCypher::PulsarCreateStreamContext *ctx) {
  auto *stream_query = storage_->Create<StreamQuery>();
  stream_query->action_ = StreamQuery::Action::CREATE_STREAM;
  stream_query->type_ = StreamQuery::Type::PULSAR;
  stream_query->stream_name_ = std::any_cast<std::string>(ctx->streamName()->symbolicName()->accept(this));

  for (auto *create_config_ctx : ctx->pulsarCreateStreamConfig()) {
    create_config_ctx->accept(this);
  }

  MapConfig<true, std::vector<std::string>, Expression *>(memory_, PulsarConfigKey::TOPICS, stream_query->topic_names_);
  MapConfig<false, Expression *>(memory_, PulsarConfigKey::SERVICE_URL, stream_query->service_url_);

  MapCommonStreamConfigs(memory_, *stream_query);

  return stream_query;
}

antlrcpp::Any CypherMainVisitor::visitPulsarCreateStreamConfig(MemgraphCypher::PulsarCreateStreamConfigContext *ctx) {
  if (ctx->commonCreateStreamConfig()) {
    return ctx->commonCreateStreamConfig()->accept(this);
  }

  if (ctx->TOPICS()) {
    ThrowIfExists(memory_, PulsarConfigKey::TOPICS);
    const auto topics_key = static_cast<uint8_t>(PulsarConfigKey::TOPICS);
    GetTopicNames(memory_[topics_key], ctx->topicNames(), *this);
    return {};
  }

  MG_ASSERT(ctx->SERVICE_URL());
  ThrowIfExists(memory_, PulsarConfigKey::SERVICE_URL);
  if (!ctx->serviceUrl->StringLiteral()) {
    throw SemanticException("Service URL must be a string!");
  }
  const auto service_url_key = static_cast<uint8_t>(PulsarConfigKey::SERVICE_URL);
  memory_[service_url_key] = std::any_cast<Expression *>(ctx->serviceUrl->accept(this));
  return {};
}

antlrcpp::Any CypherMainVisitor::visitCommonCreateStreamConfig(MemgraphCypher::CommonCreateStreamConfigContext *ctx) {
  if (ctx->TRANSFORM()) {
    ThrowIfExists(memory_, CommonStreamConfigKey::TRANSFORM);
    const auto transform_key = static_cast<uint8_t>(CommonStreamConfigKey::TRANSFORM);
    memory_[transform_key] = JoinSymbolicNames(this, ctx->transformationName->symbolicName());
    return {};
  }

  if (ctx->BATCH_INTERVAL()) {
    ThrowIfExists(memory_, CommonStreamConfigKey::BATCH_INTERVAL);
    if (!ctx->batchInterval->numberLiteral() || !ctx->batchInterval->numberLiteral()->integerLiteral()) {
      throw SemanticException("Batch interval must be an integer literal!");
    }
    const auto batch_interval_key = static_cast<uint8_t>(CommonStreamConfigKey::BATCH_INTERVAL);
    memory_[batch_interval_key] = std::any_cast<Expression *>(ctx->batchInterval->accept(this));
    return {};
  }

  MG_ASSERT(ctx->BATCH_SIZE());
  ThrowIfExists(memory_, CommonStreamConfigKey::BATCH_SIZE);
  if (!ctx->batchSize->numberLiteral() || !ctx->batchSize->numberLiteral()->integerLiteral()) {
    throw SemanticException("Batch size must be an integer literal!");
  }
  const auto batch_size_key = static_cast<uint8_t>(CommonStreamConfigKey::BATCH_SIZE);
  memory_[batch_size_key] = std::any_cast<Expression *>(ctx->batchSize->accept(this));
  return {};
}

antlrcpp::Any CypherMainVisitor::visitDropStream(MemgraphCypher::DropStreamContext *ctx) {
  auto *stream_query = storage_->Create<StreamQuery>();
  stream_query->action_ = StreamQuery::Action::DROP_STREAM;
  stream_query->stream_name_ = std::any_cast<std::string>(ctx->streamName()->symbolicName()->accept(this));
  return stream_query;
}

antlrcpp::Any CypherMainVisitor::visitStartStream(MemgraphCypher::StartStreamContext *ctx) {
  auto *stream_query = storage_->Create<StreamQuery>();
  stream_query->action_ = StreamQuery::Action::START_STREAM;

  if (ctx->BATCH_LIMIT()) {
    if (!ctx->batchLimit->numberLiteral() || !ctx->batchLimit->numberLiteral()->integerLiteral()) {
      throw SemanticException("Batch limit should be an integer literal!");
    }
    stream_query->batch_limit_ = std::any_cast<Expression *>(ctx->batchLimit->accept(this));
  }
  if (ctx->TIMEOUT()) {
    if (!ctx->timeout->numberLiteral() || !ctx->timeout->numberLiteral()->integerLiteral()) {
      throw SemanticException("Timeout should be an integer literal!");
    }
    if (!ctx->BATCH_LIMIT()) {
      throw SemanticException("Parameter TIMEOUT can only be defined if BATCH_LIMIT is defined");
    }
    stream_query->timeout_ = std::any_cast<Expression *>(ctx->timeout->accept(this));
  }

  stream_query->stream_name_ = std::any_cast<std::string>(ctx->streamName()->symbolicName()->accept(this));
  return stream_query;
}

antlrcpp::Any CypherMainVisitor::visitStartAllStreams(MemgraphCypher::StartAllStreamsContext *ctx) {
  auto *stream_query = storage_->Create<StreamQuery>();
  stream_query->action_ = StreamQuery::Action::START_ALL_STREAMS;
  return stream_query;
}

antlrcpp::Any CypherMainVisitor::visitStopStream(MemgraphCypher::StopStreamContext *ctx) {
  auto *stream_query = storage_->Create<StreamQuery>();
  stream_query->action_ = StreamQuery::Action::STOP_STREAM;
  stream_query->stream_name_ = std::any_cast<std::string>(ctx->streamName()->symbolicName()->accept(this));
  return stream_query;
}

antlrcpp::Any CypherMainVisitor::visitStopAllStreams(MemgraphCypher::StopAllStreamsContext *ctx) {
  auto *stream_query = storage_->Create<StreamQuery>();
  stream_query->action_ = StreamQuery::Action::STOP_ALL_STREAMS;
  return stream_query;
}

antlrcpp::Any CypherMainVisitor::visitShowStreams(MemgraphCypher::ShowStreamsContext *ctx) {
  auto *stream_query = storage_->Create<StreamQuery>();
  stream_query->action_ = StreamQuery::Action::SHOW_STREAMS;
  return stream_query;
}

antlrcpp::Any CypherMainVisitor::visitCheckStream(MemgraphCypher::CheckStreamContext *ctx) {
  auto *stream_query = storage_->Create<StreamQuery>();
  stream_query->action_ = StreamQuery::Action::CHECK_STREAM;
  stream_query->stream_name_ = std::any_cast<std::string>(ctx->streamName()->symbolicName()->accept(this));

  if (ctx->BATCH_LIMIT()) {
    if (!ctx->batchLimit->numberLiteral() || !ctx->batchLimit->numberLiteral()->integerLiteral()) {
      throw SemanticException("Batch limit should be an integer literal!");
    }
    stream_query->batch_limit_ = std::any_cast<Expression *>(ctx->batchLimit->accept(this));
  }
  if (ctx->TIMEOUT()) {
    if (!ctx->timeout->numberLiteral() || !ctx->timeout->numberLiteral()->integerLiteral()) {
      throw SemanticException("Timeout should be an integer literal!");
    }
    stream_query->timeout_ = std::any_cast<Expression *>(ctx->timeout->accept(this));
  }
  return stream_query;
}

antlrcpp::Any CypherMainVisitor::visitSettingQuery(MemgraphCypher::SettingQueryContext *ctx) {
  MG_ASSERT(ctx->children.size() == 1, "SettingQuery should have exactly one child!");
  auto *setting_query = std::any_cast<SettingQuery *>(ctx->children[0]->accept(this));
  query_ = setting_query;
  return setting_query;
}

antlrcpp::Any CypherMainVisitor::visitSetSetting(MemgraphCypher::SetSettingContext *ctx) {
  auto *setting_query = storage_->Create<SettingQuery>();
  setting_query->action_ = SettingQuery::Action::SET_SETTING;

  if (!ctx->settingName()->literal()->StringLiteral()) {
    throw SemanticException("Setting name should be a string literal");
  }

  if (!ctx->settingValue()->literal()->StringLiteral()) {
    throw SemanticException("Setting value should be a string literal");
  }

  setting_query->setting_name_ = std::any_cast<Expression *>(ctx->settingName()->accept(this));
  MG_ASSERT(setting_query->setting_name_);

  setting_query->setting_value_ = std::any_cast<Expression *>(ctx->settingValue()->accept(this));
  MG_ASSERT(setting_query->setting_value_);
  return setting_query;
}

antlrcpp::Any CypherMainVisitor::visitShowSetting(MemgraphCypher::ShowSettingContext *ctx) {
  auto *setting_query = storage_->Create<SettingQuery>();
  setting_query->action_ = SettingQuery::Action::SHOW_SETTING;

  if (!ctx->settingName()->literal()->StringLiteral()) {
    throw SemanticException("Setting name should be a string literal");
  }

  setting_query->setting_name_ = std::any_cast<Expression *>(ctx->settingName()->accept(this));
  MG_ASSERT(setting_query->setting_name_);

  return setting_query;
}

antlrcpp::Any CypherMainVisitor::visitShowSettings(MemgraphCypher::ShowSettingsContext * /*ctx*/) {
  auto *setting_query = storage_->Create<SettingQuery>();
  setting_query->action_ = SettingQuery::Action::SHOW_ALL_SETTINGS;
  return setting_query;
}

antlrcpp::Any CypherMainVisitor::visitVersionQuery(MemgraphCypher::VersionQueryContext * /*ctx*/) {
  auto *version_query = storage_->Create<VersionQuery>();
  query_ = version_query;
  return version_query;
}

antlrcpp::Any CypherMainVisitor::visitCypherUnion(MemgraphCypher::CypherUnionContext *ctx) {
  bool distinct = !ctx->ALL();
  auto *cypher_union = storage_->Create<CypherUnion>(distinct);
  DMG_ASSERT(ctx->singleQuery(), "Expected single query.");
  cypher_union->single_query_ = std::any_cast<SingleQuery *>(ctx->singleQuery()->accept(this));
  return cypher_union;
}

antlrcpp::Any CypherMainVisitor::visitSingleQuery(MemgraphCypher::SingleQueryContext *ctx) {
  auto *single_query = storage_->Create<SingleQuery>();
  for (auto *child : ctx->clause()) {
    antlrcpp::Any got = child->accept(this);
    if (got.type() == typeid(Clause *)) {
      single_query->clauses_.push_back(std::any_cast<Clause *>(got));
    } else {
      auto child_clauses = std::any_cast<std::vector<Clause *>>(got);
      single_query->clauses_.insert(single_query->clauses_.end(), child_clauses.begin(), child_clauses.end());
    }
  }

  // Check if ordering of clauses makes sense.
  //
  // TODO: should we forbid multiple consecutive set clauses? That case is
  // little bit problematic because multiple barriers are needed. Multiple
  // consecutive SET clauses are undefined behaviour in neo4j.
  bool has_update = false;
  bool has_return = false;
  bool has_optional_match = false;
  bool has_call_procedure = false;
  bool calls_write_procedure = false;
  bool has_any_update = false;
  bool has_load_csv = false;

  auto check_write_procedure = [&calls_write_procedure](const std::string_view clause) {
    if (calls_write_procedure) {
      throw SemanticException(
          "{} can't be put after calling a writeable procedure, only RETURN clause can be put after.", clause);
    }
  };

  for (Clause *clause : single_query->clauses_) {
    const auto &clause_type = clause->GetTypeInfo();
    if (const auto *call_procedure = utils::Downcast<CallProcedure>(clause); call_procedure != nullptr) {
      if (has_return) {
        throw SemanticException("CALL can't be put after RETURN clause.");
      }
      check_write_procedure("CALL");
      has_call_procedure = true;
      if (call_procedure->is_write_) {
        calls_write_procedure = true;
        has_update = true;
      }
    } else if (utils::IsSubtype(clause_type, Unwind::kType)) {
      check_write_procedure("UNWIND");
      if (has_update || has_return) {
        throw SemanticException("UNWIND can't be put after RETURN clause or after an update.");
      }
    } else if (utils::IsSubtype(clause_type, LoadCsv::kType)) {
      if (has_load_csv) {
        throw SemanticException("Can't have multiple LOAD CSV clauses in a single query.");
      }
      check_write_procedure("LOAD CSV");
      if (has_return) {
        throw SemanticException("LOAD CSV can't be put after RETURN clause.");
      }
      has_load_csv = true;
    } else if (auto *match = utils::Downcast<Match>(clause)) {
      if (has_update || has_return) {
        throw SemanticException("MATCH can't be put after RETURN clause or after an update.");
      }
      if (match->optional_) {
        has_optional_match = true;
      } else if (has_optional_match) {
        throw SemanticException("MATCH can't be put after OPTIONAL MATCH.");
      }
      check_write_procedure("MATCH");
    } else if (utils::IsSubtype(clause_type, Create::kType) || utils::IsSubtype(clause_type, Delete::kType) ||
               utils::IsSubtype(clause_type, SetProperty::kType) ||
               utils::IsSubtype(clause_type, SetProperties::kType) || utils::IsSubtype(clause_type, SetLabels::kType) ||
               utils::IsSubtype(clause_type, RemoveProperty::kType) ||
               utils::IsSubtype(clause_type, RemoveLabels::kType) || utils::IsSubtype(clause_type, Merge::kType) ||
               utils::IsSubtype(clause_type, Foreach::kType)) {
      if (has_return) {
        throw SemanticException("Update clause can't be used after RETURN.");
      }
      check_write_procedure("Update clause");
      has_update = true;
      has_any_update = true;
    } else if (utils::IsSubtype(clause_type, Return::kType)) {
      if (has_return) {
        throw SemanticException("There can only be one RETURN in a clause.");
      }
      has_return = true;
    } else if (utils::IsSubtype(clause_type, With::kType)) {
      if (has_return) {
        throw SemanticException("RETURN can't be put before WITH.");
      }
      check_write_procedure("WITH");
      has_update = has_return = has_optional_match = false;
    } else {
      DLOG_FATAL("Can't happen");
    }
  }
  bool is_standalone_call_procedure = has_call_procedure && single_query->clauses_.size() == 1U;
  if (!has_update && !has_return && !is_standalone_call_procedure) {
    throw SemanticException("Query should either create or update something, or return results!");
  }

  if (has_any_update && calls_write_procedure) {
    throw SemanticException("Write procedures cannot be used in queries that contains any update clauses!");
  }
  // Construct unique names for anonymous identifiers;
  int id = 1;
  for (auto **identifier : anonymous_identifiers) {
    while (true) {
      std::string id_name = kAnonPrefix + std::to_string(id++);
      if (users_identifiers.find(id_name) == users_identifiers.end()) {
        *identifier = storage_->Create<Identifier>(id_name, false);
        break;
      }
    }
  }
  return single_query;
}

antlrcpp::Any CypherMainVisitor::visitClause(MemgraphCypher::ClauseContext *ctx) {
  if (ctx->cypherReturn()) {
    return static_cast<Clause *>(std::any_cast<Return *>(ctx->cypherReturn()->accept(this)));
  }
  if (ctx->cypherMatch()) {
    return static_cast<Clause *>(std::any_cast<Match *>(ctx->cypherMatch()->accept(this)));
  }
  if (ctx->create()) {
    return static_cast<Clause *>(std::any_cast<Create *>(ctx->create()->accept(this)));
  }
  if (ctx->cypherDelete()) {
    return static_cast<Clause *>(std::any_cast<Delete *>(ctx->cypherDelete()->accept(this)));
  }
  if (ctx->set()) {
    // Different return type!!!
    return std::any_cast<std::vector<Clause *>>(ctx->set()->accept(this));
  }
  if (ctx->remove()) {
    // Different return type!!!
    return std::any_cast<std::vector<Clause *>>(ctx->remove()->accept(this));
  }
  if (ctx->with()) {
    return static_cast<Clause *>(std::any_cast<With *>(ctx->with()->accept(this)));
  }
  if (ctx->merge()) {
    return static_cast<Clause *>(std::any_cast<Merge *>(ctx->merge()->accept(this)));
  }
  if (ctx->unwind()) {
    return static_cast<Clause *>(std::any_cast<Unwind *>(ctx->unwind()->accept(this)));
  }
  if (ctx->callProcedure()) {
    return static_cast<Clause *>(std::any_cast<CallProcedure *>(ctx->callProcedure()->accept(this)));
  }
  if (ctx->loadCsv()) {
    return static_cast<Clause *>(std::any_cast<LoadCsv *>(ctx->loadCsv()->accept(this)));
  }
  if (ctx->foreach ()) {
    return static_cast<Clause *>(std::any_cast<Foreach *>(ctx->foreach ()->accept(this)));
  }
  // TODO: implement other clauses.
  throw utils::NotYetImplemented("clause '{}'", ctx->getText());
  return 0;
}

antlrcpp::Any CypherMainVisitor::visitCypherMatch(MemgraphCypher::CypherMatchContext *ctx) {
  auto *match = storage_->Create<Match>();
  match->optional_ = !!ctx->OPTIONAL();
  if (ctx->where()) {
    match->where_ = std::any_cast<Where *>(ctx->where()->accept(this));
  }
  match->patterns_ = std::any_cast<std::vector<Pattern *>>(ctx->pattern()->accept(this));
  return match;
}

antlrcpp::Any CypherMainVisitor::visitCreate(MemgraphCypher::CreateContext *ctx) {
  auto *create = storage_->Create<Create>();
  create->patterns_ = std::any_cast<std::vector<Pattern *>>(ctx->pattern()->accept(this));
  return create;
}

antlrcpp::Any CypherMainVisitor::visitCallProcedure(MemgraphCypher::CallProcedureContext *ctx) {
  // Don't cache queries which call procedures because the
  // procedure definition can affect the behaviour of the visitor and
  // the execution of the query.
  // If a user recompiles and reloads the procedure with different result
  // names, because of the cache, old result names will be expected while the
  // procedure will return results mapped to new names.
  query_info_.is_cacheable = false;

  auto *call_proc = storage_->Create<CallProcedure>();
  MG_ASSERT(!ctx->procedureName()->symbolicName().empty());
  call_proc->procedure_name_ = JoinSymbolicNames(this, ctx->procedureName()->symbolicName());
  call_proc->arguments_.reserve(ctx->expression().size());
  for (auto *expr : ctx->expression()) {
    call_proc->arguments_.push_back(std::any_cast<Expression *>(expr->accept(this)));
  }

  if (auto *memory_limit_ctx = ctx->procedureMemoryLimit()) {
    const auto memory_limit_info = VisitMemoryLimit(memory_limit_ctx->memoryLimit(), this);
    if (memory_limit_info) {
      call_proc->memory_limit_ = memory_limit_info->first;
      call_proc->memory_scale_ = memory_limit_info->second;
    }
  } else {
    // Default to 100 MB
    call_proc->memory_limit_ = storage_->Create<PrimitiveLiteral>(TypedValue(100));
    call_proc->memory_scale_ = 1024U * 1024U;
  }

  const auto &maybe_found =
      procedure::FindProcedure(procedure::gModuleRegistry, call_proc->procedure_name_, utils::NewDeleteResource());
  if (!maybe_found) {
    throw SemanticException("There is no procedure named '{}'.", call_proc->procedure_name_);
  }
  call_proc->is_write_ = maybe_found->second->info.is_write;

  auto *yield_ctx = ctx->yieldProcedureResults();
  if (!yield_ctx) {
    if (!maybe_found->second->results.empty()) {
      throw SemanticException(
          "CALL without YIELD may only be used on procedures which do not "
          "return any result fields.");
    }
    // When we return, we will release the lock on modules. This means that
    // someone may reload the procedure and change the result signature. But to
    // keep the implementation simple, we ignore the case as the rest of the
    // code doesn't really care whether we yield or not, so it should not break.
    return call_proc;
  }
  if (yield_ctx->getTokens(MemgraphCypher::ASTERISK).empty()) {
    call_proc->result_fields_.reserve(yield_ctx->procedureResult().size());
    call_proc->result_identifiers_.reserve(yield_ctx->procedureResult().size());
    for (auto *result : yield_ctx->procedureResult()) {
      MG_ASSERT(result->variable().size() == 1 || result->variable().size() == 2);
      call_proc->result_fields_.push_back(std::any_cast<std::string>(result->variable()[0]->accept(this)));
      std::string result_alias;
      if (result->variable().size() == 2) {
        result_alias = std::any_cast<std::string>(result->variable()[1]->accept(this));
      } else {
        result_alias = std::any_cast<std::string>(result->variable()[0]->accept(this));
      }
      call_proc->result_identifiers_.push_back(storage_->Create<Identifier>(result_alias));
    }
  } else {
    const auto &maybe_found =
        procedure::FindProcedure(procedure::gModuleRegistry, call_proc->procedure_name_, utils::NewDeleteResource());
    if (!maybe_found) {
      throw SemanticException("There is no procedure named '{}'.", call_proc->procedure_name_);
    }
    const auto &[module, proc] = *maybe_found;
    call_proc->result_fields_.reserve(proc->results.size());
    call_proc->result_identifiers_.reserve(proc->results.size());
    for (const auto &[result_name, desc] : proc->results) {
      bool is_deprecated = desc.second;
      if (is_deprecated) continue;
      call_proc->result_fields_.emplace_back(result_name);
      call_proc->result_identifiers_.push_back(storage_->Create<Identifier>(std::string(result_name)));
    }
    // When we leave the scope, we will release the lock on modules. This means
    // that someone may reload the procedure and change its result signature. We
    // are fine with this, because if new result fields were added then we yield
    // the subset of those and that will appear to a user as if they used the
    // procedure before reload. Any subsequent `CALL ... YIELD *` will fetch the
    // new fields as well. In case the result signature has had some result
    // fields removed, then the query execution will report an error that we are
    // yielding missing fields. The user can then just retry the query.
  }

  return call_proc;
}

/**
 * @return std::string
 */
antlrcpp::Any CypherMainVisitor::visitUserOrRoleName(MemgraphCypher::UserOrRoleNameContext *ctx) {
  return std::any_cast<std::string>(ctx->symbolicName()->accept(this));
}

/**
 * @return AuthQuery*
 */
antlrcpp::Any CypherMainVisitor::visitCreateRole(MemgraphCypher::CreateRoleContext *ctx) {
  AuthQuery *auth = storage_->Create<AuthQuery>();
  auth->action_ = AuthQuery::Action::CREATE_ROLE;
  auth->role_ = std::any_cast<std::string>(ctx->role->accept(this));
  return auth;
}

/**
 * @return AuthQuery*
 */
antlrcpp::Any CypherMainVisitor::visitDropRole(MemgraphCypher::DropRoleContext *ctx) {
  AuthQuery *auth = storage_->Create<AuthQuery>();
  auth->action_ = AuthQuery::Action::DROP_ROLE;
  auth->role_ = std::any_cast<std::string>(ctx->role->accept(this));
  return auth;
}

/**
 * @return AuthQuery*
 */
antlrcpp::Any CypherMainVisitor::visitShowRoles(MemgraphCypher::ShowRolesContext *ctx) {
  AuthQuery *auth = storage_->Create<AuthQuery>();
  auth->action_ = AuthQuery::Action::SHOW_ROLES;
  return auth;
}

/**
 * @return AuthQuery*
 */
antlrcpp::Any CypherMainVisitor::visitCreateUser(MemgraphCypher::CreateUserContext *ctx) {
  AuthQuery *auth = storage_->Create<AuthQuery>();
  auth->action_ = AuthQuery::Action::CREATE_USER;
  auth->user_ = std::any_cast<std::string>(ctx->user->accept(this));
  if (ctx->password) {
    if (!ctx->password->StringLiteral() && !ctx->literal()->CYPHERNULL()) {
      throw SyntaxException("Password should be a string literal or null.");
    }
    auth->password_ = std::any_cast<Expression *>(ctx->password->accept(this));
  }
  return auth;
}

/**
 * @return AuthQuery*
 */
antlrcpp::Any CypherMainVisitor::visitSetPassword(MemgraphCypher::SetPasswordContext *ctx) {
  AuthQuery *auth = storage_->Create<AuthQuery>();
  auth->action_ = AuthQuery::Action::SET_PASSWORD;
  auth->user_ = std::any_cast<std::string>(ctx->user->accept(this));
  if (!ctx->password->StringLiteral() && !ctx->literal()->CYPHERNULL()) {
    throw SyntaxException("Password should be a string literal or null.");
  }
  auth->password_ = std::any_cast<Expression *>(ctx->password->accept(this));
  return auth;
}

/**
 * @return AuthQuery*
 */
antlrcpp::Any CypherMainVisitor::visitDropUser(MemgraphCypher::DropUserContext *ctx) {
  AuthQuery *auth = storage_->Create<AuthQuery>();
  auth->action_ = AuthQuery::Action::DROP_USER;
  auth->user_ = std::any_cast<std::string>(ctx->user->accept(this));
  return auth;
}

/**
 * @return AuthQuery*
 */
antlrcpp::Any CypherMainVisitor::visitShowUsers(MemgraphCypher::ShowUsersContext *ctx) {
  AuthQuery *auth = storage_->Create<AuthQuery>();
  auth->action_ = AuthQuery::Action::SHOW_USERS;
  return auth;
}

/**
 * @return AuthQuery*
 */
antlrcpp::Any CypherMainVisitor::visitSetRole(MemgraphCypher::SetRoleContext *ctx) {
  AuthQuery *auth = storage_->Create<AuthQuery>();
  auth->action_ = AuthQuery::Action::SET_ROLE;
  auth->user_ = std::any_cast<std::string>(ctx->user->accept(this));
  auth->role_ = std::any_cast<std::string>(ctx->role->accept(this));
  return auth;
}

/**
 * @return AuthQuery*
 */
antlrcpp::Any CypherMainVisitor::visitClearRole(MemgraphCypher::ClearRoleContext *ctx) {
  AuthQuery *auth = storage_->Create<AuthQuery>();
  auth->action_ = AuthQuery::Action::CLEAR_ROLE;
  auth->user_ = std::any_cast<std::string>(ctx->user->accept(this));
  return auth;
}

void CypherMainVisitor::extractPrivilege(AuthQuery *auth,
                                         antlropencypher::MemgraphCypher::PrivilegeContext *privilege) {
  if (privilege->EDGE_TYPES()) {
    auth->edge_types_ = std::any_cast<std::vector<std::string>>(privilege->edgeTypeList()->accept(this));
  } else if (privilege->LABELS()) {
    auth->labels_ = std::any_cast<std::vector<std::string>>(privilege->labelList()->accept(this));
  } else {
    auth->privileges_.push_back(std::any_cast<AuthQuery::Privilege>(privilege->accept(this)));
  }
}

/**
 * @return AuthQuery*
 */
antlrcpp::Any CypherMainVisitor::visitGrantPrivilege(MemgraphCypher::GrantPrivilegeContext *ctx) {
  AuthQuery *auth = storage_->Create<AuthQuery>();
  auth->action_ = AuthQuery::Action::GRANT_PRIVILEGE;
  auth->user_or_role_ = std::any_cast<std::string>(ctx->userOrRole->accept(this));
<<<<<<< HEAD
  if (ctx->privilegeOrLabelPrivilegeList()) {
    for (auto *it : ctx->privilegeOrLabelPrivilegeList()->privilegeOrLabelPrivileges()) {
      if (it->complexPrivilegeList()) {
        auth->label_privileges_.push_back(
            std::any_cast<std::unordered_map<AuthQuery::LabelPrivilege, std::vector<std::string>>>(
                it->complexPrivilegeList()->accept(this)));
      } else {
        auth->privileges_.push_back(std::any_cast<AuthQuery::Privilege>(it->privilege()->accept(this)));
      }
=======
  if (ctx->privilegeList()) {
    for (auto *privilege : ctx->privilegeList()->privilege()) {
      extractPrivilege(auth, privilege);
>>>>>>> b9a9c4e2
    }
  } else {
    /* grant all privileges */
    auth->privileges_ = kPrivilegesAll;
  }
  return auth;
}

/**
 * @return AuthQuery*
 */
antlrcpp::Any CypherMainVisitor::visitDenyPrivilege(MemgraphCypher::DenyPrivilegeContext *ctx) {
  AuthQuery *auth = storage_->Create<AuthQuery>();
  auth->action_ = AuthQuery::Action::DENY_PRIVILEGE;
  auth->user_or_role_ = std::any_cast<std::string>(ctx->userOrRole->accept(this));
<<<<<<< HEAD
  if (ctx->privilegeOrLabelPrivilegeList()) {
    for (auto *it : ctx->privilegeOrLabelPrivilegeList()->privilegeOrLabelPrivileges()) {
      if (it->complexPrivilegeList()) {
        auth->label_privileges_.push_back(
            std::any_cast<std::unordered_map<AuthQuery::LabelPrivilege, std::vector<std::string>>>(
                it->complexPrivilegeList()->accept(this)));
      } else {
        auth->privileges_.push_back(std::any_cast<AuthQuery::Privilege>(it->privilege()->accept(this)));
      }
=======
  if (ctx->privilegeList()) {
    for (auto *privilege : ctx->privilegeList()->privilege()) {
      extractPrivilege(auth, privilege);
>>>>>>> b9a9c4e2
    }
  } else {
    /* deny all privileges */
    auth->privileges_ = kPrivilegesAll;
  }
  return auth;
}

/**
 * @return AuthQuery*
 */
antlrcpp::Any CypherMainVisitor::visitRevokePrivilege(MemgraphCypher::RevokePrivilegeContext *ctx) {
  AuthQuery *auth = storage_->Create<AuthQuery>();
  auth->action_ = AuthQuery::Action::REVOKE_PRIVILEGE;
  auth->user_or_role_ = std::any_cast<std::string>(ctx->userOrRole->accept(this));
<<<<<<< HEAD
  if (ctx->privilegeOrLabelsList()) {
    for (auto *it : ctx->privilegeOrLabelsList()->privilegeOrLabels()) {
      if (it->labelList()) {
        auth->label_privileges_.push_back({{AuthQuery::LabelPrivilege::CREATE_DELETE,
                                            std::any_cast<std::vector<std::string>>(it->labelList()->accept(this))}});
      } else {
        auth->privileges_.push_back(std::any_cast<AuthQuery::Privilege>(it->privilege()->accept(this)));
      }
=======
  if (ctx->privilegeList()) {
    for (auto *privilege : ctx->privilegeList()->privilege()) {
      extractPrivilege(auth, privilege);
>>>>>>> b9a9c4e2
    }
  } else {
    /* revoke all privileges */
    auth->privileges_ = kPrivilegesAll;
  }
  return auth;
}

/**
 * @return std::unordered_map<AuthQuery::LabelPrivilege, std::vector<std::string>>
 */
antlrcpp::Any CypherMainVisitor::visitComplexPrivilegeList(MemgraphCypher::ComplexPrivilegeListContext *ctx) {
  std::unordered_map<AuthQuery::LabelPrivilege, std::vector<std::string>> result;

  for (auto *it : ctx->complexPrivilege()) {
    auto key = std::any_cast<AuthQuery::LabelPrivilege>(it->labelPrivilege()->accept(this));
    auto value = std::any_cast<std::vector<std::string>>(it->labelList()->accept(this));

    result[key] = value;
  }
  return result;
}

/**
 * @return std::vector<std::string>
 */
antlrcpp::Any CypherMainVisitor::visitLabelList(MemgraphCypher::LabelListContext *ctx) {
  std::vector<std::string> labels;
  if (ctx->listOfLabels()) {
    for (auto *label : ctx->listOfLabels()->label()) {
      labels.push_back(std::any_cast<std::string>(label->symbolicName()->accept(this)));
    }
  } else {
    labels.emplace_back("*");
  }

  return labels;
}

/**
 * @return AuthQuery*
 */
antlrcpp::Any CypherMainVisitor::visitEdgeTypeList(MemgraphCypher::EdgeTypeListContext *ctx) {
  std::vector<std::string> edgeTypes;
  if (ctx->listOfEdgeTypes()) {
    for (auto *edgeType : ctx->listOfEdgeTypes()->edgeType()) {
      edgeTypes.push_back(std::any_cast<std::string>(edgeType->symbolicName()->accept(this)));
    }
  } else {
    edgeTypes.emplace_back("*");
  }

  return edgeTypes;
}

/**
 * @return AuthQuery::Privilege
 */
antlrcpp::Any CypherMainVisitor::visitPrivilege(MemgraphCypher::PrivilegeContext *ctx) {
  if (ctx->CREATE()) return AuthQuery::Privilege::CREATE;
  if (ctx->DELETE()) return AuthQuery::Privilege::DELETE;
  if (ctx->MATCH()) return AuthQuery::Privilege::MATCH;
  if (ctx->MERGE()) return AuthQuery::Privilege::MERGE;
  if (ctx->SET()) return AuthQuery::Privilege::SET;
  if (ctx->REMOVE()) return AuthQuery::Privilege::REMOVE;
  if (ctx->INDEX()) return AuthQuery::Privilege::INDEX;
  if (ctx->STATS()) return AuthQuery::Privilege::STATS;
  if (ctx->AUTH()) return AuthQuery::Privilege::AUTH;
  if (ctx->CONSTRAINT()) return AuthQuery::Privilege::CONSTRAINT;
  if (ctx->DUMP()) return AuthQuery::Privilege::DUMP;
  if (ctx->REPLICATION()) return AuthQuery::Privilege::REPLICATION;
  if (ctx->READ_FILE()) return AuthQuery::Privilege::READ_FILE;
  if (ctx->FREE_MEMORY()) return AuthQuery::Privilege::FREE_MEMORY;
  if (ctx->TRIGGER()) return AuthQuery::Privilege::TRIGGER;
  if (ctx->CONFIG()) return AuthQuery::Privilege::CONFIG;
  if (ctx->DURABILITY()) return AuthQuery::Privilege::DURABILITY;
  if (ctx->STREAM()) return AuthQuery::Privilege::STREAM;
  if (ctx->MODULE_READ()) return AuthQuery::Privilege::MODULE_READ;
  if (ctx->MODULE_WRITE()) return AuthQuery::Privilege::MODULE_WRITE;
  if (ctx->WEBSOCKET()) return AuthQuery::Privilege::WEBSOCKET;
  LOG_FATAL("Should not get here - unknown privilege!");
}

/**
 * @return AuthQuery::LabelPrivilege
 */
antlrcpp::Any CypherMainVisitor::visitLabelPrivilege(MemgraphCypher::LabelPrivilegeContext *ctx) {
  if (ctx->READ()) return AuthQuery::LabelPrivilege::READ;
  if (ctx->EDIT()) return AuthQuery::LabelPrivilege::EDIT;
  if (ctx->CREATE_DELETE()) return AuthQuery::LabelPrivilege::CREATE_DELETE;
  LOG_FATAL("Should not get here - unknown label privilege!");
}

/**
 * @return AuthQuery*
 */
antlrcpp::Any CypherMainVisitor::visitShowPrivileges(MemgraphCypher::ShowPrivilegesContext *ctx) {
  AuthQuery *auth = storage_->Create<AuthQuery>();
  auth->action_ = AuthQuery::Action::SHOW_PRIVILEGES;
  auth->user_or_role_ = std::any_cast<std::string>(ctx->userOrRole->accept(this));
  return auth;
}

/**
 * @return AuthQuery*
 */
antlrcpp::Any CypherMainVisitor::visitShowRoleForUser(MemgraphCypher::ShowRoleForUserContext *ctx) {
  AuthQuery *auth = storage_->Create<AuthQuery>();
  auth->action_ = AuthQuery::Action::SHOW_ROLE_FOR_USER;
  auth->user_ = std::any_cast<std::string>(ctx->user->accept(this));
  return auth;
}

/**
 * @return AuthQuery*
 */
antlrcpp::Any CypherMainVisitor::visitShowUsersForRole(MemgraphCypher::ShowUsersForRoleContext *ctx) {
  AuthQuery *auth = storage_->Create<AuthQuery>();
  auth->action_ = AuthQuery::Action::SHOW_USERS_FOR_ROLE;
  auth->role_ = std::any_cast<std::string>(ctx->role->accept(this));
  return auth;
}

antlrcpp::Any CypherMainVisitor::visitCypherReturn(MemgraphCypher::CypherReturnContext *ctx) {
  auto *return_clause = storage_->Create<Return>();
  return_clause->body_ = std::any_cast<ReturnBody>(ctx->returnBody()->accept(this));
  if (ctx->DISTINCT()) {
    return_clause->body_.distinct = true;
  }
  return return_clause;
}

antlrcpp::Any CypherMainVisitor::visitReturnBody(MemgraphCypher::ReturnBodyContext *ctx) {
  ReturnBody body;
  if (ctx->order()) {
    body.order_by = std::any_cast<std::vector<SortItem>>(ctx->order()->accept(this));
  }
  if (ctx->skip()) {
    body.skip = static_cast<Expression *>(std::any_cast<Expression *>(ctx->skip()->accept(this)));
  }
  if (ctx->limit()) {
    body.limit = static_cast<Expression *>(std::any_cast<Expression *>(ctx->limit()->accept(this)));
  }
  std::tie(body.all_identifiers, body.named_expressions) =
      std::any_cast<std::pair<bool, std::vector<NamedExpression *>>>(ctx->returnItems()->accept(this));
  return body;
}

antlrcpp::Any CypherMainVisitor::visitReturnItems(MemgraphCypher::ReturnItemsContext *ctx) {
  std::vector<NamedExpression *> named_expressions;
  for (auto *item : ctx->returnItem()) {
    named_expressions.push_back(std::any_cast<NamedExpression *>(item->accept(this)));
  }
  return std::pair<bool, std::vector<NamedExpression *>>(ctx->getTokens(MemgraphCypher::ASTERISK).size(),
                                                         named_expressions);
}

antlrcpp::Any CypherMainVisitor::visitReturnItem(MemgraphCypher::ReturnItemContext *ctx) {
  auto *named_expr = storage_->Create<NamedExpression>();
  named_expr->expression_ = std::any_cast<Expression *>(ctx->expression()->accept(this));
  MG_ASSERT(named_expr->expression_);
  if (ctx->variable()) {
    named_expr->name_ = std::string(std::any_cast<std::string>(ctx->variable()->accept(this)));
    users_identifiers.insert(named_expr->name_);
  } else {
    if (in_with_ && !utils::IsSubtype(*named_expr->expression_, Identifier::kType)) {
      throw SemanticException("Only variables can be non-aliased in WITH.");
    }
    named_expr->name_ = std::string(ctx->getText());
    named_expr->token_position_ = ctx->expression()->getStart()->getTokenIndex();
  }
  return named_expr;
}

antlrcpp::Any CypherMainVisitor::visitOrder(MemgraphCypher::OrderContext *ctx) {
  std::vector<SortItem> order_by;
  for (auto *sort_item : ctx->sortItem()) {
    order_by.push_back(std::any_cast<SortItem>(sort_item->accept(this)));
  }
  return order_by;
}

antlrcpp::Any CypherMainVisitor::visitSortItem(MemgraphCypher::SortItemContext *ctx) {
  return SortItem{ctx->DESC() || ctx->DESCENDING() ? Ordering::DESC : Ordering::ASC,
                  std::any_cast<Expression *>(ctx->expression()->accept(this))};
}

antlrcpp::Any CypherMainVisitor::visitNodePattern(MemgraphCypher::NodePatternContext *ctx) {
  auto *node = storage_->Create<NodeAtom>();
  if (ctx->variable()) {
    auto variable = std::any_cast<std::string>(ctx->variable()->accept(this));
    node->identifier_ = storage_->Create<Identifier>(variable);
    users_identifiers.insert(variable);
  } else {
    anonymous_identifiers.push_back(&node->identifier_);
  }
  if (ctx->nodeLabels()) {
    node->labels_ = std::any_cast<std::vector<LabelIx>>(ctx->nodeLabels()->accept(this));
  }
  if (ctx->properties()) {
    // This can return either properties or parameters
    if (ctx->properties()->mapLiteral()) {
      node->properties_ = std::any_cast<std::unordered_map<PropertyIx, Expression *>>(ctx->properties()->accept(this));
    } else {
      node->properties_ = std::any_cast<ParameterLookup *>(ctx->properties()->accept(this));
    }
  }
  return node;
}

antlrcpp::Any CypherMainVisitor::visitNodeLabels(MemgraphCypher::NodeLabelsContext *ctx) {
  std::vector<LabelIx> labels;
  for (auto *node_label : ctx->nodeLabel()) {
    labels.push_back(AddLabel(std::any_cast<std::string>(node_label->accept(this))));
  }
  return labels;
}

antlrcpp::Any CypherMainVisitor::visitProperties(MemgraphCypher::PropertiesContext *ctx) {
  if (ctx->mapLiteral()) {
    return ctx->mapLiteral()->accept(this);
  }
  // If child is not mapLiteral that means child is params.
  MG_ASSERT(ctx->parameter());
  return ctx->parameter()->accept(this);
}

antlrcpp::Any CypherMainVisitor::visitMapLiteral(MemgraphCypher::MapLiteralContext *ctx) {
  std::unordered_map<PropertyIx, Expression *> map;
  for (int i = 0; i < static_cast<int>(ctx->propertyKeyName().size()); ++i) {
    auto key = std::any_cast<PropertyIx>(ctx->propertyKeyName()[i]->accept(this));
    auto *value = std::any_cast<Expression *>(ctx->expression()[i]->accept(this));
    if (!map.insert({key, value}).second) {
      throw SemanticException("Same key can't appear twice in a map literal.");
    }
  }
  return map;
}

antlrcpp::Any CypherMainVisitor::visitListLiteral(MemgraphCypher::ListLiteralContext *ctx) {
  std::vector<Expression *> expressions;
  for (auto *expr_ctx : ctx->expression()) {
    expressions.push_back(std::any_cast<Expression *>(expr_ctx->accept(this)));
  }
  return expressions;
}

antlrcpp::Any CypherMainVisitor::visitPropertyKeyName(MemgraphCypher::PropertyKeyNameContext *ctx) {
  return AddProperty(std::any_cast<std::string>(visitChildren(ctx)));
}

antlrcpp::Any CypherMainVisitor::visitSymbolicName(MemgraphCypher::SymbolicNameContext *ctx) {
  if (ctx->EscapedSymbolicName()) {
    auto quoted_name = ctx->getText();
    DMG_ASSERT(quoted_name.size() >= 2U && quoted_name[0] == '`' && quoted_name.back() == '`',
               "Can't happen. Grammar ensures this");
    // Remove enclosing backticks.
    std::string escaped_name = quoted_name.substr(1, static_cast<int>(quoted_name.size()) - 2);
    // Unescape remaining backticks.
    std::string name;
    bool escaped = false;
    for (auto c : escaped_name) {
      if (escaped) {
        if (c == '`') {
          name.push_back('`');
          escaped = false;
        } else {
          DLOG_FATAL("Can't happen. Grammar ensures that.");
        }
      } else if (c == '`') {
        escaped = true;
      } else {
        name.push_back(c);
      }
    }
    return name;
  }
  if (ctx->UnescapedSymbolicName()) {
    return std::string(ctx->getText());
  }
  return ctx->getText();
}

antlrcpp::Any CypherMainVisitor::visitPattern(MemgraphCypher::PatternContext *ctx) {
  std::vector<Pattern *> patterns;
  for (auto *pattern_part : ctx->patternPart()) {
    patterns.push_back(std::any_cast<Pattern *>(pattern_part->accept(this)));
  }
  return patterns;
}

antlrcpp::Any CypherMainVisitor::visitPatternPart(MemgraphCypher::PatternPartContext *ctx) {
  auto *pattern = std::any_cast<Pattern *>(ctx->anonymousPatternPart()->accept(this));
  if (ctx->variable()) {
    auto variable = std::any_cast<std::string>(ctx->variable()->accept(this));
    pattern->identifier_ = storage_->Create<Identifier>(variable);
    users_identifiers.insert(variable);
  } else {
    anonymous_identifiers.push_back(&pattern->identifier_);
  }
  return pattern;
}

antlrcpp::Any CypherMainVisitor::visitPatternElement(MemgraphCypher::PatternElementContext *ctx) {
  if (ctx->patternElement()) {
    return ctx->patternElement()->accept(this);
  }
  auto *pattern = storage_->Create<Pattern>();
  pattern->atoms_.push_back(std::any_cast<NodeAtom *>(ctx->nodePattern()->accept(this)));
  for (auto *pattern_element_chain : ctx->patternElementChain()) {
    auto element = std::any_cast<std::pair<PatternAtom *, PatternAtom *>>(pattern_element_chain->accept(this));
    pattern->atoms_.push_back(element.first);
    pattern->atoms_.push_back(element.second);
  }
  return pattern;
}

antlrcpp::Any CypherMainVisitor::visitPatternElementChain(MemgraphCypher::PatternElementChainContext *ctx) {
  return std::pair<PatternAtom *, PatternAtom *>(std::any_cast<EdgeAtom *>(ctx->relationshipPattern()->accept(this)),
                                                 std::any_cast<NodeAtom *>(ctx->nodePattern()->accept(this)));
}

antlrcpp::Any CypherMainVisitor::visitRelationshipPattern(MemgraphCypher::RelationshipPatternContext *ctx) {
  auto *edge = storage_->Create<EdgeAtom>();

  auto relationshipDetail = ctx->relationshipDetail();
  auto *variableExpansion = relationshipDetail ? relationshipDetail->variableExpansion() : nullptr;
  edge->type_ = EdgeAtom::Type::SINGLE;
  if (variableExpansion)
    std::tie(edge->type_, edge->lower_bound_, edge->upper_bound_) =
        std::any_cast<std::tuple<EdgeAtom::Type, Expression *, Expression *>>(variableExpansion->accept(this));

  if (ctx->leftArrowHead() && !ctx->rightArrowHead()) {
    edge->direction_ = EdgeAtom::Direction::IN;
  } else if (!ctx->leftArrowHead() && ctx->rightArrowHead()) {
    edge->direction_ = EdgeAtom::Direction::OUT;
  } else {
    // <-[]-> and -[]- is the same thing as far as we understand openCypher
    // grammar.
    edge->direction_ = EdgeAtom::Direction::BOTH;
  }

  if (!relationshipDetail) {
    anonymous_identifiers.push_back(&edge->identifier_);
    return edge;
  }

  if (relationshipDetail->name) {
    auto variable = std::any_cast<std::string>(relationshipDetail->name->accept(this));
    edge->identifier_ = storage_->Create<Identifier>(variable);
    users_identifiers.insert(variable);
  } else {
    anonymous_identifiers.push_back(&edge->identifier_);
  }

  if (relationshipDetail->relationshipTypes()) {
    edge->edge_types_ =
        std::any_cast<std::vector<EdgeTypeIx>>(ctx->relationshipDetail()->relationshipTypes()->accept(this));
  }

  auto relationshipLambdas = relationshipDetail->relationshipLambda();
  if (variableExpansion) {
    if (relationshipDetail->total_weight && edge->type_ != EdgeAtom::Type::WEIGHTED_SHORTEST_PATH)
      throw SemanticException(
          "Variable for total weight is allowed only with weighted shortest "
          "path expansion.");
    auto visit_lambda = [this](auto *lambda) {
      EdgeAtom::Lambda edge_lambda;
      auto traversed_edge_variable = std::any_cast<std::string>(lambda->traversed_edge->accept(this));
      edge_lambda.inner_edge = storage_->Create<Identifier>(traversed_edge_variable);
      auto traversed_node_variable = std::any_cast<std::string>(lambda->traversed_node->accept(this));
      edge_lambda.inner_node = storage_->Create<Identifier>(traversed_node_variable);
      edge_lambda.expression = std::any_cast<Expression *>(lambda->expression()->accept(this));
      return edge_lambda;
    };
    auto visit_total_weight = [&]() {
      if (relationshipDetail->total_weight) {
        auto total_weight_name = std::any_cast<std::string>(relationshipDetail->total_weight->accept(this));
        edge->total_weight_ = storage_->Create<Identifier>(total_weight_name);
      } else {
        anonymous_identifiers.push_back(&edge->total_weight_);
      }
    };
    switch (relationshipLambdas.size()) {
      case 0:
        if (edge->type_ == EdgeAtom::Type::WEIGHTED_SHORTEST_PATH)
          throw SemanticException(
              "Lambda for calculating weights is mandatory with weighted "
              "shortest path expansion.");
        // In variable expansion inner variables are mandatory.
        anonymous_identifiers.push_back(&edge->filter_lambda_.inner_edge);
        anonymous_identifiers.push_back(&edge->filter_lambda_.inner_node);
        break;
      case 1:
        if (edge->type_ == EdgeAtom::Type::WEIGHTED_SHORTEST_PATH) {
          // For wShortest, the first (and required) lambda is used for weight
          // calculation.
          edge->weight_lambda_ = visit_lambda(relationshipLambdas[0]);
          visit_total_weight();
          // Add mandatory inner variables for filter lambda.
          anonymous_identifiers.push_back(&edge->filter_lambda_.inner_edge);
          anonymous_identifiers.push_back(&edge->filter_lambda_.inner_node);
        } else {
          // Other variable expands only have the filter lambda.
          edge->filter_lambda_ = visit_lambda(relationshipLambdas[0]);
        }
        break;
      case 2:
        if (edge->type_ != EdgeAtom::Type::WEIGHTED_SHORTEST_PATH)
          throw SemanticException("Only one filter lambda can be supplied.");
        edge->weight_lambda_ = visit_lambda(relationshipLambdas[0]);
        visit_total_weight();
        edge->filter_lambda_ = visit_lambda(relationshipLambdas[1]);
        break;
      default:
        throw SemanticException("Only one filter lambda can be supplied.");
    }
  } else if (!relationshipLambdas.empty()) {
    throw SemanticException("Filter lambda is only allowed in variable length expansion.");
  }

  auto properties = relationshipDetail->properties();
  switch (properties.size()) {
    case 0:
      break;
    case 1: {
      if (properties[0]->mapLiteral()) {
        edge->properties_ = std::any_cast<std::unordered_map<PropertyIx, Expression *>>(properties[0]->accept(this));
        break;
      }
      MG_ASSERT(properties[0]->parameter());
      edge->properties_ = std::any_cast<ParameterLookup *>(properties[0]->accept(this));
      break;
    }
    default:
      throw SemanticException("Only one property map can be supplied for edge.");
  }

  return edge;
}

antlrcpp::Any CypherMainVisitor::visitRelationshipDetail(MemgraphCypher::RelationshipDetailContext *) {
  DLOG_FATAL("Should never be called. See documentation in hpp.");
  return 0;
}

antlrcpp::Any CypherMainVisitor::visitRelationshipLambda(MemgraphCypher::RelationshipLambdaContext *) {
  DLOG_FATAL("Should never be called. See documentation in hpp.");
  return 0;
}

antlrcpp::Any CypherMainVisitor::visitRelationshipTypes(MemgraphCypher::RelationshipTypesContext *ctx) {
  std::vector<EdgeTypeIx> types;
  for (auto *edge_type : ctx->relTypeName()) {
    types.push_back(AddEdgeType(std::any_cast<std::string>(edge_type->accept(this))));
  }
  return types;
}

antlrcpp::Any CypherMainVisitor::visitVariableExpansion(MemgraphCypher::VariableExpansionContext *ctx) {
  DMG_ASSERT(ctx->expression().size() <= 2U, "Expected 0, 1 or 2 bounds in range literal.");

  EdgeAtom::Type edge_type = EdgeAtom::Type::DEPTH_FIRST;
  if (!ctx->getTokens(MemgraphCypher::BFS).empty())
    edge_type = EdgeAtom::Type::BREADTH_FIRST;
  else if (!ctx->getTokens(MemgraphCypher::WSHORTEST).empty())
    edge_type = EdgeAtom::Type::WEIGHTED_SHORTEST_PATH;
  Expression *lower = nullptr;
  Expression *upper = nullptr;

  if (ctx->expression().size() == 0U) {
    // Case -[*]-
  } else if (ctx->expression().size() == 1U) {
    auto dots_tokens = ctx->getTokens(MemgraphCypher::DOTS);
    auto *bound = std::any_cast<Expression *>(ctx->expression()[0]->accept(this));
    if (!dots_tokens.size()) {
      // Case -[*bound]-
      if (edge_type != EdgeAtom::Type::WEIGHTED_SHORTEST_PATH) lower = bound;
      upper = bound;
    } else if (dots_tokens[0]->getSourceInterval().startsAfter(ctx->expression()[0]->getSourceInterval())) {
      // Case -[*bound..]-
      lower = bound;
    } else {
      // Case -[*..bound]-
      upper = bound;
    }
  } else {
    // Case -[*lbound..rbound]-
    lower = std::any_cast<Expression *>(ctx->expression()[0]->accept(this));
    upper = std::any_cast<Expression *>(ctx->expression()[1]->accept(this));
  }
  if (lower && edge_type == EdgeAtom::Type::WEIGHTED_SHORTEST_PATH)
    throw SemanticException("Lower bound is not allowed in weighted shortest path expansion.");

  return std::make_tuple(edge_type, lower, upper);
}

antlrcpp::Any CypherMainVisitor::visitExpression(MemgraphCypher::ExpressionContext *ctx) {
  return std::any_cast<Expression *>(ctx->expression12()->accept(this));
}

// OR.
antlrcpp::Any CypherMainVisitor::visitExpression12(MemgraphCypher::Expression12Context *ctx) {
  return LeftAssociativeOperatorExpression(ctx->expression11(), ctx->children, {MemgraphCypher::OR});
}

// XOR.
antlrcpp::Any CypherMainVisitor::visitExpression11(MemgraphCypher::Expression11Context *ctx) {
  return LeftAssociativeOperatorExpression(ctx->expression10(), ctx->children, {MemgraphCypher::XOR});
}

// AND.
antlrcpp::Any CypherMainVisitor::visitExpression10(MemgraphCypher::Expression10Context *ctx) {
  return LeftAssociativeOperatorExpression(ctx->expression9(), ctx->children, {MemgraphCypher::AND});
}

// NOT.
antlrcpp::Any CypherMainVisitor::visitExpression9(MemgraphCypher::Expression9Context *ctx) {
  return PrefixUnaryOperator(ctx->expression8(), ctx->children, {MemgraphCypher::NOT});
}

// Comparisons.
// Expresion 1 < 2 < 3 is converted to 1 < 2 && 2 < 3 and then binary operator
// ast node is constructed for each operator.
antlrcpp::Any CypherMainVisitor::visitExpression8(MemgraphCypher::Expression8Context *ctx) {
  if (!ctx->partialComparisonExpression().size()) {
    // There is no comparison operators. We generate expression7.
    return ctx->expression7()->accept(this);
  }

  // There is at least one comparison. We need to generate code for each of
  // them. We don't call visitPartialComparisonExpression but do everything in
  // this function and call expression7-s directly. Since every expression7
  // can be generated twice (because it can appear in two comparisons) code
  // generated by whole subtree of expression7 must not have any sideeffects.
  // We handle chained comparisons as defined by mathematics, neo4j handles
  // them in a very interesting, illogical and incomprehensible way. For
  // example in neo4j:
  //  1 < 2 < 3 -> true,
  //  1 < 2 < 3 < 4 -> false,
  //  5 > 3 < 5 > 3 -> true,
  //  4 <= 5 < 7 > 6 -> false
  //  All of those comparisons evaluate to true in memgraph.
  std::vector<Expression *> children;
  children.push_back(std::any_cast<Expression *>(ctx->expression7()->accept(this)));
  std::vector<size_t> operators;
  auto partial_comparison_expressions = ctx->partialComparisonExpression();
  for (auto *child : partial_comparison_expressions) {
    children.push_back(std::any_cast<Expression *>(child->expression7()->accept(this)));
  }
  // First production is comparison operator.
  for (auto *child : partial_comparison_expressions) {
    operators.push_back(static_cast<antlr4::tree::TerminalNode *>(child->children[0])->getSymbol()->getType());
  }

  // Make all comparisons.
  Expression *first_operand = children[0];
  std::vector<Expression *> comparisons;
  for (int i = 0; i < (int)operators.size(); ++i) {
    auto *expr = children[i + 1];
    // TODO: first_operand should only do lookup if it is only calculated and
    // not recalculated whole subexpression once again. SymbolGenerator should
    // generate symbol for every expresion and then lookup would be possible.
    comparisons.push_back(CreateBinaryOperatorByToken(operators[i], first_operand, expr));
    first_operand = expr;
  }

  first_operand = comparisons[0];
  // Calculate logical and of results of comparisons.
  for (int i = 1; i < (int)comparisons.size(); ++i) {
    first_operand = storage_->Create<AndOperator>(first_operand, comparisons[i]);
  }
  return first_operand;
}

antlrcpp::Any CypherMainVisitor::visitPartialComparisonExpression(
    MemgraphCypher::PartialComparisonExpressionContext *) {
  DLOG_FATAL("Should never be called. See documentation in hpp.");
  return 0;
}

// Addition and subtraction.
antlrcpp::Any CypherMainVisitor::visitExpression7(MemgraphCypher::Expression7Context *ctx) {
  return LeftAssociativeOperatorExpression(ctx->expression6(), ctx->children,
                                           {MemgraphCypher::PLUS, MemgraphCypher::MINUS});
}

// Multiplication, division, modding.
antlrcpp::Any CypherMainVisitor::visitExpression6(MemgraphCypher::Expression6Context *ctx) {
  return LeftAssociativeOperatorExpression(ctx->expression5(), ctx->children,
                                           {MemgraphCypher::ASTERISK, MemgraphCypher::SLASH, MemgraphCypher::PERCENT});
}

// Power.
antlrcpp::Any CypherMainVisitor::visitExpression5(MemgraphCypher::Expression5Context *ctx) {
  if (ctx->expression4().size() > 1U) {
    // TODO: implement power operator. In neo4j power is left associative and
    // int^int -> float.
    throw utils::NotYetImplemented("power (^) operator");
  }
  return visitChildren(ctx);
}

// Unary minus and plus.
antlrcpp::Any CypherMainVisitor::visitExpression4(MemgraphCypher::Expression4Context *ctx) {
  return PrefixUnaryOperator(ctx->expression3a(), ctx->children, {MemgraphCypher::PLUS, MemgraphCypher::MINUS});
}

// IS NULL, IS NOT NULL, STARTS WITH, ..
antlrcpp::Any CypherMainVisitor::visitExpression3a(MemgraphCypher::Expression3aContext *ctx) {
  auto *expression = std::any_cast<Expression *>(ctx->expression3b()->accept(this));

  for (auto *op : ctx->stringAndNullOperators()) {
    if (op->IS() && op->NOT() && op->CYPHERNULL()) {
      expression =
          static_cast<Expression *>(storage_->Create<NotOperator>(storage_->Create<IsNullOperator>(expression)));
    } else if (op->IS() && op->CYPHERNULL()) {
      expression = static_cast<Expression *>(storage_->Create<IsNullOperator>(expression));
    } else if (op->IN()) {
      expression = static_cast<Expression *>(
          storage_->Create<InListOperator>(expression, std::any_cast<Expression *>(op->expression3b()->accept(this))));
    } else if (utils::StartsWith(op->getText(), "=~")) {
      auto *regex_match = storage_->Create<RegexMatch>();
      regex_match->string_expr_ = expression;
      regex_match->regex_ = std::any_cast<Expression *>(op->expression3b()->accept(this));
      expression = regex_match;
    } else {
      std::string function_name;
      if (op->STARTS() && op->WITH()) {
        function_name = kStartsWith;
      } else if (op->ENDS() && op->WITH()) {
        function_name = kEndsWith;
      } else if (op->CONTAINS()) {
        function_name = kContains;
      } else {
        throw utils::NotYetImplemented("function '{}'", op->getText());
      }
      auto *expression2 = std::any_cast<Expression *>(op->expression3b()->accept(this));
      std::vector<Expression *> args = {expression, expression2};
      expression = static_cast<Expression *>(storage_->Create<Function>(function_name, args));
    }
  }
  return expression;
}
antlrcpp::Any CypherMainVisitor::visitStringAndNullOperators(MemgraphCypher::StringAndNullOperatorsContext *) {
  DLOG_FATAL("Should never be called. See documentation in hpp.");
  return 0;
}

antlrcpp::Any CypherMainVisitor::visitExpression3b(MemgraphCypher::Expression3bContext *ctx) {
  auto *expression = std::any_cast<Expression *>(ctx->expression2a()->accept(this));
  for (auto *list_op : ctx->listIndexingOrSlicing()) {
    if (list_op->getTokens(MemgraphCypher::DOTS).size() == 0U) {
      // If there is no '..' then we need to create list indexing operator.
      expression = storage_->Create<SubscriptOperator>(
          expression, std::any_cast<Expression *>(list_op->expression()[0]->accept(this)));
    } else if (!list_op->lower_bound && !list_op->upper_bound) {
      throw SemanticException("List slicing operator requires at least one bound.");
    } else {
      Expression *lower_bound_ast =
          list_op->lower_bound ? std::any_cast<Expression *>(list_op->lower_bound->accept(this)) : nullptr;
      Expression *upper_bound_ast =
          list_op->upper_bound ? std::any_cast<Expression *>(list_op->upper_bound->accept(this)) : nullptr;
      expression = storage_->Create<ListSlicingOperator>(expression, lower_bound_ast, upper_bound_ast);
    }
  }
  return expression;
}

antlrcpp::Any CypherMainVisitor::visitListIndexingOrSlicing(MemgraphCypher::ListIndexingOrSlicingContext *) {
  DLOG_FATAL("Should never be called. See documentation in hpp.");
  return 0;
}

antlrcpp::Any CypherMainVisitor::visitExpression2a(MemgraphCypher::Expression2aContext *ctx) {
  auto *expression = std::any_cast<Expression *>(ctx->expression2b()->accept(this));
  if (ctx->nodeLabels()) {
    auto labels = std::any_cast<std::vector<LabelIx>>(ctx->nodeLabels()->accept(this));
    expression = storage_->Create<LabelsTest>(expression, labels);
  }
  return expression;
}

antlrcpp::Any CypherMainVisitor::visitExpression2b(MemgraphCypher::Expression2bContext *ctx) {
  auto *expression = std::any_cast<Expression *>(ctx->atom()->accept(this));
  for (auto *lookup : ctx->propertyLookup()) {
    auto key = std::any_cast<PropertyIx>(lookup->accept(this));
    auto property_lookup = storage_->Create<PropertyLookup>(expression, key);
    expression = property_lookup;
  }
  return expression;
}

antlrcpp::Any CypherMainVisitor::visitAtom(MemgraphCypher::AtomContext *ctx) {
  if (ctx->literal()) {
    return ctx->literal()->accept(this);
  } else if (ctx->parameter()) {
    return static_cast<Expression *>(std::any_cast<ParameterLookup *>(ctx->parameter()->accept(this)));
  } else if (ctx->parenthesizedExpression()) {
    return static_cast<Expression *>(std::any_cast<Expression *>(ctx->parenthesizedExpression()->accept(this)));
  } else if (ctx->variable()) {
    auto variable = std::any_cast<std::string>(ctx->variable()->accept(this));
    users_identifiers.insert(variable);
    return static_cast<Expression *>(storage_->Create<Identifier>(variable));
  } else if (ctx->functionInvocation()) {
    return std::any_cast<Expression *>(ctx->functionInvocation()->accept(this));
  } else if (ctx->COALESCE()) {
    std::vector<Expression *> exprs;
    for (auto *expr_context : ctx->expression()) {
      exprs.emplace_back(std::any_cast<Expression *>(expr_context->accept(this)));
    }
    return static_cast<Expression *>(storage_->Create<Coalesce>(std::move(exprs)));
  } else if (ctx->COUNT()) {
    // Here we handle COUNT(*). COUNT(expression) is handled in
    // visitFunctionInvocation with other aggregations. This is visible in
    // functionInvocation and atom producions in opencypher grammar.
    return static_cast<Expression *>(storage_->Create<Aggregation>(nullptr, nullptr, Aggregation::Op::COUNT));
  } else if (ctx->ALL()) {
    auto *ident = storage_->Create<Identifier>(
        std::any_cast<std::string>(ctx->filterExpression()->idInColl()->variable()->accept(this)));
    auto *list_expr = std::any_cast<Expression *>(ctx->filterExpression()->idInColl()->expression()->accept(this));
    if (!ctx->filterExpression()->where()) {
      throw SyntaxException("ALL(...) requires a WHERE predicate.");
    }
    auto *where = std::any_cast<Where *>(ctx->filterExpression()->where()->accept(this));
    return static_cast<Expression *>(storage_->Create<All>(ident, list_expr, where));
  } else if (ctx->SINGLE()) {
    auto *ident = storage_->Create<Identifier>(
        std::any_cast<std::string>(ctx->filterExpression()->idInColl()->variable()->accept(this)));
    auto *list_expr = std::any_cast<Expression *>(ctx->filterExpression()->idInColl()->expression()->accept(this));
    if (!ctx->filterExpression()->where()) {
      throw SyntaxException("SINGLE(...) requires a WHERE predicate.");
    }
    auto *where = std::any_cast<Where *>(ctx->filterExpression()->where()->accept(this));
    return static_cast<Expression *>(storage_->Create<Single>(ident, list_expr, where));
  } else if (ctx->ANY()) {
    auto *ident = storage_->Create<Identifier>(
        std::any_cast<std::string>(ctx->filterExpression()->idInColl()->variable()->accept(this)));
    auto *list_expr = std::any_cast<Expression *>(ctx->filterExpression()->idInColl()->expression()->accept(this));
    if (!ctx->filterExpression()->where()) {
      throw SyntaxException("ANY(...) requires a WHERE predicate.");
    }
    auto *where = std::any_cast<Where *>(ctx->filterExpression()->where()->accept(this));
    return static_cast<Expression *>(storage_->Create<Any>(ident, list_expr, where));
  } else if (ctx->NONE()) {
    auto *ident = storage_->Create<Identifier>(
        std::any_cast<std::string>(ctx->filterExpression()->idInColl()->variable()->accept(this)));
    auto *list_expr = std::any_cast<Expression *>(ctx->filterExpression()->idInColl()->expression()->accept(this));
    if (!ctx->filterExpression()->where()) {
      throw SyntaxException("NONE(...) requires a WHERE predicate.");
    }
    auto *where = std::any_cast<Where *>(ctx->filterExpression()->where()->accept(this));
    return static_cast<Expression *>(storage_->Create<None>(ident, list_expr, where));
  } else if (ctx->REDUCE()) {
    auto *accumulator =
        storage_->Create<Identifier>(std::any_cast<std::string>(ctx->reduceExpression()->accumulator->accept(this)));
    auto *initializer = std::any_cast<Expression *>(ctx->reduceExpression()->initial->accept(this));
    auto *ident = storage_->Create<Identifier>(
        std::any_cast<std::string>(ctx->reduceExpression()->idInColl()->variable()->accept(this)));
    auto *list = std::any_cast<Expression *>(ctx->reduceExpression()->idInColl()->expression()->accept(this));
    auto *expr = std::any_cast<Expression *>(ctx->reduceExpression()->expression().back()->accept(this));
    return static_cast<Expression *>(storage_->Create<Reduce>(accumulator, initializer, ident, list, expr));
  } else if (ctx->caseExpression()) {
    return std::any_cast<Expression *>(ctx->caseExpression()->accept(this));
  } else if (ctx->extractExpression()) {
    auto *ident = storage_->Create<Identifier>(
        std::any_cast<std::string>(ctx->extractExpression()->idInColl()->variable()->accept(this)));
    auto *list = std::any_cast<Expression *>(ctx->extractExpression()->idInColl()->expression()->accept(this));
    auto *expr = std::any_cast<Expression *>(ctx->extractExpression()->expression()->accept(this));
    return static_cast<Expression *>(storage_->Create<Extract>(ident, list, expr));
  }
  // TODO: Implement this. We don't support comprehensions, filtering... at
  // the moment.
  throw utils::NotYetImplemented("atom expression '{}'", ctx->getText());
}

antlrcpp::Any CypherMainVisitor::visitParameter(MemgraphCypher::ParameterContext *ctx) {
  return storage_->Create<ParameterLookup>(ctx->getStart()->getTokenIndex());
}

antlrcpp::Any CypherMainVisitor::visitLiteral(MemgraphCypher::LiteralContext *ctx) {
  if (ctx->CYPHERNULL() || ctx->StringLiteral() || ctx->booleanLiteral() || ctx->numberLiteral()) {
    int token_position = ctx->getStart()->getTokenIndex();
    if (ctx->CYPHERNULL()) {
      return static_cast<Expression *>(storage_->Create<PrimitiveLiteral>(TypedValue(), token_position));
    } else if (context_.is_query_cached) {
      // Instead of generating PrimitiveLiteral, we generate a
      // ParameterLookup, so that the AST can be cached. This allows for
      // varying literals, which are then looked up in the parameters table
      // (even though they are not user provided). Note, that NULL always
      // generates a PrimitiveLiteral.
      return static_cast<Expression *>(storage_->Create<ParameterLookup>(token_position));
    } else if (ctx->StringLiteral()) {
      return static_cast<Expression *>(storage_->Create<PrimitiveLiteral>(
          std::any_cast<std::string>(visitStringLiteral(std::any_cast<std::string>(ctx->StringLiteral()->getText()))),
          token_position));
    } else if (ctx->booleanLiteral()) {
      return static_cast<Expression *>(
          storage_->Create<PrimitiveLiteral>(std::any_cast<bool>(ctx->booleanLiteral()->accept(this)), token_position));
    } else if (ctx->numberLiteral()) {
      return static_cast<Expression *>(storage_->Create<PrimitiveLiteral>(
          std::any_cast<TypedValue>(ctx->numberLiteral()->accept(this)), token_position));
    }
    LOG_FATAL("Expected to handle all cases above");
  } else if (ctx->listLiteral()) {
    return static_cast<Expression *>(
        storage_->Create<ListLiteral>(std::any_cast<std::vector<Expression *>>(ctx->listLiteral()->accept(this))));
  } else {
    return static_cast<Expression *>(storage_->Create<MapLiteral>(
        std::any_cast<std::unordered_map<PropertyIx, Expression *>>(ctx->mapLiteral()->accept(this))));
  }
  return visitChildren(ctx);
}

antlrcpp::Any CypherMainVisitor::visitParenthesizedExpression(MemgraphCypher::ParenthesizedExpressionContext *ctx) {
  return std::any_cast<Expression *>(ctx->expression()->accept(this));
}

antlrcpp::Any CypherMainVisitor::visitNumberLiteral(MemgraphCypher::NumberLiteralContext *ctx) {
  if (ctx->integerLiteral()) {
    return TypedValue(std::any_cast<int64_t>(ctx->integerLiteral()->accept(this)));
  } else if (ctx->doubleLiteral()) {
    return TypedValue(std::any_cast<double>(ctx->doubleLiteral()->accept(this)));
  } else {
    // This should never happen, except grammar changes and we don't notice
    // change in this production.
    DLOG_FATAL("can't happen");
    throw std::exception();
  }
}

antlrcpp::Any CypherMainVisitor::visitFunctionInvocation(MemgraphCypher::FunctionInvocationContext *ctx) {
  if (ctx->DISTINCT()) {
    throw utils::NotYetImplemented("DISTINCT function call");
  }
  auto function_name = std::any_cast<std::string>(ctx->functionName()->accept(this));
  std::vector<Expression *> expressions;
  for (auto *expression : ctx->expression()) {
    expressions.push_back(std::any_cast<Expression *>(expression->accept(this)));
  }
  if (expressions.size() == 1U) {
    if (function_name == Aggregation::kCount) {
      return static_cast<Expression *>(storage_->Create<Aggregation>(expressions[0], nullptr, Aggregation::Op::COUNT));
    }
    if (function_name == Aggregation::kMin) {
      return static_cast<Expression *>(storage_->Create<Aggregation>(expressions[0], nullptr, Aggregation::Op::MIN));
    }
    if (function_name == Aggregation::kMax) {
      return static_cast<Expression *>(storage_->Create<Aggregation>(expressions[0], nullptr, Aggregation::Op::MAX));
    }
    if (function_name == Aggregation::kSum) {
      return static_cast<Expression *>(storage_->Create<Aggregation>(expressions[0], nullptr, Aggregation::Op::SUM));
    }
    if (function_name == Aggregation::kAvg) {
      return static_cast<Expression *>(storage_->Create<Aggregation>(expressions[0], nullptr, Aggregation::Op::AVG));
    }
    if (function_name == Aggregation::kCollect) {
      return static_cast<Expression *>(
          storage_->Create<Aggregation>(expressions[0], nullptr, Aggregation::Op::COLLECT_LIST));
    }
  }

  if (expressions.size() == 2U && function_name == Aggregation::kCollect) {
    return static_cast<Expression *>(
        storage_->Create<Aggregation>(expressions[1], expressions[0], Aggregation::Op::COLLECT_MAP));
  }

  auto is_user_defined_function = [](const std::string &function_name) {
    // Dots are present only in user-defined functions, since modules are case-sensitive, so must be user-defined
    // functions. Builtin functions should be case insensitive.
    return function_name.find('.') != std::string::npos;
  };

  // Don't cache queries which call user-defined functions. User-defined function's return
  // types can vary depending on whether the module is reloaded, therefore the cache would
  // be invalid.
  if (is_user_defined_function(function_name)) {
    query_info_.is_cacheable = false;
  }

  return static_cast<Expression *>(storage_->Create<Function>(function_name, expressions));
}

antlrcpp::Any CypherMainVisitor::visitFunctionName(MemgraphCypher::FunctionNameContext *ctx) {
  auto function_name = ctx->getText();
  // Dots are present only in user-defined functions, since modules are case-sensitive, so must be user-defined
  // functions. Builtin functions should be case insensitive.
  if (function_name.find('.') != std::string::npos) {
    return function_name;
  }
  return utils::ToUpperCase(function_name);
}

antlrcpp::Any CypherMainVisitor::visitDoubleLiteral(MemgraphCypher::DoubleLiteralContext *ctx) {
  return ParseDoubleLiteral(ctx->getText());
}

antlrcpp::Any CypherMainVisitor::visitIntegerLiteral(MemgraphCypher::IntegerLiteralContext *ctx) {
  return ParseIntegerLiteral(ctx->getText());
}

antlrcpp::Any CypherMainVisitor::visitStringLiteral(const std::string &escaped) { return ParseStringLiteral(escaped); }

antlrcpp::Any CypherMainVisitor::visitBooleanLiteral(MemgraphCypher::BooleanLiteralContext *ctx) {
  if (ctx->getTokens(MemgraphCypher::TRUE).size()) {
    return true;
  }
  if (ctx->getTokens(MemgraphCypher::FALSE).size()) {
    return false;
  }
  DLOG_FATAL("Shouldn't happend");
  throw std::exception();
}

antlrcpp::Any CypherMainVisitor::visitCypherDelete(MemgraphCypher::CypherDeleteContext *ctx) {
  auto *del = storage_->Create<Delete>();
  if (ctx->DETACH()) {
    del->detach_ = true;
  }
  for (auto *expression : ctx->expression()) {
    del->expressions_.push_back(std::any_cast<Expression *>(expression->accept(this)));
  }
  return del;
}

antlrcpp::Any CypherMainVisitor::visitWhere(MemgraphCypher::WhereContext *ctx) {
  auto *where = storage_->Create<Where>();
  where->expression_ = std::any_cast<Expression *>(ctx->expression()->accept(this));
  return where;
}

antlrcpp::Any CypherMainVisitor::visitSet(MemgraphCypher::SetContext *ctx) {
  std::vector<Clause *> set_items;
  for (auto *set_item : ctx->setItem()) {
    set_items.push_back(std::any_cast<Clause *>(set_item->accept(this)));
  }
  return set_items;
}

antlrcpp::Any CypherMainVisitor::visitSetItem(MemgraphCypher::SetItemContext *ctx) {
  // SetProperty
  if (ctx->propertyExpression()) {
    auto *set_property = storage_->Create<SetProperty>();
    set_property->property_lookup_ = std::any_cast<PropertyLookup *>(ctx->propertyExpression()->accept(this));
    set_property->expression_ = std::any_cast<Expression *>(ctx->expression()->accept(this));
    return static_cast<Clause *>(set_property);
  }

  // SetProperties either assignment or update
  if (ctx->getTokens(MemgraphCypher::EQ).size() || ctx->getTokens(MemgraphCypher::PLUS_EQ).size()) {
    auto *set_properties = storage_->Create<SetProperties>();
    set_properties->identifier_ =
        storage_->Create<Identifier>(std::any_cast<std::string>(ctx->variable()->accept(this)));
    set_properties->expression_ = std::any_cast<Expression *>(ctx->expression()->accept(this));
    if (ctx->getTokens(MemgraphCypher::PLUS_EQ).size()) {
      set_properties->update_ = true;
    }
    return static_cast<Clause *>(set_properties);
  }

  // SetLabels
  auto *set_labels = storage_->Create<SetLabels>();
  set_labels->identifier_ = storage_->Create<Identifier>(std::any_cast<std::string>(ctx->variable()->accept(this)));
  set_labels->labels_ = std::any_cast<std::vector<LabelIx>>(ctx->nodeLabels()->accept(this));
  return static_cast<Clause *>(set_labels);
}

antlrcpp::Any CypherMainVisitor::visitRemove(MemgraphCypher::RemoveContext *ctx) {
  std::vector<Clause *> remove_items;
  for (auto *remove_item : ctx->removeItem()) {
    remove_items.push_back(std::any_cast<Clause *>(remove_item->accept(this)));
  }
  return remove_items;
}

antlrcpp::Any CypherMainVisitor::visitRemoveItem(MemgraphCypher::RemoveItemContext *ctx) {
  // RemoveProperty
  if (ctx->propertyExpression()) {
    auto *remove_property = storage_->Create<RemoveProperty>();
    remove_property->property_lookup_ = std::any_cast<PropertyLookup *>(ctx->propertyExpression()->accept(this));
    return static_cast<Clause *>(remove_property);
  }

  // RemoveLabels
  auto *remove_labels = storage_->Create<RemoveLabels>();
  remove_labels->identifier_ = storage_->Create<Identifier>(std::any_cast<std::string>(ctx->variable()->accept(this)));
  remove_labels->labels_ = std::any_cast<std::vector<LabelIx>>(ctx->nodeLabels()->accept(this));
  return static_cast<Clause *>(remove_labels);
}

antlrcpp::Any CypherMainVisitor::visitPropertyExpression(MemgraphCypher::PropertyExpressionContext *ctx) {
  auto *expression = std::any_cast<Expression *>(ctx->atom()->accept(this));
  for (auto *lookup : ctx->propertyLookup()) {
    auto key = std::any_cast<PropertyIx>(lookup->accept(this));
    auto property_lookup = storage_->Create<PropertyLookup>(expression, key);
    expression = property_lookup;
  }
  // It is guaranteed by grammar that there is at least one propertyLookup.
  return static_cast<PropertyLookup *>(expression);
}

antlrcpp::Any CypherMainVisitor::visitCaseExpression(MemgraphCypher::CaseExpressionContext *ctx) {
  Expression *test_expression = ctx->test ? std::any_cast<Expression *>(ctx->test->accept(this)) : nullptr;
  auto alternatives = ctx->caseAlternatives();
  // Reverse alternatives so that tree of IfOperators can be built bottom-up.
  std::reverse(alternatives.begin(), alternatives.end());
  Expression *else_expression = ctx->else_expression ? std::any_cast<Expression *>(ctx->else_expression->accept(this))
                                                     : storage_->Create<PrimitiveLiteral>(TypedValue());
  for (auto *alternative : alternatives) {
    Expression *condition =
        test_expression ? storage_->Create<EqualOperator>(
                              test_expression, std::any_cast<Expression *>(alternative->when_expression->accept(this)))
                        : std::any_cast<Expression *>(alternative->when_expression->accept(this));
    auto *then_expression = std::any_cast<Expression *>(alternative->then_expression->accept(this));
    else_expression = storage_->Create<IfOperator>(condition, then_expression, else_expression);
  }
  return else_expression;
}

antlrcpp::Any CypherMainVisitor::visitCaseAlternatives(MemgraphCypher::CaseAlternativesContext *) {
  DLOG_FATAL("Should never be called. See documentation in hpp.");
  return 0;
}

antlrcpp::Any CypherMainVisitor::visitWith(MemgraphCypher::WithContext *ctx) {
  auto *with = storage_->Create<With>();
  in_with_ = true;
  with->body_ = std::any_cast<ReturnBody>(ctx->returnBody()->accept(this));
  in_with_ = false;
  if (ctx->DISTINCT()) {
    with->body_.distinct = true;
  }
  if (ctx->where()) {
    with->where_ = std::any_cast<Where *>(ctx->where()->accept(this));
  }
  return with;
}

antlrcpp::Any CypherMainVisitor::visitMerge(MemgraphCypher::MergeContext *ctx) {
  auto *merge = storage_->Create<Merge>();
  merge->pattern_ = std::any_cast<Pattern *>(ctx->patternPart()->accept(this));
  for (auto &merge_action : ctx->mergeAction()) {
    auto set = std::any_cast<std::vector<Clause *>>(merge_action->set()->accept(this));
    if (merge_action->MATCH()) {
      merge->on_match_.insert(merge->on_match_.end(), set.begin(), set.end());
    } else {
      DMG_ASSERT(merge_action->CREATE(), "Expected ON MATCH or ON CREATE");
      merge->on_create_.insert(merge->on_create_.end(), set.begin(), set.end());
    }
  }
  return merge;
}

antlrcpp::Any CypherMainVisitor::visitUnwind(MemgraphCypher::UnwindContext *ctx) {
  auto *named_expr = storage_->Create<NamedExpression>();
  named_expr->expression_ = std::any_cast<Expression *>(ctx->expression()->accept(this));
  named_expr->name_ = std::any_cast<std::string>(ctx->variable()->accept(this));
  return storage_->Create<Unwind>(named_expr);
}

antlrcpp::Any CypherMainVisitor::visitFilterExpression(MemgraphCypher::FilterExpressionContext *) {
  LOG_FATAL("Should never be called. See documentation in hpp.");
  return 0;
}

antlrcpp::Any CypherMainVisitor::visitForeach(MemgraphCypher::ForeachContext *ctx) {
  auto *for_each = storage_->Create<Foreach>();

  auto *named_expr = storage_->Create<NamedExpression>();
  named_expr->expression_ = std::any_cast<Expression *>(ctx->expression()->accept(this));
  named_expr->name_ = std::any_cast<std::string>(ctx->variable()->accept(this));
  for_each->named_expression_ = named_expr;

  for (auto *update_clause_ctx : ctx->updateClause()) {
    if (auto *set = update_clause_ctx->set(); set) {
      auto set_items = std::any_cast<std::vector<Clause *>>(visitSet(set));
      std::copy(set_items.begin(), set_items.end(), std::back_inserter(for_each->clauses_));
    } else if (auto *remove = update_clause_ctx->remove(); remove) {
      auto remove_items = std::any_cast<std::vector<Clause *>>(visitRemove(remove));
      std::copy(remove_items.begin(), remove_items.end(), std::back_inserter(for_each->clauses_));
    } else if (auto *merge = update_clause_ctx->merge(); merge) {
      for_each->clauses_.push_back(std::any_cast<Merge *>(visitMerge(merge)));
    } else if (auto *create = update_clause_ctx->create(); create) {
      for_each->clauses_.push_back(std::any_cast<Create *>(visitCreate(create)));
    } else if (auto *cypher_delete = update_clause_ctx->cypherDelete(); cypher_delete) {
      for_each->clauses_.push_back(std::any_cast<Delete *>(visitCypherDelete(cypher_delete)));
    } else {
      auto *nested_for_each = update_clause_ctx->foreach ();
      MG_ASSERT(nested_for_each != nullptr, "Unexpected clause in FOREACH");
      for_each->clauses_.push_back(std::any_cast<Foreach *>(visitForeach(nested_for_each)));
    }
  }

  return for_each;
}

LabelIx CypherMainVisitor::AddLabel(const std::string &name) { return storage_->GetLabelIx(name); }

PropertyIx CypherMainVisitor::AddProperty(const std::string &name) { return storage_->GetPropertyIx(name); }

EdgeTypeIx CypherMainVisitor::AddEdgeType(const std::string &name) { return storage_->GetEdgeTypeIx(name); }

}  // namespace memgraph::query::frontend<|MERGE_RESOLUTION|>--- conflicted
+++ resolved
@@ -1287,7 +1287,6 @@
   AuthQuery *auth = storage_->Create<AuthQuery>();
   auth->action_ = AuthQuery::Action::GRANT_PRIVILEGE;
   auth->user_or_role_ = std::any_cast<std::string>(ctx->userOrRole->accept(this));
-<<<<<<< HEAD
   if (ctx->privilegeOrLabelPrivilegeList()) {
     for (auto *it : ctx->privilegeOrLabelPrivilegeList()->privilegeOrLabelPrivileges()) {
       if (it->complexPrivilegeList()) {
@@ -1297,1170 +1296,1199 @@
       } else {
         auth->privileges_.push_back(std::any_cast<AuthQuery::Privilege>(it->privilege()->accept(this)));
       }
-=======
-  if (ctx->privilegeList()) {
-    for (auto *privilege : ctx->privilegeList()->privilege()) {
-      extractPrivilege(auth, privilege);
->>>>>>> b9a9c4e2
-    }
-  } else {
-    /* grant all privileges */
-    auth->privileges_ = kPrivilegesAll;
-  }
-  return auth;
-}
-
-/**
- * @return AuthQuery*
- */
-antlrcpp::Any CypherMainVisitor::visitDenyPrivilege(MemgraphCypher::DenyPrivilegeContext *ctx) {
-  AuthQuery *auth = storage_->Create<AuthQuery>();
-  auth->action_ = AuthQuery::Action::DENY_PRIVILEGE;
-  auth->user_or_role_ = std::any_cast<std::string>(ctx->userOrRole->accept(this));
-<<<<<<< HEAD
-  if (ctx->privilegeOrLabelPrivilegeList()) {
-    for (auto *it : ctx->privilegeOrLabelPrivilegeList()->privilegeOrLabelPrivileges()) {
-      if (it->complexPrivilegeList()) {
-        auth->label_privileges_.push_back(
-            std::any_cast<std::unordered_map<AuthQuery::LabelPrivilege, std::vector<std::string>>>(
-                it->complexPrivilegeList()->accept(this)));
+      if (ctx->privilegeList()) {
+        for (auto *privilege : ctx->privilegeList()->privilege()) {
+          extractPrivilege(auth, privilege);
+        }
       } else {
-        auth->privileges_.push_back(std::any_cast<AuthQuery::Privilege>(it->privilege()->accept(this)));
+        /* grant all privileges */
+        auth->privileges_ = kPrivilegesAll;
       }
-=======
-  if (ctx->privilegeList()) {
-    for (auto *privilege : ctx->privilegeList()->privilege()) {
-      extractPrivilege(auth, privilege);
->>>>>>> b9a9c4e2
-    }
-  } else {
-    /* deny all privileges */
-    auth->privileges_ = kPrivilegesAll;
-  }
-  return auth;
-}
-
-/**
- * @return AuthQuery*
- */
-antlrcpp::Any CypherMainVisitor::visitRevokePrivilege(MemgraphCypher::RevokePrivilegeContext *ctx) {
-  AuthQuery *auth = storage_->Create<AuthQuery>();
-  auth->action_ = AuthQuery::Action::REVOKE_PRIVILEGE;
-  auth->user_or_role_ = std::any_cast<std::string>(ctx->userOrRole->accept(this));
-<<<<<<< HEAD
-  if (ctx->privilegeOrLabelsList()) {
-    for (auto *it : ctx->privilegeOrLabelsList()->privilegeOrLabels()) {
-      if (it->labelList()) {
-        auth->label_privileges_.push_back({{AuthQuery::LabelPrivilege::CREATE_DELETE,
-                                            std::any_cast<std::vector<std::string>>(it->labelList()->accept(this))}});
-      } else {
-        auth->privileges_.push_back(std::any_cast<AuthQuery::Privilege>(it->privilege()->accept(this)));
-      }
-=======
-  if (ctx->privilegeList()) {
-    for (auto *privilege : ctx->privilegeList()->privilege()) {
-      extractPrivilege(auth, privilege);
->>>>>>> b9a9c4e2
-    }
-  } else {
-    /* revoke all privileges */
-    auth->privileges_ = kPrivilegesAll;
-  }
-  return auth;
-}
-
-/**
- * @return std::unordered_map<AuthQuery::LabelPrivilege, std::vector<std::string>>
- */
-antlrcpp::Any CypherMainVisitor::visitComplexPrivilegeList(MemgraphCypher::ComplexPrivilegeListContext *ctx) {
-  std::unordered_map<AuthQuery::LabelPrivilege, std::vector<std::string>> result;
-
-  for (auto *it : ctx->complexPrivilege()) {
-    auto key = std::any_cast<AuthQuery::LabelPrivilege>(it->labelPrivilege()->accept(this));
-    auto value = std::any_cast<std::vector<std::string>>(it->labelList()->accept(this));
-
-    result[key] = value;
-  }
-  return result;
-}
-
-/**
- * @return std::vector<std::string>
- */
-antlrcpp::Any CypherMainVisitor::visitLabelList(MemgraphCypher::LabelListContext *ctx) {
-  std::vector<std::string> labels;
-  if (ctx->listOfLabels()) {
-    for (auto *label : ctx->listOfLabels()->label()) {
-      labels.push_back(std::any_cast<std::string>(label->symbolicName()->accept(this)));
-    }
-  } else {
-    labels.emplace_back("*");
-  }
-
-  return labels;
-}
-
-/**
- * @return AuthQuery*
- */
-antlrcpp::Any CypherMainVisitor::visitEdgeTypeList(MemgraphCypher::EdgeTypeListContext *ctx) {
-  std::vector<std::string> edgeTypes;
-  if (ctx->listOfEdgeTypes()) {
-    for (auto *edgeType : ctx->listOfEdgeTypes()->edgeType()) {
-      edgeTypes.push_back(std::any_cast<std::string>(edgeType->symbolicName()->accept(this)));
-    }
-  } else {
-    edgeTypes.emplace_back("*");
-  }
-
-  return edgeTypes;
-}
-
-/**
- * @return AuthQuery::Privilege
- */
-antlrcpp::Any CypherMainVisitor::visitPrivilege(MemgraphCypher::PrivilegeContext *ctx) {
-  if (ctx->CREATE()) return AuthQuery::Privilege::CREATE;
-  if (ctx->DELETE()) return AuthQuery::Privilege::DELETE;
-  if (ctx->MATCH()) return AuthQuery::Privilege::MATCH;
-  if (ctx->MERGE()) return AuthQuery::Privilege::MERGE;
-  if (ctx->SET()) return AuthQuery::Privilege::SET;
-  if (ctx->REMOVE()) return AuthQuery::Privilege::REMOVE;
-  if (ctx->INDEX()) return AuthQuery::Privilege::INDEX;
-  if (ctx->STATS()) return AuthQuery::Privilege::STATS;
-  if (ctx->AUTH()) return AuthQuery::Privilege::AUTH;
-  if (ctx->CONSTRAINT()) return AuthQuery::Privilege::CONSTRAINT;
-  if (ctx->DUMP()) return AuthQuery::Privilege::DUMP;
-  if (ctx->REPLICATION()) return AuthQuery::Privilege::REPLICATION;
-  if (ctx->READ_FILE()) return AuthQuery::Privilege::READ_FILE;
-  if (ctx->FREE_MEMORY()) return AuthQuery::Privilege::FREE_MEMORY;
-  if (ctx->TRIGGER()) return AuthQuery::Privilege::TRIGGER;
-  if (ctx->CONFIG()) return AuthQuery::Privilege::CONFIG;
-  if (ctx->DURABILITY()) return AuthQuery::Privilege::DURABILITY;
-  if (ctx->STREAM()) return AuthQuery::Privilege::STREAM;
-  if (ctx->MODULE_READ()) return AuthQuery::Privilege::MODULE_READ;
-  if (ctx->MODULE_WRITE()) return AuthQuery::Privilege::MODULE_WRITE;
-  if (ctx->WEBSOCKET()) return AuthQuery::Privilege::WEBSOCKET;
-  LOG_FATAL("Should not get here - unknown privilege!");
-}
-
-/**
- * @return AuthQuery::LabelPrivilege
- */
-antlrcpp::Any CypherMainVisitor::visitLabelPrivilege(MemgraphCypher::LabelPrivilegeContext *ctx) {
-  if (ctx->READ()) return AuthQuery::LabelPrivilege::READ;
-  if (ctx->EDIT()) return AuthQuery::LabelPrivilege::EDIT;
-  if (ctx->CREATE_DELETE()) return AuthQuery::LabelPrivilege::CREATE_DELETE;
-  LOG_FATAL("Should not get here - unknown label privilege!");
-}
-
-/**
- * @return AuthQuery*
- */
-antlrcpp::Any CypherMainVisitor::visitShowPrivileges(MemgraphCypher::ShowPrivilegesContext *ctx) {
-  AuthQuery *auth = storage_->Create<AuthQuery>();
-  auth->action_ = AuthQuery::Action::SHOW_PRIVILEGES;
-  auth->user_or_role_ = std::any_cast<std::string>(ctx->userOrRole->accept(this));
-  return auth;
-}
-
-/**
- * @return AuthQuery*
- */
-antlrcpp::Any CypherMainVisitor::visitShowRoleForUser(MemgraphCypher::ShowRoleForUserContext *ctx) {
-  AuthQuery *auth = storage_->Create<AuthQuery>();
-  auth->action_ = AuthQuery::Action::SHOW_ROLE_FOR_USER;
-  auth->user_ = std::any_cast<std::string>(ctx->user->accept(this));
-  return auth;
-}
-
-/**
- * @return AuthQuery*
- */
-antlrcpp::Any CypherMainVisitor::visitShowUsersForRole(MemgraphCypher::ShowUsersForRoleContext *ctx) {
-  AuthQuery *auth = storage_->Create<AuthQuery>();
-  auth->action_ = AuthQuery::Action::SHOW_USERS_FOR_ROLE;
-  auth->role_ = std::any_cast<std::string>(ctx->role->accept(this));
-  return auth;
-}
-
-antlrcpp::Any CypherMainVisitor::visitCypherReturn(MemgraphCypher::CypherReturnContext *ctx) {
-  auto *return_clause = storage_->Create<Return>();
-  return_clause->body_ = std::any_cast<ReturnBody>(ctx->returnBody()->accept(this));
-  if (ctx->DISTINCT()) {
-    return_clause->body_.distinct = true;
-  }
-  return return_clause;
-}
-
-antlrcpp::Any CypherMainVisitor::visitReturnBody(MemgraphCypher::ReturnBodyContext *ctx) {
-  ReturnBody body;
-  if (ctx->order()) {
-    body.order_by = std::any_cast<std::vector<SortItem>>(ctx->order()->accept(this));
-  }
-  if (ctx->skip()) {
-    body.skip = static_cast<Expression *>(std::any_cast<Expression *>(ctx->skip()->accept(this)));
-  }
-  if (ctx->limit()) {
-    body.limit = static_cast<Expression *>(std::any_cast<Expression *>(ctx->limit()->accept(this)));
-  }
-  std::tie(body.all_identifiers, body.named_expressions) =
-      std::any_cast<std::pair<bool, std::vector<NamedExpression *>>>(ctx->returnItems()->accept(this));
-  return body;
-}
-
-antlrcpp::Any CypherMainVisitor::visitReturnItems(MemgraphCypher::ReturnItemsContext *ctx) {
-  std::vector<NamedExpression *> named_expressions;
-  for (auto *item : ctx->returnItem()) {
-    named_expressions.push_back(std::any_cast<NamedExpression *>(item->accept(this)));
-  }
-  return std::pair<bool, std::vector<NamedExpression *>>(ctx->getTokens(MemgraphCypher::ASTERISK).size(),
-                                                         named_expressions);
-}
-
-antlrcpp::Any CypherMainVisitor::visitReturnItem(MemgraphCypher::ReturnItemContext *ctx) {
-  auto *named_expr = storage_->Create<NamedExpression>();
-  named_expr->expression_ = std::any_cast<Expression *>(ctx->expression()->accept(this));
-  MG_ASSERT(named_expr->expression_);
-  if (ctx->variable()) {
-    named_expr->name_ = std::string(std::any_cast<std::string>(ctx->variable()->accept(this)));
-    users_identifiers.insert(named_expr->name_);
-  } else {
-    if (in_with_ && !utils::IsSubtype(*named_expr->expression_, Identifier::kType)) {
-      throw SemanticException("Only variables can be non-aliased in WITH.");
-    }
-    named_expr->name_ = std::string(ctx->getText());
-    named_expr->token_position_ = ctx->expression()->getStart()->getTokenIndex();
-  }
-  return named_expr;
-}
-
-antlrcpp::Any CypherMainVisitor::visitOrder(MemgraphCypher::OrderContext *ctx) {
-  std::vector<SortItem> order_by;
-  for (auto *sort_item : ctx->sortItem()) {
-    order_by.push_back(std::any_cast<SortItem>(sort_item->accept(this)));
-  }
-  return order_by;
-}
-
-antlrcpp::Any CypherMainVisitor::visitSortItem(MemgraphCypher::SortItemContext *ctx) {
-  return SortItem{ctx->DESC() || ctx->DESCENDING() ? Ordering::DESC : Ordering::ASC,
-                  std::any_cast<Expression *>(ctx->expression()->accept(this))};
-}
-
-antlrcpp::Any CypherMainVisitor::visitNodePattern(MemgraphCypher::NodePatternContext *ctx) {
-  auto *node = storage_->Create<NodeAtom>();
-  if (ctx->variable()) {
-    auto variable = std::any_cast<std::string>(ctx->variable()->accept(this));
-    node->identifier_ = storage_->Create<Identifier>(variable);
-    users_identifiers.insert(variable);
-  } else {
-    anonymous_identifiers.push_back(&node->identifier_);
-  }
-  if (ctx->nodeLabels()) {
-    node->labels_ = std::any_cast<std::vector<LabelIx>>(ctx->nodeLabels()->accept(this));
-  }
-  if (ctx->properties()) {
-    // This can return either properties or parameters
-    if (ctx->properties()->mapLiteral()) {
-      node->properties_ = std::any_cast<std::unordered_map<PropertyIx, Expression *>>(ctx->properties()->accept(this));
-    } else {
-      node->properties_ = std::any_cast<ParameterLookup *>(ctx->properties()->accept(this));
-    }
-  }
-  return node;
-}
-
-antlrcpp::Any CypherMainVisitor::visitNodeLabels(MemgraphCypher::NodeLabelsContext *ctx) {
-  std::vector<LabelIx> labels;
-  for (auto *node_label : ctx->nodeLabel()) {
-    labels.push_back(AddLabel(std::any_cast<std::string>(node_label->accept(this))));
-  }
-  return labels;
-}
-
-antlrcpp::Any CypherMainVisitor::visitProperties(MemgraphCypher::PropertiesContext *ctx) {
-  if (ctx->mapLiteral()) {
-    return ctx->mapLiteral()->accept(this);
-  }
-  // If child is not mapLiteral that means child is params.
-  MG_ASSERT(ctx->parameter());
-  return ctx->parameter()->accept(this);
-}
-
-antlrcpp::Any CypherMainVisitor::visitMapLiteral(MemgraphCypher::MapLiteralContext *ctx) {
-  std::unordered_map<PropertyIx, Expression *> map;
-  for (int i = 0; i < static_cast<int>(ctx->propertyKeyName().size()); ++i) {
-    auto key = std::any_cast<PropertyIx>(ctx->propertyKeyName()[i]->accept(this));
-    auto *value = std::any_cast<Expression *>(ctx->expression()[i]->accept(this));
-    if (!map.insert({key, value}).second) {
-      throw SemanticException("Same key can't appear twice in a map literal.");
-    }
-  }
-  return map;
-}
-
-antlrcpp::Any CypherMainVisitor::visitListLiteral(MemgraphCypher::ListLiteralContext *ctx) {
-  std::vector<Expression *> expressions;
-  for (auto *expr_ctx : ctx->expression()) {
-    expressions.push_back(std::any_cast<Expression *>(expr_ctx->accept(this)));
-  }
-  return expressions;
-}
-
-antlrcpp::Any CypherMainVisitor::visitPropertyKeyName(MemgraphCypher::PropertyKeyNameContext *ctx) {
-  return AddProperty(std::any_cast<std::string>(visitChildren(ctx)));
-}
-
-antlrcpp::Any CypherMainVisitor::visitSymbolicName(MemgraphCypher::SymbolicNameContext *ctx) {
-  if (ctx->EscapedSymbolicName()) {
-    auto quoted_name = ctx->getText();
-    DMG_ASSERT(quoted_name.size() >= 2U && quoted_name[0] == '`' && quoted_name.back() == '`',
-               "Can't happen. Grammar ensures this");
-    // Remove enclosing backticks.
-    std::string escaped_name = quoted_name.substr(1, static_cast<int>(quoted_name.size()) - 2);
-    // Unescape remaining backticks.
-    std::string name;
-    bool escaped = false;
-    for (auto c : escaped_name) {
-      if (escaped) {
-        if (c == '`') {
-          name.push_back('`');
-          escaped = false;
-        } else {
-          DLOG_FATAL("Can't happen. Grammar ensures that.");
+      return auth;
+    }
+
+    /**
+     * @return AuthQuery*
+     */
+    antlrcpp::Any CypherMainVisitor::visitDenyPrivilege(MemgraphCypher::DenyPrivilegeContext * ctx) {
+      AuthQuery *auth = storage_->Create<AuthQuery>();
+      auth->action_ = AuthQuery::Action::DENY_PRIVILEGE;
+      auth->user_or_role_ = std::any_cast<std::string>(ctx->userOrRole->accept(this));
+      if (ctx->privilegeOrLabelPrivilegeList()) {
+        for (auto *it : ctx->privilegeOrLabelPrivilegeList()->privilegeOrLabelPrivileges()) {
+          if (it->complexPrivilegeList()) {
+            auth->label_privileges_.push_back(
+                std::any_cast<std::unordered_map<AuthQuery::LabelPrivilege, std::vector<std::string>>>(
+                    it->complexPrivilegeList()->accept(this)));
+          } else {
+            auth->privileges_.push_back(std::any_cast<AuthQuery::Privilege>(it->privilege()->accept(this)));
+          }
+          if (ctx->privilegeList()) {
+            for (auto *privilege : ctx->privilegeList()->privilege()) {
+              extractPrivilege(auth, privilege);
+            }
+          } else {
+            /* deny all privileges */
+            auth->privileges_ = kPrivilegesAll;
+          }
+          return auth;
         }
-      } else if (c == '`') {
-        escaped = true;
-      } else {
-        name.push_back(c);
-      }
-    }
-    return name;
-  }
-  if (ctx->UnescapedSymbolicName()) {
-    return std::string(ctx->getText());
-  }
-  return ctx->getText();
-}
-
-antlrcpp::Any CypherMainVisitor::visitPattern(MemgraphCypher::PatternContext *ctx) {
-  std::vector<Pattern *> patterns;
-  for (auto *pattern_part : ctx->patternPart()) {
-    patterns.push_back(std::any_cast<Pattern *>(pattern_part->accept(this)));
-  }
-  return patterns;
-}
-
-antlrcpp::Any CypherMainVisitor::visitPatternPart(MemgraphCypher::PatternPartContext *ctx) {
-  auto *pattern = std::any_cast<Pattern *>(ctx->anonymousPatternPart()->accept(this));
-  if (ctx->variable()) {
-    auto variable = std::any_cast<std::string>(ctx->variable()->accept(this));
-    pattern->identifier_ = storage_->Create<Identifier>(variable);
-    users_identifiers.insert(variable);
-  } else {
-    anonymous_identifiers.push_back(&pattern->identifier_);
-  }
-  return pattern;
-}
-
-antlrcpp::Any CypherMainVisitor::visitPatternElement(MemgraphCypher::PatternElementContext *ctx) {
-  if (ctx->patternElement()) {
-    return ctx->patternElement()->accept(this);
-  }
-  auto *pattern = storage_->Create<Pattern>();
-  pattern->atoms_.push_back(std::any_cast<NodeAtom *>(ctx->nodePattern()->accept(this)));
-  for (auto *pattern_element_chain : ctx->patternElementChain()) {
-    auto element = std::any_cast<std::pair<PatternAtom *, PatternAtom *>>(pattern_element_chain->accept(this));
-    pattern->atoms_.push_back(element.first);
-    pattern->atoms_.push_back(element.second);
-  }
-  return pattern;
-}
-
-antlrcpp::Any CypherMainVisitor::visitPatternElementChain(MemgraphCypher::PatternElementChainContext *ctx) {
-  return std::pair<PatternAtom *, PatternAtom *>(std::any_cast<EdgeAtom *>(ctx->relationshipPattern()->accept(this)),
-                                                 std::any_cast<NodeAtom *>(ctx->nodePattern()->accept(this)));
-}
-
-antlrcpp::Any CypherMainVisitor::visitRelationshipPattern(MemgraphCypher::RelationshipPatternContext *ctx) {
-  auto *edge = storage_->Create<EdgeAtom>();
-
-  auto relationshipDetail = ctx->relationshipDetail();
-  auto *variableExpansion = relationshipDetail ? relationshipDetail->variableExpansion() : nullptr;
-  edge->type_ = EdgeAtom::Type::SINGLE;
-  if (variableExpansion)
-    std::tie(edge->type_, edge->lower_bound_, edge->upper_bound_) =
-        std::any_cast<std::tuple<EdgeAtom::Type, Expression *, Expression *>>(variableExpansion->accept(this));
-
-  if (ctx->leftArrowHead() && !ctx->rightArrowHead()) {
-    edge->direction_ = EdgeAtom::Direction::IN;
-  } else if (!ctx->leftArrowHead() && ctx->rightArrowHead()) {
-    edge->direction_ = EdgeAtom::Direction::OUT;
-  } else {
-    // <-[]-> and -[]- is the same thing as far as we understand openCypher
-    // grammar.
-    edge->direction_ = EdgeAtom::Direction::BOTH;
-  }
-
-  if (!relationshipDetail) {
-    anonymous_identifiers.push_back(&edge->identifier_);
-    return edge;
-  }
-
-  if (relationshipDetail->name) {
-    auto variable = std::any_cast<std::string>(relationshipDetail->name->accept(this));
-    edge->identifier_ = storage_->Create<Identifier>(variable);
-    users_identifiers.insert(variable);
-  } else {
-    anonymous_identifiers.push_back(&edge->identifier_);
-  }
-
-  if (relationshipDetail->relationshipTypes()) {
-    edge->edge_types_ =
-        std::any_cast<std::vector<EdgeTypeIx>>(ctx->relationshipDetail()->relationshipTypes()->accept(this));
-  }
-
-  auto relationshipLambdas = relationshipDetail->relationshipLambda();
-  if (variableExpansion) {
-    if (relationshipDetail->total_weight && edge->type_ != EdgeAtom::Type::WEIGHTED_SHORTEST_PATH)
-      throw SemanticException(
-          "Variable for total weight is allowed only with weighted shortest "
-          "path expansion.");
-    auto visit_lambda = [this](auto *lambda) {
-      EdgeAtom::Lambda edge_lambda;
-      auto traversed_edge_variable = std::any_cast<std::string>(lambda->traversed_edge->accept(this));
-      edge_lambda.inner_edge = storage_->Create<Identifier>(traversed_edge_variable);
-      auto traversed_node_variable = std::any_cast<std::string>(lambda->traversed_node->accept(this));
-      edge_lambda.inner_node = storage_->Create<Identifier>(traversed_node_variable);
-      edge_lambda.expression = std::any_cast<Expression *>(lambda->expression()->accept(this));
-      return edge_lambda;
-    };
-    auto visit_total_weight = [&]() {
-      if (relationshipDetail->total_weight) {
-        auto total_weight_name = std::any_cast<std::string>(relationshipDetail->total_weight->accept(this));
-        edge->total_weight_ = storage_->Create<Identifier>(total_weight_name);
-      } else {
-        anonymous_identifiers.push_back(&edge->total_weight_);
-      }
-    };
-    switch (relationshipLambdas.size()) {
-      case 0:
-        if (edge->type_ == EdgeAtom::Type::WEIGHTED_SHORTEST_PATH)
-          throw SemanticException(
-              "Lambda for calculating weights is mandatory with weighted "
-              "shortest path expansion.");
-        // In variable expansion inner variables are mandatory.
-        anonymous_identifiers.push_back(&edge->filter_lambda_.inner_edge);
-        anonymous_identifiers.push_back(&edge->filter_lambda_.inner_node);
-        break;
-      case 1:
-        if (edge->type_ == EdgeAtom::Type::WEIGHTED_SHORTEST_PATH) {
-          // For wShortest, the first (and required) lambda is used for weight
-          // calculation.
-          edge->weight_lambda_ = visit_lambda(relationshipLambdas[0]);
-          visit_total_weight();
-          // Add mandatory inner variables for filter lambda.
-          anonymous_identifiers.push_back(&edge->filter_lambda_.inner_edge);
-          anonymous_identifiers.push_back(&edge->filter_lambda_.inner_node);
-        } else {
-          // Other variable expands only have the filter lambda.
-          edge->filter_lambda_ = visit_lambda(relationshipLambdas[0]);
-        }
-        break;
-      case 2:
-        if (edge->type_ != EdgeAtom::Type::WEIGHTED_SHORTEST_PATH)
-          throw SemanticException("Only one filter lambda can be supplied.");
-        edge->weight_lambda_ = visit_lambda(relationshipLambdas[0]);
-        visit_total_weight();
-        edge->filter_lambda_ = visit_lambda(relationshipLambdas[1]);
-        break;
-      default:
-        throw SemanticException("Only one filter lambda can be supplied.");
-    }
-  } else if (!relationshipLambdas.empty()) {
-    throw SemanticException("Filter lambda is only allowed in variable length expansion.");
-  }
-
-  auto properties = relationshipDetail->properties();
-  switch (properties.size()) {
-    case 0:
-      break;
-    case 1: {
-      if (properties[0]->mapLiteral()) {
-        edge->properties_ = std::any_cast<std::unordered_map<PropertyIx, Expression *>>(properties[0]->accept(this));
-        break;
-      }
-      MG_ASSERT(properties[0]->parameter());
-      edge->properties_ = std::any_cast<ParameterLookup *>(properties[0]->accept(this));
-      break;
-    }
-    default:
-      throw SemanticException("Only one property map can be supplied for edge.");
-  }
-
-  return edge;
-}
-
-antlrcpp::Any CypherMainVisitor::visitRelationshipDetail(MemgraphCypher::RelationshipDetailContext *) {
-  DLOG_FATAL("Should never be called. See documentation in hpp.");
-  return 0;
-}
-
-antlrcpp::Any CypherMainVisitor::visitRelationshipLambda(MemgraphCypher::RelationshipLambdaContext *) {
-  DLOG_FATAL("Should never be called. See documentation in hpp.");
-  return 0;
-}
-
-antlrcpp::Any CypherMainVisitor::visitRelationshipTypes(MemgraphCypher::RelationshipTypesContext *ctx) {
-  std::vector<EdgeTypeIx> types;
-  for (auto *edge_type : ctx->relTypeName()) {
-    types.push_back(AddEdgeType(std::any_cast<std::string>(edge_type->accept(this))));
-  }
-  return types;
-}
-
-antlrcpp::Any CypherMainVisitor::visitVariableExpansion(MemgraphCypher::VariableExpansionContext *ctx) {
-  DMG_ASSERT(ctx->expression().size() <= 2U, "Expected 0, 1 or 2 bounds in range literal.");
-
-  EdgeAtom::Type edge_type = EdgeAtom::Type::DEPTH_FIRST;
-  if (!ctx->getTokens(MemgraphCypher::BFS).empty())
-    edge_type = EdgeAtom::Type::BREADTH_FIRST;
-  else if (!ctx->getTokens(MemgraphCypher::WSHORTEST).empty())
-    edge_type = EdgeAtom::Type::WEIGHTED_SHORTEST_PATH;
-  Expression *lower = nullptr;
-  Expression *upper = nullptr;
-
-  if (ctx->expression().size() == 0U) {
-    // Case -[*]-
-  } else if (ctx->expression().size() == 1U) {
-    auto dots_tokens = ctx->getTokens(MemgraphCypher::DOTS);
-    auto *bound = std::any_cast<Expression *>(ctx->expression()[0]->accept(this));
-    if (!dots_tokens.size()) {
-      // Case -[*bound]-
-      if (edge_type != EdgeAtom::Type::WEIGHTED_SHORTEST_PATH) lower = bound;
-      upper = bound;
-    } else if (dots_tokens[0]->getSourceInterval().startsAfter(ctx->expression()[0]->getSourceInterval())) {
-      // Case -[*bound..]-
-      lower = bound;
-    } else {
-      // Case -[*..bound]-
-      upper = bound;
-    }
-  } else {
-    // Case -[*lbound..rbound]-
-    lower = std::any_cast<Expression *>(ctx->expression()[0]->accept(this));
-    upper = std::any_cast<Expression *>(ctx->expression()[1]->accept(this));
-  }
-  if (lower && edge_type == EdgeAtom::Type::WEIGHTED_SHORTEST_PATH)
-    throw SemanticException("Lower bound is not allowed in weighted shortest path expansion.");
-
-  return std::make_tuple(edge_type, lower, upper);
-}
-
-antlrcpp::Any CypherMainVisitor::visitExpression(MemgraphCypher::ExpressionContext *ctx) {
-  return std::any_cast<Expression *>(ctx->expression12()->accept(this));
-}
-
-// OR.
-antlrcpp::Any CypherMainVisitor::visitExpression12(MemgraphCypher::Expression12Context *ctx) {
-  return LeftAssociativeOperatorExpression(ctx->expression11(), ctx->children, {MemgraphCypher::OR});
-}
-
-// XOR.
-antlrcpp::Any CypherMainVisitor::visitExpression11(MemgraphCypher::Expression11Context *ctx) {
-  return LeftAssociativeOperatorExpression(ctx->expression10(), ctx->children, {MemgraphCypher::XOR});
-}
-
-// AND.
-antlrcpp::Any CypherMainVisitor::visitExpression10(MemgraphCypher::Expression10Context *ctx) {
-  return LeftAssociativeOperatorExpression(ctx->expression9(), ctx->children, {MemgraphCypher::AND});
-}
-
-// NOT.
-antlrcpp::Any CypherMainVisitor::visitExpression9(MemgraphCypher::Expression9Context *ctx) {
-  return PrefixUnaryOperator(ctx->expression8(), ctx->children, {MemgraphCypher::NOT});
-}
-
-// Comparisons.
-// Expresion 1 < 2 < 3 is converted to 1 < 2 && 2 < 3 and then binary operator
-// ast node is constructed for each operator.
-antlrcpp::Any CypherMainVisitor::visitExpression8(MemgraphCypher::Expression8Context *ctx) {
-  if (!ctx->partialComparisonExpression().size()) {
-    // There is no comparison operators. We generate expression7.
-    return ctx->expression7()->accept(this);
-  }
-
-  // There is at least one comparison. We need to generate code for each of
-  // them. We don't call visitPartialComparisonExpression but do everything in
-  // this function and call expression7-s directly. Since every expression7
-  // can be generated twice (because it can appear in two comparisons) code
-  // generated by whole subtree of expression7 must not have any sideeffects.
-  // We handle chained comparisons as defined by mathematics, neo4j handles
-  // them in a very interesting, illogical and incomprehensible way. For
-  // example in neo4j:
-  //  1 < 2 < 3 -> true,
-  //  1 < 2 < 3 < 4 -> false,
-  //  5 > 3 < 5 > 3 -> true,
-  //  4 <= 5 < 7 > 6 -> false
-  //  All of those comparisons evaluate to true in memgraph.
-  std::vector<Expression *> children;
-  children.push_back(std::any_cast<Expression *>(ctx->expression7()->accept(this)));
-  std::vector<size_t> operators;
-  auto partial_comparison_expressions = ctx->partialComparisonExpression();
-  for (auto *child : partial_comparison_expressions) {
-    children.push_back(std::any_cast<Expression *>(child->expression7()->accept(this)));
-  }
-  // First production is comparison operator.
-  for (auto *child : partial_comparison_expressions) {
-    operators.push_back(static_cast<antlr4::tree::TerminalNode *>(child->children[0])->getSymbol()->getType());
-  }
-
-  // Make all comparisons.
-  Expression *first_operand = children[0];
-  std::vector<Expression *> comparisons;
-  for (int i = 0; i < (int)operators.size(); ++i) {
-    auto *expr = children[i + 1];
-    // TODO: first_operand should only do lookup if it is only calculated and
-    // not recalculated whole subexpression once again. SymbolGenerator should
-    // generate symbol for every expresion and then lookup would be possible.
-    comparisons.push_back(CreateBinaryOperatorByToken(operators[i], first_operand, expr));
-    first_operand = expr;
-  }
-
-  first_operand = comparisons[0];
-  // Calculate logical and of results of comparisons.
-  for (int i = 1; i < (int)comparisons.size(); ++i) {
-    first_operand = storage_->Create<AndOperator>(first_operand, comparisons[i]);
-  }
-  return first_operand;
-}
-
-antlrcpp::Any CypherMainVisitor::visitPartialComparisonExpression(
-    MemgraphCypher::PartialComparisonExpressionContext *) {
-  DLOG_FATAL("Should never be called. See documentation in hpp.");
-  return 0;
-}
-
-// Addition and subtraction.
-antlrcpp::Any CypherMainVisitor::visitExpression7(MemgraphCypher::Expression7Context *ctx) {
-  return LeftAssociativeOperatorExpression(ctx->expression6(), ctx->children,
-                                           {MemgraphCypher::PLUS, MemgraphCypher::MINUS});
-}
-
-// Multiplication, division, modding.
-antlrcpp::Any CypherMainVisitor::visitExpression6(MemgraphCypher::Expression6Context *ctx) {
-  return LeftAssociativeOperatorExpression(ctx->expression5(), ctx->children,
-                                           {MemgraphCypher::ASTERISK, MemgraphCypher::SLASH, MemgraphCypher::PERCENT});
-}
-
-// Power.
-antlrcpp::Any CypherMainVisitor::visitExpression5(MemgraphCypher::Expression5Context *ctx) {
-  if (ctx->expression4().size() > 1U) {
-    // TODO: implement power operator. In neo4j power is left associative and
-    // int^int -> float.
-    throw utils::NotYetImplemented("power (^) operator");
-  }
-  return visitChildren(ctx);
-}
-
-// Unary minus and plus.
-antlrcpp::Any CypherMainVisitor::visitExpression4(MemgraphCypher::Expression4Context *ctx) {
-  return PrefixUnaryOperator(ctx->expression3a(), ctx->children, {MemgraphCypher::PLUS, MemgraphCypher::MINUS});
-}
-
-// IS NULL, IS NOT NULL, STARTS WITH, ..
-antlrcpp::Any CypherMainVisitor::visitExpression3a(MemgraphCypher::Expression3aContext *ctx) {
-  auto *expression = std::any_cast<Expression *>(ctx->expression3b()->accept(this));
-
-  for (auto *op : ctx->stringAndNullOperators()) {
-    if (op->IS() && op->NOT() && op->CYPHERNULL()) {
-      expression =
-          static_cast<Expression *>(storage_->Create<NotOperator>(storage_->Create<IsNullOperator>(expression)));
-    } else if (op->IS() && op->CYPHERNULL()) {
-      expression = static_cast<Expression *>(storage_->Create<IsNullOperator>(expression));
-    } else if (op->IN()) {
-      expression = static_cast<Expression *>(
-          storage_->Create<InListOperator>(expression, std::any_cast<Expression *>(op->expression3b()->accept(this))));
-    } else if (utils::StartsWith(op->getText(), "=~")) {
-      auto *regex_match = storage_->Create<RegexMatch>();
-      regex_match->string_expr_ = expression;
-      regex_match->regex_ = std::any_cast<Expression *>(op->expression3b()->accept(this));
-      expression = regex_match;
-    } else {
-      std::string function_name;
-      if (op->STARTS() && op->WITH()) {
-        function_name = kStartsWith;
-      } else if (op->ENDS() && op->WITH()) {
-        function_name = kEndsWith;
-      } else if (op->CONTAINS()) {
-        function_name = kContains;
-      } else {
-        throw utils::NotYetImplemented("function '{}'", op->getText());
-      }
-      auto *expression2 = std::any_cast<Expression *>(op->expression3b()->accept(this));
-      std::vector<Expression *> args = {expression, expression2};
-      expression = static_cast<Expression *>(storage_->Create<Function>(function_name, args));
-    }
-  }
-  return expression;
-}
-antlrcpp::Any CypherMainVisitor::visitStringAndNullOperators(MemgraphCypher::StringAndNullOperatorsContext *) {
-  DLOG_FATAL("Should never be called. See documentation in hpp.");
-  return 0;
-}
-
-antlrcpp::Any CypherMainVisitor::visitExpression3b(MemgraphCypher::Expression3bContext *ctx) {
-  auto *expression = std::any_cast<Expression *>(ctx->expression2a()->accept(this));
-  for (auto *list_op : ctx->listIndexingOrSlicing()) {
-    if (list_op->getTokens(MemgraphCypher::DOTS).size() == 0U) {
-      // If there is no '..' then we need to create list indexing operator.
-      expression = storage_->Create<SubscriptOperator>(
-          expression, std::any_cast<Expression *>(list_op->expression()[0]->accept(this)));
-    } else if (!list_op->lower_bound && !list_op->upper_bound) {
-      throw SemanticException("List slicing operator requires at least one bound.");
-    } else {
-      Expression *lower_bound_ast =
-          list_op->lower_bound ? std::any_cast<Expression *>(list_op->lower_bound->accept(this)) : nullptr;
-      Expression *upper_bound_ast =
-          list_op->upper_bound ? std::any_cast<Expression *>(list_op->upper_bound->accept(this)) : nullptr;
-      expression = storage_->Create<ListSlicingOperator>(expression, lower_bound_ast, upper_bound_ast);
-    }
-  }
-  return expression;
-}
-
-antlrcpp::Any CypherMainVisitor::visitListIndexingOrSlicing(MemgraphCypher::ListIndexingOrSlicingContext *) {
-  DLOG_FATAL("Should never be called. See documentation in hpp.");
-  return 0;
-}
-
-antlrcpp::Any CypherMainVisitor::visitExpression2a(MemgraphCypher::Expression2aContext *ctx) {
-  auto *expression = std::any_cast<Expression *>(ctx->expression2b()->accept(this));
-  if (ctx->nodeLabels()) {
-    auto labels = std::any_cast<std::vector<LabelIx>>(ctx->nodeLabels()->accept(this));
-    expression = storage_->Create<LabelsTest>(expression, labels);
-  }
-  return expression;
-}
-
-antlrcpp::Any CypherMainVisitor::visitExpression2b(MemgraphCypher::Expression2bContext *ctx) {
-  auto *expression = std::any_cast<Expression *>(ctx->atom()->accept(this));
-  for (auto *lookup : ctx->propertyLookup()) {
-    auto key = std::any_cast<PropertyIx>(lookup->accept(this));
-    auto property_lookup = storage_->Create<PropertyLookup>(expression, key);
-    expression = property_lookup;
-  }
-  return expression;
-}
-
-antlrcpp::Any CypherMainVisitor::visitAtom(MemgraphCypher::AtomContext *ctx) {
-  if (ctx->literal()) {
-    return ctx->literal()->accept(this);
-  } else if (ctx->parameter()) {
-    return static_cast<Expression *>(std::any_cast<ParameterLookup *>(ctx->parameter()->accept(this)));
-  } else if (ctx->parenthesizedExpression()) {
-    return static_cast<Expression *>(std::any_cast<Expression *>(ctx->parenthesizedExpression()->accept(this)));
-  } else if (ctx->variable()) {
-    auto variable = std::any_cast<std::string>(ctx->variable()->accept(this));
-    users_identifiers.insert(variable);
-    return static_cast<Expression *>(storage_->Create<Identifier>(variable));
-  } else if (ctx->functionInvocation()) {
-    return std::any_cast<Expression *>(ctx->functionInvocation()->accept(this));
-  } else if (ctx->COALESCE()) {
-    std::vector<Expression *> exprs;
-    for (auto *expr_context : ctx->expression()) {
-      exprs.emplace_back(std::any_cast<Expression *>(expr_context->accept(this)));
-    }
-    return static_cast<Expression *>(storage_->Create<Coalesce>(std::move(exprs)));
-  } else if (ctx->COUNT()) {
-    // Here we handle COUNT(*). COUNT(expression) is handled in
-    // visitFunctionInvocation with other aggregations. This is visible in
-    // functionInvocation and atom producions in opencypher grammar.
-    return static_cast<Expression *>(storage_->Create<Aggregation>(nullptr, nullptr, Aggregation::Op::COUNT));
-  } else if (ctx->ALL()) {
-    auto *ident = storage_->Create<Identifier>(
-        std::any_cast<std::string>(ctx->filterExpression()->idInColl()->variable()->accept(this)));
-    auto *list_expr = std::any_cast<Expression *>(ctx->filterExpression()->idInColl()->expression()->accept(this));
-    if (!ctx->filterExpression()->where()) {
-      throw SyntaxException("ALL(...) requires a WHERE predicate.");
-    }
-    auto *where = std::any_cast<Where *>(ctx->filterExpression()->where()->accept(this));
-    return static_cast<Expression *>(storage_->Create<All>(ident, list_expr, where));
-  } else if (ctx->SINGLE()) {
-    auto *ident = storage_->Create<Identifier>(
-        std::any_cast<std::string>(ctx->filterExpression()->idInColl()->variable()->accept(this)));
-    auto *list_expr = std::any_cast<Expression *>(ctx->filterExpression()->idInColl()->expression()->accept(this));
-    if (!ctx->filterExpression()->where()) {
-      throw SyntaxException("SINGLE(...) requires a WHERE predicate.");
-    }
-    auto *where = std::any_cast<Where *>(ctx->filterExpression()->where()->accept(this));
-    return static_cast<Expression *>(storage_->Create<Single>(ident, list_expr, where));
-  } else if (ctx->ANY()) {
-    auto *ident = storage_->Create<Identifier>(
-        std::any_cast<std::string>(ctx->filterExpression()->idInColl()->variable()->accept(this)));
-    auto *list_expr = std::any_cast<Expression *>(ctx->filterExpression()->idInColl()->expression()->accept(this));
-    if (!ctx->filterExpression()->where()) {
-      throw SyntaxException("ANY(...) requires a WHERE predicate.");
-    }
-    auto *where = std::any_cast<Where *>(ctx->filterExpression()->where()->accept(this));
-    return static_cast<Expression *>(storage_->Create<Any>(ident, list_expr, where));
-  } else if (ctx->NONE()) {
-    auto *ident = storage_->Create<Identifier>(
-        std::any_cast<std::string>(ctx->filterExpression()->idInColl()->variable()->accept(this)));
-    auto *list_expr = std::any_cast<Expression *>(ctx->filterExpression()->idInColl()->expression()->accept(this));
-    if (!ctx->filterExpression()->where()) {
-      throw SyntaxException("NONE(...) requires a WHERE predicate.");
-    }
-    auto *where = std::any_cast<Where *>(ctx->filterExpression()->where()->accept(this));
-    return static_cast<Expression *>(storage_->Create<None>(ident, list_expr, where));
-  } else if (ctx->REDUCE()) {
-    auto *accumulator =
-        storage_->Create<Identifier>(std::any_cast<std::string>(ctx->reduceExpression()->accumulator->accept(this)));
-    auto *initializer = std::any_cast<Expression *>(ctx->reduceExpression()->initial->accept(this));
-    auto *ident = storage_->Create<Identifier>(
-        std::any_cast<std::string>(ctx->reduceExpression()->idInColl()->variable()->accept(this)));
-    auto *list = std::any_cast<Expression *>(ctx->reduceExpression()->idInColl()->expression()->accept(this));
-    auto *expr = std::any_cast<Expression *>(ctx->reduceExpression()->expression().back()->accept(this));
-    return static_cast<Expression *>(storage_->Create<Reduce>(accumulator, initializer, ident, list, expr));
-  } else if (ctx->caseExpression()) {
-    return std::any_cast<Expression *>(ctx->caseExpression()->accept(this));
-  } else if (ctx->extractExpression()) {
-    auto *ident = storage_->Create<Identifier>(
-        std::any_cast<std::string>(ctx->extractExpression()->idInColl()->variable()->accept(this)));
-    auto *list = std::any_cast<Expression *>(ctx->extractExpression()->idInColl()->expression()->accept(this));
-    auto *expr = std::any_cast<Expression *>(ctx->extractExpression()->expression()->accept(this));
-    return static_cast<Expression *>(storage_->Create<Extract>(ident, list, expr));
-  }
-  // TODO: Implement this. We don't support comprehensions, filtering... at
-  // the moment.
-  throw utils::NotYetImplemented("atom expression '{}'", ctx->getText());
-}
-
-antlrcpp::Any CypherMainVisitor::visitParameter(MemgraphCypher::ParameterContext *ctx) {
-  return storage_->Create<ParameterLookup>(ctx->getStart()->getTokenIndex());
-}
-
-antlrcpp::Any CypherMainVisitor::visitLiteral(MemgraphCypher::LiteralContext *ctx) {
-  if (ctx->CYPHERNULL() || ctx->StringLiteral() || ctx->booleanLiteral() || ctx->numberLiteral()) {
-    int token_position = ctx->getStart()->getTokenIndex();
-    if (ctx->CYPHERNULL()) {
-      return static_cast<Expression *>(storage_->Create<PrimitiveLiteral>(TypedValue(), token_position));
-    } else if (context_.is_query_cached) {
-      // Instead of generating PrimitiveLiteral, we generate a
-      // ParameterLookup, so that the AST can be cached. This allows for
-      // varying literals, which are then looked up in the parameters table
-      // (even though they are not user provided). Note, that NULL always
-      // generates a PrimitiveLiteral.
-      return static_cast<Expression *>(storage_->Create<ParameterLookup>(token_position));
-    } else if (ctx->StringLiteral()) {
-      return static_cast<Expression *>(storage_->Create<PrimitiveLiteral>(
-          std::any_cast<std::string>(visitStringLiteral(std::any_cast<std::string>(ctx->StringLiteral()->getText()))),
-          token_position));
-    } else if (ctx->booleanLiteral()) {
-      return static_cast<Expression *>(
-          storage_->Create<PrimitiveLiteral>(std::any_cast<bool>(ctx->booleanLiteral()->accept(this)), token_position));
-    } else if (ctx->numberLiteral()) {
-      return static_cast<Expression *>(storage_->Create<PrimitiveLiteral>(
-          std::any_cast<TypedValue>(ctx->numberLiteral()->accept(this)), token_position));
-    }
-    LOG_FATAL("Expected to handle all cases above");
-  } else if (ctx->listLiteral()) {
-    return static_cast<Expression *>(
-        storage_->Create<ListLiteral>(std::any_cast<std::vector<Expression *>>(ctx->listLiteral()->accept(this))));
-  } else {
-    return static_cast<Expression *>(storage_->Create<MapLiteral>(
-        std::any_cast<std::unordered_map<PropertyIx, Expression *>>(ctx->mapLiteral()->accept(this))));
-  }
-  return visitChildren(ctx);
-}
-
-antlrcpp::Any CypherMainVisitor::visitParenthesizedExpression(MemgraphCypher::ParenthesizedExpressionContext *ctx) {
-  return std::any_cast<Expression *>(ctx->expression()->accept(this));
-}
-
-antlrcpp::Any CypherMainVisitor::visitNumberLiteral(MemgraphCypher::NumberLiteralContext *ctx) {
-  if (ctx->integerLiteral()) {
-    return TypedValue(std::any_cast<int64_t>(ctx->integerLiteral()->accept(this)));
-  } else if (ctx->doubleLiteral()) {
-    return TypedValue(std::any_cast<double>(ctx->doubleLiteral()->accept(this)));
-  } else {
-    // This should never happen, except grammar changes and we don't notice
-    // change in this production.
-    DLOG_FATAL("can't happen");
-    throw std::exception();
-  }
-}
-
-antlrcpp::Any CypherMainVisitor::visitFunctionInvocation(MemgraphCypher::FunctionInvocationContext *ctx) {
-  if (ctx->DISTINCT()) {
-    throw utils::NotYetImplemented("DISTINCT function call");
-  }
-  auto function_name = std::any_cast<std::string>(ctx->functionName()->accept(this));
-  std::vector<Expression *> expressions;
-  for (auto *expression : ctx->expression()) {
-    expressions.push_back(std::any_cast<Expression *>(expression->accept(this)));
-  }
-  if (expressions.size() == 1U) {
-    if (function_name == Aggregation::kCount) {
-      return static_cast<Expression *>(storage_->Create<Aggregation>(expressions[0], nullptr, Aggregation::Op::COUNT));
-    }
-    if (function_name == Aggregation::kMin) {
-      return static_cast<Expression *>(storage_->Create<Aggregation>(expressions[0], nullptr, Aggregation::Op::MIN));
-    }
-    if (function_name == Aggregation::kMax) {
-      return static_cast<Expression *>(storage_->Create<Aggregation>(expressions[0], nullptr, Aggregation::Op::MAX));
-    }
-    if (function_name == Aggregation::kSum) {
-      return static_cast<Expression *>(storage_->Create<Aggregation>(expressions[0], nullptr, Aggregation::Op::SUM));
-    }
-    if (function_name == Aggregation::kAvg) {
-      return static_cast<Expression *>(storage_->Create<Aggregation>(expressions[0], nullptr, Aggregation::Op::AVG));
-    }
-    if (function_name == Aggregation::kCollect) {
-      return static_cast<Expression *>(
-          storage_->Create<Aggregation>(expressions[0], nullptr, Aggregation::Op::COLLECT_LIST));
-    }
-  }
-
-  if (expressions.size() == 2U && function_name == Aggregation::kCollect) {
-    return static_cast<Expression *>(
-        storage_->Create<Aggregation>(expressions[1], expressions[0], Aggregation::Op::COLLECT_MAP));
-  }
-
-  auto is_user_defined_function = [](const std::string &function_name) {
-    // Dots are present only in user-defined functions, since modules are case-sensitive, so must be user-defined
-    // functions. Builtin functions should be case insensitive.
-    return function_name.find('.') != std::string::npos;
-  };
-
-  // Don't cache queries which call user-defined functions. User-defined function's return
-  // types can vary depending on whether the module is reloaded, therefore the cache would
-  // be invalid.
-  if (is_user_defined_function(function_name)) {
-    query_info_.is_cacheable = false;
-  }
-
-  return static_cast<Expression *>(storage_->Create<Function>(function_name, expressions));
-}
-
-antlrcpp::Any CypherMainVisitor::visitFunctionName(MemgraphCypher::FunctionNameContext *ctx) {
-  auto function_name = ctx->getText();
-  // Dots are present only in user-defined functions, since modules are case-sensitive, so must be user-defined
-  // functions. Builtin functions should be case insensitive.
-  if (function_name.find('.') != std::string::npos) {
-    return function_name;
-  }
-  return utils::ToUpperCase(function_name);
-}
-
-antlrcpp::Any CypherMainVisitor::visitDoubleLiteral(MemgraphCypher::DoubleLiteralContext *ctx) {
-  return ParseDoubleLiteral(ctx->getText());
-}
-
-antlrcpp::Any CypherMainVisitor::visitIntegerLiteral(MemgraphCypher::IntegerLiteralContext *ctx) {
-  return ParseIntegerLiteral(ctx->getText());
-}
-
-antlrcpp::Any CypherMainVisitor::visitStringLiteral(const std::string &escaped) { return ParseStringLiteral(escaped); }
-
-antlrcpp::Any CypherMainVisitor::visitBooleanLiteral(MemgraphCypher::BooleanLiteralContext *ctx) {
-  if (ctx->getTokens(MemgraphCypher::TRUE).size()) {
-    return true;
-  }
-  if (ctx->getTokens(MemgraphCypher::FALSE).size()) {
-    return false;
-  }
-  DLOG_FATAL("Shouldn't happend");
-  throw std::exception();
-}
-
-antlrcpp::Any CypherMainVisitor::visitCypherDelete(MemgraphCypher::CypherDeleteContext *ctx) {
-  auto *del = storage_->Create<Delete>();
-  if (ctx->DETACH()) {
-    del->detach_ = true;
-  }
-  for (auto *expression : ctx->expression()) {
-    del->expressions_.push_back(std::any_cast<Expression *>(expression->accept(this)));
-  }
-  return del;
-}
-
-antlrcpp::Any CypherMainVisitor::visitWhere(MemgraphCypher::WhereContext *ctx) {
-  auto *where = storage_->Create<Where>();
-  where->expression_ = std::any_cast<Expression *>(ctx->expression()->accept(this));
-  return where;
-}
-
-antlrcpp::Any CypherMainVisitor::visitSet(MemgraphCypher::SetContext *ctx) {
-  std::vector<Clause *> set_items;
-  for (auto *set_item : ctx->setItem()) {
-    set_items.push_back(std::any_cast<Clause *>(set_item->accept(this)));
-  }
-  return set_items;
-}
-
-antlrcpp::Any CypherMainVisitor::visitSetItem(MemgraphCypher::SetItemContext *ctx) {
-  // SetProperty
-  if (ctx->propertyExpression()) {
-    auto *set_property = storage_->Create<SetProperty>();
-    set_property->property_lookup_ = std::any_cast<PropertyLookup *>(ctx->propertyExpression()->accept(this));
-    set_property->expression_ = std::any_cast<Expression *>(ctx->expression()->accept(this));
-    return static_cast<Clause *>(set_property);
-  }
-
-  // SetProperties either assignment or update
-  if (ctx->getTokens(MemgraphCypher::EQ).size() || ctx->getTokens(MemgraphCypher::PLUS_EQ).size()) {
-    auto *set_properties = storage_->Create<SetProperties>();
-    set_properties->identifier_ =
-        storage_->Create<Identifier>(std::any_cast<std::string>(ctx->variable()->accept(this)));
-    set_properties->expression_ = std::any_cast<Expression *>(ctx->expression()->accept(this));
-    if (ctx->getTokens(MemgraphCypher::PLUS_EQ).size()) {
-      set_properties->update_ = true;
-    }
-    return static_cast<Clause *>(set_properties);
-  }
-
-  // SetLabels
-  auto *set_labels = storage_->Create<SetLabels>();
-  set_labels->identifier_ = storage_->Create<Identifier>(std::any_cast<std::string>(ctx->variable()->accept(this)));
-  set_labels->labels_ = std::any_cast<std::vector<LabelIx>>(ctx->nodeLabels()->accept(this));
-  return static_cast<Clause *>(set_labels);
-}
-
-antlrcpp::Any CypherMainVisitor::visitRemove(MemgraphCypher::RemoveContext *ctx) {
-  std::vector<Clause *> remove_items;
-  for (auto *remove_item : ctx->removeItem()) {
-    remove_items.push_back(std::any_cast<Clause *>(remove_item->accept(this)));
-  }
-  return remove_items;
-}
-
-antlrcpp::Any CypherMainVisitor::visitRemoveItem(MemgraphCypher::RemoveItemContext *ctx) {
-  // RemoveProperty
-  if (ctx->propertyExpression()) {
-    auto *remove_property = storage_->Create<RemoveProperty>();
-    remove_property->property_lookup_ = std::any_cast<PropertyLookup *>(ctx->propertyExpression()->accept(this));
-    return static_cast<Clause *>(remove_property);
-  }
-
-  // RemoveLabels
-  auto *remove_labels = storage_->Create<RemoveLabels>();
-  remove_labels->identifier_ = storage_->Create<Identifier>(std::any_cast<std::string>(ctx->variable()->accept(this)));
-  remove_labels->labels_ = std::any_cast<std::vector<LabelIx>>(ctx->nodeLabels()->accept(this));
-  return static_cast<Clause *>(remove_labels);
-}
-
-antlrcpp::Any CypherMainVisitor::visitPropertyExpression(MemgraphCypher::PropertyExpressionContext *ctx) {
-  auto *expression = std::any_cast<Expression *>(ctx->atom()->accept(this));
-  for (auto *lookup : ctx->propertyLookup()) {
-    auto key = std::any_cast<PropertyIx>(lookup->accept(this));
-    auto property_lookup = storage_->Create<PropertyLookup>(expression, key);
-    expression = property_lookup;
-  }
-  // It is guaranteed by grammar that there is at least one propertyLookup.
-  return static_cast<PropertyLookup *>(expression);
-}
-
-antlrcpp::Any CypherMainVisitor::visitCaseExpression(MemgraphCypher::CaseExpressionContext *ctx) {
-  Expression *test_expression = ctx->test ? std::any_cast<Expression *>(ctx->test->accept(this)) : nullptr;
-  auto alternatives = ctx->caseAlternatives();
-  // Reverse alternatives so that tree of IfOperators can be built bottom-up.
-  std::reverse(alternatives.begin(), alternatives.end());
-  Expression *else_expression = ctx->else_expression ? std::any_cast<Expression *>(ctx->else_expression->accept(this))
-                                                     : storage_->Create<PrimitiveLiteral>(TypedValue());
-  for (auto *alternative : alternatives) {
-    Expression *condition =
-        test_expression ? storage_->Create<EqualOperator>(
+
+        /**
+         * @return AuthQuery*
+         */
+        antlrcpp::Any CypherMainVisitor::visitRevokePrivilege(MemgraphCypher::RevokePrivilegeContext * ctx) {
+          AuthQuery *auth = storage_->Create<AuthQuery>();
+          auth->action_ = AuthQuery::Action::REVOKE_PRIVILEGE;
+          auth->user_or_role_ = std::any_cast<std::string>(ctx->userOrRole->accept(this));
+          if (ctx->privilegeOrLabelsList()) {
+            for (auto *it : ctx->privilegeOrLabelsList()->privilegeOrLabels()) {
+              if (it->labelList()) {
+                auth->label_privileges_.push_back(
+                    {{AuthQuery::LabelPrivilege::CREATE_DELETE,
+                      std::any_cast<std::vector<std::string>>(it->labelList()->accept(this))}});
+              } else {
+                auth->privileges_.push_back(std::any_cast<AuthQuery::Privilege>(it->privilege()->accept(this)));
+              }
+              if (ctx->privilegeList()) {
+                for (auto *privilege : ctx->privilegeList()->privilege()) {
+                  extractPrivilege(auth, privilege);
+                }
+              } else {
+                /* revoke all privileges */
+                auth->privileges_ = kPrivilegesAll;
+              }
+              return auth;
+            }
+
+            /**
+             * @return std::unordered_map<AuthQuery::LabelPrivilege, std::vector<std::string>>
+             */
+            antlrcpp::Any CypherMainVisitor::visitComplexPrivilegeList(MemgraphCypher::ComplexPrivilegeListContext *
+                                                                       ctx) {
+              std::unordered_map<AuthQuery::LabelPrivilege, std::vector<std::string>> result;
+
+              for (auto *it : ctx->complexPrivilege()) {
+                auto key = std::any_cast<AuthQuery::LabelPrivilege>(it->labelPrivilege()->accept(this));
+                auto value = std::any_cast<std::vector<std::string>>(it->labelList()->accept(this));
+
+                result[key] = value;
+              }
+              return result;
+            }
+
+            /**
+             * @return std::vector<std::string>
+             */
+            antlrcpp::Any CypherMainVisitor::visitLabelList(MemgraphCypher::LabelListContext * ctx) {
+              std::vector<std::string> labels;
+              if (ctx->listOfLabels()) {
+                for (auto *label : ctx->listOfLabels()->label()) {
+                  labels.push_back(std::any_cast<std::string>(label->symbolicName()->accept(this)));
+                }
+              } else {
+                labels.emplace_back("*");
+              }
+
+              return labels;
+            }
+
+            /**
+             * @return AuthQuery*
+             */
+            antlrcpp::Any CypherMainVisitor::visitEdgeTypeList(MemgraphCypher::EdgeTypeListContext * ctx) {
+              std::vector<std::string> edgeTypes;
+              if (ctx->listOfEdgeTypes()) {
+                for (auto *edgeType : ctx->listOfEdgeTypes()->edgeType()) {
+                  edgeTypes.push_back(std::any_cast<std::string>(edgeType->symbolicName()->accept(this)));
+                }
+              } else {
+                edgeTypes.emplace_back("*");
+              }
+
+              return edgeTypes;
+            }
+
+            /**
+             * @return AuthQuery::Privilege
+             */
+            antlrcpp::Any CypherMainVisitor::visitPrivilege(MemgraphCypher::PrivilegeContext * ctx) {
+              if (ctx->CREATE()) return AuthQuery::Privilege::CREATE;
+              if (ctx->DELETE()) return AuthQuery::Privilege::DELETE;
+              if (ctx->MATCH()) return AuthQuery::Privilege::MATCH;
+              if (ctx->MERGE()) return AuthQuery::Privilege::MERGE;
+              if (ctx->SET()) return AuthQuery::Privilege::SET;
+              if (ctx->REMOVE()) return AuthQuery::Privilege::REMOVE;
+              if (ctx->INDEX()) return AuthQuery::Privilege::INDEX;
+              if (ctx->STATS()) return AuthQuery::Privilege::STATS;
+              if (ctx->AUTH()) return AuthQuery::Privilege::AUTH;
+              if (ctx->CONSTRAINT()) return AuthQuery::Privilege::CONSTRAINT;
+              if (ctx->DUMP()) return AuthQuery::Privilege::DUMP;
+              if (ctx->REPLICATION()) return AuthQuery::Privilege::REPLICATION;
+              if (ctx->READ_FILE()) return AuthQuery::Privilege::READ_FILE;
+              if (ctx->FREE_MEMORY()) return AuthQuery::Privilege::FREE_MEMORY;
+              if (ctx->TRIGGER()) return AuthQuery::Privilege::TRIGGER;
+              if (ctx->CONFIG()) return AuthQuery::Privilege::CONFIG;
+              if (ctx->DURABILITY()) return AuthQuery::Privilege::DURABILITY;
+              if (ctx->STREAM()) return AuthQuery::Privilege::STREAM;
+              if (ctx->MODULE_READ()) return AuthQuery::Privilege::MODULE_READ;
+              if (ctx->MODULE_WRITE()) return AuthQuery::Privilege::MODULE_WRITE;
+              if (ctx->WEBSOCKET()) return AuthQuery::Privilege::WEBSOCKET;
+              LOG_FATAL("Should not get here - unknown privilege!");
+            }
+
+            /**
+             * @return AuthQuery::LabelPrivilege
+             */
+            antlrcpp::Any CypherMainVisitor::visitLabelPrivilege(MemgraphCypher::LabelPrivilegeContext * ctx) {
+              if (ctx->READ()) return AuthQuery::LabelPrivilege::READ;
+              if (ctx->EDIT()) return AuthQuery::LabelPrivilege::EDIT;
+              if (ctx->CREATE_DELETE()) return AuthQuery::LabelPrivilege::CREATE_DELETE;
+              LOG_FATAL("Should not get here - unknown label privilege!");
+            }
+
+            /**
+             * @return AuthQuery*
+             */
+            antlrcpp::Any CypherMainVisitor::visitShowPrivileges(MemgraphCypher::ShowPrivilegesContext * ctx) {
+              AuthQuery *auth = storage_->Create<AuthQuery>();
+              auth->action_ = AuthQuery::Action::SHOW_PRIVILEGES;
+              auth->user_or_role_ = std::any_cast<std::string>(ctx->userOrRole->accept(this));
+              return auth;
+            }
+
+            /**
+             * @return AuthQuery*
+             */
+            antlrcpp::Any CypherMainVisitor::visitShowRoleForUser(MemgraphCypher::ShowRoleForUserContext * ctx) {
+              AuthQuery *auth = storage_->Create<AuthQuery>();
+              auth->action_ = AuthQuery::Action::SHOW_ROLE_FOR_USER;
+              auth->user_ = std::any_cast<std::string>(ctx->user->accept(this));
+              return auth;
+            }
+
+            /**
+             * @return AuthQuery*
+             */
+            antlrcpp::Any CypherMainVisitor::visitShowUsersForRole(MemgraphCypher::ShowUsersForRoleContext * ctx) {
+              AuthQuery *auth = storage_->Create<AuthQuery>();
+              auth->action_ = AuthQuery::Action::SHOW_USERS_FOR_ROLE;
+              auth->role_ = std::any_cast<std::string>(ctx->role->accept(this));
+              return auth;
+            }
+
+            antlrcpp::Any CypherMainVisitor::visitCypherReturn(MemgraphCypher::CypherReturnContext * ctx) {
+              auto *return_clause = storage_->Create<Return>();
+              return_clause->body_ = std::any_cast<ReturnBody>(ctx->returnBody()->accept(this));
+              if (ctx->DISTINCT()) {
+                return_clause->body_.distinct = true;
+              }
+              return return_clause;
+            }
+
+            antlrcpp::Any CypherMainVisitor::visitReturnBody(MemgraphCypher::ReturnBodyContext * ctx) {
+              ReturnBody body;
+              if (ctx->order()) {
+                body.order_by = std::any_cast<std::vector<SortItem>>(ctx->order()->accept(this));
+              }
+              if (ctx->skip()) {
+                body.skip = static_cast<Expression *>(std::any_cast<Expression *>(ctx->skip()->accept(this)));
+              }
+              if (ctx->limit()) {
+                body.limit = static_cast<Expression *>(std::any_cast<Expression *>(ctx->limit()->accept(this)));
+              }
+              std::tie(body.all_identifiers, body.named_expressions) =
+                  std::any_cast<std::pair<bool, std::vector<NamedExpression *>>>(ctx->returnItems()->accept(this));
+              return body;
+            }
+
+            antlrcpp::Any CypherMainVisitor::visitReturnItems(MemgraphCypher::ReturnItemsContext * ctx) {
+              std::vector<NamedExpression *> named_expressions;
+              for (auto *item : ctx->returnItem()) {
+                named_expressions.push_back(std::any_cast<NamedExpression *>(item->accept(this)));
+              }
+              return std::pair<bool, std::vector<NamedExpression *>>(ctx->getTokens(MemgraphCypher::ASTERISK).size(),
+                                                                     named_expressions);
+            }
+
+            antlrcpp::Any CypherMainVisitor::visitReturnItem(MemgraphCypher::ReturnItemContext * ctx) {
+              auto *named_expr = storage_->Create<NamedExpression>();
+              named_expr->expression_ = std::any_cast<Expression *>(ctx->expression()->accept(this));
+              MG_ASSERT(named_expr->expression_);
+              if (ctx->variable()) {
+                named_expr->name_ = std::string(std::any_cast<std::string>(ctx->variable()->accept(this)));
+                users_identifiers.insert(named_expr->name_);
+              } else {
+                if (in_with_ && !utils::IsSubtype(*named_expr->expression_, Identifier::kType)) {
+                  throw SemanticException("Only variables can be non-aliased in WITH.");
+                }
+                named_expr->name_ = std::string(ctx->getText());
+                named_expr->token_position_ = ctx->expression()->getStart()->getTokenIndex();
+              }
+              return named_expr;
+            }
+
+            antlrcpp::Any CypherMainVisitor::visitOrder(MemgraphCypher::OrderContext * ctx) {
+              std::vector<SortItem> order_by;
+              for (auto *sort_item : ctx->sortItem()) {
+                order_by.push_back(std::any_cast<SortItem>(sort_item->accept(this)));
+              }
+              return order_by;
+            }
+
+            antlrcpp::Any CypherMainVisitor::visitSortItem(MemgraphCypher::SortItemContext * ctx) {
+              return SortItem{ctx->DESC() || ctx->DESCENDING() ? Ordering::DESC : Ordering::ASC,
+                              std::any_cast<Expression *>(ctx->expression()->accept(this))};
+            }
+
+            antlrcpp::Any CypherMainVisitor::visitNodePattern(MemgraphCypher::NodePatternContext * ctx) {
+              auto *node = storage_->Create<NodeAtom>();
+              if (ctx->variable()) {
+                auto variable = std::any_cast<std::string>(ctx->variable()->accept(this));
+                node->identifier_ = storage_->Create<Identifier>(variable);
+                users_identifiers.insert(variable);
+              } else {
+                anonymous_identifiers.push_back(&node->identifier_);
+              }
+              if (ctx->nodeLabels()) {
+                node->labels_ = std::any_cast<std::vector<LabelIx>>(ctx->nodeLabels()->accept(this));
+              }
+              if (ctx->properties()) {
+                // This can return either properties or parameters
+                if (ctx->properties()->mapLiteral()) {
+                  node->properties_ =
+                      std::any_cast<std::unordered_map<PropertyIx, Expression *>>(ctx->properties()->accept(this));
+                } else {
+                  node->properties_ = std::any_cast<ParameterLookup *>(ctx->properties()->accept(this));
+                }
+              }
+              return node;
+            }
+
+            antlrcpp::Any CypherMainVisitor::visitNodeLabels(MemgraphCypher::NodeLabelsContext * ctx) {
+              std::vector<LabelIx> labels;
+              for (auto *node_label : ctx->nodeLabel()) {
+                labels.push_back(AddLabel(std::any_cast<std::string>(node_label->accept(this))));
+              }
+              return labels;
+            }
+
+            antlrcpp::Any CypherMainVisitor::visitProperties(MemgraphCypher::PropertiesContext * ctx) {
+              if (ctx->mapLiteral()) {
+                return ctx->mapLiteral()->accept(this);
+              }
+              // If child is not mapLiteral that means child is params.
+              MG_ASSERT(ctx->parameter());
+              return ctx->parameter()->accept(this);
+            }
+
+            antlrcpp::Any CypherMainVisitor::visitMapLiteral(MemgraphCypher::MapLiteralContext * ctx) {
+              std::unordered_map<PropertyIx, Expression *> map;
+              for (int i = 0; i < static_cast<int>(ctx->propertyKeyName().size()); ++i) {
+                auto key = std::any_cast<PropertyIx>(ctx->propertyKeyName()[i]->accept(this));
+                auto *value = std::any_cast<Expression *>(ctx->expression()[i]->accept(this));
+                if (!map.insert({key, value}).second) {
+                  throw SemanticException("Same key can't appear twice in a map literal.");
+                }
+              }
+              return map;
+            }
+
+            antlrcpp::Any CypherMainVisitor::visitListLiteral(MemgraphCypher::ListLiteralContext * ctx) {
+              std::vector<Expression *> expressions;
+              for (auto *expr_ctx : ctx->expression()) {
+                expressions.push_back(std::any_cast<Expression *>(expr_ctx->accept(this)));
+              }
+              return expressions;
+            }
+
+            antlrcpp::Any CypherMainVisitor::visitPropertyKeyName(MemgraphCypher::PropertyKeyNameContext * ctx) {
+              return AddProperty(std::any_cast<std::string>(visitChildren(ctx)));
+            }
+
+            antlrcpp::Any CypherMainVisitor::visitSymbolicName(MemgraphCypher::SymbolicNameContext * ctx) {
+              if (ctx->EscapedSymbolicName()) {
+                auto quoted_name = ctx->getText();
+                DMG_ASSERT(quoted_name.size() >= 2U && quoted_name[0] == '`' && quoted_name.back() == '`',
+                           "Can't happen. Grammar ensures this");
+                // Remove enclosing backticks.
+                std::string escaped_name = quoted_name.substr(1, static_cast<int>(quoted_name.size()) - 2);
+                // Unescape remaining backticks.
+                std::string name;
+                bool escaped = false;
+                for (auto c : escaped_name) {
+                  if (escaped) {
+                    if (c == '`') {
+                      name.push_back('`');
+                      escaped = false;
+                    } else {
+                      DLOG_FATAL("Can't happen. Grammar ensures that.");
+                    }
+                  } else if (c == '`') {
+                    escaped = true;
+                  } else {
+                    name.push_back(c);
+                  }
+                }
+                return name;
+              }
+              if (ctx->UnescapedSymbolicName()) {
+                return std::string(ctx->getText());
+              }
+              return ctx->getText();
+            }
+
+            antlrcpp::Any CypherMainVisitor::visitPattern(MemgraphCypher::PatternContext * ctx) {
+              std::vector<Pattern *> patterns;
+              for (auto *pattern_part : ctx->patternPart()) {
+                patterns.push_back(std::any_cast<Pattern *>(pattern_part->accept(this)));
+              }
+              return patterns;
+            }
+
+            antlrcpp::Any CypherMainVisitor::visitPatternPart(MemgraphCypher::PatternPartContext * ctx) {
+              auto *pattern = std::any_cast<Pattern *>(ctx->anonymousPatternPart()->accept(this));
+              if (ctx->variable()) {
+                auto variable = std::any_cast<std::string>(ctx->variable()->accept(this));
+                pattern->identifier_ = storage_->Create<Identifier>(variable);
+                users_identifiers.insert(variable);
+              } else {
+                anonymous_identifiers.push_back(&pattern->identifier_);
+              }
+              return pattern;
+            }
+
+            antlrcpp::Any CypherMainVisitor::visitPatternElement(MemgraphCypher::PatternElementContext * ctx) {
+              if (ctx->patternElement()) {
+                return ctx->patternElement()->accept(this);
+              }
+              auto *pattern = storage_->Create<Pattern>();
+              pattern->atoms_.push_back(std::any_cast<NodeAtom *>(ctx->nodePattern()->accept(this)));
+              for (auto *pattern_element_chain : ctx->patternElementChain()) {
+                auto element =
+                    std::any_cast<std::pair<PatternAtom *, PatternAtom *>>(pattern_element_chain->accept(this));
+                pattern->atoms_.push_back(element.first);
+                pattern->atoms_.push_back(element.second);
+              }
+              return pattern;
+            }
+
+            antlrcpp::Any CypherMainVisitor::visitPatternElementChain(MemgraphCypher::PatternElementChainContext *
+                                                                      ctx) {
+              return std::pair<PatternAtom *, PatternAtom *>(
+                  std::any_cast<EdgeAtom *>(ctx->relationshipPattern()->accept(this)),
+                  std::any_cast<NodeAtom *>(ctx->nodePattern()->accept(this)));
+            }
+
+            antlrcpp::Any CypherMainVisitor::visitRelationshipPattern(MemgraphCypher::RelationshipPatternContext *
+                                                                      ctx) {
+              auto *edge = storage_->Create<EdgeAtom>();
+
+              auto relationshipDetail = ctx->relationshipDetail();
+              auto *variableExpansion = relationshipDetail ? relationshipDetail->variableExpansion() : nullptr;
+              edge->type_ = EdgeAtom::Type::SINGLE;
+              if (variableExpansion)
+                std::tie(edge->type_, edge->lower_bound_, edge->upper_bound_) =
+                    std::any_cast<std::tuple<EdgeAtom::Type, Expression *, Expression *>>(
+                        variableExpansion->accept(this));
+
+              if (ctx->leftArrowHead() && !ctx->rightArrowHead()) {
+                edge->direction_ = EdgeAtom::Direction::IN;
+              } else if (!ctx->leftArrowHead() && ctx->rightArrowHead()) {
+                edge->direction_ = EdgeAtom::Direction::OUT;
+              } else {
+                // <-[]-> and -[]- is the same thing as far as we understand openCypher
+                // grammar.
+                edge->direction_ = EdgeAtom::Direction::BOTH;
+              }
+
+              if (!relationshipDetail) {
+                anonymous_identifiers.push_back(&edge->identifier_);
+                return edge;
+              }
+
+              if (relationshipDetail->name) {
+                auto variable = std::any_cast<std::string>(relationshipDetail->name->accept(this));
+                edge->identifier_ = storage_->Create<Identifier>(variable);
+                users_identifiers.insert(variable);
+              } else {
+                anonymous_identifiers.push_back(&edge->identifier_);
+              }
+
+              if (relationshipDetail->relationshipTypes()) {
+                edge->edge_types_ = std::any_cast<std::vector<EdgeTypeIx>>(
+                    ctx->relationshipDetail()->relationshipTypes()->accept(this));
+              }
+
+              auto relationshipLambdas = relationshipDetail->relationshipLambda();
+              if (variableExpansion) {
+                if (relationshipDetail->total_weight && edge->type_ != EdgeAtom::Type::WEIGHTED_SHORTEST_PATH)
+                  throw SemanticException(
+                      "Variable for total weight is allowed only with weighted shortest "
+                      "path expansion.");
+                auto visit_lambda = [this](auto *lambda) {
+                  EdgeAtom::Lambda edge_lambda;
+                  auto traversed_edge_variable = std::any_cast<std::string>(lambda->traversed_edge->accept(this));
+                  edge_lambda.inner_edge = storage_->Create<Identifier>(traversed_edge_variable);
+                  auto traversed_node_variable = std::any_cast<std::string>(lambda->traversed_node->accept(this));
+                  edge_lambda.inner_node = storage_->Create<Identifier>(traversed_node_variable);
+                  edge_lambda.expression = std::any_cast<Expression *>(lambda->expression()->accept(this));
+                  return edge_lambda;
+                };
+                auto visit_total_weight = [&]() {
+                  if (relationshipDetail->total_weight) {
+                    auto total_weight_name = std::any_cast<std::string>(relationshipDetail->total_weight->accept(this));
+                    edge->total_weight_ = storage_->Create<Identifier>(total_weight_name);
+                  } else {
+                    anonymous_identifiers.push_back(&edge->total_weight_);
+                  }
+                };
+                switch (relationshipLambdas.size()) {
+                  case 0:
+                    if (edge->type_ == EdgeAtom::Type::WEIGHTED_SHORTEST_PATH)
+                      throw SemanticException(
+                          "Lambda for calculating weights is mandatory with weighted "
+                          "shortest path expansion.");
+                    // In variable expansion inner variables are mandatory.
+                    anonymous_identifiers.push_back(&edge->filter_lambda_.inner_edge);
+                    anonymous_identifiers.push_back(&edge->filter_lambda_.inner_node);
+                    break;
+                  case 1:
+                    if (edge->type_ == EdgeAtom::Type::WEIGHTED_SHORTEST_PATH) {
+                      // For wShortest, the first (and required) lambda is used for weight
+                      // calculation.
+                      edge->weight_lambda_ = visit_lambda(relationshipLambdas[0]);
+                      visit_total_weight();
+                      // Add mandatory inner variables for filter lambda.
+                      anonymous_identifiers.push_back(&edge->filter_lambda_.inner_edge);
+                      anonymous_identifiers.push_back(&edge->filter_lambda_.inner_node);
+                    } else {
+                      // Other variable expands only have the filter lambda.
+                      edge->filter_lambda_ = visit_lambda(relationshipLambdas[0]);
+                    }
+                    break;
+                  case 2:
+                    if (edge->type_ != EdgeAtom::Type::WEIGHTED_SHORTEST_PATH)
+                      throw SemanticException("Only one filter lambda can be supplied.");
+                    edge->weight_lambda_ = visit_lambda(relationshipLambdas[0]);
+                    visit_total_weight();
+                    edge->filter_lambda_ = visit_lambda(relationshipLambdas[1]);
+                    break;
+                  default:
+                    throw SemanticException("Only one filter lambda can be supplied.");
+                }
+              } else if (!relationshipLambdas.empty()) {
+                throw SemanticException("Filter lambda is only allowed in variable length expansion.");
+              }
+
+              auto properties = relationshipDetail->properties();
+              switch (properties.size()) {
+                case 0:
+                  break;
+                case 1: {
+                  if (properties[0]->mapLiteral()) {
+                    edge->properties_ =
+                        std::any_cast<std::unordered_map<PropertyIx, Expression *>>(properties[0]->accept(this));
+                    break;
+                  }
+                  MG_ASSERT(properties[0]->parameter());
+                  edge->properties_ = std::any_cast<ParameterLookup *>(properties[0]->accept(this));
+                  break;
+                }
+                default:
+                  throw SemanticException("Only one property map can be supplied for edge.");
+              }
+
+              return edge;
+            }
+
+            antlrcpp::Any CypherMainVisitor::visitRelationshipDetail(MemgraphCypher::RelationshipDetailContext *) {
+              DLOG_FATAL("Should never be called. See documentation in hpp.");
+              return 0;
+            }
+
+            antlrcpp::Any CypherMainVisitor::visitRelationshipLambda(MemgraphCypher::RelationshipLambdaContext *) {
+              DLOG_FATAL("Should never be called. See documentation in hpp.");
+              return 0;
+            }
+
+            antlrcpp::Any CypherMainVisitor::visitRelationshipTypes(MemgraphCypher::RelationshipTypesContext * ctx) {
+              std::vector<EdgeTypeIx> types;
+              for (auto *edge_type : ctx->relTypeName()) {
+                types.push_back(AddEdgeType(std::any_cast<std::string>(edge_type->accept(this))));
+              }
+              return types;
+            }
+
+            antlrcpp::Any CypherMainVisitor::visitVariableExpansion(MemgraphCypher::VariableExpansionContext * ctx) {
+              DMG_ASSERT(ctx->expression().size() <= 2U, "Expected 0, 1 or 2 bounds in range literal.");
+
+              EdgeAtom::Type edge_type = EdgeAtom::Type::DEPTH_FIRST;
+              if (!ctx->getTokens(MemgraphCypher::BFS).empty())
+                edge_type = EdgeAtom::Type::BREADTH_FIRST;
+              else if (!ctx->getTokens(MemgraphCypher::WSHORTEST).empty())
+                edge_type = EdgeAtom::Type::WEIGHTED_SHORTEST_PATH;
+              Expression *lower = nullptr;
+              Expression *upper = nullptr;
+
+              if (ctx->expression().size() == 0U) {
+                // Case -[*]-
+              } else if (ctx->expression().size() == 1U) {
+                auto dots_tokens = ctx->getTokens(MemgraphCypher::DOTS);
+                auto *bound = std::any_cast<Expression *>(ctx->expression()[0]->accept(this));
+                if (!dots_tokens.size()) {
+                  // Case -[*bound]-
+                  if (edge_type != EdgeAtom::Type::WEIGHTED_SHORTEST_PATH) lower = bound;
+                  upper = bound;
+                } else if (dots_tokens[0]->getSourceInterval().startsAfter(ctx->expression()[0]->getSourceInterval())) {
+                  // Case -[*bound..]-
+                  lower = bound;
+                } else {
+                  // Case -[*..bound]-
+                  upper = bound;
+                }
+              } else {
+                // Case -[*lbound..rbound]-
+                lower = std::any_cast<Expression *>(ctx->expression()[0]->accept(this));
+                upper = std::any_cast<Expression *>(ctx->expression()[1]->accept(this));
+              }
+              if (lower && edge_type == EdgeAtom::Type::WEIGHTED_SHORTEST_PATH)
+                throw SemanticException("Lower bound is not allowed in weighted shortest path expansion.");
+
+              return std::make_tuple(edge_type, lower, upper);
+            }
+
+            antlrcpp::Any CypherMainVisitor::visitExpression(MemgraphCypher::ExpressionContext * ctx) {
+              return std::any_cast<Expression *>(ctx->expression12()->accept(this));
+            }
+
+            // OR.
+            antlrcpp::Any CypherMainVisitor::visitExpression12(MemgraphCypher::Expression12Context * ctx) {
+              return LeftAssociativeOperatorExpression(ctx->expression11(), ctx->children, {MemgraphCypher::OR});
+            }
+
+            // XOR.
+            antlrcpp::Any CypherMainVisitor::visitExpression11(MemgraphCypher::Expression11Context * ctx) {
+              return LeftAssociativeOperatorExpression(ctx->expression10(), ctx->children, {MemgraphCypher::XOR});
+            }
+
+            // AND.
+            antlrcpp::Any CypherMainVisitor::visitExpression10(MemgraphCypher::Expression10Context * ctx) {
+              return LeftAssociativeOperatorExpression(ctx->expression9(), ctx->children, {MemgraphCypher::AND});
+            }
+
+            // NOT.
+            antlrcpp::Any CypherMainVisitor::visitExpression9(MemgraphCypher::Expression9Context * ctx) {
+              return PrefixUnaryOperator(ctx->expression8(), ctx->children, {MemgraphCypher::NOT});
+            }
+
+            // Comparisons.
+            // Expresion 1 < 2 < 3 is converted to 1 < 2 && 2 < 3 and then binary operator
+            // ast node is constructed for each operator.
+            antlrcpp::Any CypherMainVisitor::visitExpression8(MemgraphCypher::Expression8Context * ctx) {
+              if (!ctx->partialComparisonExpression().size()) {
+                // There is no comparison operators. We generate expression7.
+                return ctx->expression7()->accept(this);
+              }
+
+              // There is at least one comparison. We need to generate code for each of
+              // them. We don't call visitPartialComparisonExpression but do everything in
+              // this function and call expression7-s directly. Since every expression7
+              // can be generated twice (because it can appear in two comparisons) code
+              // generated by whole subtree of expression7 must not have any sideeffects.
+              // We handle chained comparisons as defined by mathematics, neo4j handles
+              // them in a very interesting, illogical and incomprehensible way. For
+              // example in neo4j:
+              //  1 < 2 < 3 -> true,
+              //  1 < 2 < 3 < 4 -> false,
+              //  5 > 3 < 5 > 3 -> true,
+              //  4 <= 5 < 7 > 6 -> false
+              //  All of those comparisons evaluate to true in memgraph.
+              std::vector<Expression *> children;
+              children.push_back(std::any_cast<Expression *>(ctx->expression7()->accept(this)));
+              std::vector<size_t> operators;
+              auto partial_comparison_expressions = ctx->partialComparisonExpression();
+              for (auto *child : partial_comparison_expressions) {
+                children.push_back(std::any_cast<Expression *>(child->expression7()->accept(this)));
+              }
+              // First production is comparison operator.
+              for (auto *child : partial_comparison_expressions) {
+                operators.push_back(
+                    static_cast<antlr4::tree::TerminalNode *>(child->children[0])->getSymbol()->getType());
+              }
+
+              // Make all comparisons.
+              Expression *first_operand = children[0];
+              std::vector<Expression *> comparisons;
+              for (int i = 0; i < (int)operators.size(); ++i) {
+                auto *expr = children[i + 1];
+                // TODO: first_operand should only do lookup if it is only calculated and
+                // not recalculated whole subexpression once again. SymbolGenerator should
+                // generate symbol for every expresion and then lookup would be possible.
+                comparisons.push_back(CreateBinaryOperatorByToken(operators[i], first_operand, expr));
+                first_operand = expr;
+              }
+
+              first_operand = comparisons[0];
+              // Calculate logical and of results of comparisons.
+              for (int i = 1; i < (int)comparisons.size(); ++i) {
+                first_operand = storage_->Create<AndOperator>(first_operand, comparisons[i]);
+              }
+              return first_operand;
+            }
+
+            antlrcpp::Any CypherMainVisitor::visitPartialComparisonExpression(
+                MemgraphCypher::PartialComparisonExpressionContext *) {
+              DLOG_FATAL("Should never be called. See documentation in hpp.");
+              return 0;
+            }
+
+            // Addition and subtraction.
+            antlrcpp::Any CypherMainVisitor::visitExpression7(MemgraphCypher::Expression7Context * ctx) {
+              return LeftAssociativeOperatorExpression(ctx->expression6(), ctx->children,
+                                                       {MemgraphCypher::PLUS, MemgraphCypher::MINUS});
+            }
+
+            // Multiplication, division, modding.
+            antlrcpp::Any CypherMainVisitor::visitExpression6(MemgraphCypher::Expression6Context * ctx) {
+              return LeftAssociativeOperatorExpression(
+                  ctx->expression5(), ctx->children,
+                  {MemgraphCypher::ASTERISK, MemgraphCypher::SLASH, MemgraphCypher::PERCENT});
+            }
+
+            // Power.
+            antlrcpp::Any CypherMainVisitor::visitExpression5(MemgraphCypher::Expression5Context * ctx) {
+              if (ctx->expression4().size() > 1U) {
+                // TODO: implement power operator. In neo4j power is left associative and
+                // int^int -> float.
+                throw utils::NotYetImplemented("power (^) operator");
+              }
+              return visitChildren(ctx);
+            }
+
+            // Unary minus and plus.
+            antlrcpp::Any CypherMainVisitor::visitExpression4(MemgraphCypher::Expression4Context * ctx) {
+              return PrefixUnaryOperator(ctx->expression3a(), ctx->children,
+                                         {MemgraphCypher::PLUS, MemgraphCypher::MINUS});
+            }
+
+            // IS NULL, IS NOT NULL, STARTS WITH, ..
+            antlrcpp::Any CypherMainVisitor::visitExpression3a(MemgraphCypher::Expression3aContext * ctx) {
+              auto *expression = std::any_cast<Expression *>(ctx->expression3b()->accept(this));
+
+              for (auto *op : ctx->stringAndNullOperators()) {
+                if (op->IS() && op->NOT() && op->CYPHERNULL()) {
+                  expression = static_cast<Expression *>(
+                      storage_->Create<NotOperator>(storage_->Create<IsNullOperator>(expression)));
+                } else if (op->IS() && op->CYPHERNULL()) {
+                  expression = static_cast<Expression *>(storage_->Create<IsNullOperator>(expression));
+                } else if (op->IN()) {
+                  expression = static_cast<Expression *>(storage_->Create<InListOperator>(
+                      expression, std::any_cast<Expression *>(op->expression3b()->accept(this))));
+                } else if (utils::StartsWith(op->getText(), "=~")) {
+                  auto *regex_match = storage_->Create<RegexMatch>();
+                  regex_match->string_expr_ = expression;
+                  regex_match->regex_ = std::any_cast<Expression *>(op->expression3b()->accept(this));
+                  expression = regex_match;
+                } else {
+                  std::string function_name;
+                  if (op->STARTS() && op->WITH()) {
+                    function_name = kStartsWith;
+                  } else if (op->ENDS() && op->WITH()) {
+                    function_name = kEndsWith;
+                  } else if (op->CONTAINS()) {
+                    function_name = kContains;
+                  } else {
+                    throw utils::NotYetImplemented("function '{}'", op->getText());
+                  }
+                  auto *expression2 = std::any_cast<Expression *>(op->expression3b()->accept(this));
+                  std::vector<Expression *> args = {expression, expression2};
+                  expression = static_cast<Expression *>(storage_->Create<Function>(function_name, args));
+                }
+              }
+              return expression;
+            }
+            antlrcpp::Any CypherMainVisitor::visitStringAndNullOperators(
+                MemgraphCypher::StringAndNullOperatorsContext *) {
+              DLOG_FATAL("Should never be called. See documentation in hpp.");
+              return 0;
+            }
+
+            antlrcpp::Any CypherMainVisitor::visitExpression3b(MemgraphCypher::Expression3bContext * ctx) {
+              auto *expression = std::any_cast<Expression *>(ctx->expression2a()->accept(this));
+              for (auto *list_op : ctx->listIndexingOrSlicing()) {
+                if (list_op->getTokens(MemgraphCypher::DOTS).size() == 0U) {
+                  // If there is no '..' then we need to create list indexing operator.
+                  expression = storage_->Create<SubscriptOperator>(
+                      expression, std::any_cast<Expression *>(list_op->expression()[0]->accept(this)));
+                } else if (!list_op->lower_bound && !list_op->upper_bound) {
+                  throw SemanticException("List slicing operator requires at least one bound.");
+                } else {
+                  Expression *lower_bound_ast =
+                      list_op->lower_bound ? std::any_cast<Expression *>(list_op->lower_bound->accept(this)) : nullptr;
+                  Expression *upper_bound_ast =
+                      list_op->upper_bound ? std::any_cast<Expression *>(list_op->upper_bound->accept(this)) : nullptr;
+                  expression = storage_->Create<ListSlicingOperator>(expression, lower_bound_ast, upper_bound_ast);
+                }
+              }
+              return expression;
+            }
+
+            antlrcpp::Any CypherMainVisitor::visitListIndexingOrSlicing(
+                MemgraphCypher::ListIndexingOrSlicingContext *) {
+              DLOG_FATAL("Should never be called. See documentation in hpp.");
+              return 0;
+            }
+
+            antlrcpp::Any CypherMainVisitor::visitExpression2a(MemgraphCypher::Expression2aContext * ctx) {
+              auto *expression = std::any_cast<Expression *>(ctx->expression2b()->accept(this));
+              if (ctx->nodeLabels()) {
+                auto labels = std::any_cast<std::vector<LabelIx>>(ctx->nodeLabels()->accept(this));
+                expression = storage_->Create<LabelsTest>(expression, labels);
+              }
+              return expression;
+            }
+
+            antlrcpp::Any CypherMainVisitor::visitExpression2b(MemgraphCypher::Expression2bContext * ctx) {
+              auto *expression = std::any_cast<Expression *>(ctx->atom()->accept(this));
+              for (auto *lookup : ctx->propertyLookup()) {
+                auto key = std::any_cast<PropertyIx>(lookup->accept(this));
+                auto property_lookup = storage_->Create<PropertyLookup>(expression, key);
+                expression = property_lookup;
+              }
+              return expression;
+            }
+
+            antlrcpp::Any CypherMainVisitor::visitAtom(MemgraphCypher::AtomContext * ctx) {
+              if (ctx->literal()) {
+                return ctx->literal()->accept(this);
+              } else if (ctx->parameter()) {
+                return static_cast<Expression *>(std::any_cast<ParameterLookup *>(ctx->parameter()->accept(this)));
+              } else if (ctx->parenthesizedExpression()) {
+                return static_cast<Expression *>(
+                    std::any_cast<Expression *>(ctx->parenthesizedExpression()->accept(this)));
+              } else if (ctx->variable()) {
+                auto variable = std::any_cast<std::string>(ctx->variable()->accept(this));
+                users_identifiers.insert(variable);
+                return static_cast<Expression *>(storage_->Create<Identifier>(variable));
+              } else if (ctx->functionInvocation()) {
+                return std::any_cast<Expression *>(ctx->functionInvocation()->accept(this));
+              } else if (ctx->COALESCE()) {
+                std::vector<Expression *> exprs;
+                for (auto *expr_context : ctx->expression()) {
+                  exprs.emplace_back(std::any_cast<Expression *>(expr_context->accept(this)));
+                }
+                return static_cast<Expression *>(storage_->Create<Coalesce>(std::move(exprs)));
+              } else if (ctx->COUNT()) {
+                // Here we handle COUNT(*). COUNT(expression) is handled in
+                // visitFunctionInvocation with other aggregations. This is visible in
+                // functionInvocation and atom producions in opencypher grammar.
+                return static_cast<Expression *>(
+                    storage_->Create<Aggregation>(nullptr, nullptr, Aggregation::Op::COUNT));
+              } else if (ctx->ALL()) {
+                auto *ident = storage_->Create<Identifier>(
+                    std::any_cast<std::string>(ctx->filterExpression()->idInColl()->variable()->accept(this)));
+                auto *list_expr =
+                    std::any_cast<Expression *>(ctx->filterExpression()->idInColl()->expression()->accept(this));
+                if (!ctx->filterExpression()->where()) {
+                  throw SyntaxException("ALL(...) requires a WHERE predicate.");
+                }
+                auto *where = std::any_cast<Where *>(ctx->filterExpression()->where()->accept(this));
+                return static_cast<Expression *>(storage_->Create<All>(ident, list_expr, where));
+              } else if (ctx->SINGLE()) {
+                auto *ident = storage_->Create<Identifier>(
+                    std::any_cast<std::string>(ctx->filterExpression()->idInColl()->variable()->accept(this)));
+                auto *list_expr =
+                    std::any_cast<Expression *>(ctx->filterExpression()->idInColl()->expression()->accept(this));
+                if (!ctx->filterExpression()->where()) {
+                  throw SyntaxException("SINGLE(...) requires a WHERE predicate.");
+                }
+                auto *where = std::any_cast<Where *>(ctx->filterExpression()->where()->accept(this));
+                return static_cast<Expression *>(storage_->Create<Single>(ident, list_expr, where));
+              } else if (ctx->ANY()) {
+                auto *ident = storage_->Create<Identifier>(
+                    std::any_cast<std::string>(ctx->filterExpression()->idInColl()->variable()->accept(this)));
+                auto *list_expr =
+                    std::any_cast<Expression *>(ctx->filterExpression()->idInColl()->expression()->accept(this));
+                if (!ctx->filterExpression()->where()) {
+                  throw SyntaxException("ANY(...) requires a WHERE predicate.");
+                }
+                auto *where = std::any_cast<Where *>(ctx->filterExpression()->where()->accept(this));
+                return static_cast<Expression *>(storage_->Create<Any>(ident, list_expr, where));
+              } else if (ctx->NONE()) {
+                auto *ident = storage_->Create<Identifier>(
+                    std::any_cast<std::string>(ctx->filterExpression()->idInColl()->variable()->accept(this)));
+                auto *list_expr =
+                    std::any_cast<Expression *>(ctx->filterExpression()->idInColl()->expression()->accept(this));
+                if (!ctx->filterExpression()->where()) {
+                  throw SyntaxException("NONE(...) requires a WHERE predicate.");
+                }
+                auto *where = std::any_cast<Where *>(ctx->filterExpression()->where()->accept(this));
+                return static_cast<Expression *>(storage_->Create<None>(ident, list_expr, where));
+              } else if (ctx->REDUCE()) {
+                auto *accumulator = storage_->Create<Identifier>(
+                    std::any_cast<std::string>(ctx->reduceExpression()->accumulator->accept(this)));
+                auto *initializer = std::any_cast<Expression *>(ctx->reduceExpression()->initial->accept(this));
+                auto *ident = storage_->Create<Identifier>(
+                    std::any_cast<std::string>(ctx->reduceExpression()->idInColl()->variable()->accept(this)));
+                auto *list =
+                    std::any_cast<Expression *>(ctx->reduceExpression()->idInColl()->expression()->accept(this));
+                auto *expr = std::any_cast<Expression *>(ctx->reduceExpression()->expression().back()->accept(this));
+                return static_cast<Expression *>(storage_->Create<Reduce>(accumulator, initializer, ident, list, expr));
+              } else if (ctx->caseExpression()) {
+                return std::any_cast<Expression *>(ctx->caseExpression()->accept(this));
+              } else if (ctx->extractExpression()) {
+                auto *ident = storage_->Create<Identifier>(
+                    std::any_cast<std::string>(ctx->extractExpression()->idInColl()->variable()->accept(this)));
+                auto *list =
+                    std::any_cast<Expression *>(ctx->extractExpression()->idInColl()->expression()->accept(this));
+                auto *expr = std::any_cast<Expression *>(ctx->extractExpression()->expression()->accept(this));
+                return static_cast<Expression *>(storage_->Create<Extract>(ident, list, expr));
+              }
+              // TODO: Implement this. We don't support comprehensions, filtering... at
+              // the moment.
+              throw utils::NotYetImplemented("atom expression '{}'", ctx->getText());
+            }
+
+            antlrcpp::Any CypherMainVisitor::visitParameter(MemgraphCypher::ParameterContext * ctx) {
+              return storage_->Create<ParameterLookup>(ctx->getStart()->getTokenIndex());
+            }
+
+            antlrcpp::Any CypherMainVisitor::visitLiteral(MemgraphCypher::LiteralContext * ctx) {
+              if (ctx->CYPHERNULL() || ctx->StringLiteral() || ctx->booleanLiteral() || ctx->numberLiteral()) {
+                int token_position = ctx->getStart()->getTokenIndex();
+                if (ctx->CYPHERNULL()) {
+                  return static_cast<Expression *>(storage_->Create<PrimitiveLiteral>(TypedValue(), token_position));
+                } else if (context_.is_query_cached) {
+                  // Instead of generating PrimitiveLiteral, we generate a
+                  // ParameterLookup, so that the AST can be cached. This allows for
+                  // varying literals, which are then looked up in the parameters table
+                  // (even though they are not user provided). Note, that NULL always
+                  // generates a PrimitiveLiteral.
+                  return static_cast<Expression *>(storage_->Create<ParameterLookup>(token_position));
+                } else if (ctx->StringLiteral()) {
+                  return static_cast<Expression *>(storage_->Create<PrimitiveLiteral>(
+                      std::any_cast<std::string>(
+                          visitStringLiteral(std::any_cast<std::string>(ctx->StringLiteral()->getText()))),
+                      token_position));
+                } else if (ctx->booleanLiteral()) {
+                  return static_cast<Expression *>(storage_->Create<PrimitiveLiteral>(
+                      std::any_cast<bool>(ctx->booleanLiteral()->accept(this)), token_position));
+                } else if (ctx->numberLiteral()) {
+                  return static_cast<Expression *>(storage_->Create<PrimitiveLiteral>(
+                      std::any_cast<TypedValue>(ctx->numberLiteral()->accept(this)), token_position));
+                }
+                LOG_FATAL("Expected to handle all cases above");
+              } else if (ctx->listLiteral()) {
+                return static_cast<Expression *>(storage_->Create<ListLiteral>(
+                    std::any_cast<std::vector<Expression *>>(ctx->listLiteral()->accept(this))));
+              } else {
+                return static_cast<Expression *>(storage_->Create<MapLiteral>(
+                    std::any_cast<std::unordered_map<PropertyIx, Expression *>>(ctx->mapLiteral()->accept(this))));
+              }
+              return visitChildren(ctx);
+            }
+
+            antlrcpp::Any CypherMainVisitor::visitParenthesizedExpression(
+                MemgraphCypher::ParenthesizedExpressionContext * ctx) {
+              return std::any_cast<Expression *>(ctx->expression()->accept(this));
+            }
+
+            antlrcpp::Any CypherMainVisitor::visitNumberLiteral(MemgraphCypher::NumberLiteralContext * ctx) {
+              if (ctx->integerLiteral()) {
+                return TypedValue(std::any_cast<int64_t>(ctx->integerLiteral()->accept(this)));
+              } else if (ctx->doubleLiteral()) {
+                return TypedValue(std::any_cast<double>(ctx->doubleLiteral()->accept(this)));
+              } else {
+                // This should never happen, except grammar changes and we don't notice
+                // change in this production.
+                DLOG_FATAL("can't happen");
+                throw std::exception();
+              }
+            }
+
+            antlrcpp::Any CypherMainVisitor::visitFunctionInvocation(MemgraphCypher::FunctionInvocationContext * ctx) {
+              if (ctx->DISTINCT()) {
+                throw utils::NotYetImplemented("DISTINCT function call");
+              }
+              auto function_name = std::any_cast<std::string>(ctx->functionName()->accept(this));
+              std::vector<Expression *> expressions;
+              for (auto *expression : ctx->expression()) {
+                expressions.push_back(std::any_cast<Expression *>(expression->accept(this)));
+              }
+              if (expressions.size() == 1U) {
+                if (function_name == Aggregation::kCount) {
+                  return static_cast<Expression *>(
+                      storage_->Create<Aggregation>(expressions[0], nullptr, Aggregation::Op::COUNT));
+                }
+                if (function_name == Aggregation::kMin) {
+                  return static_cast<Expression *>(
+                      storage_->Create<Aggregation>(expressions[0], nullptr, Aggregation::Op::MIN));
+                }
+                if (function_name == Aggregation::kMax) {
+                  return static_cast<Expression *>(
+                      storage_->Create<Aggregation>(expressions[0], nullptr, Aggregation::Op::MAX));
+                }
+                if (function_name == Aggregation::kSum) {
+                  return static_cast<Expression *>(
+                      storage_->Create<Aggregation>(expressions[0], nullptr, Aggregation::Op::SUM));
+                }
+                if (function_name == Aggregation::kAvg) {
+                  return static_cast<Expression *>(
+                      storage_->Create<Aggregation>(expressions[0], nullptr, Aggregation::Op::AVG));
+                }
+                if (function_name == Aggregation::kCollect) {
+                  return static_cast<Expression *>(
+                      storage_->Create<Aggregation>(expressions[0], nullptr, Aggregation::Op::COLLECT_LIST));
+                }
+              }
+
+              if (expressions.size() == 2U && function_name == Aggregation::kCollect) {
+                return static_cast<Expression *>(
+                    storage_->Create<Aggregation>(expressions[1], expressions[0], Aggregation::Op::COLLECT_MAP));
+              }
+
+              auto is_user_defined_function = [](const std::string &function_name) {
+                // Dots are present only in user-defined functions, since modules are case-sensitive, so must be
+                // user-defined functions. Builtin functions should be case insensitive.
+                return function_name.find('.') != std::string::npos;
+              };
+
+              // Don't cache queries which call user-defined functions. User-defined function's return
+              // types can vary depending on whether the module is reloaded, therefore the cache would
+              // be invalid.
+              if (is_user_defined_function(function_name)) {
+                query_info_.is_cacheable = false;
+              }
+
+              return static_cast<Expression *>(storage_->Create<Function>(function_name, expressions));
+            }
+
+            antlrcpp::Any CypherMainVisitor::visitFunctionName(MemgraphCypher::FunctionNameContext * ctx) {
+              auto function_name = ctx->getText();
+              // Dots are present only in user-defined functions, since modules are case-sensitive, so must be
+              // user-defined functions. Builtin functions should be case insensitive.
+              if (function_name.find('.') != std::string::npos) {
+                return function_name;
+              }
+              return utils::ToUpperCase(function_name);
+            }
+
+            antlrcpp::Any CypherMainVisitor::visitDoubleLiteral(MemgraphCypher::DoubleLiteralContext * ctx) {
+              return ParseDoubleLiteral(ctx->getText());
+            }
+
+            antlrcpp::Any CypherMainVisitor::visitIntegerLiteral(MemgraphCypher::IntegerLiteralContext * ctx) {
+              return ParseIntegerLiteral(ctx->getText());
+            }
+
+            antlrcpp::Any CypherMainVisitor::visitStringLiteral(const std::string &escaped) {
+              return ParseStringLiteral(escaped);
+            }
+
+            antlrcpp::Any CypherMainVisitor::visitBooleanLiteral(MemgraphCypher::BooleanLiteralContext * ctx) {
+              if (ctx->getTokens(MemgraphCypher::TRUE).size()) {
+                return true;
+              }
+              if (ctx->getTokens(MemgraphCypher::FALSE).size()) {
+                return false;
+              }
+              DLOG_FATAL("Shouldn't happend");
+              throw std::exception();
+            }
+
+            antlrcpp::Any CypherMainVisitor::visitCypherDelete(MemgraphCypher::CypherDeleteContext * ctx) {
+              auto *del = storage_->Create<Delete>();
+              if (ctx->DETACH()) {
+                del->detach_ = true;
+              }
+              for (auto *expression : ctx->expression()) {
+                del->expressions_.push_back(std::any_cast<Expression *>(expression->accept(this)));
+              }
+              return del;
+            }
+
+            antlrcpp::Any CypherMainVisitor::visitWhere(MemgraphCypher::WhereContext * ctx) {
+              auto *where = storage_->Create<Where>();
+              where->expression_ = std::any_cast<Expression *>(ctx->expression()->accept(this));
+              return where;
+            }
+
+            antlrcpp::Any CypherMainVisitor::visitSet(MemgraphCypher::SetContext * ctx) {
+              std::vector<Clause *> set_items;
+              for (auto *set_item : ctx->setItem()) {
+                set_items.push_back(std::any_cast<Clause *>(set_item->accept(this)));
+              }
+              return set_items;
+            }
+
+            antlrcpp::Any CypherMainVisitor::visitSetItem(MemgraphCypher::SetItemContext * ctx) {
+              // SetProperty
+              if (ctx->propertyExpression()) {
+                auto *set_property = storage_->Create<SetProperty>();
+                set_property->property_lookup_ =
+                    std::any_cast<PropertyLookup *>(ctx->propertyExpression()->accept(this));
+                set_property->expression_ = std::any_cast<Expression *>(ctx->expression()->accept(this));
+                return static_cast<Clause *>(set_property);
+              }
+
+              // SetProperties either assignment or update
+              if (ctx->getTokens(MemgraphCypher::EQ).size() || ctx->getTokens(MemgraphCypher::PLUS_EQ).size()) {
+                auto *set_properties = storage_->Create<SetProperties>();
+                set_properties->identifier_ =
+                    storage_->Create<Identifier>(std::any_cast<std::string>(ctx->variable()->accept(this)));
+                set_properties->expression_ = std::any_cast<Expression *>(ctx->expression()->accept(this));
+                if (ctx->getTokens(MemgraphCypher::PLUS_EQ).size()) {
+                  set_properties->update_ = true;
+                }
+                return static_cast<Clause *>(set_properties);
+              }
+
+              // SetLabels
+              auto *set_labels = storage_->Create<SetLabels>();
+              set_labels->identifier_ =
+                  storage_->Create<Identifier>(std::any_cast<std::string>(ctx->variable()->accept(this)));
+              set_labels->labels_ = std::any_cast<std::vector<LabelIx>>(ctx->nodeLabels()->accept(this));
+              return static_cast<Clause *>(set_labels);
+            }
+
+            antlrcpp::Any CypherMainVisitor::visitRemove(MemgraphCypher::RemoveContext * ctx) {
+              std::vector<Clause *> remove_items;
+              for (auto *remove_item : ctx->removeItem()) {
+                remove_items.push_back(std::any_cast<Clause *>(remove_item->accept(this)));
+              }
+              return remove_items;
+            }
+
+            antlrcpp::Any CypherMainVisitor::visitRemoveItem(MemgraphCypher::RemoveItemContext * ctx) {
+              // RemoveProperty
+              if (ctx->propertyExpression()) {
+                auto *remove_property = storage_->Create<RemoveProperty>();
+                remove_property->property_lookup_ =
+                    std::any_cast<PropertyLookup *>(ctx->propertyExpression()->accept(this));
+                return static_cast<Clause *>(remove_property);
+              }
+
+              // RemoveLabels
+              auto *remove_labels = storage_->Create<RemoveLabels>();
+              remove_labels->identifier_ =
+                  storage_->Create<Identifier>(std::any_cast<std::string>(ctx->variable()->accept(this)));
+              remove_labels->labels_ = std::any_cast<std::vector<LabelIx>>(ctx->nodeLabels()->accept(this));
+              return static_cast<Clause *>(remove_labels);
+            }
+
+            antlrcpp::Any CypherMainVisitor::visitPropertyExpression(MemgraphCypher::PropertyExpressionContext * ctx) {
+              auto *expression = std::any_cast<Expression *>(ctx->atom()->accept(this));
+              for (auto *lookup : ctx->propertyLookup()) {
+                auto key = std::any_cast<PropertyIx>(lookup->accept(this));
+                auto property_lookup = storage_->Create<PropertyLookup>(expression, key);
+                expression = property_lookup;
+              }
+              // It is guaranteed by grammar that there is at least one propertyLookup.
+              return static_cast<PropertyLookup *>(expression);
+            }
+
+            antlrcpp::Any CypherMainVisitor::visitCaseExpression(MemgraphCypher::CaseExpressionContext * ctx) {
+              Expression *test_expression = ctx->test ? std::any_cast<Expression *>(ctx->test->accept(this)) : nullptr;
+              auto alternatives = ctx->caseAlternatives();
+              // Reverse alternatives so that tree of IfOperators can be built bottom-up.
+              std::reverse(alternatives.begin(), alternatives.end());
+              Expression *else_expression = ctx->else_expression
+                                                ? std::any_cast<Expression *>(ctx->else_expression->accept(this))
+                                                : storage_->Create<PrimitiveLiteral>(TypedValue());
+              for (auto *alternative : alternatives) {
+                Expression *condition =
+                    test_expression
+                        ? storage_->Create<EqualOperator>(
                               test_expression, std::any_cast<Expression *>(alternative->when_expression->accept(this)))
                         : std::any_cast<Expression *>(alternative->when_expression->accept(this));
-    auto *then_expression = std::any_cast<Expression *>(alternative->then_expression->accept(this));
-    else_expression = storage_->Create<IfOperator>(condition, then_expression, else_expression);
-  }
-  return else_expression;
-}
-
-antlrcpp::Any CypherMainVisitor::visitCaseAlternatives(MemgraphCypher::CaseAlternativesContext *) {
-  DLOG_FATAL("Should never be called. See documentation in hpp.");
-  return 0;
-}
-
-antlrcpp::Any CypherMainVisitor::visitWith(MemgraphCypher::WithContext *ctx) {
-  auto *with = storage_->Create<With>();
-  in_with_ = true;
-  with->body_ = std::any_cast<ReturnBody>(ctx->returnBody()->accept(this));
-  in_with_ = false;
-  if (ctx->DISTINCT()) {
-    with->body_.distinct = true;
-  }
-  if (ctx->where()) {
-    with->where_ = std::any_cast<Where *>(ctx->where()->accept(this));
-  }
-  return with;
-}
-
-antlrcpp::Any CypherMainVisitor::visitMerge(MemgraphCypher::MergeContext *ctx) {
-  auto *merge = storage_->Create<Merge>();
-  merge->pattern_ = std::any_cast<Pattern *>(ctx->patternPart()->accept(this));
-  for (auto &merge_action : ctx->mergeAction()) {
-    auto set = std::any_cast<std::vector<Clause *>>(merge_action->set()->accept(this));
-    if (merge_action->MATCH()) {
-      merge->on_match_.insert(merge->on_match_.end(), set.begin(), set.end());
-    } else {
-      DMG_ASSERT(merge_action->CREATE(), "Expected ON MATCH or ON CREATE");
-      merge->on_create_.insert(merge->on_create_.end(), set.begin(), set.end());
-    }
-  }
-  return merge;
-}
-
-antlrcpp::Any CypherMainVisitor::visitUnwind(MemgraphCypher::UnwindContext *ctx) {
-  auto *named_expr = storage_->Create<NamedExpression>();
-  named_expr->expression_ = std::any_cast<Expression *>(ctx->expression()->accept(this));
-  named_expr->name_ = std::any_cast<std::string>(ctx->variable()->accept(this));
-  return storage_->Create<Unwind>(named_expr);
-}
-
-antlrcpp::Any CypherMainVisitor::visitFilterExpression(MemgraphCypher::FilterExpressionContext *) {
-  LOG_FATAL("Should never be called. See documentation in hpp.");
-  return 0;
-}
-
-antlrcpp::Any CypherMainVisitor::visitForeach(MemgraphCypher::ForeachContext *ctx) {
-  auto *for_each = storage_->Create<Foreach>();
-
-  auto *named_expr = storage_->Create<NamedExpression>();
-  named_expr->expression_ = std::any_cast<Expression *>(ctx->expression()->accept(this));
-  named_expr->name_ = std::any_cast<std::string>(ctx->variable()->accept(this));
-  for_each->named_expression_ = named_expr;
-
-  for (auto *update_clause_ctx : ctx->updateClause()) {
-    if (auto *set = update_clause_ctx->set(); set) {
-      auto set_items = std::any_cast<std::vector<Clause *>>(visitSet(set));
-      std::copy(set_items.begin(), set_items.end(), std::back_inserter(for_each->clauses_));
-    } else if (auto *remove = update_clause_ctx->remove(); remove) {
-      auto remove_items = std::any_cast<std::vector<Clause *>>(visitRemove(remove));
-      std::copy(remove_items.begin(), remove_items.end(), std::back_inserter(for_each->clauses_));
-    } else if (auto *merge = update_clause_ctx->merge(); merge) {
-      for_each->clauses_.push_back(std::any_cast<Merge *>(visitMerge(merge)));
-    } else if (auto *create = update_clause_ctx->create(); create) {
-      for_each->clauses_.push_back(std::any_cast<Create *>(visitCreate(create)));
-    } else if (auto *cypher_delete = update_clause_ctx->cypherDelete(); cypher_delete) {
-      for_each->clauses_.push_back(std::any_cast<Delete *>(visitCypherDelete(cypher_delete)));
-    } else {
-      auto *nested_for_each = update_clause_ctx->foreach ();
-      MG_ASSERT(nested_for_each != nullptr, "Unexpected clause in FOREACH");
-      for_each->clauses_.push_back(std::any_cast<Foreach *>(visitForeach(nested_for_each)));
-    }
-  }
-
-  return for_each;
-}
-
-LabelIx CypherMainVisitor::AddLabel(const std::string &name) { return storage_->GetLabelIx(name); }
-
-PropertyIx CypherMainVisitor::AddProperty(const std::string &name) { return storage_->GetPropertyIx(name); }
-
-EdgeTypeIx CypherMainVisitor::AddEdgeType(const std::string &name) { return storage_->GetEdgeTypeIx(name); }
-
-}  // namespace memgraph::query::frontend+                auto *then_expression = std::any_cast<Expression *>(alternative->then_expression->accept(this));
+                else_expression = storage_->Create<IfOperator>(condition, then_expression, else_expression);
+              }
+              return else_expression;
+            }
+
+            antlrcpp::Any CypherMainVisitor::visitCaseAlternatives(MemgraphCypher::CaseAlternativesContext *) {
+              DLOG_FATAL("Should never be called. See documentation in hpp.");
+              return 0;
+            }
+
+            antlrcpp::Any CypherMainVisitor::visitWith(MemgraphCypher::WithContext * ctx) {
+              auto *with = storage_->Create<With>();
+              in_with_ = true;
+              with->body_ = std::any_cast<ReturnBody>(ctx->returnBody()->accept(this));
+              in_with_ = false;
+              if (ctx->DISTINCT()) {
+                with->body_.distinct = true;
+              }
+              if (ctx->where()) {
+                with->where_ = std::any_cast<Where *>(ctx->where()->accept(this));
+              }
+              return with;
+            }
+
+            antlrcpp::Any CypherMainVisitor::visitMerge(MemgraphCypher::MergeContext * ctx) {
+              auto *merge = storage_->Create<Merge>();
+              merge->pattern_ = std::any_cast<Pattern *>(ctx->patternPart()->accept(this));
+              for (auto &merge_action : ctx->mergeAction()) {
+                auto set = std::any_cast<std::vector<Clause *>>(merge_action->set()->accept(this));
+                if (merge_action->MATCH()) {
+                  merge->on_match_.insert(merge->on_match_.end(), set.begin(), set.end());
+                } else {
+                  DMG_ASSERT(merge_action->CREATE(), "Expected ON MATCH or ON CREATE");
+                  merge->on_create_.insert(merge->on_create_.end(), set.begin(), set.end());
+                }
+              }
+              return merge;
+            }
+
+            antlrcpp::Any CypherMainVisitor::visitUnwind(MemgraphCypher::UnwindContext * ctx) {
+              auto *named_expr = storage_->Create<NamedExpression>();
+              named_expr->expression_ = std::any_cast<Expression *>(ctx->expression()->accept(this));
+              named_expr->name_ = std::any_cast<std::string>(ctx->variable()->accept(this));
+              return storage_->Create<Unwind>(named_expr);
+            }
+
+            antlrcpp::Any CypherMainVisitor::visitFilterExpression(MemgraphCypher::FilterExpressionContext *) {
+              LOG_FATAL("Should never be called. See documentation in hpp.");
+              return 0;
+            }
+
+            antlrcpp::Any CypherMainVisitor::visitForeach(MemgraphCypher::ForeachContext * ctx) {
+              auto *for_each = storage_->Create<Foreach>();
+
+              auto *named_expr = storage_->Create<NamedExpression>();
+              named_expr->expression_ = std::any_cast<Expression *>(ctx->expression()->accept(this));
+              named_expr->name_ = std::any_cast<std::string>(ctx->variable()->accept(this));
+              for_each->named_expression_ = named_expr;
+
+              for (auto *update_clause_ctx : ctx->updateClause()) {
+                if (auto *set = update_clause_ctx->set(); set) {
+                  auto set_items = std::any_cast<std::vector<Clause *>>(visitSet(set));
+                  std::copy(set_items.begin(), set_items.end(), std::back_inserter(for_each->clauses_));
+                } else if (auto *remove = update_clause_ctx->remove(); remove) {
+                  auto remove_items = std::any_cast<std::vector<Clause *>>(visitRemove(remove));
+                  std::copy(remove_items.begin(), remove_items.end(), std::back_inserter(for_each->clauses_));
+                } else if (auto *merge = update_clause_ctx->merge(); merge) {
+                  for_each->clauses_.push_back(std::any_cast<Merge *>(visitMerge(merge)));
+                } else if (auto *create = update_clause_ctx->create(); create) {
+                  for_each->clauses_.push_back(std::any_cast<Create *>(visitCreate(create)));
+                } else if (auto *cypher_delete = update_clause_ctx->cypherDelete(); cypher_delete) {
+                  for_each->clauses_.push_back(std::any_cast<Delete *>(visitCypherDelete(cypher_delete)));
+                } else {
+                  auto *nested_for_each = update_clause_ctx->foreach ();
+                  MG_ASSERT(nested_for_each != nullptr, "Unexpected clause in FOREACH");
+                  for_each->clauses_.push_back(std::any_cast<Foreach *>(visitForeach(nested_for_each)));
+                }
+              }
+
+              return for_each;
+            }
+
+            LabelIx CypherMainVisitor::AddLabel(const std::string &name) { return storage_->GetLabelIx(name); }
+
+            PropertyIx CypherMainVisitor::AddProperty(const std::string &name) { return storage_->GetPropertyIx(name); }
+
+            EdgeTypeIx CypherMainVisitor::AddEdgeType(const std::string &name) { return storage_->GetEdgeTypeIx(name); }
+
+          }  // namespace memgraph::query::frontend