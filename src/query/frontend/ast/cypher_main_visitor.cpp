--- conflicted
+++ resolved
@@ -1278,15 +1278,9 @@
   if (ctx->privilegeList()) {
     for (auto *privilege : ctx->privilegeList()->privilege()) {
       if (privilege->LABELS()) {
-<<<<<<< HEAD
-        auth->labels_ = privilege->labelList()->accept(this).as<std::vector<std::string>>();
-      } else {
-        auth->privileges_.push_back(privilege->accept(this));
-=======
         auth->labels_ = std::any_cast<std::vector<std::string>>(privilege->labelList()->accept(this));
       } else {
         auth->privileges_.push_back(std::any_cast<AuthQuery::Privilege>(privilege->accept(this)));
->>>>>>> 480df4ed
       }
     }
   } else {
@@ -1306,15 +1300,9 @@
   if (ctx->privilegeList()) {
     for (auto *privilege : ctx->privilegeList()->privilege()) {
       if (privilege->LABELS()) {
-<<<<<<< HEAD
-        auth->labels_ = privilege->labelList()->accept(this).as<std::vector<std::string>>();
-      } else {
-        auth->privileges_.push_back(privilege->accept(this));
-=======
         auth->labels_ = std::any_cast<std::vector<std::string>>(privilege->labelList()->accept(this));
       } else {
         auth->privileges_.push_back(std::any_cast<AuthQuery::Privilege>(privilege->accept(this)));
->>>>>>> 480df4ed
       }
     }
   } else {
@@ -1334,15 +1322,9 @@
   if (ctx->privilegeList()) {
     for (auto *privilege : ctx->privilegeList()->privilege()) {
       if (privilege->LABELS()) {
-<<<<<<< HEAD
-        auth->labels_ = privilege->labelList()->accept(this).as<std::vector<std::string>>();
-      } else {
-        auth->privileges_.push_back(privilege->accept(this));
-=======
         auth->labels_ = std::any_cast<std::vector<std::string>>(privilege->labelList()->accept(this));
       } else {
         auth->privileges_.push_back(std::any_cast<AuthQuery::Privilege>(privilege->accept(this)));
->>>>>>> 480df4ed
       }
     }
   } else {
@@ -1357,22 +1339,6 @@
   if (ctx->listOfLabels()) {
     for (auto *label : ctx->listOfLabels()->label()) {
       labels.push_back(std::any_cast<std::string>(label->symbolicName()->accept(this)));
-    }
-  } else {
-    labels.emplace_back("*");
-  }
-
-  return labels;
-}
-
-/**
- * @return AuthQuery*
- */
-antlrcpp::Any CypherMainVisitor::visitLabelList(MemgraphCypher::LabelListContext *ctx) {
-  std::vector<std::string> labels;
-  if (ctx->listOfLabels()) {
-    for (auto *label : ctx->listOfLabels()->label()) {
-      labels.push_back(label->symbolicName()->accept(this).as<std::string>());
     }
   } else {
     labels.emplace_back("*");
