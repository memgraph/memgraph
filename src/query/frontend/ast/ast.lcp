;; Copyright 2022 Memgraph Ltd.
;;
;; Use of this software is governed by the Business Source License
;; included in the file licenses/BSL.txt; by using this file, you agree to be bound by the terms of the Business Source
;; License, and you may not use this file except in compliance with the Business Source License.
;;
;; As of the Change Date specified in that file, in accordance with
;; the Business Source License, use of this software will be governed
;; by the Apache License, Version 2.0, included in the file
;; licenses/APL.txt.

#>cpp
#pragma once

#include <memory>
#include <unordered_map>
#include <variant>
#include <vector>

#include "query/frontend/ast/ast_visitor.hpp"
#include "query/frontend/semantic/symbol.hpp"
#include "query/interpret/awesome_memgraph_functions.hpp"
#include "query/typed_value.hpp"
#include "storage/v2/property_value.hpp"
#include "utils/typeinfo.hpp"

cpp<#

(lcp:namespace memgraph)
(lcp:namespace query)

(defun slk-save-ast-pointer (member)
  #>cpp
  query::SaveAstPointer(self.${member}, builder);
  cpp<#)

(defun slk-load-ast-pointer (type)
  (lambda (member)
    #>cpp
    self->${member} = query::LoadAstPointer<query::${type}>(storage, reader);
    cpp<#))

(defun slk-save-ast-vector (member)
  #>cpp
  size_t size = self.${member}.size();
  slk::Save(size, builder);
  for (const auto *val : self.${member}) {
    query::SaveAstPointer(val, builder);
  }
  cpp<#)

(defun slk-load-ast-vector (type)
  (lambda (member)
    #>cpp
    size_t size = 0;
    slk::Load(&size, reader);
    self->${member}.resize(size);
    for (size_t i = 0; i < size; ++i) {
      self->${member}[i] = query::LoadAstPointer<query::${type}>(storage, reader);
    }
    cpp<#))

(defun slk-save-property-map (member)
  #>cpp
  size_t size = self.${member}.size();
  slk::Save(size, builder);
  for (const auto &entry : self.${member}) {
    slk::Save(entry.first, builder);
    query::SaveAstPointer(entry.second, builder);
  }
  cpp<#)

(defun slk-load-property-map (member)
  #>cpp
  size_t size = 0;
  slk::Load(&size, reader);
  for (size_t i = 0; i < size; ++i) {
    query::PropertyIx key;
    slk::Load(&key, reader, storage);
    auto *value = query::LoadAstPointer<query::Expression>(storage, reader);
    self->${member}.emplace(key, value);
  }
  cpp<#)

(defun clone-property-map (source dest)
  #>cpp
  for (const auto &entry : ${source}) {
    PropertyIx key = storage->GetPropertyIx(entry.first.name);
    ${dest}[key] = entry.second->Clone(storage);
  }
  cpp<#)

(defun slk-save-expression-map (member)
  #>cpp
  size_t size = self.${member}.size();
  slk::Save(size, builder);
  for (const auto &entry : self.${member}) {
    query::SaveAstPointer(entry.first, builder);
    query::SaveAstPointer(entry.second, builder);
  }
  cpp<#)

(defun slk-load-expression-map (member)
  #>cpp
  size_t size = 0;
  slk::Load(&size, reader);
  for (size_t i = 0; i < size; ++i) {
    auto *key = query::LoadAstPointer<query::Expression>(storage, reader);
    auto *value = query::LoadAstPointer<query::Expression>(storage, reader);
    self->${member}.emplace(key, value);
  }
  cpp<#)

(defun clone-expression-map (source dest)
  #>cpp
  for (const auto &[key, value] : ${source}) {
    ${dest}[key->Clone(storage)] = value->Clone(storage);
  }
  cpp<#)

(defun slk-load-name-ix (name-type)
  (lambda (member)
    #>cpp
    self->${member} = storage->Get${name-type}Ix(self->name).ix;
    cpp<#))

(defun clone-name-ix-vector (name-type)
  (lambda (source dest)
    #>cpp
    ${dest}.resize(${source}.size());
    for (auto i = 0; i < ${dest}.size(); ++i) {
      ${dest}[i] = storage->Get${name-type}Ix(${source}[i].name);
    }
    cpp<#))

;; The following index structs serve as a decoupling point of AST from
;; concrete database types. All the names are collected in AstStorage, and can
;; be indexed through these instances. This means that we can create a vector
;; of concrete database types in the same order as all of the names and use the
;; same index to get the correct behaviour. Additionally, each index is
;; accompanied with the duplicated name found at the same index. The primary
;; reason for this duplication is simplifying the Clone and serialization API.
;; When an old index is being cloned or deserialized into a new AstStorage, we
;; request the new `ix` from the new AstStorage for the same `name`. If we
;; didn't do this, we would have to duplicate the old storage, which would
;; require having access to that storage. This in turn would complicate the
;; client code.
(lcp:define-struct label-ix ()
  ((name "std::string")
   (ix :int64_t
       :dont-save t
       :slk-load (slk-load-name-ix "Label")))
  (:serialize (:slk :load-args '((storage "query::AstStorage *")))))

(lcp:define-struct property-ix ()
  ((name "std::string")
   (ix :int64_t
       :dont-save t
       :slk-load (slk-load-name-ix "Property")))
  (:serialize (:slk :load-args '((storage "query::AstStorage *")))))

(lcp:define-struct edge-type-ix ()
  ((name "std::string")
   (ix :int64_t
       :dont-save t
       :slk-load (slk-load-name-ix "EdgeType")))
  (:serialize (:slk :load-args '((storage "query::AstStorage *")))))

#>cpp
inline bool operator==(const LabelIx &a, const LabelIx &b) {
  return a.ix == b.ix && a.name == b.name;
}

inline bool operator!=(const LabelIx &a, const LabelIx &b) { return !(a == b); }

inline bool operator==(const PropertyIx &a, const PropertyIx &b) {
  return a.ix == b.ix && a.name == b.name;
}

inline bool operator!=(const PropertyIx &a, const PropertyIx &b) {
  return !(a == b);
}

inline bool operator==(const EdgeTypeIx &a, const EdgeTypeIx &b) {
  return a.ix == b.ix && a.name == b.name;
}

inline bool operator!=(const EdgeTypeIx &a, const EdgeTypeIx &b) {
  return !(a == b);
}
cpp<#

(lcp:pop-namespace) ;; namespace query
(lcp:pop-namespace) ;; namespace memgraph

#>cpp
namespace std {

template <>
struct hash<memgraph::query::LabelIx> {
  size_t operator()(const memgraph::query::LabelIx &label) const { return label.ix; }
};

template <>
struct hash<memgraph::query::PropertyIx> {
  size_t operator()(const memgraph::query::PropertyIx &prop) const { return prop.ix; }
};

template <>
struct hash<memgraph::query::EdgeTypeIx> {
  size_t operator()(const memgraph::query::EdgeTypeIx &edge_type) const {
    return edge_type.ix;
  }
};

}  // namespace std
cpp<#

(lcp:namespace memgraph)
(lcp:namespace query)

#>cpp

class Tree;

// It would be better to call this AstTree, but we already have a class Tree,
// which could be renamed to Node or AstTreeNode, but we also have a class
// called NodeAtom...
class AstStorage {
 public:
  AstStorage() = default;
  AstStorage(const AstStorage &) = delete;
  AstStorage &operator=(const AstStorage &) = delete;
  AstStorage(AstStorage &&) = default;
  AstStorage &operator=(AstStorage &&) = default;

  template <typename T, typename... Args>
  T *Create(Args &&... args) {
    T *ptr = new T(std::forward<Args>(args)...);
    std::unique_ptr<T> tmp(ptr);
    storage_.emplace_back(std::move(tmp));
    return ptr;
  }

  LabelIx GetLabelIx(const std::string &name) {
    return LabelIx{name, FindOrAddName(name, &labels_)};
  }

  PropertyIx GetPropertyIx(const std::string &name) {
    return PropertyIx{name, FindOrAddName(name, &properties_)};
  }

  EdgeTypeIx GetEdgeTypeIx(const std::string &name) {
    return EdgeTypeIx{name, FindOrAddName(name, &edge_types_)};
  }

  std::vector<std::string> labels_;
  std::vector<std::string> edge_types_;
  std::vector<std::string> properties_;

  // Public only for serialization access
  std::vector<std::unique_ptr<Tree>> storage_;

 private:
  int64_t FindOrAddName(const std::string &name,
                        std::vector<std::string> *names) {
    for (int64_t i = 0; i < names->size(); ++i) {
      if ((*names)[i] == name) {
        return i;
      }
    }
    names->push_back(name);
    return names->size() - 1;
  }
};
cpp<#

(lcp:define-class tree ()
  ()
  (:abstractp t)
  (:public
    #>cpp
    Tree() = default;
    virtual ~Tree() {}
    cpp<#)
  (:private
    #>cpp
    friend class AstStorage;
    cpp<#)
  (:serialize (:slk :load-args '((storage "query::AstStorage *"))))
  (:clone :return-type (lambda (typename)
                         (format nil "~A*" typename))
          :args '((storage "AstStorage *"))
          :init-object (lambda (var typename)
                         (format nil "~A* ~A = storage->Create<~A>();"
                                 typename var typename))))

;;;;;;;;;;;;;;;;;;;;;;;;;;;;;;;;;;;;;;;;;;;;;;;;;;;;;;;;;;;;;;;;;;;;;;;;;;;;;;;
;;; Expressions
;;;;;;;;;;;;;;;;;;;;;;;;;;;;;;;;;;;;;;;;;;;;;;;;;;;;;;;;;;;;;;;;;;;;;;;;;;;;;;;

(lcp:define-class expression (tree "::utils::Visitable<HierarchicalTreeVisitor>"
                                   "::utils::Visitable<ExpressionVisitor<TypedValue>>"
                                   "::utils::Visitable<ExpressionVisitor<void>>")
  ()
  (:abstractp t)
  (:public
    #>cpp
    using utils::Visitable<HierarchicalTreeVisitor>::Accept;
    using utils::Visitable<ExpressionVisitor<TypedValue>>::Accept;
    using utils::Visitable<ExpressionVisitor<void>>::Accept;

    Expression() = default;
    cpp<#)
  (:private
    #>cpp
    friend class AstStorage;
    cpp<#)
  (:serialize (:slk :ignore-other-base-classes t))
  (:clone :ignore-other-base-classes t)
  (:type-info :ignore-other-base-classes t))

(lcp:define-class where (tree "::utils::Visitable<HierarchicalTreeVisitor>")
  ((expression "Expression *" :initval "nullptr" :scope :public
               :slk-save #'slk-save-ast-pointer
               :slk-load (slk-load-ast-pointer "Expression")))
  (:public
    #>cpp
    using utils::Visitable<HierarchicalTreeVisitor>::Accept;

    Where() = default;

    bool Accept(HierarchicalTreeVisitor &visitor) override {
      if (visitor.PreVisit(*this)) {
        expression_->Accept(visitor);
      }
      return visitor.PostVisit(*this);
    }
    cpp<#)
  (:protected
    #>cpp
    explicit Where(Expression *expression) : expression_(expression) {}
    cpp<#)
  (:private
    #>cpp
    friend class AstStorage;
    cpp<#)
  (:serialize (:slk :ignore-other-base-classes t))
  (:clone :ignore-other-base-classes t)
  (:type-info :ignore-other-base-classes t))

(lcp:define-class binary-operator (expression)
  ((expression1 "Expression *" :initval "nullptr" :scope :public
                :slk-save #'slk-save-ast-pointer
                :slk-load (slk-load-ast-pointer "Expression"))
   (expression2 "Expression *" :initval "nullptr" :scope :public
                :slk-save #'slk-save-ast-pointer
                :slk-load (slk-load-ast-pointer "Expression")))
  (:abstractp t)
  (:public
    #>cpp
    BinaryOperator() = default;
    cpp<#)
  (:protected
    #>cpp
    BinaryOperator(Expression *expression1, Expression *expression2)
        : expression1_(expression1), expression2_(expression2) {}
    cpp<#)
  (:private
    #>cpp
    friend class AstStorage;
    cpp<#)
  (:serialize (:slk))
  (:clone))

(lcp:define-class unary-operator (expression)
  ((expression "Expression *" :initval "nullptr" :scope :public
               :slk-save #'slk-save-ast-pointer
               :slk-load (slk-load-ast-pointer "Expression")))
  (:abstractp t)
  (:public
    #>cpp
    UnaryOperator() = default;
    cpp<#)
  (:protected
    #>cpp
    explicit UnaryOperator(Expression *expression) : expression_(expression) {}
    cpp<#)
  (:private
    #>cpp
    friend class AstStorage;
    cpp<#)
  (:serialize (:slk))
  (:clone))

(macrolet ((define-binary-operators ()
             `(lcp:cpp-list
               ,@(loop for op in
                       '(or-operator xor-operator and-operator addition-operator
                         subtraction-operator multiplication-operator division-operator
                         mod-operator not-equal-operator equal-operator less-operator
                         greater-operator less-equal-operator greater-equal-operator
                         in-list-operator subscript-operator)
                       collecting
                       `(lcp:define-class ,op (binary-operator)
                          ()
                          (:public
                            #>cpp
                            DEFVISITABLE(ExpressionVisitor<TypedValue>);
                            DEFVISITABLE(ExpressionVisitor<void>);
                            bool Accept(HierarchicalTreeVisitor &visitor) override {
                              if (visitor.PreVisit(*this)) {
                                expression1_->Accept(visitor) && expression2_->Accept(visitor);
                              }
                              return visitor.PostVisit(*this);
                            }
                            cpp<#)
                          (:protected
                            #>cpp
                            using BinaryOperator::BinaryOperator;
                            cpp<#)
                          (:private
                            #>cpp
                            friend class AstStorage;
                            cpp<#)
                          (:serialize (:slk))
                          (:clone))))))
  (define-binary-operators))

(macrolet ((define-unary-operators ()
             `(lcp:cpp-list
               ,@(loop for op in
                       '(not-operator unary-plus-operator
                         unary-minus-operator is-null-operator)
                       collecting
                       `(lcp:define-class ,op (unary-operator)
                          ()
                          (:public
                            #>cpp
                            DEFVISITABLE(ExpressionVisitor<TypedValue>);
                            DEFVISITABLE(ExpressionVisitor<void>);
                            bool Accept(HierarchicalTreeVisitor &visitor) override {
                              if (visitor.PreVisit(*this)) {
                                expression_->Accept(visitor);
                              }
                              return visitor.PostVisit(*this);
                            }
                            cpp<#)
                          (:protected
                            #>cpp
                            using UnaryOperator::UnaryOperator;
                            cpp<#)
                          (:private
                            #>cpp
                            friend class AstStorage;
                            cpp<#)
                          (:serialize (:slk))
                          (:clone))))))
  (define-unary-operators))

(lcp:define-class aggregation (binary-operator)
  ((op "Op" :scope :public)
   (symbol-pos :int32_t :initval -1 :scope :public
               :documentation "Symbol table position of the symbol this Aggregation is mapped to."))
  (:public
    (lcp:define-enum op
      (count min max sum avg collect-list collect-map)
      (:serialize))
    #>cpp
    Aggregation() = default;

    static const constexpr char *const kCount = "COUNT";
    static const constexpr char *const kMin = "MIN";
    static const constexpr char *const kMax = "MAX";
    static const constexpr char *const kSum = "SUM";
    static const constexpr char *const kAvg = "AVG";
    static const constexpr char *const kCollect = "COLLECT";

    static std::string OpToString(Op op) {
      const char *op_strings[] = {kCount, kMin,     kMax,    kSum,
                                  kAvg,   kCollect, kCollect};
      return op_strings[static_cast<int>(op)];
    }

    DEFVISITABLE(ExpressionVisitor<TypedValue>);
    DEFVISITABLE(ExpressionVisitor<void>);
    bool Accept(HierarchicalTreeVisitor &visitor) override {
      if (visitor.PreVisit(*this)) {
        if (expression1_) expression1_->Accept(visitor);
        if (expression2_) expression2_->Accept(visitor);
      }
      return visitor.PostVisit(*this);
    }

    Aggregation *MapTo(const Symbol &symbol) {
      symbol_pos_ = symbol.position();
      return this;
    }
    cpp<#)
  (:protected
    #>cpp
    // Use only for serialization.
    explicit Aggregation(Op op) : op_(op) {}

    /// Aggregation's first expression is the value being aggregated. The second
    /// expression is the key used only in COLLECT_MAP.
    Aggregation(Expression *expression1, Expression *expression2, Op op)
        : BinaryOperator(expression1, expression2), op_(op) {
      // COUNT without expression denotes COUNT(*) in cypher.
      DMG_ASSERT(expression1 || op == Aggregation::Op::COUNT,
                 "All aggregations, except COUNT require expression");
      DMG_ASSERT((expression2 == nullptr) ^ (op == Aggregation::Op::COLLECT_MAP),
                 "The second expression is obligatory in COLLECT_MAP and "
                 "invalid otherwise");
    }
    cpp<#)
  (:private
    #>cpp
    friend class AstStorage;
    cpp<#)
  (:serialize (:slk))
  (:clone))

(lcp:define-class list-slicing-operator (expression)
  ((list "Expression *" :initval "nullptr" :scope :public
         :slk-save #'slk-save-ast-pointer
         :slk-load (slk-load-ast-pointer "Expression"))
   (lower-bound "Expression *" :initval "nullptr" :scope :public
                :slk-save #'slk-save-ast-pointer
                :slk-load (slk-load-ast-pointer "Expression"))
   (upper-bound "Expression *" :initval "nullptr" :scope :public
                :slk-save #'slk-save-ast-pointer
                :slk-load (slk-load-ast-pointer "Expression")))
  (:public
    #>cpp
    ListSlicingOperator() = default;

    DEFVISITABLE(ExpressionVisitor<TypedValue>);
    DEFVISITABLE(ExpressionVisitor<void>);
    bool Accept(HierarchicalTreeVisitor &visitor) override {
      if (visitor.PreVisit(*this)) {
        bool cont = list_->Accept(visitor);
        if (cont && lower_bound_) {
          cont = lower_bound_->Accept(visitor);
        }
        if (cont && upper_bound_) {
          upper_bound_->Accept(visitor);
        }
      }
      return visitor.PostVisit(*this);
    }
   cpp<#)
  (:protected
    #>cpp
    ListSlicingOperator(Expression *list, Expression *lower_bound,
                        Expression *upper_bound)
        : list_(list), lower_bound_(lower_bound), upper_bound_(upper_bound) {}
    cpp<#)
  (:private
    #>cpp
    friend class AstStorage;
    cpp<#)
  (:serialize (:slk))
  (:clone))

(lcp:define-class if-operator (expression)
  ((condition "Expression *" :scope :public
              :slk-save #'slk-save-ast-pointer
              :slk-load (slk-load-ast-pointer "Expression")
              :documentation "None of the expressions should be nullptr. If there is no else_expression, you should make it null PrimitiveLiteral.")
   (then-expression "Expression *" :scope :public
                    :slk-save #'slk-save-ast-pointer
                    :slk-load (slk-load-ast-pointer "Expression"))
   (else-expression "Expression *" :scope :public
                    :slk-save #'slk-save-ast-pointer
                    :slk-load (slk-load-ast-pointer "Expression")))
  (:public
    #>cpp
    IfOperator() = default;

    DEFVISITABLE(ExpressionVisitor<TypedValue>);
    DEFVISITABLE(ExpressionVisitor<void>);
    bool Accept(HierarchicalTreeVisitor &visitor) override {
      if (visitor.PreVisit(*this)) {
        condition_->Accept(visitor) && then_expression_->Accept(visitor) &&
            else_expression_->Accept(visitor);
      }
      return visitor.PostVisit(*this);
    }
    cpp<#)
  (:protected
    #>cpp
    IfOperator(Expression *condition, Expression *then_expression,
               Expression *else_expression)
        : condition_(condition),
          then_expression_(then_expression),
          else_expression_(else_expression) {}
    cpp<#)
  (:private
    #>cpp
    friend class AstStorage;
    cpp<#)
  (:serialize (:slk))
  (:clone))

(lcp:define-class base-literal (expression)
  ()
  (:abstractp t)
  (:public
    #>cpp
    BaseLiteral() = default;
    cpp<#)
  (:private
    #>cpp
    friend class AstStorage;
    cpp<#)
  (:serialize (:slk))
  (:clone))

(lcp:define-class primitive-literal (base-literal)
  ((value "::storage::PropertyValue" :scope :public)
   (token-position :int32_t :scope :public :initval -1
                   :documentation "This field contains token position of literal used to create PrimitiveLiteral object. If PrimitiveLiteral object is not created from query, leave its value at -1."))
  (:public
    #>cpp
    PrimitiveLiteral() = default;

    DEFVISITABLE(ExpressionVisitor<TypedValue>);
    DEFVISITABLE(ExpressionVisitor<void>);
    DEFVISITABLE(HierarchicalTreeVisitor);
    cpp<#)
  (:private
    #>cpp
    friend class AstStorage;
    cpp<#)
  (:protected
    #>cpp
    template <typename T>
    explicit PrimitiveLiteral(T value) : value_(value) {}
    template <typename T>
    PrimitiveLiteral(T value, int token_position)
        : value_(value), token_position_(token_position) {}
    cpp<#)
  (:serialize (:slk))
  (:clone))

(lcp:define-class list-literal (base-literal)
  ((elements "std::vector<Expression *>"
             :scope :public
             :slk-save #'slk-save-ast-vector
             :slk-load (slk-load-ast-vector "Expression")))
  (:public
    #>cpp
    ListLiteral() = default;

    DEFVISITABLE(ExpressionVisitor<TypedValue>);
    DEFVISITABLE(ExpressionVisitor<void>);
    bool Accept(HierarchicalTreeVisitor &visitor) override {
      if (visitor.PreVisit(*this)) {
        for (auto expr_ptr : elements_)
          if (!expr_ptr->Accept(visitor)) break;
      }
      return visitor.PostVisit(*this);
    }
    cpp<#)
  (:protected
    #>cpp
    explicit ListLiteral(const std::vector<Expression *> &elements)
        : elements_(elements) {}
    cpp<#)
  (:private
    #>cpp
    friend class AstStorage;
    cpp<#)
  (:serialize (:slk))
  (:clone))

(lcp:define-class map-literal (base-literal)
  ((elements "std::unordered_map<PropertyIx, Expression *>"
             :slk-save #'slk-save-property-map
             :slk-load #'slk-load-property-map
             :clone #'clone-property-map
             :scope :public))
  (:public
    #>cpp
    MapLiteral() = default;

    DEFVISITABLE(ExpressionVisitor<TypedValue>);
    DEFVISITABLE(ExpressionVisitor<void>);
    bool Accept(HierarchicalTreeVisitor &visitor) override {
      if (visitor.PreVisit(*this)) {
        for (auto pair : elements_)
          if (!pair.second->Accept(visitor)) break;
      }
      return visitor.PostVisit(*this);
    }
    cpp<#)
  (:protected
    #>cpp
    explicit MapLiteral(
        const std::unordered_map<PropertyIx, Expression *> &elements)
        : elements_(elements) {}
    cpp<#)
  (:private
    #>cpp
    friend class AstStorage;
    cpp<#)
  (:serialize (:slk))
  (:clone))

(lcp:define-class identifier (expression)
  ((name "std::string" :scope :public)
   (user-declared :bool :initval "true" :scope :public)
   (symbol-pos :int32_t :initval -1 :scope :public
               :documentation "Symbol table position of the symbol this Identifier is mapped to."))
  (:public
    #>cpp
    Identifier() = default;

    DEFVISITABLE(ExpressionVisitor<TypedValue>);
    DEFVISITABLE(ExpressionVisitor<void>);
    DEFVISITABLE(HierarchicalTreeVisitor);

    Identifier *MapTo(const Symbol &symbol) {
      symbol_pos_ = symbol.position();
      return this;
    }

    explicit Identifier(const std::string &name) : name_(name) {}
    Identifier(const std::string &name, bool user_declared)
        : name_(name), user_declared_(user_declared) {}
    cpp<#)
  (:private
    #>cpp
    friend class AstStorage;
    cpp<#)
  (:serialize (:slk))
  (:clone))

(lcp:define-class property-lookup (expression)
  ((expression "Expression *" :initval "nullptr" :scope :public
               :slk-save #'slk-save-ast-pointer
               :slk-load (slk-load-ast-pointer "Expression"))
   (property "PropertyIx" :scope :public
             :slk-load (lambda (member)
                        #>cpp
                        slk::Load(&self->${member}, reader, storage);
                        cpp<#)
             :clone (lambda (source dest)
                      #>cpp
                      ${dest} = storage->GetPropertyIx(${source}.name);
                      cpp<#)))
  (:public
    #>cpp
    PropertyLookup() = default;

    DEFVISITABLE(ExpressionVisitor<TypedValue>);
    DEFVISITABLE(ExpressionVisitor<void>);
    bool Accept(HierarchicalTreeVisitor &visitor) override {
      if (visitor.PreVisit(*this)) {
        expression_->Accept(visitor);
      }
      return visitor.PostVisit(*this);
    }
    cpp<#)
  (:protected
    #>cpp
    PropertyLookup(Expression *expression, PropertyIx property)
        : expression_(expression), property_(property) {}
    cpp<#)
  (:private
    #>cpp
    friend class AstStorage;
    cpp<#)
  (:serialize (:slk))
  (:clone))

(lcp:define-class labels-test (expression)
  ((expression "Expression *" :initval "nullptr" :scope :public
               :slk-save #'slk-save-ast-pointer
               :slk-load (slk-load-ast-pointer "Expression"))
   (labels "std::vector<LabelIx>" :scope :public
           :slk-load (lambda (member)
                      #>cpp
                      size_t size = 0;
                      slk::Load(&size, reader);
                      self->${member}.resize(size);
                      for (size_t i = 0; i < size; ++i) {
                        slk::Load(&self->${member}[i], reader, storage);
                      }
                      cpp<#)
           :clone (clone-name-ix-vector "Label")))
  (:public
    #>cpp
    LabelsTest() = default;

    DEFVISITABLE(ExpressionVisitor<TypedValue>);
    DEFVISITABLE(ExpressionVisitor<void>);
    bool Accept(HierarchicalTreeVisitor &visitor) override {
      if (visitor.PreVisit(*this)) {
        expression_->Accept(visitor);
      }
      return visitor.PostVisit(*this);
    }
    cpp<#)
  (:protected
    #>cpp
    LabelsTest(Expression *expression, const std::vector<LabelIx> &labels)
        : expression_(expression), labels_(labels) {}
    cpp<#)
  (:private
    #>cpp
    friend class AstStorage;
    cpp<#)
  (:serialize (:slk))
  (:clone))

(lcp:define-class function (expression)
  ((arguments "std::vector<Expression *>"
              :scope :public
              :slk-save #'slk-save-ast-vector
              :slk-load (slk-load-ast-vector "Expression"))
   (function-name "std::string" :scope :public)
   (function "std::function<TypedValue(const TypedValue *, int64_t,
                                       const FunctionContext &)>"
             :scope :public
             :dont-save t
             :clone :copy
             :slk-load (lambda (member)
                        #>cpp
                        self->${member} = query::NameToFunction(self->function_name_);
                        cpp<#)))
  (:public
    #>cpp
    Function() = default;

    DEFVISITABLE(ExpressionVisitor<TypedValue>);
    DEFVISITABLE(ExpressionVisitor<void>);
    bool Accept(HierarchicalTreeVisitor &visitor) override {
      if (visitor.PreVisit(*this)) {
        for (auto *argument : arguments_) {
          if (!argument->Accept(visitor)) break;
        }
      }
      return visitor.PostVisit(*this);
    }
    cpp<#)
  (:protected
    #>cpp
    Function(const std::string &function_name,
             const std::vector<Expression *> &arguments)
        : arguments_(arguments),
          function_name_(function_name),
          function_(NameToFunction(function_name_)) {
      if (!function_) {
        throw SemanticException("Function '{}' doesn't exist.", function_name);
      }
    }
    cpp<#)
  (:private
    #>cpp
    friend class AstStorage;
    cpp<#)
  (:serialize (:slk))
  (:clone))

(lcp:define-class reduce (expression)
  ((accumulator "Identifier *" :initval "nullptr" :scope :public
                :slk-save #'slk-save-ast-pointer
                :slk-load (slk-load-ast-pointer "Identifier")
                :documentation "Identifier for the accumulating variable")
   (initializer "Expression *" :initval "nullptr" :scope :public
                :slk-save #'slk-save-ast-pointer
                :slk-load (slk-load-ast-pointer "Expression")
                :documentation "Expression which produces the initial accumulator value.")
   (identifier "Identifier *" :initval "nullptr" :scope :public
               :slk-save #'slk-save-ast-pointer
               :slk-load (slk-load-ast-pointer "Identifier")
               :documentation "Identifier for the list element.")
   (list "Expression *" :initval "nullptr" :scope :public
         :slk-save #'slk-save-ast-pointer
         :slk-load (slk-load-ast-pointer "Expression")
         :documentation "Expression which produces a list to be reduced.")
   (expression "Expression *" :initval "nullptr" :scope :public
               :slk-save #'slk-save-ast-pointer
               :slk-load (slk-load-ast-pointer "Expression")
               :documentation "Expression which does the reduction, i.e. produces the new accumulator value."))
  (:public
    #>cpp
    Reduce() = default;

    DEFVISITABLE(ExpressionVisitor<TypedValue>);
    DEFVISITABLE(ExpressionVisitor<void>);
    bool Accept(HierarchicalTreeVisitor &visitor) override {
      if (visitor.PreVisit(*this)) {
        accumulator_->Accept(visitor) && initializer_->Accept(visitor) &&
            identifier_->Accept(visitor) && list_->Accept(visitor) &&
            expression_->Accept(visitor);
      }
      return visitor.PostVisit(*this);
    }
    cpp<#)
  (:protected
    #>cpp
    Reduce(Identifier *accumulator, Expression *initializer, Identifier *identifier,
           Expression *list, Expression *expression)
        : accumulator_(accumulator),
          initializer_(initializer),
          identifier_(identifier),
          list_(list),
          expression_(expression) {}
    cpp<#)
  (:private
    #>cpp
    friend class AstStorage;
    cpp<#)
  (:serialize (:slk))
  (:clone))

(lcp:define-class coalesce (expression)
  ((expressions "std::vector<Expression *>"
                :scope :public
                :slk-save #'slk-save-ast-vector
                :slk-load (slk-load-ast-vector "Expression")
                :documentation "A list of expressions to evaluate. None of the expressions should be nullptr."))
  (:public
   #>cpp
   Coalesce() = default;

   DEFVISITABLE(ExpressionVisitor<TypedValue>);
   DEFVISITABLE(ExpressionVisitor<void>);
   bool Accept(HierarchicalTreeVisitor &visitor) override {
     if (visitor.PreVisit(*this)) {
       for (auto *expr : expressions_) {
         if (!expr->Accept(visitor)) break;
       }
     }
     return visitor.PostVisit(*this);
   }
   cpp<#
   )
  (:private
   #>cpp
   explicit Coalesce(const std::vector<Expression *> &expressions)
       : expressions_(expressions) {}

   friend class AstStorage;
   cpp<#)
  (:serialize (:slk))
  (:clone))

(lcp:define-class extract (expression)
  ((identifier "Identifier *" :initval "nullptr" :scope :public
               :slk-save #'slk-save-ast-pointer
               :slk-load (slk-load-ast-pointer "Identifier")
               :documentation "Identifier for the list element.")
   (list "Expression *" :initval "nullptr" :scope :public
         :slk-save #'slk-save-ast-pointer
         :slk-load (slk-load-ast-pointer "Expression")
         :documentation "Expression which produces a list which will be extracted.")
   (expression "Expression *" :initval "nullptr" :scope :public
               :slk-save #'slk-save-ast-pointer
               :slk-load (slk-load-ast-pointer "Expression")
               :documentation "Expression which produces the new value for list element."))
  (:public
    #>cpp
    Extract() = default;

    DEFVISITABLE(ExpressionVisitor<TypedValue>);
    DEFVISITABLE(ExpressionVisitor<void>);
    bool Accept(HierarchicalTreeVisitor &visitor) override {
      if (visitor.PreVisit(*this)) {
        identifier_->Accept(visitor) && list_->Accept(visitor) &&
            expression_->Accept(visitor);
      }
      return visitor.PostVisit(*this);
    }
    cpp<#)
  (:protected
    #>cpp
    Extract(Identifier *identifier, Expression *list, Expression *expression)
        : identifier_(identifier), list_(list), expression_(expression) {}
    cpp<#)
  (:private
    #>cpp
    friend class AstStorage;
    cpp<#)
  (:serialize (:slk))
  (:clone))

(lcp:define-class all (expression)
  ((identifier "Identifier *" :initval "nullptr" :scope :public
               :slk-save #'slk-save-ast-pointer
               :slk-load (slk-load-ast-pointer "Identifier"))
   (list-expression "Expression *" :initval "nullptr" :scope :public
                    :slk-save #'slk-save-ast-pointer
                    :slk-load (slk-load-ast-pointer "Expression"))
   (where "Where *" :initval "nullptr" :scope :public
          :slk-save #'slk-save-ast-pointer
          :slk-load (slk-load-ast-pointer "Where")))
  (:public
    #>cpp
    All() = default;

    DEFVISITABLE(ExpressionVisitor<TypedValue>);
    DEFVISITABLE(ExpressionVisitor<void>);
    bool Accept(HierarchicalTreeVisitor &visitor) override {
      if (visitor.PreVisit(*this)) {
        identifier_->Accept(visitor) && list_expression_->Accept(visitor) &&
            where_->Accept(visitor);
      }
      return visitor.PostVisit(*this);
    }
    cpp<#)
  (:protected
    #>cpp
    All(Identifier *identifier, Expression *list_expression, Where *where)
        : identifier_(identifier),
          list_expression_(list_expression),
          where_(where) {}
    cpp<#)
  (:private
    #>cpp
    friend class AstStorage;
    cpp<#)
  (:serialize (:slk))
  (:clone))

;; TODO: This is pretty much copy pasted from All. Consider merging Reduce,
;; All, Any, None and Single into something like a higher-order function call
;; which takes a list argument and a function which is applied on list elements.
(lcp:define-class single (expression)
  ((identifier "Identifier *" :initval "nullptr" :scope :public
               :slk-save #'slk-save-ast-pointer
               :slk-load (slk-load-ast-pointer "Identifier"))
   (list-expression "Expression *" :initval "nullptr" :scope :public
                    :slk-save #'slk-save-ast-pointer
                    :slk-load (slk-load-ast-pointer "Expression"))
   (where "Where *" :initval "nullptr" :scope :public
          :slk-save #'slk-save-ast-pointer
          :slk-load (slk-load-ast-pointer "Where")))
  (:public
    #>cpp
    Single() = default;

    DEFVISITABLE(ExpressionVisitor<TypedValue>);
    DEFVISITABLE(ExpressionVisitor<void>);
    bool Accept(HierarchicalTreeVisitor &visitor) override {
      if (visitor.PreVisit(*this)) {
        identifier_->Accept(visitor) && list_expression_->Accept(visitor) &&
            where_->Accept(visitor);
      }
      return visitor.PostVisit(*this);
    }
    cpp<#)
  (:protected
    #>cpp
    Single(Identifier *identifier, Expression *list_expression, Where *where)
        : identifier_(identifier),
          list_expression_(list_expression),
          where_(where) {}
    cpp<#)
  (:private
    #>cpp
    friend class AstStorage;
    cpp<#)
  (:serialize (:slk))
  (:clone))

;; TODO: This is pretty much copy pasted from All. Consider merging Reduce,
;; All, Any, None and Single into something like a higher-order function call
;; which takes a list argument and a function which is applied on list elements.
(lcp:define-class any (expression)
  ((identifier "Identifier *" :initval "nullptr" :scope :public
               :slk-save #'slk-save-ast-pointer
               :slk-load (slk-load-ast-pointer "Identifier"))
   (list-expression "Expression *" :initval "nullptr" :scope :public
                    :slk-save #'slk-save-ast-pointer
                    :slk-load (slk-load-ast-pointer "Expression"))
   (where "Where *" :initval "nullptr" :scope :public
          :slk-save #'slk-save-ast-pointer
          :slk-load (slk-load-ast-pointer "Where")))
  (:public
    #>cpp
    Any() = default;

    DEFVISITABLE(ExpressionVisitor<TypedValue>);
    DEFVISITABLE(ExpressionVisitor<void>);
    bool Accept(HierarchicalTreeVisitor &visitor) override {
      if (visitor.PreVisit(*this)) {
        identifier_->Accept(visitor) && list_expression_->Accept(visitor) &&
            where_->Accept(visitor);
      }
      return visitor.PostVisit(*this);
    }
    cpp<#)
  (:protected
    #>cpp
    Any(Identifier *identifier, Expression *list_expression, Where *where)
        : identifier_(identifier),
          list_expression_(list_expression),
          where_(where) {}
    cpp<#)
  (:private
    #>cpp
    friend class AstStorage;
    cpp<#)
  (:serialize (:slk))
  (:clone))

;; TODO: This is pretty much copy pasted from All. Consider merging Reduce,
;; All, Any, None and Single into something like a higher-order function call
;; which takes a list argument and a function which is applied on list elements.
(lcp:define-class none (expression)
  ((identifier "Identifier *" :initval "nullptr" :scope :public
               :slk-save #'slk-save-ast-pointer
               :slk-load (slk-load-ast-pointer "Identifier"))
   (list-expression "Expression *" :initval "nullptr" :scope :public
                    :slk-save #'slk-save-ast-pointer
                    :slk-load (slk-load-ast-pointer "Expression"))
   (where "Where *" :initval "nullptr" :scope :public
          :slk-save #'slk-save-ast-pointer
          :slk-load (slk-load-ast-pointer "Where")))
  (:public
    #>cpp
    None() = default;

    DEFVISITABLE(ExpressionVisitor<TypedValue>);
    DEFVISITABLE(ExpressionVisitor<void>);
    bool Accept(HierarchicalTreeVisitor &visitor) override {
      if (visitor.PreVisit(*this)) {
        identifier_->Accept(visitor) && list_expression_->Accept(visitor) &&
            where_->Accept(visitor);
      }
      return visitor.PostVisit(*this);
    }
    cpp<#)
  (:protected
    #>cpp
    None(Identifier *identifier, Expression *list_expression, Where *where)
        : identifier_(identifier),
          list_expression_(list_expression),
          where_(where) {}
    cpp<#)
  (:private
    #>cpp
    friend class AstStorage;
    cpp<#)
  (:serialize (:slk))
  (:clone))

(lcp:define-class parameter-lookup (expression)
  ((token-position :int32_t :initval -1 :scope :public
                   :documentation "This field contains token position of *literal* used to create ParameterLookup object. If ParameterLookup object is not created from a literal leave this value at -1."))
  (:public
    #>cpp
    ParameterLookup() = default;

    DEFVISITABLE(ExpressionVisitor<TypedValue>);
    DEFVISITABLE(ExpressionVisitor<void>);
    DEFVISITABLE(HierarchicalTreeVisitor);
    cpp<#)
  (:protected
    #>cpp
    explicit ParameterLookup(int token_position)
        : token_position_(token_position) {}
    cpp<#)
  (:private
    #>cpp
    friend class AstStorage;
    cpp<#)
  (:serialize (:slk))
  (:clone))

(lcp:define-class regex-match (expression)
  ((string-expr "Expression *" :scope :public
                :slk-save #'slk-save-ast-pointer
                :slk-load (slk-load-ast-pointer "Expression"))
   (regex "Expression *" :scope :public
                :slk-save #'slk-save-ast-pointer
                :slk-load (slk-load-ast-pointer "Expression")))
  (:public
    #>cpp
    RegexMatch() = default;

    DEFVISITABLE(ExpressionVisitor<TypedValue>);
    DEFVISITABLE(ExpressionVisitor<void>);
    bool Accept(HierarchicalTreeVisitor &visitor) override {
      if (visitor.PreVisit(*this)) {
        string_expr_->Accept(visitor) && regex_->Accept(visitor);
      }
      return visitor.PostVisit(*this);
    }
    cpp<#)
  (:private
    #>cpp
    friend class AstStorage;
    RegexMatch(Expression *string_expr, Expression *regex)
        : string_expr_(string_expr), regex_(regex) {}
    cpp<#)
  (:serialize (:slk))
  (:clone))

(lcp:define-class named-expression (tree "::utils::Visitable<HierarchicalTreeVisitor>"
                                         "::utils::Visitable<ExpressionVisitor<TypedValue>>"
                                         "::utils::Visitable<ExpressionVisitor<void>>")
  ((name "std::string" :scope :public)
   (expression "Expression *" :initval "nullptr" :scope :public
               :slk-save #'slk-save-ast-pointer
               :slk-load (slk-load-ast-pointer "Expression"))
   (token-position :int32_t :initval -1 :scope :public
                   :documentation "This field contains token position of first token in named expression used to create name_. If NamedExpression object is not created from query or it is aliased leave this value at -1.")
   (symbol-pos :int32_t :initval -1 :scope :public
               :documentation "Symbol table position of the symbol this NamedExpression is mapped to."))
  (:public
    #>cpp
    using utils::Visitable<ExpressionVisitor<TypedValue>>::Accept;
    using utils::Visitable<ExpressionVisitor<void>>::Accept;
    using utils::Visitable<HierarchicalTreeVisitor>::Accept;

    NamedExpression() = default;

    DEFVISITABLE(ExpressionVisitor<TypedValue>);
    DEFVISITABLE(ExpressionVisitor<void>);
    bool Accept(HierarchicalTreeVisitor &visitor) override {
      if (visitor.PreVisit(*this)) {
        expression_->Accept(visitor);
      }
      return visitor.PostVisit(*this);
    }

    NamedExpression *MapTo(const Symbol &symbol) {
      symbol_pos_ = symbol.position();
      return this;
    }
    cpp<#)
  (:protected
    #>cpp
    explicit NamedExpression(const std::string &name) : name_(name) {}
    NamedExpression(const std::string &name, Expression *expression)
        : name_(name), expression_(expression) {}
    NamedExpression(const std::string &name, Expression *expression,
                    int token_position)
        : name_(name), expression_(expression), token_position_(token_position) {}
    cpp<#)
  (:private
    #>cpp
    friend class AstStorage;
    cpp<#)
  (:serialize (:slk :ignore-other-base-classes t))
  (:clone :ignore-other-base-classes t)
  (:type-info :ignore-other-base-classes t))

;;;;;;;;;;;;;;;;;;;;;;;;;;;;;;;;;;;;;;;;;;;;;;;;;;;;;;;;;;;;;;;;;;;;;;;;;;;;;;;
;;; END Expressions
;;;;;;;;;;;;;;;;;;;;;;;;;;;;;;;;;;;;;;;;;;;;;;;;;;;;;;;;;;;;;;;;;;;;;;;;;;;;;;;

(lcp:define-class pattern-atom (tree "::utils::Visitable<HierarchicalTreeVisitor>")
  ((identifier "Identifier *" :initval "nullptr" :scope :public
               :slk-save #'slk-save-ast-pointer
               :slk-load (slk-load-ast-pointer "Identifier")))
  (:abstractp t)
  (:public
    #>cpp
    using utils::Visitable<HierarchicalTreeVisitor>::Accept;

    PatternAtom() = default;
    cpp<#)
  (:protected
    #>cpp
    explicit PatternAtom(Identifier *identifier) : identifier_(identifier) {}
    cpp<#)
  (:private
    #>cpp
    friend class AstStorage;
    cpp<#)
  (:serialize (:slk :ignore-other-base-classes t))
  (:clone :ignore-other-base-classes t)
  (:type-info :ignore-other-base-classes t))

(defun clone-variant-properties (source destination)
  #>cpp
    if (const auto *properties = std::get_if<std::unordered_map<PropertyIx, Expression *>>(&${source})) {
      auto &new_obj_properties = std::get<std::unordered_map<PropertyIx, Expression *>>(${destination});
      for (const auto &[property, value_expression] : *properties) {
        PropertyIx key = storage->GetPropertyIx(property.name);
        new_obj_properties[key] = value_expression->Clone(storage);
      }
    } else {
      ${destination} = std::get<ParameterLookup *>(${source})->Clone(storage);
    }
  cpp<#)

(lcp:define-class node-atom (pattern-atom)
  ((labels "std::vector<LabelIx>" :scope :public
           :slk-load (lambda (member)
                      #>cpp
                      size_t size = 0;
                      slk::Load(&size, reader);
                      self->${member}.resize(size);
                      for (size_t i = 0; i < size; ++i) {
                        slk::Load(&self->${member}[i], reader, storage);
                      }
                      cpp<#)
           :clone (clone-name-ix-vector "Label"))
   (properties "std::variant<std::unordered_map<PropertyIx, Expression *>, ParameterLookup*>"
              :clone #'clone-variant-properties
              :scope :public))
  (:public
    #>cpp
    bool Accept(HierarchicalTreeVisitor &visitor) override {
      if (visitor.PreVisit(*this)) {
        if (auto* properties = std::get_if<std::unordered_map<PropertyIx, Expression *>>(&properties_)) {
          bool cont = identifier_->Accept(visitor);
          for (auto &property : *properties) {
            if (cont) {
              cont = property.second->Accept(visitor);
            }
          }
        } else {
          std::get<ParameterLookup*>(properties_)->Accept(visitor);
        }
      }
      return visitor.PostVisit(*this);
    }
    cpp<#)
  (:protected
    #>cpp
    using PatternAtom::PatternAtom;
    cpp<#)
  (:private
    #>cpp
    friend class AstStorage;
    cpp<#)
  (:serialize (:slk))
  (:clone))

(lcp:define-class edge-atom (pattern-atom)
  ((type "Type" :initval "Type::SINGLE" :scope :public)
   (direction "Direction" :initval "Direction::BOTH" :scope :public)
   (edge-types "std::vector<EdgeTypeIx>" :scope :public
               :slk-load (lambda (member)
                          #>cpp
                          size_t size = 0;
                          slk::Load(&size, reader);
                          self->${member}.resize(size);
                          for (size_t i = 0; i < size; ++i) {
                            slk::Load(&self->${member}[i], reader, storage);
                          }
                          cpp<#)
               :clone (clone-name-ix-vector "EdgeType"))
   (properties "std::variant<std::unordered_map<PropertyIx, Expression *>, ParameterLookup*>"
               :scope :public
               :slk-save #'slk-save-property-map
               :slk-load #'slk-load-property-map
               :clone #'clone-variant-properties)
   (lower-bound "Expression *" :initval "nullptr" :scope :public
                :slk-save #'slk-save-ast-pointer
                :slk-load (slk-load-ast-pointer "Expression")
                :documentation "Evaluates to lower bound in variable length expands.")
   (upper-bound "Expression *" :initval "nullptr" :scope :public
                :slk-save #'slk-save-ast-pointer
                :slk-load (slk-load-ast-pointer "Expression")
                :documentation "Evaluated to upper bound in variable length expands.")
   (filter-lambda "Lambda" :scope :public
                  :documentation "Filter lambda for variable length expands. Can have an empty expression, but identifiers must be valid, because an optimization pass may inline other expressions into this lambda."
                  :slk-load (lambda (member)
                              #>cpp
                              slk::Load(&self->${member}, reader, storage);
                              cpp<#))
   (weight-lambda "Lambda" :scope :public
                  :documentation "Used in weighted shortest path. It must have valid expressions and identifiers. In all other expand types, it is empty."
                  :slk-load (lambda (member)
                              #>cpp
                              slk::Load(&self->${member}, reader, storage);
                              cpp<#))
   (total-weight "Identifier *" :initval "nullptr" :scope :public
                 :slk-save #'slk-save-ast-pointer
                 :slk-load (slk-load-ast-pointer "Identifier")
                 :documentation "Variable where the total weight for weighted shortest path will be stored."))
  (:public
    (lcp:define-enum type
                     (single depth-first breadth-first weighted-shortest-path)
                     (:serialize))
    (lcp:define-enum direction
                     (in out both)
                     (:serialize))
    (lcp:define-struct lambda ()
      ((inner-edge "Identifier *" :initval "nullptr"
                   :slk-save #'slk-save-ast-pointer
                   :slk-load (slk-load-ast-pointer "Identifier")
                   :documentation "Argument identifier for the edge currently being traversed.")
       (inner-node "Identifier *" :initval "nullptr"
                   :slk-save #'slk-save-ast-pointer
                   :slk-load (slk-load-ast-pointer "Identifier")
                   :documentation "Argument identifier for the destination node of the edge.")
       (expression "Expression *" :initval "nullptr"
                   :slk-save #'slk-save-ast-pointer
                   :slk-load (slk-load-ast-pointer "Expression")
                   :documentation "Evaluates the result of the lambda."))
      (:documentation "Lambda for use in filtering or weight calculation during variable expand.")
      (:serialize (:slk :load-args '((storage "query::AstStorage *"))))
      (:clone :args '((storage "AstStorage *"))))
    #>cpp
    bool Accept(HierarchicalTreeVisitor &visitor) override {
      if (visitor.PreVisit(*this)) {
        bool cont = identifier_->Accept(visitor);
        if (auto *properties = std::get_if<std::unordered_map<query::PropertyIx, query::Expression *>>(&properties_)) {
          for (auto &property : *properties) {
            if (cont) {
              cont = property.second->Accept(visitor);
            }
          }
        } else {
          std::get<ParameterLookup *>(properties_)->Accept(visitor);
        }
        if (cont && lower_bound_) {
          cont = lower_bound_->Accept(visitor);
        }
        if (cont && upper_bound_) {
          cont = upper_bound_->Accept(visitor);
        }
        if (cont && total_weight_) {
          total_weight_->Accept(visitor);
        }
      }
      return visitor.PostVisit(*this);
    }

    bool IsVariable() const {
      switch (type_) {
        case Type::DEPTH_FIRST:
        case Type::BREADTH_FIRST:
        case Type::WEIGHTED_SHORTEST_PATH:
          return true;
        case Type::SINGLE:
          return false;
      }
    }
    cpp<#)
  (:protected
    #>cpp
    using PatternAtom::PatternAtom;
    EdgeAtom(Identifier *identifier, Type type, Direction direction)
        : PatternAtom(identifier), type_(type), direction_(direction) {}

    // Creates an edge atom for a SINGLE expansion with the given .
    EdgeAtom(Identifier *identifier, Type type, Direction direction,
             const std::vector<EdgeTypeIx> &edge_types)
        : PatternAtom(identifier),
          type_(type),
          direction_(direction),
          edge_types_(edge_types) {}
    cpp<#)
  (:private
    #>cpp
    friend class AstStorage;
    cpp<#)
  (:serialize (:slk))
  (:clone))

(lcp:define-class pattern (tree "::utils::Visitable<HierarchicalTreeVisitor>")
  ((identifier "Identifier *" :initval "nullptr" :scope :public
               :slk-save #'slk-save-ast-pointer
               :slk-load (slk-load-ast-pointer "Identifier"))
   (atoms "std::vector<PatternAtom *>"
          :scope :public
          :slk-save #'slk-save-ast-vector
          :slk-load (slk-load-ast-vector "PatternAtom")))
  (:public
    #>cpp
    using utils::Visitable<HierarchicalTreeVisitor>::Accept;

    Pattern() = default;

    bool Accept(HierarchicalTreeVisitor &visitor) override {
      if (visitor.PreVisit(*this)) {
        bool cont = identifier_->Accept(visitor);
        for (auto &part : atoms_) {
          if (cont) {
            cont = part->Accept(visitor);
          }
        }
      }
      return visitor.PostVisit(*this);
    }
    cpp<#)
  (:private
    #>cpp
    friend class AstStorage;
    cpp<#)
  (:serialize (:slk :ignore-other-base-classes t))
  (:clone :ignore-other-base-classes t)
  (:type-info :ignore-other-base-classes t))

(lcp:define-class clause (tree "::utils::Visitable<HierarchicalTreeVisitor>")
  ()
  (:abstractp t)
  (:public
    #>cpp
    using utils::Visitable<HierarchicalTreeVisitor>::Accept;

    Clause() = default;
    cpp<#)
  (:private
    #>cpp
    friend class AstStorage;
    cpp<#)
  (:serialize (:slk :ignore-other-base-classes t))
  (:clone :ignore-other-base-classes t)
  (:type-info :ignore-other-base-classes t))

(lcp:define-class single-query (tree "::utils::Visitable<HierarchicalTreeVisitor>")
  ((clauses "std::vector<Clause *>"
            :scope :public
            :slk-save #'slk-save-ast-vector
            :slk-load (slk-load-ast-vector "Clause")))
  (:public
    #>cpp
    using utils::Visitable<HierarchicalTreeVisitor>::Accept;

    SingleQuery() = default;

    bool Accept(HierarchicalTreeVisitor &visitor) override {
      if (visitor.PreVisit(*this)) {
        for (auto &clause : clauses_) {
          if (!clause->Accept(visitor)) break;
        }
      }
      return visitor.PostVisit(*this);
    }
    cpp<#)
  (:private
    #>cpp
    friend class AstStorage;
    cpp<#)
  (:serialize (:slk :ignore-other-base-classes t))
  (:clone :ignore-other-base-classes t)
  (:type-info :ignore-other-base-classes t))

(lcp:define-class cypher-union (tree "::utils::Visitable<HierarchicalTreeVisitor>")
  ((single-query "SingleQuery *" :initval "nullptr" :scope :public
                 :slk-save #'slk-save-ast-pointer
                 :slk-load (slk-load-ast-pointer "SingleQuery"))
   (distinct :bool :initval "false" :scope :public)
   (union-symbols "std::vector<Symbol>" :scope :public
                  :documentation "Holds symbols that are created during symbol generation phase. These symbols are used when UNION/UNION ALL combines single query results."))
  (:public
    #>cpp
    using utils::Visitable<HierarchicalTreeVisitor>::Accept;

    CypherUnion() = default;

    bool Accept(HierarchicalTreeVisitor &visitor) override {
      if (visitor.PreVisit(*this)) {
        single_query_->Accept(visitor);
      }
      return visitor.PostVisit(*this);
    }
    cpp<#)
  (:protected
    #>cpp
    explicit CypherUnion(bool distinct) : distinct_(distinct) {}
    CypherUnion(bool distinct, SingleQuery *single_query,
                std::vector<Symbol> union_symbols)
        : single_query_(single_query),
          distinct_(distinct),
          union_symbols_(union_symbols) {}
    cpp<#)
  (:private
    #>cpp
    friend class AstStorage;
    cpp<#)
  (:serialize (:slk :ignore-other-base-classes t))
  (:clone :ignore-other-base-classes t)
  (:type-info :ignore-other-base-classes t))

(lcp:define-class query (tree "::utils::Visitable<QueryVisitor<void>>")
  ()
  (:abstractp t)
  (:public
    #>cpp
    using utils::Visitable<QueryVisitor<void>>::Accept;

    Query() = default;
    cpp<#)
  (:private
    #>cpp
    friend class AstStorage;
    cpp<#)
  (:serialize (:slk :ignore-other-base-classes t))
  (:clone :ignore-other-base-classes t)
  (:type-info :ignore-other-base-classes t))

(lcp:define-class cypher-query (query)
  ((single-query "SingleQuery *" :initval "nullptr" :scope :public
                 :slk-save #'slk-save-ast-pointer
                 :slk-load (slk-load-ast-pointer "SingleQuery")
                 :documentation "First and potentially only query.")
   (cypher-unions "std::vector<CypherUnion *>"
                  :scope :public
                  :slk-save #'slk-save-ast-vector
                  :slk-load (slk-load-ast-vector "CypherUnion")
                  :documentation "Contains remaining queries that should form and union with `single_query_`.")
   (memory-limit "Expression *" :initval "nullptr" :scope :public
                 :slk-save #'slk-save-ast-pointer
                 :slk-load (slk-load-ast-pointer "Expression"))
   (memory-scale "size_t" :initval "1024U" :scope :public))
  (:public
    #>cpp
    CypherQuery() = default;

    DEFVISITABLE(QueryVisitor<void>);
    cpp<#)
  (:private
    #>cpp
    friend class AstStorage;
    cpp<#)
  (:serialize (:slk))
  (:clone))

(lcp:define-class explain-query (query)
  ((cypher-query "CypherQuery *" :initval "nullptr" :scope :public
                 :slk-save #'slk-save-ast-pointer
                 :slk-load (slk-load-ast-pointer "CypherQuery")
                 :documentation "The CypherQuery to explain."))
  (:public
    #>cpp
    ExplainQuery() = default;

    DEFVISITABLE(QueryVisitor<void>);
    cpp<#)
  (:private
    #>cpp
    friend class AstStorage;
    cpp<#)
  (:serialize (:slk))
  (:clone))

(lcp:define-class profile-query (query)
  ((cypher-query "CypherQuery *"
                 :initval "nullptr"
                 :scope :public
                 :slk-save #'slk-save-ast-pointer
                 :slk-load (slk-load-ast-pointer "CypherQuery")
                 :documentation "The CypherQuery to profile."))
  (:public
   #>cpp
   ProfileQuery() = default;

   DEFVISITABLE(QueryVisitor<void>);
   cpp<#)
  (:private
   #>cpp
   friend class AstStorage;
   cpp<#)
  (:serialize (:slk))
  (:clone))

(lcp:define-class index-query (query)
  ((action "Action" :scope :public)
   (label "LabelIx" :scope :public
          :slk-load (lambda (member)
                     #>cpp
                     slk::Load(&self->${member}, reader, storage);
                     cpp<#)
          :clone (lambda (source dest)
                   #>cpp
                   ${dest} = storage->GetLabelIx(${source}.name);
                   cpp<#))
   (properties "std::vector<PropertyIx>" :scope :public
               :slk-load (lambda (member)
                          #>cpp
                          size_t size = 0;
                          slk::Load(&size, reader);
                          self->${member}.resize(size);
                          for (size_t i = 0; i < size; ++i) {
                            slk::Load(&self->${member}[i], reader, storage);
                          }
                          cpp<#)
               :clone (clone-name-ix-vector "Property")))
  (:public
   (lcp:define-enum action
       (create drop)
     (:serialize))

    #>cpp
    IndexQuery() = default;

    DEFVISITABLE(QueryVisitor<void>);
  cpp<#)
  (:protected
    #>cpp
    IndexQuery(Action action, LabelIx label, std::vector<PropertyIx> properties)
        : action_(action), label_(label), properties_(properties) {}
    cpp<#)
  (:private
    #>cpp
    friend class AstStorage;
    cpp<#)
  (:serialize (:slk))
  (:clone))

(lcp:define-class create (clause)
  ((patterns "std::vector<Pattern *>"
             :scope :public
             :slk-save #'slk-save-ast-vector
             :slk-load (slk-load-ast-vector "Pattern")))
  (:public
    #>cpp
    Create() = default;

    bool Accept(HierarchicalTreeVisitor &visitor) override {
      if (visitor.PreVisit(*this)) {
        for (auto &pattern : patterns_) {
          if (!pattern->Accept(visitor)) break;
        }
      }
      return visitor.PostVisit(*this);
    }
    cpp<#)
  (:protected
    #>cpp
    explicit Create(std::vector<Pattern *> patterns) : patterns_(patterns) {}
    cpp<#)
  (:private
    #>cpp
    friend class AstStorage;
    cpp<#)
  (:serialize (:slk))
  (:clone))

(lcp:define-class call-procedure (clause)
  ((procedure-name "std::string" :scope :public)
   (arguments "std::vector<Expression *>"
              :scope :public
              :slk-save #'slk-save-ast-vector
              :slk-load (slk-load-ast-vector "Expression"))
   (result-fields "std::vector<std::string>" :scope :public)
   (result-identifiers "std::vector<Identifier *>"
                       :scope :public
                       :slk-save #'slk-save-ast-vector
                       :slk-load (slk-load-ast-vector "Identifier"))
   (memory-limit "Expression *" :initval "nullptr" :scope :public
                 :slk-save #'slk-save-ast-pointer
                 :slk-load (slk-load-ast-pointer "Expression"))
   (memory-scale "size_t" :initval "1024U" :scope :public)
   (is_write :bool  :scope :public))
  (:public
    #>cpp
    CallProcedure() = default;

    bool Accept(HierarchicalTreeVisitor &visitor) override {
      if (visitor.PreVisit(*this)) {
        bool cont = true;
        for (auto &arg : arguments_) {
          if (!arg->Accept(visitor)) {
            cont = false;
            break;
          }
        }
        if (cont) {
          for (auto &ident : result_identifiers_) {
            if (!ident->Accept(visitor)) {
              cont = false;
              break;
            }
          }
        }
      }
      return visitor.PostVisit(*this);
    }
    cpp<#)
  (:private
    #>cpp
    friend class AstStorage;
    cpp<#)
  (:serialize (:slk))
  (:clone))

(lcp:define-class match (clause)
  ((patterns "std::vector<Pattern *>"
             :scope :public
             :slk-save #'slk-save-ast-vector
             :slk-load (slk-load-ast-vector "Pattern"))
   (where "Where *" :initval "nullptr" :scope :public
          :slk-save #'slk-save-ast-pointer
          :slk-load (slk-load-ast-pointer "Where"))
   (optional :bool :initval "false" :scope :public))
  (:public
    #>cpp
    Match() = default;

    bool Accept(HierarchicalTreeVisitor &visitor) override {
      if (visitor.PreVisit(*this)) {
        bool cont = true;
        for (auto &pattern : patterns_) {
          if (!pattern->Accept(visitor)) {
            cont = false;
            break;
          }
        }
        if (cont && where_) {
          where_->Accept(visitor);
        }
      }
      return visitor.PostVisit(*this);
    }
    cpp<#)
  (:protected
    #>cpp
    explicit Match(bool optional) : optional_(optional) {}
    Match(bool optional, Where *where, std::vector<Pattern *> patterns)
        : patterns_(patterns), where_(where), optional_(optional) {}
    cpp<#)
  (:private
    #>cpp
    friend class AstStorage;
    cpp<#)
  (:serialize (:slk))
  (:clone))

(lcp:define-enum ordering
    (asc desc)
  (:documentation "Defines the order for sorting values (ascending or descending).")
  (:serialize))

(lcp:define-struct sort-item ()
  ((ordering "Ordering" :scope :public)
   (expression "Expression *"
               :slk-save #'slk-save-ast-pointer
               :slk-load (slk-load-ast-pointer "Expression")))
  (:serialize (:slk :load-args '((storage "query::AstStorage *"))))
  (:clone :args '((storage "AstStorage *"))))

(lcp:define-struct return-body ()
  ((distinct :bool :initval "false"
             :documentation "True if distinct results should be produced.")
   (all-identifiers :bool :initval "false"
                    :documentation "True if asterisk was found in the return body.")
   (named-expressions "std::vector<NamedExpression *>"
                      :slk-save #'slk-save-ast-vector
                      :slk-load (slk-load-ast-vector "NamedExpression")
                      :documentation "Expressions which are used to produce results.")
   (order-by "std::vector<SortItem>"
             :slk-load (lambda (member)
                         #>cpp
                         size_t size = 0;
                         slk::Load(&size, reader);
                         self->${member}.resize(size);
                         for (size_t i = 0; i < size; ++i) {
                           slk::Load(&self->${member}[i], reader, storage);
                         }
                         cpp<#)
             :documentation "Expressions used for ordering the results.")
   (skip "Expression *" :initval "nullptr"
         :slk-save #'slk-save-ast-pointer
         :slk-load (slk-load-ast-pointer "Expression")
         :documentation "Optional expression on how many results to skip.")
   (limit "Expression *" :initval "nullptr"
          :slk-save #'slk-save-ast-pointer
          :slk-load (slk-load-ast-pointer "Expression")
          :documentation "Optional expression on how many results to produce."))
  (:documentation "Contents common to @c Return and @c With clauses.")
  (:serialize (:slk :load-args '((storage "query::AstStorage *"))))
  (:clone :args '((storage "AstStorage *"))))

(lcp:define-class return (clause)
  ((body "ReturnBody" :scope :public
         :slk-load (lambda (member)
                     #>cpp
                     slk::Load(&self->${member}, reader, storage);
                     cpp<#)))
  (:public
    #>cpp
    Return() = default;

    bool Accept(HierarchicalTreeVisitor &visitor) override {
      if (visitor.PreVisit(*this)) {
        bool cont = true;
        for (auto &expr : body_.named_expressions) {
          if (!expr->Accept(visitor)) {
            cont = false;
            break;
          }
        }
        if (cont) {
          for (auto &order_by : body_.order_by) {
            if (!order_by.expression->Accept(visitor)) {
              cont = false;
              break;
            }
          }
        }
        if (cont && body_.skip) cont = body_.skip->Accept(visitor);
        if (cont && body_.limit) cont = body_.limit->Accept(visitor);
      }
      return visitor.PostVisit(*this);
    }
    cpp<#)
  (:protected
    #>cpp
    explicit Return(ReturnBody &body) : body_(body) {}
    cpp<#)
  (:private
    #>cpp
    friend class AstStorage;
    cpp<#)
  (:serialize (:slk))
  (:clone))

(lcp:define-class with (clause)
  ((body "ReturnBody" :scope :public
         :slk-load (lambda (member)
                     #>cpp
                     slk::Load(&self->${member}, reader, storage);
                     cpp<#))
   (where "Where *" :initval "nullptr" :scope :public
          :slk-save #'slk-save-ast-pointer
          :slk-load (slk-load-ast-pointer "Where")))
  (:public
    #>cpp
    With() = default;

    bool Accept(HierarchicalTreeVisitor &visitor) override {
      if (visitor.PreVisit(*this)) {
        bool cont = true;
        for (auto &expr : body_.named_expressions) {
          if (!expr->Accept(visitor)) {
            cont = false;
            break;
          }
        }
        if (cont) {
          for (auto &order_by : body_.order_by) {
            if (!order_by.expression->Accept(visitor)) {
              cont = false;
              break;
            }
          }
        }
        if (cont && where_) cont = where_->Accept(visitor);
        if (cont && body_.skip) cont = body_.skip->Accept(visitor);
        if (cont && body_.limit) cont = body_.limit->Accept(visitor);
      }
      return visitor.PostVisit(*this);
    }
    cpp<#)
  (:protected
    #>cpp
    With(ReturnBody &body, Where *where) : body_(body), where_(where) {}
    cpp<#)
  (:private
    #>cpp
    friend class AstStorage;
    cpp<#)
  (:serialize (:slk))
  (:clone))

(lcp:define-class delete (clause)
  ((expressions "std::vector<Expression *>"
                :slk-save #'slk-save-ast-vector
                :slk-load (slk-load-ast-vector "Expression")
                :scope :public)
   (detach :bool :initval "false" :scope :public))
  (:public
    #>cpp
    Delete() = default;

    bool Accept(HierarchicalTreeVisitor &visitor) override {
      if (visitor.PreVisit(*this)) {
        for (auto &expr : expressions_) {
          if (!expr->Accept(visitor)) break;
        }
      }
      return visitor.PostVisit(*this);
    }
    cpp<#)
  (:protected
    #>cpp
    Delete(bool detach, std::vector<Expression *> expressions)
        : expressions_(expressions), detach_(detach) {}
    cpp<#)
  (:private
    #>cpp
    friend class AstStorage;
    cpp<#)
  (:serialize (:slk))
  (:clone))

(lcp:define-class set-property (clause)
  ((property-lookup "PropertyLookup *" :initval "nullptr" :scope :public
                    :slk-save #'slk-save-ast-pointer
                    :slk-load (slk-load-ast-pointer "PropertyLookup"))
   (expression "Expression *" :initval "nullptr" :scope :public
               :slk-save #'slk-save-ast-pointer
               :slk-load (slk-load-ast-pointer "Expression")))
  (:public
    #>cpp
    SetProperty() = default;

    bool Accept(HierarchicalTreeVisitor &visitor) override {
      if (visitor.PreVisit(*this)) {
        property_lookup_->Accept(visitor) && expression_->Accept(visitor);
      }
      return visitor.PostVisit(*this);
    }
    cpp<#)
  (:protected
    #>cpp
    SetProperty(PropertyLookup *property_lookup, Expression *expression)
        : property_lookup_(property_lookup), expression_(expression) {}
    cpp<#)
  (:private
    #>cpp
    friend class AstStorage;
    cpp<#)
  (:serialize (:slk))
  (:clone))

(lcp:define-class set-properties (clause)
  ((identifier "Identifier *" :initval "nullptr" :scope :public
               :slk-save #'slk-save-ast-pointer
               :slk-load (slk-load-ast-pointer "Identifier"))
   (expression "Expression *" :initval "nullptr" :scope :public
               :slk-save #'slk-save-ast-pointer
               :slk-load (slk-load-ast-pointer "Expression"))
   (update :bool :initval "false" :scope :public))
  (:public
    #>cpp
    SetProperties() = default;

    bool Accept(HierarchicalTreeVisitor &visitor) override {
      if (visitor.PreVisit(*this)) {
        identifier_->Accept(visitor) && expression_->Accept(visitor);
      }
      return visitor.PostVisit(*this);
    }
    cpp<#)
  (:protected
    #>cpp
    SetProperties(Identifier *identifier, Expression *expression,
                  bool update = false)
        : identifier_(identifier), expression_(expression), update_(update) {}
    cpp<#)
  (:private
    #>cpp
    friend class AstStorage;
    cpp<#)
  (:serialize (:slk))
  (:clone))

(lcp:define-class set-labels (clause)
  ((identifier "Identifier *" :initval "nullptr" :scope :public
               :slk-save #'slk-save-ast-pointer
               :slk-load (slk-load-ast-pointer "Identifier"))
   (labels "std::vector<LabelIx>" :scope :public
           :slk-load (lambda (member)
                      #>cpp
                      size_t size = 0;
                      slk::Load(&size, reader);
                      self->${member}.resize(size);
                      for (size_t i = 0; i < size; ++i) {
                        slk::Load(&self->${member}[i], reader, storage);
                      }
                      cpp<#)
           :clone (clone-name-ix-vector "Label")))
  (:public
    #>cpp
    SetLabels() = default;

    bool Accept(HierarchicalTreeVisitor &visitor) override {
      if (visitor.PreVisit(*this)) {
        identifier_->Accept(visitor);
      }
      return visitor.PostVisit(*this);
    }
    cpp<#)
  (:protected
    #>cpp
    SetLabels(Identifier *identifier, const std::vector<LabelIx> &labels)
        : identifier_(identifier), labels_(labels) {}
    cpp<#)
  (:private
    #>cpp
    friend class AstStorage;
    cpp<#)
  (:serialize (:slk))
  (:clone))

(lcp:define-class remove-property (clause)
  ((property-lookup "PropertyLookup *" :initval "nullptr" :scope :public
                    :slk-save #'slk-save-ast-pointer
                    :slk-load (slk-load-ast-pointer "PropertyLookup")))
  (:public
    #>cpp
    RemoveProperty() = default;

    bool Accept(HierarchicalTreeVisitor &visitor) override {
      if (visitor.PreVisit(*this)) {
        property_lookup_->Accept(visitor);
      }
      return visitor.PostVisit(*this);
    }
    cpp<#)
  (:protected
    #>cpp
    explicit RemoveProperty(PropertyLookup *property_lookup)
        : property_lookup_(property_lookup) {}
    cpp<#)
  (:private
    #>cpp
    friend class AstStorage;
    cpp<#)
  (:serialize (:slk))
  (:clone))

(lcp:define-class remove-labels (clause)
  ((identifier "Identifier *" :initval "nullptr" :scope :public
               :slk-save #'slk-save-ast-pointer
               :slk-load (slk-load-ast-pointer "Identifier"))
   (labels "std::vector<LabelIx>" :scope :public
           :slk-load (lambda (member)
                      #>cpp
                      size_t size = 0;
                      slk::Load(&size, reader);
                      self->${member}.resize(size);
                      for (size_t i = 0; i < size; ++i) {
                        slk::Load(&self->${member}[i], reader, storage);
                      }
                      cpp<#)
           :clone (clone-name-ix-vector "Label")))
  (:public
    #>cpp
    RemoveLabels() = default;

    bool Accept(HierarchicalTreeVisitor &visitor) override {
      if (visitor.PreVisit(*this)) {
        identifier_->Accept(visitor);
      }
      return visitor.PostVisit(*this);
    }
    cpp<#)
  (:protected
    #>cpp
    RemoveLabels(Identifier *identifier, const std::vector<LabelIx> &labels)
        : identifier_(identifier), labels_(labels) {}
    cpp<#)
  (:private
    #>cpp
    friend class AstStorage;
    cpp<#)
  (:serialize (:slk))
  (:clone))

(lcp:define-class merge (clause)
  ((pattern "Pattern *" :initval "nullptr" :scope :public
            :slk-save #'slk-save-ast-pointer
            :slk-load (slk-load-ast-pointer "Pattern"))
   (on-match "std::vector<Clause *>"
             :scope :public
             :slk-save #'slk-save-ast-vector
             :slk-load (slk-load-ast-vector "Clause"))
   (on-create "std::vector<Clause *>"
              :scope :public
              :slk-save #'slk-save-ast-vector
              :slk-load (slk-load-ast-vector "Clause")))
  (:public
    #>cpp
    Merge() = default;

    bool Accept(HierarchicalTreeVisitor &visitor) override {
      if (visitor.PreVisit(*this)) {
        bool cont = pattern_->Accept(visitor);
        if (cont) {
          for (auto &set : on_match_) {
            if (!set->Accept(visitor)) {
              cont = false;
              break;
            }
          }
        }
        if (cont) {
          for (auto &set : on_create_) {
            if (!set->Accept(visitor)) {
              cont = false;
              break;
            }
          }
        }
      }
      return visitor.PostVisit(*this);
    }
    cpp<#)
  (:protected
    #>cpp
    Merge(Pattern *pattern, std::vector<Clause *> on_match,
          std::vector<Clause *> on_create)
        : pattern_(pattern), on_match_(on_match), on_create_(on_create) {}
    cpp<#)
  (:private
    #>cpp
    friend class AstStorage;
    cpp<#)
  (:serialize (:slk))
  (:clone))

(lcp:define-class unwind (clause)
  ((named-expression "NamedExpression *" :initval "nullptr" :scope :public
                     :slk-save #'slk-save-ast-pointer
                     :slk-load (slk-load-ast-pointer "NamedExpression")))
  (:public
    #>cpp
    Unwind() = default;

    bool Accept(HierarchicalTreeVisitor &visitor) override {
      if (visitor.PreVisit(*this)) {
        named_expression_->Accept(visitor);
      }
      return visitor.PostVisit(*this);
    }
    cpp<#)
  (:protected
    #>cpp
    explicit Unwind(NamedExpression *named_expression)
        : named_expression_(named_expression) {
      DMG_ASSERT(named_expression, "Unwind cannot take nullptr for named_expression");
    }
    cpp<#)
  (:private
    #>cpp
    friend class AstStorage;
    cpp<#)
  (:serialize (:slk))
  (:clone))


(lcp:define-class auth-query (query)
  ((action "Action" :scope :public)
   (user "std::string" :scope :public)
   (role "std::string" :scope :public)
   (user-or-role "std::string" :scope :public)
   (password "Expression *" :initval "nullptr" :scope :public
             :slk-save #'slk-save-ast-pointer
             :slk-load (slk-load-ast-pointer "Expression"))
   (privileges "std::vector<Privilege>" :scope :public)
<<<<<<< HEAD
   (label-privileges "std::vector<std::unordered_map<LabelPrivilege, std::vector<std::string>>>" :scope :public))
=======
   (labels "std::vector<std::string>" :scope :public)
   (edge-types "std::vector<std::string>" :scope :public))
>>>>>>> b9a9c4e2
  (:public
    (lcp:define-enum action
        (create-role drop-role show-roles create-user set-password drop-user
         show-users set-role clear-role grant-privilege deny-privilege
         revoke-privilege show-privileges show-role-for-user
         show-users-for-role)
      (:serialize))
    (lcp:define-enum privilege
        (create delete match merge set remove index stats auth constraint
         dump replication durability read_file free_memory trigger config stream module_read module_write
         websocket)
      (:serialize))
    (lcp:define-enum label-privilege
        (read edit create_delete)
      (:serialize))
    #>cpp
    AuthQuery() = default;

    DEFVISITABLE(QueryVisitor<void>);
    cpp<#)
  (:protected
    #>cpp
    AuthQuery(Action action, std::string user, std::string role,
              std::string user_or_role, Expression *password,
<<<<<<< HEAD
              std::vector<Privilege> privileges,
              std::vector<std::unordered_map<LabelPrivilege, std::vector<std::string>>> label_privileges)
=======
              std::vector<Privilege> privileges, std::vector<std::string> labels,
              std::vector<std::string> edge_types)
>>>>>>> b9a9c4e2
        : action_(action),
          user_(user),
          role_(role),
          user_or_role_(user_or_role),
          password_(password),
          privileges_(privileges),
<<<<<<< HEAD
          label_privileges_(label_privileges) {}
=======
          labels_(labels),
          edge_types_(edge_types) {}
>>>>>>> b9a9c4e2
    cpp<#)
  (:private
    #>cpp
    friend class AstStorage;
    cpp<#)
  (:serialize (:slk))
  (:clone))

;; TODO: Generate this via LCP
#>cpp
/// Constant that holds all available privileges.
const std::vector<AuthQuery::Privilege> kPrivilegesAll = {
    AuthQuery::Privilege::CREATE,     AuthQuery::Privilege::DELETE,
    AuthQuery::Privilege::MATCH,      AuthQuery::Privilege::MERGE,
    AuthQuery::Privilege::SET,        AuthQuery::Privilege::REMOVE,
    AuthQuery::Privilege::INDEX,      AuthQuery::Privilege::STATS,
    AuthQuery::Privilege::AUTH,
    AuthQuery::Privilege::CONSTRAINT, AuthQuery::Privilege::DUMP,
    AuthQuery::Privilege::REPLICATION,
    AuthQuery::Privilege::READ_FILE,
    AuthQuery::Privilege::DURABILITY,
    AuthQuery::Privilege::FREE_MEMORY, AuthQuery::Privilege::TRIGGER,
    AuthQuery::Privilege::CONFIG,      AuthQuery::Privilege::STREAM,
    AuthQuery::Privilege::MODULE_READ, AuthQuery::Privilege::MODULE_WRITE,
    AuthQuery::Privilege::WEBSOCKET};
cpp<#

(lcp:define-class info-query (query)
  ((info-type "InfoType" :scope :public))
  (:public
    (lcp:define-enum info-type
        (storage index constraint)
      (:serialize))

    #>cpp
    DEFVISITABLE(QueryVisitor<void>);
    cpp<#)
  (:serialize (:slk))
  (:clone))

(lcp:define-struct constraint ()
  ((type "Type")
   (label "LabelIx" :scope :public
          :slk-load (lambda (member)
                     #>cpp
                     slk::Load(&self->${member}, reader, storage);
                     cpp<#)
          :clone (lambda (source dest)
                   #>cpp
                   ${dest} = storage->GetLabelIx(${source}.name);
                   cpp<#))
   (properties "std::vector<PropertyIx>" :scope :public
               :slk-load (lambda (member)
                          #>cpp
                          size_t size = 0;
                          slk::Load(&size, reader);
                          self->${member}.resize(size);
                          for (size_t i = 0; i < size; ++i) {
                            slk::Load(&self->${member}[i], reader, storage);
                          }
                          cpp<#)
               :clone (clone-name-ix-vector "Property")))
  (:public
    (lcp:define-enum type (exists unique node-key)
      (:serialize (:lcp))))
  (:serialize (:slk :load-args '((storage "query::AstStorage *"))))
  (:clone :args '((storage "AstStorage *"))))

(lcp:define-class constraint-query (query)
  ((action-type "ActionType" :scope :public)
   (constraint "Constraint" :scope :public
               :slk-load (lambda (member)
                           #>cpp
                           slk::Load(&self->${member}, reader, storage);
                           cpp<#)))
  (:public
    (lcp:define-enum action-type
        (create drop)
      (:serialize))

    #>cpp
    DEFVISITABLE(QueryVisitor<void>);
    cpp<#)
  (:serialize (:slk))
  (:clone))

(lcp:define-class dump-query (query) ()
  (:public
    #>cpp
    DEFVISITABLE(QueryVisitor<void>);
    cpp<#)
  (:serialize (:slk))
  (:clone))

(lcp:define-class replication-query (query)
  ((action "Action" :scope :public)
   (role "ReplicationRole" :scope :public)
   (replica_name "std::string" :scope :public)
   (socket_address "Expression *" :initval "nullptr" :scope :public
             :slk-save #'slk-save-ast-pointer
             :slk-load (slk-load-ast-pointer "Expression"))
   (port "Expression *" :initval "nullptr" :scope :public
             :slk-save #'slk-save-ast-pointer
             :slk-load (slk-load-ast-pointer "Expression"))
   (sync_mode "SyncMode" :scope :public))

  (:public
    (lcp:define-enum action
        (set-replication-role show-replication-role register-replica
         drop-replica show-replicas)
      (:serialize))
    (lcp:define-enum replication-role
        (main replica)
      (:serialize))
    (lcp:define-enum sync-mode
        (sync async)
      (:serialize))
    (lcp:define-enum replica-state
        (ready replicating recovery invalid)
      (:serialize))
    #>cpp
    ReplicationQuery() = default;

    DEFVISITABLE(QueryVisitor<void>);
    cpp<#)
  (:private
    #>cpp
    friend class AstStorage;
    cpp<#)
  (:serialize (:slk))
  (:clone))

(lcp:define-class lock-path-query (query)
  ((action "Action" :scope :public))

  (:public
    (lcp:define-enum action
      (lock-path unlock-path)
      (:serialize))
    #>cpp
    LockPathQuery() = default;

    DEFVISITABLE(QueryVisitor<void>);
    cpp<#)
  (:private
    #>cpp
    friend class AstStorage;
    cpp<#)
  (:serialize (:slk))
  (:clone))

(lcp:define-class load-csv (clause)
  ((file "Expression *" :scope :public)
   (with_header "bool" :scope :public)
   (ignore_bad "bool" :scope :public)
   (delimiter "Expression *" :initval "nullptr" :scope :public)
   (quote "Expression *" :initval "nullptr" :scope :public)
   (row_var "Identifier *" :initval "nullptr" :scope :public
                     :slk-save #'slk-save-ast-pointer
                     :slk-load (slk-load-ast-pointer "Identifier")))

  (:public
    #>cpp
    LoadCsv() = default;

    bool Accept(HierarchicalTreeVisitor &visitor) override {
      if (visitor.PreVisit(*this)) {
        row_var_->Accept(visitor);
      }
      return visitor.PostVisit(*this);
    }
    cpp<#)
  (:protected
    #>cpp
    explicit LoadCsv(Expression *file, bool with_header, bool ignore_bad, Expression *delimiter,
                     Expression* quote, Identifier* row_var)
        : file_(file),
          with_header_(with_header),
          ignore_bad_(ignore_bad),
          delimiter_(delimiter),
          quote_(quote),
          row_var_(row_var) {
      DMG_ASSERT(row_var, "LoadCsv cannot take nullptr for identifier");
    }
    cpp<#)
  (:private
    #>cpp
    friend class AstStorage;
    cpp<#)
  (:serialize (:slk))
  (:clone))

(lcp:define-class free-memory-query (query) ()
  (:public
    #>cpp
    DEFVISITABLE(QueryVisitor<void>);
    cpp<#)
  (:serialize (:slk))
  (:clone))

(lcp:define-class trigger-query (query)
  ((action "Action" :scope :public)
   (event_type "EventType" :scope :public)
   (trigger_name "std::string" :scope :public)
   (before_commit "bool" :scope :public)
   (statement "std::string" :scope :public))

  (:public
    (lcp:define-enum action
        (create-trigger drop-trigger show-triggers)
      (:serialize))
    (lcp:define-enum event-type
        (any vertex_create edge_create create vertex_delete edge_delete delete vertex_update edge_update update)
      (:serialize))
    #>cpp
    TriggerQuery() = default;

    DEFVISITABLE(QueryVisitor<void>);
    cpp<#)
  (:private
    #>cpp
    friend class AstStorage;
    cpp<#)
  (:serialize (:slk))
  (:clone))

(lcp:define-class isolation-level-query (query)
  ((isolation_level "IsolationLevel" :scope :public)
   (isolation_level_scope "IsolationLevelScope" :scope :public))

  (:public
    (lcp:define-enum isolation-level
        (snapshot-isolation read-committed read-uncommitted)
      (:serialize))
    (lcp:define-enum isolation-level-scope
        (next session global)
      (:serialize))
    #>cpp
    IsolationLevelQuery() = default;

    DEFVISITABLE(QueryVisitor<void>);
    cpp<#)
  (:private
    #>cpp
    friend class AstStorage;
    cpp<#)
  (:serialize (:slk))
  (:clone))

(lcp:define-class create-snapshot-query (query) ()
  (:public
    #>cpp
    DEFVISITABLE(QueryVisitor<void>);
    cpp<#)
  (:serialize (:slk))
  (:clone))

(defun clone-variant-topic-names (source destination)
  #>cpp
    if (auto *topic_expression = std::get_if<Expression*>(&${source})) {
      if (*topic_expression == nullptr) {
        ${destination} = nullptr;
      } else {
        ${destination} = (*topic_expression)->Clone(storage);
      }
    } else {
      ${destination} = std::get<std::vector<std::string>>(${source});
    }
  cpp<#)

(lcp:define-class stream-query (query)
  ((action "Action" :scope :public)
   (type "Type" :scope :public)
   (stream_name "std::string" :scope :public)

   (batch_limit "Expression *" :initval "nullptr" :scope :public
             :slk-save #'slk-save-ast-pointer
             :slk-load (slk-load-ast-pointer "Expression"))
   (timeout "Expression *" :initval "nullptr" :scope :public
             :slk-save #'slk-save-ast-pointer
             :slk-load (slk-load-ast-pointer "Expression"))

   (transform_name "std::string" :scope :public)
   (batch_interval "Expression *" :initval "nullptr" :scope :public
             :slk-save #'slk-save-ast-pointer
             :slk-load (slk-load-ast-pointer "Expression"))
   (batch_size "Expression *" :initval "nullptr" :scope :public
             :slk-save #'slk-save-ast-pointer
             :slk-load (slk-load-ast-pointer "Expression"))

   (topic_names "std::variant<Expression*, std::vector<std::string>>" :initval "nullptr"
             :clone #'clone-variant-topic-names
             :scope :public)
   (consumer_group "std::string" :scope :public)
   (bootstrap_servers "Expression *" :initval "nullptr" :scope :public
             :slk-save #'slk-save-ast-pointer
             :slk-load (slk-load-ast-pointer "Expression"))

   (service_url "Expression *" :initval "nullptr" :scope :public
             :slk-save #'slk-save-ast-pointer
             :slk-load (slk-load-ast-pointer "Expression"))

   (configs "std::unordered_map<Expression *, Expression *>" :scope :public
             :slk-save #'slk-save-expression-map
             :slk-load #'slk-load-expression-map
             :clone #'clone-expression-map)

   (credentials "std::unordered_map<Expression *, Expression *>" :scope :public
             :slk-save #'slk-save-expression-map
             :slk-load #'slk-load-expression-map
             :clone #'clone-expression-map))

  (:public
    (lcp:define-enum action
        (create-stream drop-stream start-stream stop-stream start-all-streams stop-all-streams show-streams check-stream)
      (:serialize))
    (lcp:define-enum type
        (kafka pulsar)
      (:serialize))
    #>cpp
    StreamQuery() = default;

    DEFVISITABLE(QueryVisitor<void>);
    cpp<#)
  (:private
    #>cpp
    friend class AstStorage;
    cpp<#)
  (:serialize (:slk))
  (:clone))

(lcp:define-class setting-query (query)
  ((action "Action" :scope :public)
   (setting_name "Expression *" :initval "nullptr" :scope :public)
   (setting_value "Expression *" :initval "nullptr" :scope :public))

  (:public
    (lcp:define-enum action
        (show-setting show-all-settings set-setting)
      (:serialize))
    #>cpp
    SettingQuery() = default;

    DEFVISITABLE(QueryVisitor<void>);
    cpp<#)
  (:private
    #>cpp
    friend class AstStorage;
    cpp<#)
  (:serialize (:slk))
  (:clone))

(lcp:define-class version-query (query) ()
  (:public
    #>cpp
    DEFVISITABLE(QueryVisitor<void>);
    cpp<#)
  (:serialize (:slk))
  (:clone))

(lcp:define-class foreach (clause)
  ((named_expression "NamedExpression *" :initval "nullptr" :scope :public
          :slk-save #'slk-save-ast-pointer
          :slk-load (slk-load-ast-pointer "Expression"))
   (clauses "std::vector<Clause *>"
          :scope :public
          :slk-save #'slk-save-ast-vector
          :slk-load (slk-load-ast-vector "Clause")))
  (:public
    #>cpp
    Foreach() = default;

    bool Accept(HierarchicalTreeVisitor &visitor) override {
      if (visitor.PreVisit(*this)) {
          named_expression_->Accept(visitor);
          for (auto &clause : clauses_) {
            clause->Accept(visitor);
          }
      }
      return visitor.PostVisit(*this);
    }
    cpp<#)
  (:protected
    #>cpp
    Foreach(NamedExpression *expression, std::vector<Clause *> clauses)
        : named_expression_(expression), clauses_(clauses) {}
    cpp<#)
  (:private
    #>cpp
    friend class AstStorage;
    cpp<#)
  (:serialize (:slk))
  (:clone))

(lcp:pop-namespace) ;; namespace query
(lcp:pop-namespace) ;; namespace memgraph<|MERGE_RESOLUTION|>--- conflicted
+++ resolved
@@ -2244,12 +2244,8 @@
              :slk-save #'slk-save-ast-pointer
              :slk-load (slk-load-ast-pointer "Expression"))
    (privileges "std::vector<Privilege>" :scope :public)
-<<<<<<< HEAD
-   (label-privileges "std::vector<std::unordered_map<LabelPrivilege, std::vector<std::string>>>" :scope :public))
-=======
-   (labels "std::vector<std::string>" :scope :public)
-   (edge-types "std::vector<std::string>" :scope :public))
->>>>>>> b9a9c4e2
+   (label-privileges "std::vector<std::unordered_map<LabelPrivilege, std::vector<std::string>>>" :scope :public)
+   (edge-type-privileges "std::vector<std::unordered_map<LabelPrivilege, std::vector<std::string>>>" :scope :public))
   (:public
     (lcp:define-enum action
         (create-role drop-role show-roles create-user set-password drop-user
@@ -2274,25 +2270,17 @@
     #>cpp
     AuthQuery(Action action, std::string user, std::string role,
               std::string user_or_role, Expression *password,
-<<<<<<< HEAD
               std::vector<Privilege> privileges,
-              std::vector<std::unordered_map<LabelPrivilege, std::vector<std::string>>> label_privileges)
-=======
-              std::vector<Privilege> privileges, std::vector<std::string> labels,
-              std::vector<std::string> edge_types)
->>>>>>> b9a9c4e2
+              std::vector<std::unordered_map<LabelPrivilege, std::vector<std::string>>> label_privileges,
+              std::vector<std::unordered_map<LabelPrivilege, std::vector<std::string>>> edge_type_privileges)
         : action_(action),
           user_(user),
           role_(role),
           user_or_role_(user_or_role),
           password_(password),
           privileges_(privileges),
-<<<<<<< HEAD
-          label_privileges_(label_privileges) {}
-=======
-          labels_(labels),
-          edge_types_(edge_types) {}
->>>>>>> b9a9c4e2
+          label_privileges_(label_privileges),
+          edge_type_privileges_(edge_type_privileges) {}
     cpp<#)
   (:private
     #>cpp
