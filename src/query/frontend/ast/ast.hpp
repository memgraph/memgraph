// Copyright 2023 Memgraph Ltd.
//
// Use of this software is governed by the Business Source License
// included in the file licenses/BSL.txt; by using this file, you agree to be bound by the terms of the Business Source
// License, and you may not use this file except in compliance with the Business Source License.
//
// As of the Change Date specified in that file, in accordance with
// the Business Source License, use of this software will be governed
// by the Apache License, Version 2.0, included in the file
// licenses/APL.txt.

#pragma once

#include <memory>
#include <unordered_map>
#include <variant>
#include <vector>

#include "query/frontend/ast/ast_visitor.hpp"
#include "query/frontend/semantic/symbol.hpp"
#include "query/interpret/awesome_memgraph_functions.hpp"
#include "query/typed_value.hpp"
#include "storage/v2/property_value.hpp"
#include "utils/typeinfo.hpp"

namespace memgraph {

namespace query {

struct LabelIx {
  static const utils::TypeInfo kType;
  const utils::TypeInfo &GetTypeInfo() const { return kType; }

  std::string name;
  int64_t ix;
};

struct PropertyIx {
  static const utils::TypeInfo kType;
  const utils::TypeInfo &GetTypeInfo() const { return kType; }

  std::string name;
  int64_t ix;
};

struct EdgeTypeIx {
  static const utils::TypeInfo kType;
  const utils::TypeInfo &GetTypeInfo() const { return kType; }

  std::string name;
  int64_t ix;
};

inline bool operator==(const LabelIx &a, const LabelIx &b) { return a.ix == b.ix && a.name == b.name; }

inline bool operator!=(const LabelIx &a, const LabelIx &b) { return !(a == b); }

inline bool operator==(const PropertyIx &a, const PropertyIx &b) { return a.ix == b.ix && a.name == b.name; }

inline bool operator!=(const PropertyIx &a, const PropertyIx &b) { return !(a == b); }

inline bool operator==(const EdgeTypeIx &a, const EdgeTypeIx &b) { return a.ix == b.ix && a.name == b.name; }

inline bool operator!=(const EdgeTypeIx &a, const EdgeTypeIx &b) { return !(a == b); }
}  // namespace query
}  // namespace memgraph
namespace std {

template <>
struct hash<memgraph::query::LabelIx> {
  size_t operator()(const memgraph::query::LabelIx &label) const { return label.ix; }
};

template <>
struct hash<memgraph::query::PropertyIx> {
  size_t operator()(const memgraph::query::PropertyIx &prop) const { return prop.ix; }
};

template <>
struct hash<memgraph::query::EdgeTypeIx> {
  size_t operator()(const memgraph::query::EdgeTypeIx &edge_type) const { return edge_type.ix; }
};

}  // namespace std

namespace memgraph {

namespace query {

class Tree;

// It would be better to call this AstTree, but we already have a class Tree,
// which could be renamed to Node or AstTreeNode, but we also have a class
// called NodeAtom...
class AstStorage {
 public:
  AstStorage() = default;
  AstStorage(const AstStorage &) = delete;
  AstStorage &operator=(const AstStorage &) = delete;
  AstStorage(AstStorage &&) = default;
  AstStorage &operator=(AstStorage &&) = default;

  template <typename T, typename... Args>
  T *Create(Args &&...args) {
    T *ptr = new T(std::forward<Args>(args)...);
    std::unique_ptr<T> tmp(ptr);
    storage_.emplace_back(std::move(tmp));
    return ptr;
  }

  LabelIx GetLabelIx(const std::string &name) { return LabelIx{name, FindOrAddName(name, &labels_)}; }

  PropertyIx GetPropertyIx(const std::string &name) { return PropertyIx{name, FindOrAddName(name, &properties_)}; }

  EdgeTypeIx GetEdgeTypeIx(const std::string &name) { return EdgeTypeIx{name, FindOrAddName(name, &edge_types_)}; }

  std::vector<std::string> labels_;
  std::vector<std::string> edge_types_;
  std::vector<std::string> properties_;

  // Public only for serialization access
  std::vector<std::unique_ptr<Tree>> storage_;

 private:
  int64_t FindOrAddName(const std::string &name, std::vector<std::string> *names) {
    for (int64_t i = 0; i < names->size(); ++i) {
      if ((*names)[i] == name) {
        return i;
      }
    }
    names->push_back(name);
    return names->size() - 1;
  }
};

class Tree {
 public:
  static const utils::TypeInfo kType;
  virtual const utils::TypeInfo &GetTypeInfo() const { return kType; }

  Tree() = default;
  virtual ~Tree() {}

  virtual Tree *Clone(AstStorage *storage) const = 0;

 private:
  friend class AstStorage;
};

class Expression : public memgraph::query::Tree,
                   public utils::Visitable<HierarchicalTreeVisitor>,
                   public utils::Visitable<ExpressionVisitor<TypedValue>>,
                   public utils::Visitable<ExpressionVisitor<TypedValue *>>,
                   public utils::Visitable<ExpressionVisitor<void>> {
 public:
  static const utils::TypeInfo kType;
  const utils::TypeInfo &GetTypeInfo() const override { return kType; }

  using utils::Visitable<HierarchicalTreeVisitor>::Accept;
  using utils::Visitable<ExpressionVisitor<TypedValue>>::Accept;
  using utils::Visitable<ExpressionVisitor<TypedValue *>>::Accept;
  using utils::Visitable<ExpressionVisitor<void>>::Accept;

  Expression() = default;

  Expression *Clone(AstStorage *storage) const override = 0;

 private:
  friend class AstStorage;
};

class Where : public memgraph::query::Tree, public utils::Visitable<HierarchicalTreeVisitor> {
 public:
  static const utils::TypeInfo kType;
  const utils::TypeInfo &GetTypeInfo() const override { return kType; }

  using utils::Visitable<HierarchicalTreeVisitor>::Accept;

  Where() = default;

  bool Accept(HierarchicalTreeVisitor &visitor) override {
    if (visitor.PreVisit(*this)) {
      expression_->Accept(visitor);
    }
    return visitor.PostVisit(*this);
  }

  memgraph::query::Expression *expression_{nullptr};

  Where *Clone(AstStorage *storage) const override {
    Where *object = storage->Create<Where>();
    object->expression_ = expression_ ? expression_->Clone(storage) : nullptr;
    return object;
  }

 protected:
  explicit Where(Expression *expression) : expression_(expression) {}

 private:
  friend class AstStorage;
};

class BinaryOperator : public memgraph::query::Expression {
 public:
  static const utils::TypeInfo kType;
  const utils::TypeInfo &GetTypeInfo() const override { return kType; }

  BinaryOperator() = default;

  memgraph::query::Expression *expression1_{nullptr};
  memgraph::query::Expression *expression2_{nullptr};

  BinaryOperator *Clone(AstStorage *storage) const override = 0;

 protected:
  BinaryOperator(Expression *expression1, Expression *expression2)
      : expression1_(expression1), expression2_(expression2) {}

 private:
  friend class AstStorage;
};

class UnaryOperator : public memgraph::query::Expression {
 public:
  static const utils::TypeInfo kType;
  const utils::TypeInfo &GetTypeInfo() const override { return kType; }

  UnaryOperator() = default;

  memgraph::query::Expression *expression_{nullptr};

  UnaryOperator *Clone(AstStorage *storage) const override = 0;

 protected:
  explicit UnaryOperator(Expression *expression) : expression_(expression) {}

 private:
  friend class AstStorage;
};

class OrOperator : public memgraph::query::BinaryOperator {
 public:
  static const utils::TypeInfo kType;
  const utils::TypeInfo &GetTypeInfo() const override { return kType; }

  DEFVISITABLE(ExpressionVisitor<TypedValue>);
  DEFVISITABLE(ExpressionVisitor<TypedValue *>);
  DEFVISITABLE(ExpressionVisitor<void>);
  bool Accept(HierarchicalTreeVisitor &visitor) override {
    if (visitor.PreVisit(*this)) {
      expression1_->Accept(visitor) && expression2_->Accept(visitor);
    }
    return visitor.PostVisit(*this);
  }

  OrOperator *Clone(AstStorage *storage) const override {
    OrOperator *object = storage->Create<OrOperator>();
    object->expression1_ = expression1_ ? expression1_->Clone(storage) : nullptr;
    object->expression2_ = expression2_ ? expression2_->Clone(storage) : nullptr;
    return object;
  }

 protected:
  using BinaryOperator::BinaryOperator;

 private:
  friend class AstStorage;
};

class XorOperator : public memgraph::query::BinaryOperator {
 public:
  static const utils::TypeInfo kType;
  const utils::TypeInfo &GetTypeInfo() const override { return kType; }

  DEFVISITABLE(ExpressionVisitor<TypedValue>);
  DEFVISITABLE(ExpressionVisitor<TypedValue *>);
  DEFVISITABLE(ExpressionVisitor<void>);
  bool Accept(HierarchicalTreeVisitor &visitor) override {
    if (visitor.PreVisit(*this)) {
      expression1_->Accept(visitor) && expression2_->Accept(visitor);
    }
    return visitor.PostVisit(*this);
  }

  XorOperator *Clone(AstStorage *storage) const override {
    XorOperator *object = storage->Create<XorOperator>();
    object->expression1_ = expression1_ ? expression1_->Clone(storage) : nullptr;
    object->expression2_ = expression2_ ? expression2_->Clone(storage) : nullptr;
    return object;
  }

 protected:
  using BinaryOperator::BinaryOperator;

 private:
  friend class AstStorage;
};

class AndOperator : public memgraph::query::BinaryOperator {
 public:
  static const utils::TypeInfo kType;
  const utils::TypeInfo &GetTypeInfo() const override { return kType; }

  DEFVISITABLE(ExpressionVisitor<TypedValue>);
  DEFVISITABLE(ExpressionVisitor<TypedValue *>);
  DEFVISITABLE(ExpressionVisitor<void>);
  bool Accept(HierarchicalTreeVisitor &visitor) override {
    if (visitor.PreVisit(*this)) {
      expression1_->Accept(visitor) && expression2_->Accept(visitor);
    }
    return visitor.PostVisit(*this);
  }

  AndOperator *Clone(AstStorage *storage) const override {
    AndOperator *object = storage->Create<AndOperator>();
    object->expression1_ = expression1_ ? expression1_->Clone(storage) : nullptr;
    object->expression2_ = expression2_ ? expression2_->Clone(storage) : nullptr;
    return object;
  }

 protected:
  using BinaryOperator::BinaryOperator;

 private:
  friend class AstStorage;
};

class AdditionOperator : public memgraph::query::BinaryOperator {
 public:
  static const utils::TypeInfo kType;
  const utils::TypeInfo &GetTypeInfo() const override { return kType; }

  DEFVISITABLE(ExpressionVisitor<TypedValue>);
  DEFVISITABLE(ExpressionVisitor<TypedValue *>);
  DEFVISITABLE(ExpressionVisitor<void>);
  bool Accept(HierarchicalTreeVisitor &visitor) override {
    if (visitor.PreVisit(*this)) {
      expression1_->Accept(visitor) && expression2_->Accept(visitor);
    }
    return visitor.PostVisit(*this);
  }

  AdditionOperator *Clone(AstStorage *storage) const override {
    AdditionOperator *object = storage->Create<AdditionOperator>();
    object->expression1_ = expression1_ ? expression1_->Clone(storage) : nullptr;
    object->expression2_ = expression2_ ? expression2_->Clone(storage) : nullptr;
    return object;
  }

 protected:
  using BinaryOperator::BinaryOperator;

 private:
  friend class AstStorage;
};

class SubtractionOperator : public memgraph::query::BinaryOperator {
 public:
  static const utils::TypeInfo kType;
  const utils::TypeInfo &GetTypeInfo() const override { return kType; }

  DEFVISITABLE(ExpressionVisitor<TypedValue>);
  DEFVISITABLE(ExpressionVisitor<TypedValue *>);
  DEFVISITABLE(ExpressionVisitor<void>);
  bool Accept(HierarchicalTreeVisitor &visitor) override {
    if (visitor.PreVisit(*this)) {
      expression1_->Accept(visitor) && expression2_->Accept(visitor);
    }
    return visitor.PostVisit(*this);
  }

  SubtractionOperator *Clone(AstStorage *storage) const override {
    SubtractionOperator *object = storage->Create<SubtractionOperator>();
    object->expression1_ = expression1_ ? expression1_->Clone(storage) : nullptr;
    object->expression2_ = expression2_ ? expression2_->Clone(storage) : nullptr;
    return object;
  }

 protected:
  using BinaryOperator::BinaryOperator;

 private:
  friend class AstStorage;
};

class MultiplicationOperator : public memgraph::query::BinaryOperator {
 public:
  static const utils::TypeInfo kType;
  const utils::TypeInfo &GetTypeInfo() const override { return kType; }

  DEFVISITABLE(ExpressionVisitor<TypedValue>);
  DEFVISITABLE(ExpressionVisitor<TypedValue *>);
  DEFVISITABLE(ExpressionVisitor<void>);
  bool Accept(HierarchicalTreeVisitor &visitor) override {
    if (visitor.PreVisit(*this)) {
      expression1_->Accept(visitor) && expression2_->Accept(visitor);
    }
    return visitor.PostVisit(*this);
  }

  MultiplicationOperator *Clone(AstStorage *storage) const override {
    MultiplicationOperator *object = storage->Create<MultiplicationOperator>();
    object->expression1_ = expression1_ ? expression1_->Clone(storage) : nullptr;
    object->expression2_ = expression2_ ? expression2_->Clone(storage) : nullptr;
    return object;
  }

 protected:
  using BinaryOperator::BinaryOperator;

 private:
  friend class AstStorage;
};

class DivisionOperator : public memgraph::query::BinaryOperator {
 public:
  static const utils::TypeInfo kType;
  const utils::TypeInfo &GetTypeInfo() const override { return kType; }

  DEFVISITABLE(ExpressionVisitor<TypedValue>);
  DEFVISITABLE(ExpressionVisitor<TypedValue *>);
  DEFVISITABLE(ExpressionVisitor<void>);
  bool Accept(HierarchicalTreeVisitor &visitor) override {
    if (visitor.PreVisit(*this)) {
      expression1_->Accept(visitor) && expression2_->Accept(visitor);
    }
    return visitor.PostVisit(*this);
  }

  DivisionOperator *Clone(AstStorage *storage) const override {
    DivisionOperator *object = storage->Create<DivisionOperator>();
    object->expression1_ = expression1_ ? expression1_->Clone(storage) : nullptr;
    object->expression2_ = expression2_ ? expression2_->Clone(storage) : nullptr;
    return object;
  }

 protected:
  using BinaryOperator::BinaryOperator;

 private:
  friend class AstStorage;
};

class ModOperator : public memgraph::query::BinaryOperator {
 public:
  static const utils::TypeInfo kType;
  const utils::TypeInfo &GetTypeInfo() const override { return kType; }

  DEFVISITABLE(ExpressionVisitor<TypedValue>);
  DEFVISITABLE(ExpressionVisitor<TypedValue *>);
  DEFVISITABLE(ExpressionVisitor<void>);
  bool Accept(HierarchicalTreeVisitor &visitor) override {
    if (visitor.PreVisit(*this)) {
      expression1_->Accept(visitor) && expression2_->Accept(visitor);
    }
    return visitor.PostVisit(*this);
  }

  ModOperator *Clone(AstStorage *storage) const override {
    ModOperator *object = storage->Create<ModOperator>();
    object->expression1_ = expression1_ ? expression1_->Clone(storage) : nullptr;
    object->expression2_ = expression2_ ? expression2_->Clone(storage) : nullptr;
    return object;
  }

 protected:
  using BinaryOperator::BinaryOperator;

 private:
  friend class AstStorage;
};

class NotEqualOperator : public memgraph::query::BinaryOperator {
 public:
  static const utils::TypeInfo kType;
  const utils::TypeInfo &GetTypeInfo() const override { return kType; }

  DEFVISITABLE(ExpressionVisitor<TypedValue>);
  DEFVISITABLE(ExpressionVisitor<TypedValue *>);
  DEFVISITABLE(ExpressionVisitor<void>);
  bool Accept(HierarchicalTreeVisitor &visitor) override {
    if (visitor.PreVisit(*this)) {
      expression1_->Accept(visitor) && expression2_->Accept(visitor);
    }
    return visitor.PostVisit(*this);
  }

  NotEqualOperator *Clone(AstStorage *storage) const override {
    NotEqualOperator *object = storage->Create<NotEqualOperator>();
    object->expression1_ = expression1_ ? expression1_->Clone(storage) : nullptr;
    object->expression2_ = expression2_ ? expression2_->Clone(storage) : nullptr;
    return object;
  }

 protected:
  using BinaryOperator::BinaryOperator;

 private:
  friend class AstStorage;
};

class EqualOperator : public memgraph::query::BinaryOperator {
 public:
  static const utils::TypeInfo kType;
  const utils::TypeInfo &GetTypeInfo() const override { return kType; }

  DEFVISITABLE(ExpressionVisitor<TypedValue>);
  DEFVISITABLE(ExpressionVisitor<TypedValue *>);
  DEFVISITABLE(ExpressionVisitor<void>);
  bool Accept(HierarchicalTreeVisitor &visitor) override {
    if (visitor.PreVisit(*this)) {
      expression1_->Accept(visitor) && expression2_->Accept(visitor);
    }
    return visitor.PostVisit(*this);
  }

  EqualOperator *Clone(AstStorage *storage) const override {
    EqualOperator *object = storage->Create<EqualOperator>();
    object->expression1_ = expression1_ ? expression1_->Clone(storage) : nullptr;
    object->expression2_ = expression2_ ? expression2_->Clone(storage) : nullptr;
    return object;
  }

 protected:
  using BinaryOperator::BinaryOperator;

 private:
  friend class AstStorage;
};

class LessOperator : public memgraph::query::BinaryOperator {
 public:
  static const utils::TypeInfo kType;
  const utils::TypeInfo &GetTypeInfo() const override { return kType; }

  DEFVISITABLE(ExpressionVisitor<TypedValue>);
  DEFVISITABLE(ExpressionVisitor<TypedValue *>);
  DEFVISITABLE(ExpressionVisitor<void>);
  bool Accept(HierarchicalTreeVisitor &visitor) override {
    if (visitor.PreVisit(*this)) {
      expression1_->Accept(visitor) && expression2_->Accept(visitor);
    }
    return visitor.PostVisit(*this);
  }

  LessOperator *Clone(AstStorage *storage) const override {
    LessOperator *object = storage->Create<LessOperator>();
    object->expression1_ = expression1_ ? expression1_->Clone(storage) : nullptr;
    object->expression2_ = expression2_ ? expression2_->Clone(storage) : nullptr;
    return object;
  }

 protected:
  using BinaryOperator::BinaryOperator;

 private:
  friend class AstStorage;
};

class GreaterOperator : public memgraph::query::BinaryOperator {
 public:
  static const utils::TypeInfo kType;
  const utils::TypeInfo &GetTypeInfo() const override { return kType; }

  DEFVISITABLE(ExpressionVisitor<TypedValue>);
  DEFVISITABLE(ExpressionVisitor<TypedValue *>);
  DEFVISITABLE(ExpressionVisitor<void>);
  bool Accept(HierarchicalTreeVisitor &visitor) override {
    if (visitor.PreVisit(*this)) {
      expression1_->Accept(visitor) && expression2_->Accept(visitor);
    }
    return visitor.PostVisit(*this);
  }

  GreaterOperator *Clone(AstStorage *storage) const override {
    GreaterOperator *object = storage->Create<GreaterOperator>();
    object->expression1_ = expression1_ ? expression1_->Clone(storage) : nullptr;
    object->expression2_ = expression2_ ? expression2_->Clone(storage) : nullptr;
    return object;
  }

 protected:
  using BinaryOperator::BinaryOperator;

 private:
  friend class AstStorage;
};

class LessEqualOperator : public memgraph::query::BinaryOperator {
 public:
  static const utils::TypeInfo kType;
  const utils::TypeInfo &GetTypeInfo() const override { return kType; }

  DEFVISITABLE(ExpressionVisitor<TypedValue>);
  DEFVISITABLE(ExpressionVisitor<TypedValue *>);
  DEFVISITABLE(ExpressionVisitor<void>);
  bool Accept(HierarchicalTreeVisitor &visitor) override {
    if (visitor.PreVisit(*this)) {
      expression1_->Accept(visitor) && expression2_->Accept(visitor);
    }
    return visitor.PostVisit(*this);
  }

  LessEqualOperator *Clone(AstStorage *storage) const override {
    LessEqualOperator *object = storage->Create<LessEqualOperator>();
    object->expression1_ = expression1_ ? expression1_->Clone(storage) : nullptr;
    object->expression2_ = expression2_ ? expression2_->Clone(storage) : nullptr;
    return object;
  }

 protected:
  using BinaryOperator::BinaryOperator;

 private:
  friend class AstStorage;
};

class GreaterEqualOperator : public memgraph::query::BinaryOperator {
 public:
  static const utils::TypeInfo kType;
  const utils::TypeInfo &GetTypeInfo() const override { return kType; }

  DEFVISITABLE(ExpressionVisitor<TypedValue>);
  DEFVISITABLE(ExpressionVisitor<TypedValue *>);
  DEFVISITABLE(ExpressionVisitor<void>);
  bool Accept(HierarchicalTreeVisitor &visitor) override {
    if (visitor.PreVisit(*this)) {
      expression1_->Accept(visitor) && expression2_->Accept(visitor);
    }
    return visitor.PostVisit(*this);
  }

  GreaterEqualOperator *Clone(AstStorage *storage) const override {
    GreaterEqualOperator *object = storage->Create<GreaterEqualOperator>();
    object->expression1_ = expression1_ ? expression1_->Clone(storage) : nullptr;
    object->expression2_ = expression2_ ? expression2_->Clone(storage) : nullptr;
    return object;
  }

 protected:
  using BinaryOperator::BinaryOperator;

 private:
  friend class AstStorage;
};

class InListOperator : public memgraph::query::BinaryOperator {
 public:
  static const utils::TypeInfo kType;
  const utils::TypeInfo &GetTypeInfo() const override { return kType; }

  DEFVISITABLE(ExpressionVisitor<TypedValue>);
  DEFVISITABLE(ExpressionVisitor<TypedValue *>);
  DEFVISITABLE(ExpressionVisitor<void>);
  bool Accept(HierarchicalTreeVisitor &visitor) override {
    if (visitor.PreVisit(*this)) {
      expression1_->Accept(visitor) && expression2_->Accept(visitor);
    }
    return visitor.PostVisit(*this);
  }

  InListOperator *Clone(AstStorage *storage) const override {
    InListOperator *object = storage->Create<InListOperator>();
    object->expression1_ = expression1_ ? expression1_->Clone(storage) : nullptr;
    object->expression2_ = expression2_ ? expression2_->Clone(storage) : nullptr;
    return object;
  }

 protected:
  using BinaryOperator::BinaryOperator;

 private:
  friend class AstStorage;
};

class SubscriptOperator : public memgraph::query::BinaryOperator {
 public:
  static const utils::TypeInfo kType;
  const utils::TypeInfo &GetTypeInfo() const override { return kType; }

  DEFVISITABLE(ExpressionVisitor<TypedValue>);
  DEFVISITABLE(ExpressionVisitor<TypedValue *>);
  DEFVISITABLE(ExpressionVisitor<void>);
  bool Accept(HierarchicalTreeVisitor &visitor) override {
    if (visitor.PreVisit(*this)) {
      expression1_->Accept(visitor) && expression2_->Accept(visitor);
    }
    return visitor.PostVisit(*this);
  }

  SubscriptOperator *Clone(AstStorage *storage) const override {
    SubscriptOperator *object = storage->Create<SubscriptOperator>();
    object->expression1_ = expression1_ ? expression1_->Clone(storage) : nullptr;
    object->expression2_ = expression2_ ? expression2_->Clone(storage) : nullptr;
    return object;
  }

 protected:
  using BinaryOperator::BinaryOperator;

 private:
  friend class AstStorage;
};

class NotOperator : public memgraph::query::UnaryOperator {
 public:
  static const utils::TypeInfo kType;
  const utils::TypeInfo &GetTypeInfo() const override { return kType; }

  DEFVISITABLE(ExpressionVisitor<TypedValue>);
  DEFVISITABLE(ExpressionVisitor<TypedValue *>);
  DEFVISITABLE(ExpressionVisitor<void>);
  bool Accept(HierarchicalTreeVisitor &visitor) override {
    if (visitor.PreVisit(*this)) {
      expression_->Accept(visitor);
    }
    return visitor.PostVisit(*this);
  }

  NotOperator *Clone(AstStorage *storage) const override {
    NotOperator *object = storage->Create<NotOperator>();
    object->expression_ = expression_ ? expression_->Clone(storage) : nullptr;
    return object;
  }

 protected:
  using UnaryOperator::UnaryOperator;

 private:
  friend class AstStorage;
};

class UnaryPlusOperator : public memgraph::query::UnaryOperator {
 public:
  static const utils::TypeInfo kType;
  const utils::TypeInfo &GetTypeInfo() const override { return kType; }

  DEFVISITABLE(ExpressionVisitor<TypedValue>);
  DEFVISITABLE(ExpressionVisitor<TypedValue *>);
  DEFVISITABLE(ExpressionVisitor<void>);
  bool Accept(HierarchicalTreeVisitor &visitor) override {
    if (visitor.PreVisit(*this)) {
      expression_->Accept(visitor);
    }
    return visitor.PostVisit(*this);
  }

  UnaryPlusOperator *Clone(AstStorage *storage) const override {
    UnaryPlusOperator *object = storage->Create<UnaryPlusOperator>();
    object->expression_ = expression_ ? expression_->Clone(storage) : nullptr;
    return object;
  }

 protected:
  using UnaryOperator::UnaryOperator;

 private:
  friend class AstStorage;
};

class UnaryMinusOperator : public memgraph::query::UnaryOperator {
 public:
  static const utils::TypeInfo kType;
  const utils::TypeInfo &GetTypeInfo() const override { return kType; }

  DEFVISITABLE(ExpressionVisitor<TypedValue>);
  DEFVISITABLE(ExpressionVisitor<TypedValue *>);
  DEFVISITABLE(ExpressionVisitor<void>);
  bool Accept(HierarchicalTreeVisitor &visitor) override {
    if (visitor.PreVisit(*this)) {
      expression_->Accept(visitor);
    }
    return visitor.PostVisit(*this);
  }

  UnaryMinusOperator *Clone(AstStorage *storage) const override {
    UnaryMinusOperator *object = storage->Create<UnaryMinusOperator>();
    object->expression_ = expression_ ? expression_->Clone(storage) : nullptr;
    return object;
  }

 protected:
  using UnaryOperator::UnaryOperator;

 private:
  friend class AstStorage;
};

class IsNullOperator : public memgraph::query::UnaryOperator {
 public:
  static const utils::TypeInfo kType;
  const utils::TypeInfo &GetTypeInfo() const override { return kType; }

  DEFVISITABLE(ExpressionVisitor<TypedValue>);
  DEFVISITABLE(ExpressionVisitor<TypedValue *>);
  DEFVISITABLE(ExpressionVisitor<void>);
  bool Accept(HierarchicalTreeVisitor &visitor) override {
    if (visitor.PreVisit(*this)) {
      expression_->Accept(visitor);
    }
    return visitor.PostVisit(*this);
  }

  IsNullOperator *Clone(AstStorage *storage) const override {
    IsNullOperator *object = storage->Create<IsNullOperator>();
    object->expression_ = expression_ ? expression_->Clone(storage) : nullptr;
    return object;
  }

 protected:
  using UnaryOperator::UnaryOperator;

 private:
  friend class AstStorage;
};

class Aggregation : public memgraph::query::BinaryOperator {
 public:
  static const utils::TypeInfo kType;
  const utils::TypeInfo &GetTypeInfo() const override { return kType; }

  enum class Op { COUNT, MIN, MAX, SUM, AVG, COLLECT_LIST, COLLECT_MAP, PROJECT };

  Aggregation() = default;

  static const constexpr char *const kCount = "COUNT";
  static const constexpr char *const kMin = "MIN";
  static const constexpr char *const kMax = "MAX";
  static const constexpr char *const kSum = "SUM";
  static const constexpr char *const kAvg = "AVG";
  static const constexpr char *const kCollect = "COLLECT";
  static const constexpr char *const kProject = "PROJECT";

  static std::string OpToString(Op op) {
    const char *op_strings[] = {kCount, kMin, kMax, kSum, kAvg, kCollect, kCollect, kProject};
    return op_strings[static_cast<int>(op)];
  }

  DEFVISITABLE(ExpressionVisitor<TypedValue>);
  DEFVISITABLE(ExpressionVisitor<TypedValue *>);
  DEFVISITABLE(ExpressionVisitor<void>);
  bool Accept(HierarchicalTreeVisitor &visitor) override {
    if (visitor.PreVisit(*this)) {
      if (expression1_) expression1_->Accept(visitor);
      if (expression2_) expression2_->Accept(visitor);
    }
    return visitor.PostVisit(*this);
  }

  Aggregation *MapTo(const Symbol &symbol) {
    symbol_pos_ = symbol.position();
    return this;
  }

  memgraph::query::Aggregation::Op op_;
  /// Symbol table position of the symbol this Aggregation is mapped to.
  int32_t symbol_pos_{-1};
  bool distinct_{false};

  Aggregation *Clone(AstStorage *storage) const override {
    Aggregation *object = storage->Create<Aggregation>();
    object->expression1_ = expression1_ ? expression1_->Clone(storage) : nullptr;
    object->expression2_ = expression2_ ? expression2_->Clone(storage) : nullptr;
    object->op_ = op_;
    object->symbol_pos_ = symbol_pos_;
    object->distinct_ = distinct_;
    return object;
  }

 protected:
  // Use only for serialization.
  explicit Aggregation(Op op) : op_(op) {}

  /// Aggregation's first expression is the value being aggregated. The second
  /// expression is the key used only in COLLECT_MAP.
  Aggregation(Expression *expression1, Expression *expression2, Op op, bool distinct)
      : BinaryOperator(expression1, expression2), op_(op), distinct_(distinct) {
    // COUNT without expression denotes COUNT(*) in cypher.
    DMG_ASSERT(expression1 || op == Aggregation::Op::COUNT, "All aggregations, except COUNT require expression");
    DMG_ASSERT((expression2 == nullptr) ^ (op == Aggregation::Op::COLLECT_MAP),
               "The second expression is obligatory in COLLECT_MAP and "
               "invalid otherwise");
  }

 private:
  friend class AstStorage;
};

class ListSlicingOperator : public memgraph::query::Expression {
 public:
  static const utils::TypeInfo kType;
  const utils::TypeInfo &GetTypeInfo() const override { return kType; }

  ListSlicingOperator() = default;

  DEFVISITABLE(ExpressionVisitor<TypedValue>);
  DEFVISITABLE(ExpressionVisitor<TypedValue *>);
  DEFVISITABLE(ExpressionVisitor<void>);
  bool Accept(HierarchicalTreeVisitor &visitor) override {
    if (visitor.PreVisit(*this)) {
      bool cont = list_->Accept(visitor);
      if (cont && lower_bound_) {
        cont = lower_bound_->Accept(visitor);
      }
      if (cont && upper_bound_) {
        upper_bound_->Accept(visitor);
      }
    }
    return visitor.PostVisit(*this);
  }

  memgraph::query::Expression *list_{nullptr};
  memgraph::query::Expression *lower_bound_{nullptr};
  memgraph::query::Expression *upper_bound_{nullptr};

  ListSlicingOperator *Clone(AstStorage *storage) const override {
    ListSlicingOperator *object = storage->Create<ListSlicingOperator>();
    object->list_ = list_ ? list_->Clone(storage) : nullptr;
    object->lower_bound_ = lower_bound_ ? lower_bound_->Clone(storage) : nullptr;
    object->upper_bound_ = upper_bound_ ? upper_bound_->Clone(storage) : nullptr;
    return object;
  }

 protected:
  ListSlicingOperator(Expression *list, Expression *lower_bound, Expression *upper_bound)
      : list_(list), lower_bound_(lower_bound), upper_bound_(upper_bound) {}

 private:
  friend class AstStorage;
};

class IfOperator : public memgraph::query::Expression {
 public:
  static const utils::TypeInfo kType;
  const utils::TypeInfo &GetTypeInfo() const override { return kType; }

  IfOperator() = default;

  DEFVISITABLE(ExpressionVisitor<TypedValue>);
  DEFVISITABLE(ExpressionVisitor<TypedValue *>);
  DEFVISITABLE(ExpressionVisitor<void>);
  bool Accept(HierarchicalTreeVisitor &visitor) override {
    if (visitor.PreVisit(*this)) {
      condition_->Accept(visitor) && then_expression_->Accept(visitor) && else_expression_->Accept(visitor);
    }
    return visitor.PostVisit(*this);
  }

  /// None of the expressions should be nullptr. If there is no else_expression, you should make it null
  /// PrimitiveLiteral.
  memgraph::query::Expression *condition_;
  memgraph::query::Expression *then_expression_;
  memgraph::query::Expression *else_expression_;

  IfOperator *Clone(AstStorage *storage) const override {
    IfOperator *object = storage->Create<IfOperator>();
    object->condition_ = condition_ ? condition_->Clone(storage) : nullptr;
    object->then_expression_ = then_expression_ ? then_expression_->Clone(storage) : nullptr;
    object->else_expression_ = else_expression_ ? else_expression_->Clone(storage) : nullptr;
    return object;
  }

 protected:
  IfOperator(Expression *condition, Expression *then_expression, Expression *else_expression)
      : condition_(condition), then_expression_(then_expression), else_expression_(else_expression) {}

 private:
  friend class AstStorage;
};

class BaseLiteral : public memgraph::query::Expression {
 public:
  static const utils::TypeInfo kType;
  const utils::TypeInfo &GetTypeInfo() const override { return kType; }

  BaseLiteral() = default;

  BaseLiteral *Clone(AstStorage *storage) const override = 0;

 private:
  friend class AstStorage;
};

class PrimitiveLiteral : public memgraph::query::BaseLiteral {
 public:
  static const utils::TypeInfo kType;
  const utils::TypeInfo &GetTypeInfo() const override { return kType; }

  PrimitiveLiteral() = default;

  DEFVISITABLE(ExpressionVisitor<TypedValue>);
  DEFVISITABLE(ExpressionVisitor<TypedValue *>);
  DEFVISITABLE(ExpressionVisitor<void>);
  DEFVISITABLE(HierarchicalTreeVisitor);

  storage::PropertyValue value_;
  /// This field contains token position of literal used to create PrimitiveLiteral object. If PrimitiveLiteral object
  /// is not created from query, leave its value at -1.
  int32_t token_position_{-1};

  PrimitiveLiteral *Clone(AstStorage *storage) const override {
    PrimitiveLiteral *object = storage->Create<PrimitiveLiteral>();
    object->value_ = value_;
    object->token_position_ = token_position_;
    return object;
  }

 protected:
  template <typename T>
  explicit PrimitiveLiteral(T value) : value_(value) {}
  template <typename T>
  PrimitiveLiteral(T value, int token_position) : value_(value), token_position_(token_position) {}

 private:
  friend class AstStorage;
};

class ListLiteral : public memgraph::query::BaseLiteral {
 public:
  static const utils::TypeInfo kType;
  const utils::TypeInfo &GetTypeInfo() const override { return kType; }

  ListLiteral() = default;

  DEFVISITABLE(ExpressionVisitor<TypedValue>);
  DEFVISITABLE(ExpressionVisitor<TypedValue *>);
  DEFVISITABLE(ExpressionVisitor<void>);
  bool Accept(HierarchicalTreeVisitor &visitor) override {
    if (visitor.PreVisit(*this)) {
      for (auto expr_ptr : elements_)
        if (!expr_ptr->Accept(visitor)) break;
    }
    return visitor.PostVisit(*this);
  }

  std::vector<memgraph::query::Expression *> elements_;

  ListLiteral *Clone(AstStorage *storage) const override {
    ListLiteral *object = storage->Create<ListLiteral>();
    object->elements_.resize(elements_.size());
    for (auto i0 = 0; i0 < elements_.size(); ++i0) {
      object->elements_[i0] = elements_[i0] ? elements_[i0]->Clone(storage) : nullptr;
    }
    return object;
  }

 protected:
  explicit ListLiteral(const std::vector<Expression *> &elements) : elements_(elements) {}

 private:
  friend class AstStorage;
};

class MapLiteral : public memgraph::query::BaseLiteral {
 public:
  static const utils::TypeInfo kType;
  const utils::TypeInfo &GetTypeInfo() const override { return kType; }

  MapLiteral() = default;

  DEFVISITABLE(ExpressionVisitor<TypedValue>);
  DEFVISITABLE(ExpressionVisitor<TypedValue *>);
  DEFVISITABLE(ExpressionVisitor<void>);
  bool Accept(HierarchicalTreeVisitor &visitor) override {
    if (visitor.PreVisit(*this)) {
      for (auto pair : elements_)
        if (!pair.second->Accept(visitor)) break;
    }
    return visitor.PostVisit(*this);
  }

  std::unordered_map<memgraph::query::PropertyIx, memgraph::query::Expression *> elements_;

  MapLiteral *Clone(AstStorage *storage) const override {
    MapLiteral *object = storage->Create<MapLiteral>();
    for (const auto &entry : elements_) {
      PropertyIx key = storage->GetPropertyIx(entry.first.name);
      object->elements_[key] = entry.second->Clone(storage);
    }
    return object;
  }

 protected:
  explicit MapLiteral(const std::unordered_map<PropertyIx, Expression *> &elements) : elements_(elements) {}

 private:
  friend class AstStorage;
};

class Identifier : public memgraph::query::Expression {
 public:
  static const utils::TypeInfo kType;
  const utils::TypeInfo &GetTypeInfo() const override { return kType; }

  Identifier() = default;

  DEFVISITABLE(ExpressionVisitor<TypedValue>);
  DEFVISITABLE(ExpressionVisitor<TypedValue *>);
  DEFVISITABLE(ExpressionVisitor<void>);
  DEFVISITABLE(HierarchicalTreeVisitor);

  Identifier *MapTo(const Symbol &symbol) {
    symbol_pos_ = symbol.position();
    return this;
  }

  explicit Identifier(const std::string &name) : name_(name) {}
  Identifier(const std::string &name, bool user_declared) : name_(name), user_declared_(user_declared) {}

  std::string name_;
  bool user_declared_{true};
  /// Symbol table position of the symbol this Identifier is mapped to.
  int32_t symbol_pos_{-1};

  Identifier *Clone(AstStorage *storage) const override {
    Identifier *object = storage->Create<Identifier>();
    object->name_ = name_;
    object->user_declared_ = user_declared_;
    object->symbol_pos_ = symbol_pos_;
    return object;
  }

 private:
  friend class AstStorage;
};

class PropertyLookup : public memgraph::query::Expression {
 public:
  static const utils::TypeInfo kType;
  const utils::TypeInfo &GetTypeInfo() const override { return kType; }

  PropertyLookup() = default;

  DEFVISITABLE(ExpressionVisitor<TypedValue>);
  DEFVISITABLE(ExpressionVisitor<TypedValue *>);
  DEFVISITABLE(ExpressionVisitor<void>);
  bool Accept(HierarchicalTreeVisitor &visitor) override {
    if (visitor.PreVisit(*this)) {
      expression_->Accept(visitor);
    }
    return visitor.PostVisit(*this);
  }

  memgraph::query::Expression *expression_{nullptr};
  memgraph::query::PropertyIx property_;

  PropertyLookup *Clone(AstStorage *storage) const override {
    PropertyLookup *object = storage->Create<PropertyLookup>();
    object->expression_ = expression_ ? expression_->Clone(storage) : nullptr;
    object->property_ = storage->GetPropertyIx(property_.name);
    return object;
  }

 protected:
  PropertyLookup(Expression *expression, PropertyIx property) : expression_(expression), property_(property) {}

 private:
  friend class AstStorage;
};

class LabelsTest : public memgraph::query::Expression {
 public:
  static const utils::TypeInfo kType;
  const utils::TypeInfo &GetTypeInfo() const override { return kType; }

  LabelsTest() = default;

  DEFVISITABLE(ExpressionVisitor<TypedValue>);
  DEFVISITABLE(ExpressionVisitor<TypedValue *>);
  DEFVISITABLE(ExpressionVisitor<void>);
  bool Accept(HierarchicalTreeVisitor &visitor) override {
    if (visitor.PreVisit(*this)) {
      expression_->Accept(visitor);
    }
    return visitor.PostVisit(*this);
  }

  memgraph::query::Expression *expression_{nullptr};
  std::vector<memgraph::query::LabelIx> labels_;

  LabelsTest *Clone(AstStorage *storage) const override {
    LabelsTest *object = storage->Create<LabelsTest>();
    object->expression_ = expression_ ? expression_->Clone(storage) : nullptr;
    object->labels_.resize(labels_.size());
    for (auto i = 0; i < object->labels_.size(); ++i) {
      object->labels_[i] = storage->GetLabelIx(labels_[i].name);
    }
    return object;
  }

 protected:
  LabelsTest(Expression *expression, const std::vector<LabelIx> &labels) : expression_(expression), labels_(labels) {}

 private:
  friend class AstStorage;
};

class Function : public memgraph::query::Expression {
 public:
  static const utils::TypeInfo kType;
  const utils::TypeInfo &GetTypeInfo() const override { return kType; }

  Function() = default;

  DEFVISITABLE(ExpressionVisitor<TypedValue>);
  DEFVISITABLE(ExpressionVisitor<TypedValue *>);
  DEFVISITABLE(ExpressionVisitor<void>);
  bool Accept(HierarchicalTreeVisitor &visitor) override {
    if (visitor.PreVisit(*this)) {
      for (auto *argument : arguments_) {
        if (!argument->Accept(visitor)) break;
      }
    }
    return visitor.PostVisit(*this);
  }

  std::vector<memgraph::query::Expression *> arguments_;
  std::string function_name_;
  std::function<TypedValue(const TypedValue *, int64_t, const FunctionContext &)> function_;

  Function *Clone(AstStorage *storage) const override {
    Function *object = storage->Create<Function>();
    object->arguments_.resize(arguments_.size());
    for (auto i1 = 0; i1 < arguments_.size(); ++i1) {
      object->arguments_[i1] = arguments_[i1] ? arguments_[i1]->Clone(storage) : nullptr;
    }
    object->function_name_ = function_name_;
    object->function_ = function_;
    return object;
  }

 protected:
  Function(const std::string &function_name, const std::vector<Expression *> &arguments)
      : arguments_(arguments), function_name_(function_name), function_(NameToFunction(function_name_)) {
    if (!function_) {
      throw SemanticException("Function '{}' doesn't exist.", function_name);
    }
  }

 private:
  friend class AstStorage;
};

class Reduce : public memgraph::query::Expression {
 public:
  static const utils::TypeInfo kType;
  const utils::TypeInfo &GetTypeInfo() const override { return kType; }

  Reduce() = default;

  DEFVISITABLE(ExpressionVisitor<TypedValue>);
  DEFVISITABLE(ExpressionVisitor<TypedValue *>);
  DEFVISITABLE(ExpressionVisitor<void>);
  bool Accept(HierarchicalTreeVisitor &visitor) override {
    if (visitor.PreVisit(*this)) {
      accumulator_->Accept(visitor) && initializer_->Accept(visitor) && identifier_->Accept(visitor) &&
          list_->Accept(visitor) && expression_->Accept(visitor);
    }
    return visitor.PostVisit(*this);
  }

  /// Identifier for the accumulating variable
  memgraph::query::Identifier *accumulator_{nullptr};
  /// Expression which produces the initial accumulator value.
  memgraph::query::Expression *initializer_{nullptr};
  /// Identifier for the list element.
  memgraph::query::Identifier *identifier_{nullptr};
  /// Expression which produces a list to be reduced.
  memgraph::query::Expression *list_{nullptr};
  /// Expression which does the reduction, i.e. produces the new accumulator value.
  memgraph::query::Expression *expression_{nullptr};

  Reduce *Clone(AstStorage *storage) const override {
    Reduce *object = storage->Create<Reduce>();
    object->accumulator_ = accumulator_ ? accumulator_->Clone(storage) : nullptr;
    object->initializer_ = initializer_ ? initializer_->Clone(storage) : nullptr;
    object->identifier_ = identifier_ ? identifier_->Clone(storage) : nullptr;
    object->list_ = list_ ? list_->Clone(storage) : nullptr;
    object->expression_ = expression_ ? expression_->Clone(storage) : nullptr;
    return object;
  }

 protected:
  Reduce(Identifier *accumulator, Expression *initializer, Identifier *identifier, Expression *list,
         Expression *expression)
      : accumulator_(accumulator),
        initializer_(initializer),
        identifier_(identifier),
        list_(list),
        expression_(expression) {}

 private:
  friend class AstStorage;
};

class Coalesce : public memgraph::query::Expression {
 public:
  static const utils::TypeInfo kType;
  const utils::TypeInfo &GetTypeInfo() const override { return kType; }

  Coalesce() = default;

  DEFVISITABLE(ExpressionVisitor<TypedValue>);
  DEFVISITABLE(ExpressionVisitor<TypedValue *>);
  DEFVISITABLE(ExpressionVisitor<void>);
  bool Accept(HierarchicalTreeVisitor &visitor) override {
    if (visitor.PreVisit(*this)) {
      for (auto *expr : expressions_) {
        if (!expr->Accept(visitor)) break;
      }
    }
    return visitor.PostVisit(*this);
  }

  /// A list of expressions to evaluate. None of the expressions should be nullptr.
  std::vector<memgraph::query::Expression *> expressions_;

  Coalesce *Clone(AstStorage *storage) const override {
    Coalesce *object = storage->Create<Coalesce>();
    object->expressions_.resize(expressions_.size());
    for (auto i2 = 0; i2 < expressions_.size(); ++i2) {
      object->expressions_[i2] = expressions_[i2] ? expressions_[i2]->Clone(storage) : nullptr;
    }
    return object;
  }

 private:
  explicit Coalesce(const std::vector<Expression *> &expressions) : expressions_(expressions) {}

  friend class AstStorage;
};

class Extract : public memgraph::query::Expression {
 public:
  static const utils::TypeInfo kType;
  const utils::TypeInfo &GetTypeInfo() const override { return kType; }

  Extract() = default;

  DEFVISITABLE(ExpressionVisitor<TypedValue>);
  DEFVISITABLE(ExpressionVisitor<TypedValue *>);
  DEFVISITABLE(ExpressionVisitor<void>);
  bool Accept(HierarchicalTreeVisitor &visitor) override {
    if (visitor.PreVisit(*this)) {
      identifier_->Accept(visitor) && list_->Accept(visitor) && expression_->Accept(visitor);
    }
    return visitor.PostVisit(*this);
  }

  /// Identifier for the list element.
  memgraph::query::Identifier *identifier_{nullptr};
  /// Expression which produces a list which will be extracted.
  memgraph::query::Expression *list_{nullptr};
  /// Expression which produces the new value for list element.
  memgraph::query::Expression *expression_{nullptr};

  Extract *Clone(AstStorage *storage) const override {
    Extract *object = storage->Create<Extract>();
    object->identifier_ = identifier_ ? identifier_->Clone(storage) : nullptr;
    object->list_ = list_ ? list_->Clone(storage) : nullptr;
    object->expression_ = expression_ ? expression_->Clone(storage) : nullptr;
    return object;
  }

 protected:
  Extract(Identifier *identifier, Expression *list, Expression *expression)
      : identifier_(identifier), list_(list), expression_(expression) {}

 private:
  friend class AstStorage;
};

class All : public memgraph::query::Expression {
 public:
  static const utils::TypeInfo kType;
  const utils::TypeInfo &GetTypeInfo() const override { return kType; }

  All() = default;

  DEFVISITABLE(ExpressionVisitor<TypedValue>);
  DEFVISITABLE(ExpressionVisitor<TypedValue *>);
  DEFVISITABLE(ExpressionVisitor<void>);
  bool Accept(HierarchicalTreeVisitor &visitor) override {
    if (visitor.PreVisit(*this)) {
      identifier_->Accept(visitor) && list_expression_->Accept(visitor) && where_->Accept(visitor);
    }
    return visitor.PostVisit(*this);
  }

  memgraph::query::Identifier *identifier_{nullptr};
  memgraph::query::Expression *list_expression_{nullptr};
  memgraph::query::Where *where_{nullptr};

  All *Clone(AstStorage *storage) const override {
    All *object = storage->Create<All>();
    object->identifier_ = identifier_ ? identifier_->Clone(storage) : nullptr;
    object->list_expression_ = list_expression_ ? list_expression_->Clone(storage) : nullptr;
    object->where_ = where_ ? where_->Clone(storage) : nullptr;
    return object;
  }

 protected:
  All(Identifier *identifier, Expression *list_expression, Where *where)
      : identifier_(identifier), list_expression_(list_expression), where_(where) {}

 private:
  friend class AstStorage;
};

class Single : public memgraph::query::Expression {
 public:
  static const utils::TypeInfo kType;
  const utils::TypeInfo &GetTypeInfo() const override { return kType; }

  Single() = default;

  DEFVISITABLE(ExpressionVisitor<TypedValue>);
  DEFVISITABLE(ExpressionVisitor<TypedValue *>);
  DEFVISITABLE(ExpressionVisitor<void>);
  bool Accept(HierarchicalTreeVisitor &visitor) override {
    if (visitor.PreVisit(*this)) {
      identifier_->Accept(visitor) && list_expression_->Accept(visitor) && where_->Accept(visitor);
    }
    return visitor.PostVisit(*this);
  }

  memgraph::query::Identifier *identifier_{nullptr};
  memgraph::query::Expression *list_expression_{nullptr};
  memgraph::query::Where *where_{nullptr};

  Single *Clone(AstStorage *storage) const override {
    Single *object = storage->Create<Single>();
    object->identifier_ = identifier_ ? identifier_->Clone(storage) : nullptr;
    object->list_expression_ = list_expression_ ? list_expression_->Clone(storage) : nullptr;
    object->where_ = where_ ? where_->Clone(storage) : nullptr;
    return object;
  }

 protected:
  Single(Identifier *identifier, Expression *list_expression, Where *where)
      : identifier_(identifier), list_expression_(list_expression), where_(where) {}

 private:
  friend class AstStorage;
};

class Any : public memgraph::query::Expression {
 public:
  static const utils::TypeInfo kType;
  const utils::TypeInfo &GetTypeInfo() const override { return kType; }

  Any() = default;

  DEFVISITABLE(ExpressionVisitor<TypedValue>);
  DEFVISITABLE(ExpressionVisitor<TypedValue *>);
  DEFVISITABLE(ExpressionVisitor<void>);
  bool Accept(HierarchicalTreeVisitor &visitor) override {
    if (visitor.PreVisit(*this)) {
      identifier_->Accept(visitor) && list_expression_->Accept(visitor) && where_->Accept(visitor);
    }
    return visitor.PostVisit(*this);
  }

  memgraph::query::Identifier *identifier_{nullptr};
  memgraph::query::Expression *list_expression_{nullptr};
  memgraph::query::Where *where_{nullptr};

  Any *Clone(AstStorage *storage) const override {
    Any *object = storage->Create<Any>();
    object->identifier_ = identifier_ ? identifier_->Clone(storage) : nullptr;
    object->list_expression_ = list_expression_ ? list_expression_->Clone(storage) : nullptr;
    object->where_ = where_ ? where_->Clone(storage) : nullptr;
    return object;
  }

 protected:
  Any(Identifier *identifier, Expression *list_expression, Where *where)
      : identifier_(identifier), list_expression_(list_expression), where_(where) {}

 private:
  friend class AstStorage;
};

class None : public memgraph::query::Expression {
 public:
  static const utils::TypeInfo kType;
  const utils::TypeInfo &GetTypeInfo() const override { return kType; }

  None() = default;

  DEFVISITABLE(ExpressionVisitor<TypedValue>);
  DEFVISITABLE(ExpressionVisitor<TypedValue *>);
  DEFVISITABLE(ExpressionVisitor<void>);
  bool Accept(HierarchicalTreeVisitor &visitor) override {
    if (visitor.PreVisit(*this)) {
      identifier_->Accept(visitor) && list_expression_->Accept(visitor) && where_->Accept(visitor);
    }
    return visitor.PostVisit(*this);
  }

  memgraph::query::Identifier *identifier_{nullptr};
  memgraph::query::Expression *list_expression_{nullptr};
  memgraph::query::Where *where_{nullptr};

  None *Clone(AstStorage *storage) const override {
    None *object = storage->Create<None>();
    object->identifier_ = identifier_ ? identifier_->Clone(storage) : nullptr;
    object->list_expression_ = list_expression_ ? list_expression_->Clone(storage) : nullptr;
    object->where_ = where_ ? where_->Clone(storage) : nullptr;
    return object;
  }

 protected:
  None(Identifier *identifier, Expression *list_expression, Where *where)
      : identifier_(identifier), list_expression_(list_expression), where_(where) {}

 private:
  friend class AstStorage;
};

class ParameterLookup : public memgraph::query::Expression {
 public:
  static const utils::TypeInfo kType;
  const utils::TypeInfo &GetTypeInfo() const override { return kType; }

  ParameterLookup() = default;

  DEFVISITABLE(ExpressionVisitor<TypedValue>);
  DEFVISITABLE(ExpressionVisitor<TypedValue *>);
  DEFVISITABLE(ExpressionVisitor<void>);
  DEFVISITABLE(HierarchicalTreeVisitor);

  /// This field contains token position of *literal* used to create ParameterLookup object. If ParameterLookup object
  /// is not created from a literal leave this value at -1.
  int32_t token_position_{-1};

  ParameterLookup *Clone(AstStorage *storage) const override {
    ParameterLookup *object = storage->Create<ParameterLookup>();
    object->token_position_ = token_position_;
    return object;
  }

 protected:
  explicit ParameterLookup(int token_position) : token_position_(token_position) {}

 private:
  friend class AstStorage;
};

class RegexMatch : public memgraph::query::Expression {
 public:
  static const utils::TypeInfo kType;
  const utils::TypeInfo &GetTypeInfo() const override { return kType; }

  RegexMatch() = default;

  DEFVISITABLE(ExpressionVisitor<TypedValue>);
  DEFVISITABLE(ExpressionVisitor<TypedValue *>);
  DEFVISITABLE(ExpressionVisitor<void>);
  bool Accept(HierarchicalTreeVisitor &visitor) override {
    if (visitor.PreVisit(*this)) {
      string_expr_->Accept(visitor) && regex_->Accept(visitor);
    }
    return visitor.PostVisit(*this);
  }

  memgraph::query::Expression *string_expr_;
  memgraph::query::Expression *regex_;

  RegexMatch *Clone(AstStorage *storage) const override {
    RegexMatch *object = storage->Create<RegexMatch>();
    object->string_expr_ = string_expr_ ? string_expr_->Clone(storage) : nullptr;
    object->regex_ = regex_ ? regex_->Clone(storage) : nullptr;
    return object;
  }

 private:
  friend class AstStorage;
  RegexMatch(Expression *string_expr, Expression *regex) : string_expr_(string_expr), regex_(regex) {}
};

class NamedExpression : public memgraph::query::Tree,
                        public utils::Visitable<HierarchicalTreeVisitor>,
                        public utils::Visitable<ExpressionVisitor<TypedValue>>,
                        public utils::Visitable<ExpressionVisitor<TypedValue *>>,
                        public utils::Visitable<ExpressionVisitor<void>> {
 public:
  static const utils::TypeInfo kType;
  const utils::TypeInfo &GetTypeInfo() const override { return kType; }

  using utils::Visitable<ExpressionVisitor<TypedValue>>::Accept;
  using utils::Visitable<ExpressionVisitor<void>>::Accept;
  using utils::Visitable<HierarchicalTreeVisitor>::Accept;

  NamedExpression() = default;

  DEFVISITABLE(ExpressionVisitor<TypedValue>);
  DEFVISITABLE(ExpressionVisitor<TypedValue *>);
  DEFVISITABLE(ExpressionVisitor<void>);
  bool Accept(HierarchicalTreeVisitor &visitor) override {
    if (visitor.PreVisit(*this)) {
      expression_->Accept(visitor);
    }
    return visitor.PostVisit(*this);
  }

  NamedExpression *MapTo(const Symbol &symbol) {
    symbol_pos_ = symbol.position();
    return this;
  }

  std::string name_;
  memgraph::query::Expression *expression_{nullptr};
  /// This field contains token position of first token in named expression used to create name_. If NamedExpression
  /// object is not created from query or it is aliased leave this value at -1.
  int32_t token_position_{-1};
  /// Symbol table position of the symbol this NamedExpression is mapped to.
  int32_t symbol_pos_{-1};

  NamedExpression *Clone(AstStorage *storage) const override {
    NamedExpression *object = storage->Create<NamedExpression>();
    object->name_ = name_;
    object->expression_ = expression_ ? expression_->Clone(storage) : nullptr;
    object->token_position_ = token_position_;
    object->symbol_pos_ = symbol_pos_;
    return object;
  }

 protected:
  explicit NamedExpression(const std::string &name) : name_(name) {}
  NamedExpression(const std::string &name, Expression *expression) : name_(name), expression_(expression) {}
  NamedExpression(const std::string &name, Expression *expression, int token_position)
      : name_(name), expression_(expression), token_position_(token_position) {}

 private:
  friend class AstStorage;
};

class PatternAtom : public memgraph::query::Tree, public utils::Visitable<HierarchicalTreeVisitor> {
 public:
  static const utils::TypeInfo kType;
  const utils::TypeInfo &GetTypeInfo() const override { return kType; }

  using utils::Visitable<HierarchicalTreeVisitor>::Accept;

  PatternAtom() = default;

  memgraph::query::Identifier *identifier_{nullptr};

  PatternAtom *Clone(AstStorage *storage) const override = 0;

 protected:
  explicit PatternAtom(Identifier *identifier) : identifier_(identifier) {}

 private:
  friend class AstStorage;
};

class NodeAtom : public memgraph::query::PatternAtom {
 public:
  static const utils::TypeInfo kType;
  const utils::TypeInfo &GetTypeInfo() const override { return kType; }

  bool Accept(HierarchicalTreeVisitor &visitor) override {
    if (visitor.PreVisit(*this)) {
      if (auto *properties = std::get_if<std::unordered_map<PropertyIx, Expression *>>(&properties_)) {
        bool cont = identifier_->Accept(visitor);
        for (auto &property : *properties) {
          if (cont) {
            cont = property.second->Accept(visitor);
          }
        }
      } else {
        std::get<ParameterLookup *>(properties_)->Accept(visitor);
      }
    }
    return visitor.PostVisit(*this);
  }

  std::vector<memgraph::query::LabelIx> labels_;
  std::variant<std::unordered_map<memgraph::query::PropertyIx, memgraph::query::Expression *>,
               memgraph::query::ParameterLookup *>
      properties_;

  NodeAtom *Clone(AstStorage *storage) const override {
    NodeAtom *object = storage->Create<NodeAtom>();
    object->identifier_ = identifier_ ? identifier_->Clone(storage) : nullptr;
    object->labels_.resize(labels_.size());
    for (auto i = 0; i < object->labels_.size(); ++i) {
      object->labels_[i] = storage->GetLabelIx(labels_[i].name);
    }
    if (const auto *properties = std::get_if<std::unordered_map<PropertyIx, Expression *>>(&properties_)) {
      auto &new_obj_properties = std::get<std::unordered_map<PropertyIx, Expression *>>(object->properties_);
      for (const auto &[property, value_expression] : *properties) {
        PropertyIx key = storage->GetPropertyIx(property.name);
        new_obj_properties[key] = value_expression->Clone(storage);
      }
    } else {
      object->properties_ = std::get<ParameterLookup *>(properties_)->Clone(storage);
    }
    return object;
  }

 protected:
  using PatternAtom::PatternAtom;

 private:
  friend class AstStorage;
};

class EdgeAtom : public memgraph::query::PatternAtom {
 public:
  static const utils::TypeInfo kType;
  const utils::TypeInfo &GetTypeInfo() const override { return kType; }

  enum class Type { SINGLE, DEPTH_FIRST, BREADTH_FIRST, WEIGHTED_SHORTEST_PATH, ALL_SHORTEST_PATHS };

  enum class Direction { IN, OUT, BOTH };

  /// Lambda for use in filtering or weight calculation during variable expand.
  struct Lambda {
    static const utils::TypeInfo kType;
    const utils::TypeInfo &GetTypeInfo() const { return kType; }

    /// Argument identifier for the edge currently being traversed.
    memgraph::query::Identifier *inner_edge{nullptr};
    /// Argument identifier for the destination node of the edge.
    memgraph::query::Identifier *inner_node{nullptr};
    /// Evaluates the result of the lambda.
    memgraph::query::Expression *expression{nullptr};

    Lambda Clone(AstStorage *storage) const {
      Lambda object;
      object.inner_edge = inner_edge ? inner_edge->Clone(storage) : nullptr;
      object.inner_node = inner_node ? inner_node->Clone(storage) : nullptr;
      object.expression = expression ? expression->Clone(storage) : nullptr;
      return object;
    }
  };

  bool Accept(HierarchicalTreeVisitor &visitor) override {
    if (visitor.PreVisit(*this)) {
      bool cont = identifier_->Accept(visitor);
      if (auto *properties = std::get_if<std::unordered_map<query::PropertyIx, query::Expression *>>(&properties_)) {
        for (auto &property : *properties) {
          if (cont) {
            cont = property.second->Accept(visitor);
          }
        }
      } else {
        std::get<ParameterLookup *>(properties_)->Accept(visitor);
      }
      if (cont && lower_bound_) {
        cont = lower_bound_->Accept(visitor);
      }
      if (cont && upper_bound_) {
        cont = upper_bound_->Accept(visitor);
      }
      if (cont && total_weight_) {
        total_weight_->Accept(visitor);
      }
    }
    return visitor.PostVisit(*this);
  }

  bool IsVariable() const {
    switch (type_) {
      case Type::DEPTH_FIRST:
      case Type::BREADTH_FIRST:
      case Type::WEIGHTED_SHORTEST_PATH:
      case Type::ALL_SHORTEST_PATHS:
        return true;
      case Type::SINGLE:
        return false;
    }
  }

  memgraph::query::EdgeAtom::Type type_{Type::SINGLE};
  memgraph::query::EdgeAtom::Direction direction_{Direction::BOTH};
  std::vector<memgraph::query::EdgeTypeIx> edge_types_;
  std::variant<std::unordered_map<memgraph::query::PropertyIx, memgraph::query::Expression *>,
               memgraph::query::ParameterLookup *>
      properties_;
  /// Evaluates to lower bound in variable length expands.
  memgraph::query::Expression *lower_bound_{nullptr};
  /// Evaluated to upper bound in variable length expands.
  memgraph::query::Expression *upper_bound_{nullptr};
  /// Filter lambda for variable length expands. Can have an empty expression, but identifiers must be valid, because an
  /// optimization pass may inline other expressions into this lambda.
  memgraph::query::EdgeAtom::Lambda filter_lambda_;
  /// Used in weighted shortest path. It must have valid expressions and identifiers. In all other expand types, it is
  /// empty.
  memgraph::query::EdgeAtom::Lambda weight_lambda_;
  /// Variable where the total weight for weighted shortest path will be stored.
  memgraph::query::Identifier *total_weight_{nullptr};

  EdgeAtom *Clone(AstStorage *storage) const override {
    EdgeAtom *object = storage->Create<EdgeAtom>();
    object->identifier_ = identifier_ ? identifier_->Clone(storage) : nullptr;
    object->type_ = type_;
    object->direction_ = direction_;
    object->edge_types_.resize(edge_types_.size());
    for (auto i = 0; i < object->edge_types_.size(); ++i) {
      object->edge_types_[i] = storage->GetEdgeTypeIx(edge_types_[i].name);
    }
    if (const auto *properties = std::get_if<std::unordered_map<PropertyIx, Expression *>>(&properties_)) {
      auto &new_obj_properties = std::get<std::unordered_map<PropertyIx, Expression *>>(object->properties_);
      for (const auto &[property, value_expression] : *properties) {
        PropertyIx key = storage->GetPropertyIx(property.name);
        new_obj_properties[key] = value_expression->Clone(storage);
      }
    } else {
      object->properties_ = std::get<ParameterLookup *>(properties_)->Clone(storage);
    }
    object->lower_bound_ = lower_bound_ ? lower_bound_->Clone(storage) : nullptr;
    object->upper_bound_ = upper_bound_ ? upper_bound_->Clone(storage) : nullptr;
    object->filter_lambda_ = filter_lambda_.Clone(storage);
    object->weight_lambda_ = weight_lambda_.Clone(storage);
    object->total_weight_ = total_weight_ ? total_weight_->Clone(storage) : nullptr;
    return object;
  }

 protected:
  using PatternAtom::PatternAtom;
  EdgeAtom(Identifier *identifier, Type type, Direction direction)
      : PatternAtom(identifier), type_(type), direction_(direction) {}

  // Creates an edge atom for a SINGLE expansion with the given .
  EdgeAtom(Identifier *identifier, Type type, Direction direction, const std::vector<EdgeTypeIx> &edge_types)
      : PatternAtom(identifier), type_(type), direction_(direction), edge_types_(edge_types) {}

 private:
  friend class AstStorage;
};

class Pattern : public memgraph::query::Tree, public utils::Visitable<HierarchicalTreeVisitor> {
 public:
  static const utils::TypeInfo kType;
  const utils::TypeInfo &GetTypeInfo() const override { return kType; }

  using utils::Visitable<HierarchicalTreeVisitor>::Accept;

  Pattern() = default;

  bool Accept(HierarchicalTreeVisitor &visitor) override {
    if (visitor.PreVisit(*this)) {
      bool cont = identifier_->Accept(visitor);
      for (auto &part : atoms_) {
        if (cont) {
          cont = part->Accept(visitor);
        }
      }
    }
    return visitor.PostVisit(*this);
  }

  memgraph::query::Identifier *identifier_{nullptr};
  std::vector<memgraph::query::PatternAtom *> atoms_;

  Pattern *Clone(AstStorage *storage) const override {
    Pattern *object = storage->Create<Pattern>();
    object->identifier_ = identifier_ ? identifier_->Clone(storage) : nullptr;
    object->atoms_.resize(atoms_.size());
    for (auto i3 = 0; i3 < atoms_.size(); ++i3) {
      object->atoms_[i3] = atoms_[i3] ? atoms_[i3]->Clone(storage) : nullptr;
    }
    return object;
  }

 private:
  friend class AstStorage;
};

class Clause : public memgraph::query::Tree, public utils::Visitable<HierarchicalTreeVisitor> {
 public:
  static const utils::TypeInfo kType;
  const utils::TypeInfo &GetTypeInfo() const override { return kType; }

  using utils::Visitable<HierarchicalTreeVisitor>::Accept;

  Clause() = default;

  Clause *Clone(AstStorage *storage) const override = 0;

 private:
  friend class AstStorage;
};

class SingleQuery : public memgraph::query::Tree, public utils::Visitable<HierarchicalTreeVisitor> {
 public:
  static const utils::TypeInfo kType;
  const utils::TypeInfo &GetTypeInfo() const override { return kType; }

  using utils::Visitable<HierarchicalTreeVisitor>::Accept;

  SingleQuery() = default;

  bool Accept(HierarchicalTreeVisitor &visitor) override {
    if (visitor.PreVisit(*this)) {
      for (auto &clause : clauses_) {
        if (!clause->Accept(visitor)) break;
      }
    }
    return visitor.PostVisit(*this);
  }

  std::vector<memgraph::query::Clause *> clauses_;

  SingleQuery *Clone(AstStorage *storage) const override {
    SingleQuery *object = storage->Create<SingleQuery>();
    object->clauses_.resize(clauses_.size());
    for (auto i4 = 0; i4 < clauses_.size(); ++i4) {
      object->clauses_[i4] = clauses_[i4] ? clauses_[i4]->Clone(storage) : nullptr;
    }
    return object;
  }

 private:
  friend class AstStorage;
};

class CypherUnion : public memgraph::query::Tree, public utils::Visitable<HierarchicalTreeVisitor> {
 public:
  static const utils::TypeInfo kType;
  const utils::TypeInfo &GetTypeInfo() const override { return kType; }

  using utils::Visitable<HierarchicalTreeVisitor>::Accept;

  CypherUnion() = default;

  bool Accept(HierarchicalTreeVisitor &visitor) override {
    if (visitor.PreVisit(*this)) {
      single_query_->Accept(visitor);
    }
    return visitor.PostVisit(*this);
  }

  memgraph::query::SingleQuery *single_query_{nullptr};
  bool distinct_{false};
  /// Holds symbols that are created during symbol generation phase. These symbols are used when UNION/UNION ALL
  /// combines single query results.
  std::vector<Symbol> union_symbols_;

  CypherUnion *Clone(AstStorage *storage) const override {
    CypherUnion *object = storage->Create<CypherUnion>();
    object->single_query_ = single_query_ ? single_query_->Clone(storage) : nullptr;
    object->distinct_ = distinct_;
    object->union_symbols_ = union_symbols_;
    return object;
  }

 protected:
  explicit CypherUnion(bool distinct) : distinct_(distinct) {}
  CypherUnion(bool distinct, SingleQuery *single_query, std::vector<Symbol> union_symbols)
      : single_query_(single_query), distinct_(distinct), union_symbols_(union_symbols) {}

 private:
  friend class AstStorage;
};

class Query : public memgraph::query::Tree, public utils::Visitable<QueryVisitor<void>> {
 public:
  static const utils::TypeInfo kType;
  const utils::TypeInfo &GetTypeInfo() const override { return kType; }

  using utils::Visitable<QueryVisitor<void>>::Accept;

  Query() = default;

  Query *Clone(AstStorage *storage) const override = 0;

 private:
  friend class AstStorage;
};

class CypherQuery : public memgraph::query::Query {
 public:
  static const utils::TypeInfo kType;
  const utils::TypeInfo &GetTypeInfo() const override { return kType; }

  CypherQuery() = default;

  DEFVISITABLE(QueryVisitor<void>);

  /// First and potentially only query.
  memgraph::query::SingleQuery *single_query_{nullptr};
  /// Contains remaining queries that should form and union with `single_query_`.
  std::vector<memgraph::query::CypherUnion *> cypher_unions_;
  memgraph::query::Expression *memory_limit_{nullptr};
  size_t memory_scale_{1024U};

  CypherQuery *Clone(AstStorage *storage) const override {
    CypherQuery *object = storage->Create<CypherQuery>();
    object->single_query_ = single_query_ ? single_query_->Clone(storage) : nullptr;
    object->cypher_unions_.resize(cypher_unions_.size());
    for (auto i5 = 0; i5 < cypher_unions_.size(); ++i5) {
      object->cypher_unions_[i5] = cypher_unions_[i5] ? cypher_unions_[i5]->Clone(storage) : nullptr;
    }
    object->memory_limit_ = memory_limit_ ? memory_limit_->Clone(storage) : nullptr;
    object->memory_scale_ = memory_scale_;
    return object;
  }

 private:
  friend class AstStorage;
};

class ExplainQuery : public memgraph::query::Query {
 public:
  static const utils::TypeInfo kType;
  const utils::TypeInfo &GetTypeInfo() const override { return kType; }

  ExplainQuery() = default;

  DEFVISITABLE(QueryVisitor<void>);

  /// The CypherQuery to explain.
  memgraph::query::CypherQuery *cypher_query_{nullptr};

  ExplainQuery *Clone(AstStorage *storage) const override {
    ExplainQuery *object = storage->Create<ExplainQuery>();
    object->cypher_query_ = cypher_query_ ? cypher_query_->Clone(storage) : nullptr;
    return object;
  }

 private:
  friend class AstStorage;
};

class ProfileQuery : public memgraph::query::Query {
 public:
  static const utils::TypeInfo kType;
  const utils::TypeInfo &GetTypeInfo() const override { return kType; }

  ProfileQuery() = default;

  DEFVISITABLE(QueryVisitor<void>);

  /// The CypherQuery to profile.
  memgraph::query::CypherQuery *cypher_query_{nullptr};

  ProfileQuery *Clone(AstStorage *storage) const override {
    ProfileQuery *object = storage->Create<ProfileQuery>();
    object->cypher_query_ = cypher_query_ ? cypher_query_->Clone(storage) : nullptr;
    return object;
  }

 private:
  friend class AstStorage;
};

class IndexQuery : public memgraph::query::Query {
 public:
  static const utils::TypeInfo kType;
  const utils::TypeInfo &GetTypeInfo() const override { return kType; }

  enum class Action { CREATE, DROP };

  IndexQuery() = default;

  DEFVISITABLE(QueryVisitor<void>);

  memgraph::query::IndexQuery::Action action_;
  memgraph::query::LabelIx label_;
  std::vector<memgraph::query::PropertyIx> properties_;

  IndexQuery *Clone(AstStorage *storage) const override {
    IndexQuery *object = storage->Create<IndexQuery>();
    object->action_ = action_;
    object->label_ = storage->GetLabelIx(label_.name);
    object->properties_.resize(properties_.size());
    for (auto i = 0; i < object->properties_.size(); ++i) {
      object->properties_[i] = storage->GetPropertyIx(properties_[i].name);
    }
    return object;
  }

 protected:
  IndexQuery(Action action, LabelIx label, std::vector<PropertyIx> properties)
      : action_(action), label_(label), properties_(properties) {}

 private:
  friend class AstStorage;
};

class Create : public memgraph::query::Clause {
 public:
  static const utils::TypeInfo kType;
  const utils::TypeInfo &GetTypeInfo() const override { return kType; }

  Create() = default;

  bool Accept(HierarchicalTreeVisitor &visitor) override {
    if (visitor.PreVisit(*this)) {
      for (auto &pattern : patterns_) {
        if (!pattern->Accept(visitor)) break;
      }
    }
    return visitor.PostVisit(*this);
  }

  std::vector<memgraph::query::Pattern *> patterns_;

  Create *Clone(AstStorage *storage) const override {
    Create *object = storage->Create<Create>();
    object->patterns_.resize(patterns_.size());
    for (auto i6 = 0; i6 < patterns_.size(); ++i6) {
      object->patterns_[i6] = patterns_[i6] ? patterns_[i6]->Clone(storage) : nullptr;
    }
    return object;
  }

 protected:
  explicit Create(std::vector<Pattern *> patterns) : patterns_(patterns) {}

 private:
  friend class AstStorage;
};

class CallProcedure : public memgraph::query::Clause {
 public:
  static const utils::TypeInfo kType;
  const utils::TypeInfo &GetTypeInfo() const override { return kType; }

  CallProcedure() = default;

  bool Accept(HierarchicalTreeVisitor &visitor) override {
    if (visitor.PreVisit(*this)) {
      bool cont = true;
      for (auto &arg : arguments_) {
        if (!arg->Accept(visitor)) {
          cont = false;
          break;
        }
      }
      if (cont) {
        for (auto &ident : result_identifiers_) {
          if (!ident->Accept(visitor)) {
            cont = false;
            break;
          }
        }
      }
    }
    return visitor.PostVisit(*this);
  }

  std::string procedure_name_;
  std::vector<memgraph::query::Expression *> arguments_;
  std::vector<std::string> result_fields_;
  std::vector<memgraph::query::Identifier *> result_identifiers_;
  memgraph::query::Expression *memory_limit_{nullptr};
  size_t memory_scale_{1024U};
  bool is_write_;

  CallProcedure *Clone(AstStorage *storage) const override {
    CallProcedure *object = storage->Create<CallProcedure>();
    object->procedure_name_ = procedure_name_;
    object->arguments_.resize(arguments_.size());
    for (auto i7 = 0; i7 < arguments_.size(); ++i7) {
      object->arguments_[i7] = arguments_[i7] ? arguments_[i7]->Clone(storage) : nullptr;
    }
    object->result_fields_ = result_fields_;
    object->result_identifiers_.resize(result_identifiers_.size());
    for (auto i8 = 0; i8 < result_identifiers_.size(); ++i8) {
      object->result_identifiers_[i8] = result_identifiers_[i8] ? result_identifiers_[i8]->Clone(storage) : nullptr;
    }
    object->memory_limit_ = memory_limit_ ? memory_limit_->Clone(storage) : nullptr;
    object->memory_scale_ = memory_scale_;
    object->is_write_ = is_write_;
    return object;
  }

 private:
  friend class AstStorage;
};

class Match : public memgraph::query::Clause {
 public:
  static const utils::TypeInfo kType;
  const utils::TypeInfo &GetTypeInfo() const override { return kType; }

  Match() = default;

  bool Accept(HierarchicalTreeVisitor &visitor) override {
    if (visitor.PreVisit(*this)) {
      bool cont = true;
      for (auto &pattern : patterns_) {
        if (!pattern->Accept(visitor)) {
          cont = false;
          break;
        }
      }
      if (cont && where_) {
        where_->Accept(visitor);
      }
    }
    return visitor.PostVisit(*this);
  }

  std::vector<memgraph::query::Pattern *> patterns_;
  memgraph::query::Where *where_{nullptr};
  bool optional_{false};

  Match *Clone(AstStorage *storage) const override {
    Match *object = storage->Create<Match>();
    object->patterns_.resize(patterns_.size());
    for (auto i9 = 0; i9 < patterns_.size(); ++i9) {
      object->patterns_[i9] = patterns_[i9] ? patterns_[i9]->Clone(storage) : nullptr;
    }
    object->where_ = where_ ? where_->Clone(storage) : nullptr;
    object->optional_ = optional_;
    return object;
  }

 protected:
  explicit Match(bool optional) : optional_(optional) {}
  Match(bool optional, Where *where, std::vector<Pattern *> patterns)
      : patterns_(patterns), where_(where), optional_(optional) {}

 private:
  friend class AstStorage;
};

/// Defines the order for sorting values (ascending or descending).
enum class Ordering { ASC, DESC };

struct SortItem {
  static const utils::TypeInfo kType;
  const utils::TypeInfo &GetTypeInfo() const { return kType; }

  memgraph::query::Ordering ordering;
  memgraph::query::Expression *expression;

  SortItem Clone(AstStorage *storage) const {
    SortItem object;
    object.ordering = ordering;
    object.expression = expression ? expression->Clone(storage) : nullptr;
    return object;
  }
};

/// Contents common to @c Return and @c With clauses.
struct ReturnBody {
  static const utils::TypeInfo kType;
  const utils::TypeInfo &GetTypeInfo() const { return kType; }

  /// True if distinct results should be produced.
  bool distinct{false};
  /// True if asterisk was found in the return body.
  bool all_identifiers{false};
  /// Expressions which are used to produce results.
  std::vector<memgraph::query::NamedExpression *> named_expressions;
  /// Expressions used for ordering the results.
  std::vector<memgraph::query::SortItem> order_by;
  /// Optional expression on how many results to skip.
  memgraph::query::Expression *skip{nullptr};
  /// Optional expression on how many results to produce.
  memgraph::query::Expression *limit{nullptr};

  ReturnBody Clone(AstStorage *storage) const {
    ReturnBody object;
    object.distinct = distinct;
    object.all_identifiers = all_identifiers;
    object.named_expressions.resize(named_expressions.size());
    for (auto i10 = 0; i10 < named_expressions.size(); ++i10) {
      object.named_expressions[i10] = named_expressions[i10] ? named_expressions[i10]->Clone(storage) : nullptr;
    }
    object.order_by.resize(order_by.size());
    for (auto i11 = 0; i11 < order_by.size(); ++i11) {
      object.order_by[i11] = order_by[i11].Clone(storage);
    }
    object.skip = skip ? skip->Clone(storage) : nullptr;
    object.limit = limit ? limit->Clone(storage) : nullptr;
    return object;
  }
};

class Return : public memgraph::query::Clause {
 public:
  static const utils::TypeInfo kType;
  const utils::TypeInfo &GetTypeInfo() const override { return kType; }

  Return() = default;

  bool Accept(HierarchicalTreeVisitor &visitor) override {
    if (visitor.PreVisit(*this)) {
      bool cont = true;
      for (auto &expr : body_.named_expressions) {
        if (!expr->Accept(visitor)) {
          cont = false;
          break;
        }
      }
      if (cont) {
        for (auto &order_by : body_.order_by) {
          if (!order_by.expression->Accept(visitor)) {
            cont = false;
            break;
          }
        }
      }
      if (cont && body_.skip) cont = body_.skip->Accept(visitor);
      if (cont && body_.limit) cont = body_.limit->Accept(visitor);
    }
    return visitor.PostVisit(*this);
  }

  memgraph::query::ReturnBody body_;

  Return *Clone(AstStorage *storage) const override {
    Return *object = storage->Create<Return>();
    object->body_ = body_.Clone(storage);
    return object;
  }

 protected:
  explicit Return(ReturnBody &body) : body_(body) {}

 private:
  friend class AstStorage;
};

class With : public memgraph::query::Clause {
 public:
  static const utils::TypeInfo kType;
  const utils::TypeInfo &GetTypeInfo() const override { return kType; }

  With() = default;

  bool Accept(HierarchicalTreeVisitor &visitor) override {
    if (visitor.PreVisit(*this)) {
      bool cont = true;
      for (auto &expr : body_.named_expressions) {
        if (!expr->Accept(visitor)) {
          cont = false;
          break;
        }
      }
      if (cont) {
        for (auto &order_by : body_.order_by) {
          if (!order_by.expression->Accept(visitor)) {
            cont = false;
            break;
          }
        }
      }
      if (cont && where_) cont = where_->Accept(visitor);
      if (cont && body_.skip) cont = body_.skip->Accept(visitor);
      if (cont && body_.limit) cont = body_.limit->Accept(visitor);
    }
    return visitor.PostVisit(*this);
  }

  memgraph::query::ReturnBody body_;
  memgraph::query::Where *where_{nullptr};

  With *Clone(AstStorage *storage) const override {
    With *object = storage->Create<With>();
    object->body_ = body_.Clone(storage);
    object->where_ = where_ ? where_->Clone(storage) : nullptr;
    return object;
  }

 protected:
  With(ReturnBody &body, Where *where) : body_(body), where_(where) {}

 private:
  friend class AstStorage;
};

class Delete : public memgraph::query::Clause {
 public:
  static const utils::TypeInfo kType;
  const utils::TypeInfo &GetTypeInfo() const override { return kType; }

  Delete() = default;

  bool Accept(HierarchicalTreeVisitor &visitor) override {
    if (visitor.PreVisit(*this)) {
      for (auto &expr : expressions_) {
        if (!expr->Accept(visitor)) break;
      }
    }
    return visitor.PostVisit(*this);
  }

  std::vector<memgraph::query::Expression *> expressions_;
  bool detach_{false};

  Delete *Clone(AstStorage *storage) const override {
    Delete *object = storage->Create<Delete>();
    object->expressions_.resize(expressions_.size());
    for (auto i12 = 0; i12 < expressions_.size(); ++i12) {
      object->expressions_[i12] = expressions_[i12] ? expressions_[i12]->Clone(storage) : nullptr;
    }
    object->detach_ = detach_;
    return object;
  }

 protected:
  Delete(bool detach, std::vector<Expression *> expressions) : expressions_(expressions), detach_(detach) {}

 private:
  friend class AstStorage;
};

class SetProperty : public memgraph::query::Clause {
 public:
  static const utils::TypeInfo kType;
  const utils::TypeInfo &GetTypeInfo() const override { return kType; }

  SetProperty() = default;

  bool Accept(HierarchicalTreeVisitor &visitor) override {
    if (visitor.PreVisit(*this)) {
      property_lookup_->Accept(visitor) && expression_->Accept(visitor);
    }
    return visitor.PostVisit(*this);
  }

  memgraph::query::PropertyLookup *property_lookup_{nullptr};
  memgraph::query::Expression *expression_{nullptr};

  SetProperty *Clone(AstStorage *storage) const override {
    SetProperty *object = storage->Create<SetProperty>();
    object->property_lookup_ = property_lookup_ ? property_lookup_->Clone(storage) : nullptr;
    object->expression_ = expression_ ? expression_->Clone(storage) : nullptr;
    return object;
  }

 protected:
  SetProperty(PropertyLookup *property_lookup, Expression *expression)
      : property_lookup_(property_lookup), expression_(expression) {}

 private:
  friend class AstStorage;
};

class SetProperties : public memgraph::query::Clause {
 public:
  static const utils::TypeInfo kType;
  const utils::TypeInfo &GetTypeInfo() const override { return kType; }

  SetProperties() = default;

  bool Accept(HierarchicalTreeVisitor &visitor) override {
    if (visitor.PreVisit(*this)) {
      identifier_->Accept(visitor) && expression_->Accept(visitor);
    }
    return visitor.PostVisit(*this);
  }

  memgraph::query::Identifier *identifier_{nullptr};
  memgraph::query::Expression *expression_{nullptr};
  bool update_{false};

  SetProperties *Clone(AstStorage *storage) const override {
    SetProperties *object = storage->Create<SetProperties>();
    object->identifier_ = identifier_ ? identifier_->Clone(storage) : nullptr;
    object->expression_ = expression_ ? expression_->Clone(storage) : nullptr;
    object->update_ = update_;
    return object;
  }

 protected:
  SetProperties(Identifier *identifier, Expression *expression, bool update = false)
      : identifier_(identifier), expression_(expression), update_(update) {}

 private:
  friend class AstStorage;
};

class SetLabels : public memgraph::query::Clause {
 public:
  static const utils::TypeInfo kType;
  const utils::TypeInfo &GetTypeInfo() const override { return kType; }

  SetLabels() = default;

  bool Accept(HierarchicalTreeVisitor &visitor) override {
    if (visitor.PreVisit(*this)) {
      identifier_->Accept(visitor);
    }
    return visitor.PostVisit(*this);
  }

  memgraph::query::Identifier *identifier_{nullptr};
  std::vector<memgraph::query::LabelIx> labels_;

  SetLabels *Clone(AstStorage *storage) const override {
    SetLabels *object = storage->Create<SetLabels>();
    object->identifier_ = identifier_ ? identifier_->Clone(storage) : nullptr;
    object->labels_.resize(labels_.size());
    for (auto i = 0; i < object->labels_.size(); ++i) {
      object->labels_[i] = storage->GetLabelIx(labels_[i].name);
    }
    return object;
  }

 protected:
  SetLabels(Identifier *identifier, const std::vector<LabelIx> &labels) : identifier_(identifier), labels_(labels) {}

 private:
  friend class AstStorage;
};

class RemoveProperty : public memgraph::query::Clause {
 public:
  static const utils::TypeInfo kType;
  const utils::TypeInfo &GetTypeInfo() const override { return kType; }

  RemoveProperty() = default;

  bool Accept(HierarchicalTreeVisitor &visitor) override {
    if (visitor.PreVisit(*this)) {
      property_lookup_->Accept(visitor);
    }
    return visitor.PostVisit(*this);
  }

  memgraph::query::PropertyLookup *property_lookup_{nullptr};

  RemoveProperty *Clone(AstStorage *storage) const override {
    RemoveProperty *object = storage->Create<RemoveProperty>();
    object->property_lookup_ = property_lookup_ ? property_lookup_->Clone(storage) : nullptr;
    return object;
  }

 protected:
  explicit RemoveProperty(PropertyLookup *property_lookup) : property_lookup_(property_lookup) {}

 private:
  friend class AstStorage;
};

class RemoveLabels : public memgraph::query::Clause {
 public:
  static const utils::TypeInfo kType;
  const utils::TypeInfo &GetTypeInfo() const override { return kType; }

  RemoveLabels() = default;

  bool Accept(HierarchicalTreeVisitor &visitor) override {
    if (visitor.PreVisit(*this)) {
      identifier_->Accept(visitor);
    }
    return visitor.PostVisit(*this);
  }

  memgraph::query::Identifier *identifier_{nullptr};
  std::vector<memgraph::query::LabelIx> labels_;

  RemoveLabels *Clone(AstStorage *storage) const override {
    RemoveLabels *object = storage->Create<RemoveLabels>();
    object->identifier_ = identifier_ ? identifier_->Clone(storage) : nullptr;
    object->labels_.resize(labels_.size());
    for (auto i = 0; i < object->labels_.size(); ++i) {
      object->labels_[i] = storage->GetLabelIx(labels_[i].name);
    }
    return object;
  }

 protected:
  RemoveLabels(Identifier *identifier, const std::vector<LabelIx> &labels) : identifier_(identifier), labels_(labels) {}

 private:
  friend class AstStorage;
};

class Merge : public memgraph::query::Clause {
 public:
  static const utils::TypeInfo kType;
  const utils::TypeInfo &GetTypeInfo() const override { return kType; }

  Merge() = default;

  bool Accept(HierarchicalTreeVisitor &visitor) override {
    if (visitor.PreVisit(*this)) {
      bool cont = pattern_->Accept(visitor);
      if (cont) {
        for (auto &set : on_match_) {
          if (!set->Accept(visitor)) {
            cont = false;
            break;
          }
        }
      }
      if (cont) {
        for (auto &set : on_create_) {
          if (!set->Accept(visitor)) {
            cont = false;
            break;
          }
        }
      }
    }
    return visitor.PostVisit(*this);
  }

  memgraph::query::Pattern *pattern_{nullptr};
  std::vector<memgraph::query::Clause *> on_match_;
  std::vector<memgraph::query::Clause *> on_create_;

  Merge *Clone(AstStorage *storage) const override {
    Merge *object = storage->Create<Merge>();
    object->pattern_ = pattern_ ? pattern_->Clone(storage) : nullptr;
    object->on_match_.resize(on_match_.size());
    for (auto i13 = 0; i13 < on_match_.size(); ++i13) {
      object->on_match_[i13] = on_match_[i13] ? on_match_[i13]->Clone(storage) : nullptr;
    }
    object->on_create_.resize(on_create_.size());
    for (auto i14 = 0; i14 < on_create_.size(); ++i14) {
      object->on_create_[i14] = on_create_[i14] ? on_create_[i14]->Clone(storage) : nullptr;
    }
    return object;
  }

 protected:
  Merge(Pattern *pattern, std::vector<Clause *> on_match, std::vector<Clause *> on_create)
      : pattern_(pattern), on_match_(on_match), on_create_(on_create) {}

 private:
  friend class AstStorage;
};

class Unwind : public memgraph::query::Clause {
 public:
  static const utils::TypeInfo kType;
  const utils::TypeInfo &GetTypeInfo() const override { return kType; }

  Unwind() = default;

  bool Accept(HierarchicalTreeVisitor &visitor) override {
    if (visitor.PreVisit(*this)) {
      named_expression_->Accept(visitor);
    }
    return visitor.PostVisit(*this);
  }

  memgraph::query::NamedExpression *named_expression_{nullptr};

  Unwind *Clone(AstStorage *storage) const override {
    Unwind *object = storage->Create<Unwind>();
    object->named_expression_ = named_expression_ ? named_expression_->Clone(storage) : nullptr;
    return object;
  }

 protected:
  explicit Unwind(NamedExpression *named_expression) : named_expression_(named_expression) {
    DMG_ASSERT(named_expression, "Unwind cannot take nullptr for named_expression");
  }

 private:
  friend class AstStorage;
};

class AuthQuery : public memgraph::query::Query {
 public:
  static const utils::TypeInfo kType;
  const utils::TypeInfo &GetTypeInfo() const override { return kType; }

  enum class Action {
    CREATE_ROLE,
    DROP_ROLE,
    SHOW_ROLES,
    CREATE_USER,
    SET_PASSWORD,
    DROP_USER,
    SHOW_USERS,
    SET_ROLE,
    CLEAR_ROLE,
    GRANT_PRIVILEGE,
    DENY_PRIVILEGE,
    REVOKE_PRIVILEGE,
    SHOW_PRIVILEGES,
    SHOW_ROLE_FOR_USER,
    SHOW_USERS_FOR_ROLE
  };

  enum class Privilege {
    CREATE,
    DELETE,
    MATCH,
    MERGE,
    SET,
    REMOVE,
    INDEX,
    STATS,
    AUTH,
    CONSTRAINT,
    DUMP,
    REPLICATION,
    DURABILITY,
    READ_FILE,
    FREE_MEMORY,
    TRIGGER,
    CONFIG,
    STREAM,
    MODULE_READ,
    MODULE_WRITE,
    WEBSOCKET,
    TRANSACTION_MANAGEMENT
  };

  enum class FineGrainedPrivilege { NOTHING, READ, UPDATE, CREATE_DELETE };

  AuthQuery() = default;

  DEFVISITABLE(QueryVisitor<void>);

  memgraph::query::AuthQuery::Action action_;
  std::string user_;
  std::string role_;
  std::string user_or_role_;
  memgraph::query::Expression *password_{nullptr};
  std::vector<memgraph::query::AuthQuery::Privilege> privileges_;
  std::vector<std::unordered_map<memgraph::query::AuthQuery::FineGrainedPrivilege, std::vector<std::string>>>
      label_privileges_;
  std::vector<std::unordered_map<memgraph::query::AuthQuery::FineGrainedPrivilege, std::vector<std::string>>>
      edge_type_privileges_;

  AuthQuery *Clone(AstStorage *storage) const override {
    AuthQuery *object = storage->Create<AuthQuery>();
    object->action_ = action_;
    object->user_ = user_;
    object->role_ = role_;
    object->user_or_role_ = user_or_role_;
    object->password_ = password_ ? password_->Clone(storage) : nullptr;
    object->privileges_ = privileges_;
    object->label_privileges_ = label_privileges_;
    object->edge_type_privileges_ = edge_type_privileges_;
    return object;
  }

 protected:
  AuthQuery(Action action, std::string user, std::string role, std::string user_or_role, Expression *password,
            std::vector<Privilege> privileges,
            std::vector<std::unordered_map<FineGrainedPrivilege, std::vector<std::string>>> label_privileges,
            std::vector<std::unordered_map<FineGrainedPrivilege, std::vector<std::string>>> edge_type_privileges)
      : action_(action),
        user_(user),
        role_(role),
        user_or_role_(user_or_role),
        password_(password),
        privileges_(privileges),
        label_privileges_(label_privileges),
        edge_type_privileges_(edge_type_privileges) {}

 private:
  friend class AstStorage;
};

/// Constant that holds all available privileges.
const std::vector<AuthQuery::Privilege> kPrivilegesAll = {
    AuthQuery::Privilege::CREATE,      AuthQuery::Privilege::DELETE,
    AuthQuery::Privilege::MATCH,       AuthQuery::Privilege::MERGE,
    AuthQuery::Privilege::SET,         AuthQuery::Privilege::REMOVE,
    AuthQuery::Privilege::INDEX,       AuthQuery::Privilege::STATS,
    AuthQuery::Privilege::AUTH,        AuthQuery::Privilege::CONSTRAINT,
    AuthQuery::Privilege::DUMP,        AuthQuery::Privilege::REPLICATION,
    AuthQuery::Privilege::READ_FILE,   AuthQuery::Privilege::DURABILITY,
    AuthQuery::Privilege::FREE_MEMORY, AuthQuery::Privilege::TRIGGER,
    AuthQuery::Privilege::CONFIG,      AuthQuery::Privilege::STREAM,
    AuthQuery::Privilege::MODULE_READ, AuthQuery::Privilege::MODULE_WRITE,
    AuthQuery::Privilege::WEBSOCKET,   AuthQuery::Privilege::TRANSACTION_MANAGEMENT};

class InfoQuery : public memgraph::query::Query {
 public:
  static const utils::TypeInfo kType;
  const utils::TypeInfo &GetTypeInfo() const override { return kType; }

  enum class InfoType { STORAGE, INDEX, CONSTRAINT };

  DEFVISITABLE(QueryVisitor<void>);

  memgraph::query::InfoQuery::InfoType info_type_;

  InfoQuery *Clone(AstStorage *storage) const override {
    InfoQuery *object = storage->Create<InfoQuery>();
    object->info_type_ = info_type_;
    return object;
  }
};

struct Constraint {
  static const utils::TypeInfo kType;
  const utils::TypeInfo &GetTypeInfo() const { return kType; }

  enum class Type { EXISTS, UNIQUE, NODE_KEY };

  memgraph::query::Constraint::Type type;
  memgraph::query::LabelIx label;
  std::vector<memgraph::query::PropertyIx> properties;

  Constraint Clone(AstStorage *storage) const {
    Constraint object;
    object.type = type;
    object.label = storage->GetLabelIx(label.name);
    object.properties.resize(properties.size());
    for (auto i = 0; i < object.properties.size(); ++i) {
      object.properties[i] = storage->GetPropertyIx(properties[i].name);
    }
    return object;
  }
};

class ConstraintQuery : public memgraph::query::Query {
 public:
  static const utils::TypeInfo kType;
  const utils::TypeInfo &GetTypeInfo() const override { return kType; }

  enum class ActionType { CREATE, DROP };

  DEFVISITABLE(QueryVisitor<void>);

  memgraph::query::ConstraintQuery::ActionType action_type_;
  memgraph::query::Constraint constraint_;

  ConstraintQuery *Clone(AstStorage *storage) const override {
    ConstraintQuery *object = storage->Create<ConstraintQuery>();
    object->action_type_ = action_type_;
    object->constraint_ = constraint_.Clone(storage);
    return object;
  }
};

class DumpQuery : public memgraph::query::Query {
 public:
  static const utils::TypeInfo kType;
  const utils::TypeInfo &GetTypeInfo() const override { return kType; }

  DEFVISITABLE(QueryVisitor<void>);

  DumpQuery *Clone(AstStorage *storage) const override {
    DumpQuery *object = storage->Create<DumpQuery>();
    return object;
  }
};

class ReplicationQuery : public memgraph::query::Query {
 public:
  static const utils::TypeInfo kType;
  const utils::TypeInfo &GetTypeInfo() const override { return kType; }

  enum class Action { SET_REPLICATION_ROLE, SHOW_REPLICATION_ROLE, REGISTER_REPLICA, DROP_REPLICA, SHOW_REPLICAS };

  enum class ReplicationRole { MAIN, REPLICA };

  enum class SyncMode { SYNC, ASYNC };

  enum class ReplicaState { READY, REPLICATING, RECOVERY, INVALID };

  ReplicationQuery() = default;

  DEFVISITABLE(QueryVisitor<void>);

  memgraph::query::ReplicationQuery::Action action_;
  memgraph::query::ReplicationQuery::ReplicationRole role_;
  std::string replica_name_;
  memgraph::query::Expression *socket_address_{nullptr};
  memgraph::query::Expression *port_{nullptr};
  memgraph::query::ReplicationQuery::SyncMode sync_mode_;

  ReplicationQuery *Clone(AstStorage *storage) const override {
    ReplicationQuery *object = storage->Create<ReplicationQuery>();
    object->action_ = action_;
    object->role_ = role_;
    object->replica_name_ = replica_name_;
    object->socket_address_ = socket_address_ ? socket_address_->Clone(storage) : nullptr;
    object->port_ = port_ ? port_->Clone(storage) : nullptr;
    object->sync_mode_ = sync_mode_;
    return object;
  }

 private:
  friend class AstStorage;
};

class LockPathQuery : public memgraph::query::Query {
 public:
  static const utils::TypeInfo kType;
  const utils::TypeInfo &GetTypeInfo() const override { return kType; }

  enum class Action { LOCK_PATH, UNLOCK_PATH };

  LockPathQuery() = default;

  DEFVISITABLE(QueryVisitor<void>);

  memgraph::query::LockPathQuery::Action action_;

  LockPathQuery *Clone(AstStorage *storage) const override {
    LockPathQuery *object = storage->Create<LockPathQuery>();
    object->action_ = action_;
    return object;
  }

 private:
  friend class AstStorage;
};

class LoadCsv : public memgraph::query::Clause {
 public:
  static const utils::TypeInfo kType;
  const utils::TypeInfo &GetTypeInfo() const override { return kType; }

  LoadCsv() = default;

  bool Accept(HierarchicalTreeVisitor &visitor) override {
    if (visitor.PreVisit(*this)) {
      row_var_->Accept(visitor);
    }
    return visitor.PostVisit(*this);
  }

  memgraph::query::Expression *file_;
  bool with_header_;
  bool ignore_bad_;
  memgraph::query::Expression *delimiter_{nullptr};
  memgraph::query::Expression *quote_{nullptr};
  memgraph::query::Identifier *row_var_{nullptr};

  LoadCsv *Clone(AstStorage *storage) const override {
    LoadCsv *object = storage->Create<LoadCsv>();
    object->file_ = file_ ? file_->Clone(storage) : nullptr;
    object->with_header_ = with_header_;
    object->ignore_bad_ = ignore_bad_;
    object->delimiter_ = delimiter_ ? delimiter_->Clone(storage) : nullptr;
    object->quote_ = quote_ ? quote_->Clone(storage) : nullptr;
    object->row_var_ = row_var_ ? row_var_->Clone(storage) : nullptr;
    return object;
  }

 protected:
  explicit LoadCsv(Expression *file, bool with_header, bool ignore_bad, Expression *delimiter, Expression *quote,
                   Identifier *row_var)
      : file_(file),
        with_header_(with_header),
        ignore_bad_(ignore_bad),
        delimiter_(delimiter),
        quote_(quote),
        row_var_(row_var) {
    DMG_ASSERT(row_var, "LoadCsv cannot take nullptr for identifier");
  }

 private:
  friend class AstStorage;
};

class FreeMemoryQuery : public memgraph::query::Query {
 public:
  static const utils::TypeInfo kType;
  const utils::TypeInfo &GetTypeInfo() const override { return kType; }

  DEFVISITABLE(QueryVisitor<void>);

  FreeMemoryQuery *Clone(AstStorage *storage) const override {
    FreeMemoryQuery *object = storage->Create<FreeMemoryQuery>();
    return object;
  }
};

class TriggerQuery : public memgraph::query::Query {
 public:
  static const utils::TypeInfo kType;
  const utils::TypeInfo &GetTypeInfo() const override { return kType; }

  enum class Action { CREATE_TRIGGER, DROP_TRIGGER, SHOW_TRIGGERS };

  enum class EventType {
    ANY,
    VERTEX_CREATE,
    EDGE_CREATE,
    CREATE,
    VERTEX_DELETE,
    EDGE_DELETE,
    DELETE,
    VERTEX_UPDATE,
    EDGE_UPDATE,
    UPDATE
  };

  TriggerQuery() = default;

  DEFVISITABLE(QueryVisitor<void>);

  memgraph::query::TriggerQuery::Action action_;
  memgraph::query::TriggerQuery::EventType event_type_;
  std::string trigger_name_;
  bool before_commit_;
  std::string statement_;

  TriggerQuery *Clone(AstStorage *storage) const override {
    TriggerQuery *object = storage->Create<TriggerQuery>();
    object->action_ = action_;
    object->event_type_ = event_type_;
    object->trigger_name_ = trigger_name_;
    object->before_commit_ = before_commit_;
    object->statement_ = statement_;
    return object;
  }

 private:
  friend class AstStorage;
};

class IsolationLevelQuery : public memgraph::query::Query {
 public:
  static const utils::TypeInfo kType;
  const utils::TypeInfo &GetTypeInfo() const override { return kType; }

  enum class IsolationLevel { SNAPSHOT_ISOLATION, READ_COMMITTED, READ_UNCOMMITTED };

  enum class IsolationLevelScope { NEXT, SESSION, GLOBAL };

  IsolationLevelQuery() = default;

  DEFVISITABLE(QueryVisitor<void>);

  memgraph::query::IsolationLevelQuery::IsolationLevel isolation_level_;
  memgraph::query::IsolationLevelQuery::IsolationLevelScope isolation_level_scope_;

  IsolationLevelQuery *Clone(AstStorage *storage) const override {
    IsolationLevelQuery *object = storage->Create<IsolationLevelQuery>();
    object->isolation_level_ = isolation_level_;
    object->isolation_level_scope_ = isolation_level_scope_;
    return object;
  }

 private:
  friend class AstStorage;
};

class CreateSnapshotQuery : public memgraph::query::Query {
 public:
  static const utils::TypeInfo kType;
  const utils::TypeInfo &GetTypeInfo() const override { return kType; }

  DEFVISITABLE(QueryVisitor<void>);

  CreateSnapshotQuery *Clone(AstStorage *storage) const override {
    CreateSnapshotQuery *object = storage->Create<CreateSnapshotQuery>();
    return object;
  }
};

class StreamQuery : public memgraph::query::Query {
 public:
  static const utils::TypeInfo kType;
  const utils::TypeInfo &GetTypeInfo() const override { return kType; }

  enum class Action {
    CREATE_STREAM,
    DROP_STREAM,
    START_STREAM,
    STOP_STREAM,
    START_ALL_STREAMS,
    STOP_ALL_STREAMS,
    SHOW_STREAMS,
    CHECK_STREAM
  };

  enum class Type { KAFKA, PULSAR };

  StreamQuery() = default;

  DEFVISITABLE(QueryVisitor<void>);

  memgraph::query::StreamQuery::Action action_;
  memgraph::query::StreamQuery::Type type_;
  std::string stream_name_;
  memgraph::query::Expression *batch_limit_{nullptr};
  memgraph::query::Expression *timeout_{nullptr};
  std::string transform_name_;
  memgraph::query::Expression *batch_interval_{nullptr};
  memgraph::query::Expression *batch_size_{nullptr};
  std::variant<memgraph::query::Expression *, std::vector<std::string>> topic_names_{nullptr};
  std::string consumer_group_;
  memgraph::query::Expression *bootstrap_servers_{nullptr};
  memgraph::query::Expression *service_url_{nullptr};
  std::unordered_map<memgraph::query::Expression *, memgraph::query::Expression *> configs_;
  std::unordered_map<memgraph::query::Expression *, memgraph::query::Expression *> credentials_;

  StreamQuery *Clone(AstStorage *storage) const override {
    StreamQuery *object = storage->Create<StreamQuery>();
    object->action_ = action_;
    object->type_ = type_;
    object->stream_name_ = stream_name_;
    object->batch_limit_ = batch_limit_ ? batch_limit_->Clone(storage) : nullptr;
    object->timeout_ = timeout_ ? timeout_->Clone(storage) : nullptr;
    object->transform_name_ = transform_name_;
    object->batch_interval_ = batch_interval_ ? batch_interval_->Clone(storage) : nullptr;
    object->batch_size_ = batch_size_ ? batch_size_->Clone(storage) : nullptr;
    if (auto *topic_expression = std::get_if<Expression *>(&topic_names_)) {
      if (*topic_expression == nullptr) {
        object->topic_names_ = nullptr;
      } else {
        object->topic_names_ = (*topic_expression)->Clone(storage);
      }
    } else {
      object->topic_names_ = std::get<std::vector<std::string>>(topic_names_);
    }
    object->consumer_group_ = consumer_group_;
    object->bootstrap_servers_ = bootstrap_servers_ ? bootstrap_servers_->Clone(storage) : nullptr;
    object->service_url_ = service_url_ ? service_url_->Clone(storage) : nullptr;
    for (const auto &[key, value] : configs_) {
      object->configs_[key->Clone(storage)] = value->Clone(storage);
    }
    for (const auto &[key, value] : credentials_) {
      object->credentials_[key->Clone(storage)] = value->Clone(storage);
    }
    return object;
  }

 private:
  friend class AstStorage;
};

class SettingQuery : public memgraph::query::Query {
 public:
  static const utils::TypeInfo kType;
  const utils::TypeInfo &GetTypeInfo() const override { return kType; }

  enum class Action { SHOW_SETTING, SHOW_ALL_SETTINGS, SET_SETTING };

  SettingQuery() = default;

  DEFVISITABLE(QueryVisitor<void>);

  memgraph::query::SettingQuery::Action action_;
  memgraph::query::Expression *setting_name_{nullptr};
  memgraph::query::Expression *setting_value_{nullptr};

  SettingQuery *Clone(AstStorage *storage) const override {
    SettingQuery *object = storage->Create<SettingQuery>();
    object->action_ = action_;
    object->setting_name_ = setting_name_ ? setting_name_->Clone(storage) : nullptr;
    object->setting_value_ = setting_value_ ? setting_value_->Clone(storage) : nullptr;
    return object;
  }

 private:
  friend class AstStorage;
};

class VersionQuery : public memgraph::query::Query {
 public:
  static const utils::TypeInfo kType;
  const utils::TypeInfo &GetTypeInfo() const override { return kType; }

  DEFVISITABLE(QueryVisitor<void>);

  VersionQuery *Clone(AstStorage *storage) const override {
    VersionQuery *object = storage->Create<VersionQuery>();
    return object;
  }
};

class Foreach : public memgraph::query::Clause {
 public:
  static const utils::TypeInfo kType;
  const utils::TypeInfo &GetTypeInfo() const override { return kType; }

  Foreach() = default;

  bool Accept(HierarchicalTreeVisitor &visitor) override {
    if (visitor.PreVisit(*this)) {
      named_expression_->Accept(visitor);
      for (auto &clause : clauses_) {
        clause->Accept(visitor);
      }
    }
    return visitor.PostVisit(*this);
  }

  memgraph::query::NamedExpression *named_expression_{nullptr};
  std::vector<memgraph::query::Clause *> clauses_;

  Foreach *Clone(AstStorage *storage) const override {
    Foreach *object = storage->Create<Foreach>();
    object->named_expression_ = named_expression_ ? named_expression_->Clone(storage) : nullptr;
    object->clauses_.resize(clauses_.size());
    for (auto i15 = 0; i15 < clauses_.size(); ++i15) {
      object->clauses_[i15] = clauses_[i15] ? clauses_[i15]->Clone(storage) : nullptr;
    }
    return object;
  }

 protected:
  Foreach(NamedExpression *expression, std::vector<Clause *> clauses)
      : named_expression_(expression), clauses_(clauses) {}

 private:
  friend class AstStorage;
};

class ShowConfigQuery : public memgraph::query::Query {
 public:
  static const utils::TypeInfo kType;
  const utils::TypeInfo &GetTypeInfo() const override { return kType; }

  DEFVISITABLE(QueryVisitor<void>);

  ShowConfigQuery *Clone(AstStorage *storage) const override {
    ShowConfigQuery *object = storage->Create<ShowConfigQuery>();
    return object;
  }
};

<<<<<<< HEAD
class AnalyzeGraphQuery : public memgraph::query::Query {
=======
class TransactionQueueQuery : public memgraph::query::Query {
>>>>>>> 029be10f
 public:
  static const utils::TypeInfo kType;
  const utils::TypeInfo &GetTypeInfo() const override { return kType; }

<<<<<<< HEAD
  DEFVISITABLE(QueryVisitor<void>);

  enum class Action { ANALYZE, DELETE };

  memgraph::query::AnalyzeGraphQuery::Action action_;
  std::vector<std::string> labels_;

  AnalyzeGraphQuery *Clone(AstStorage *storage) const override {
    auto *object = storage->Create<AnalyzeGraphQuery>();
    object->action_ = action_;
    object->labels_ = labels_;
=======
  enum class Action { SHOW_TRANSACTIONS, TERMINATE_TRANSACTIONS };

  TransactionQueueQuery() = default;

  DEFVISITABLE(QueryVisitor<void>);

  memgraph::query::TransactionQueueQuery::Action action_;
  std::vector<Expression *> transaction_id_list_;

  TransactionQueueQuery *Clone(AstStorage *storage) const override {
    auto *object = storage->Create<TransactionQueueQuery>();
    object->action_ = action_;
    object->transaction_id_list_ = transaction_id_list_;
>>>>>>> 029be10f
    return object;
  }
};

class Exists : public memgraph::query::Expression {
 public:
  static const utils::TypeInfo kType;
  const utils::TypeInfo &GetTypeInfo() const override { return kType; }

  Exists() = default;

  DEFVISITABLE(ExpressionVisitor<TypedValue>);
  DEFVISITABLE(ExpressionVisitor<TypedValue *>);
  DEFVISITABLE(ExpressionVisitor<void>);
  bool Accept(HierarchicalTreeVisitor &visitor) override {
    if (visitor.PreVisit(*this)) {
      pattern_->Accept(visitor);
    }
    return visitor.PostVisit(*this);
  }
  Exists *MapTo(const Symbol &symbol) {
    symbol_pos_ = symbol.position();
    return this;
  }

  memgraph::query::Pattern *pattern_{nullptr};
  /// Symbol table position of the symbol this Aggregation is mapped to.
  int32_t symbol_pos_{-1};

  Exists *Clone(AstStorage *storage) const override {
    Exists *object = storage->Create<Exists>();
    object->pattern_ = pattern_ ? pattern_->Clone(storage) : nullptr;
    object->symbol_pos_ = symbol_pos_;
    return object;
  }

 protected:
  Exists(Pattern *pattern) : pattern_(pattern) {}

 private:
  friend class AstStorage;
};

}  // namespace query
}  // namespace memgraph<|MERGE_RESOLUTION|>--- conflicted
+++ resolved
@@ -3208,16 +3208,33 @@
   }
 };
 
-<<<<<<< HEAD
+class TransactionQueueQuery : public memgraph::query::Query {
+ public:
+  static const utils::TypeInfo kType;
+  const utils::TypeInfo &GetTypeInfo() const override { return kType; }
+
+  enum class Action { SHOW_TRANSACTIONS, TERMINATE_TRANSACTIONS };
+
+  TransactionQueueQuery() = default;
+
+  DEFVISITABLE(QueryVisitor<void>);
+
+  memgraph::query::TransactionQueueQuery::Action action_;
+  std::vector<Expression *> transaction_id_list_;
+
+  TransactionQueueQuery *Clone(AstStorage *storage) const override {
+    auto *object = storage->Create<TransactionQueueQuery>();
+    object->action_ = action_;
+    object->transaction_id_list_ = transaction_id_list_;
+    return object;
+  }
+};
+
 class AnalyzeGraphQuery : public memgraph::query::Query {
-=======
-class TransactionQueueQuery : public memgraph::query::Query {
->>>>>>> 029be10f
- public:
-  static const utils::TypeInfo kType;
-  const utils::TypeInfo &GetTypeInfo() const override { return kType; }
-
-<<<<<<< HEAD
+ public:
+  static const utils::TypeInfo kType;
+  const utils::TypeInfo &GetTypeInfo() const override { return kType; }
+
   DEFVISITABLE(QueryVisitor<void>);
 
   enum class Action { ANALYZE, DELETE };
@@ -3229,21 +3246,6 @@
     auto *object = storage->Create<AnalyzeGraphQuery>();
     object->action_ = action_;
     object->labels_ = labels_;
-=======
-  enum class Action { SHOW_TRANSACTIONS, TERMINATE_TRANSACTIONS };
-
-  TransactionQueueQuery() = default;
-
-  DEFVISITABLE(QueryVisitor<void>);
-
-  memgraph::query::TransactionQueueQuery::Action action_;
-  std::vector<Expression *> transaction_id_list_;
-
-  TransactionQueueQuery *Clone(AstStorage *storage) const override {
-    auto *object = storage->Create<TransactionQueueQuery>();
-    object->action_ = action_;
-    object->transaction_id_list_ = transaction_id_list_;
->>>>>>> 029be10f
     return object;
   }
 };
