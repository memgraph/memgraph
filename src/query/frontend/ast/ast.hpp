// Copyright 2023 Memgraph Ltd.
//
// Use of this software is governed by the Business Source License
// included in the file licenses/BSL.txt; by using this file, you agree to be bound by the terms of the Business Source
// License, and you may not use this file except in compliance with the Business Source License.
//
// As of the Change Date specified in that file, in accordance with
// the Business Source License, use of this software will be governed
// by the Apache License, Version 2.0, included in the file
// licenses/APL.txt.

#pragma once

#include <memory>
#include <unordered_map>
#include <variant>
#include <vector>

#include "query/frontend/ast/ast_visitor.hpp"
#include "query/frontend/semantic/symbol.hpp"
#include "query/interpret/awesome_memgraph_functions.hpp"
#include "query/typed_value.hpp"
#include "storage/v2/property_value.hpp"
#include "utils/typeinfo.hpp"

namespace memgraph {

namespace query {

struct LabelIx {
  static const utils::TypeInfo kType;
  const utils::TypeInfo &GetTypeInfo() const { return kType; }

  std::string name;
  int64_t ix;
};

struct PropertyIx {
  static const utils::TypeInfo kType;
  const utils::TypeInfo &GetTypeInfo() const { return kType; }

  std::string name;
  int64_t ix;
};

struct EdgeTypeIx {
  static const utils::TypeInfo kType;
  const utils::TypeInfo &GetTypeInfo() const { return kType; }

  std::string name;
  int64_t ix;
};

inline bool operator==(const LabelIx &a, const LabelIx &b) { return a.ix == b.ix && a.name == b.name; }

inline bool operator!=(const LabelIx &a, const LabelIx &b) { return !(a == b); }

inline bool operator==(const PropertyIx &a, const PropertyIx &b) { return a.ix == b.ix && a.name == b.name; }

inline bool operator!=(const PropertyIx &a, const PropertyIx &b) { return !(a == b); }

inline bool operator==(const EdgeTypeIx &a, const EdgeTypeIx &b) { return a.ix == b.ix && a.name == b.name; }

inline bool operator!=(const EdgeTypeIx &a, const EdgeTypeIx &b) { return !(a == b); }
}  // namespace query
}  // namespace memgraph
namespace std {

template <>
struct hash<memgraph::query::LabelIx> {
  size_t operator()(const memgraph::query::LabelIx &label) const { return label.ix; }
};

template <>
struct hash<memgraph::query::PropertyIx> {
  size_t operator()(const memgraph::query::PropertyIx &prop) const { return prop.ix; }
};

template <>
struct hash<memgraph::query::EdgeTypeIx> {
  size_t operator()(const memgraph::query::EdgeTypeIx &edge_type) const { return edge_type.ix; }
};

}  // namespace std

namespace memgraph {

namespace query {

class Tree;

// It would be better to call this AstTree, but we already have a class Tree,
// which could be renamed to Node or AstTreeNode, but we also have a class
// called NodeAtom...
class AstStorage {
 public:
  AstStorage() = default;
  AstStorage(const AstStorage &) = delete;
  AstStorage &operator=(const AstStorage &) = delete;
  AstStorage(AstStorage &&) = default;
  AstStorage &operator=(AstStorage &&) = default;

  template <typename T, typename... Args>
  T *Create(Args &&...args) {
    T *ptr = new T(std::forward<Args>(args)...);
    std::unique_ptr<T> tmp(ptr);
    storage_.emplace_back(std::move(tmp));
    return ptr;
  }

  LabelIx GetLabelIx(const std::string &name) { return LabelIx{name, FindOrAddName(name, &labels_)}; }

  PropertyIx GetPropertyIx(const std::string &name) { return PropertyIx{name, FindOrAddName(name, &properties_)}; }

  EdgeTypeIx GetEdgeTypeIx(const std::string &name) { return EdgeTypeIx{name, FindOrAddName(name, &edge_types_)}; }

  std::vector<std::string> labels_;
  std::vector<std::string> edge_types_;
  std::vector<std::string> properties_;

  // Public only for serialization access
  std::vector<std::unique_ptr<Tree>> storage_;

 private:
  int64_t FindOrAddName(const std::string &name, std::vector<std::string> *names) {
    for (int64_t i = 0; i < names->size(); ++i) {
      if ((*names)[i] == name) {
        return i;
      }
    }
    names->push_back(name);
    return names->size() - 1;
  }
};

class Tree {
 public:
  static const utils::TypeInfo kType;
  virtual const utils::TypeInfo &GetTypeInfo() const { return kType; }

  Tree() = default;
  virtual ~Tree() {}

  virtual Tree *Clone(AstStorage *storage) const = 0;

 private:
  friend class AstStorage;
};

class Expression : public memgraph::query::Tree,
                   public utils::Visitable<HierarchicalTreeVisitor>,
                   public utils::Visitable<ExpressionVisitor<TypedValue>>,
                   public utils::Visitable<ExpressionVisitor<TypedValue *>>,
                   public utils::Visitable<ExpressionVisitor<void>> {
 public:
  static const utils::TypeInfo kType;
  const utils::TypeInfo &GetTypeInfo() const override { return kType; }

  using utils::Visitable<HierarchicalTreeVisitor>::Accept;
  using utils::Visitable<ExpressionVisitor<TypedValue>>::Accept;
  using utils::Visitable<ExpressionVisitor<TypedValue *>>::Accept;
  using utils::Visitable<ExpressionVisitor<void>>::Accept;

  Expression() = default;

  Expression *Clone(AstStorage *storage) const override = 0;

 private:
  friend class AstStorage;
};

class Where : public memgraph::query::Tree, public utils::Visitable<HierarchicalTreeVisitor> {
 public:
  static const utils::TypeInfo kType;
  const utils::TypeInfo &GetTypeInfo() const override { return kType; }

  using utils::Visitable<HierarchicalTreeVisitor>::Accept;

  Where() = default;

  bool Accept(HierarchicalTreeVisitor &visitor) override {
    if (visitor.PreVisit(*this)) {
      expression_->Accept(visitor);
    }
    return visitor.PostVisit(*this);
  }

  memgraph::query::Expression *expression_{nullptr};

  Where *Clone(AstStorage *storage) const override {
    Where *object = storage->Create<Where>();
    object->expression_ = expression_ ? expression_->Clone(storage) : nullptr;
    return object;
  }

 protected:
  explicit Where(Expression *expression) : expression_(expression) {}

 private:
  friend class AstStorage;
};

class BinaryOperator : public memgraph::query::Expression {
 public:
  static const utils::TypeInfo kType;
  const utils::TypeInfo &GetTypeInfo() const override { return kType; }

  BinaryOperator() = default;

  memgraph::query::Expression *expression1_{nullptr};
  memgraph::query::Expression *expression2_{nullptr};

  BinaryOperator *Clone(AstStorage *storage) const override = 0;

 protected:
  BinaryOperator(Expression *expression1, Expression *expression2)
      : expression1_(expression1), expression2_(expression2) {}

 private:
  friend class AstStorage;
};

class UnaryOperator : public memgraph::query::Expression {
 public:
  static const utils::TypeInfo kType;
  const utils::TypeInfo &GetTypeInfo() const override { return kType; }

  UnaryOperator() = default;

  memgraph::query::Expression *expression_{nullptr};

  UnaryOperator *Clone(AstStorage *storage) const override = 0;

 protected:
  explicit UnaryOperator(Expression *expression) : expression_(expression) {}

 private:
  friend class AstStorage;
};

class OrOperator : public memgraph::query::BinaryOperator {
 public:
  static const utils::TypeInfo kType;
  const utils::TypeInfo &GetTypeInfo() const override { return kType; }

  DEFVISITABLE(ExpressionVisitor<TypedValue>);
  DEFVISITABLE(ExpressionVisitor<TypedValue *>);
  DEFVISITABLE(ExpressionVisitor<void>);
  bool Accept(HierarchicalTreeVisitor &visitor) override {
    if (visitor.PreVisit(*this)) {
      expression1_->Accept(visitor) && expression2_->Accept(visitor);
    }
    return visitor.PostVisit(*this);
  }

  OrOperator *Clone(AstStorage *storage) const override {
    OrOperator *object = storage->Create<OrOperator>();
    object->expression1_ = expression1_ ? expression1_->Clone(storage) : nullptr;
    object->expression2_ = expression2_ ? expression2_->Clone(storage) : nullptr;
    return object;
  }

 protected:
  using BinaryOperator::BinaryOperator;

 private:
  friend class AstStorage;
};

class XorOperator : public memgraph::query::BinaryOperator {
 public:
  static const utils::TypeInfo kType;
  const utils::TypeInfo &GetTypeInfo() const override { return kType; }

  DEFVISITABLE(ExpressionVisitor<TypedValue>);
  DEFVISITABLE(ExpressionVisitor<TypedValue *>);
  DEFVISITABLE(ExpressionVisitor<void>);
  bool Accept(HierarchicalTreeVisitor &visitor) override {
    if (visitor.PreVisit(*this)) {
      expression1_->Accept(visitor) && expression2_->Accept(visitor);
    }
    return visitor.PostVisit(*this);
  }

  XorOperator *Clone(AstStorage *storage) const override {
    XorOperator *object = storage->Create<XorOperator>();
    object->expression1_ = expression1_ ? expression1_->Clone(storage) : nullptr;
    object->expression2_ = expression2_ ? expression2_->Clone(storage) : nullptr;
    return object;
  }

 protected:
  using BinaryOperator::BinaryOperator;

 private:
  friend class AstStorage;
};

class AndOperator : public memgraph::query::BinaryOperator {
 public:
  static const utils::TypeInfo kType;
  const utils::TypeInfo &GetTypeInfo() const override { return kType; }

  DEFVISITABLE(ExpressionVisitor<TypedValue>);
  DEFVISITABLE(ExpressionVisitor<TypedValue *>);
  DEFVISITABLE(ExpressionVisitor<void>);
  bool Accept(HierarchicalTreeVisitor &visitor) override {
    if (visitor.PreVisit(*this)) {
      expression1_->Accept(visitor) && expression2_->Accept(visitor);
    }
    return visitor.PostVisit(*this);
  }

  AndOperator *Clone(AstStorage *storage) const override {
    AndOperator *object = storage->Create<AndOperator>();
    object->expression1_ = expression1_ ? expression1_->Clone(storage) : nullptr;
    object->expression2_ = expression2_ ? expression2_->Clone(storage) : nullptr;
    return object;
  }

 protected:
  using BinaryOperator::BinaryOperator;

 private:
  friend class AstStorage;
};

class AdditionOperator : public memgraph::query::BinaryOperator {
 public:
  static const utils::TypeInfo kType;
  const utils::TypeInfo &GetTypeInfo() const override { return kType; }

  DEFVISITABLE(ExpressionVisitor<TypedValue>);
  DEFVISITABLE(ExpressionVisitor<TypedValue *>);
  DEFVISITABLE(ExpressionVisitor<void>);
  bool Accept(HierarchicalTreeVisitor &visitor) override {
    if (visitor.PreVisit(*this)) {
      expression1_->Accept(visitor) && expression2_->Accept(visitor);
    }
    return visitor.PostVisit(*this);
  }

  AdditionOperator *Clone(AstStorage *storage) const override {
    AdditionOperator *object = storage->Create<AdditionOperator>();
    object->expression1_ = expression1_ ? expression1_->Clone(storage) : nullptr;
    object->expression2_ = expression2_ ? expression2_->Clone(storage) : nullptr;
    return object;
  }

 protected:
  using BinaryOperator::BinaryOperator;

 private:
  friend class AstStorage;
};

class SubtractionOperator : public memgraph::query::BinaryOperator {
 public:
  static const utils::TypeInfo kType;
  const utils::TypeInfo &GetTypeInfo() const override { return kType; }

  DEFVISITABLE(ExpressionVisitor<TypedValue>);
  DEFVISITABLE(ExpressionVisitor<TypedValue *>);
  DEFVISITABLE(ExpressionVisitor<void>);
  bool Accept(HierarchicalTreeVisitor &visitor) override {
    if (visitor.PreVisit(*this)) {
      expression1_->Accept(visitor) && expression2_->Accept(visitor);
    }
    return visitor.PostVisit(*this);
  }

  SubtractionOperator *Clone(AstStorage *storage) const override {
    SubtractionOperator *object = storage->Create<SubtractionOperator>();
    object->expression1_ = expression1_ ? expression1_->Clone(storage) : nullptr;
    object->expression2_ = expression2_ ? expression2_->Clone(storage) : nullptr;
    return object;
  }

 protected:
  using BinaryOperator::BinaryOperator;

 private:
  friend class AstStorage;
};

class MultiplicationOperator : public memgraph::query::BinaryOperator {
 public:
  static const utils::TypeInfo kType;
  const utils::TypeInfo &GetTypeInfo() const override { return kType; }

  DEFVISITABLE(ExpressionVisitor<TypedValue>);
  DEFVISITABLE(ExpressionVisitor<TypedValue *>);
  DEFVISITABLE(ExpressionVisitor<void>);
  bool Accept(HierarchicalTreeVisitor &visitor) override {
    if (visitor.PreVisit(*this)) {
      expression1_->Accept(visitor) && expression2_->Accept(visitor);
    }
    return visitor.PostVisit(*this);
  }

  MultiplicationOperator *Clone(AstStorage *storage) const override {
    MultiplicationOperator *object = storage->Create<MultiplicationOperator>();
    object->expression1_ = expression1_ ? expression1_->Clone(storage) : nullptr;
    object->expression2_ = expression2_ ? expression2_->Clone(storage) : nullptr;
    return object;
  }

 protected:
  using BinaryOperator::BinaryOperator;

 private:
  friend class AstStorage;
};

class DivisionOperator : public memgraph::query::BinaryOperator {
 public:
  static const utils::TypeInfo kType;
  const utils::TypeInfo &GetTypeInfo() const override { return kType; }

  DEFVISITABLE(ExpressionVisitor<TypedValue>);
  DEFVISITABLE(ExpressionVisitor<TypedValue *>);
  DEFVISITABLE(ExpressionVisitor<void>);
  bool Accept(HierarchicalTreeVisitor &visitor) override {
    if (visitor.PreVisit(*this)) {
      expression1_->Accept(visitor) && expression2_->Accept(visitor);
    }
    return visitor.PostVisit(*this);
  }

  DivisionOperator *Clone(AstStorage *storage) const override {
    DivisionOperator *object = storage->Create<DivisionOperator>();
    object->expression1_ = expression1_ ? expression1_->Clone(storage) : nullptr;
    object->expression2_ = expression2_ ? expression2_->Clone(storage) : nullptr;
    return object;
  }

 protected:
  using BinaryOperator::BinaryOperator;

 private:
  friend class AstStorage;
};

class ModOperator : public memgraph::query::BinaryOperator {
 public:
  static const utils::TypeInfo kType;
  const utils::TypeInfo &GetTypeInfo() const override { return kType; }

  DEFVISITABLE(ExpressionVisitor<TypedValue>);
  DEFVISITABLE(ExpressionVisitor<TypedValue *>);
  DEFVISITABLE(ExpressionVisitor<void>);
  bool Accept(HierarchicalTreeVisitor &visitor) override {
    if (visitor.PreVisit(*this)) {
      expression1_->Accept(visitor) && expression2_->Accept(visitor);
    }
    return visitor.PostVisit(*this);
  }

  ModOperator *Clone(AstStorage *storage) const override {
    ModOperator *object = storage->Create<ModOperator>();
    object->expression1_ = expression1_ ? expression1_->Clone(storage) : nullptr;
    object->expression2_ = expression2_ ? expression2_->Clone(storage) : nullptr;
    return object;
  }

 protected:
  using BinaryOperator::BinaryOperator;

 private:
  friend class AstStorage;
};

class NotEqualOperator : public memgraph::query::BinaryOperator {
 public:
  static const utils::TypeInfo kType;
  const utils::TypeInfo &GetTypeInfo() const override { return kType; }

  DEFVISITABLE(ExpressionVisitor<TypedValue>);
  DEFVISITABLE(ExpressionVisitor<TypedValue *>);
  DEFVISITABLE(ExpressionVisitor<void>);
  bool Accept(HierarchicalTreeVisitor &visitor) override {
    if (visitor.PreVisit(*this)) {
      expression1_->Accept(visitor) && expression2_->Accept(visitor);
    }
    return visitor.PostVisit(*this);
  }

  NotEqualOperator *Clone(AstStorage *storage) const override {
    NotEqualOperator *object = storage->Create<NotEqualOperator>();
    object->expression1_ = expression1_ ? expression1_->Clone(storage) : nullptr;
    object->expression2_ = expression2_ ? expression2_->Clone(storage) : nullptr;
    return object;
  }

 protected:
  using BinaryOperator::BinaryOperator;

 private:
  friend class AstStorage;
};

class EqualOperator : public memgraph::query::BinaryOperator {
 public:
  static const utils::TypeInfo kType;
  const utils::TypeInfo &GetTypeInfo() const override { return kType; }

  DEFVISITABLE(ExpressionVisitor<TypedValue>);
  DEFVISITABLE(ExpressionVisitor<TypedValue *>);
  DEFVISITABLE(ExpressionVisitor<void>);
  bool Accept(HierarchicalTreeVisitor &visitor) override {
    if (visitor.PreVisit(*this)) {
      expression1_->Accept(visitor) && expression2_->Accept(visitor);
    }
    return visitor.PostVisit(*this);
  }

  EqualOperator *Clone(AstStorage *storage) const override {
    EqualOperator *object = storage->Create<EqualOperator>();
    object->expression1_ = expression1_ ? expression1_->Clone(storage) : nullptr;
    object->expression2_ = expression2_ ? expression2_->Clone(storage) : nullptr;
    return object;
  }

 protected:
  using BinaryOperator::BinaryOperator;

 private:
  friend class AstStorage;
};

class LessOperator : public memgraph::query::BinaryOperator {
 public:
  static const utils::TypeInfo kType;
  const utils::TypeInfo &GetTypeInfo() const override { return kType; }

  DEFVISITABLE(ExpressionVisitor<TypedValue>);
  DEFVISITABLE(ExpressionVisitor<TypedValue *>);
  DEFVISITABLE(ExpressionVisitor<void>);
  bool Accept(HierarchicalTreeVisitor &visitor) override {
    if (visitor.PreVisit(*this)) {
      expression1_->Accept(visitor) && expression2_->Accept(visitor);
    }
    return visitor.PostVisit(*this);
  }

  LessOperator *Clone(AstStorage *storage) const override {
    LessOperator *object = storage->Create<LessOperator>();
    object->expression1_ = expression1_ ? expression1_->Clone(storage) : nullptr;
    object->expression2_ = expression2_ ? expression2_->Clone(storage) : nullptr;
    return object;
  }

 protected:
  using BinaryOperator::BinaryOperator;

 private:
  friend class AstStorage;
};

class GreaterOperator : public memgraph::query::BinaryOperator {
 public:
  static const utils::TypeInfo kType;
  const utils::TypeInfo &GetTypeInfo() const override { return kType; }

  DEFVISITABLE(ExpressionVisitor<TypedValue>);
  DEFVISITABLE(ExpressionVisitor<TypedValue *>);
  DEFVISITABLE(ExpressionVisitor<void>);
  bool Accept(HierarchicalTreeVisitor &visitor) override {
    if (visitor.PreVisit(*this)) {
      expression1_->Accept(visitor) && expression2_->Accept(visitor);
    }
    return visitor.PostVisit(*this);
  }

  GreaterOperator *Clone(AstStorage *storage) const override {
    GreaterOperator *object = storage->Create<GreaterOperator>();
    object->expression1_ = expression1_ ? expression1_->Clone(storage) : nullptr;
    object->expression2_ = expression2_ ? expression2_->Clone(storage) : nullptr;
    return object;
  }

 protected:
  using BinaryOperator::BinaryOperator;

 private:
  friend class AstStorage;
};

class LessEqualOperator : public memgraph::query::BinaryOperator {
 public:
  static const utils::TypeInfo kType;
  const utils::TypeInfo &GetTypeInfo() const override { return kType; }

  DEFVISITABLE(ExpressionVisitor<TypedValue>);
  DEFVISITABLE(ExpressionVisitor<TypedValue *>);
  DEFVISITABLE(ExpressionVisitor<void>);
  bool Accept(HierarchicalTreeVisitor &visitor) override {
    if (visitor.PreVisit(*this)) {
      expression1_->Accept(visitor) && expression2_->Accept(visitor);
    }
    return visitor.PostVisit(*this);
  }

  LessEqualOperator *Clone(AstStorage *storage) const override {
    LessEqualOperator *object = storage->Create<LessEqualOperator>();
    object->expression1_ = expression1_ ? expression1_->Clone(storage) : nullptr;
    object->expression2_ = expression2_ ? expression2_->Clone(storage) : nullptr;
    return object;
  }

 protected:
  using BinaryOperator::BinaryOperator;

 private:
  friend class AstStorage;
};

class GreaterEqualOperator : public memgraph::query::BinaryOperator {
 public:
  static const utils::TypeInfo kType;
  const utils::TypeInfo &GetTypeInfo() const override { return kType; }

  DEFVISITABLE(ExpressionVisitor<TypedValue>);
  DEFVISITABLE(ExpressionVisitor<TypedValue *>);
  DEFVISITABLE(ExpressionVisitor<void>);
  bool Accept(HierarchicalTreeVisitor &visitor) override {
    if (visitor.PreVisit(*this)) {
      expression1_->Accept(visitor) && expression2_->Accept(visitor);
    }
    return visitor.PostVisit(*this);
  }

  GreaterEqualOperator *Clone(AstStorage *storage) const override {
    GreaterEqualOperator *object = storage->Create<GreaterEqualOperator>();
    object->expression1_ = expression1_ ? expression1_->Clone(storage) : nullptr;
    object->expression2_ = expression2_ ? expression2_->Clone(storage) : nullptr;
    return object;
  }

 protected:
  using BinaryOperator::BinaryOperator;

 private:
  friend class AstStorage;
};

class InListOperator : public memgraph::query::BinaryOperator {
 public:
  static const utils::TypeInfo kType;
  const utils::TypeInfo &GetTypeInfo() const override { return kType; }

  DEFVISITABLE(ExpressionVisitor<TypedValue>);
  DEFVISITABLE(ExpressionVisitor<TypedValue *>);
  DEFVISITABLE(ExpressionVisitor<void>);
  bool Accept(HierarchicalTreeVisitor &visitor) override {
    if (visitor.PreVisit(*this)) {
      expression1_->Accept(visitor) && expression2_->Accept(visitor);
    }
    return visitor.PostVisit(*this);
  }

  InListOperator *Clone(AstStorage *storage) const override {
    InListOperator *object = storage->Create<InListOperator>();
    object->expression1_ = expression1_ ? expression1_->Clone(storage) : nullptr;
    object->expression2_ = expression2_ ? expression2_->Clone(storage) : nullptr;
    return object;
  }

 protected:
  using BinaryOperator::BinaryOperator;

 private:
  friend class AstStorage;
};

class SubscriptOperator : public memgraph::query::BinaryOperator {
 public:
  static const utils::TypeInfo kType;
  const utils::TypeInfo &GetTypeInfo() const override { return kType; }

  DEFVISITABLE(ExpressionVisitor<TypedValue>);
  DEFVISITABLE(ExpressionVisitor<TypedValue *>);
  DEFVISITABLE(ExpressionVisitor<void>);
  bool Accept(HierarchicalTreeVisitor &visitor) override {
    if (visitor.PreVisit(*this)) {
      expression1_->Accept(visitor) && expression2_->Accept(visitor);
    }
    return visitor.PostVisit(*this);
  }

  SubscriptOperator *Clone(AstStorage *storage) const override {
    SubscriptOperator *object = storage->Create<SubscriptOperator>();
    object->expression1_ = expression1_ ? expression1_->Clone(storage) : nullptr;
    object->expression2_ = expression2_ ? expression2_->Clone(storage) : nullptr;
    return object;
  }

 protected:
  using BinaryOperator::BinaryOperator;

 private:
  friend class AstStorage;
};

class NotOperator : public memgraph::query::UnaryOperator {
 public:
  static const utils::TypeInfo kType;
  const utils::TypeInfo &GetTypeInfo() const override { return kType; }

  DEFVISITABLE(ExpressionVisitor<TypedValue>);
  DEFVISITABLE(ExpressionVisitor<TypedValue *>);
  DEFVISITABLE(ExpressionVisitor<void>);
  bool Accept(HierarchicalTreeVisitor &visitor) override {
    if (visitor.PreVisit(*this)) {
      expression_->Accept(visitor);
    }
    return visitor.PostVisit(*this);
  }

  NotOperator *Clone(AstStorage *storage) const override {
    NotOperator *object = storage->Create<NotOperator>();
    object->expression_ = expression_ ? expression_->Clone(storage) : nullptr;
    return object;
  }

 protected:
  using UnaryOperator::UnaryOperator;

 private:
  friend class AstStorage;
};

class UnaryPlusOperator : public memgraph::query::UnaryOperator {
 public:
  static const utils::TypeInfo kType;
  const utils::TypeInfo &GetTypeInfo() const override { return kType; }

  DEFVISITABLE(ExpressionVisitor<TypedValue>);
  DEFVISITABLE(ExpressionVisitor<TypedValue *>);
  DEFVISITABLE(ExpressionVisitor<void>);
  bool Accept(HierarchicalTreeVisitor &visitor) override {
    if (visitor.PreVisit(*this)) {
      expression_->Accept(visitor);
    }
    return visitor.PostVisit(*this);
  }

  UnaryPlusOperator *Clone(AstStorage *storage) const override {
    UnaryPlusOperator *object = storage->Create<UnaryPlusOperator>();
    object->expression_ = expression_ ? expression_->Clone(storage) : nullptr;
    return object;
  }

 protected:
  using UnaryOperator::UnaryOperator;

 private:
  friend class AstStorage;
};

class UnaryMinusOperator : public memgraph::query::UnaryOperator {
 public:
  static const utils::TypeInfo kType;
  const utils::TypeInfo &GetTypeInfo() const override { return kType; }

  DEFVISITABLE(ExpressionVisitor<TypedValue>);
  DEFVISITABLE(ExpressionVisitor<TypedValue *>);
  DEFVISITABLE(ExpressionVisitor<void>);
  bool Accept(HierarchicalTreeVisitor &visitor) override {
    if (visitor.PreVisit(*this)) {
      expression_->Accept(visitor);
    }
    return visitor.PostVisit(*this);
  }

  UnaryMinusOperator *Clone(AstStorage *storage) const override {
    UnaryMinusOperator *object = storage->Create<UnaryMinusOperator>();
    object->expression_ = expression_ ? expression_->Clone(storage) : nullptr;
    return object;
  }

 protected:
  using UnaryOperator::UnaryOperator;

 private:
  friend class AstStorage;
};

class IsNullOperator : public memgraph::query::UnaryOperator {
 public:
  static const utils::TypeInfo kType;
  const utils::TypeInfo &GetTypeInfo() const override { return kType; }

  DEFVISITABLE(ExpressionVisitor<TypedValue>);
  DEFVISITABLE(ExpressionVisitor<TypedValue *>);
  DEFVISITABLE(ExpressionVisitor<void>);
  bool Accept(HierarchicalTreeVisitor &visitor) override {
    if (visitor.PreVisit(*this)) {
      expression_->Accept(visitor);
    }
    return visitor.PostVisit(*this);
  }

  IsNullOperator *Clone(AstStorage *storage) const override {
    IsNullOperator *object = storage->Create<IsNullOperator>();
    object->expression_ = expression_ ? expression_->Clone(storage) : nullptr;
    return object;
  }

 protected:
  using UnaryOperator::UnaryOperator;

 private:
  friend class AstStorage;
};

class Aggregation : public memgraph::query::BinaryOperator {
 public:
  static const utils::TypeInfo kType;
  const utils::TypeInfo &GetTypeInfo() const override { return kType; }

  enum class Op { COUNT, MIN, MAX, SUM, AVG, COLLECT_LIST, COLLECT_MAP, PROJECT };

  Aggregation() = default;

  static const constexpr char *const kCount = "COUNT";
  static const constexpr char *const kMin = "MIN";
  static const constexpr char *const kMax = "MAX";
  static const constexpr char *const kSum = "SUM";
  static const constexpr char *const kAvg = "AVG";
  static const constexpr char *const kCollect = "COLLECT";
  static const constexpr char *const kProject = "PROJECT";

  static std::string OpToString(Op op) {
    const char *op_strings[] = {kCount, kMin, kMax, kSum, kAvg, kCollect, kCollect, kProject};
    return op_strings[static_cast<int>(op)];
  }

  DEFVISITABLE(ExpressionVisitor<TypedValue>);
  DEFVISITABLE(ExpressionVisitor<TypedValue *>);
  DEFVISITABLE(ExpressionVisitor<void>);
  bool Accept(HierarchicalTreeVisitor &visitor) override {
    if (visitor.PreVisit(*this)) {
      if (expression1_) expression1_->Accept(visitor);
      if (expression2_) expression2_->Accept(visitor);
    }
    return visitor.PostVisit(*this);
  }

  Aggregation *MapTo(const Symbol &symbol) {
    symbol_pos_ = symbol.position();
    return this;
  }

  memgraph::query::Aggregation::Op op_;
  /// Symbol table position of the symbol this Aggregation is mapped to.
  int32_t symbol_pos_{-1};
  bool distinct_{false};

  Aggregation *Clone(AstStorage *storage) const override {
    Aggregation *object = storage->Create<Aggregation>();
    object->expression1_ = expression1_ ? expression1_->Clone(storage) : nullptr;
    object->expression2_ = expression2_ ? expression2_->Clone(storage) : nullptr;
    object->op_ = op_;
    object->symbol_pos_ = symbol_pos_;
    object->distinct_ = distinct_;
    return object;
  }

 protected:
  // Use only for serialization.
  explicit Aggregation(Op op) : op_(op) {}

  /// Aggregation's first expression is the value being aggregated. The second
  /// expression is the key used only in COLLECT_MAP.
  Aggregation(Expression *expression1, Expression *expression2, Op op, bool distinct)
      : BinaryOperator(expression1, expression2), op_(op), distinct_(distinct) {
    // COUNT without expression denotes COUNT(*) in cypher.
    DMG_ASSERT(expression1 || op == Aggregation::Op::COUNT, "All aggregations, except COUNT require expression");
    DMG_ASSERT((expression2 == nullptr) ^ (op == Aggregation::Op::COLLECT_MAP),
               "The second expression is obligatory in COLLECT_MAP and "
               "invalid otherwise");
  }

 private:
  friend class AstStorage;
};

class ListSlicingOperator : public memgraph::query::Expression {
 public:
  static const utils::TypeInfo kType;
  const utils::TypeInfo &GetTypeInfo() const override { return kType; }

  ListSlicingOperator() = default;

  DEFVISITABLE(ExpressionVisitor<TypedValue>);
  DEFVISITABLE(ExpressionVisitor<TypedValue *>);
  DEFVISITABLE(ExpressionVisitor<void>);
  bool Accept(HierarchicalTreeVisitor &visitor) override {
    if (visitor.PreVisit(*this)) {
      bool cont = list_->Accept(visitor);
      if (cont && lower_bound_) {
        cont = lower_bound_->Accept(visitor);
      }
      if (cont && upper_bound_) {
        upper_bound_->Accept(visitor);
      }
    }
    return visitor.PostVisit(*this);
  }

  memgraph::query::Expression *list_{nullptr};
  memgraph::query::Expression *lower_bound_{nullptr};
  memgraph::query::Expression *upper_bound_{nullptr};

  ListSlicingOperator *Clone(AstStorage *storage) const override {
    ListSlicingOperator *object = storage->Create<ListSlicingOperator>();
    object->list_ = list_ ? list_->Clone(storage) : nullptr;
    object->lower_bound_ = lower_bound_ ? lower_bound_->Clone(storage) : nullptr;
    object->upper_bound_ = upper_bound_ ? upper_bound_->Clone(storage) : nullptr;
    return object;
  }

 protected:
  ListSlicingOperator(Expression *list, Expression *lower_bound, Expression *upper_bound)
      : list_(list), lower_bound_(lower_bound), upper_bound_(upper_bound) {}

 private:
  friend class AstStorage;
};

class IfOperator : public memgraph::query::Expression {
 public:
  static const utils::TypeInfo kType;
  const utils::TypeInfo &GetTypeInfo() const override { return kType; }

  IfOperator() = default;

  DEFVISITABLE(ExpressionVisitor<TypedValue>);
  DEFVISITABLE(ExpressionVisitor<TypedValue *>);
  DEFVISITABLE(ExpressionVisitor<void>);
  bool Accept(HierarchicalTreeVisitor &visitor) override {
    if (visitor.PreVisit(*this)) {
      condition_->Accept(visitor) && then_expression_->Accept(visitor) && else_expression_->Accept(visitor);
    }
    return visitor.PostVisit(*this);
  }

  /// None of the expressions should be nullptr. If there is no else_expression, you should make it null
  /// PrimitiveLiteral.
  memgraph::query::Expression *condition_;
  memgraph::query::Expression *then_expression_;
  memgraph::query::Expression *else_expression_;

  IfOperator *Clone(AstStorage *storage) const override {
    IfOperator *object = storage->Create<IfOperator>();
    object->condition_ = condition_ ? condition_->Clone(storage) : nullptr;
    object->then_expression_ = then_expression_ ? then_expression_->Clone(storage) : nullptr;
    object->else_expression_ = else_expression_ ? else_expression_->Clone(storage) : nullptr;
    return object;
  }

 protected:
  IfOperator(Expression *condition, Expression *then_expression, Expression *else_expression)
      : condition_(condition), then_expression_(then_expression), else_expression_(else_expression) {}

 private:
  friend class AstStorage;
};

class BaseLiteral : public memgraph::query::Expression {
 public:
  static const utils::TypeInfo kType;
  const utils::TypeInfo &GetTypeInfo() const override { return kType; }

  BaseLiteral() = default;

  BaseLiteral *Clone(AstStorage *storage) const override = 0;

 private:
  friend class AstStorage;
};

class PrimitiveLiteral : public memgraph::query::BaseLiteral {
 public:
  static const utils::TypeInfo kType;
  const utils::TypeInfo &GetTypeInfo() const override { return kType; }

  PrimitiveLiteral() = default;

  DEFVISITABLE(ExpressionVisitor<TypedValue>);
  DEFVISITABLE(ExpressionVisitor<TypedValue *>);
  DEFVISITABLE(ExpressionVisitor<void>);
  DEFVISITABLE(HierarchicalTreeVisitor);

  storage::PropertyValue value_;
  /// This field contains token position of literal used to create PrimitiveLiteral object. If PrimitiveLiteral object
  /// is not created from query, leave its value at -1.
  int32_t token_position_{-1};

  PrimitiveLiteral *Clone(AstStorage *storage) const override {
    PrimitiveLiteral *object = storage->Create<PrimitiveLiteral>();
    object->value_ = value_;
    object->token_position_ = token_position_;
    return object;
  }

 protected:
  template <typename T>
  explicit PrimitiveLiteral(T value) : value_(value) {}
  template <typename T>
  PrimitiveLiteral(T value, int token_position) : value_(value), token_position_(token_position) {}

 private:
  friend class AstStorage;
};

class ListLiteral : public memgraph::query::BaseLiteral {
 public:
  static const utils::TypeInfo kType;
  const utils::TypeInfo &GetTypeInfo() const override { return kType; }

  ListLiteral() = default;

  DEFVISITABLE(ExpressionVisitor<TypedValue>);
  DEFVISITABLE(ExpressionVisitor<TypedValue *>);
  DEFVISITABLE(ExpressionVisitor<void>);
  bool Accept(HierarchicalTreeVisitor &visitor) override {
    if (visitor.PreVisit(*this)) {
      for (auto expr_ptr : elements_)
        if (!expr_ptr->Accept(visitor)) break;
    }
    return visitor.PostVisit(*this);
  }

  std::vector<memgraph::query::Expression *> elements_;

  ListLiteral *Clone(AstStorage *storage) const override {
    ListLiteral *object = storage->Create<ListLiteral>();
    object->elements_.resize(elements_.size());
    for (auto i0 = 0; i0 < elements_.size(); ++i0) {
      object->elements_[i0] = elements_[i0] ? elements_[i0]->Clone(storage) : nullptr;
    }
    return object;
  }

 protected:
  explicit ListLiteral(const std::vector<Expression *> &elements) : elements_(elements) {}

 private:
  friend class AstStorage;
};

class MapLiteral : public memgraph::query::BaseLiteral {
 public:
  static const utils::TypeInfo kType;
  const utils::TypeInfo &GetTypeInfo() const override { return kType; }

  MapLiteral() = default;

  DEFVISITABLE(ExpressionVisitor<TypedValue>);
  DEFVISITABLE(ExpressionVisitor<TypedValue *>);
  DEFVISITABLE(ExpressionVisitor<void>);
  bool Accept(HierarchicalTreeVisitor &visitor) override {
    if (visitor.PreVisit(*this)) {
      for (auto pair : elements_)
        if (!pair.second->Accept(visitor)) break;
    }
    return visitor.PostVisit(*this);
  }

  std::unordered_map<memgraph::query::PropertyIx, memgraph::query::Expression *> elements_;

  MapLiteral *Clone(AstStorage *storage) const override {
    MapLiteral *object = storage->Create<MapLiteral>();
    for (const auto &entry : elements_) {
      PropertyIx key = storage->GetPropertyIx(entry.first.name);
      object->elements_[key] = entry.second->Clone(storage);
    }
    return object;
  }

 protected:
  explicit MapLiteral(const std::unordered_map<PropertyIx, Expression *> &elements) : elements_(elements) {}

 private:
  friend class AstStorage;
};

class Identifier : public memgraph::query::Expression {
 public:
  static const utils::TypeInfo kType;
  const utils::TypeInfo &GetTypeInfo() const override { return kType; }

  Identifier() = default;

  DEFVISITABLE(ExpressionVisitor<TypedValue>);
  DEFVISITABLE(ExpressionVisitor<TypedValue *>);
  DEFVISITABLE(ExpressionVisitor<void>);
  DEFVISITABLE(HierarchicalTreeVisitor);

  Identifier *MapTo(const Symbol &symbol) {
    symbol_pos_ = symbol.position();
    return this;
  }

  explicit Identifier(const std::string &name) : name_(name) {}
  Identifier(const std::string &name, bool user_declared) : name_(name), user_declared_(user_declared) {}

  std::string name_;
  bool user_declared_{true};
  /// Symbol table position of the symbol this Identifier is mapped to.
  int32_t symbol_pos_{-1};

  Identifier *Clone(AstStorage *storage) const override {
    Identifier *object = storage->Create<Identifier>();
    object->name_ = name_;
    object->user_declared_ = user_declared_;
    object->symbol_pos_ = symbol_pos_;
    return object;
  }

 private:
  friend class AstStorage;
};

class PropertyLookup : public memgraph::query::Expression {
 public:
  static const utils::TypeInfo kType;
  const utils::TypeInfo &GetTypeInfo() const override { return kType; }

  PropertyLookup() = default;

  DEFVISITABLE(ExpressionVisitor<TypedValue>);
  DEFVISITABLE(ExpressionVisitor<TypedValue *>);
  DEFVISITABLE(ExpressionVisitor<void>);
  bool Accept(HierarchicalTreeVisitor &visitor) override {
    if (visitor.PreVisit(*this)) {
      expression_->Accept(visitor);
    }
    return visitor.PostVisit(*this);
  }

  memgraph::query::Expression *expression_{nullptr};
  memgraph::query::PropertyIx property_;

  PropertyLookup *Clone(AstStorage *storage) const override {
    PropertyLookup *object = storage->Create<PropertyLookup>();
    object->expression_ = expression_ ? expression_->Clone(storage) : nullptr;
    object->property_ = storage->GetPropertyIx(property_.name);
    return object;
  }

 protected:
  PropertyLookup(Expression *expression, PropertyIx property) : expression_(expression), property_(property) {}

 private:
  friend class AstStorage;
};

class LabelsTest : public memgraph::query::Expression {
 public:
  static const utils::TypeInfo kType;
  const utils::TypeInfo &GetTypeInfo() const override { return kType; }

  LabelsTest() = default;

  DEFVISITABLE(ExpressionVisitor<TypedValue>);
  DEFVISITABLE(ExpressionVisitor<TypedValue *>);
  DEFVISITABLE(ExpressionVisitor<void>);
  bool Accept(HierarchicalTreeVisitor &visitor) override {
    if (visitor.PreVisit(*this)) {
      expression_->Accept(visitor);
    }
    return visitor.PostVisit(*this);
  }

  memgraph::query::Expression *expression_{nullptr};
  std::vector<memgraph::query::LabelIx> labels_;

  LabelsTest *Clone(AstStorage *storage) const override {
    LabelsTest *object = storage->Create<LabelsTest>();
    object->expression_ = expression_ ? expression_->Clone(storage) : nullptr;
    object->labels_.resize(labels_.size());
    for (auto i = 0; i < object->labels_.size(); ++i) {
      object->labels_[i] = storage->GetLabelIx(labels_[i].name);
    }
    return object;
  }

 protected:
  LabelsTest(Expression *expression, const std::vector<LabelIx> &labels) : expression_(expression), labels_(labels) {}

 private:
  friend class AstStorage;
};

class Function : public memgraph::query::Expression {
 public:
  static const utils::TypeInfo kType;
  const utils::TypeInfo &GetTypeInfo() const override { return kType; }

  Function() = default;

  DEFVISITABLE(ExpressionVisitor<TypedValue>);
  DEFVISITABLE(ExpressionVisitor<TypedValue *>);
  DEFVISITABLE(ExpressionVisitor<void>);
  bool Accept(HierarchicalTreeVisitor &visitor) override {
    if (visitor.PreVisit(*this)) {
      for (auto *argument : arguments_) {
        if (!argument->Accept(visitor)) break;
      }
    }
    return visitor.PostVisit(*this);
  }

  std::vector<memgraph::query::Expression *> arguments_;
  std::string function_name_;
  std::function<TypedValue(const TypedValue *, int64_t, const FunctionContext &)> function_;

  Function *Clone(AstStorage *storage) const override {
    Function *object = storage->Create<Function>();
    object->arguments_.resize(arguments_.size());
    for (auto i1 = 0; i1 < arguments_.size(); ++i1) {
      object->arguments_[i1] = arguments_[i1] ? arguments_[i1]->Clone(storage) : nullptr;
    }
    object->function_name_ = function_name_;
    object->function_ = function_;
    return object;
  }

 protected:
  Function(const std::string &function_name, const std::vector<Expression *> &arguments)
      : arguments_(arguments), function_name_(function_name), function_(NameToFunction(function_name_)) {
    if (!function_) {
      throw SemanticException("Function '{}' doesn't exist.", function_name);
    }
  }

 private:
  friend class AstStorage;
};

class Reduce : public memgraph::query::Expression {
 public:
  static const utils::TypeInfo kType;
  const utils::TypeInfo &GetTypeInfo() const override { return kType; }

  Reduce() = default;

  DEFVISITABLE(ExpressionVisitor<TypedValue>);
  DEFVISITABLE(ExpressionVisitor<TypedValue *>);
  DEFVISITABLE(ExpressionVisitor<void>);
  bool Accept(HierarchicalTreeVisitor &visitor) override {
    if (visitor.PreVisit(*this)) {
      accumulator_->Accept(visitor) && initializer_->Accept(visitor) && identifier_->Accept(visitor) &&
          list_->Accept(visitor) && expression_->Accept(visitor);
    }
    return visitor.PostVisit(*this);
  }

  /// Identifier for the accumulating variable
  memgraph::query::Identifier *accumulator_{nullptr};
  /// Expression which produces the initial accumulator value.
  memgraph::query::Expression *initializer_{nullptr};
  /// Identifier for the list element.
  memgraph::query::Identifier *identifier_{nullptr};
  /// Expression which produces a list to be reduced.
  memgraph::query::Expression *list_{nullptr};
  /// Expression which does the reduction, i.e. produces the new accumulator value.
  memgraph::query::Expression *expression_{nullptr};

  Reduce *Clone(AstStorage *storage) const override {
    Reduce *object = storage->Create<Reduce>();
    object->accumulator_ = accumulator_ ? accumulator_->Clone(storage) : nullptr;
    object->initializer_ = initializer_ ? initializer_->Clone(storage) : nullptr;
    object->identifier_ = identifier_ ? identifier_->Clone(storage) : nullptr;
    object->list_ = list_ ? list_->Clone(storage) : nullptr;
    object->expression_ = expression_ ? expression_->Clone(storage) : nullptr;
    return object;
  }

 protected:
  Reduce(Identifier *accumulator, Expression *initializer, Identifier *identifier, Expression *list,
         Expression *expression)
      : accumulator_(accumulator),
        initializer_(initializer),
        identifier_(identifier),
        list_(list),
        expression_(expression) {}

 private:
  friend class AstStorage;
};

class Coalesce : public memgraph::query::Expression {
 public:
  static const utils::TypeInfo kType;
  const utils::TypeInfo &GetTypeInfo() const override { return kType; }

  Coalesce() = default;

  DEFVISITABLE(ExpressionVisitor<TypedValue>);
  DEFVISITABLE(ExpressionVisitor<TypedValue *>);
  DEFVISITABLE(ExpressionVisitor<void>);
  bool Accept(HierarchicalTreeVisitor &visitor) override {
    if (visitor.PreVisit(*this)) {
      for (auto *expr : expressions_) {
        if (!expr->Accept(visitor)) break;
      }
    }
    return visitor.PostVisit(*this);
  }

  /// A list of expressions to evaluate. None of the expressions should be nullptr.
  std::vector<memgraph::query::Expression *> expressions_;

  Coalesce *Clone(AstStorage *storage) const override {
    Coalesce *object = storage->Create<Coalesce>();
    object->expressions_.resize(expressions_.size());
    for (auto i2 = 0; i2 < expressions_.size(); ++i2) {
      object->expressions_[i2] = expressions_[i2] ? expressions_[i2]->Clone(storage) : nullptr;
    }
    return object;
  }

 private:
  explicit Coalesce(const std::vector<Expression *> &expressions) : expressions_(expressions) {}

  friend class AstStorage;
};

class Extract : public memgraph::query::Expression {
 public:
  static const utils::TypeInfo kType;
  const utils::TypeInfo &GetTypeInfo() const override { return kType; }

  Extract() = default;

  DEFVISITABLE(ExpressionVisitor<TypedValue>);
  DEFVISITABLE(ExpressionVisitor<TypedValue *>);
  DEFVISITABLE(ExpressionVisitor<void>);
  bool Accept(HierarchicalTreeVisitor &visitor) override {
    if (visitor.PreVisit(*this)) {
      identifier_->Accept(visitor) && list_->Accept(visitor) && expression_->Accept(visitor);
    }
    return visitor.PostVisit(*this);
  }

  /// Identifier for the list element.
  memgraph::query::Identifier *identifier_{nullptr};
  /// Expression which produces a list which will be extracted.
  memgraph::query::Expression *list_{nullptr};
  /// Expression which produces the new value for list element.
  memgraph::query::Expression *expression_{nullptr};

  Extract *Clone(AstStorage *storage) const override {
    Extract *object = storage->Create<Extract>();
    object->identifier_ = identifier_ ? identifier_->Clone(storage) : nullptr;
    object->list_ = list_ ? list_->Clone(storage) : nullptr;
    object->expression_ = expression_ ? expression_->Clone(storage) : nullptr;
    return object;
  }

 protected:
  Extract(Identifier *identifier, Expression *list, Expression *expression)
      : identifier_(identifier), list_(list), expression_(expression) {}

 private:
  friend class AstStorage;
};

class All : public memgraph::query::Expression {
 public:
  static const utils::TypeInfo kType;
  const utils::TypeInfo &GetTypeInfo() const override { return kType; }

  All() = default;

  DEFVISITABLE(ExpressionVisitor<TypedValue>);
  DEFVISITABLE(ExpressionVisitor<TypedValue *>);
  DEFVISITABLE(ExpressionVisitor<void>);
  bool Accept(HierarchicalTreeVisitor &visitor) override {
    if (visitor.PreVisit(*this)) {
      identifier_->Accept(visitor) && list_expression_->Accept(visitor) && where_->Accept(visitor);
    }
    return visitor.PostVisit(*this);
  }

  memgraph::query::Identifier *identifier_{nullptr};
  memgraph::query::Expression *list_expression_{nullptr};
  memgraph::query::Where *where_{nullptr};

  All *Clone(AstStorage *storage) const override {
    All *object = storage->Create<All>();
    object->identifier_ = identifier_ ? identifier_->Clone(storage) : nullptr;
    object->list_expression_ = list_expression_ ? list_expression_->Clone(storage) : nullptr;
    object->where_ = where_ ? where_->Clone(storage) : nullptr;
    return object;
  }

 protected:
  All(Identifier *identifier, Expression *list_expression, Where *where)
      : identifier_(identifier), list_expression_(list_expression), where_(where) {}

 private:
  friend class AstStorage;
};

class Single : public memgraph::query::Expression {
 public:
  static const utils::TypeInfo kType;
  const utils::TypeInfo &GetTypeInfo() const override { return kType; }

  Single() = default;

  DEFVISITABLE(ExpressionVisitor<TypedValue>);
  DEFVISITABLE(ExpressionVisitor<TypedValue *>);
  DEFVISITABLE(ExpressionVisitor<void>);
  bool Accept(HierarchicalTreeVisitor &visitor) override {
    if (visitor.PreVisit(*this)) {
      identifier_->Accept(visitor) && list_expression_->Accept(visitor) && where_->Accept(visitor);
    }
    return visitor.PostVisit(*this);
  }

  memgraph::query::Identifier *identifier_{nullptr};
  memgraph::query::Expression *list_expression_{nullptr};
  memgraph::query::Where *where_{nullptr};

  Single *Clone(AstStorage *storage) const override {
    Single *object = storage->Create<Single>();
    object->identifier_ = identifier_ ? identifier_->Clone(storage) : nullptr;
    object->list_expression_ = list_expression_ ? list_expression_->Clone(storage) : nullptr;
    object->where_ = where_ ? where_->Clone(storage) : nullptr;
    return object;
  }

 protected:
  Single(Identifier *identifier, Expression *list_expression, Where *where)
      : identifier_(identifier), list_expression_(list_expression), where_(where) {}

 private:
  friend class AstStorage;
};

class Any : public memgraph::query::Expression {
 public:
  static const utils::TypeInfo kType;
  const utils::TypeInfo &GetTypeInfo() const override { return kType; }

  Any() = default;

  DEFVISITABLE(ExpressionVisitor<TypedValue>);
  DEFVISITABLE(ExpressionVisitor<TypedValue *>);
  DEFVISITABLE(ExpressionVisitor<void>);
  bool Accept(HierarchicalTreeVisitor &visitor) override {
    if (visitor.PreVisit(*this)) {
      identifier_->Accept(visitor) && list_expression_->Accept(visitor) && where_->Accept(visitor);
    }
    return visitor.PostVisit(*this);
  }

  memgraph::query::Identifier *identifier_{nullptr};
  memgraph::query::Expression *list_expression_{nullptr};
  memgraph::query::Where *where_{nullptr};

  Any *Clone(AstStorage *storage) const override {
    Any *object = storage->Create<Any>();
    object->identifier_ = identifier_ ? identifier_->Clone(storage) : nullptr;
    object->list_expression_ = list_expression_ ? list_expression_->Clone(storage) : nullptr;
    object->where_ = where_ ? where_->Clone(storage) : nullptr;
    return object;
  }

 protected:
  Any(Identifier *identifier, Expression *list_expression, Where *where)
      : identifier_(identifier), list_expression_(list_expression), where_(where) {}

 private:
  friend class AstStorage;
};

class None : public memgraph::query::Expression {
 public:
  static const utils::TypeInfo kType;
  const utils::TypeInfo &GetTypeInfo() const override { return kType; }

  None() = default;

  DEFVISITABLE(ExpressionVisitor<TypedValue>);
  DEFVISITABLE(ExpressionVisitor<TypedValue *>);
  DEFVISITABLE(ExpressionVisitor<void>);
  bool Accept(HierarchicalTreeVisitor &visitor) override {
    if (visitor.PreVisit(*this)) {
      identifier_->Accept(visitor) && list_expression_->Accept(visitor) && where_->Accept(visitor);
    }
    return visitor.PostVisit(*this);
  }

  memgraph::query::Identifier *identifier_{nullptr};
  memgraph::query::Expression *list_expression_{nullptr};
  memgraph::query::Where *where_{nullptr};

  None *Clone(AstStorage *storage) const override {
    None *object = storage->Create<None>();
    object->identifier_ = identifier_ ? identifier_->Clone(storage) : nullptr;
    object->list_expression_ = list_expression_ ? list_expression_->Clone(storage) : nullptr;
    object->where_ = where_ ? where_->Clone(storage) : nullptr;
    return object;
  }

 protected:
  None(Identifier *identifier, Expression *list_expression, Where *where)
      : identifier_(identifier), list_expression_(list_expression), where_(where) {}

 private:
  friend class AstStorage;
};

class ParameterLookup : public memgraph::query::Expression {
 public:
  static const utils::TypeInfo kType;
  const utils::TypeInfo &GetTypeInfo() const override { return kType; }

  ParameterLookup() = default;

  DEFVISITABLE(ExpressionVisitor<TypedValue>);
  DEFVISITABLE(ExpressionVisitor<TypedValue *>);
  DEFVISITABLE(ExpressionVisitor<void>);
  DEFVISITABLE(HierarchicalTreeVisitor);

  /// This field contains token position of *literal* used to create ParameterLookup object. If ParameterLookup object
  /// is not created from a literal leave this value at -1.
  int32_t token_position_{-1};

  ParameterLookup *Clone(AstStorage *storage) const override {
    ParameterLookup *object = storage->Create<ParameterLookup>();
    object->token_position_ = token_position_;
    return object;
  }

 protected:
  explicit ParameterLookup(int token_position) : token_position_(token_position) {}

 private:
  friend class AstStorage;
};

class RegexMatch : public memgraph::query::Expression {
 public:
  static const utils::TypeInfo kType;
  const utils::TypeInfo &GetTypeInfo() const override { return kType; }

  RegexMatch() = default;

  DEFVISITABLE(ExpressionVisitor<TypedValue>);
  DEFVISITABLE(ExpressionVisitor<TypedValue *>);
  DEFVISITABLE(ExpressionVisitor<void>);
  bool Accept(HierarchicalTreeVisitor &visitor) override {
    if (visitor.PreVisit(*this)) {
      string_expr_->Accept(visitor) && regex_->Accept(visitor);
    }
    return visitor.PostVisit(*this);
  }

  memgraph::query::Expression *string_expr_;
  memgraph::query::Expression *regex_;

  RegexMatch *Clone(AstStorage *storage) const override {
    RegexMatch *object = storage->Create<RegexMatch>();
    object->string_expr_ = string_expr_ ? string_expr_->Clone(storage) : nullptr;
    object->regex_ = regex_ ? regex_->Clone(storage) : nullptr;
    return object;
  }

 private:
  friend class AstStorage;
  RegexMatch(Expression *string_expr, Expression *regex) : string_expr_(string_expr), regex_(regex) {}
};

class NamedExpression : public memgraph::query::Tree,
                        public utils::Visitable<HierarchicalTreeVisitor>,
                        public utils::Visitable<ExpressionVisitor<TypedValue>>,
                        public utils::Visitable<ExpressionVisitor<TypedValue *>>,
                        public utils::Visitable<ExpressionVisitor<void>> {
 public:
  static const utils::TypeInfo kType;
  const utils::TypeInfo &GetTypeInfo() const override { return kType; }

  using utils::Visitable<ExpressionVisitor<TypedValue>>::Accept;
  using utils::Visitable<ExpressionVisitor<void>>::Accept;
  using utils::Visitable<HierarchicalTreeVisitor>::Accept;

  NamedExpression() = default;

  DEFVISITABLE(ExpressionVisitor<TypedValue>);
  DEFVISITABLE(ExpressionVisitor<TypedValue *>);
  DEFVISITABLE(ExpressionVisitor<void>);
  bool Accept(HierarchicalTreeVisitor &visitor) override {
    if (visitor.PreVisit(*this)) {
      expression_->Accept(visitor);
    }
    return visitor.PostVisit(*this);
  }

  NamedExpression *MapTo(const Symbol &symbol) {
    symbol_pos_ = symbol.position();
    return this;
  }

  std::string name_;
  memgraph::query::Expression *expression_{nullptr};
  /// This field contains token position of first token in named expression used to create name_. If NamedExpression
  /// object is not created from query or it is aliased leave this value at -1.
  int32_t token_position_{-1};
  /// Symbol table position of the symbol this NamedExpression is mapped to.
  int32_t symbol_pos_{-1};

  NamedExpression *Clone(AstStorage *storage) const override {
    NamedExpression *object = storage->Create<NamedExpression>();
    object->name_ = name_;
    object->expression_ = expression_ ? expression_->Clone(storage) : nullptr;
    object->token_position_ = token_position_;
    object->symbol_pos_ = symbol_pos_;
    return object;
  }

 protected:
  explicit NamedExpression(const std::string &name) : name_(name) {}
  NamedExpression(const std::string &name, Expression *expression) : name_(name), expression_(expression) {}
  NamedExpression(const std::string &name, Expression *expression, int token_position)
      : name_(name), expression_(expression), token_position_(token_position) {}

 private:
  friend class AstStorage;
};

class PatternAtom : public memgraph::query::Tree, public utils::Visitable<HierarchicalTreeVisitor> {
 public:
  static const utils::TypeInfo kType;
  const utils::TypeInfo &GetTypeInfo() const override { return kType; }

  using utils::Visitable<HierarchicalTreeVisitor>::Accept;

  PatternAtom() = default;

  memgraph::query::Identifier *identifier_{nullptr};

  PatternAtom *Clone(AstStorage *storage) const override = 0;

 protected:
  explicit PatternAtom(Identifier *identifier) : identifier_(identifier) {}

 private:
  friend class AstStorage;
};

class NodeAtom : public memgraph::query::PatternAtom {
 public:
  static const utils::TypeInfo kType;
  const utils::TypeInfo &GetTypeInfo() const override { return kType; }

  bool Accept(HierarchicalTreeVisitor &visitor) override {
    if (visitor.PreVisit(*this)) {
      if (auto *properties = std::get_if<std::unordered_map<PropertyIx, Expression *>>(&properties_)) {
        bool cont = identifier_->Accept(visitor);
        for (auto &property : *properties) {
          if (cont) {
            cont = property.second->Accept(visitor);
          }
        }
      } else {
        std::get<ParameterLookup *>(properties_)->Accept(visitor);
      }
    }
    return visitor.PostVisit(*this);
  }

  std::vector<memgraph::query::LabelIx> labels_;
  std::variant<std::unordered_map<memgraph::query::PropertyIx, memgraph::query::Expression *>,
               memgraph::query::ParameterLookup *>
      properties_;

  NodeAtom *Clone(AstStorage *storage) const override {
    NodeAtom *object = storage->Create<NodeAtom>();
    object->identifier_ = identifier_ ? identifier_->Clone(storage) : nullptr;
    object->labels_.resize(labels_.size());
    for (auto i = 0; i < object->labels_.size(); ++i) {
      object->labels_[i] = storage->GetLabelIx(labels_[i].name);
    }
    if (const auto *properties = std::get_if<std::unordered_map<PropertyIx, Expression *>>(&properties_)) {
      auto &new_obj_properties = std::get<std::unordered_map<PropertyIx, Expression *>>(object->properties_);
      for (const auto &[property, value_expression] : *properties) {
        PropertyIx key = storage->GetPropertyIx(property.name);
        new_obj_properties[key] = value_expression->Clone(storage);
      }
    } else {
      object->properties_ = std::get<ParameterLookup *>(properties_)->Clone(storage);
    }
    return object;
  }

 protected:
  using PatternAtom::PatternAtom;

 private:
  friend class AstStorage;
};

class EdgeAtom : public memgraph::query::PatternAtom {
 public:
  static const utils::TypeInfo kType;
  const utils::TypeInfo &GetTypeInfo() const override { return kType; }

  enum class Type { SINGLE, DEPTH_FIRST, BREADTH_FIRST, WEIGHTED_SHORTEST_PATH, ALL_SHORTEST_PATHS };

  enum class Direction { IN, OUT, BOTH };

  /// Lambda for use in filtering or weight calculation during variable expand.
  struct Lambda {
    static const utils::TypeInfo kType;
    const utils::TypeInfo &GetTypeInfo() const { return kType; }

    /// Argument identifier for the edge currently being traversed.
    memgraph::query::Identifier *inner_edge{nullptr};
    /// Argument identifier for the destination node of the edge.
    memgraph::query::Identifier *inner_node{nullptr};
    /// Evaluates the result of the lambda.
    memgraph::query::Expression *expression{nullptr};

    Lambda Clone(AstStorage *storage) const {
      Lambda object;
      object.inner_edge = inner_edge ? inner_edge->Clone(storage) : nullptr;
      object.inner_node = inner_node ? inner_node->Clone(storage) : nullptr;
      object.expression = expression ? expression->Clone(storage) : nullptr;
      return object;
    }
  };

  bool Accept(HierarchicalTreeVisitor &visitor) override {
    if (visitor.PreVisit(*this)) {
      bool cont = identifier_->Accept(visitor);
      if (auto *properties = std::get_if<std::unordered_map<query::PropertyIx, query::Expression *>>(&properties_)) {
        for (auto &property : *properties) {
          if (cont) {
            cont = property.second->Accept(visitor);
          }
        }
      } else {
        std::get<ParameterLookup *>(properties_)->Accept(visitor);
      }
      if (cont && lower_bound_) {
        cont = lower_bound_->Accept(visitor);
      }
      if (cont && upper_bound_) {
        cont = upper_bound_->Accept(visitor);
      }
      if (cont && total_weight_) {
        total_weight_->Accept(visitor);
      }
    }
    return visitor.PostVisit(*this);
  }

  bool IsVariable() const {
    switch (type_) {
      case Type::DEPTH_FIRST:
      case Type::BREADTH_FIRST:
      case Type::WEIGHTED_SHORTEST_PATH:
      case Type::ALL_SHORTEST_PATHS:
        return true;
      case Type::SINGLE:
        return false;
    }
  }

  memgraph::query::EdgeAtom::Type type_{Type::SINGLE};
  memgraph::query::EdgeAtom::Direction direction_{Direction::BOTH};
  std::vector<memgraph::query::EdgeTypeIx> edge_types_;
  std::variant<std::unordered_map<memgraph::query::PropertyIx, memgraph::query::Expression *>,
               memgraph::query::ParameterLookup *>
      properties_;
  /// Evaluates to lower bound in variable length expands.
  memgraph::query::Expression *lower_bound_{nullptr};
  /// Evaluated to upper bound in variable length expands.
  memgraph::query::Expression *upper_bound_{nullptr};
  /// Filter lambda for variable length expands. Can have an empty expression, but identifiers must be valid, because an
  /// optimization pass may inline other expressions into this lambda.
  memgraph::query::EdgeAtom::Lambda filter_lambda_;
  /// Used in weighted shortest path. It must have valid expressions and identifiers. In all other expand types, it is
  /// empty.
  memgraph::query::EdgeAtom::Lambda weight_lambda_;
  /// Variable where the total weight for weighted shortest path will be stored.
  memgraph::query::Identifier *total_weight_{nullptr};

  EdgeAtom *Clone(AstStorage *storage) const override {
    EdgeAtom *object = storage->Create<EdgeAtom>();
    object->identifier_ = identifier_ ? identifier_->Clone(storage) : nullptr;
    object->type_ = type_;
    object->direction_ = direction_;
    object->edge_types_.resize(edge_types_.size());
    for (auto i = 0; i < object->edge_types_.size(); ++i) {
      object->edge_types_[i] = storage->GetEdgeTypeIx(edge_types_[i].name);
    }
    if (const auto *properties = std::get_if<std::unordered_map<PropertyIx, Expression *>>(&properties_)) {
      auto &new_obj_properties = std::get<std::unordered_map<PropertyIx, Expression *>>(object->properties_);
      for (const auto &[property, value_expression] : *properties) {
        PropertyIx key = storage->GetPropertyIx(property.name);
        new_obj_properties[key] = value_expression->Clone(storage);
      }
    } else {
      object->properties_ = std::get<ParameterLookup *>(properties_)->Clone(storage);
    }
    object->lower_bound_ = lower_bound_ ? lower_bound_->Clone(storage) : nullptr;
    object->upper_bound_ = upper_bound_ ? upper_bound_->Clone(storage) : nullptr;
    object->filter_lambda_ = filter_lambda_.Clone(storage);
    object->weight_lambda_ = weight_lambda_.Clone(storage);
    object->total_weight_ = total_weight_ ? total_weight_->Clone(storage) : nullptr;
    return object;
  }

 protected:
  using PatternAtom::PatternAtom;
  EdgeAtom(Identifier *identifier, Type type, Direction direction)
      : PatternAtom(identifier), type_(type), direction_(direction) {}

  // Creates an edge atom for a SINGLE expansion with the given .
  EdgeAtom(Identifier *identifier, Type type, Direction direction, const std::vector<EdgeTypeIx> &edge_types)
      : PatternAtom(identifier), type_(type), direction_(direction), edge_types_(edge_types) {}

 private:
  friend class AstStorage;
};

class Pattern : public memgraph::query::Tree, public utils::Visitable<HierarchicalTreeVisitor> {
 public:
  static const utils::TypeInfo kType;
  const utils::TypeInfo &GetTypeInfo() const override { return kType; }

  using utils::Visitable<HierarchicalTreeVisitor>::Accept;

  Pattern() = default;

  bool Accept(HierarchicalTreeVisitor &visitor) override {
    if (visitor.PreVisit(*this)) {
      bool cont = identifier_->Accept(visitor);
      for (auto &part : atoms_) {
        if (cont) {
          cont = part->Accept(visitor);
        }
      }
    }
    return visitor.PostVisit(*this);
  }

  memgraph::query::Identifier *identifier_{nullptr};
  std::vector<memgraph::query::PatternAtom *> atoms_;

  Pattern *Clone(AstStorage *storage) const override {
    Pattern *object = storage->Create<Pattern>();
    object->identifier_ = identifier_ ? identifier_->Clone(storage) : nullptr;
    object->atoms_.resize(atoms_.size());
    for (auto i3 = 0; i3 < atoms_.size(); ++i3) {
      object->atoms_[i3] = atoms_[i3] ? atoms_[i3]->Clone(storage) : nullptr;
    }
    return object;
  }

 private:
  friend class AstStorage;
};

class Clause : public memgraph::query::Tree, public utils::Visitable<HierarchicalTreeVisitor> {
 public:
  static const utils::TypeInfo kType;
  const utils::TypeInfo &GetTypeInfo() const override { return kType; }

  using utils::Visitable<HierarchicalTreeVisitor>::Accept;

  Clause() = default;

  Clause *Clone(AstStorage *storage) const override = 0;

 private:
  friend class AstStorage;
};

class SingleQuery : public memgraph::query::Tree, public utils::Visitable<HierarchicalTreeVisitor> {
 public:
  static const utils::TypeInfo kType;
  const utils::TypeInfo &GetTypeInfo() const override { return kType; }

  using utils::Visitable<HierarchicalTreeVisitor>::Accept;

  SingleQuery() = default;

  bool Accept(HierarchicalTreeVisitor &visitor) override {
    if (visitor.PreVisit(*this)) {
      for (auto &clause : clauses_) {
        if (!clause->Accept(visitor)) break;
      }
    }
    return visitor.PostVisit(*this);
  }

  std::vector<memgraph::query::Clause *> clauses_;

  SingleQuery *Clone(AstStorage *storage) const override {
    SingleQuery *object = storage->Create<SingleQuery>();
    object->clauses_.resize(clauses_.size());
    for (auto i4 = 0; i4 < clauses_.size(); ++i4) {
      object->clauses_[i4] = clauses_[i4] ? clauses_[i4]->Clone(storage) : nullptr;
    }
    return object;
  }

 private:
  friend class AstStorage;
};

class CypherUnion : public memgraph::query::Tree, public utils::Visitable<HierarchicalTreeVisitor> {
 public:
  static const utils::TypeInfo kType;
  const utils::TypeInfo &GetTypeInfo() const override { return kType; }

  using utils::Visitable<HierarchicalTreeVisitor>::Accept;

  CypherUnion() = default;

  bool Accept(HierarchicalTreeVisitor &visitor) override {
    if (visitor.PreVisit(*this)) {
      single_query_->Accept(visitor);
    }
    return visitor.PostVisit(*this);
  }

  memgraph::query::SingleQuery *single_query_{nullptr};
  bool distinct_{false};
  /// Holds symbols that are created during symbol generation phase. These symbols are used when UNION/UNION ALL
  /// combines single query results.
  std::vector<Symbol> union_symbols_;

  CypherUnion *Clone(AstStorage *storage) const override {
    CypherUnion *object = storage->Create<CypherUnion>();
    object->single_query_ = single_query_ ? single_query_->Clone(storage) : nullptr;
    object->distinct_ = distinct_;
    object->union_symbols_ = union_symbols_;
    return object;
  }

 protected:
  explicit CypherUnion(bool distinct) : distinct_(distinct) {}
  CypherUnion(bool distinct, SingleQuery *single_query, std::vector<Symbol> union_symbols)
      : single_query_(single_query), distinct_(distinct), union_symbols_(union_symbols) {}

 private:
  friend class AstStorage;
};

class Query : public memgraph::query::Tree, public utils::Visitable<QueryVisitor<void>> {
 public:
  static const utils::TypeInfo kType;
  const utils::TypeInfo &GetTypeInfo() const override { return kType; }

  using utils::Visitable<QueryVisitor<void>>::Accept;

  Query() = default;

  Query *Clone(AstStorage *storage) const override = 0;

 private:
  friend class AstStorage;
};

class CypherQuery : public memgraph::query::Query {
 public:
  static const utils::TypeInfo kType;
  const utils::TypeInfo &GetTypeInfo() const override { return kType; }

  CypherQuery() = default;

  DEFVISITABLE(QueryVisitor<void>);

  /// First and potentially only query.
  memgraph::query::SingleQuery *single_query_{nullptr};
  /// Contains remaining queries that should form and union with `single_query_`.
  std::vector<memgraph::query::CypherUnion *> cypher_unions_;
  memgraph::query::Expression *memory_limit_{nullptr};
  size_t memory_scale_{1024U};

  CypherQuery *Clone(AstStorage *storage) const override {
    CypherQuery *object = storage->Create<CypherQuery>();
    object->single_query_ = single_query_ ? single_query_->Clone(storage) : nullptr;
    object->cypher_unions_.resize(cypher_unions_.size());
    for (auto i5 = 0; i5 < cypher_unions_.size(); ++i5) {
      object->cypher_unions_[i5] = cypher_unions_[i5] ? cypher_unions_[i5]->Clone(storage) : nullptr;
    }
    object->memory_limit_ = memory_limit_ ? memory_limit_->Clone(storage) : nullptr;
    object->memory_scale_ = memory_scale_;
    return object;
  }

 private:
  friend class AstStorage;
};

class ExplainQuery : public memgraph::query::Query {
 public:
  static const utils::TypeInfo kType;
  const utils::TypeInfo &GetTypeInfo() const override { return kType; }

  ExplainQuery() = default;

  DEFVISITABLE(QueryVisitor<void>);

  /// The CypherQuery to explain.
  memgraph::query::CypherQuery *cypher_query_{nullptr};

  ExplainQuery *Clone(AstStorage *storage) const override {
    ExplainQuery *object = storage->Create<ExplainQuery>();
    object->cypher_query_ = cypher_query_ ? cypher_query_->Clone(storage) : nullptr;
    return object;
  }

 private:
  friend class AstStorage;
};

class ProfileQuery : public memgraph::query::Query {
 public:
  static const utils::TypeInfo kType;
  const utils::TypeInfo &GetTypeInfo() const override { return kType; }

  ProfileQuery() = default;

  DEFVISITABLE(QueryVisitor<void>);

  /// The CypherQuery to profile.
  memgraph::query::CypherQuery *cypher_query_{nullptr};

  ProfileQuery *Clone(AstStorage *storage) const override {
    ProfileQuery *object = storage->Create<ProfileQuery>();
    object->cypher_query_ = cypher_query_ ? cypher_query_->Clone(storage) : nullptr;
    return object;
  }

 private:
  friend class AstStorage;
};

class IndexQuery : public memgraph::query::Query {
 public:
  static const utils::TypeInfo kType;
  const utils::TypeInfo &GetTypeInfo() const override { return kType; }

  enum class Action { CREATE, DROP };

  IndexQuery() = default;

  DEFVISITABLE(QueryVisitor<void>);

  memgraph::query::IndexQuery::Action action_;
  memgraph::query::LabelIx label_;
  std::vector<memgraph::query::PropertyIx> properties_;

  IndexQuery *Clone(AstStorage *storage) const override {
    IndexQuery *object = storage->Create<IndexQuery>();
    object->action_ = action_;
    object->label_ = storage->GetLabelIx(label_.name);
    object->properties_.resize(properties_.size());
    for (auto i = 0; i < object->properties_.size(); ++i) {
      object->properties_[i] = storage->GetPropertyIx(properties_[i].name);
    }
    return object;
  }

 protected:
  IndexQuery(Action action, LabelIx label, std::vector<PropertyIx> properties)
      : action_(action), label_(label), properties_(properties) {}

 private:
  friend class AstStorage;
};

class Create : public memgraph::query::Clause {
 public:
  static const utils::TypeInfo kType;
  const utils::TypeInfo &GetTypeInfo() const override { return kType; }

  Create() = default;

  bool Accept(HierarchicalTreeVisitor &visitor) override {
    if (visitor.PreVisit(*this)) {
      for (auto &pattern : patterns_) {
        if (!pattern->Accept(visitor)) break;
      }
    }
    return visitor.PostVisit(*this);
  }

  std::vector<memgraph::query::Pattern *> patterns_;

  Create *Clone(AstStorage *storage) const override {
    Create *object = storage->Create<Create>();
    object->patterns_.resize(patterns_.size());
    for (auto i6 = 0; i6 < patterns_.size(); ++i6) {
      object->patterns_[i6] = patterns_[i6] ? patterns_[i6]->Clone(storage) : nullptr;
    }
    return object;
  }

 protected:
  explicit Create(std::vector<Pattern *> patterns) : patterns_(patterns) {}

 private:
  friend class AstStorage;
};

class CallProcedure : public memgraph::query::Clause {
 public:
  static const utils::TypeInfo kType;
  const utils::TypeInfo &GetTypeInfo() const override { return kType; }

  CallProcedure() = default;

  bool Accept(HierarchicalTreeVisitor &visitor) override {
    if (visitor.PreVisit(*this)) {
      bool cont = true;
      for (auto &arg : arguments_) {
        if (!arg->Accept(visitor)) {
          cont = false;
          break;
        }
      }
      if (cont) {
        for (auto &ident : result_identifiers_) {
          if (!ident->Accept(visitor)) {
            cont = false;
            break;
          }
        }
      }
    }
    return visitor.PostVisit(*this);
  }

  std::string procedure_name_;
  std::vector<memgraph::query::Expression *> arguments_;
  std::vector<std::string> result_fields_;
  std::vector<memgraph::query::Identifier *> result_identifiers_;
  memgraph::query::Expression *memory_limit_{nullptr};
  size_t memory_scale_{1024U};
  bool is_write_;

  CallProcedure *Clone(AstStorage *storage) const override {
    CallProcedure *object = storage->Create<CallProcedure>();
    object->procedure_name_ = procedure_name_;
    object->arguments_.resize(arguments_.size());
    for (auto i7 = 0; i7 < arguments_.size(); ++i7) {
      object->arguments_[i7] = arguments_[i7] ? arguments_[i7]->Clone(storage) : nullptr;
    }
    object->result_fields_ = result_fields_;
    object->result_identifiers_.resize(result_identifiers_.size());
    for (auto i8 = 0; i8 < result_identifiers_.size(); ++i8) {
      object->result_identifiers_[i8] = result_identifiers_[i8] ? result_identifiers_[i8]->Clone(storage) : nullptr;
    }
    object->memory_limit_ = memory_limit_ ? memory_limit_->Clone(storage) : nullptr;
    object->memory_scale_ = memory_scale_;
    object->is_write_ = is_write_;
    return object;
  }

 private:
  friend class AstStorage;
};

class Match : public memgraph::query::Clause {
 public:
  static const utils::TypeInfo kType;
  const utils::TypeInfo &GetTypeInfo() const override { return kType; }

  Match() = default;

  bool Accept(HierarchicalTreeVisitor &visitor) override {
    if (visitor.PreVisit(*this)) {
      bool cont = true;
      for (auto &pattern : patterns_) {
        if (!pattern->Accept(visitor)) {
          cont = false;
          break;
        }
      }
      if (cont && where_) {
        where_->Accept(visitor);
      }
    }
    return visitor.PostVisit(*this);
  }

  std::vector<memgraph::query::Pattern *> patterns_;
  memgraph::query::Where *where_{nullptr};
  bool optional_{false};

  Match *Clone(AstStorage *storage) const override {
    Match *object = storage->Create<Match>();
    object->patterns_.resize(patterns_.size());
    for (auto i9 = 0; i9 < patterns_.size(); ++i9) {
      object->patterns_[i9] = patterns_[i9] ? patterns_[i9]->Clone(storage) : nullptr;
    }
    object->where_ = where_ ? where_->Clone(storage) : nullptr;
    object->optional_ = optional_;
    return object;
  }

 protected:
  explicit Match(bool optional) : optional_(optional) {}
  Match(bool optional, Where *where, std::vector<Pattern *> patterns)
      : patterns_(patterns), where_(where), optional_(optional) {}

 private:
  friend class AstStorage;
};

/// Defines the order for sorting values (ascending or descending).
enum class Ordering { ASC, DESC };

struct SortItem {
  static const utils::TypeInfo kType;
  const utils::TypeInfo &GetTypeInfo() const { return kType; }

  memgraph::query::Ordering ordering;
  memgraph::query::Expression *expression;

  SortItem Clone(AstStorage *storage) const {
    SortItem object;
    object.ordering = ordering;
    object.expression = expression ? expression->Clone(storage) : nullptr;
    return object;
  }
};

/// Contents common to @c Return and @c With clauses.
struct ReturnBody {
  static const utils::TypeInfo kType;
  const utils::TypeInfo &GetTypeInfo() const { return kType; }

  /// True if distinct results should be produced.
  bool distinct{false};
  /// True if asterisk was found in the return body.
  bool all_identifiers{false};
  /// Expressions which are used to produce results.
  std::vector<memgraph::query::NamedExpression *> named_expressions;
  /// Expressions used for ordering the results.
  std::vector<memgraph::query::SortItem> order_by;
  /// Optional expression on how many results to skip.
  memgraph::query::Expression *skip{nullptr};
  /// Optional expression on how many results to produce.
  memgraph::query::Expression *limit{nullptr};

  ReturnBody Clone(AstStorage *storage) const {
    ReturnBody object;
    object.distinct = distinct;
    object.all_identifiers = all_identifiers;
    object.named_expressions.resize(named_expressions.size());
    for (auto i10 = 0; i10 < named_expressions.size(); ++i10) {
      object.named_expressions[i10] = named_expressions[i10] ? named_expressions[i10]->Clone(storage) : nullptr;
    }
    object.order_by.resize(order_by.size());
    for (auto i11 = 0; i11 < order_by.size(); ++i11) {
      object.order_by[i11] = order_by[i11].Clone(storage);
    }
    object.skip = skip ? skip->Clone(storage) : nullptr;
    object.limit = limit ? limit->Clone(storage) : nullptr;
    return object;
  }
};

class Return : public memgraph::query::Clause {
 public:
  static const utils::TypeInfo kType;
  const utils::TypeInfo &GetTypeInfo() const override { return kType; }

  Return() = default;

  bool Accept(HierarchicalTreeVisitor &visitor) override {
    if (visitor.PreVisit(*this)) {
      bool cont = true;
      for (auto &expr : body_.named_expressions) {
        if (!expr->Accept(visitor)) {
          cont = false;
          break;
        }
      }
      if (cont) {
        for (auto &order_by : body_.order_by) {
          if (!order_by.expression->Accept(visitor)) {
            cont = false;
            break;
          }
        }
      }
      if (cont && body_.skip) cont = body_.skip->Accept(visitor);
      if (cont && body_.limit) cont = body_.limit->Accept(visitor);
    }
    return visitor.PostVisit(*this);
  }

  memgraph::query::ReturnBody body_;

  Return *Clone(AstStorage *storage) const override {
    Return *object = storage->Create<Return>();
    object->body_ = body_.Clone(storage);
    return object;
  }

 protected:
  explicit Return(ReturnBody &body) : body_(body) {}

 private:
  friend class AstStorage;
};

class With : public memgraph::query::Clause {
 public:
  static const utils::TypeInfo kType;
  const utils::TypeInfo &GetTypeInfo() const override { return kType; }

  With() = default;

  bool Accept(HierarchicalTreeVisitor &visitor) override {
    if (visitor.PreVisit(*this)) {
      bool cont = true;
      for (auto &expr : body_.named_expressions) {
        if (!expr->Accept(visitor)) {
          cont = false;
          break;
        }
      }
      if (cont) {
        for (auto &order_by : body_.order_by) {
          if (!order_by.expression->Accept(visitor)) {
            cont = false;
            break;
          }
        }
      }
      if (cont && where_) cont = where_->Accept(visitor);
      if (cont && body_.skip) cont = body_.skip->Accept(visitor);
      if (cont && body_.limit) cont = body_.limit->Accept(visitor);
    }
    return visitor.PostVisit(*this);
  }

  memgraph::query::ReturnBody body_;
  memgraph::query::Where *where_{nullptr};

  With *Clone(AstStorage *storage) const override {
    With *object = storage->Create<With>();
    object->body_ = body_.Clone(storage);
    object->where_ = where_ ? where_->Clone(storage) : nullptr;
    return object;
  }

 protected:
  With(ReturnBody &body, Where *where) : body_(body), where_(where) {}

 private:
  friend class AstStorage;
};

class Delete : public memgraph::query::Clause {
 public:
  static const utils::TypeInfo kType;
  const utils::TypeInfo &GetTypeInfo() const override { return kType; }

  Delete() = default;

  bool Accept(HierarchicalTreeVisitor &visitor) override {
    if (visitor.PreVisit(*this)) {
      for (auto &expr : expressions_) {
        if (!expr->Accept(visitor)) break;
      }
    }
    return visitor.PostVisit(*this);
  }

  std::vector<memgraph::query::Expression *> expressions_;
  bool detach_{false};

  Delete *Clone(AstStorage *storage) const override {
    Delete *object = storage->Create<Delete>();
    object->expressions_.resize(expressions_.size());
    for (auto i12 = 0; i12 < expressions_.size(); ++i12) {
      object->expressions_[i12] = expressions_[i12] ? expressions_[i12]->Clone(storage) : nullptr;
    }
    object->detach_ = detach_;
    return object;
  }

 protected:
  Delete(bool detach, std::vector<Expression *> expressions) : expressions_(expressions), detach_(detach) {}

 private:
  friend class AstStorage;
};

class SetProperty : public memgraph::query::Clause {
 public:
  static const utils::TypeInfo kType;
  const utils::TypeInfo &GetTypeInfo() const override { return kType; }

  SetProperty() = default;

  bool Accept(HierarchicalTreeVisitor &visitor) override {
    if (visitor.PreVisit(*this)) {
      property_lookup_->Accept(visitor) && expression_->Accept(visitor);
    }
    return visitor.PostVisit(*this);
  }

  memgraph::query::PropertyLookup *property_lookup_{nullptr};
  memgraph::query::Expression *expression_{nullptr};

  SetProperty *Clone(AstStorage *storage) const override {
    SetProperty *object = storage->Create<SetProperty>();
    object->property_lookup_ = property_lookup_ ? property_lookup_->Clone(storage) : nullptr;
    object->expression_ = expression_ ? expression_->Clone(storage) : nullptr;
    return object;
  }

 protected:
  SetProperty(PropertyLookup *property_lookup, Expression *expression)
      : property_lookup_(property_lookup), expression_(expression) {}

 private:
  friend class AstStorage;
};

class SetProperties : public memgraph::query::Clause {
 public:
  static const utils::TypeInfo kType;
  const utils::TypeInfo &GetTypeInfo() const override { return kType; }

  SetProperties() = default;

  bool Accept(HierarchicalTreeVisitor &visitor) override {
    if (visitor.PreVisit(*this)) {
      identifier_->Accept(visitor) && expression_->Accept(visitor);
    }
    return visitor.PostVisit(*this);
  }

  memgraph::query::Identifier *identifier_{nullptr};
  memgraph::query::Expression *expression_{nullptr};
  bool update_{false};

  SetProperties *Clone(AstStorage *storage) const override {
    SetProperties *object = storage->Create<SetProperties>();
    object->identifier_ = identifier_ ? identifier_->Clone(storage) : nullptr;
    object->expression_ = expression_ ? expression_->Clone(storage) : nullptr;
    object->update_ = update_;
    return object;
  }

 protected:
  SetProperties(Identifier *identifier, Expression *expression, bool update = false)
      : identifier_(identifier), expression_(expression), update_(update) {}

 private:
  friend class AstStorage;
};

class SetLabels : public memgraph::query::Clause {
 public:
  static const utils::TypeInfo kType;
  const utils::TypeInfo &GetTypeInfo() const override { return kType; }

  SetLabels() = default;

  bool Accept(HierarchicalTreeVisitor &visitor) override {
    if (visitor.PreVisit(*this)) {
      identifier_->Accept(visitor);
    }
    return visitor.PostVisit(*this);
  }

  memgraph::query::Identifier *identifier_{nullptr};
  std::vector<memgraph::query::LabelIx> labels_;

  SetLabels *Clone(AstStorage *storage) const override {
    SetLabels *object = storage->Create<SetLabels>();
    object->identifier_ = identifier_ ? identifier_->Clone(storage) : nullptr;
    object->labels_.resize(labels_.size());
    for (auto i = 0; i < object->labels_.size(); ++i) {
      object->labels_[i] = storage->GetLabelIx(labels_[i].name);
    }
    return object;
  }

 protected:
  SetLabels(Identifier *identifier, const std::vector<LabelIx> &labels) : identifier_(identifier), labels_(labels) {}

 private:
  friend class AstStorage;
};

class RemoveProperty : public memgraph::query::Clause {
 public:
  static const utils::TypeInfo kType;
  const utils::TypeInfo &GetTypeInfo() const override { return kType; }

  RemoveProperty() = default;

  bool Accept(HierarchicalTreeVisitor &visitor) override {
    if (visitor.PreVisit(*this)) {
      property_lookup_->Accept(visitor);
    }
    return visitor.PostVisit(*this);
  }

  memgraph::query::PropertyLookup *property_lookup_{nullptr};

  RemoveProperty *Clone(AstStorage *storage) const override {
    RemoveProperty *object = storage->Create<RemoveProperty>();
    object->property_lookup_ = property_lookup_ ? property_lookup_->Clone(storage) : nullptr;
    return object;
  }

 protected:
  explicit RemoveProperty(PropertyLookup *property_lookup) : property_lookup_(property_lookup) {}

 private:
  friend class AstStorage;
};

class RemoveLabels : public memgraph::query::Clause {
 public:
  static const utils::TypeInfo kType;
  const utils::TypeInfo &GetTypeInfo() const override { return kType; }

  RemoveLabels() = default;

  bool Accept(HierarchicalTreeVisitor &visitor) override {
    if (visitor.PreVisit(*this)) {
      identifier_->Accept(visitor);
    }
    return visitor.PostVisit(*this);
  }

  memgraph::query::Identifier *identifier_{nullptr};
  std::vector<memgraph::query::LabelIx> labels_;

  RemoveLabels *Clone(AstStorage *storage) const override {
    RemoveLabels *object = storage->Create<RemoveLabels>();
    object->identifier_ = identifier_ ? identifier_->Clone(storage) : nullptr;
    object->labels_.resize(labels_.size());
    for (auto i = 0; i < object->labels_.size(); ++i) {
      object->labels_[i] = storage->GetLabelIx(labels_[i].name);
    }
    return object;
  }

 protected:
  RemoveLabels(Identifier *identifier, const std::vector<LabelIx> &labels) : identifier_(identifier), labels_(labels) {}

 private:
  friend class AstStorage;
};

class Merge : public memgraph::query::Clause {
 public:
  static const utils::TypeInfo kType;
  const utils::TypeInfo &GetTypeInfo() const override { return kType; }

  Merge() = default;

  bool Accept(HierarchicalTreeVisitor &visitor) override {
    if (visitor.PreVisit(*this)) {
      bool cont = pattern_->Accept(visitor);
      if (cont) {
        for (auto &set : on_match_) {
          if (!set->Accept(visitor)) {
            cont = false;
            break;
          }
        }
      }
      if (cont) {
        for (auto &set : on_create_) {
          if (!set->Accept(visitor)) {
            cont = false;
            break;
          }
        }
      }
    }
    return visitor.PostVisit(*this);
  }

  memgraph::query::Pattern *pattern_{nullptr};
  std::vector<memgraph::query::Clause *> on_match_;
  std::vector<memgraph::query::Clause *> on_create_;

  Merge *Clone(AstStorage *storage) const override {
    Merge *object = storage->Create<Merge>();
    object->pattern_ = pattern_ ? pattern_->Clone(storage) : nullptr;
    object->on_match_.resize(on_match_.size());
    for (auto i13 = 0; i13 < on_match_.size(); ++i13) {
      object->on_match_[i13] = on_match_[i13] ? on_match_[i13]->Clone(storage) : nullptr;
    }
    object->on_create_.resize(on_create_.size());
    for (auto i14 = 0; i14 < on_create_.size(); ++i14) {
      object->on_create_[i14] = on_create_[i14] ? on_create_[i14]->Clone(storage) : nullptr;
    }
    return object;
  }

 protected:
  Merge(Pattern *pattern, std::vector<Clause *> on_match, std::vector<Clause *> on_create)
      : pattern_(pattern), on_match_(on_match), on_create_(on_create) {}

 private:
  friend class AstStorage;
};

class Unwind : public memgraph::query::Clause {
 public:
  static const utils::TypeInfo kType;
  const utils::TypeInfo &GetTypeInfo() const override { return kType; }

  Unwind() = default;

  bool Accept(HierarchicalTreeVisitor &visitor) override {
    if (visitor.PreVisit(*this)) {
      named_expression_->Accept(visitor);
    }
    return visitor.PostVisit(*this);
  }

  memgraph::query::NamedExpression *named_expression_{nullptr};

  Unwind *Clone(AstStorage *storage) const override {
    Unwind *object = storage->Create<Unwind>();
    object->named_expression_ = named_expression_ ? named_expression_->Clone(storage) : nullptr;
    return object;
  }

 protected:
  explicit Unwind(NamedExpression *named_expression) : named_expression_(named_expression) {
    DMG_ASSERT(named_expression, "Unwind cannot take nullptr for named_expression");
  }

 private:
  friend class AstStorage;
};

class AuthQuery : public memgraph::query::Query {
 public:
  static const utils::TypeInfo kType;
  const utils::TypeInfo &GetTypeInfo() const override { return kType; }

  enum class Action {
    CREATE_ROLE,
    DROP_ROLE,
    SHOW_ROLES,
    CREATE_USER,
    SET_PASSWORD,
    DROP_USER,
    SHOW_USERS,
    SET_ROLE,
    CLEAR_ROLE,
    GRANT_PRIVILEGE,
    DENY_PRIVILEGE,
    REVOKE_PRIVILEGE,
    SHOW_PRIVILEGES,
    SHOW_ROLE_FOR_USER,
    SHOW_USERS_FOR_ROLE
  };

  enum class Privilege {
    CREATE,
    DELETE,
    MATCH,
    MERGE,
    SET,
    REMOVE,
    INDEX,
    STATS,
    AUTH,
    CONSTRAINT,
    DUMP,
    REPLICATION,
    DURABILITY,
    READ_FILE,
    FREE_MEMORY,
    TRIGGER,
    CONFIG,
    STREAM,
    MODULE_READ,
    MODULE_WRITE,
    WEBSOCKET,
<<<<<<< HEAD
    ANALYTICS
=======
    TRANSACTION_MANAGEMENT
>>>>>>> f4cbdbc1
  };

  enum class FineGrainedPrivilege { NOTHING, READ, UPDATE, CREATE_DELETE };

  AuthQuery() = default;

  DEFVISITABLE(QueryVisitor<void>);

  memgraph::query::AuthQuery::Action action_;
  std::string user_;
  std::string role_;
  std::string user_or_role_;
  memgraph::query::Expression *password_{nullptr};
  std::vector<memgraph::query::AuthQuery::Privilege> privileges_;
  std::vector<std::unordered_map<memgraph::query::AuthQuery::FineGrainedPrivilege, std::vector<std::string>>>
      label_privileges_;
  std::vector<std::unordered_map<memgraph::query::AuthQuery::FineGrainedPrivilege, std::vector<std::string>>>
      edge_type_privileges_;

  AuthQuery *Clone(AstStorage *storage) const override {
    AuthQuery *object = storage->Create<AuthQuery>();
    object->action_ = action_;
    object->user_ = user_;
    object->role_ = role_;
    object->user_or_role_ = user_or_role_;
    object->password_ = password_ ? password_->Clone(storage) : nullptr;
    object->privileges_ = privileges_;
    object->label_privileges_ = label_privileges_;
    object->edge_type_privileges_ = edge_type_privileges_;
    return object;
  }

 protected:
  AuthQuery(Action action, std::string user, std::string role, std::string user_or_role, Expression *password,
            std::vector<Privilege> privileges,
            std::vector<std::unordered_map<FineGrainedPrivilege, std::vector<std::string>>> label_privileges,
            std::vector<std::unordered_map<FineGrainedPrivilege, std::vector<std::string>>> edge_type_privileges)
      : action_(action),
        user_(user),
        role_(role),
        user_or_role_(user_or_role),
        password_(password),
        privileges_(privileges),
        label_privileges_(label_privileges),
        edge_type_privileges_(edge_type_privileges) {}

 private:
  friend class AstStorage;
};

/// Constant that holds all available privileges.
const std::vector<AuthQuery::Privilege> kPrivilegesAll = {
    AuthQuery::Privilege::CREATE,      AuthQuery::Privilege::DELETE,       AuthQuery::Privilege::MATCH,
    AuthQuery::Privilege::MERGE,       AuthQuery::Privilege::SET,          AuthQuery::Privilege::REMOVE,
    AuthQuery::Privilege::INDEX,       AuthQuery::Privilege::STATS,        AuthQuery::Privilege::AUTH,
    AuthQuery::Privilege::CONSTRAINT,  AuthQuery::Privilege::DUMP,         AuthQuery::Privilege::REPLICATION,
    AuthQuery::Privilege::READ_FILE,   AuthQuery::Privilege::DURABILITY,   AuthQuery::Privilege::FREE_MEMORY,
    AuthQuery::Privilege::TRIGGER,     AuthQuery::Privilege::CONFIG,       AuthQuery::Privilege::STREAM,
    AuthQuery::Privilege::MODULE_READ, AuthQuery::Privilege::MODULE_WRITE, AuthQuery::Privilege::WEBSOCKET,
    AuthQuery::Privilege::ANALYTICS};

class InfoQuery : public memgraph::query::Query {
 public:
  static const utils::TypeInfo kType;
  const utils::TypeInfo &GetTypeInfo() const override { return kType; }

  enum class InfoType { STORAGE, INDEX, CONSTRAINT };

  DEFVISITABLE(QueryVisitor<void>);

  memgraph::query::InfoQuery::InfoType info_type_;

  InfoQuery *Clone(AstStorage *storage) const override {
    InfoQuery *object = storage->Create<InfoQuery>();
    object->info_type_ = info_type_;
    return object;
  }
};

struct Constraint {
  static const utils::TypeInfo kType;
  const utils::TypeInfo &GetTypeInfo() const { return kType; }

  enum class Type { EXISTS, UNIQUE, NODE_KEY };

  memgraph::query::Constraint::Type type;
  memgraph::query::LabelIx label;
  std::vector<memgraph::query::PropertyIx> properties;

  Constraint Clone(AstStorage *storage) const {
    Constraint object;
    object.type = type;
    object.label = storage->GetLabelIx(label.name);
    object.properties.resize(properties.size());
    for (auto i = 0; i < object.properties.size(); ++i) {
      object.properties[i] = storage->GetPropertyIx(properties[i].name);
    }
    return object;
  }
};

class ConstraintQuery : public memgraph::query::Query {
 public:
  static const utils::TypeInfo kType;
  const utils::TypeInfo &GetTypeInfo() const override { return kType; }

  enum class ActionType { CREATE, DROP };

  DEFVISITABLE(QueryVisitor<void>);

  memgraph::query::ConstraintQuery::ActionType action_type_;
  memgraph::query::Constraint constraint_;

  ConstraintQuery *Clone(AstStorage *storage) const override {
    ConstraintQuery *object = storage->Create<ConstraintQuery>();
    object->action_type_ = action_type_;
    object->constraint_ = constraint_.Clone(storage);
    return object;
  }
};

class DumpQuery : public memgraph::query::Query {
 public:
  static const utils::TypeInfo kType;
  const utils::TypeInfo &GetTypeInfo() const override { return kType; }

  DEFVISITABLE(QueryVisitor<void>);

  DumpQuery *Clone(AstStorage *storage) const override {
    DumpQuery *object = storage->Create<DumpQuery>();
    return object;
  }
};

class ReplicationQuery : public memgraph::query::Query {
 public:
  static const utils::TypeInfo kType;
  const utils::TypeInfo &GetTypeInfo() const override { return kType; }

  enum class Action { SET_REPLICATION_ROLE, SHOW_REPLICATION_ROLE, REGISTER_REPLICA, DROP_REPLICA, SHOW_REPLICAS };

  enum class ReplicationRole { MAIN, REPLICA };

  enum class SyncMode { SYNC, ASYNC };

  enum class ReplicaState { READY, REPLICATING, RECOVERY, INVALID };

  ReplicationQuery() = default;

  DEFVISITABLE(QueryVisitor<void>);

  memgraph::query::ReplicationQuery::Action action_;
  memgraph::query::ReplicationQuery::ReplicationRole role_;
  std::string replica_name_;
  memgraph::query::Expression *socket_address_{nullptr};
  memgraph::query::Expression *port_{nullptr};
  memgraph::query::ReplicationQuery::SyncMode sync_mode_;

  ReplicationQuery *Clone(AstStorage *storage) const override {
    ReplicationQuery *object = storage->Create<ReplicationQuery>();
    object->action_ = action_;
    object->role_ = role_;
    object->replica_name_ = replica_name_;
    object->socket_address_ = socket_address_ ? socket_address_->Clone(storage) : nullptr;
    object->port_ = port_ ? port_->Clone(storage) : nullptr;
    object->sync_mode_ = sync_mode_;
    return object;
  }

 private:
  friend class AstStorage;
};

class LockPathQuery : public memgraph::query::Query {
 public:
  static const utils::TypeInfo kType;
  const utils::TypeInfo &GetTypeInfo() const override { return kType; }

  enum class Action { LOCK_PATH, UNLOCK_PATH };

  LockPathQuery() = default;

  DEFVISITABLE(QueryVisitor<void>);

  memgraph::query::LockPathQuery::Action action_;

  LockPathQuery *Clone(AstStorage *storage) const override {
    LockPathQuery *object = storage->Create<LockPathQuery>();
    object->action_ = action_;
    return object;
  }

 private:
  friend class AstStorage;
};

class LoadCsv : public memgraph::query::Clause {
 public:
  static const utils::TypeInfo kType;
  const utils::TypeInfo &GetTypeInfo() const override { return kType; }

  LoadCsv() = default;

  bool Accept(HierarchicalTreeVisitor &visitor) override {
    if (visitor.PreVisit(*this)) {
      row_var_->Accept(visitor);
    }
    return visitor.PostVisit(*this);
  }

  memgraph::query::Expression *file_;
  bool with_header_;
  bool ignore_bad_;
  memgraph::query::Expression *delimiter_{nullptr};
  memgraph::query::Expression *quote_{nullptr};
  memgraph::query::Identifier *row_var_{nullptr};

  LoadCsv *Clone(AstStorage *storage) const override {
    LoadCsv *object = storage->Create<LoadCsv>();
    object->file_ = file_ ? file_->Clone(storage) : nullptr;
    object->with_header_ = with_header_;
    object->ignore_bad_ = ignore_bad_;
    object->delimiter_ = delimiter_ ? delimiter_->Clone(storage) : nullptr;
    object->quote_ = quote_ ? quote_->Clone(storage) : nullptr;
    object->row_var_ = row_var_ ? row_var_->Clone(storage) : nullptr;
    return object;
  }

 protected:
  explicit LoadCsv(Expression *file, bool with_header, bool ignore_bad, Expression *delimiter, Expression *quote,
                   Identifier *row_var)
      : file_(file),
        with_header_(with_header),
        ignore_bad_(ignore_bad),
        delimiter_(delimiter),
        quote_(quote),
        row_var_(row_var) {
    DMG_ASSERT(row_var, "LoadCsv cannot take nullptr for identifier");
  }

 private:
  friend class AstStorage;
};

class FreeMemoryQuery : public memgraph::query::Query {
 public:
  static const utils::TypeInfo kType;
  const utils::TypeInfo &GetTypeInfo() const override { return kType; }

  DEFVISITABLE(QueryVisitor<void>);

  FreeMemoryQuery *Clone(AstStorage *storage) const override {
    FreeMemoryQuery *object = storage->Create<FreeMemoryQuery>();
    return object;
  }
};

class TriggerQuery : public memgraph::query::Query {
 public:
  static const utils::TypeInfo kType;
  const utils::TypeInfo &GetTypeInfo() const override { return kType; }

  enum class Action { CREATE_TRIGGER, DROP_TRIGGER, SHOW_TRIGGERS };

  enum class EventType {
    ANY,
    VERTEX_CREATE,
    EDGE_CREATE,
    CREATE,
    VERTEX_DELETE,
    EDGE_DELETE,
    DELETE,
    VERTEX_UPDATE,
    EDGE_UPDATE,
    UPDATE
  };

  TriggerQuery() = default;

  DEFVISITABLE(QueryVisitor<void>);

  memgraph::query::TriggerQuery::Action action_;
  memgraph::query::TriggerQuery::EventType event_type_;
  std::string trigger_name_;
  bool before_commit_;
  std::string statement_;

  TriggerQuery *Clone(AstStorage *storage) const override {
    TriggerQuery *object = storage->Create<TriggerQuery>();
    object->action_ = action_;
    object->event_type_ = event_type_;
    object->trigger_name_ = trigger_name_;
    object->before_commit_ = before_commit_;
    object->statement_ = statement_;
    return object;
  }

 private:
  friend class AstStorage;
};

class IsolationLevelQuery : public memgraph::query::Query {
 public:
  static const utils::TypeInfo kType;
  const utils::TypeInfo &GetTypeInfo() const override { return kType; }

  enum class IsolationLevel { SNAPSHOT_ISOLATION, READ_COMMITTED, READ_UNCOMMITTED };

  enum class IsolationLevelScope { NEXT, SESSION, GLOBAL };

  IsolationLevelQuery() = default;

  DEFVISITABLE(QueryVisitor<void>);

  memgraph::query::IsolationLevelQuery::IsolationLevel isolation_level_;
  memgraph::query::IsolationLevelQuery::IsolationLevelScope isolation_level_scope_;

  IsolationLevelQuery *Clone(AstStorage *storage) const override {
    IsolationLevelQuery *object = storage->Create<IsolationLevelQuery>();
    object->isolation_level_ = isolation_level_;
    object->isolation_level_scope_ = isolation_level_scope_;
    return object;
  }

 private:
  friend class AstStorage;
};

class AnalyticsModeQuery : public memgraph::query::Query {
 public:
  static const utils::TypeInfo kType;
  const utils::TypeInfo &GetTypeInfo() const override { return kType; }

  enum class AnalyticsMode { ON, OFF };

  AnalyticsModeQuery() = default;

  DEFVISITABLE(QueryVisitor<void>);

  memgraph::query::AnalyticsModeQuery::AnalyticsMode analytics_mode_;

  AnalyticsModeQuery *Clone(AstStorage *storage) const override {
    AnalyticsModeQuery *object = storage->Create<AnalyticsModeQuery>();
    object->analytics_mode_ = analytics_mode_;
    return object;
  }

 private:
  friend class AstStorage;
};

class CreateSnapshotQuery : public memgraph::query::Query {
 public:
  static const utils::TypeInfo kType;
  const utils::TypeInfo &GetTypeInfo() const override { return kType; }

  DEFVISITABLE(QueryVisitor<void>);

  CreateSnapshotQuery *Clone(AstStorage *storage) const override {
    CreateSnapshotQuery *object = storage->Create<CreateSnapshotQuery>();
    return object;
  }
};

class StreamQuery : public memgraph::query::Query {
 public:
  static const utils::TypeInfo kType;
  const utils::TypeInfo &GetTypeInfo() const override { return kType; }

  enum class Action {
    CREATE_STREAM,
    DROP_STREAM,
    START_STREAM,
    STOP_STREAM,
    START_ALL_STREAMS,
    STOP_ALL_STREAMS,
    SHOW_STREAMS,
    CHECK_STREAM
  };

  enum class Type { KAFKA, PULSAR };

  StreamQuery() = default;

  DEFVISITABLE(QueryVisitor<void>);

  memgraph::query::StreamQuery::Action action_;
  memgraph::query::StreamQuery::Type type_;
  std::string stream_name_;
  memgraph::query::Expression *batch_limit_{nullptr};
  memgraph::query::Expression *timeout_{nullptr};
  std::string transform_name_;
  memgraph::query::Expression *batch_interval_{nullptr};
  memgraph::query::Expression *batch_size_{nullptr};
  std::variant<memgraph::query::Expression *, std::vector<std::string>> topic_names_{nullptr};
  std::string consumer_group_;
  memgraph::query::Expression *bootstrap_servers_{nullptr};
  memgraph::query::Expression *service_url_{nullptr};
  std::unordered_map<memgraph::query::Expression *, memgraph::query::Expression *> configs_;
  std::unordered_map<memgraph::query::Expression *, memgraph::query::Expression *> credentials_;

  StreamQuery *Clone(AstStorage *storage) const override {
    StreamQuery *object = storage->Create<StreamQuery>();
    object->action_ = action_;
    object->type_ = type_;
    object->stream_name_ = stream_name_;
    object->batch_limit_ = batch_limit_ ? batch_limit_->Clone(storage) : nullptr;
    object->timeout_ = timeout_ ? timeout_->Clone(storage) : nullptr;
    object->transform_name_ = transform_name_;
    object->batch_interval_ = batch_interval_ ? batch_interval_->Clone(storage) : nullptr;
    object->batch_size_ = batch_size_ ? batch_size_->Clone(storage) : nullptr;
    if (auto *topic_expression = std::get_if<Expression *>(&topic_names_)) {
      if (*topic_expression == nullptr) {
        object->topic_names_ = nullptr;
      } else {
        object->topic_names_ = (*topic_expression)->Clone(storage);
      }
    } else {
      object->topic_names_ = std::get<std::vector<std::string>>(topic_names_);
    }
    object->consumer_group_ = consumer_group_;
    object->bootstrap_servers_ = bootstrap_servers_ ? bootstrap_servers_->Clone(storage) : nullptr;
    object->service_url_ = service_url_ ? service_url_->Clone(storage) : nullptr;
    for (const auto &[key, value] : configs_) {
      object->configs_[key->Clone(storage)] = value->Clone(storage);
    }
    for (const auto &[key, value] : credentials_) {
      object->credentials_[key->Clone(storage)] = value->Clone(storage);
    }
    return object;
  }

 private:
  friend class AstStorage;
};

class SettingQuery : public memgraph::query::Query {
 public:
  static const utils::TypeInfo kType;
  const utils::TypeInfo &GetTypeInfo() const override { return kType; }

  enum class Action { SHOW_SETTING, SHOW_ALL_SETTINGS, SET_SETTING };

  SettingQuery() = default;

  DEFVISITABLE(QueryVisitor<void>);

  memgraph::query::SettingQuery::Action action_;
  memgraph::query::Expression *setting_name_{nullptr};
  memgraph::query::Expression *setting_value_{nullptr};

  SettingQuery *Clone(AstStorage *storage) const override {
    SettingQuery *object = storage->Create<SettingQuery>();
    object->action_ = action_;
    object->setting_name_ = setting_name_ ? setting_name_->Clone(storage) : nullptr;
    object->setting_value_ = setting_value_ ? setting_value_->Clone(storage) : nullptr;
    return object;
  }

 private:
  friend class AstStorage;
};

class VersionQuery : public memgraph::query::Query {
 public:
  static const utils::TypeInfo kType;
  const utils::TypeInfo &GetTypeInfo() const override { return kType; }

  DEFVISITABLE(QueryVisitor<void>);

  VersionQuery *Clone(AstStorage *storage) const override {
    VersionQuery *object = storage->Create<VersionQuery>();
    return object;
  }
};

class Foreach : public memgraph::query::Clause {
 public:
  static const utils::TypeInfo kType;
  const utils::TypeInfo &GetTypeInfo() const override { return kType; }

  Foreach() = default;

  bool Accept(HierarchicalTreeVisitor &visitor) override {
    if (visitor.PreVisit(*this)) {
      named_expression_->Accept(visitor);
      for (auto &clause : clauses_) {
        clause->Accept(visitor);
      }
    }
    return visitor.PostVisit(*this);
  }

  memgraph::query::NamedExpression *named_expression_{nullptr};
  std::vector<memgraph::query::Clause *> clauses_;

  Foreach *Clone(AstStorage *storage) const override {
    Foreach *object = storage->Create<Foreach>();
    object->named_expression_ = named_expression_ ? named_expression_->Clone(storage) : nullptr;
    object->clauses_.resize(clauses_.size());
    for (auto i15 = 0; i15 < clauses_.size(); ++i15) {
      object->clauses_[i15] = clauses_[i15] ? clauses_[i15]->Clone(storage) : nullptr;
    }
    return object;
  }

 protected:
  Foreach(NamedExpression *expression, std::vector<Clause *> clauses)
      : named_expression_(expression), clauses_(clauses) {}

 private:
  friend class AstStorage;
};

class ShowConfigQuery : public memgraph::query::Query {
 public:
  static const utils::TypeInfo kType;
  const utils::TypeInfo &GetTypeInfo() const override { return kType; }

  DEFVISITABLE(QueryVisitor<void>);

  ShowConfigQuery *Clone(AstStorage *storage) const override {
    ShowConfigQuery *object = storage->Create<ShowConfigQuery>();
    return object;
  }
};

class TransactionQueueQuery : public memgraph::query::Query {
 public:
  static const utils::TypeInfo kType;
  const utils::TypeInfo &GetTypeInfo() const override { return kType; }

  enum class Action { SHOW_TRANSACTIONS, TERMINATE_TRANSACTIONS };

  TransactionQueueQuery() = default;

  DEFVISITABLE(QueryVisitor<void>);

  memgraph::query::TransactionQueueQuery::Action action_;
  std::vector<Expression *> transaction_id_list_;

  TransactionQueueQuery *Clone(AstStorage *storage) const override {
    auto *object = storage->Create<TransactionQueueQuery>();
    return object;
  }
};

class Exists : public memgraph::query::Expression {
 public:
  static const utils::TypeInfo kType;
  const utils::TypeInfo &GetTypeInfo() const override { return kType; }

  Exists() = default;

  DEFVISITABLE(ExpressionVisitor<TypedValue>);
  DEFVISITABLE(ExpressionVisitor<TypedValue *>);
  DEFVISITABLE(ExpressionVisitor<void>);
  bool Accept(HierarchicalTreeVisitor &visitor) override {
    if (visitor.PreVisit(*this)) {
      pattern_->Accept(visitor);
    }
    return visitor.PostVisit(*this);
  }
  Exists *MapTo(const Symbol &symbol) {
    symbol_pos_ = symbol.position();
    return this;
  }

  memgraph::query::Pattern *pattern_{nullptr};
  /// Symbol table position of the symbol this Aggregation is mapped to.
  int32_t symbol_pos_{-1};

  Exists *Clone(AstStorage *storage) const override {
    Exists *object = storage->Create<Exists>();
    object->pattern_ = pattern_ ? pattern_->Clone(storage) : nullptr;
    object->symbol_pos_ = symbol_pos_;
    return object;
  }

 protected:
  Exists(Pattern *pattern) : pattern_(pattern) {}

 private:
  friend class AstStorage;
};

}  // namespace query
}  // namespace memgraph<|MERGE_RESOLUTION|>--- conflicted
+++ resolved
@@ -2700,11 +2700,8 @@
     MODULE_READ,
     MODULE_WRITE,
     WEBSOCKET,
-<<<<<<< HEAD
-    ANALYTICS
-=======
+    ANALYTICS,
     TRANSACTION_MANAGEMENT
->>>>>>> f4cbdbc1
   };
 
   enum class FineGrainedPrivilege { NOTHING, READ, UPDATE, CREATE_DELETE };
