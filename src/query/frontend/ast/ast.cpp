--- conflicted
+++ resolved
@@ -260,13 +260,11 @@
 constexpr utils::TypeInfo query::ShowConfigQuery::kType{utils::TypeId::AST_SHOW_CONFIG_QUERY, "ShowConfigQuery",
                                                         &query::Query::kType};
 
-<<<<<<< HEAD
 constexpr utils::TypeInfo query::AnalyzeGraphQuery::kType{utils::TypeId::AST_ANALYZE_GRAPH_QUERY, "AnalyzeGraphQuery",
                                                           &query::Query::kType};
-=======
+
 constexpr utils::TypeInfo query::TransactionQueueQuery::kType{utils::TypeId::AST_TRANSACTION_QUEUE_QUERY,
                                                               "TransactionQueueQuery", &query::Query::kType};
->>>>>>> 029be10f
 
 constexpr utils::TypeInfo query::Exists::kType{utils::TypeId::AST_EXISTS, "Exists", &query::Expression::kType};
 }  // namespace memgraph