// Copyright 2025 Memgraph Ltd.
//
// Use of this software is governed by the Business Source License
// included in the file licenses/BSL.txt; by using this file, you agree to be bound by the terms of the Business Source
// License, and you may not use this file except in compliance with the Business Source License.
//
// As of the Change Date specified in that file, in accordance with
// the Business Source License, use of this software will be governed
// by the Apache License, Version 2.0, included in the file
// licenses/APL.txt.

#pragma once
#include "utils/visitor.hpp"

namespace memgraph::query {

// Forward declares for Tree visitors.
class CypherQuery;
class SingleQuery;
class CypherUnion;
class NamedExpression;
class Identifier;
class PropertyLookup;
class AllPropertiesLookup;
class LabelsTest;
class Aggregation;
class Function;
class Reduce;
class Coalesce;
class Extract;
class All;
class Single;
class Any;
class None;
class ListComprehension;
class ParameterLookup;
class CallProcedure;
class Create;
class Match;
class Return;
class With;
class Pattern;
class NodeAtom;
class EdgeAtom;
class PrimitiveLiteral;
class ListLiteral;
class MapLiteral;
class MapProjectionLiteral;
class OrOperator;
class XorOperator;
class AndOperator;
class NotOperator;
class AdditionOperator;
class SubtractionOperator;
class MultiplicationOperator;
class DivisionOperator;
class ModOperator;
class ExponentiationOperator;
class UnaryPlusOperator;
class UnaryMinusOperator;
class IsNullOperator;
class NotEqualOperator;
class EqualOperator;
class LessOperator;
class GreaterOperator;
class LessEqualOperator;
class GreaterEqualOperator;
class RangeOperator;
class InListOperator;
class SubscriptOperator;
class ListSlicingOperator;
class IfOperator;
class Delete;
class Where;
class SetProperty;
class SetProperties;
class SetLabels;
class RemoveProperty;
class RemoveLabels;
class Merge;
class Unwind;
class AuthQuery;
class ExplainQuery;
class ProfileQuery;
class IndexQuery;
class EdgeIndexQuery;
class PointIndexQuery;
class TextIndexQuery;
class CreateTextEdgeIndexQuery;
class VectorIndexQuery;
class CreateVectorEdgeIndexQuery;
class DatabaseInfoQuery;
class SystemInfoQuery;
class ConstraintQuery;
class RegexMatch;
class DumpQuery;
class ReplicationQuery;
class ReplicationInfoQuery;
class LockPathQuery;
class LoadCsv;
class FreeMemoryQuery;
class TriggerQuery;
class IsolationLevelQuery;
class StorageModeQuery;
class CreateSnapshotQuery;
class RecoverSnapshotQuery;
class ShowSnapshotsQuery;
class ShowNextSnapshotQuery;
class StreamQuery;
class SettingQuery;
class VersionQuery;
class Foreach;
class ShowConfigQuery;
class CallSubquery;
class AnalyzeGraphQuery;
class TransactionQueueQuery;
class Exists;
class MultiDatabaseQuery;
class UseDatabaseQuery;
class ShowDatabaseQuery;
class ShowDatabasesQuery;
class EdgeImportModeQuery;
class PatternComprehension;
class CoordinatorQuery;
class DropGraphQuery;
class CreateEnumQuery;
class ShowEnumsQuery;
class EnumValueAccess;
class AlterEnumAddValueQuery;
class AlterEnumUpdateValueQuery;
class AlterEnumRemoveValueQuery;
class DropEnumQuery;
class ShowSchemaInfoQuery;
class TtlQuery;
class SessionTraceQuery;
class UserProfileQuery;

using TreeCompositeVisitor = utils::CompositeVisitor<
    SingleQuery, CypherUnion, NamedExpression, OrOperator, XorOperator, AndOperator, NotOperator, AdditionOperator,
    SubtractionOperator, MultiplicationOperator, DivisionOperator, ModOperator, ExponentiationOperator,
    NotEqualOperator, EqualOperator, LessOperator, GreaterOperator, LessEqualOperator, GreaterEqualOperator,
    RangeOperator, InListOperator, SubscriptOperator, ListSlicingOperator, IfOperator, UnaryPlusOperator,
    UnaryMinusOperator, IsNullOperator, ListLiteral, MapLiteral, MapProjectionLiteral, PropertyLookup,
    AllPropertiesLookup, LabelsTest, Aggregation, Function, Reduce, Coalesce, Extract, All, Single, Any, None,
    ListComprehension, CallProcedure, Create, Match, Return, With, Pattern, NodeAtom, EdgeAtom, Delete, Where,
    SetProperty, SetProperties, SetLabels, RemoveProperty, RemoveLabels, Merge, Unwind, RegexMatch, LoadCsv, Foreach,
    Exists, CallSubquery, CypherQuery, PatternComprehension>;

using TreeLeafVisitor = utils::LeafVisitor<Identifier, PrimitiveLiteral, ParameterLookup, EnumValueAccess>;

class HierarchicalTreeVisitor : public TreeCompositeVisitor, public TreeLeafVisitor {
 public:
  using TreeCompositeVisitor::PostVisit;
  using TreeCompositeVisitor::PreVisit;
  using TreeLeafVisitor::Visit;
  using typename TreeLeafVisitor::ReturnType;
};

template <class TResult>
class ExpressionVisitor
    : public utils::Visitor<TResult, NamedExpression, OrOperator, XorOperator, AndOperator, NotOperator,
                            AdditionOperator, SubtractionOperator, MultiplicationOperator, DivisionOperator,
                            ModOperator, ExponentiationOperator, NotEqualOperator, EqualOperator, LessOperator,
                            GreaterOperator, LessEqualOperator, GreaterEqualOperator, RangeOperator, InListOperator,
                            SubscriptOperator, ListSlicingOperator, IfOperator, UnaryPlusOperator, UnaryMinusOperator,
                            IsNullOperator, ListLiteral, MapLiteral, MapProjectionLiteral, PropertyLookup,
                            AllPropertiesLookup, LabelsTest, Aggregation, Function, Reduce, Coalesce, Extract, All,
                            Single, Any, None, ListComprehension, ParameterLookup, Identifier, PrimitiveLiteral,
                            RegexMatch, Exists, PatternComprehension, EnumValueAccess> {};

template <class TResult>
class QueryVisitor
    : public utils::Visitor<
          TResult, CypherQuery, ExplainQuery, ProfileQuery, IndexQuery, EdgeIndexQuery, PointIndexQuery, TextIndexQuery,
<<<<<<< HEAD
          CreateTextEdgeIndexQuery, VectorIndexQuery, CreateVectorEdgeIndexQuery, AuthQuery, DatabaseInfoQuery,
          SystemInfoQuery, ConstraintQuery, DumpQuery, ReplicationQuery, ReplicationInfoQuery, LockPathQuery,
          FreeMemoryQuery, TriggerQuery, IsolationLevelQuery, CreateSnapshotQuery, RecoverSnapshotQuery,
          ShowSnapshotsQuery, ShowNextSnapshotQuery, StreamQuery, SettingQuery, VersionQuery, ShowConfigQuery,
          TransactionQueueQuery, StorageModeQuery, AnalyzeGraphQuery, MultiDatabaseQuery, UseDatabaseQuery,
          ShowDatabaseQuery, ShowDatabasesQuery, EdgeImportModeQuery, CoordinatorQuery, DropGraphQuery, CreateEnumQuery,
          ShowEnumsQuery, AlterEnumAddValueQuery, AlterEnumUpdateValueQuery, AlterEnumRemoveValueQuery, DropEnumQuery,
          ShowSchemaInfoQuery, TtlQuery, SessionTraceQuery> {};
=======
          VectorIndexQuery, CreateVectorEdgeIndexQuery, AuthQuery, DatabaseInfoQuery, SystemInfoQuery, ConstraintQuery,
          DumpQuery, ReplicationQuery, ReplicationInfoQuery, LockPathQuery, FreeMemoryQuery, TriggerQuery,
          IsolationLevelQuery, CreateSnapshotQuery, RecoverSnapshotQuery, ShowSnapshotsQuery, ShowNextSnapshotQuery,
          StreamQuery, SettingQuery, VersionQuery, ShowConfigQuery, TransactionQueueQuery, StorageModeQuery,
          AnalyzeGraphQuery, MultiDatabaseQuery, UseDatabaseQuery, ShowDatabaseQuery, ShowDatabasesQuery,
          EdgeImportModeQuery, CoordinatorQuery, DropGraphQuery, CreateEnumQuery, ShowEnumsQuery,
          AlterEnumAddValueQuery, AlterEnumUpdateValueQuery, AlterEnumRemoveValueQuery, DropEnumQuery,
          ShowSchemaInfoQuery, TtlQuery, SessionTraceQuery, UserProfileQuery> {};
>>>>>>> 13013bf9

}  // namespace memgraph::query<|MERGE_RESOLUTION|>--- conflicted
+++ resolved
@@ -172,7 +172,6 @@
 class QueryVisitor
     : public utils::Visitor<
           TResult, CypherQuery, ExplainQuery, ProfileQuery, IndexQuery, EdgeIndexQuery, PointIndexQuery, TextIndexQuery,
-<<<<<<< HEAD
           CreateTextEdgeIndexQuery, VectorIndexQuery, CreateVectorEdgeIndexQuery, AuthQuery, DatabaseInfoQuery,
           SystemInfoQuery, ConstraintQuery, DumpQuery, ReplicationQuery, ReplicationInfoQuery, LockPathQuery,
           FreeMemoryQuery, TriggerQuery, IsolationLevelQuery, CreateSnapshotQuery, RecoverSnapshotQuery,
@@ -180,16 +179,6 @@
           TransactionQueueQuery, StorageModeQuery, AnalyzeGraphQuery, MultiDatabaseQuery, UseDatabaseQuery,
           ShowDatabaseQuery, ShowDatabasesQuery, EdgeImportModeQuery, CoordinatorQuery, DropGraphQuery, CreateEnumQuery,
           ShowEnumsQuery, AlterEnumAddValueQuery, AlterEnumUpdateValueQuery, AlterEnumRemoveValueQuery, DropEnumQuery,
-          ShowSchemaInfoQuery, TtlQuery, SessionTraceQuery> {};
-=======
-          VectorIndexQuery, CreateVectorEdgeIndexQuery, AuthQuery, DatabaseInfoQuery, SystemInfoQuery, ConstraintQuery,
-          DumpQuery, ReplicationQuery, ReplicationInfoQuery, LockPathQuery, FreeMemoryQuery, TriggerQuery,
-          IsolationLevelQuery, CreateSnapshotQuery, RecoverSnapshotQuery, ShowSnapshotsQuery, ShowNextSnapshotQuery,
-          StreamQuery, SettingQuery, VersionQuery, ShowConfigQuery, TransactionQueueQuery, StorageModeQuery,
-          AnalyzeGraphQuery, MultiDatabaseQuery, UseDatabaseQuery, ShowDatabaseQuery, ShowDatabasesQuery,
-          EdgeImportModeQuery, CoordinatorQuery, DropGraphQuery, CreateEnumQuery, ShowEnumsQuery,
-          AlterEnumAddValueQuery, AlterEnumUpdateValueQuery, AlterEnumRemoveValueQuery, DropEnumQuery,
           ShowSchemaInfoQuery, TtlQuery, SessionTraceQuery, UserProfileQuery> {};
->>>>>>> 13013bf9
 
 }  // namespace memgraph::query