--- conflicted
+++ resolved
@@ -121,10 +121,7 @@
 class AlterEnumRemoveValueQuery;
 class DropEnumQuery;
 class ShowSchemaInfoQuery;
-<<<<<<< HEAD
 class TtlQuery;
-=======
->>>>>>> a9be1c92
 class SessionTraceQuery;
 
 using TreeCompositeVisitor = utils::CompositeVisitor<
@@ -160,17 +157,13 @@
 
 template <class TResult>
 class QueryVisitor
-    : public utils::Visitor<TResult, CypherQuery, ExplainQuery, ProfileQuery, IndexQuery, EdgeIndexQuery,
-                            TextIndexQuery, AuthQuery, DatabaseInfoQuery, SystemInfoQuery, ConstraintQuery, DumpQuery,
-                            ReplicationQuery, LockPathQuery, FreeMemoryQuery, TriggerQuery, IsolationLevelQuery,
-                            CreateSnapshotQuery, StreamQuery, SettingQuery, VersionQuery, ShowConfigQuery,
-                            TransactionQueueQuery, StorageModeQuery, AnalyzeGraphQuery, MultiDatabaseQuery,
-                            ShowDatabasesQuery, EdgeImportModeQuery, CoordinatorQuery, DropGraphQuery, CreateEnumQuery,
-                            ShowEnumsQuery, AlterEnumAddValueQuery, AlterEnumUpdateValueQuery,
-<<<<<<< HEAD
-                            AlterEnumRemoveValueQuery, DropEnumQuery, ShowSchemaInfoQuery, TtlQuery, SessionTraceQuery> {};
-=======
-                            AlterEnumRemoveValueQuery, DropEnumQuery, ShowSchemaInfoQuery, SessionTraceQuery> {};
->>>>>>> a9be1c92
+    : public utils::Visitor<
+          TResult, CypherQuery, ExplainQuery, ProfileQuery, IndexQuery, EdgeIndexQuery, TextIndexQuery, AuthQuery,
+          DatabaseInfoQuery, SystemInfoQuery, ConstraintQuery, DumpQuery, ReplicationQuery, LockPathQuery,
+          FreeMemoryQuery, TriggerQuery, IsolationLevelQuery, CreateSnapshotQuery, StreamQuery, SettingQuery,
+          VersionQuery, ShowConfigQuery, TransactionQueueQuery, StorageModeQuery, AnalyzeGraphQuery, MultiDatabaseQuery,
+          ShowDatabasesQuery, EdgeImportModeQuery, CoordinatorQuery, DropGraphQuery, CreateEnumQuery, ShowEnumsQuery,
+          AlterEnumAddValueQuery, AlterEnumUpdateValueQuery, AlterEnumRemoveValueQuery, DropEnumQuery,
+          ShowSchemaInfoQuery, TtlQuery, SessionTraceQuery> {};
 
 }  // namespace memgraph::query