--- conflicted
+++ resolved
@@ -133,12 +133,7 @@
 class QueryVisitor
     : public utils::Visitor<TResult, CypherQuery, ExplainQuery, ProfileQuery, IndexQuery, AuthQuery, InfoQuery,
                             ConstraintQuery, DumpQuery, ReplicationQuery, LockPathQuery, FreeMemoryQuery, TriggerQuery,
-<<<<<<< HEAD
-                            IsolationLevelQuery, StorageModeQuery, CreateSnapshotQuery, StreamQuery, SettingQuery,
-                            TransactionQueueQuery, VersionQuery, ShowConfigQuery> {};
-=======
                             IsolationLevelQuery, CreateSnapshotQuery, StreamQuery, SettingQuery, VersionQuery,
-                            ShowConfigQuery, TransactionQueueQuery, AnalyzeGraphQuery> {};
->>>>>>> 398503da
+                            ShowConfigQuery, TransactionQueueQuery, StorageModeQuery, AnalyzeGraphQuery> {};
 
 }  // namespace memgraph::query