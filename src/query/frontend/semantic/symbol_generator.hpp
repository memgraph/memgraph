--- conflicted
+++ resolved
@@ -17,13 +17,7 @@
 /// variable types.
 class SymbolGenerator : public HierarchicalTreeVisitor {
  public:
-<<<<<<< HEAD
-  explicit SymbolGenerator(SymbolTable *symbol_table,
-                           std::unordered_map<std::string, Identifier *> predefined_identifiers)
-      : symbol_table_(symbol_table), predefined_identifiers_{std::move(predefined_identifiers)} {}
-=======
   explicit SymbolGenerator(SymbolTable *symbol_table, const std::vector<Identifier *> &predefined_identifiers);
->>>>>>> e194c7fe
 
   using HierarchicalTreeVisitor::PostVisit;
   using HierarchicalTreeVisitor::PreVisit;
@@ -122,12 +116,8 @@
 
   bool HasSymbol(const std::string &name);
 
-<<<<<<< HEAD
-  bool PredefinedIdentifier(const std::string &name);
-=======
   // @return true if it added a predefined identifier with that name
   bool ConsumePredefinedIdentifier(const std::string &name);
->>>>>>> e194c7fe
 
   // Returns a freshly generated symbol. Previous mapping of the same name to a
   // different symbol is replaced with the new one.
@@ -143,29 +133,18 @@
   void VisitWithIdentifiers(Expression *, const std::vector<Identifier *> &);
 
   SymbolTable *symbol_table_;
-<<<<<<< HEAD
-  AstStorage storage_;
-=======
 
   // Identifiers which are injected from outside the query. Each identifier
   // is mapped by its name.
->>>>>>> e194c7fe
   std::unordered_map<std::string, Identifier *> predefined_identifiers_;
   Scope scope_;
   std::unordered_set<std::string> prev_return_names_;
   std::unordered_set<std::string> curr_return_names_;
 };
 
-<<<<<<< HEAD
-inline SymbolTable MakeSymbolTable(CypherQuery *query,
-                                   std::unordered_map<std::string, Identifier *> predefined_identifiers = {}) {
-  SymbolTable symbol_table;
-  SymbolGenerator symbol_generator(&symbol_table, std::move(predefined_identifiers));
-=======
 inline SymbolTable MakeSymbolTable(CypherQuery *query, const std::vector<Identifier *> &predefined_identifiers = {}) {
   SymbolTable symbol_table;
   SymbolGenerator symbol_generator(&symbol_table, predefined_identifiers);
->>>>>>> e194c7fe
   query->single_query_->Accept(symbol_generator);
   for (auto *cypher_union : query->cypher_unions_) {
     cypher_union->Accept(symbol_generator);
