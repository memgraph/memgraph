// Copyright 2023 Memgraph Ltd.
//
// Use of this software is governed by the Business Source License
// included in the file licenses/BSL.txt; by using this file, you agree to be bound by the terms of the Business Source
// License, and you may not use this file except in compliance with the Business Source License.
//
// As of the Change Date specified in that file, in accordance with
// the Business Source License, use of this software will be governed
// by the Apache License, Version 2.0, included in the file
// licenses/APL.txt.

// Copyright 2017 Memgraph
//
// Created by Teon Banek on 11-03-2017

#pragma once

#include <optional>
#include <vector>

#include "query/exceptions.hpp"
#include "query/frontend/ast/ast.hpp"
#include "query/frontend/semantic/symbol_table.hpp"

namespace memgraph::query {

/// Visits the AST and generates symbols for variables.
///
/// During the process of symbol generation, simple semantic checks are
/// performed. Such as, redeclaring a variable or conflicting expectations of
/// variable types.
class SymbolGenerator : public HierarchicalTreeVisitor {
 public:
  explicit SymbolGenerator(SymbolTable *symbol_table, const std::vector<Identifier *> &predefined_identifiers);

  using HierarchicalTreeVisitor::PostVisit;
  using HierarchicalTreeVisitor::PreVisit;
  using HierarchicalTreeVisitor::Visit;
  using typename HierarchicalTreeVisitor::ReturnType;

  // Query
  bool PreVisit(SingleQuery &) override;

  // Union
  bool PreVisit(CypherUnion &) override;
  bool PostVisit(CypherUnion &) override;

  // Clauses
  bool PreVisit(Create &) override;
  bool PostVisit(Create &) override;
  bool PreVisit(CallProcedure &) override;
  bool PostVisit(CallProcedure &) override;
  bool PreVisit(CallSubquery &) override;
  bool PostVisit(CallSubquery &) override;
  bool PreVisit(LoadCsv &) override;
  bool PostVisit(LoadCsv &) override;
  bool PreVisit(Return &) override;
  bool PostVisit(Return &) override;
  bool PreVisit(With &) override;
  bool PreVisit(Where &) override;
  bool PostVisit(Where &) override;
  bool PreVisit(Merge &) override;
  bool PostVisit(Merge &) override;
  bool PostVisit(Unwind &) override;
  bool PreVisit(Match &) override;
  bool PostVisit(Match &) override;
  bool PreVisit(Foreach &) override;
  bool PostVisit(Foreach &) override;
  bool PreVisit(SetProperty & /*set_property*/) override;
  bool PostVisit(SetProperty & /*set_property*/) override;

  // Expressions
  ReturnType Visit(Identifier &) override;
  ReturnType Visit(PrimitiveLiteral &) override { return true; }
  ReturnType Visit(ParameterLookup &) override { return true; }
  bool PreVisit(Aggregation &) override;
  bool PostVisit(Aggregation &) override;
  bool PreVisit(IfOperator &) override;
  bool PostVisit(IfOperator &) override;
  bool PreVisit(All &) override;
  bool PreVisit(Single &) override;
  bool PreVisit(Any &) override;
  bool PreVisit(None &) override;
  bool PreVisit(Reduce &) override;
  bool PreVisit(Extract &) override;
  bool PreVisit(Exists & /*exists*/) override;
  bool PostVisit(Exists & /*exists*/) override;

  // Pattern and its subparts.
  bool PreVisit(Pattern &) override;
  bool PostVisit(Pattern &) override;
  bool PreVisit(NodeAtom &) override;
  bool PostVisit(NodeAtom &) override;
  bool PreVisit(EdgeAtom &) override;
  bool PostVisit(EdgeAtom &) override;

 private:
  // Scope stores the state of where we are when visiting the AST and a map of
  // names to symbols.
  struct Scope {
    bool in_pattern{false};
    bool in_merge{false};
    bool in_create{false};
    // in_create_node is true if we are creating or merging *only* a node.
    // Therefore, it is *not* equivalent to (in_create || in_merge) &&
    // in_node_atom.
    bool in_create_node{false};
    // True if creating an edge;
    // shortcut for (in_create || in_merge) && visiting_edge.
    bool in_create_edge{false};
    bool in_node_atom{false};
    EdgeAtom *visiting_edge{nullptr};
    bool in_aggregation{false};
    bool in_return{false};
    bool in_with{false};
    bool in_skip{false};
    bool in_limit{false};
    bool in_order_by{false};
    bool in_where{false};
    bool in_match{false};
    bool in_foreach{false};
<<<<<<< HEAD
    bool in_call_subquery{false};
=======
    bool in_exists{false};
    bool in_set_property{false};
>>>>>>> 6f511411
    // True when visiting a pattern atom (node or edge) identifier, which can be
    // reused or created in the pattern itself.
    bool in_pattern_atom_identifier{false};
    // True when visiting range bounds of a variable path.
    bool in_edge_range{false};
    // True if the return/with contains an aggregation in any named expression.
    bool has_aggregation{false};
    // Map from variable names to symbols.
    std::map<std::string, Symbol> symbols;
    // Identifiers found in property maps of patterns or as variable length path
    // bounds in a single Match clause. They need to be checked after visiting
    // Match. Identifiers created by naming vertices, edges and paths are *not*
    // stored in here.
    std::vector<Identifier *> identifiers_in_match;
    // Number of nested IfOperators.
    int num_if_operators{0};
  };

  static std::optional<Symbol> FindSymbolInScope(const std::string &name, const Scope &scope, Symbol::Type type);

  bool HasSymbol(const std::string &name) const;

  // @return true if it added a predefined identifier with that name
  bool ConsumePredefinedIdentifier(const std::string &name);

  // Returns a freshly generated symbol. Previous mapping of the same name to a
  // different symbol is replaced with the new one.
  auto CreateSymbol(const std::string &name, bool user_declared, Symbol::Type type = Symbol::Type::ANY,
                    int token_position = -1);

  // Returns a freshly generated anonymous symbol.
  auto CreateAnonymousSymbol(Symbol::Type type = Symbol::Type::ANY);

  auto GetOrCreateSymbol(const std::string &name, bool user_declared, Symbol::Type type = Symbol::Type::ANY);
  // Returns the symbol by name. If the mapping already exists, checks if the
  // types match. Otherwise, returns a new symbol.

  void VisitReturnBody(ReturnBody &body, Where *where = nullptr);

  void VisitWithIdentifiers(Expression *, const std::vector<Identifier *> &);

  SymbolTable *symbol_table_;

  // Identifiers which are injected from outside the query. Each identifier
  // is mapped by its name.
  std::unordered_map<std::string, Identifier *> predefined_identifiers_;
  std::vector<Scope> scopes_;
  std::unordered_set<std::string> prev_return_names_;
  std::unordered_set<std::string> curr_return_names_;
};

inline SymbolTable MakeSymbolTable(CypherQuery *query, const std::vector<Identifier *> &predefined_identifiers = {}) {
  SymbolTable symbol_table;
  SymbolGenerator symbol_generator(&symbol_table, predefined_identifiers);
  query->single_query_->Accept(symbol_generator);
  for (auto *cypher_union : query->cypher_unions_) {
    cypher_union->Accept(symbol_generator);
  }
  return symbol_table;
}

}  // namespace memgraph::query<|MERGE_RESOLUTION|>--- conflicted
+++ resolved
@@ -119,12 +119,8 @@
     bool in_where{false};
     bool in_match{false};
     bool in_foreach{false};
-<<<<<<< HEAD
-    bool in_call_subquery{false};
-=======
     bool in_exists{false};
     bool in_set_property{false};
->>>>>>> 6f511411
     // True when visiting a pattern atom (node or edge) identifier, which can be
     // reused or created in the pattern itself.
     bool in_pattern_atom_identifier{false};
