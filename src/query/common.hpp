--- conflicted
+++ resolved
@@ -25,11 +25,7 @@
 #include "range/v3/all.hpp"
 #include "storage/v2/id_types.hpp"
 #include "storage/v2/property_value.hpp"
-<<<<<<< HEAD
-#include "storage/v2/result.hpp"
 #include "storage/v2/storage.hpp"
-=======
->>>>>>> d12ec59f
 #include "storage/v2/view.hpp"
 #include "utils/logging.hpp"
 
@@ -265,8 +261,8 @@
     }
 
     auto maybe_old_value = record->SetProperty(key, property_value);
-    if (maybe_old_value.HasError()) {
-      ProcessError(maybe_old_value.GetError());
+    if (!maybe_old_value) {
+      ProcessError(maybe_old_value.error());
     }
     return std::move(*maybe_old_value);
   } catch (const TypedValueException &) {
@@ -332,7 +328,7 @@
 template <AccessorWithUpdateProperties T>
 auto UpdatePropertiesChecked(T *record, std::map<storage::PropertyId, storage::PropertyValue> &properties,
                              storage::Storage::Accessor *storage_accessor, storage::Vertex *vertex = nullptr)
-    -> std::remove_reference_t<decltype(record->UpdateProperties(properties).GetValue())> {
+    -> std::remove_reference_t<decltype(record->UpdateProperties(properties).value())> {
   try {
     // Check for vector properties and convert them if needed
     if (vertex && storage_accessor) {
@@ -345,6 +341,38 @@
     }
 
     auto maybe_values = record->UpdateProperties(properties);
+    if (!maybe_values) {
+      ProcessError(maybe_values.error());
+    }
+    return std::move(*maybe_values);
+  } catch (const TypedValueException &) {
+    throw QueryRuntimeException("Cannot update properties.");
+  }
+}
+
+/// Set property `values` mapped with given `key` on a `record` with vector property support.
+///
+/// @param record The record to update properties on
+/// @param properties The properties map to update
+/// @param storage_accessor The storage accessor for vector index checks
+/// @param vertex The vertex for vector index checks (nullptr for edges)
+/// @throw QueryRuntimeException if value cannot be set as a property value
+template <AccessorWithUpdateProperties T>
+auto UpdatePropertiesChecked(T *record, std::map<storage::PropertyId, storage::PropertyValue> &properties,
+                             storage::Storage::Accessor *storage_accessor, storage::Vertex *vertex = nullptr)
+    -> std::remove_reference_t<decltype(record->UpdateProperties(properties).GetValue())> {
+  try {
+    // Check for vector properties and convert them if needed
+    if (vertex && storage_accessor) {
+      for (auto &[property_id, property_value] : properties) {
+        if (auto vector_index_ids = storage_accessor->GetVectorIndexIdsForVertex(vertex, property_id);
+            !vector_index_ids.empty()) {
+          property_value = HandleVectorProperty(property_value, vector_index_ids);
+        }
+      }
+    }
+
+    auto maybe_values = record->UpdateProperties(properties);
     if (maybe_values.HasError()) {
       ProcessError(maybe_values.GetError());
     }
