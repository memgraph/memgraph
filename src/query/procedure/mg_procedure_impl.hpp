--- conflicted
+++ resolved
@@ -596,13 +596,7 @@
   const memgraph::utils::pmr::map<memgraph::utils::pmr::string,
                                   std::pair<const memgraph::query::procedure::CypherType *, bool>> *signature;
   // memgraph::utils::pmr::map<memgraph::utils::pmr::string, memgraph::query::TypedValue> values;
-<<<<<<< HEAD
   memgraph::utils::pmr::vector<std::pair<memgraph::utils::pmr::string, memgraph::query::TypedValue>> values;
-=======
-  memgraph::utils::pmr::unordered_map<int, memgraph::query::TypedValue> values;
-
-  const std::unordered_map<std::string, int> &translator_table;
->>>>>>> eab674ac
 };
 
 struct mgp_result {
