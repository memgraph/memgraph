--- conflicted
+++ resolved
@@ -81,12 +81,7 @@
 
   /// Construct by copying memgraph::storage::PropertyValue using memgraph::utils::MemoryResource.
   /// @throw std::bad_alloc
-<<<<<<< HEAD
-  mgp_value(const memgraph::storage::PropertyValue &, memgraph::storage::NameIdMapper *,
-            memgraph::utils::MemoryResource *);
-=======
-  mgp_value(const memgraph::storage::PropertyValue &, allocator_type);
->>>>>>> cc325886
+  mgp_value(const memgraph::storage::PropertyValue &, memgraph::storage::NameIdMapper *, allocator_type);
 
   /// Copy construction without memgraph::utils::MemoryResource is not allowed.
   mgp_value(const mgp_value &) = delete;
@@ -638,12 +633,8 @@
           },
           graph->impl);
 
-<<<<<<< HEAD
       current.emplace(value,
-                      mgp_value(current_it->second, graph->getImpl()->GetStorageAccessor()->GetNameIdMapper(), memory));
-=======
-      current.emplace(value, mgp_value(current_it->second, alloc));
->>>>>>> cc325886
+                      mgp_value(current_it->second, graph->getImpl()->GetStorageAccessor()->GetNameIdMapper(), alloc));
       property.name = current->first.c_str();
       property.value = &current->second;
     }
