--- conflicted
+++ resolved
@@ -595,14 +595,10 @@
   /// Result record signature as defined for mgp_proc.
   const memgraph::utils::pmr::map<memgraph::utils::pmr::string,
                                   std::pair<const memgraph::query::procedure::CypherType *, bool>> *signature;
-<<<<<<< HEAD
-  memgraph::utils::pmr::unordered_map<std::string, memgraph::query::TypedValue> values;
-=======
   // memgraph::utils::pmr::map<memgraph::utils::pmr::string, memgraph::query::TypedValue> values;
-  memgraph::utils::pmr::map<int, memgraph::query::TypedValue> values;
+  memgraph::utils::pmr::unordered_map<int, memgraph::query::TypedValue> values;
 
   const std::unordered_map<std::string, int> &translator_table;
->>>>>>> 1294d737
 };
 
 struct mgp_result {
