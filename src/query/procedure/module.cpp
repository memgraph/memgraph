--- conflicted
+++ resolved
@@ -653,11 +653,7 @@
 template <class TProcMap, class TTransMap, class TFun>
 auto WithModuleRegistration(TProcMap *proc_map, TTransMap *trans_map, const TFun &fun) {
   // We probably don't need more than 256KB for module initialization.
-<<<<<<< HEAD
-  constexpr size_t stack_bytes = static_cast<const size_t>(256 * 1024);
-=======
   static constexpr size_t stack_bytes = 256UL * 1024UL;
->>>>>>> 537855a0
   unsigned char stack_memory[stack_bytes];
   utils::MonotonicBufferResource monotonic_memory(stack_memory, stack_bytes);
   mgp_memory memory{&monotonic_memory};
