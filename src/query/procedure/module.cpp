// Copyright 2022 Memgraph Ltd.
//
// Use of this software is governed by the Business Source License
// included in the file licenses/BSL.txt; by using this file, you agree to be bound by the terms of the Business Source
// License, and you may not use this file except in compliance with the Business Source License.
//
// As of the Change Date specified in that file, in accordance with
// the Business Source License, use of this software will be governed
// by the Apache License, Version 2.0, included in the file
// licenses/APL.txt.

#include "query/procedure/module.hpp"

#include <filesystem>
#include <optional>

extern "C" {
#include <dlfcn.h>
}

#include <fmt/format.h>
#include <unistd.h>

#include "py/py.hpp"
#include "query/procedure/mg_procedure_helpers.hpp"
#include "query/procedure/py_module.hpp"
#include "utils/file.hpp"
#include "utils/logging.hpp"
#include "utils/memory.hpp"
#include "utils/message.hpp"
#include "utils/pmr/vector.hpp"
#include "utils/string.hpp"

namespace memgraph::query::procedure {

ModuleRegistry gModuleRegistry;

Module::~Module() {}

class BuiltinModule final : public Module {
 public:
  BuiltinModule();
  ~BuiltinModule() override;
  BuiltinModule(const BuiltinModule &) = delete;
  BuiltinModule(BuiltinModule &&) = delete;
  BuiltinModule &operator=(const BuiltinModule &) = delete;
  BuiltinModule &operator=(BuiltinModule &&) = delete;

  bool Close() override;

  const std::map<std::string, mgp_proc, std::less<>> *Procedures() const override;

  const std::map<std::string, mgp_trans, std::less<>> *Transformations() const override;

  const std::map<std::string, mgp_func, std::less<>> *Functions() const override;

  void AddProcedure(std::string_view name, mgp_proc proc);

  void AddTransformation(std::string_view name, mgp_trans trans);

  std::optional<std::filesystem::path> Path() const override { return std::nullopt; }

 private:
  /// Registered procedures
  std::map<std::string, mgp_proc, std::less<>> procedures_;
  std::map<std::string, mgp_trans, std::less<>> transformations_;
  std::map<std::string, mgp_func, std::less<>> functions_;
};

BuiltinModule::BuiltinModule() {}

BuiltinModule::~BuiltinModule() {}

bool BuiltinModule::Close() { return true; }

const std::map<std::string, mgp_proc, std::less<>> *BuiltinModule::Procedures() const { return &procedures_; }

const std::map<std::string, mgp_trans, std::less<>> *BuiltinModule::Transformations() const {
  return &transformations_;
}
const std::map<std::string, mgp_func, std::less<>> *BuiltinModule::Functions() const { return &functions_; }

void BuiltinModule::AddProcedure(std::string_view name, mgp_proc proc) { procedures_.emplace(name, std::move(proc)); }

void BuiltinModule::AddTransformation(std::string_view name, mgp_trans trans) {
  transformations_.emplace(name, std::move(trans));
}

namespace {

auto WithUpgradedLock(auto *lock, const auto &function) {
  lock->unlock_shared();
  utils::OnScopeExit shared_lock{[&] { lock->lock_shared(); }};
  function();
};

void RegisterMgLoad(ModuleRegistry *module_registry, utils::RWLock *lock, BuiltinModule *module) {
  // Loading relies on the fact that regular procedure invocation through
  // CallProcedureCursor::Pull takes ModuleRegistry::lock_ with READ access. To
  // load modules we have to upgrade our READ access to WRITE access,
  // therefore we release the READ lock and invoke the load function which
  // takes the WRITE lock. Obviously, some other thread may take a READ or WRITE
  // lock during our transition when we hold no such lock. In this case it is
  // fine, because our builtin module cannot be unloaded and we are ok with
  // using the new state of module_registry when we manage to acquire the lock
  // we desire. Note, deadlock between threads should not be possible, because a
  // single thread may only take either a READ or a WRITE lock, it's not
  // possible for a thread to hold both. If a thread tries to do that, it will
  // deadlock immediately (no other thread needs to do anything).
  auto load_all_cb = [module_registry, lock](mgp_list * /*args*/, mgp_graph * /*graph*/, mgp_result * /*result*/,
                                             mgp_memory * /*memory*/) {
    WithUpgradedLock(lock, [&]() { module_registry->UnloadAndLoadModulesFromDirectories(); });
  };
  mgp_proc load_all("load_all", load_all_cb, utils::NewDeleteResource());
  module->AddProcedure("load_all", std::move(load_all));
  auto load_cb = [module_registry, lock](mgp_list *args, mgp_graph * /*graph*/, mgp_result *result,
                                         mgp_memory * /*memory*/) {
    MG_ASSERT(Call<size_t>(mgp_list_size, args) == 1U, "Should have been type checked already");
    auto *arg = Call<mgp_value *>(mgp_list_at, args, 0);
    MG_ASSERT(CallBool(mgp_value_is_string, arg), "Should have been type checked already");
    bool succ = false;
    WithUpgradedLock(lock, [&]() {
      const char *arg_as_string{nullptr};
      if (const auto err = mgp_value_get_string(arg, &arg_as_string); err != MGP_ERROR_NO_ERROR) {
        succ = false;
      } else {
        succ = module_registry->LoadOrReloadModuleFromName(arg_as_string);
      }
    });
    if (!succ) {
      MG_ASSERT(mgp_result_set_error_msg(result, "Failed to (re)load the module.") == MGP_ERROR_NO_ERROR);
    }
  };
  mgp_proc load("load", load_cb, utils::NewDeleteResource());
  MG_ASSERT(mgp_proc_add_arg(&load, "module_name", Call<mgp_type *>(mgp_type_string)) == MGP_ERROR_NO_ERROR);
  module->AddProcedure("load", std::move(load));
}

namespace {
[[nodiscard]] bool IsFileEditable(const std::optional<std::filesystem::path> &path) {
  return path && access(path->c_str(), W_OK) == 0;
}

std::string GetPathString(const std::optional<std::filesystem::path> &path) {
  if (!path) {
    return "builtin";
  }

  return std::filesystem::canonical(*path).generic_string();
}
}  // namespace

void RegisterMgProcedures(
    // We expect modules to be sorted by name.
    const std::map<std::string, std::unique_ptr<Module>, std::less<>> *all_modules, BuiltinModule *module) {
  auto procedures_cb = [all_modules](mgp_list * /*args*/, mgp_graph * /*graph*/, mgp_result *result,
                                     mgp_memory *memory) {
    // Iterating over all_modules assumes that the standard mechanism of custom
    // procedure invocations takes the ModuleRegistry::lock_ with READ access.
    // For details on how the invocation is done, take a look at the
    // CallProcedureCursor::Pull implementation.
    for (const auto &[module_name, module] : *all_modules) {
      // Return the results in sorted order by module and by procedure.
      static_assert(
          std::is_same_v<decltype(module->Procedures()), const std::map<std::string, mgp_proc, std::less<>> *>,
          "Expected module procedures to be sorted by name");

      const auto path = module->Path();
      const auto path_string = GetPathString(path);
      const auto is_editable = IsFileEditable(path);

      for (const auto &[proc_name, proc] : *module->Procedures()) {
        mgp_result_record *record{nullptr};
        if (!TryOrSetError([&] { return mgp_result_new_record(result, &record); }, result)) {
          return;
        }

        const auto path_value = GetStringValueOrSetError(path_string.c_str(), memory, result);
        if (!path_value) {
          return;
        }

        MgpUniquePtr<mgp_value> is_editable_value{nullptr, mgp_value_destroy};
        if (!TryOrSetError([&] { return CreateMgpObject(is_editable_value, mgp_value_make_bool, is_editable, memory); },
                           result)) {
          return;
        }

        utils::pmr::string full_name(module_name, memory->impl);
        full_name.append(1, '.');
        full_name.append(proc_name);
        const auto name_value = GetStringValueOrSetError(full_name.c_str(), memory, result);
        if (!name_value) {
          return;
        }

        std::stringstream ss;
        ss << module_name << ".";
        PrintProcSignature(proc, &ss);
        const auto signature = ss.str();
        const auto signature_value = GetStringValueOrSetError(signature.c_str(), memory, result);
        if (!signature_value) {
          return;
        }

        MgpUniquePtr<mgp_value> is_write_value{nullptr, mgp_value_destroy};
        if (!TryOrSetError(
                [&, &proc = proc] {
                  return CreateMgpObject(is_write_value, mgp_value_make_bool, proc.info.is_write ? 1 : 0, memory);
                },
                result)) {
          return;
        }

        if (!InsertResultOrSetError(result, record, "name", name_value.get())) {
          return;
        }

        if (!InsertResultOrSetError(result, record, "signature", signature_value.get())) {
          return;
        }

        if (!InsertResultOrSetError(result, record, "is_write", is_write_value.get())) {
          return;
        }

        if (!InsertResultOrSetError(result, record, "path", path_value.get())) {
          return;
        }

        if (!InsertResultOrSetError(result, record, "is_editable", is_editable_value.get())) {
          return;
        }
      }
    }
  };
  mgp_proc procedures("procedures", procedures_cb, utils::NewDeleteResource());
  MG_ASSERT(mgp_proc_add_result(&procedures, "name", Call<mgp_type *>(mgp_type_string)) == MGP_ERROR_NO_ERROR);
  MG_ASSERT(mgp_proc_add_result(&procedures, "signature", Call<mgp_type *>(mgp_type_string)) == MGP_ERROR_NO_ERROR);
  MG_ASSERT(mgp_proc_add_result(&procedures, "is_write", Call<mgp_type *>(mgp_type_bool)) == MGP_ERROR_NO_ERROR);
  MG_ASSERT(mgp_proc_add_result(&procedures, "path", Call<mgp_type *>(mgp_type_string)) == MGP_ERROR_NO_ERROR);
  MG_ASSERT(mgp_proc_add_result(&procedures, "is_editable", Call<mgp_type *>(mgp_type_bool)) == MGP_ERROR_NO_ERROR);
  module->AddProcedure("procedures", std::move(procedures));
}

void RegisterMgTransformations(const std::map<std::string, std::unique_ptr<Module>, std::less<>> *all_modules,
                               BuiltinModule *module) {
  auto transformations_cb = [all_modules](mgp_list * /*unused*/, mgp_graph * /*unused*/, mgp_result *result,
                                          mgp_memory *memory) {
    for (const auto &[module_name, module] : *all_modules) {
      // Return the results in sorted order by module and by transformation.
      static_assert(
          std::is_same_v<decltype(module->Transformations()), const std::map<std::string, mgp_trans, std::less<>> *>,
          "Expected module transformations to be sorted by name");

      const auto path = module->Path();
      const auto path_string = GetPathString(path);
      const auto is_editable = IsFileEditable(path);

      for (const auto &[trans_name, proc] : *module->Transformations()) {
        mgp_result_record *record{nullptr};
        if (!TryOrSetError([&] { return mgp_result_new_record(result, &record); }, result)) {
          return;
        }

        const auto path_value = GetStringValueOrSetError(path_string.c_str(), memory, result);
        if (!path_value) {
          return;
        }

        MgpUniquePtr<mgp_value> is_editable_value{nullptr, mgp_value_destroy};
        if (!TryOrSetError([&] { return CreateMgpObject(is_editable_value, mgp_value_make_bool, is_editable, memory); },
                           result)) {
          return;
        }

        utils::pmr::string full_name(module_name, memory->impl);
        full_name.append(1, '.');
        full_name.append(trans_name);

        const auto name_value = GetStringValueOrSetError(full_name.c_str(), memory, result);
        if (!name_value) {
          return;
        }

        if (!InsertResultOrSetError(result, record, "name", name_value.get())) {
          return;
        }

        if (!InsertResultOrSetError(result, record, "path", path_value.get())) {
          return;
        }

        if (!InsertResultOrSetError(result, record, "is_editable", is_editable_value.get())) {
          return;
        }
      }
    }
  };
  mgp_proc procedures("transformations", transformations_cb, utils::NewDeleteResource());
  MG_ASSERT(mgp_proc_add_result(&procedures, "name", Call<mgp_type *>(mgp_type_string)) == MGP_ERROR_NO_ERROR);
  MG_ASSERT(mgp_proc_add_result(&procedures, "path", Call<mgp_type *>(mgp_type_string)) == MGP_ERROR_NO_ERROR);
  MG_ASSERT(mgp_proc_add_result(&procedures, "is_editable", Call<mgp_type *>(mgp_type_bool)) == MGP_ERROR_NO_ERROR);
  module->AddProcedure("transformations", std::move(procedures));
}

void RegisterMgFunctions(
    // We expect modules to be sorted by name.
    const std::map<std::string, std::unique_ptr<Module>, std::less<>> *all_modules, BuiltinModule *module) {
  auto functions_cb = [all_modules](mgp_list * /*args*/, mgp_graph * /*graph*/, mgp_result *result,
                                    mgp_memory *memory) {
    // Iterating over all_modules assumes that the standard mechanism of magic
    // functions invocations takes the ModuleRegistry::lock_ with READ access.
    for (const auto &[module_name, module] : *all_modules) {
      // Return the results in sorted order by module and by function_name.
      static_assert(std::is_same_v<decltype(module->Functions()), const std::map<std::string, mgp_func, std::less<>> *>,
                    "Expected module magic functions to be sorted by name");

      const auto path = module->Path();
      const auto path_string = GetPathString(path);
      const auto is_editable = IsFileEditable(path);

      for (const auto &[func_name, func] : *module->Functions()) {
        mgp_result_record *record{nullptr};

        if (!TryOrSetError([&] { return mgp_result_new_record(result, &record); }, result)) {
          return;
        }

        const auto path_value = GetStringValueOrSetError(path_string.c_str(), memory, result);
        if (!path_value) {
          return;
        }

        MgpUniquePtr<mgp_value> is_editable_value{nullptr, mgp_value_destroy};
        if (!TryOrSetError([&] { return CreateMgpObject(is_editable_value, mgp_value_make_bool, is_editable, memory); },
                           result)) {
          return;
        }

        utils::pmr::string full_name(module_name, memory->impl);
        full_name.append(1, '.');
        full_name.append(func_name);
        const auto name_value = GetStringValueOrSetError(full_name.c_str(), memory, result);
        if (!name_value) {
          return;
        }

        std::stringstream ss;
        ss << module_name << ".";
        PrintFuncSignature(func, ss);
        const auto signature = ss.str();
        const auto signature_value = GetStringValueOrSetError(signature.c_str(), memory, result);
        if (!signature_value) {
          return;
        }

        if (!InsertResultOrSetError(result, record, "name", name_value.get())) {
          return;
        }

        if (!InsertResultOrSetError(result, record, "signature", signature_value.get())) {
          return;
        }

        if (!InsertResultOrSetError(result, record, "path", path_value.get())) {
          return;
        }

        if (!InsertResultOrSetError(result, record, "is_editable", is_editable_value.get())) {
          return;
        }
      }
    }
  };
  mgp_proc functions("functions", functions_cb, utils::NewDeleteResource());
  MG_ASSERT(mgp_proc_add_result(&functions, "name", Call<mgp_type *>(mgp_type_string)) == MGP_ERROR_NO_ERROR);
  MG_ASSERT(mgp_proc_add_result(&functions, "signature", Call<mgp_type *>(mgp_type_string)) == MGP_ERROR_NO_ERROR);
  MG_ASSERT(mgp_proc_add_result(&functions, "path", Call<mgp_type *>(mgp_type_string)) == MGP_ERROR_NO_ERROR);
  MG_ASSERT(mgp_proc_add_result(&functions, "is_editable", Call<mgp_type *>(mgp_type_bool)) == MGP_ERROR_NO_ERROR);
  module->AddProcedure("functions", std::move(functions));
}
namespace {
bool IsAllowedExtension(const auto &extension) {
  constexpr std::array<std::string_view, 1> allowed_extensions{".py"};
  return std::any_of(allowed_extensions.begin(), allowed_extensions.end(),
                     [&](const auto allowed_extension) { return allowed_extension == extension; });
}

bool IsSubPath(const auto &base, const auto &destination) {
  const auto relative = std::filesystem::relative(destination, base);
  return !relative.empty() && *relative.begin() != "..";
}

std::optional<std::string> ReadFile(const auto &path) {
  std::ifstream file(path);
  if (!file.is_open()) {
    return std::nullopt;
  }

  const auto size = std::filesystem::file_size(path);
  std::string content(size, '\0');
  file.read(content.data(), static_cast<std::streamsize>(size));
  return std::move(content);
}

// Return the module directory that contains the `path`
utils::BasicResult<const char *, std::filesystem::path> ParentModuleDirectory(const ModuleRegistry &module_registry,
                                                                              const std::filesystem::path &path) {
  const auto &module_directories = module_registry.GetModulesDirectory();

  auto longest_parent_directory = module_directories.end();
  auto max_length = std::numeric_limits<uint64_t>::min();
  for (auto it = module_directories.begin(); it != module_directories.end(); ++it) {
    if (IsSubPath(*it, path)) {
      const auto length = std::filesystem::canonical(*it).string().size();
      if (length > max_length) {
        longest_parent_directory = it;
        max_length = length;
      }
    }
  }

  if (longest_parent_directory == module_directories.end()) {
    return "The specified file isn't contained in any of the module directories.";
  }

  return *longest_parent_directory;
}
}  // namespace

void RegisterMgGetModuleFiles(ModuleRegistry *module_registry, BuiltinModule *module) {
  auto get_module_files_cb = [module_registry](mgp_list * /*args*/, mgp_graph * /*unused*/, mgp_result *result,
                                               mgp_memory *memory) {
    for (const auto &module_directory : module_registry->GetModulesDirectory()) {
      for (const auto &dir_entry : std::filesystem::recursive_directory_iterator(module_directory)) {
        if (dir_entry.is_regular_file() && IsAllowedExtension(dir_entry.path().extension())) {
          mgp_result_record *record{nullptr};
          if (!TryOrSetError([&] { return mgp_result_new_record(result, &record); }, result)) {
            return;
          }

          const auto path_string = GetPathString(dir_entry);
          const auto is_editable = IsFileEditable(dir_entry);

          const auto path_value = GetStringValueOrSetError(path_string.c_str(), memory, result);
          if (!path_value) {
            return;
          }

          MgpUniquePtr<mgp_value> is_editable_value{nullptr, mgp_value_destroy};
          if (!TryOrSetError(
                  [&] { return CreateMgpObject(is_editable_value, mgp_value_make_bool, is_editable, memory); },
                  result)) {
            return;
          }

          if (!InsertResultOrSetError(result, record, "path", path_value.get())) {
            return;
          }

          if (!InsertResultOrSetError(result, record, "is_editable", is_editable_value.get())) {
            return;
          }
        }
      }
    }
  };

  mgp_proc get_module_files("get_module_files", get_module_files_cb, utils::NewDeleteResource(),
                            {.required_privilege = AuthQuery::Privilege::MODULE_READ});
  MG_ASSERT(mgp_proc_add_result(&get_module_files, "path", Call<mgp_type *>(mgp_type_string)) == MGP_ERROR_NO_ERROR);
  MG_ASSERT(mgp_proc_add_result(&get_module_files, "is_editable", Call<mgp_type *>(mgp_type_bool)) ==
            MGP_ERROR_NO_ERROR);
  module->AddProcedure("get_module_files", std::move(get_module_files));
}

void RegisterMgGetModuleFile(ModuleRegistry *module_registry, BuiltinModule *module) {
  auto get_module_file_cb = [module_registry](mgp_list *args, mgp_graph * /*unused*/, mgp_result *result,
                                              mgp_memory *memory) {
    MG_ASSERT(Call<size_t>(mgp_list_size, args) == 1U, "Should have been type checked already");
    auto *arg = Call<mgp_value *>(mgp_list_at, args, 0);
    MG_ASSERT(CallBool(mgp_value_is_string, arg), "Should have been type checked already");
    const char *path_str{nullptr};
    if (!TryOrSetError([&] { return mgp_value_get_string(arg, &path_str); }, result)) {
      return;
    }

    const std::filesystem::path path{path_str};

    if (!path.is_absolute()) {
      static_cast<void>(mgp_result_set_error_msg(result, "The path should be an absolute path."));
      return;
    }

    if (!IsAllowedExtension(path.extension())) {
      static_cast<void>(mgp_result_set_error_msg(result, "The specified file isn't in the supported format."));
      return;
    }

    if (!std::filesystem::exists(path)) {
      static_cast<void>(mgp_result_set_error_msg(result, "The specified file doesn't exist."));
      return;
    }

    if (auto maybe_error_msg = ParentModuleDirectory(*module_registry, path); maybe_error_msg.HasError()) {
      static_cast<void>(mgp_result_set_error_msg(result, maybe_error_msg.GetError()));
      return;
    }

    const auto maybe_content = ReadFile(path);
    if (!maybe_content) {
      static_cast<void>(mgp_result_set_error_msg(result, "Couldn't read the content of the file."));
      return;
    }

    mgp_result_record *record{nullptr};
    if (!TryOrSetError([&] { return mgp_result_new_record(result, &record); }, result)) {
      return;
    }

    const auto content_value = GetStringValueOrSetError(maybe_content->c_str(), memory, result);
    if (!content_value) {
      return;
    }

    if (!InsertResultOrSetError(result, record, "content", content_value.get())) {
      return;
    }
  };
  mgp_proc get_module_file("get_module_file", std::move(get_module_file_cb), utils::NewDeleteResource(),
                           {.required_privilege = AuthQuery::Privilege::MODULE_READ});
  MG_ASSERT(mgp_proc_add_arg(&get_module_file, "path", Call<mgp_type *>(mgp_type_string)) == MGP_ERROR_NO_ERROR);
  MG_ASSERT(mgp_proc_add_result(&get_module_file, "content", Call<mgp_type *>(mgp_type_string)) == MGP_ERROR_NO_ERROR);
  module->AddProcedure("get_module_file", std::move(get_module_file));
}

namespace {
utils::BasicResult<std::string> WriteToFile(const std::filesystem::path &file, const std::string_view content) {
  std::ofstream output_file{file};
  if (!output_file.is_open()) {
    return fmt::format("Failed to open the file at location {}", file);
  }
  output_file.write(content.data(), static_cast<std::streamsize>(content.size()));
  output_file.flush();
  return {};
}
}  // namespace

void RegisterMgCreateModuleFile(ModuleRegistry *module_registry, utils::RWLock *lock, BuiltinModule *module) {
  auto create_module_file_cb = [module_registry, lock](mgp_list *args, mgp_graph * /*unused*/, mgp_result *result,
                                                       mgp_memory *memory) {
    MG_ASSERT(Call<size_t>(mgp_list_size, args) == 2U, "Should have been type checked already");
    auto *filename_arg = Call<mgp_value *>(mgp_list_at, args, 0);
    MG_ASSERT(CallBool(mgp_value_is_string, filename_arg), "Should have been type checked already");
    const char *filename_str{nullptr};
    if (!TryOrSetError([&] { return mgp_value_get_string(filename_arg, &filename_str); }, result)) {
      return;
    }

    const auto file_path = module_registry->InternalModuleDir() / filename_str;

    if (!IsSubPath(module_registry->InternalModuleDir(), file_path)) {
      static_cast<void>(mgp_result_set_error_msg(
          result,
          "Invalid relative path defined. The module file cannot be define outside the internal modules directory."));
      return;
    }

    if (!IsAllowedExtension(file_path.extension())) {
      static_cast<void>(mgp_result_set_error_msg(result, "The specified file isn't in the supported format."));
      return;
    }

    if (std::filesystem::exists(file_path)) {
      static_cast<void>(mgp_result_set_error_msg(result, "File with the same name already exists!"));
      return;
    }

    utils::EnsureDir(file_path.parent_path());

    auto *content_arg = Call<mgp_value *>(mgp_list_at, args, 1);
    MG_ASSERT(CallBool(mgp_value_is_string, content_arg), "Should have been type checked already");
    const char *content_str{nullptr};
    if (!TryOrSetError([&] { return mgp_value_get_string(content_arg, &content_str); }, result)) {
      return;
    }

    if (auto maybe_error = WriteToFile(file_path, {content_str, std::strlen(content_str)}); maybe_error.HasError()) {
      static_cast<void>(mgp_result_set_error_msg(result, maybe_error.GetError().c_str()));
      return;
    }

    mgp_result_record *record{nullptr};
    if (!TryOrSetError([&] { return mgp_result_new_record(result, &record); }, result)) {
      return;
    }

    const auto path_value = GetStringValueOrSetError(std::filesystem::canonical(file_path).c_str(), memory, result);
    if (!path_value) {
      return;
    }

    if (!InsertResultOrSetError(result, record, "path", path_value.get())) {
      return;
    }

    WithUpgradedLock(lock, [&]() { module_registry->UnloadAndLoadModulesFromDirectories(); });
  };
  mgp_proc create_module_file("create_module_file", std::move(create_module_file_cb), utils::NewDeleteResource(),
                              {.required_privilege = AuthQuery::Privilege::MODULE_WRITE});
  MG_ASSERT(mgp_proc_add_arg(&create_module_file, "filename", Call<mgp_type *>(mgp_type_string)) == MGP_ERROR_NO_ERROR);
  MG_ASSERT(mgp_proc_add_arg(&create_module_file, "content", Call<mgp_type *>(mgp_type_string)) == MGP_ERROR_NO_ERROR);
  MG_ASSERT(mgp_proc_add_result(&create_module_file, "path", Call<mgp_type *>(mgp_type_string)) == MGP_ERROR_NO_ERROR);
  module->AddProcedure("create_module_file", std::move(create_module_file));
}

void RegisterMgUpdateModuleFile(ModuleRegistry *module_registry, utils::RWLock *lock, BuiltinModule *module) {
  auto update_module_file_cb = [module_registry, lock](mgp_list *args, mgp_graph * /*unused*/, mgp_result *result,
                                                       mgp_memory * /*memory*/) {
    MG_ASSERT(Call<size_t>(mgp_list_size, args) == 2U, "Should have been type checked already");
    auto *path_arg = Call<mgp_value *>(mgp_list_at, args, 0);
    MG_ASSERT(CallBool(mgp_value_is_string, path_arg), "Should have been type checked already");
    const char *path_str{nullptr};
    if (!TryOrSetError([&] { return mgp_value_get_string(path_arg, &path_str); }, result)) {
      return;
    }

    const std::filesystem::path path{path_str};

    if (!path.is_absolute()) {
      static_cast<void>(mgp_result_set_error_msg(result, "The path should be an absolute path."));
      return;
    }

    if (!IsAllowedExtension(path.extension())) {
      static_cast<void>(mgp_result_set_error_msg(result, "The specified file isn't in the supported format."));
      return;
    }

    if (!std::filesystem::exists(path)) {
      static_cast<void>(mgp_result_set_error_msg(result, "The specified file doesn't exist."));
      return;
    }

    if (auto maybe_error_msg = ParentModuleDirectory(*module_registry, path); maybe_error_msg.HasError()) {
      static_cast<void>(mgp_result_set_error_msg(result, maybe_error_msg.GetError()));
      return;
    }

    auto *content_arg = Call<mgp_value *>(mgp_list_at, args, 1);
    MG_ASSERT(CallBool(mgp_value_is_string, content_arg), "Should have been type checked already");
    const char *content_str{nullptr};
    if (!TryOrSetError([&] { return mgp_value_get_string(content_arg, &content_str); }, result)) {
      return;
    }

    if (auto maybe_error = WriteToFile(path, {content_str, std::strlen(content_str)}); maybe_error.HasError()) {
      static_cast<void>(mgp_result_set_error_msg(result, maybe_error.GetError().c_str()));
      return;
    }

    WithUpgradedLock(lock, [&]() { module_registry->UnloadAndLoadModulesFromDirectories(); });
  };
  mgp_proc update_module_file("update_module_file", std::move(update_module_file_cb), utils::NewDeleteResource(),
                              {.required_privilege = AuthQuery::Privilege::MODULE_WRITE});
  MG_ASSERT(mgp_proc_add_arg(&update_module_file, "path", Call<mgp_type *>(mgp_type_string)) == MGP_ERROR_NO_ERROR);
  MG_ASSERT(mgp_proc_add_arg(&update_module_file, "content", Call<mgp_type *>(mgp_type_string)) == MGP_ERROR_NO_ERROR);
  module->AddProcedure("update_module_file", std::move(update_module_file));
}

void RegisterMgDeleteModuleFile(ModuleRegistry *module_registry, utils::RWLock *lock, BuiltinModule *module) {
  auto delete_module_file_cb = [module_registry, lock](mgp_list *args, mgp_graph * /*unused*/, mgp_result *result,
                                                       mgp_memory * /*memory*/) {
    MG_ASSERT(Call<size_t>(mgp_list_size, args) == 1U, "Should have been type checked already");
    auto *path_arg = Call<mgp_value *>(mgp_list_at, args, 0);
    MG_ASSERT(CallBool(mgp_value_is_string, path_arg), "Should have been type checked already");
    const char *path_str{nullptr};
    if (!TryOrSetError([&] { return mgp_value_get_string(path_arg, &path_str); }, result)) {
      return;
    }

    const std::filesystem::path path{path_str};

    if (!path.is_absolute()) {
      static_cast<void>(mgp_result_set_error_msg(result, "The path should be an absolute path."));
      return;
    }

    if (!IsAllowedExtension(path.extension())) {
      static_cast<void>(mgp_result_set_error_msg(result, "The specified file isn't in the supported format."));
      return;
    }

    if (!std::filesystem::exists(path)) {
      static_cast<void>(mgp_result_set_error_msg(result, "The specified file doesn't exist."));
      return;
    }

    const auto parent_module_directory = ParentModuleDirectory(*module_registry, path);
    if (parent_module_directory.HasError()) {
      static_cast<void>(mgp_result_set_error_msg(result, parent_module_directory.GetError()));
      return;
    }

    std::error_code ec;
    if (!std::filesystem::remove(path, ec)) {
      static_cast<void>(
          mgp_result_set_error_msg(result, fmt::format("Failed to delete the module: {}", ec.message()).c_str()));
      return;
    }

    auto parent_path = path.parent_path();
    while (!std::filesystem::is_symlink(parent_path) && std::filesystem::is_empty(parent_path) &&
           !std::filesystem::equivalent(*parent_module_directory, parent_path)) {
      std::filesystem::remove(parent_path);
      parent_path = parent_path.parent_path();
    }

    WithUpgradedLock(lock, [&]() { module_registry->UnloadAndLoadModulesFromDirectories(); });
  };
  mgp_proc delete_module_file("delete_module_file", std::move(delete_module_file_cb), utils::NewDeleteResource(),
                              {.required_privilege = AuthQuery::Privilege::MODULE_WRITE});
  MG_ASSERT(mgp_proc_add_arg(&delete_module_file, "path", Call<mgp_type *>(mgp_type_string)) == MGP_ERROR_NO_ERROR);
  module->AddProcedure("delete_module_file", std::move(delete_module_file));
}

// Run `fun` with `mgp_module *` and `mgp_memory *` arguments. If `fun` returned
// a `true` value, store the `mgp_module::procedures` and
// `mgp_module::transformations into `proc_map`. The return value of WithModuleRegistration
// is the same as that of `fun`. Note, the return value need only be convertible to `bool`,
// it does not have to be `bool` itself.
template <class TProcMap, class TTransMap, class TFuncMap, class TFun>
auto WithModuleRegistration(TProcMap *proc_map, TTransMap *trans_map, TFuncMap *func_map, const TFun &fun) {
  // We probably don't need more than 256KB for module initialization.
  constexpr size_t stack_bytes = 256 * 1024;
  unsigned char stack_memory[stack_bytes];
  utils::MonotonicBufferResource monotonic_memory(stack_memory, stack_bytes);
  mgp_memory memory{&monotonic_memory};
  mgp_module module_def{memory.impl};
  auto res = fun(&module_def, &memory);
  if (res) {
    // Copy procedures into resulting proc_map.
    for (const auto &proc : module_def.procedures) proc_map->emplace(proc);
    // Copy transformations into resulting trans_map.
    for (const auto &trans : module_def.transformations) trans_map->emplace(trans);
    // Copy functions into resulting func_map.
    for (const auto &func : module_def.functions) func_map->emplace(func);
  }
  return res;
}

}  // namespace

class SharedLibraryModule final : public Module {
 public:
  SharedLibraryModule();
  ~SharedLibraryModule() override;
  SharedLibraryModule(const SharedLibraryModule &) = delete;
  SharedLibraryModule(SharedLibraryModule &&) = delete;
  SharedLibraryModule &operator=(const SharedLibraryModule &) = delete;
  SharedLibraryModule &operator=(SharedLibraryModule &&) = delete;

  bool Load(const std::filesystem::path &file_path);

  bool Close() override;

  const std::map<std::string, mgp_proc, std::less<>> *Procedures() const override;

  const std::map<std::string, mgp_trans, std::less<>> *Transformations() const override;

  const std::map<std::string, mgp_func, std::less<>> *Functions() const override;

  std::optional<std::filesystem::path> Path() const override { return file_path_; }

 private:
  /// Path as requested for loading the module from a library.
  std::filesystem::path file_path_;
  /// System handle to shared library.
  void *handle_;
  /// Required initialization function called on module load.
  std::function<int(mgp_module *, mgp_memory *)> init_fn_;
  /// Optional shutdown function called on module unload.
  std::function<int()> shutdown_fn_;
  /// Registered procedures
  std::map<std::string, mgp_proc, std::less<>> procedures_;
  /// Registered transformations
  std::map<std::string, mgp_trans, std::less<>> transformations_;
  /// Registered functions
  std::map<std::string, mgp_func, std::less<>> functions_;
};

SharedLibraryModule::SharedLibraryModule() : handle_(nullptr) {}

SharedLibraryModule::~SharedLibraryModule() {
  if (handle_) Close();
}

bool SharedLibraryModule::Load(const std::filesystem::path &file_path) {
  MG_ASSERT(!handle_, "Attempting to load an already loaded module...");
  spdlog::info("Loading module {}...", file_path);
  file_path_ = file_path;
  dlerror();  // Clear any existing error.
  handle_ = dlopen(file_path.c_str(), RTLD_NOW | RTLD_LOCAL);
  if (!handle_) {
    spdlog::error(
        utils::MessageWithLink("Unable to load module {}; {}.", file_path, dlerror(), "https://memgr.ph/modules"));
    return false;
  }
  // Get required mgp_init_module
  init_fn_ = reinterpret_cast<int (*)(mgp_module *, mgp_memory *)>(dlsym(handle_, "mgp_init_module"));
  char *dl_errored = dlerror();
  if (!init_fn_ || dl_errored) {
    spdlog::error(
        utils::MessageWithLink("Unable to load module {}; {}.", file_path, dl_errored, "https://memgr.ph/modules"));
    dlclose(handle_);
    handle_ = nullptr;
    return false;
  }
  auto module_cb = [&](auto *module_def, auto *memory) {
    // Run mgp_init_module which must succeed.
    int init_res = init_fn_(module_def, memory);
    auto with_error = [this](std::string_view error_msg) {
      spdlog::error(error_msg);
      dlclose(handle_);
      handle_ = nullptr;
      return false;
    };

    if (init_res != 0) {
      const auto error = fmt::format("Unable to load module {}; mgp_init_module_returned {} ", file_path, init_res);
      return with_error(error);
    }
    for (auto &trans : module_def->transformations) {
      const bool was_result_added = MgpTransAddFixedResult(&trans.second);
      if (!was_result_added) {
        const auto error =
            fmt::format("Unable to add result to transformation in module {}; add result failed", file_path);
        return with_error(error);
      }
    }
    return true;
  };
  if (!WithModuleRegistration(&procedures_, &transformations_, &functions_, module_cb)) {
    return false;
  }
  // Get optional mgp_shutdown_module
  shutdown_fn_ = reinterpret_cast<int (*)()>(dlsym(handle_, "mgp_shutdown_module"));
  dl_errored = dlerror();
  if (dl_errored) spdlog::warn("When loading module {}; {}", file_path, dl_errored);
  spdlog::info("Loaded module {}", file_path);
  return true;
}

bool SharedLibraryModule::Close() {
  MG_ASSERT(handle_, "Attempting to close a module that has not been loaded...");
  spdlog::info("Closing module {}...", file_path_);
  // non-existent shutdown function is semantically the same as a shutdown
  // function that does nothing.
  int shutdown_res = 0;
  if (shutdown_fn_) shutdown_res = shutdown_fn_();
  if (shutdown_res != 0) {
    spdlog::warn("When closing module {}; mgp_shutdown_module returned {}", file_path_, shutdown_res);
  }
  if (dlclose(handle_) != 0) {
    spdlog::error(
        utils::MessageWithLink("Failed to close module {}; {}.", file_path_, dlerror(), "https://memgr.ph/modules"));
    return false;
  }
  spdlog::info("Closed module {}", file_path_);
  handle_ = nullptr;
  procedures_.clear();
  return true;
}

const std::map<std::string, mgp_proc, std::less<>> *SharedLibraryModule::Procedures() const {
  MG_ASSERT(handle_,
            "Attempting to access procedures of a module that has not "
            "been loaded...");
  return &procedures_;
}

const std::map<std::string, mgp_trans, std::less<>> *SharedLibraryModule::Transformations() const {
  MG_ASSERT(handle_,
            "Attempting to access procedures of a module that has not "
            "been loaded...");
  return &transformations_;
}

const std::map<std::string, mgp_func, std::less<>> *SharedLibraryModule::Functions() const {
  MG_ASSERT(handle_,
            "Attempting to access procedures of a module that has not "
            "been loaded...");
  return &functions_;
}

class PythonModule final : public Module {
 public:
  PythonModule();
  ~PythonModule() override;
  PythonModule(const PythonModule &) = delete;
  PythonModule(PythonModule &&) = delete;
  PythonModule &operator=(const PythonModule &) = delete;
  PythonModule &operator=(PythonModule &&) = delete;

  bool Load(const std::filesystem::path &file_path);

  bool Close() override;

  const std::map<std::string, mgp_proc, std::less<>> *Procedures() const override;
  const std::map<std::string, mgp_trans, std::less<>> *Transformations() const override;
  const std::map<std::string, mgp_func, std::less<>> *Functions() const override;
  std::optional<std::filesystem::path> Path() const override { return file_path_; }

 private:
  std::filesystem::path file_path_;
  py::Object py_module_;
  std::map<std::string, mgp_proc, std::less<>> procedures_;
  std::map<std::string, mgp_trans, std::less<>> transformations_;
  std::map<std::string, mgp_func, std::less<>> functions_;
};

PythonModule::PythonModule() {}

PythonModule::~PythonModule() {
  if (py_module_) Close();
}

bool PythonModule::Load(const std::filesystem::path &file_path) {
  MG_ASSERT(!py_module_, "Attempting to load an already loaded module...");
  spdlog::info("Loading module {}...", file_path);
  file_path_ = file_path;
  auto gil = py::EnsureGIL();
  auto maybe_exc = py::AppendToSysPath(file_path.parent_path().c_str());
  if (maybe_exc) {
    spdlog::error(
        utils::MessageWithLink("Unable to load module {}; {}.", file_path, *maybe_exc, "https://memgr.ph/modules"));
    return false;
  }
  bool succ = true;
  auto module_cb = [&](auto *module_def, auto * /*memory*/) {
    auto result = ImportPyModule(file_path.stem().c_str(), module_def);
    for (auto &trans : module_def->transformations) {
      succ = MgpTransAddFixedResult(&trans.second) == MGP_ERROR_NO_ERROR;
      if (!succ) {
        return result;
      }
    };
    return result;
  };
  py_module_ = WithModuleRegistration(&procedures_, &transformations_, &functions_, module_cb);
  if (py_module_) {
    spdlog::info("Loaded module {}", file_path);

    if (!succ) {
      spdlog::error("Unable to add result to transformation");
      return false;
    }
    return true;
  }
  auto exc_info = py::FetchError().value();
  spdlog::error(
      utils::MessageWithLink("Unable to load module {}; {}.", file_path, exc_info, "https://memgr.ph/modules"));
  return false;
}

bool PythonModule::Close() {
  MG_ASSERT(py_module_, "Attempting to close a module that has not been loaded...");
  spdlog::info("Closing module {}...", file_path_);
  // The procedures and transformations are closures which hold references to the Python callbacks.
  // Releasing these references might result in deallocations so we need to take the GIL.
  auto gil = py::EnsureGIL();
  procedures_.clear();
  transformations_.clear();
  // Delete the module from the `sys.modules` directory so that the module will
  // be properly imported if imported again.
  py::Object sys(PyImport_ImportModule("sys"));
  if (PyDict_DelItemString(sys.GetAttr("modules").Ptr(), file_path_.stem().c_str()) != 0) {
    spdlog::warn("Failed to remove the module from sys.modules");
    py_module_ = py::Object(nullptr);
    return false;
  }

  // Remove the cached bytecode if it's present
  std::filesystem::remove_all(file_path_.parent_path() / "__pycache__");
  py_module_ = py::Object(nullptr);
  spdlog::info("Closed module {}", file_path_);
  return true;
}

const std::map<std::string, mgp_proc, std::less<>> *PythonModule::Procedures() const {
  MG_ASSERT(py_module_,
            "Attempting to access procedures of a module that has "
            "not been loaded...");
  return &procedures_;
}

const std::map<std::string, mgp_trans, std::less<>> *PythonModule::Transformations() const {
  MG_ASSERT(py_module_,
            "Attempting to access procedures of a module that has "
            "not been loaded...");
  return &transformations_;
}

const std::map<std::string, mgp_func, std::less<>> *PythonModule::Functions() const {
  MG_ASSERT(py_module_,
            "Attempting to access procedures of a module that has "
            "not been loaded...");
  return &functions_;
}
namespace {

std::unique_ptr<Module> LoadModuleFromFile(const std::filesystem::path &path) {
  const auto &ext = path.extension();
  if (ext != ".so" && ext != ".py") {
    spdlog::warn(utils::MessageWithLink("Unknown query module file {}.", path, "https://memgr.ph/modules"));
    return nullptr;
  }
  std::unique_ptr<Module> module;
  if (path.extension() == ".so") {
    auto lib_module = std::make_unique<SharedLibraryModule>();
    if (!lib_module->Load(path)) return nullptr;
    module = std::move(lib_module);
  } else if (path.extension() == ".py") {
    auto py_module = std::make_unique<PythonModule>();
    if (!py_module->Load(path)) return nullptr;
    module = std::move(py_module);
  }
  return module;
}

}  // namespace

bool ModuleRegistry::RegisterModule(const std::string_view &name, std::unique_ptr<Module> module) {
  MG_ASSERT(!name.empty(), "Module name cannot be empty");
  MG_ASSERT(module, "Tried to register an invalid module");
  if (modules_.find(name) != modules_.end()) {
    spdlog::error(
        utils::MessageWithLink("Unable to overwrite an already loaded module {}.", name, "https://memgr.ph/modules"));
    return false;
  }
  modules_.emplace(name, std::move(module));
  return true;
}

void ModuleRegistry::DoUnloadAllModules() {
  MG_ASSERT(modules_.find("mg") != modules_.end(), "Expected the builtin \"mg\" module to be present.");
  // This is correct because the destructor will close each module. However,
  // we don't want to unload the builtin "mg" module.
  auto module = std::move(modules_["mg"]);
  modules_.clear();
  modules_.emplace("mg", std::move(module));
}

ModuleRegistry::ModuleRegistry() {
  auto module = std::make_unique<BuiltinModule>();
  RegisterMgProcedures(&modules_, module.get());
  RegisterMgTransformations(&modules_, module.get());
  RegisterMgFunctions(&modules_, module.get());
  RegisterMgLoad(this, &lock_, module.get());
  RegisterMgGetModuleFiles(this, module.get());
  RegisterMgGetModuleFile(this, module.get());
  RegisterMgCreateModuleFile(this, &lock_, module.get());
  RegisterMgUpdateModuleFile(this, &lock_, module.get());
  RegisterMgDeleteModuleFile(this, &lock_, module.get());
  modules_.emplace("mg", std::move(module));
}

void ModuleRegistry::SetModulesDirectory(std::vector<std::filesystem::path> modules_dirs,
                                         const std::filesystem::path &data_directory) {
  internal_module_dir_ = data_directory / "internal_modules";
  utils::EnsureDirOrDie(internal_module_dir_);
  modules_dirs_ = std::move(modules_dirs);
  modules_dirs_.push_back(internal_module_dir_);
}

const std::vector<std::filesystem::path> &ModuleRegistry::GetModulesDirectory() const { return modules_dirs_; }

bool ModuleRegistry::LoadModuleIfFound(const std::filesystem::path &modules_dir, const std::string_view name) {
  if (!utils::DirExists(modules_dir)) {
    spdlog::error(
        utils::MessageWithLink("Module directory {} doesn't exist.", modules_dir, "https://memgr.ph/modules"));
    return false;
  }
  for (const auto &entry : std::filesystem::directory_iterator(modules_dir)) {
    const auto &path = entry.path();
    if (entry.is_regular_file() && path.stem() == name) {
      auto module = LoadModuleFromFile(path);
      if (!module) return false;
      return RegisterModule(name, std::move(module));
    }
  }
  return false;
}

bool ModuleRegistry::LoadOrReloadModuleFromName(const std::string_view name) {
  if (modules_dirs_.empty()) return false;
  if (name.empty()) return false;
  std::unique_lock<utils::RWLock> guard(lock_);
  auto found_it = modules_.find(name);
  if (found_it != modules_.end()) {
    if (!found_it->second->Close()) {
      spdlog::warn("Failed to close module {}", found_it->first);
    }
    modules_.erase(found_it);
  }

  for (const auto &module_dir : modules_dirs_) {
    if (LoadModuleIfFound(module_dir, name)) {
      return true;
    }
  }
  return false;
}

void ModuleRegistry::LoadModulesFromDirectory(const std::filesystem::path &modules_dir) {
  if (modules_dir.empty()) return;
  if (!utils::DirExists(modules_dir)) {
    spdlog::error(
        utils::MessageWithLink("Module directory {} doesn't exist.", modules_dir, "https://memgr.ph/modules"));
    return;
  }
  for (const auto &entry : std::filesystem::directory_iterator(modules_dir)) {
    const auto &path = entry.path();
    if (entry.is_regular_file()) {
      std::string name = path.stem();
      if (name.empty()) continue;
      auto module = LoadModuleFromFile(path);
      if (!module) continue;
      RegisterModule(name, std::move(module));
    }
  }
}

void ModuleRegistry::UnloadAndLoadModulesFromDirectories() {
  std::unique_lock<utils::RWLock> guard(lock_);
  DoUnloadAllModules();
  for (const auto &module_dir : modules_dirs_) {
    LoadModulesFromDirectory(module_dir);
  }
}

ModulePtr ModuleRegistry::GetModuleNamed(const std::string_view &name) const {
  std::shared_lock<utils::RWLock> guard(lock_);
  auto found_it = modules_.find(name);
  if (found_it == modules_.end()) return nullptr;
  return ModulePtr(found_it->second.get(), std::move(guard));
}

void ModuleRegistry::UnloadAllModules() {
  std::unique_lock<utils::RWLock> guard(lock_);
  DoUnloadAllModules();
}

utils::MemoryResource &ModuleRegistry::GetSharedMemoryResource() noexcept { return *shared_; }

bool ModuleRegistry::RegisterMgProcedure(const std::string_view name, mgp_proc proc) {
  std::unique_lock<utils::RWLock> guard(lock_);
  if (auto module = modules_.find("mg"); module != modules_.end()) {
    auto *builtin_module = dynamic_cast<BuiltinModule *>(module->second.get());
    builtin_module->AddProcedure(name, std::move(proc));
    return true;
  }
  return false;
}

const std::filesystem::path &ModuleRegistry::InternalModuleDir() const noexcept { return internal_module_dir_; }

namespace {

/// This function returns a pair of either
//      ModuleName | Prop
/// 1. <ModuleName,  ProcedureName>
/// 2. <ModuleName,  TransformationName>
std::optional<std::pair<std::string_view, std::string_view>> FindModuleNameAndProp(
    const ModuleRegistry &module_registry, std::string_view fully_qualified_name, utils::MemoryResource *memory) {
  utils::pmr::vector<std::string_view> name_parts(memory);
  utils::Split(&name_parts, fully_qualified_name, ".");
  if (name_parts.size() == 1U) return std::nullopt;
  auto last_dot_pos = fully_qualified_name.find_last_of('.');
  MG_ASSERT(last_dot_pos != std::string_view::npos);

  const auto &module_name = fully_qualified_name.substr(0, last_dot_pos);
  const auto &name = name_parts.back();
  return std::make_pair(module_name, name);
}

template <typename T>
concept ModuleProperties = utils::SameAsAnyOf<T, mgp_proc, mgp_trans, mgp_func>;

template <ModuleProperties T>
std::optional<std::pair<ModulePtr, const T *>> MakePairIfPropFound(const ModuleRegistry &module_registry,
                                                                   std::string_view fully_qualified_name,
                                                                   utils::MemoryResource *memory) {
  auto prop_fun = [](auto &module) {
    if constexpr (std::is_same_v<T, mgp_proc>) {
      return module->Procedures();
    } else if constexpr (std::is_same_v<T, mgp_trans>) {
      return module->Transformations();
    } else if constexpr (std::is_same_v<T, mgp_func>) {
      return module->Functions();
    }
  };
  auto result = FindModuleNameAndProp(module_registry, fully_qualified_name, memory);
  if (!result) return std::nullopt;
  auto [module_name, prop_name] = *result;
  auto module = module_registry.GetModuleNamed(module_name);
  if (!module) return std::nullopt;
  auto *prop = prop_fun(module);
  const auto &prop_it = prop->find(prop_name);
  if (prop_it == prop->end()) return std::nullopt;
  return std::make_pair(std::move(module), &prop_it->second);
}

}  // namespace

std::optional<std::pair<ModulePtr, const mgp_proc *>> FindProcedure(const ModuleRegistry &module_registry,
                                                                    std::string_view fully_qualified_procedure_name,
                                                                    utils::MemoryResource *memory) {
  return MakePairIfPropFound<mgp_proc>(module_registry, fully_qualified_procedure_name, memory);
}

std::optional<std::pair<ModulePtr, const mgp_trans *>> FindTransformation(
    const ModuleRegistry &module_registry, std::string_view fully_qualified_transformation_name,
    utils::MemoryResource *memory) {
  return MakePairIfPropFound<mgp_trans>(module_registry, fully_qualified_transformation_name, memory);
}

<<<<<<< HEAD
std::optional<std::pair<ModulePtr, const mgp_func *>> FindFunction(const ModuleRegistry &module_registry,
                                                                   std::string_view fully_qualified_function_name,
                                                                   utils::MemoryResource *memory) {
  return MakePairIfPropFound<mgp_func>(module_registry, fully_qualified_function_name, memory);
}

}  // namespace query::procedure
=======
}  // namespace memgraph::query::procedure
>>>>>>> 60ad05ac
<|MERGE_RESOLUTION|>--- conflicted
+++ resolved
@@ -1226,14 +1226,10 @@
   return MakePairIfPropFound<mgp_trans>(module_registry, fully_qualified_transformation_name, memory);
 }
 
-<<<<<<< HEAD
 std::optional<std::pair<ModulePtr, const mgp_func *>> FindFunction(const ModuleRegistry &module_registry,
                                                                    std::string_view fully_qualified_function_name,
                                                                    utils::MemoryResource *memory) {
   return MakePairIfPropFound<mgp_func>(module_registry, fully_qualified_function_name, memory);
 }
 
-}  // namespace query::procedure
-=======
-}  // namespace memgraph::query::procedure
->>>>>>> 60ad05ac
+}  // namespace memgraph::query::procedure