// Copyright 2022 Memgraph Ltd.
//
// Use of this software is governed by the Business Source License
// included in the file licenses/BSL.txt; by using this file, you agree to be bound by the terms of the Business Source
// License, and you may not use this file except in compliance with the Business Source License.
//
// As of the Change Date specified in that file, in accordance with
// the Business Source License, use of this software will be governed
// by the Apache License, Version 2.0, included in the file
// licenses/APL.txt.

#include "query/procedure/mg_procedure_impl.hpp"

#include <algorithm>
#include <cstddef>
#include <cstring>
#include <exception>
#include <memory>
#include <optional>
#include <regex>
#include <stdexcept>
#include <type_traits>
#include <utility>

#include "mg_procedure.h"
#include "module.hpp"
#include "query/frontend/ast/ast.hpp"
#include "query/procedure/cypher_types.hpp"
#include "query/procedure/mg_procedure_helpers.hpp"
#include "query/stream/common.hpp"
#include "storage/v2/property_value.hpp"
#include "storage/v2/view.hpp"
#include "utils/algorithm.hpp"
#include "utils/concepts.hpp"
#include "utils/license.hpp"
#include "utils/logging.hpp"
#include "utils/math.hpp"
#include "utils/memory.hpp"
#include "utils/string.hpp"
#include "utils/temporal.hpp"
#include "utils/variant_helpers.hpp"

#include <cppitertools/filter.hpp>
#include <cppitertools/imap.hpp>

// This file contains implementation of top level C API functions, but this is
// all actually part of memgraph::query::procedure. So use that namespace for simplicity.
// NOLINTNEXTLINE(google-build-using-namespace)
using namespace memgraph::query::procedure;

namespace {

void *MgpAlignedAllocImpl(memgraph::utils::MemoryResource &memory, const size_t size_in_bytes, const size_t alignment) {
  if (size_in_bytes == 0U || !memgraph::utils::IsPow2(alignment)) return nullptr;
  // Simplify alignment by always using values greater or equal to max_align.
  const size_t alloc_align = std::max(alignment, alignof(std::max_align_t));
  // Allocate space for header containing size & alignment info.
  const size_t header_size = sizeof(size_in_bytes) + sizeof(alloc_align);
  // We need to return the `data` pointer aligned to the requested alignment.
  // Since we request the initial memory to be aligned to `alloc_align`, we can
  // just allocate an additional multiple of `alloc_align` of bytes such that
  // the header fits. `data` will then be aligned after this multiple of bytes.
  static_assert(std::is_same_v<size_t, uint64_t>);
  const auto maybe_bytes_for_header = memgraph::utils::RoundUint64ToMultiple(header_size, alloc_align);
  if (!maybe_bytes_for_header) return nullptr;
  const size_t bytes_for_header = *maybe_bytes_for_header;
  const size_t alloc_size = bytes_for_header + size_in_bytes;
  if (alloc_size < size_in_bytes) return nullptr;

  void *ptr = memory.Allocate(alloc_size, alloc_align);
  char *data = reinterpret_cast<char *>(ptr) + bytes_for_header;
  std::memcpy(data - sizeof(size_in_bytes), &size_in_bytes, sizeof(size_in_bytes));
  std::memcpy(data - sizeof(size_in_bytes) - sizeof(alloc_align), &alloc_align, sizeof(alloc_align));
  return data;
}

void MgpFreeImpl(memgraph::utils::MemoryResource &memory, void *const p) noexcept {
  try {
    if (!p) return;
    char *const data = reinterpret_cast<char *>(p);
    // Read the header containing size & alignment info.
    size_t size_in_bytes{};
    std::memcpy(&size_in_bytes, data - sizeof(size_in_bytes), sizeof(size_in_bytes));
    size_t alloc_align{};
    std::memcpy(&alloc_align, data - sizeof(size_in_bytes) - sizeof(alloc_align), sizeof(alloc_align));
    // Reconstruct how many bytes we allocated on top of the original request.
    // We need not check allocation request overflow, since we did so already in
    // mgp_aligned_alloc.
    const size_t header_size = sizeof(size_in_bytes) + sizeof(alloc_align);
    const size_t bytes_for_header = *memgraph::utils::RoundUint64ToMultiple(header_size, alloc_align);
    const size_t alloc_size = bytes_for_header + size_in_bytes;
    // Get the original ptr we allocated.
    void *const original_ptr = data - bytes_for_header;
    memory.Deallocate(original_ptr, alloc_size, alloc_align);
  } catch (const memgraph::utils::BasicException &be) {
    spdlog::error("BasicException during the release of memory for query modules: {}", be.what());
  } catch (const std::exception &e) {
    spdlog::error("std::exception during the release of memory for query modules: {}", e.what());
  } catch (...) {
    spdlog::error("Unexpected throw during the release of memory for query modules");
  }
}
struct DeletedObjectException : public memgraph::utils::BasicException {
  using memgraph::utils::BasicException::BasicException;
};

struct KeyAlreadyExistsException : public memgraph::utils::BasicException {
  using memgraph::utils::BasicException::BasicException;
};

struct InsufficientBufferException : public memgraph::utils::BasicException {
  using memgraph::utils::BasicException::BasicException;
};

struct ImmutableObjectException : public memgraph::utils::BasicException {
  using memgraph::utils::BasicException::BasicException;
};

struct ValueConversionException : public memgraph::utils::BasicException {
  using memgraph::utils::BasicException::BasicException;
};

struct SerializationException : public memgraph::utils::BasicException {
  using memgraph::utils::BasicException::BasicException;
};

struct AuthorizationException : public memgraph::utils::BasicException {
  using memgraph::utils::BasicException::BasicException;
};

template <typename TFunc, typename TReturn>
concept ReturnsType = std::same_as<std::invoke_result_t<TFunc>, TReturn>;

template <typename TFunc>
concept ReturnsVoid = ReturnsType<TFunc, void>;

template <ReturnsVoid TFunc>
void WrapExceptionsHelper(TFunc &&func) {
  std::forward<TFunc>(func)();
}

template <typename TFunc, typename TReturn = std::invoke_result_t<TFunc>>
void WrapExceptionsHelper(TFunc &&func, TReturn *result) {
  *result = {};
  *result = std::forward<TFunc>(func)();
}

template <typename TFunc, typename... Args>
[[nodiscard]] mgp_error WrapExceptions(TFunc &&func, Args &&...args) noexcept {
  static_assert(sizeof...(args) <= 1, "WrapExceptions should have only one or zero parameter!");
  try {
    WrapExceptionsHelper(std::forward<TFunc>(func), std::forward<Args>(args)...);
  } catch (const DeletedObjectException &neoe) {
    spdlog::error("Deleted object error during mg API call: {}", neoe.what());
    return mgp_error::MGP_ERROR_DELETED_OBJECT;
  } catch (const KeyAlreadyExistsException &kaee) {
    spdlog::error("Key already exists error during mg API call: {}", kaee.what());
    return mgp_error::MGP_ERROR_KEY_ALREADY_EXISTS;
  } catch (const InsufficientBufferException &ibe) {
    spdlog::error("Insufficient buffer error during mg API call: {}", ibe.what());
    return mgp_error::MGP_ERROR_INSUFFICIENT_BUFFER;
  } catch (const ImmutableObjectException &ioe) {
    spdlog::error("Immutable object error during mg API call: {}", ioe.what());
    return mgp_error::MGP_ERROR_IMMUTABLE_OBJECT;
  } catch (const ValueConversionException &vce) {
    spdlog::error("Value converion error during mg API call: {}", vce.what());
    return mgp_error::MGP_ERROR_VALUE_CONVERSION;
  } catch (const SerializationException &se) {
    spdlog::error("Serialization error during mg API call: {}", se.what());
    return mgp_error::MGP_ERROR_SERIALIZATION_ERROR;
  } catch (const AuthorizationException &ae) {
    spdlog::error("Authorization error during mg API call: {}", ae.what());
    return mgp_error::MGP_ERROR_AUTHORIZATION_ERROR;
  } catch (const std::bad_alloc &bae) {
    spdlog::error("Memory allocation error during mg API call: {}", bae.what());
    return mgp_error::MGP_ERROR_UNABLE_TO_ALLOCATE;
  } catch (const memgraph::utils::OutOfMemoryException &oome) {
    spdlog::error("Memory limit exceeded during mg API call: {}", oome.what());
    return mgp_error::MGP_ERROR_UNABLE_TO_ALLOCATE;
  } catch (const std::out_of_range &oore) {
    spdlog::error("Out of range error during mg API call: {}", oore.what());
    return mgp_error::MGP_ERROR_OUT_OF_RANGE;
  } catch (const std::invalid_argument &iae) {
    spdlog::error("Invalid argument error during mg API call: {}", iae.what());
    return mgp_error::MGP_ERROR_INVALID_ARGUMENT;
  } catch (const std::logic_error &lee) {
    spdlog::error("Logic error during mg API call: {}", lee.what());
    return mgp_error::MGP_ERROR_LOGIC_ERROR;
  } catch (const std::exception &e) {
    spdlog::error("Unexpected error during mg API call: {}", e.what());
    return mgp_error::MGP_ERROR_UNKNOWN_ERROR;
  } catch (const memgraph::utils::temporal::InvalidArgumentException &e) {
    spdlog::error("Invalid argument was sent to an mg API call for temporal types: {}", e.what());
    return mgp_error::MGP_ERROR_INVALID_ARGUMENT;
  } catch (...) {
    spdlog::error("Unexpected error during mg API call");
    return mgp_error::MGP_ERROR_UNKNOWN_ERROR;
  }
  return mgp_error::MGP_ERROR_NO_ERROR;
}

// Graph mutations
bool MgpGraphIsMutable(const mgp_graph &graph) noexcept {
  return graph.view == memgraph::storage::View::NEW && graph.ctx != nullptr;
}

bool MgpVertexIsMutable(const mgp_vertex &vertex) { return MgpGraphIsMutable(*vertex.graph); }

bool MgpEdgeIsMutable(const mgp_edge &edge) { return MgpVertexIsMutable(edge.from); }
}  // namespace

mgp_error mgp_alloc(mgp_memory *memory, size_t size_in_bytes, void **result) {
  return mgp_aligned_alloc(memory, size_in_bytes, alignof(std::max_align_t), result);
}

mgp_error mgp_aligned_alloc(mgp_memory *memory, const size_t size_in_bytes, const size_t alignment, void **result) {
  return WrapExceptions(
      [memory, size_in_bytes, alignment] { return MgpAlignedAllocImpl(*memory->impl, size_in_bytes, alignment); },
      result);
}

void mgp_free(mgp_memory *memory, void *const p) {
  static_assert(noexcept(MgpFreeImpl(*memory->impl, p)));
  MgpFreeImpl(*memory->impl, p);
}

mgp_error mgp_global_alloc(size_t size_in_bytes, void **result) {
  return mgp_global_aligned_alloc(size_in_bytes, alignof(std::max_align_t), result);
}

mgp_error mgp_global_aligned_alloc(size_t size_in_bytes, size_t alignment, void **result) {
  return WrapExceptions(
      [size_in_bytes, alignment] {
        return MgpAlignedAllocImpl(gModuleRegistry.GetSharedMemoryResource(), size_in_bytes, alignment);
      },
      result);
}

void mgp_global_free(void *const p) {
  static_assert(noexcept(MgpFreeImpl(gModuleRegistry.GetSharedMemoryResource(), p)));
  MgpFreeImpl(gModuleRegistry.GetSharedMemoryResource(), p);
}

namespace {

template <class U, class... TArgs>
U *NewRawMgpObject(memgraph::utils::MemoryResource *memory, TArgs &&...args) {
  memgraph::utils::Allocator<U> allocator(memory);
  return allocator.template new_object<U>(std::forward<TArgs>(args)...);
}

template <class U, class... TArgs>
U *NewRawMgpObject(mgp_memory *memory, TArgs &&...args) {
  return NewRawMgpObject<U, TArgs...>(memory->impl, std::forward<TArgs>(args)...);
}

// Assume that deallocation and object destruction never throws. If it does,
// we are in big trouble.
template <class T>
void DeleteRawMgpObject(T *ptr) noexcept {
  try {
    if (!ptr) return;
    memgraph::utils::Allocator<T> allocator(ptr->GetMemoryResource());
    allocator.delete_object(ptr);
  } catch (...) {
    LOG_FATAL("Cannot deallocate mgp object");
  }
}

template <class U, class... TArgs>
MgpUniquePtr<U> NewMgpObject(mgp_memory *memory, TArgs &&...args) {
  return MgpUniquePtr<U>(NewRawMgpObject<U>(memory->impl, std::forward<TArgs>(args)...), &DeleteRawMgpObject<U>);
}

mgp_value_type FromTypedValueType(memgraph::query::TypedValue::Type type) {
  switch (type) {
    case memgraph::query::TypedValue::Type::Null:
      return MGP_VALUE_TYPE_NULL;
    case memgraph::query::TypedValue::Type::Bool:
      return MGP_VALUE_TYPE_BOOL;
    case memgraph::query::TypedValue::Type::Int:
      return MGP_VALUE_TYPE_INT;
    case memgraph::query::TypedValue::Type::Double:
      return MGP_VALUE_TYPE_DOUBLE;
    case memgraph::query::TypedValue::Type::String:
      return MGP_VALUE_TYPE_STRING;
    case memgraph::query::TypedValue::Type::List:
      return MGP_VALUE_TYPE_LIST;
    case memgraph::query::TypedValue::Type::Map:
      return MGP_VALUE_TYPE_MAP;
    case memgraph::query::TypedValue::Type::Vertex:
      return MGP_VALUE_TYPE_VERTEX;
    case memgraph::query::TypedValue::Type::Edge:
      return MGP_VALUE_TYPE_EDGE;
    case memgraph::query::TypedValue::Type::Path:
      return MGP_VALUE_TYPE_PATH;
    case memgraph::query::TypedValue::Type::Date:
      return MGP_VALUE_TYPE_DATE;
    case memgraph::query::TypedValue::Type::LocalTime:
      return MGP_VALUE_TYPE_LOCAL_TIME;
    case memgraph::query::TypedValue::Type::LocalDateTime:
      return MGP_VALUE_TYPE_LOCAL_DATE_TIME;
    case memgraph::query::TypedValue::Type::Duration:
      return MGP_VALUE_TYPE_DURATION;
    case memgraph::query::TypedValue::Type::Graph:
      throw std::logic_error{"mgp_value for TypedValue::Type::Graph doesn't exist."};
  }
}
}  // namespace

memgraph::query::TypedValue ToTypedValue(const mgp_value &val, memgraph::utils::MemoryResource *memory) {
  switch (val.type) {
    case MGP_VALUE_TYPE_NULL:
      return memgraph::query::TypedValue(memory);
    case MGP_VALUE_TYPE_BOOL:
      return memgraph::query::TypedValue(val.bool_v, memory);
    case MGP_VALUE_TYPE_INT:
      return memgraph::query::TypedValue(val.int_v, memory);
    case MGP_VALUE_TYPE_DOUBLE:
      return memgraph::query::TypedValue(val.double_v, memory);
    case MGP_VALUE_TYPE_STRING:
      return {val.string_v, memory};
    case MGP_VALUE_TYPE_LIST: {
      const auto *list = val.list_v;
      memgraph::query::TypedValue::TVector tv_list(memory);
      tv_list.reserve(list->elems.size());
      for (const auto &elem : list->elems) {
        tv_list.emplace_back(ToTypedValue(elem, memory));
      }
      return memgraph::query::TypedValue(std::move(tv_list));
    }
    case MGP_VALUE_TYPE_MAP: {
      const auto *map = val.map_v;
      memgraph::query::TypedValue::TMap tv_map(memory);
      for (const auto &item : map->items) {
        tv_map.emplace(item.first, ToTypedValue(item.second, memory));
      }
      return memgraph::query::TypedValue(std::move(tv_map));
    }
    case MGP_VALUE_TYPE_VERTEX:
      return memgraph::query::TypedValue(val.vertex_v->getImpl(), memory);
    case MGP_VALUE_TYPE_EDGE:
      return memgraph::query::TypedValue(val.edge_v->impl, memory);
    case MGP_VALUE_TYPE_PATH: {
      const auto *path = val.path_v;
      MG_ASSERT(!path->vertices.empty());
      MG_ASSERT(path->vertices.size() == path->edges.size() + 1);
      memgraph::query::Path tv_path(path->vertices[0].getImpl(), memory);
      for (size_t i = 0; i < path->edges.size(); ++i) {
        tv_path.Expand(path->edges[i].impl);
        tv_path.Expand(path->vertices[i + 1].getImpl());
      }
      return memgraph::query::TypedValue(std::move(tv_path));
    }
    case MGP_VALUE_TYPE_DATE:
      return memgraph::query::TypedValue(val.date_v->date, memory);
    case MGP_VALUE_TYPE_LOCAL_TIME:
      return memgraph::query::TypedValue(val.local_time_v->local_time, memory);
    case MGP_VALUE_TYPE_LOCAL_DATE_TIME:
      return memgraph::query::TypedValue(val.local_date_time_v->local_date_time, memory);
    case MGP_VALUE_TYPE_DURATION:
      return memgraph::query::TypedValue(val.duration_v->duration, memory);
  }
}

mgp_value::mgp_value(memgraph::utils::MemoryResource *m) noexcept : type(MGP_VALUE_TYPE_NULL), memory(m) {}

mgp_value::mgp_value(bool val, memgraph::utils::MemoryResource *m) noexcept
    : type(MGP_VALUE_TYPE_BOOL), memory(m), bool_v(val) {}

mgp_value::mgp_value(int64_t val, memgraph::utils::MemoryResource *m) noexcept
    : type(MGP_VALUE_TYPE_INT), memory(m), int_v(val) {}

mgp_value::mgp_value(double val, memgraph::utils::MemoryResource *m) noexcept
    : type(MGP_VALUE_TYPE_DOUBLE), memory(m), double_v(val) {}

mgp_value::mgp_value(const char *val, memgraph::utils::MemoryResource *m)
    : type(MGP_VALUE_TYPE_STRING), memory(m), string_v(val, m) {}

mgp_value::mgp_value(mgp_list *val, memgraph::utils::MemoryResource *m) noexcept
    : type(MGP_VALUE_TYPE_LIST), memory(m), list_v(val) {
  MG_ASSERT(val->GetMemoryResource() == m, "Unable to take ownership of a pointer with different allocator.");
}

mgp_value::mgp_value(mgp_map *val, memgraph::utils::MemoryResource *m) noexcept
    : type(MGP_VALUE_TYPE_MAP), memory(m), map_v(val) {
  MG_ASSERT(val->GetMemoryResource() == m, "Unable to take ownership of a pointer with different allocator.");
}

mgp_value::mgp_value(mgp_vertex *val, memgraph::utils::MemoryResource *m) noexcept
    : type(MGP_VALUE_TYPE_VERTEX), memory(m), vertex_v(val) {
  MG_ASSERT(val->GetMemoryResource() == m, "Unable to take ownership of a pointer with different allocator.");
}

mgp_value::mgp_value(mgp_edge *val, memgraph::utils::MemoryResource *m) noexcept
    : type(MGP_VALUE_TYPE_EDGE), memory(m), edge_v(val) {
  MG_ASSERT(val->GetMemoryResource() == m, "Unable to take ownership of a pointer with different allocator.");
}

mgp_value::mgp_value(mgp_path *val, memgraph::utils::MemoryResource *m) noexcept
    : type(MGP_VALUE_TYPE_PATH), memory(m), path_v(val) {
  MG_ASSERT(val->GetMemoryResource() == m, "Unable to take ownership of a pointer with different allocator.");
}

mgp_value::mgp_value(mgp_date *val, memgraph::utils::MemoryResource *m) noexcept
    : type(MGP_VALUE_TYPE_DATE), memory(m), date_v(val) {
  MG_ASSERT(val->GetMemoryResource() == m, "Unable to take ownership of a pointer with different allocator.");
}

mgp_value::mgp_value(mgp_local_time *val, memgraph::utils::MemoryResource *m) noexcept
    : type(MGP_VALUE_TYPE_LOCAL_TIME), memory(m), local_time_v(val) {
  MG_ASSERT(val->GetMemoryResource() == m, "Unable to take ownership of a pointer with different allocator.");
}

mgp_value::mgp_value(mgp_local_date_time *val, memgraph::utils::MemoryResource *m) noexcept
    : type(MGP_VALUE_TYPE_LOCAL_DATE_TIME), memory(m), local_date_time_v(val) {
  MG_ASSERT(val->GetMemoryResource() == m, "Unable to take ownership of a pointer with different allocator.");
}

mgp_value::mgp_value(mgp_duration *val, memgraph::utils::MemoryResource *m) noexcept
    : type(MGP_VALUE_TYPE_DURATION), memory(m), duration_v(val) {
  MG_ASSERT(val->GetMemoryResource() == m, "Unable to take ownership of a pointer with different allocator.");
}

mgp_value::mgp_value(const memgraph::query::TypedValue &tv, mgp_graph *graph, memgraph::utils::MemoryResource *m)
    : type(FromTypedValueType(tv.type())), memory(m) {
  switch (type) {
    case MGP_VALUE_TYPE_NULL:
      break;
    case MGP_VALUE_TYPE_BOOL:
      bool_v = tv.ValueBool();
      break;
    case MGP_VALUE_TYPE_INT:
      int_v = tv.ValueInt();
      break;
    case MGP_VALUE_TYPE_DOUBLE:
      double_v = tv.ValueDouble();
      break;
    case MGP_VALUE_TYPE_STRING:
      new (&string_v) memgraph::utils::pmr::string(tv.ValueString(), m);
      break;
    case MGP_VALUE_TYPE_LIST: {
      // Fill the stack allocated container and then construct the actual member
      // value. This handles the case when filling the container throws
      // something and our destructor doesn't get called so member value isn't
      // released.
      memgraph::utils::pmr::vector<mgp_value> elems(m);
      elems.reserve(tv.ValueList().size());
      for (const auto &elem : tv.ValueList()) {
        elems.emplace_back(elem, graph);
      }
      memgraph::utils::Allocator<mgp_list> allocator(m);
      list_v = allocator.new_object<mgp_list>(std::move(elems));
      break;
    }
    case MGP_VALUE_TYPE_MAP: {
      // Fill the stack allocated container and then construct the actual member
      // value. This handles the case when filling the container throws
      // something and our destructor doesn't get called so member value isn't
      // released.
      memgraph::utils::pmr::map<memgraph::utils::pmr::string, mgp_value> items(m);
      for (const auto &item : tv.ValueMap()) {
        items.emplace(item.first, mgp_value(item.second, graph, m));
      }
      memgraph::utils::Allocator<mgp_map> allocator(m);
      map_v = allocator.new_object<mgp_map>(std::move(items));
      break;
    }
    case MGP_VALUE_TYPE_VERTEX: {
      memgraph::utils::Allocator<mgp_vertex> allocator(m);
      vertex_v = std::visit(
          memgraph::utils::Overloaded{
              [&](memgraph::query::DbAccessor *) { return allocator.new_object<mgp_vertex>(tv.ValueVertex(), graph); },
              [&](memgraph::query::SubgraphDbAccessor *impl) {
                return allocator.new_object<mgp_vertex>(
                    memgraph::query::SubgraphVertexAccessor(tv.ValueVertex(), impl->getGraph()), graph);
              }},
          graph->impl);

      break;
    }
    case MGP_VALUE_TYPE_EDGE: {
      memgraph::utils::Allocator<mgp_edge> allocator(m);

      edge_v = std::visit(
          memgraph::utils::Overloaded{
              [&tv, graph, &allocator](memgraph::query::DbAccessor *) {
                return allocator.new_object<mgp_edge>(tv.ValueEdge(), graph);
              },
              [&tv, graph, &allocator](memgraph::query::SubgraphDbAccessor *db_impl) {
                return allocator.new_object<mgp_edge>(
                    tv.ValueEdge(), memgraph::query::SubgraphVertexAccessor(tv.ValueEdge().From(), db_impl->getGraph()),
                    memgraph::query::SubgraphVertexAccessor(tv.ValueEdge().To(), db_impl->getGraph()), graph);
              }},
          graph->impl);
      break;
    }
    case MGP_VALUE_TYPE_PATH: {
      // Fill the stack allocated container and then construct the actual member
      // value. This handles the case when filling the container throws
      // something and our destructor doesn't get called so member value isn't
      // released.
      mgp_path tmp_path(m);
      tmp_path.vertices.reserve(tv.ValuePath().vertices().size());
      for (const auto &v : tv.ValuePath().vertices()) {
        std::visit(
            memgraph::utils::Overloaded{
                [&v, graph, &tmp_path](memgraph::query::DbAccessor *) { tmp_path.vertices.emplace_back(v, graph); },
                [&v, graph, &tmp_path](memgraph::query::SubgraphDbAccessor *impl) {
                  tmp_path.vertices.emplace_back(memgraph::query::SubgraphVertexAccessor(v, impl->getGraph()), graph);
                }},
            graph->impl);
      }
      tmp_path.edges.reserve(tv.ValuePath().edges().size());
      for (const auto &e : tv.ValuePath().edges()) {
        std::visit(memgraph::utils::Overloaded{
                       [&e, graph, &tmp_path](memgraph::query::DbAccessor *) { tmp_path.edges.emplace_back(e, graph); },
                       [&e, graph, &tmp_path](memgraph::query::SubgraphDbAccessor *db_impl) {
                         tmp_path.edges.emplace_back(
                             e, memgraph::query::SubgraphVertexAccessor(e.From(), db_impl->getGraph()),
                             memgraph::query::SubgraphVertexAccessor(e.To(), db_impl->getGraph()), graph);
                       }},
                   graph->impl);
      }
      memgraph::utils::Allocator<mgp_path> allocator(m);
      path_v = allocator.new_object<mgp_path>(std::move(tmp_path));
      break;
    }
    case MGP_VALUE_TYPE_DATE: {
      memgraph::utils::Allocator<mgp_date> allocator(m);
      date_v = allocator.new_object<mgp_date>(tv.ValueDate());
      break;
    }
    case MGP_VALUE_TYPE_LOCAL_TIME: {
      memgraph::utils::Allocator<mgp_local_time> allocator(m);
      local_time_v = allocator.new_object<mgp_local_time>(tv.ValueLocalTime());
      break;
    }
    case MGP_VALUE_TYPE_LOCAL_DATE_TIME: {
      memgraph::utils::Allocator<mgp_local_date_time> allocator(m);
      local_date_time_v = allocator.new_object<mgp_local_date_time>(tv.ValueLocalDateTime());
      break;
    }
    case MGP_VALUE_TYPE_DURATION: {
      memgraph::utils::Allocator<mgp_duration> allocator(m);
      duration_v = allocator.new_object<mgp_duration>(tv.ValueDuration());
      break;
    }
  }
}

mgp_value::mgp_value(const memgraph::storage::PropertyValue &pv, memgraph::utils::MemoryResource *m) : memory(m) {
  switch (pv.type()) {
    case memgraph::storage::PropertyValue::Type::Null:
      type = MGP_VALUE_TYPE_NULL;
      break;
    case memgraph::storage::PropertyValue::Type::Bool:
      type = MGP_VALUE_TYPE_BOOL;
      bool_v = pv.ValueBool();
      break;
    case memgraph::storage::PropertyValue::Type::Int:
      type = MGP_VALUE_TYPE_INT;
      int_v = pv.ValueInt();
      break;
    case memgraph::storage::PropertyValue::Type::Double:
      type = MGP_VALUE_TYPE_DOUBLE;
      double_v = pv.ValueDouble();
      break;
    case memgraph::storage::PropertyValue::Type::String:
      type = MGP_VALUE_TYPE_STRING;
      new (&string_v) memgraph::utils::pmr::string(pv.ValueString(), m);
      break;
    case memgraph::storage::PropertyValue::Type::List: {
      // Fill the stack allocated container and then construct the actual member
      // value. This handles the case when filling the container throws
      // something and our destructor doesn't get called so member value isn't
      // released.
      type = MGP_VALUE_TYPE_LIST;
      memgraph::utils::pmr::vector<mgp_value> elems(m);
      elems.reserve(pv.ValueList().size());
      for (const auto &elem : pv.ValueList()) {
        elems.emplace_back(elem);
      }
      memgraph::utils::Allocator<mgp_list> allocator(m);
      list_v = allocator.new_object<mgp_list>(std::move(elems));
      break;
    }
    case memgraph::storage::PropertyValue::Type::Map: {
      // Fill the stack allocated container and then construct the actual member
      // value. This handles the case when filling the container throws
      // something and our destructor doesn't get called so member value isn't
      // released.
      type = MGP_VALUE_TYPE_MAP;
      memgraph::utils::pmr::map<memgraph::utils::pmr::string, mgp_value> items(m);
      for (const auto &item : pv.ValueMap()) {
        items.emplace(item.first, item.second);
      }
      memgraph::utils::Allocator<mgp_map> allocator(m);
      map_v = allocator.new_object<mgp_map>(std::move(items));
      break;
    }
    case memgraph::storage::PropertyValue::Type::TemporalData: {
      const auto &temporal_data = pv.ValueTemporalData();
      switch (temporal_data.type) {
        case memgraph::storage::TemporalType::Date: {
          type = MGP_VALUE_TYPE_DATE;
          date_v = NewRawMgpObject<mgp_date>(m, temporal_data.microseconds);
          break;
        }
        case memgraph::storage::TemporalType::LocalTime: {
          type = MGP_VALUE_TYPE_LOCAL_TIME;
          local_time_v = NewRawMgpObject<mgp_local_time>(m, temporal_data.microseconds);
          break;
        }
        case memgraph::storage::TemporalType::LocalDateTime: {
          type = MGP_VALUE_TYPE_LOCAL_DATE_TIME;
          local_date_time_v = NewRawMgpObject<mgp_local_date_time>(m, temporal_data.microseconds);
          break;
        }
        case memgraph::storage::TemporalType::Duration: {
          type = MGP_VALUE_TYPE_DURATION;
          duration_v = NewRawMgpObject<mgp_duration>(m, temporal_data.microseconds);
          break;
        }
      }
    }
  }
}

mgp_value::mgp_value(const mgp_value &other, memgraph::utils::MemoryResource *m) : type(other.type), memory(m) {
  switch (other.type) {
    case MGP_VALUE_TYPE_NULL:
      break;
    case MGP_VALUE_TYPE_BOOL:
      bool_v = other.bool_v;
      break;
    case MGP_VALUE_TYPE_INT:
      int_v = other.int_v;
      break;
    case MGP_VALUE_TYPE_DOUBLE:
      double_v = other.double_v;
      break;
    case MGP_VALUE_TYPE_STRING:
      new (&string_v) memgraph::utils::pmr::string(other.string_v, m);
      break;
    case MGP_VALUE_TYPE_LIST: {
      memgraph::utils::Allocator<mgp_list> allocator(m);
      list_v = allocator.new_object<mgp_list>(*other.list_v);
      break;
    }
    case MGP_VALUE_TYPE_MAP: {
      memgraph::utils::Allocator<mgp_map> allocator(m);
      map_v = allocator.new_object<mgp_map>(*other.map_v);
      break;
    }
    case MGP_VALUE_TYPE_VERTEX: {
      memgraph::utils::Allocator<mgp_vertex> allocator(m);
      vertex_v = allocator.new_object<mgp_vertex>(*other.vertex_v);
      break;
    }
    case MGP_VALUE_TYPE_EDGE: {
      memgraph::utils::Allocator<mgp_edge> allocator(m);
      edge_v = allocator.new_object<mgp_edge>(*other.edge_v);
      break;
    }
    case MGP_VALUE_TYPE_PATH: {
      memgraph::utils::Allocator<mgp_path> allocator(m);
      path_v = allocator.new_object<mgp_path>(*other.path_v);
      break;
    }
    case MGP_VALUE_TYPE_DATE: {
      date_v = NewRawMgpObject<mgp_date>(m, *other.date_v);
      break;
    }
    case MGP_VALUE_TYPE_LOCAL_TIME: {
      local_time_v = NewRawMgpObject<mgp_local_time>(m, *other.local_time_v);
      break;
    }
    case MGP_VALUE_TYPE_LOCAL_DATE_TIME: {
      local_date_time_v = NewRawMgpObject<mgp_local_date_time>(m, *other.local_date_time_v);
      break;
    }
    case MGP_VALUE_TYPE_DURATION: {
      duration_v = NewRawMgpObject<mgp_duration>(m, *other.duration_v);
      break;
    }
  }
}

namespace {

void DeleteValueMember(mgp_value *value) noexcept {
  MG_ASSERT(value);
  memgraph::utils::Allocator<mgp_value> allocator(value->GetMemoryResource());
  switch (Call<mgp_value_type>(mgp_value_get_type, value)) {
    case MGP_VALUE_TYPE_NULL:
    case MGP_VALUE_TYPE_BOOL:
    case MGP_VALUE_TYPE_INT:
    case MGP_VALUE_TYPE_DOUBLE:
      return;
    case MGP_VALUE_TYPE_STRING:
      using TString = memgraph::utils::pmr::string;
      value->string_v.~TString();
      return;
    case MGP_VALUE_TYPE_LIST:
      allocator.delete_object(value->list_v);
      return;
    case MGP_VALUE_TYPE_MAP:
      allocator.delete_object(value->map_v);
      return;
    case MGP_VALUE_TYPE_VERTEX:
      allocator.delete_object(value->vertex_v);
      return;
    case MGP_VALUE_TYPE_EDGE:
      allocator.delete_object(value->edge_v);
      return;
    case MGP_VALUE_TYPE_PATH:
      allocator.delete_object(value->path_v);
      return;
    case MGP_VALUE_TYPE_DATE:
      allocator.delete_object(value->date_v);
      return;
    case MGP_VALUE_TYPE_LOCAL_TIME:
      allocator.delete_object(value->local_time_v);
      return;
    case MGP_VALUE_TYPE_LOCAL_DATE_TIME:
      allocator.delete_object(value->local_date_time_v);
      return;
    case MGP_VALUE_TYPE_DURATION:
      allocator.delete_object(value->duration_v);
      return;
  }
}

}  // namespace

mgp_value::mgp_value(mgp_value &&other, memgraph::utils::MemoryResource *m) : type(other.type), memory(m) {
  switch (other.type) {
    case MGP_VALUE_TYPE_NULL:
      break;
    case MGP_VALUE_TYPE_BOOL:
      bool_v = other.bool_v;
      break;
    case MGP_VALUE_TYPE_INT:
      int_v = other.int_v;
      break;
    case MGP_VALUE_TYPE_DOUBLE:
      double_v = other.double_v;
      break;
    case MGP_VALUE_TYPE_STRING:
      new (&string_v) memgraph::utils::pmr::string(std::move(other.string_v), m);
      break;
    case MGP_VALUE_TYPE_LIST:
      static_assert(std::is_pointer_v<decltype(list_v)>, "Expected to move list_v by copying pointers.");
      if (*other.GetMemoryResource() == *m) {
        list_v = other.list_v;
        other.type = MGP_VALUE_TYPE_NULL;
      } else {
        memgraph::utils::Allocator<mgp_list> allocator(m);
        list_v = allocator.new_object<mgp_list>(std::move(*other.list_v));
      }
      break;
    case MGP_VALUE_TYPE_MAP:
      static_assert(std::is_pointer_v<decltype(map_v)>, "Expected to move map_v by copying pointers.");
      if (*other.GetMemoryResource() == *m) {
        map_v = other.map_v;
        other.type = MGP_VALUE_TYPE_NULL;
      } else {
        memgraph::utils::Allocator<mgp_map> allocator(m);
        map_v = allocator.new_object<mgp_map>(std::move(*other.map_v));
      }
      break;
    case MGP_VALUE_TYPE_VERTEX:
      static_assert(std::is_pointer_v<decltype(vertex_v)>, "Expected to move vertex_v by copying pointers.");
      if (*other.GetMemoryResource() == *m) {
        vertex_v = other.vertex_v;
        other.type = MGP_VALUE_TYPE_NULL;
      } else {
        memgraph::utils::Allocator<mgp_vertex> allocator(m);
        vertex_v = allocator.new_object<mgp_vertex>(std::move(*other.vertex_v));
      }
      break;
    case MGP_VALUE_TYPE_EDGE:
      static_assert(std::is_pointer_v<decltype(edge_v)>, "Expected to move edge_v by copying pointers.");
      if (*other.GetMemoryResource() == *m) {
        edge_v = other.edge_v;
        other.type = MGP_VALUE_TYPE_NULL;
      } else {
        memgraph::utils::Allocator<mgp_edge> allocator(m);
        edge_v = allocator.new_object<mgp_edge>(std::move(*other.edge_v));
      }
      break;
    case MGP_VALUE_TYPE_PATH:
      static_assert(std::is_pointer_v<decltype(path_v)>, "Expected to move path_v by copying pointers.");
      if (*other.GetMemoryResource() == *m) {
        path_v = other.path_v;
        other.type = MGP_VALUE_TYPE_NULL;
      } else {
        memgraph::utils::Allocator<mgp_path> allocator(m);
        path_v = allocator.new_object<mgp_path>(std::move(*other.path_v));
      }
      break;
    case MGP_VALUE_TYPE_DATE:
      static_assert(std::is_pointer_v<decltype(date_v)>, "Expected to move date_v by copying pointers.");
      if (*other.GetMemoryResource() == *m) {
        date_v = other.date_v;
        other.type = MGP_VALUE_TYPE_NULL;
      } else {
        date_v = NewRawMgpObject<mgp_date>(m, *other.date_v);
      }
      break;
    case MGP_VALUE_TYPE_LOCAL_TIME:
      static_assert(std::is_pointer_v<decltype(local_time_v)>, "Expected to move local_time_v by copying pointers.");
      if (*other.GetMemoryResource() == *m) {
        local_time_v = other.local_time_v;
        other.type = MGP_VALUE_TYPE_NULL;
      } else {
        local_time_v = NewRawMgpObject<mgp_local_time>(m, *other.local_time_v);
      }
      break;
    case MGP_VALUE_TYPE_LOCAL_DATE_TIME:
      static_assert(std::is_pointer_v<decltype(local_date_time_v)>,
                    "Expected to move local_date_time_v by copying pointers.");
      if (*other.GetMemoryResource() == *m) {
        local_date_time_v = other.local_date_time_v;
        other.type = MGP_VALUE_TYPE_NULL;
      } else {
        local_date_time_v = NewRawMgpObject<mgp_local_date_time>(m, *other.local_date_time_v);
      }
      break;
    case MGP_VALUE_TYPE_DURATION:
      static_assert(std::is_pointer_v<decltype(duration_v)>, "Expected to move duration_v by copying pointers.");
      if (*other.GetMemoryResource() == *m) {
        duration_v = other.duration_v;
        other.type = MGP_VALUE_TYPE_NULL;
      } else {
        duration_v = NewRawMgpObject<mgp_duration>(m, *other.duration_v);
      }
      break;
  }
  DeleteValueMember(&other);
  other.type = MGP_VALUE_TYPE_NULL;
}

mgp_value::~mgp_value() noexcept { DeleteValueMember(this); }

mgp_edge *mgp_edge::Copy(const mgp_edge &edge, mgp_memory &memory) {
  return std::visit(
      memgraph::utils::Overloaded{
          [&](memgraph::query::DbAccessor *) { return NewRawMgpObject<mgp_edge>(&memory, edge.impl, edge.from.graph); },
          [&](memgraph::query::SubgraphDbAccessor *db_impl) {
            return NewRawMgpObject<mgp_edge>(
                &memory, edge.impl, memgraph::query::SubgraphVertexAccessor(edge.impl.From(), db_impl->getGraph()),
                memgraph::query::SubgraphVertexAccessor(edge.impl.To(), db_impl->getGraph()), edge.to.graph);
          }},
      edge.to.graph->impl);
}

void mgp_value_destroy(mgp_value *val) { DeleteRawMgpObject(val); }

mgp_error mgp_value_make_null(mgp_memory *memory, mgp_value **result) {
  return WrapExceptions([memory] { return NewRawMgpObject<mgp_value>(memory); }, result);
}

mgp_error mgp_value_make_bool(int val, mgp_memory *memory, mgp_value **result) {
  return WrapExceptions([val, memory] { return NewRawMgpObject<mgp_value>(memory, val != 0); }, result);
}

// NOLINTNEXTLINE(cppcoreguidelines-macro-usage)
#define DEFINE_MGP_VALUE_MAKE_WITH_MEMORY(type, param)                                                \
  mgp_error mgp_value_make_##type(param val, mgp_memory *memory, mgp_value **result) {                \
    return WrapExceptions([val, memory] { return NewRawMgpObject<mgp_value>(memory, val); }, result); \
  }

// NOLINTNEXTLINE(cppcoreguidelines-macro-usage)
DEFINE_MGP_VALUE_MAKE_WITH_MEMORY(int, int64_t);
DEFINE_MGP_VALUE_MAKE_WITH_MEMORY(double, double);
DEFINE_MGP_VALUE_MAKE_WITH_MEMORY(string, const char *);

// NOLINTNEXTLINE(cppcoreguidelines-macro-usage)
#define DEFINE_MGP_VALUE_MAKE(type)                                                                             \
  mgp_error mgp_value_make_##type(mgp_##type *val, mgp_value **result) {                                        \
    return WrapExceptions([val] { return NewRawMgpObject<mgp_value>(val->GetMemoryResource(), val); }, result); \
  }

DEFINE_MGP_VALUE_MAKE(list)
DEFINE_MGP_VALUE_MAKE(map)
DEFINE_MGP_VALUE_MAKE(vertex)
DEFINE_MGP_VALUE_MAKE(edge)
DEFINE_MGP_VALUE_MAKE(path)
DEFINE_MGP_VALUE_MAKE(date)
DEFINE_MGP_VALUE_MAKE(local_time)
DEFINE_MGP_VALUE_MAKE(local_date_time)
DEFINE_MGP_VALUE_MAKE(duration)

namespace {
mgp_value_type MgpValueGetType(const mgp_value &val) noexcept { return val.type; }
}  // namespace

mgp_error mgp_value_get_type(mgp_value *val, mgp_value_type *result) {
  static_assert(noexcept(MgpValueGetType(*val)));
  *result = MgpValueGetType(*val);
  return mgp_error::MGP_ERROR_NO_ERROR;
}

// NOLINTNEXTLINE(cppcoreguidelines-macro-usage)
#define DEFINE_MGP_VALUE_IS(type_lowercase, type_uppercase)              \
  mgp_error mgp_value_is_##type_lowercase(mgp_value *val, int *result) { \
    static_assert(noexcept(MgpValueGetType(*val)));                      \
    *result = MgpValueGetType(*val) == MGP_VALUE_TYPE_##type_uppercase;  \
    return mgp_error::MGP_ERROR_NO_ERROR;                                \
  }

DEFINE_MGP_VALUE_IS(null, NULL)
DEFINE_MGP_VALUE_IS(bool, BOOL)
DEFINE_MGP_VALUE_IS(int, INT)
DEFINE_MGP_VALUE_IS(double, DOUBLE)
DEFINE_MGP_VALUE_IS(string, STRING)
DEFINE_MGP_VALUE_IS(list, LIST)
DEFINE_MGP_VALUE_IS(map, MAP)
DEFINE_MGP_VALUE_IS(vertex, VERTEX)
DEFINE_MGP_VALUE_IS(edge, EDGE)
DEFINE_MGP_VALUE_IS(path, PATH)
DEFINE_MGP_VALUE_IS(date, DATE)
DEFINE_MGP_VALUE_IS(local_time, LOCAL_TIME)
DEFINE_MGP_VALUE_IS(local_date_time, LOCAL_DATE_TIME)
DEFINE_MGP_VALUE_IS(duration, DURATION)

mgp_error mgp_value_get_bool(mgp_value *val, int *result) {
  *result = val->bool_v ? 1 : 0;
  return mgp_error::MGP_ERROR_NO_ERROR;
}
mgp_error mgp_value_get_int(mgp_value *val, int64_t *result) {
  *result = val->int_v;
  return mgp_error::MGP_ERROR_NO_ERROR;
}
mgp_error mgp_value_get_double(mgp_value *val, double *result) {
  *result = val->double_v;
  return mgp_error::MGP_ERROR_NO_ERROR;
}
mgp_error mgp_value_get_string(mgp_value *val, const char **result) {
  static_assert(noexcept(val->string_v.c_str()));
  *result = val->string_v.c_str();
  return mgp_error::MGP_ERROR_NO_ERROR;
}

// NOLINTNEXTLINE(cppcoreguidelines-macro-usage)
#define DEFINE_MGP_VALUE_GET(type)                                      \
  mgp_error mgp_value_get_##type(mgp_value *val, mgp_##type **result) { \
    *result = val->type##_v;                                            \
    return mgp_error::MGP_ERROR_NO_ERROR;                               \
  }

DEFINE_MGP_VALUE_GET(list)
DEFINE_MGP_VALUE_GET(map)
DEFINE_MGP_VALUE_GET(vertex)
DEFINE_MGP_VALUE_GET(edge)
DEFINE_MGP_VALUE_GET(path)
DEFINE_MGP_VALUE_GET(date)
DEFINE_MGP_VALUE_GET(local_time)
DEFINE_MGP_VALUE_GET(local_date_time)
DEFINE_MGP_VALUE_GET(duration)

mgp_error mgp_list_make_empty(size_t capacity, mgp_memory *memory, mgp_list **result) {
  return WrapExceptions(
      [capacity, memory] {
        auto list = NewMgpObject<mgp_list>(memory);
        list->elems.reserve(capacity);
        return list.release();
      },
      result);
}

void mgp_list_destroy(mgp_list *list) { DeleteRawMgpObject(list); }

namespace {
void MgpListAppendExtend(mgp_list &list, const mgp_value &value) { list.elems.push_back(value); }
}  // namespace

mgp_error mgp_list_append(mgp_list *list, mgp_value *val) {
  return WrapExceptions([list, val] {
    if (Call<size_t>(mgp_list_size, list) >= Call<size_t>(mgp_list_capacity, list)) {
      throw InsufficientBufferException{
          "Cannot append a new value to the mgp_list without extending it, because its size reached its capacity!"};
    }
    MgpListAppendExtend(*list, *val);
  });
}

mgp_error mgp_list_append_extend(mgp_list *list, mgp_value *val) {
  return WrapExceptions([list, val] { MgpListAppendExtend(*list, *val); });
}

mgp_error mgp_list_size(mgp_list *list, size_t *result) {
  static_assert(noexcept(list->elems.size()));
  *result = list->elems.size();
  return mgp_error::MGP_ERROR_NO_ERROR;
}

mgp_error mgp_list_capacity(mgp_list *list, size_t *result) {
  static_assert(noexcept(list->elems.capacity()));
  *result = list->elems.capacity();
  return mgp_error::MGP_ERROR_NO_ERROR;
}

mgp_error mgp_list_at(mgp_list *list, size_t i, mgp_value **result) {
  return WrapExceptions(
      [list, i] {
        if (i >= Call<size_t>(mgp_list_size, list)) {
          throw std::out_of_range("Element cannot be retrieved, because index exceeds list's size!");
        }
        return &list->elems[i];
      },
      result);
}

mgp_error mgp_map_make_empty(mgp_memory *memory, mgp_map **result) {
  return WrapExceptions([&memory] { return NewRawMgpObject<mgp_map>(memory); }, result);
}

void mgp_map_destroy(mgp_map *map) { DeleteRawMgpObject(map); }

mgp_error mgp_map_insert(mgp_map *map, const char *key, mgp_value *value) {
  return WrapExceptions([&] {
    auto emplace_result = map->items.emplace(key, *value);
    if (!emplace_result.second) {
      throw KeyAlreadyExistsException{"Map already contains mapping for {}", key};
    }
  });
}

mgp_error mgp_map_size(mgp_map *map, size_t *result) {
  static_assert(noexcept(map->items.size()));
  *result = map->items.size();
  return mgp_error::MGP_ERROR_NO_ERROR;
}

mgp_error mgp_map_at(mgp_map *map, const char *key, mgp_value **result) {
  return WrapExceptions(
      [&map, &key]() -> mgp_value * {
        auto found_it = map->items.find(key);
        if (found_it == map->items.end()) {
          return nullptr;
        };
        return &found_it->second;
      },
      result);
}

mgp_error mgp_map_item_key(mgp_map_item *item, const char **result) {
  return WrapExceptions([&item] { return item->key; }, result);
}

mgp_error mgp_map_item_value(mgp_map_item *item, mgp_value **result) {
  return WrapExceptions([item] { return item->value; }, result);
}

mgp_error mgp_map_iter_items(mgp_map *map, mgp_memory *memory, mgp_map_items_iterator **result) {
  return WrapExceptions([map, memory] { return NewRawMgpObject<mgp_map_items_iterator>(memory, map); }, result);
}

void mgp_map_items_iterator_destroy(mgp_map_items_iterator *it) { DeleteRawMgpObject(it); }

mgp_error mgp_map_items_iterator_get(mgp_map_items_iterator *it, mgp_map_item **result) {
  return WrapExceptions(
      [it]() -> mgp_map_item * {
        if (it->current_it == it->map->items.end()) {
          return nullptr;
        };
        return &it->current;
      },
      result);
}

mgp_error mgp_map_items_iterator_next(mgp_map_items_iterator *it, mgp_map_item **result) {
  return WrapExceptions(
      [it]() -> mgp_map_item * {
        if (it->current_it == it->map->items.end()) {
          return nullptr;
        }
        if (++it->current_it == it->map->items.end()) {
          return nullptr;
        }
        it->current.key = it->current_it->first.c_str();
        it->current.value = &it->current_it->second;
        return &it->current;
      },
      result);
}

mgp_error mgp_path_make_with_start(mgp_vertex *vertex, mgp_memory *memory, mgp_path **result) {
  return WrapExceptions(
      [vertex, memory]() -> mgp_path * {
        auto path = NewMgpObject<mgp_path>(memory);
        if (path == nullptr) {
          return nullptr;
        }
        path->vertices.push_back(*vertex);
        return path.release();
      },
      result);
}

mgp_error mgp_path_copy(mgp_path *path, mgp_memory *memory, mgp_path **result) {
  return WrapExceptions(
      [path, memory] {
        MG_ASSERT(Call<size_t>(mgp_path_size, path) == path->vertices.size() - 1, "Invalid mgp_path");
        return NewRawMgpObject<mgp_path>(memory, *path);
      },
      result);
}

void mgp_path_destroy(mgp_path *path) { DeleteRawMgpObject(path); }

mgp_error mgp_path_expand(mgp_path *path, mgp_edge *edge) {
  return WrapExceptions([path, edge] {
    MG_ASSERT(Call<size_t>(mgp_path_size, path) == path->vertices.size() - 1, "Invalid mgp_path");
    // Check that the both the last vertex on path and dst_vertex are endpoints of
    // the given edge.
    auto *src_vertex = &path->vertices.back();
    mgp_vertex *dst_vertex{nullptr};

    if (edge->to == *src_vertex) {
      dst_vertex = &edge->from;
    } else if (edge->from == *src_vertex) {
      dst_vertex = &edge->to;
    } else {
      // edge is not a continuation on src_vertex
      throw std::logic_error{"The current last vertex in the path is not part of the given edge."};
    }
    // Try appending edge and dst_vertex to path, preserving the original mgp_path
    // instance if anything fails.
    memgraph::utils::OnScopeExit scope_guard(
        [path] { MG_ASSERT(Call<size_t>(mgp_path_size, path) == path->vertices.size() - 1); });

    path->edges.push_back(*edge);
    path->vertices.push_back(*dst_vertex);
  });
}

namespace {
size_t MgpPathSize(const mgp_path &path) noexcept { return path.edges.size(); }
}  // namespace

mgp_error mgp_path_size(mgp_path *path, size_t *result) {
  *result = MgpPathSize(*path);
  return mgp_error::MGP_ERROR_NO_ERROR;
}

mgp_error mgp_path_vertex_at(mgp_path *path, size_t i, mgp_vertex **result) {
  return WrapExceptions(
      [path, i] {
        const auto path_size = Call<size_t>(mgp_path_size, path);
        MG_ASSERT(path_size == path->vertices.size() - 1);
        if (i > path_size) {
          throw std::out_of_range("Vertex cannot be retrieved, because index exceeds path's size!");
        }
        return &path->vertices[i];
      },
      result);
}

mgp_error mgp_path_edge_at(mgp_path *path, size_t i, mgp_edge **result) {
  return WrapExceptions(
      [path, i] {
        const auto path_size = Call<size_t>(mgp_path_size, path);
        MG_ASSERT(path_size == path->vertices.size() - 1);
        if (i > path_size) {
          throw std::out_of_range("Edge cannot be retrieved, because index exceeds path's size!");
        }
        return &path->edges[i];
      },
      result);
}

mgp_error mgp_path_equal(mgp_path *p1, mgp_path *p2, int *result) {
  return WrapExceptions(
      [p1, p2] {
        const auto p1_size = MgpPathSize(*p1);
        const auto p2_size = MgpPathSize(*p2);
        MG_ASSERT(p1_size == p1->vertices.size() - 1);
        MG_ASSERT(p2_size == p2->vertices.size() - 1);
        if (p1_size != p2_size) {
          return 0;
        }
        const auto *start1 = Call<mgp_vertex *>(mgp_path_vertex_at, p1, 0);
        const auto *start2 = Call<mgp_vertex *>(mgp_path_vertex_at, p2, 0);
        static_assert(noexcept(start1 == start2));
        if (*start1 != *start2) {
          return 0;
        }
        for (size_t i = 0; i < p1_size; ++i) {
          const auto *e1 = Call<mgp_edge *>(mgp_path_edge_at, p1, i);
          const auto *e2 = Call<mgp_edge *>(mgp_path_edge_at, p2, i);
          if (*e1 != *e2) {
            return 0;
          }
        }
        return 1;
      },
      result);
}

mgp_error mgp_date_from_string(const char *string, mgp_memory *memory, mgp_date **date) {
  return WrapExceptions([string, memory] { return NewRawMgpObject<mgp_date>(memory, string); }, date);
}

mgp_error mgp_date_from_parameters(mgp_date_parameters *parameters, mgp_memory *memory, mgp_date **date) {
  return WrapExceptions([parameters, memory] { return NewRawMgpObject<mgp_date>(memory, parameters); }, date);
}

mgp_error mgp_date_copy(mgp_date *date, mgp_memory *memory, mgp_date **result) {
  return WrapExceptions([date, memory] { return NewRawMgpObject<mgp_date>(memory, *date); }, result);
}

void mgp_date_destroy(mgp_date *date) { DeleteRawMgpObject(date); }

mgp_error mgp_date_equal(mgp_date *first, mgp_date *second, int *result) {
  return WrapExceptions([first, second] { return first->date == second->date; }, result);
}

mgp_error mgp_date_get_year(mgp_date *date, int *year) {
  return WrapExceptions([date] { return date->date.year; }, year);
}

mgp_error mgp_date_get_month(mgp_date *date, int *month) {
  return WrapExceptions([date] { return date->date.month; }, month);
}

mgp_error mgp_date_get_day(mgp_date *date, int *day) {
  return WrapExceptions([date] { return date->date.day; }, day);
}

mgp_error mgp_date_timestamp(mgp_date *date, int64_t *timestamp) {
  return WrapExceptions([date] { return date->date.MicrosecondsSinceEpoch(); }, timestamp);
}

mgp_error mgp_date_now(mgp_memory *memory, mgp_date **date) {
  return WrapExceptions([memory] { return NewRawMgpObject<mgp_date>(memory, memgraph::utils::CurrentDate()); }, date);
}

mgp_error mgp_date_add_duration(mgp_date *date, mgp_duration *dur, mgp_memory *memory, mgp_date **result) {
  return WrapExceptions([date, dur, memory] { return NewRawMgpObject<mgp_date>(memory, date->date + dur->duration); },
                        result);
}

mgp_error mgp_date_sub_duration(mgp_date *date, mgp_duration *dur, mgp_memory *memory, mgp_date **result) {
  return WrapExceptions([date, dur, memory] { return NewRawMgpObject<mgp_date>(memory, date->date - dur->duration); },
                        result);
}

mgp_error mgp_date_diff(mgp_date *first, mgp_date *second, mgp_memory *memory, mgp_duration **result) {
  return WrapExceptions(
      [first, second, memory] { return NewRawMgpObject<mgp_duration>(memory, first->date - second->date); }, result);
}

mgp_error mgp_local_time_from_string(const char *string, mgp_memory *memory, mgp_local_time **local_time) {
  return WrapExceptions([string, memory] { return NewRawMgpObject<mgp_local_time>(memory, string); }, local_time);
}

mgp_error mgp_local_time_from_parameters(mgp_local_time_parameters *parameters, mgp_memory *memory,
                                         mgp_local_time **local_time) {
  return WrapExceptions([parameters, memory] { return NewRawMgpObject<mgp_local_time>(memory, parameters); },
                        local_time);
}

mgp_error mgp_local_time_copy(mgp_local_time *local_time, mgp_memory *memory, mgp_local_time **result) {
  return WrapExceptions([local_time, memory] { return NewRawMgpObject<mgp_local_time>(memory, *local_time); }, result);
}

void mgp_local_time_destroy(mgp_local_time *local_time) { DeleteRawMgpObject(local_time); }

mgp_error mgp_local_time_equal(mgp_local_time *first, mgp_local_time *second, int *result) {
  return WrapExceptions([first, second] { return first->local_time == second->local_time; }, result);
}

mgp_error mgp_local_time_get_hour(mgp_local_time *local_time, int *hour) {
  return WrapExceptions([local_time] { return local_time->local_time.hour; }, hour);
}

mgp_error mgp_local_time_get_minute(mgp_local_time *local_time, int *minute) {
  return WrapExceptions([local_time] { return local_time->local_time.minute; }, minute);
}

mgp_error mgp_local_time_get_second(mgp_local_time *local_time, int *second) {
  return WrapExceptions([local_time] { return local_time->local_time.second; }, second);
}

mgp_error mgp_local_time_get_millisecond(mgp_local_time *local_time, int *millisecond) {
  return WrapExceptions([local_time] { return local_time->local_time.millisecond; }, millisecond);
}

mgp_error mgp_local_time_get_microsecond(mgp_local_time *local_time, int *microsecond) {
  return WrapExceptions([local_time] { return local_time->local_time.microsecond; }, microsecond);
}

mgp_error mgp_local_time_timestamp(mgp_local_time *local_time, int64_t *timestamp) {
  return WrapExceptions([local_time] { return local_time->local_time.MicrosecondsSinceEpoch(); }, timestamp);
}

mgp_error mgp_local_time_now(mgp_memory *memory, mgp_local_time **local_time) {
  return WrapExceptions(
      [memory] { return NewRawMgpObject<mgp_local_time>(memory, memgraph::utils::CurrentLocalTime()); }, local_time);
}

mgp_error mgp_local_time_add_duration(mgp_local_time *local_time, mgp_duration *dur, mgp_memory *memory,
                                      mgp_local_time **result) {
  return WrapExceptions(
      [local_time, dur, memory] {
        return NewRawMgpObject<mgp_local_time>(memory, local_time->local_time + dur->duration);
      },
      result);
}

mgp_error mgp_local_time_sub_duration(mgp_local_time *local_time, mgp_duration *dur, mgp_memory *memory,
                                      mgp_local_time **result) {
  return WrapExceptions(
      [local_time, dur, memory] {
        return NewRawMgpObject<mgp_local_time>(memory, local_time->local_time - dur->duration);
      },
      result);
}

mgp_error mgp_local_time_diff(mgp_local_time *first, mgp_local_time *second, mgp_memory *memory,
                              mgp_duration **result) {
  return WrapExceptions(
      [first, second, memory] { return NewRawMgpObject<mgp_duration>(memory, first->local_time - second->local_time); },
      result);
}

mgp_error mgp_local_date_time_from_string(const char *string, mgp_memory *memory,
                                          mgp_local_date_time **local_date_time) {
  return WrapExceptions([string, memory] { return NewRawMgpObject<mgp_local_date_time>(memory, string); },
                        local_date_time);
}

mgp_error mgp_local_date_time_from_parameters(mgp_local_date_time_parameters *parameters, mgp_memory *memory,
                                              mgp_local_date_time **local_date_time) {
  return WrapExceptions([parameters, memory] { return NewRawMgpObject<mgp_local_date_time>(memory, parameters); },
                        local_date_time);
}

mgp_error mgp_local_date_time_copy(mgp_local_date_time *local_date_time, mgp_memory *memory,
                                   mgp_local_date_time **result) {
  return WrapExceptions(
      [local_date_time, memory] { return NewRawMgpObject<mgp_local_date_time>(memory, *local_date_time); }, result);
}

void mgp_local_date_time_destroy(mgp_local_date_time *local_date_time) { DeleteRawMgpObject(local_date_time); }

mgp_error mgp_local_date_time_equal(mgp_local_date_time *first, mgp_local_date_time *second, int *result) {
  return WrapExceptions([first, second] { return first->local_date_time == second->local_date_time; }, result);
}

mgp_error mgp_local_date_time_get_year(mgp_local_date_time *local_date_time, int *year) {
  return WrapExceptions([local_date_time] { return local_date_time->local_date_time.date.year; }, year);
}

mgp_error mgp_local_date_time_get_month(mgp_local_date_time *local_date_time, int *month) {
  return WrapExceptions([local_date_time] { return local_date_time->local_date_time.date.month; }, month);
}

mgp_error mgp_local_date_time_get_day(mgp_local_date_time *local_date_time, int *day) {
  return WrapExceptions([local_date_time] { return local_date_time->local_date_time.date.day; }, day);
}

mgp_error mgp_local_date_time_get_hour(mgp_local_date_time *local_date_time, int *hour) {
  return WrapExceptions([local_date_time] { return local_date_time->local_date_time.local_time.hour; }, hour);
}

mgp_error mgp_local_date_time_get_minute(mgp_local_date_time *local_date_time, int *minute) {
  return WrapExceptions([local_date_time] { return local_date_time->local_date_time.local_time.minute; }, minute);
}

mgp_error mgp_local_date_time_get_second(mgp_local_date_time *local_date_time, int *second) {
  return WrapExceptions([local_date_time] { return local_date_time->local_date_time.local_time.second; }, second);
}

mgp_error mgp_local_date_time_get_millisecond(mgp_local_date_time *local_date_time, int *millisecond) {
  return WrapExceptions([local_date_time] { return local_date_time->local_date_time.local_time.millisecond; },
                        millisecond);
}

mgp_error mgp_local_date_time_get_microsecond(mgp_local_date_time *local_date_time, int *microsecond) {
  return WrapExceptions([local_date_time] { return local_date_time->local_date_time.local_time.microsecond; },
                        microsecond);
}

mgp_error mgp_local_date_time_timestamp(mgp_local_date_time *local_date_time, int64_t *timestamp) {
  return WrapExceptions([local_date_time] { return local_date_time->local_date_time.MicrosecondsSinceEpoch(); },
                        timestamp);
}

mgp_error mgp_local_date_time_now(mgp_memory *memory, mgp_local_date_time **local_date_time) {
  return WrapExceptions(
      [memory] { return NewRawMgpObject<mgp_local_date_time>(memory, memgraph::utils::CurrentLocalDateTime()); },
      local_date_time);
}

mgp_error mgp_local_date_time_add_duration(mgp_local_date_time *local_date_time, mgp_duration *dur, mgp_memory *memory,
                                           mgp_local_date_time **result) {
  return WrapExceptions(
      [local_date_time, dur, memory] {
        return NewRawMgpObject<mgp_local_date_time>(memory, local_date_time->local_date_time + dur->duration);
      },
      result);
}

mgp_error mgp_local_date_time_sub_duration(mgp_local_date_time *local_date_time, mgp_duration *dur, mgp_memory *memory,
                                           mgp_local_date_time **result) {
  return WrapExceptions(
      [local_date_time, dur, memory] {
        return NewRawMgpObject<mgp_local_date_time>(memory, local_date_time->local_date_time - dur->duration);
      },
      result);
}

mgp_error mgp_local_date_time_diff(mgp_local_date_time *first, mgp_local_date_time *second, mgp_memory *memory,
                                   mgp_duration **result) {
  return WrapExceptions(
      [first, second, memory] {
        return NewRawMgpObject<mgp_duration>(memory, first->local_date_time - second->local_date_time);
      },
      result);
}

mgp_error mgp_duration_from_string(const char *string, mgp_memory *memory, mgp_duration **duration) {
  return WrapExceptions([memory, string] { return NewRawMgpObject<mgp_duration>(memory, string); }, duration);
}

mgp_error mgp_duration_from_parameters(mgp_duration_parameters *parameters, mgp_memory *memory,
                                       mgp_duration **duration) {
  return WrapExceptions([memory, parameters] { return NewRawMgpObject<mgp_duration>(memory, parameters); }, duration);
}

mgp_error mgp_duration_from_microseconds(int64_t microseconds, mgp_memory *memory, mgp_duration **duration) {
  return WrapExceptions([microseconds, memory] { return NewRawMgpObject<mgp_duration>(memory, microseconds); },
                        duration);
}

mgp_error mgp_duration_copy(mgp_duration *duration, mgp_memory *memory, mgp_duration **result) {
  return WrapExceptions([duration, memory] { return NewRawMgpObject<mgp_duration>(memory, *duration); }, result);
}

void mgp_duration_destroy(mgp_duration *duration) { DeleteRawMgpObject(duration); }

mgp_error mgp_duration_get_microseconds(mgp_duration *duration, int64_t *microseconds) {
  return WrapExceptions([duration] { return duration->duration.microseconds; }, microseconds);
}

mgp_error mgp_duration_equal(mgp_duration *first, mgp_duration *second, int *result) {
  return WrapExceptions([first, second] { return first->duration == second->duration; }, result);
}

mgp_error mgp_duration_neg(mgp_duration *dur, mgp_memory *memory, mgp_duration **result) {
  return WrapExceptions([memory, dur] { return NewRawMgpObject<mgp_duration>(memory, -dur->duration); }, result);
}

mgp_error mgp_duration_add(mgp_duration *first, mgp_duration *second, mgp_memory *memory, mgp_duration **result) {
  return WrapExceptions(
      [memory, first, second] { return NewRawMgpObject<mgp_duration>(memory, first->duration + second->duration); },
      result);
}

mgp_error mgp_duration_sub(mgp_duration *first, mgp_duration *second, mgp_memory *memory, mgp_duration **result) {
  return WrapExceptions(
      [memory, first, second] { return NewRawMgpObject<mgp_duration>(memory, first->duration - second->duration); },
      result);
}

/// Plugin Result

mgp_error mgp_result_set_error_msg(mgp_result *res, const char *msg) {
  return WrapExceptions([=] {
    auto *memory = res->rows.get_allocator().GetMemoryResource();
    res->error_msg.emplace(msg, memory);
  });
}

mgp_error mgp_result_new_record(mgp_result *res, mgp_result_record **result) {
  return WrapExceptions(
      [res] {
        auto *memory = res->rows.get_allocator().GetMemoryResource();
        MG_ASSERT(res->signature, "Expected to have a valid signature");
        res->rows.push_back(mgp_result_record{
            res->signature,
            memgraph::utils::pmr::map<memgraph::utils::pmr::string, memgraph::query::TypedValue>(memory)});
        return &res->rows.back();
      },
      result);
}

mgp_error mgp_result_record_insert(mgp_result_record *record, const char *field_name, mgp_value *val) {
  return WrapExceptions([=] {
    auto *memory = record->values.get_allocator().GetMemoryResource();
    // Validate field_name & val satisfy the procedure's result signature.
    MG_ASSERT(record->signature, "Expected to have a valid signature");
    auto find_it = record->signature->find(field_name);
    if (find_it == record->signature->end()) {
      throw std::out_of_range{fmt::format("The result doesn't have any field named '{}'.", field_name)};
    }
    const auto *type = find_it->second.first;
    if (!type->SatisfiesType(*val)) {
      throw std::logic_error{
          fmt::format("The type of value doesn't satisfies the type '{}'!", type->GetPresentableName())};
    }
    record->values.emplace(field_name, ToTypedValue(*val, memory));
  });
}

mgp_error mgp_func_result_set_error_msg(mgp_func_result *res, const char *msg, mgp_memory *memory) {
  return WrapExceptions([=] { res->error_msg.emplace(msg, memory->impl); });
}

mgp_error mgp_func_result_set_value(mgp_func_result *res, mgp_value *value, mgp_memory *memory) {
  return WrapExceptions([=] { res->value = ToTypedValue(*value, memory->impl); });
}

/// Graph Constructs

void mgp_properties_iterator_destroy(mgp_properties_iterator *it) { DeleteRawMgpObject(it); }

mgp_error mgp_properties_iterator_get(mgp_properties_iterator *it, mgp_property **result) {
  return WrapExceptions(
      [it]() -> mgp_property * {
        if (it->current) {
          return &it->property;
        };
        return nullptr;
      },
      result);
}

mgp_error mgp_properties_iterator_next(mgp_properties_iterator *it, mgp_property **result) {
  // Incrementing the iterator either for on-disk or in-memory
  // storage, so perhaps the underlying thing can throw.
  // Both copying TypedValue and/or string from PropertyName may fail to
  // allocate. Also, dereferencing `it->current_it` could also throw, so
  // either way return nullptr and leave `it` in undefined state.
  // Hopefully iterator comparison doesn't throw, but wrap the whole thing in
  // try ... catch just to be sure.
  return WrapExceptions(
      [it]() -> mgp_property * {
        if (it->current_it == it->pvs.end()) {
          MG_ASSERT(!it->current,
                    "Iteration is already done, so it->current should "
                    "have been set to std::nullopt");
          return nullptr;
        }
        if (++it->current_it == it->pvs.end()) {
          it->current = std::nullopt;
          return nullptr;
        }
        memgraph::utils::OnScopeExit clean_up([it] { it->current = std::nullopt; });
        auto propToName = std::visit(
            [it](auto *impl) {
              return memgraph::utils::pmr::string(impl->PropertyToName(it->current_it->first), it->GetMemoryResource());
            },
            it->graph->impl);
        it->current.emplace(propToName, mgp_value(it->current_it->second, it->GetMemoryResource()));
        it->property.name = it->current->first.c_str();
        it->property.value = &it->current->second;
        clean_up.Disable();
        return &it->property;
      },
      result);
}

mgp_error mgp_vertex_get_id(mgp_vertex *v, mgp_vertex_id *result) {
  return WrapExceptions(
      [v] { return mgp_vertex_id{.as_int = std::visit([](auto &impl) { return impl.Gid().AsInt(); }, v->impl)}; },
      result);
}

mgp_error mgp_vertex_underlying_graph_is_mutable(mgp_vertex *v, int *result) {
  return mgp_graph_is_mutable(v->graph, result);
}

namespace {
memgraph::storage::PropertyValue ToPropertyValue(const mgp_value &value);

memgraph::storage::PropertyValue ToPropertyValue(const mgp_list &list) {
  memgraph::storage::PropertyValue result{std::vector<memgraph::storage::PropertyValue>{}};
  auto &result_list = result.ValueList();
  for (const auto &value : list.elems) {
    result_list.push_back(ToPropertyValue(value));
  }
  return result;
}

memgraph::storage::PropertyValue ToPropertyValue(const mgp_map &map) {
  memgraph::storage::PropertyValue result{std::map<std::string, memgraph::storage::PropertyValue>{}};
  auto &result_map = result.ValueMap();
  for (const auto &[key, value] : map.items) {
    result_map.insert_or_assign(std::string{key}, ToPropertyValue(value));
  }
  return result;
}

memgraph::storage::PropertyValue ToPropertyValue(const mgp_value &value) {
  switch (value.type) {
    case MGP_VALUE_TYPE_NULL:
      return memgraph::storage::PropertyValue{};
    case MGP_VALUE_TYPE_BOOL:
      return memgraph::storage::PropertyValue{value.bool_v};
    case MGP_VALUE_TYPE_INT:
      return memgraph::storage::PropertyValue{value.int_v};
    case MGP_VALUE_TYPE_DOUBLE:
      return memgraph::storage::PropertyValue{value.double_v};
    case MGP_VALUE_TYPE_STRING:
      return memgraph::storage::PropertyValue{std::string{value.string_v}};
    case MGP_VALUE_TYPE_LIST:
      return ToPropertyValue(*value.list_v);
    case MGP_VALUE_TYPE_MAP:
      return ToPropertyValue(*value.map_v);
    case MGP_VALUE_TYPE_DATE:
      return memgraph::storage::PropertyValue{memgraph::storage::TemporalData{
          memgraph::storage::TemporalType::Date, value.date_v->date.MicrosecondsSinceEpoch()}};
    case MGP_VALUE_TYPE_LOCAL_TIME:
      return memgraph::storage::PropertyValue{memgraph::storage::TemporalData{
          memgraph::storage::TemporalType::LocalTime, value.local_time_v->local_time.MicrosecondsSinceEpoch()}};
    case MGP_VALUE_TYPE_LOCAL_DATE_TIME:
      return memgraph::storage::PropertyValue{
          memgraph::storage::TemporalData{memgraph::storage::TemporalType::LocalDateTime,
                                          value.local_date_time_v->local_date_time.MicrosecondsSinceEpoch()}};
    case MGP_VALUE_TYPE_DURATION:
      return memgraph::storage::PropertyValue{memgraph::storage::TemporalData{memgraph::storage::TemporalType::Duration,
                                                                              value.duration_v->duration.microseconds}};
    case MGP_VALUE_TYPE_VERTEX:
      throw ValueConversionException{"A vertex is not a valid property value! "};
    case MGP_VALUE_TYPE_EDGE:
      throw ValueConversionException{"An edge is not a valid property value!"};
    case MGP_VALUE_TYPE_PATH:
      throw ValueConversionException{"A path is not a valid property value!"};
  }
}
}  // namespace

mgp_error mgp_vertex_set_property(struct mgp_vertex *v, const char *property_name, mgp_value *property_value) {
  return WrapExceptions([=] {
    auto *ctx = v->graph->ctx;

#ifdef MG_ENTERPRISE
    if (memgraph::utils::license::global_license_checker.IsValidLicenseFast() && ctx && ctx->auth_checker &&
        !ctx->auth_checker->Has(v->impl, v->graph->view, memgraph::query::AuthQuery::FineGrainedPrivilege::UPDATE)) {
      throw AuthorizationException{"Insufficient permissions for setting a property on vertex!"};
    }
#endif
    if (!MgpVertexIsMutable(*v)) {
      throw ImmutableObjectException{"Cannot set a property on an immutable vertex!"};
    }

<<<<<<< HEAD
    const auto prop_key = v->graph->impl->NameToProperty(property_name);
    const auto result = v->impl.SetProperty(prop_key, ToPropertyValue(*property_value));
=======
    const auto prop_key =
        std::visit([property_name](auto *impl) { return impl->NameToProperty(property_name); }, v->graph->impl);

    const auto result = std::visit(
        [prop_key, property_value](auto &impl) { return impl.SetProperty(prop_key, ToPropertyValue(*property_value)); },
        v->impl);
>>>>>>> f1fe77ad
    if (result.HasError()) {
      switch (result.GetError()) {
        case memgraph::storage::Error::DELETED_OBJECT:
          throw DeletedObjectException{"Cannot set the properties of a deleted vertex!"};
        case memgraph::storage::Error::NONEXISTENT_OBJECT:
          LOG_FATAL("Query modules shouldn't have access to nonexistent objects when setting a property of a vertex!");
        case memgraph::storage::Error::PROPERTIES_DISABLED:
        case memgraph::storage::Error::VERTEX_HAS_EDGES:
          LOG_FATAL("Unexpected error when setting a property of a vertex.");
        case memgraph::storage::Error::SERIALIZATION_ERROR:
          throw SerializationException{"Cannot serialize setting a property of a vertex."};
      }
    }

    ctx->execution_stats[memgraph::query::ExecutionStats::Key::UPDATED_PROPERTIES] += 1;

    auto *trigger_ctx_collector = ctx->trigger_context_collector;
    if (!trigger_ctx_collector ||
        !trigger_ctx_collector->ShouldRegisterObjectPropertyChange<memgraph::query::VertexAccessor>()) {
      return;
    }
    const auto old_value = memgraph::query::TypedValue(*result);
    if (property_value->type == mgp_value_type::MGP_VALUE_TYPE_NULL) {
      trigger_ctx_collector->RegisterRemovedObjectProperty(v->getImpl(), prop_key, old_value);
      return;
    }
    const auto new_value = ToTypedValue(*property_value, property_value->memory);
    trigger_ctx_collector->RegisterSetObjectProperty(v->getImpl(), prop_key, old_value, new_value);
  });
}

mgp_error mgp_vertex_add_label(struct mgp_vertex *v, mgp_label label) {
  return WrapExceptions([=] {
    auto *ctx = v->graph->ctx;

#ifdef MG_ENTERPRISE
    if (memgraph::utils::license::global_license_checker.IsValidLicenseFast() && ctx && ctx->auth_checker &&
        !(ctx->auth_checker->Has(v->impl, v->graph->view, memgraph::query::AuthQuery::FineGrainedPrivilege::UPDATE) &&
          ctx->auth_checker->Has({v->graph->impl->NameToLabel(label.name)},
                                 memgraph::query::AuthQuery::FineGrainedPrivilege::CREATE_DELETE))) {
      throw AuthorizationException{"Insufficient permissions for adding a label to vertex!"};
    }
#endif

    if (!MgpVertexIsMutable(*v)) {
      throw ImmutableObjectException{"Cannot add a label to an immutable vertex!"};
    }
    const auto label_id = std::visit([label](auto *impl) { return impl->NameToLabel(label.name); }, v->graph->impl);

    const auto result = std::visit([label_id](auto &impl) { return impl.AddLabel(label_id); }, v->impl);

    if (result.HasError()) {
      switch (result.GetError()) {
        case memgraph::storage::Error::DELETED_OBJECT:
          throw DeletedObjectException{"Cannot add a label to a deleted vertex!"};
        case memgraph::storage::Error::NONEXISTENT_OBJECT:
          LOG_FATAL("Query modules shouldn't have access to nonexistent objects when adding a label to a vertex!");
        case memgraph::storage::Error::PROPERTIES_DISABLED:
        case memgraph::storage::Error::VERTEX_HAS_EDGES:
          LOG_FATAL("Unexpected error when adding a label to a vertex.");
        case memgraph::storage::Error::SERIALIZATION_ERROR:
          throw SerializationException{"Cannot serialize adding a label to a vertex."};
      }
    }

    ctx->execution_stats[memgraph::query::ExecutionStats::Key::CREATED_LABELS] += 1;

    if (ctx->trigger_context_collector) {
      ctx->trigger_context_collector->RegisterSetVertexLabel(v->getImpl(), label_id);
    }
  });
}

mgp_error mgp_vertex_remove_label(struct mgp_vertex *v, mgp_label label) {
  return WrapExceptions([=] {
    auto *ctx = v->graph->ctx;

#ifdef MG_ENTERPRISE
    if (memgraph::utils::license::global_license_checker.IsValidLicenseFast() && ctx && ctx->auth_checker &&
        !(ctx->auth_checker->Has(v->impl, v->graph->view, memgraph::query::AuthQuery::FineGrainedPrivilege::UPDATE) &&
          ctx->auth_checker->Has({v->graph->impl->NameToLabel(label.name)},
                                 memgraph::query::AuthQuery::FineGrainedPrivilege::CREATE_DELETE))) {
      throw AuthorizationException{"Insufficient permissions for removing a label from vertex!"};
    }
#endif
    if (!MgpVertexIsMutable(*v)) {
      throw ImmutableObjectException{"Cannot remove a label from an immutable vertex!"};
    }
    const auto label_id = std::visit([&label](auto *impl) { return impl->NameToLabel(label.name); }, v->graph->impl);
    const auto result = std::visit([label_id](auto &impl) { return impl.RemoveLabel(label_id); }, v->impl);

    if (result.HasError()) {
      switch (result.GetError()) {
        case memgraph::storage::Error::DELETED_OBJECT:
          throw DeletedObjectException{"Cannot remove a label from a deleted vertex!"};
        case memgraph::storage::Error::NONEXISTENT_OBJECT:
          LOG_FATAL("Query modules shouldn't have access to nonexistent objects when removing a label from a vertex!");
        case memgraph::storage::Error::PROPERTIES_DISABLED:
        case memgraph::storage::Error::VERTEX_HAS_EDGES:
          LOG_FATAL("Unexpected error when removing a label from a vertex.");
        case memgraph::storage::Error::SERIALIZATION_ERROR:
          throw SerializationException{"Cannot serialize removing a label from a vertex."};
      }
    }

    ctx->execution_stats[memgraph::query::ExecutionStats::Key::DELETED_LABELS] += 1;

    if (ctx->trigger_context_collector) {
      ctx->trigger_context_collector->RegisterRemovedVertexLabel(v->getImpl(), label_id);
    }
  });
}

mgp_error mgp_vertex_copy(mgp_vertex *v, mgp_memory *memory, mgp_vertex **result) {
  return WrapExceptions([v, memory] { return NewRawMgpObject<mgp_vertex>(memory, *v); }, result);
}

void mgp_vertex_destroy(mgp_vertex *v) { DeleteRawMgpObject(v); }

mgp_error mgp_vertex_equal(mgp_vertex *v1, mgp_vertex *v2, int *result) {
  // NOLINTNEXTLINE(clang-diagnostic-unevaluated-expression)
  static_assert(noexcept(*result = *v1 == *v2 ? 1 : 0));
  *result = *v1 == *v2 ? 1 : 0;
  return mgp_error::MGP_ERROR_NO_ERROR;
}

mgp_error mgp_vertex_labels_count(mgp_vertex *v, size_t *result) {
  return WrapExceptions(
      [v]() -> size_t {
        auto maybe_labels = std::visit([v](const auto &impl) { return impl.Labels(v->graph->view); }, v->impl);
        if (maybe_labels.HasError()) {
          switch (maybe_labels.GetError()) {
            case memgraph::storage::Error::DELETED_OBJECT:
              throw DeletedObjectException{"Cannot get the labels of a deleted vertex!"};
            case memgraph::storage::Error::NONEXISTENT_OBJECT:
              LOG_FATAL("Query modules shouldn't have access to nonexistent objects when getting vertex labels!");
            case memgraph::storage::Error::PROPERTIES_DISABLED:
            case memgraph::storage::Error::VERTEX_HAS_EDGES:
            case memgraph::storage::Error::SERIALIZATION_ERROR:
              LOG_FATAL("Unexpected error when getting vertex labels.");
          }
        }
        return maybe_labels->size();
      },
      result);
}

mgp_error mgp_vertex_label_at(mgp_vertex *v, size_t i, mgp_label *result) {
  return WrapExceptions(
      [v, i]() -> const char * {
        // TODO: Maybe it's worth caching this in mgp_vertex.
        auto maybe_labels = std::visit([v](const auto &impl) { return impl.Labels(v->graph->view); }, v->impl);
        if (maybe_labels.HasError()) {
          switch (maybe_labels.GetError()) {
            case memgraph::storage::Error::DELETED_OBJECT:
              throw DeletedObjectException{"Cannot get a label of a deleted vertex!"};
            case memgraph::storage::Error::NONEXISTENT_OBJECT:
              LOG_FATAL("Query modules shouldn't have access to nonexistent objects when getting a label of a vertex!");
            case memgraph::storage::Error::PROPERTIES_DISABLED:
            case memgraph::storage::Error::VERTEX_HAS_EDGES:
            case memgraph::storage::Error::SERIALIZATION_ERROR:
              LOG_FATAL("Unexpected error when getting a label of a vertex.");
          }
        }
        if (i >= maybe_labels->size()) {
          throw std::out_of_range("Label cannot be retrieved, because index exceeds the number of labels!");
        }
        const auto &label = (*maybe_labels)[i];
        static_assert(std::is_lvalue_reference_v<
                          decltype(std::get<memgraph::query::DbAccessor *>(v->graph->impl)->LabelToName(label))>,
                      "Expected LabelToName to return a pointer or reference, so we "
                      "don't have to take a copy and manage memory.");

        const auto &name = std::visit([label](const auto *impl) { return impl->LabelToName(label); }, v->graph->impl);
        return name.c_str();
      },
      &result->name);
}

mgp_error mgp_vertex_has_label_named(mgp_vertex *v, const char *name, int *result) {
  return WrapExceptions(
      [v, name] {
        memgraph::storage::LabelId label;
        label = std::visit([name](auto *impl) { return impl->NameToLabel(name); }, v->graph->impl);

        auto maybe_has_label =
            std::visit([v, label](auto &impl) { return impl.HasLabel(v->graph->view, label); }, v->impl);
        if (maybe_has_label.HasError()) {
          switch (maybe_has_label.GetError()) {
            case memgraph::storage::Error::DELETED_OBJECT:
              throw DeletedObjectException{"Cannot check the existence of a label on a deleted vertex!"};
            case memgraph::storage::Error::NONEXISTENT_OBJECT:
              LOG_FATAL(
                  "Query modules shouldn't have access to nonexistent objects when checking the existence of a label "
                  "on "
                  "a vertex!");
            case memgraph::storage::Error::PROPERTIES_DISABLED:
            case memgraph::storage::Error::VERTEX_HAS_EDGES:
            case memgraph::storage::Error::SERIALIZATION_ERROR:
              LOG_FATAL("Unexpected error when checking the existence of a label on a vertex.");
          }
        }
        return *maybe_has_label ? 1 : 0;
      },
      result);
}

mgp_error mgp_vertex_has_label(mgp_vertex *v, mgp_label label, int *result) {
  return mgp_vertex_has_label_named(v, label.name, result);
}

mgp_error mgp_vertex_get_property(mgp_vertex *v, const char *name, mgp_memory *memory, mgp_value **result) {
  return WrapExceptions(
      [v, name, memory]() -> mgp_value * {
        const auto &key = std::visit([name](auto *impl) { return impl->NameToProperty(name); }, v->graph->impl);

        auto maybe_prop = std::visit([v, key](auto &impl) { return impl.GetProperty(v->graph->view, key); }, v->impl);
        if (maybe_prop.HasError()) {
          switch (maybe_prop.GetError()) {
            case memgraph::storage::Error::DELETED_OBJECT:
              throw DeletedObjectException{"Cannot get a property of a deleted vertex!"};
            case memgraph::storage::Error::NONEXISTENT_OBJECT:
              LOG_FATAL(
                  "Query modules shouldn't have access to nonexistent objects when getting a property of a vertex.");
            case memgraph::storage::Error::PROPERTIES_DISABLED:
            case memgraph::storage::Error::VERTEX_HAS_EDGES:
            case memgraph::storage::Error::SERIALIZATION_ERROR:
              LOG_FATAL("Unexpected error when getting a property of a vertex.");
          }
        }
        return NewRawMgpObject<mgp_value>(memory, std::move(*maybe_prop));
      },
      result);
}

mgp_error mgp_vertex_iter_properties(mgp_vertex *v, mgp_memory *memory, mgp_properties_iterator **result) {
  // NOTE: This copies the whole properties into the iterator.
  // TODO: Think of a good way to avoid the copy which doesn't just rely on some
  // assumption that storage may return a pointer to the property store. This
  // will probably require a different API in storage.
  return WrapExceptions(
      [v, memory] {
        auto maybe_props = std::visit([v](auto &impl) { return impl.Properties(v->graph->view); }, v->impl);
        if (maybe_props.HasError()) {
          switch (maybe_props.GetError()) {
            case memgraph::storage::Error::DELETED_OBJECT:
              throw DeletedObjectException{"Cannot get the properties of a deleted vertex!"};
            case memgraph::storage::Error::NONEXISTENT_OBJECT:
              LOG_FATAL(
                  "Query modules shouldn't have access to nonexistent objects when getting the properties of a "
                  "vertex.");
            case memgraph::storage::Error::PROPERTIES_DISABLED:
            case memgraph::storage::Error::VERTEX_HAS_EDGES:
            case memgraph::storage::Error::SERIALIZATION_ERROR:
              LOG_FATAL("Unexpected error when getting the properties of a vertex.");
          }
        }
        return NewRawMgpObject<mgp_properties_iterator>(memory, v->graph, std::move(*maybe_props));
      },
      result);
}

void mgp_edges_iterator_destroy(mgp_edges_iterator *it) { DeleteRawMgpObject(it); }

#ifdef MG_ENTERPRISE
namespace {
void NextPermittedEdge(mgp_edges_iterator &it, const bool for_in) {
  if (const auto *ctx = it.source_vertex.graph->ctx; !ctx || !ctx->auth_checker) return;

  auto &impl_it = for_in ? it.in_it : it.out_it;
  const auto end = for_in ? it.in->end() : it.out->end();

  if (impl_it) {
    const auto *auth_checker = it.source_vertex.graph->ctx->auth_checker.get();
    const auto view = it.source_vertex.graph->view;
    while (*impl_it != end) {
      if (auth_checker->Has(**impl_it, memgraph::query::AuthQuery::FineGrainedPrivilege::READ)) {
        const auto &check_vertex = it.source_vertex.impl == (*impl_it)->From() ? (*impl_it)->To() : (*impl_it)->From();
        if (auth_checker->Has(check_vertex, view, memgraph::query::AuthQuery::FineGrainedPrivilege::READ)) {
          break;
        }
      }

      ++*impl_it;
    }
  }
};
}  // namespace
#endif

mgp_error mgp_vertex_iter_in_edges(mgp_vertex *v, mgp_memory *memory, mgp_edges_iterator **result) {
  return WrapExceptions(
      [v, memory] {
        auto it = NewMgpObject<mgp_edges_iterator>(memory, *v);
        MG_ASSERT(it != nullptr);

        auto maybe_edges = std::visit([v](auto &impl) { return impl.InEdges(v->graph->view); }, v->impl);
        if (maybe_edges.HasError()) {
          switch (maybe_edges.GetError()) {
            case memgraph::storage::Error::DELETED_OBJECT:
              throw DeletedObjectException{"Cannot get the inbound edges of a deleted vertex!"};
            case memgraph::storage::Error::NONEXISTENT_OBJECT:
              LOG_FATAL(
                  "Query modules shouldn't have access to nonexistent objects when getting the inbound edges of a "
                  "vertex.");
            case memgraph::storage::Error::PROPERTIES_DISABLED:
            case memgraph::storage::Error::VERTEX_HAS_EDGES:
            case memgraph::storage::Error::SERIALIZATION_ERROR:
              LOG_FATAL("Unexpected error when getting the inbound edges of a vertex.");
          }
        }
        it->in.emplace(std::move(*maybe_edges));
        it->in_it.emplace(it->in->begin());
#ifdef MG_ENTERPRISE
        if (memgraph::utils::license::global_license_checker.IsValidLicenseFast()) {
          NextPermittedEdge(*it, true);
        }
#endif

        if (*it->in_it != it->in->end()) {
          std::visit(memgraph::utils::Overloaded{
                         [&](memgraph::query::DbAccessor *) {
                           it->current_e.emplace(**it->in_it, (**it->in_it).From(), (**it->in_it).To(), v->graph,
                                                 it->GetMemoryResource());
                         },
                         [&](memgraph::query::SubgraphDbAccessor *impl) {
                           it->current_e.emplace(
                               **it->in_it,
                               memgraph::query::SubgraphVertexAccessor((**it->in_it).From(), impl->getGraph()),
                               memgraph::query::SubgraphVertexAccessor((**it->in_it).To(), impl->getGraph()), v->graph,
                               it->GetMemoryResource());
                         }},
                     v->graph->impl);
        }

        return it.release();
      },
      result);
}

mgp_error mgp_vertex_iter_out_edges(mgp_vertex *v, mgp_memory *memory, mgp_edges_iterator **result) {
  return WrapExceptions(
      [v, memory] {
        auto it = NewMgpObject<mgp_edges_iterator>(memory, *v);
        MG_ASSERT(it != nullptr);
        auto maybe_edges = std::visit([v](auto &impl) { return impl.OutEdges(v->graph->view); }, v->impl);

        if (maybe_edges.HasError()) {
          switch (maybe_edges.GetError()) {
            case memgraph::storage::Error::DELETED_OBJECT:
              throw DeletedObjectException{"Cannot get the outbound edges of a deleted vertex!"};
            case memgraph::storage::Error::NONEXISTENT_OBJECT:
              LOG_FATAL(
                  "Query modules shouldn't have access to nonexistent objects when getting the outbound edges of a "
                  "vertex.");
            case memgraph::storage::Error::PROPERTIES_DISABLED:
            case memgraph::storage::Error::VERTEX_HAS_EDGES:
            case memgraph::storage::Error::SERIALIZATION_ERROR:
              LOG_FATAL("Unexpected error when getting the outbound edges of a vertex.");
          }
        }

        it->out.emplace(std::move(*maybe_edges));
        it->out_it.emplace(it->out->begin());

#ifdef MG_ENTERPRISE
        if (memgraph::utils::license::global_license_checker.IsValidLicenseFast()) {
          NextPermittedEdge(*it, false);
        }
#endif

        if (*it->out_it != it->out->end()) {
          std::visit(memgraph::utils::Overloaded{
                         [&](memgraph::query::DbAccessor *) {
                           it->current_e.emplace(**it->out_it, (**it->out_it).From(), (**it->out_it).To(), v->graph,
                                                 it->GetMemoryResource());
                         },
                         [&](memgraph::query::SubgraphDbAccessor *impl) {
                           it->current_e.emplace(
                               **it->out_it,
                               memgraph::query::SubgraphVertexAccessor((**it->out_it).From(), impl->getGraph()),
                               memgraph::query::SubgraphVertexAccessor((**it->out_it).To(), impl->getGraph()), v->graph,
                               it->GetMemoryResource());
                         }},
                     v->graph->impl);
        }

        return it.release();
      },
      result);
}

mgp_error mgp_edges_iterator_underlying_graph_is_mutable(mgp_edges_iterator *it, int *result) {
  return mgp_vertex_underlying_graph_is_mutable(&it->source_vertex, result);
}

mgp_error mgp_edges_iterator_get(mgp_edges_iterator *it, mgp_edge **result) {
  return WrapExceptions(
      [it]() -> mgp_edge * {
        if (it->current_e.has_value()) {
          return &*it->current_e;
        }
        return nullptr;
      },
      result);
}

mgp_error mgp_edges_iterator_next(mgp_edges_iterator *it, mgp_edge **result) {
  return WrapExceptions(
      [it] {
        MG_ASSERT(it->in || it->out);
        auto next = [it](const bool for_in) -> mgp_edge * {
          auto &impl_it = for_in ? it->in_it : it->out_it;
          const auto end = for_in ? it->in->end() : it->out->end();
          if (*impl_it == end) {
            MG_ASSERT(!it->current_e,
                      "Iteration is already done, so it->current_e "
                      "should have been set to std::nullopt");
            return nullptr;
          }

          ++*impl_it;

#ifdef MG_ENTERPRISE
          if (memgraph::utils::license::global_license_checker.IsValidLicenseFast()) {
            NextPermittedEdge(*it, for_in);
          }
#endif

          if (*impl_it == end) {
            it->current_e = std::nullopt;
            return nullptr;
          }
<<<<<<< HEAD

          it->current_e.emplace(**impl_it, it->source_vertex.graph, it->GetMemoryResource());
=======
          std::visit(memgraph::utils::Overloaded{
                         [&](memgraph::query::DbAccessor *) {
                           it->current_e.emplace(**impl_it, (**impl_it).From(), (**impl_it).To(),
                                                 it->source_vertex.graph, it->GetMemoryResource());
                         },
                         [&](memgraph::query::SubgraphDbAccessor *impl) {
                           it->current_e.emplace(
                               **impl_it, memgraph::query::SubgraphVertexAccessor((**impl_it).From(), impl->getGraph()),
                               memgraph::query::SubgraphVertexAccessor((**impl_it).To(), impl->getGraph()),
                               it->source_vertex.graph, it->GetMemoryResource());
                         }},
                     it->source_vertex.graph->impl);

>>>>>>> f1fe77ad
          return &*it->current_e;
        };
        if (it->in_it) {
          auto *result = next(true);
          if (result != nullptr) {
            return result;
          }
        }
        return next(false);
      },
      result);
}

mgp_error mgp_edge_get_id(mgp_edge *e, mgp_edge_id *result) {
  return WrapExceptions([e] { return mgp_edge_id{.as_int = e->impl.Gid().AsInt()}; }, result);
}

mgp_error mgp_edge_underlying_graph_is_mutable(mgp_edge *e, int *result) {
  return mgp_vertex_underlying_graph_is_mutable(&e->from, result);
}

mgp_error mgp_edge_copy(mgp_edge *e, mgp_memory *memory, mgp_edge **result) {
  return WrapExceptions([e, memory] { return mgp_edge::Copy(*e, *memory); }, result);
}

void mgp_edge_destroy(mgp_edge *e) { DeleteRawMgpObject(e); }

mgp_error mgp_edge_equal(mgp_edge *e1, mgp_edge *e2, int *result) {
  // NOLINTNEXTLINE(clang-diagnostic-unevaluated-expression)
  static_assert(noexcept(*result = *e1 == *e2 ? 1 : 0));
  *result = *e1 == *e2 ? 1 : 0;
  return mgp_error::MGP_ERROR_NO_ERROR;
}

mgp_error mgp_edge_get_type(mgp_edge *e, mgp_edge_type *result) {
  return WrapExceptions(
      [e] {
        const auto &name =
            std::visit([e](const auto *impl) { return impl->EdgeTypeToName(e->impl.EdgeType()); }, e->from.graph->impl);
        return name.c_str();
      },
      &result->name);
}

mgp_error mgp_edge_get_from(mgp_edge *e, mgp_vertex **result) {
  *result = &e->from;
  return mgp_error::MGP_ERROR_NO_ERROR;
}

mgp_error mgp_edge_get_to(mgp_edge *e, mgp_vertex **result) {
  *result = &e->to;
  return mgp_error::MGP_ERROR_NO_ERROR;
}

mgp_error mgp_edge_get_property(mgp_edge *e, const char *name, mgp_memory *memory, mgp_value **result) {
  return WrapExceptions(
      [e, name, memory] {
        const auto &key = std::visit([name](auto *impl) { return impl->NameToProperty(name); }, e->from.graph->impl);
        auto view = e->from.graph->view;
        auto maybe_prop = e->impl.GetProperty(view, key);
        if (maybe_prop.HasError()) {
          switch (maybe_prop.GetError()) {
            case memgraph::storage::Error::DELETED_OBJECT:
              throw DeletedObjectException{"Cannot get a property of a deleted edge!"};
            case memgraph::storage::Error::NONEXISTENT_OBJECT:
              LOG_FATAL(
                  "Query modules shouldn't have access to nonexistent objects when getting a property of an edge.");
            case memgraph::storage::Error::PROPERTIES_DISABLED:
            case memgraph::storage::Error::VERTEX_HAS_EDGES:
            case memgraph::storage::Error::SERIALIZATION_ERROR:
              LOG_FATAL("Unexpected error when getting a property of an edge.");
          }
        }
        return NewRawMgpObject<mgp_value>(memory, std::move(*maybe_prop));
      },
      result);
}

mgp_error mgp_edge_set_property(struct mgp_edge *e, const char *property_name, mgp_value *property_value) {
  return WrapExceptions([=] {
    auto *ctx = e->from.graph->ctx;

#ifdef MG_ENTERPRISE
    if (memgraph::utils::license::global_license_checker.IsValidLicenseFast() && ctx && ctx->auth_checker &&
        !ctx->auth_checker->Has(e->impl, memgraph::query::AuthQuery::FineGrainedPrivilege::UPDATE)) {
      throw AuthorizationException{"Insufficient permissions for setting a property on edge!"};
    }
#endif

    if (!MgpEdgeIsMutable(*e)) {
      throw ImmutableObjectException{"Cannot set a property on an immutable edge!"};
    }
    const auto prop_key =
        std::visit([property_name](auto *impl) { return impl->NameToProperty(property_name); }, e->from.graph->impl);
    const auto result = e->impl.SetProperty(prop_key, ToPropertyValue(*property_value));

    if (result.HasError()) {
      switch (result.GetError()) {
        case memgraph::storage::Error::DELETED_OBJECT:
          throw DeletedObjectException{"Cannot set the properties of a deleted edge!"};
        case memgraph::storage::Error::NONEXISTENT_OBJECT:
          LOG_FATAL("Query modules shouldn't have access to nonexistent objects when setting a property of an edge!");
        case memgraph::storage::Error::PROPERTIES_DISABLED:
          throw std::logic_error{"Cannot set the properties of edges, because properties on edges are disabled!"};
        case memgraph::storage::Error::VERTEX_HAS_EDGES:
          LOG_FATAL("Unexpected error when setting a property of an edge.");
        case memgraph::storage::Error::SERIALIZATION_ERROR:
          throw SerializationException{"Cannot serialize setting a property of an edge."};
      }
    }

    ctx->execution_stats[memgraph::query::ExecutionStats::Key::UPDATED_PROPERTIES] += 1;

    auto *trigger_ctx_collector = e->from.graph->ctx->trigger_context_collector;
    if (!trigger_ctx_collector ||
        !trigger_ctx_collector->ShouldRegisterObjectPropertyChange<memgraph::query::EdgeAccessor>()) {
      return;
    }
    const auto old_value = memgraph::query::TypedValue(*result);
    if (property_value->type == mgp_value_type::MGP_VALUE_TYPE_NULL) {
      e->from.graph->ctx->trigger_context_collector->RegisterRemovedObjectProperty(e->impl, prop_key, old_value);
      return;
    }
    const auto new_value = ToTypedValue(*property_value, property_value->memory);
    e->from.graph->ctx->trigger_context_collector->RegisterSetObjectProperty(e->impl, prop_key, old_value, new_value);
  });
}

mgp_error mgp_edge_iter_properties(mgp_edge *e, mgp_memory *memory, mgp_properties_iterator **result) {
  // NOTE: This copies the whole properties into iterator.
  // TODO: Think of a good way to avoid the copy which doesn't just rely on some
  // assumption that storage may return a pointer to the property store. This
  // will probably require a different API in storage.
  return WrapExceptions(
      [e, memory] {
        auto view = e->from.graph->view;
        auto maybe_props = e->impl.Properties(view);
        if (maybe_props.HasError()) {
          switch (maybe_props.GetError()) {
            case memgraph::storage::Error::DELETED_OBJECT:
              throw DeletedObjectException{"Cannot get the properties of a deleted edge!"};
            case memgraph::storage::Error::NONEXISTENT_OBJECT:
              LOG_FATAL(
                  "Query modules shouldn't have access to nonexistent objects when getting the properties of an "
                  "edge.");
            case memgraph::storage::Error::PROPERTIES_DISABLED:
            case memgraph::storage::Error::VERTEX_HAS_EDGES:
            case memgraph::storage::Error::SERIALIZATION_ERROR:
              LOG_FATAL("Unexpected error when getting the properties of an edge.");
          }
        }
        return NewRawMgpObject<mgp_properties_iterator>(memory, e->from.graph, std::move(*maybe_props));
      },
      result);
}

mgp_error mgp_graph_get_vertex_by_id(mgp_graph *graph, mgp_vertex_id id, mgp_memory *memory, mgp_vertex **result) {
  return WrapExceptions(
      [graph, id, memory]() -> mgp_vertex * {
        std::optional<memgraph::query::VertexAccessor> maybe_vertex = std::visit(
            [graph, id](auto *impl) {
              return impl->FindVertex(memgraph::storage::Gid::FromInt(id.as_int), graph->view);
            },
            graph->impl);
        if (maybe_vertex) {
          return std::visit(memgraph::utils::Overloaded{
                                [memory, graph, maybe_vertex](memgraph::query::DbAccessor *) {
                                  return NewRawMgpObject<mgp_vertex>(memory, *maybe_vertex, graph);
                                },
                                [memory, graph, maybe_vertex](memgraph::query::SubgraphDbAccessor *impl) {
                                  return NewRawMgpObject<mgp_vertex>(
                                      memory, memgraph::query::SubgraphVertexAccessor(*maybe_vertex, impl->getGraph()),
                                      graph);
                                }},
                            graph->impl);
        }
        return nullptr;
      },
      result);
}

mgp_error mgp_graph_is_mutable(mgp_graph *graph, int *result) {
  *result = MgpGraphIsMutable(*graph) ? 1 : 0;
  return mgp_error::MGP_ERROR_NO_ERROR;
};

mgp_error mgp_graph_create_vertex(struct mgp_graph *graph, mgp_memory *memory, mgp_vertex **result) {
  return WrapExceptions(
      [=]() -> mgp_vertex * {

#ifdef MG_ENTERPRISE
        if (memgraph::utils::license::global_license_checker.IsValidLicenseFast() && graph->ctx &&
            graph->ctx->auth_checker &&
            !graph->ctx->auth_checker->HasGlobalPrivilegeOnVertices(
                memgraph::query::AuthQuery::FineGrainedPrivilege::CREATE_DELETE)) {
          throw AuthorizationException{"Insufficient permissions for creating vertices!"};
        }
#endif

        if (!MgpGraphIsMutable(*graph)) {
          throw ImmutableObjectException{"Cannot create a vertex in an immutable graph!"};
        }
        auto *vertex = std::visit(
            [=](auto *impl) { return NewRawMgpObject<mgp_vertex>(memory, impl->InsertVertex(), graph); }, graph->impl);

        auto &ctx = graph->ctx;
        ctx->execution_stats[memgraph::query::ExecutionStats::Key::CREATED_NODES] += 1;

        if (ctx->trigger_context_collector) {
          ctx->trigger_context_collector->RegisterCreatedObject(vertex->getImpl());
        }
        return vertex;
      },
      result);
}

mgp_error mgp_graph_delete_vertex(struct mgp_graph *graph, mgp_vertex *vertex) {
  return WrapExceptions([=] {
    auto *ctx = graph->ctx;

#ifdef MG_ENTERPRISE
    if (memgraph::utils::license::global_license_checker.IsValidLicenseFast() && ctx && ctx->auth_checker &&
        !ctx->auth_checker->Has(vertex->impl, graph->view,
                                memgraph::query::AuthQuery::FineGrainedPrivilege::CREATE_DELETE)) {
      throw AuthorizationException{"Insufficient permissions for deleting a vertex!"};
    }
#endif

    if (!MgpGraphIsMutable(*graph)) {
      throw ImmutableObjectException{"Cannot remove a vertex from an immutable graph!"};
    }

    const auto result =
        std::visit(memgraph::utils::Overloaded{
                       [&](memgraph::query::DbAccessor *impl) {
                         return impl->RemoveVertex(&std::get<memgraph::query::VertexAccessor>(vertex->impl));
                       },
                       [&](memgraph::query::SubgraphDbAccessor *impl) {
                         return impl->RemoveVertex(&(std::get<memgraph::query::SubgraphVertexAccessor>(vertex->impl)));
                       }},
                   graph->impl);

    if (result.HasError()) {
      switch (result.GetError()) {
        case memgraph::storage::Error::NONEXISTENT_OBJECT:
          LOG_FATAL("Query modules shouldn't have access to nonexistent objects when removing a vertex!");
        case memgraph::storage::Error::DELETED_OBJECT:
        case memgraph::storage::Error::PROPERTIES_DISABLED:
          LOG_FATAL("Unexpected error when removing a vertex.");
        case memgraph::storage::Error::VERTEX_HAS_EDGES:
          throw std::logic_error{"Cannot remove a vertex that has edges!"};
        case memgraph::storage::Error::SERIALIZATION_ERROR:
          throw SerializationException{"Cannot serialize removing a vertex."};
      }
    }

    if (!*result) {
      return;
    }

    ctx->execution_stats[memgraph::query::ExecutionStats::Key::DELETED_NODES] += 1;

    if (ctx->trigger_context_collector) {
      ctx->trigger_context_collector->RegisterDeletedObject(**result);
    }
  });
}

mgp_error mgp_graph_detach_delete_vertex(struct mgp_graph *graph, mgp_vertex *vertex) {
  return WrapExceptions([=] {
    auto *ctx = graph->ctx;
#ifdef MG_ENTERPRISE
    if (memgraph::utils::license::global_license_checker.IsValidLicenseFast() && ctx && ctx->auth_checker &&
        !ctx->auth_checker->Has(vertex->impl, graph->view,
                                memgraph::query::AuthQuery::FineGrainedPrivilege::CREATE_DELETE)) {
      throw AuthorizationException{"Insufficient permissions for deleting a vertex!"};
    }
#endif

    if (!MgpGraphIsMutable(*graph)) {
      throw ImmutableObjectException{"Cannot remove a vertex from an immutable graph!"};
    }
    const auto result = std::visit(
        memgraph::utils::Overloaded{
            [vertex](memgraph::query::DbAccessor *impl) {
              return impl->DetachRemoveVertex(&std::get<memgraph::query::VertexAccessor>(vertex->impl));
            },
            [vertex](memgraph::query::SubgraphDbAccessor *impl) {
              return impl->DetachRemoveVertex(&std::get<memgraph::query::SubgraphVertexAccessor>(vertex->impl));
            }},
        graph->impl);

    if (result.HasError()) {
      switch (result.GetError()) {
        case memgraph::storage::Error::NONEXISTENT_OBJECT:
          LOG_FATAL("Query modules shouldn't have access to nonexistent objects when removing a vertex!");
        case memgraph::storage::Error::DELETED_OBJECT:
        case memgraph::storage::Error::PROPERTIES_DISABLED:
        case memgraph::storage::Error::VERTEX_HAS_EDGES:
          LOG_FATAL("Unexpected error when removing a vertex.");
        case memgraph::storage::Error::SERIALIZATION_ERROR:
          throw SerializationException{"Cannot serialize removing a vertex."};
      }
    }

    if (!*result) {
      return;
    }

    ctx->execution_stats[memgraph::query::ExecutionStats::Key::DELETED_NODES] += 1;
    ctx->execution_stats[memgraph::query::ExecutionStats::Key::DELETED_EDGES] +=
        static_cast<int64_t>((*result)->second.size());

    auto *trigger_ctx_collector = ctx->trigger_context_collector;
    if (!trigger_ctx_collector) {
      return;
    }

    trigger_ctx_collector->RegisterDeletedObject((*result)->first);
    if (!trigger_ctx_collector->ShouldRegisterDeletedObject<memgraph::query::EdgeAccessor>()) {
      return;
    }
    for (const auto &edge : (*result)->second) {
      trigger_ctx_collector->RegisterDeletedObject(edge);
    }
  });
}

mgp_error mgp_graph_create_edge(mgp_graph *graph, mgp_vertex *from, mgp_vertex *to, mgp_edge_type type,
                                mgp_memory *memory, mgp_edge **result) {
  return WrapExceptions(
      [=]() -> mgp_edge * {
        auto *ctx = graph->ctx;
#ifdef MG_ENTERPRISE
        if (memgraph::utils::license::global_license_checker.IsValidLicenseFast() && ctx && ctx->auth_checker &&
            !ctx->auth_checker->Has(from->graph->impl->NameToEdgeType(type.name),
                                    memgraph::query::AuthQuery::FineGrainedPrivilege::CREATE_DELETE)) {
          throw AuthorizationException{"Insufficient permissions for creating edges!"};
        }
#endif
        if (!MgpGraphIsMutable(*graph)) {
          throw ImmutableObjectException{"Cannot create an edge in an immutable graph!"};
        }
        auto edge =
            std::visit(memgraph::utils::Overloaded{
                           [from, to, type](memgraph::query::DbAccessor *impl) {
                             return impl->InsertEdge(&std::get<memgraph::query::VertexAccessor>(from->impl),
                                                     &std::get<memgraph::query::VertexAccessor>(to->impl),
                                                     impl->NameToEdgeType(type.name));
                           },
                           [from, to, type](memgraph::query::SubgraphDbAccessor *impl) {
                             return impl->InsertEdge(&std::get<memgraph::query::SubgraphVertexAccessor>(from->impl),
                                                     &std::get<memgraph::query::SubgraphVertexAccessor>(to->impl),
                                                     impl->NameToEdgeType(type.name));
                           }},
                       graph->impl);

        if (edge.HasError()) {
          switch (edge.GetError()) {
            case memgraph::storage::Error::DELETED_OBJECT:
              throw DeletedObjectException{"Cannot add an edge to a deleted vertex!"};
            case memgraph::storage::Error::NONEXISTENT_OBJECT:
              LOG_FATAL("Query modules shouldn't have access to nonexistent objects when creating an edge!");
            case memgraph::storage::Error::PROPERTIES_DISABLED:
            case memgraph::storage::Error::VERTEX_HAS_EDGES:
              LOG_FATAL("Unexpected error when creating an edge.");
            case memgraph::storage::Error::SERIALIZATION_ERROR:
              throw SerializationException{"Cannot serialize creating an edge."};
          }
        }

        ctx->execution_stats[memgraph::query::ExecutionStats::Key::CREATED_EDGES] += 1;

        if (ctx->trigger_context_collector) {
          ctx->trigger_context_collector->RegisterCreatedObject(*edge);
        }
        return std::visit(
            memgraph::utils::Overloaded{
                [memory, edge, from](memgraph::query::DbAccessor *) {
                  return NewRawMgpObject<mgp_edge>(memory->impl, edge.GetValue(), from->graph);
                },
                [memory, edge, from](memgraph::query::SubgraphDbAccessor *db_impl) {
                  const auto &v_from =
                      memgraph::query::SubgraphVertexAccessor(edge.GetValue().From(), db_impl->getGraph());
                  const auto &v_to = memgraph::query::SubgraphVertexAccessor(edge.GetValue().To(), db_impl->getGraph());
                  return NewRawMgpObject<mgp_edge>(memory->impl, edge.GetValue(), v_from, v_to, from->graph);
                }},
            graph->impl);
      },
      result);
}

mgp_error mgp_graph_delete_edge(struct mgp_graph *graph, mgp_edge *edge) {
  return WrapExceptions([=] {
    auto *ctx = graph->ctx;
#ifdef MG_ENTERPRISE
    if (memgraph::utils::license::global_license_checker.IsValidLicenseFast() && ctx && ctx->auth_checker &&
        !ctx->auth_checker->Has(edge->impl, memgraph::query::AuthQuery::FineGrainedPrivilege::CREATE_DELETE)) {
      throw AuthorizationException{"Insufficient permissions for deleting an edge!"};
    }
#endif
    if (!MgpGraphIsMutable(*graph)) {
      throw ImmutableObjectException{"Cannot remove an edge from an immutable graph!"};
    }

    const auto result = std::visit([edge](auto *impl) { return impl->RemoveEdge(&edge->impl); }, graph->impl);
    if (result.HasError()) {
      switch (result.GetError()) {
        case memgraph::storage::Error::NONEXISTENT_OBJECT:
          LOG_FATAL("Query modules shouldn't have access to nonexistent objects when removing an edge!");
        case memgraph::storage::Error::DELETED_OBJECT:
        case memgraph::storage::Error::PROPERTIES_DISABLED:
        case memgraph::storage::Error::VERTEX_HAS_EDGES:
          LOG_FATAL("Unexpected error when removing an edge.");
        case memgraph::storage::Error::SERIALIZATION_ERROR:
          throw SerializationException{"Cannot serialize removing an edge."};
      }
    }

    if (!*result) {
      return;
    }

    ctx->execution_stats[memgraph::query::ExecutionStats::Key::DELETED_EDGES] += 1;
    if (ctx->trigger_context_collector) {
      ctx->trigger_context_collector->RegisterDeletedObject(**result);
    }
  });
}

#ifdef MG_ENTERPRISE
namespace {
void NextPermitted(mgp_vertices_iterator &it) {
  const auto *ctx = it.graph->ctx;

  if (!ctx || !ctx->auth_checker) {
    return;
  }

  while (it.current_it != it.vertices.end()) {
    if (ctx->auth_checker->Has(*it.current_it, it.graph->view,
                               memgraph::query::AuthQuery::FineGrainedPrivilege::READ)) {
      break;
    }

    ++it.current_it;
  }
};
}  // namespace
#endif

/// @throw anything VerticesIterable may throw
mgp_vertices_iterator::mgp_vertices_iterator(mgp_graph *graph, memgraph::utils::MemoryResource *memory)
    : memory(memory), graph(graph), vertices(graph->impl->Vertices(graph->view)), current_it(vertices.begin()) {
#ifdef MG_ENTERPRISE
  if (memgraph::utils::license::global_license_checker.IsValidLicenseFast()) {
    NextPermitted(*this);
  }
#endif

  if (current_it != vertices.end()) {
    current_v.emplace(*current_it, graph, memory);
  }
}

void mgp_vertices_iterator_destroy(mgp_vertices_iterator *it) { DeleteRawMgpObject(it); }

mgp_error mgp_graph_iter_vertices(mgp_graph *graph, mgp_memory *memory, mgp_vertices_iterator **result) {
  return WrapExceptions([graph, memory] { return NewRawMgpObject<mgp_vertices_iterator>(memory, graph); }, result);
}

mgp_error mgp_vertices_iterator_underlying_graph_is_mutable(mgp_vertices_iterator *it, int *result) {
  return mgp_graph_is_mutable(it->graph, result);
}

mgp_error mgp_vertices_iterator_get(mgp_vertices_iterator *it, mgp_vertex **result) {
  return WrapExceptions(
      [it]() -> mgp_vertex * {
        if (it->current_v.has_value()) {
          return &*it->current_v;
        }
        return nullptr;
      },
      result);
}

mgp_error mgp_vertices_iterator_next(mgp_vertices_iterator *it, mgp_vertex **result) {
  return WrapExceptions(
      [it]() -> mgp_vertex * {
        if (it->current_it == it->vertices.end()) {
          MG_ASSERT(!it->current_v,
                    "Iteration is already done, so it->current_v "
                    "should have been set to std::nullopt");
          return nullptr;
        }

        ++it->current_it;
#ifdef MG_ENTERPRISE
        if (memgraph::utils::license::global_license_checker.IsValidLicenseFast()) {
          NextPermitted(*it);
        }
#endif
        if (it->current_it == it->vertices.end()) {
          it->current_v = std::nullopt;
          return nullptr;
        }

        memgraph::utils::OnScopeExit clean_up([it] { it->current_v = std::nullopt; });
        std::visit(memgraph::utils::Overloaded{[it](memgraph::query::DbAccessor *) {
                                                 it->current_v.emplace(*it->current_it, it->graph,
                                                                       it->GetMemoryResource());
                                               },
                                               [it](memgraph::query::SubgraphDbAccessor *impl) {
                                                 it->current_v.emplace(memgraph::query::SubgraphVertexAccessor(
                                                                           *it->current_it, impl->getGraph()),
                                                                       it->graph, it->GetMemoryResource());
                                               }},
                   it->graph->impl);

        clean_up.Disable();
        return &*it->current_v;
      },
      result);
}

/// Type System
///
/// All types are allocated globally, so that we simplify the API and minimize
/// allocations done for types.

namespace {
void NoOpCypherTypeDeleter(CypherType * /*type*/) {}
}  // namespace

// NOLINTNEXTLINE(cppcoreguidelines-macro-usage)
#define DEFINE_MGP_TYPE_GETTER(cypher_type_name, mgp_type_name)                            \
  mgp_error mgp_type_##mgp_type_name(mgp_type **result) {                                  \
    return WrapExceptions(                                                                 \
        [] {                                                                               \
          static cypher_type_name##Type impl;                                              \
          static mgp_type mgp_type_name_type{CypherTypePtr(&impl, NoOpCypherTypeDeleter)}; \
          return &mgp_type_name_type;                                                      \
        },                                                                                 \
        result);                                                                           \
  }

DEFINE_MGP_TYPE_GETTER(Any, any);
DEFINE_MGP_TYPE_GETTER(Bool, bool);
DEFINE_MGP_TYPE_GETTER(String, string);
DEFINE_MGP_TYPE_GETTER(Int, int);
DEFINE_MGP_TYPE_GETTER(Float, float);
DEFINE_MGP_TYPE_GETTER(Number, number);
DEFINE_MGP_TYPE_GETTER(Map, map);
DEFINE_MGP_TYPE_GETTER(Node, node);
DEFINE_MGP_TYPE_GETTER(Relationship, relationship);
DEFINE_MGP_TYPE_GETTER(Path, path);
DEFINE_MGP_TYPE_GETTER(Date, date);
DEFINE_MGP_TYPE_GETTER(LocalTime, local_time);
DEFINE_MGP_TYPE_GETTER(LocalDateTime, local_date_time);
DEFINE_MGP_TYPE_GETTER(Duration, duration);

mgp_error mgp_type_list(mgp_type *type, mgp_type **result) {
  return WrapExceptions(
      [type] {
        // Maps `type` to corresponding instance of ListType.
        static memgraph::utils::pmr::map<mgp_type *, mgp_type> gListTypes(memgraph::utils::NewDeleteResource());
        static memgraph::utils::SpinLock lock;
        std::lock_guard<memgraph::utils::SpinLock> guard(lock);
        auto found_it = gListTypes.find(type);
        if (found_it != gListTypes.end()) {
          return &found_it->second;
        }
        auto alloc = gListTypes.get_allocator();
        CypherTypePtr impl(
            alloc.new_object<ListType>(
                // Just obtain the pointer to original impl, don't own it.
                CypherTypePtr(type->impl.get(), NoOpCypherTypeDeleter), alloc.GetMemoryResource()),
            [alloc](CypherType *base_ptr) mutable { alloc.delete_object(static_cast<ListType *>(base_ptr)); });
        return &gListTypes.emplace(type, mgp_type{std::move(impl)}).first->second;
      },
      result);
}

mgp_error mgp_type_nullable(mgp_type *type, mgp_type **result) {
  return WrapExceptions(
      [type] {
        // Maps `type` to corresponding instance of NullableType.
        static memgraph::utils::pmr::map<mgp_type *, mgp_type> gNullableTypes(memgraph::utils::NewDeleteResource());
        static memgraph::utils::SpinLock lock;
        std::lock_guard<memgraph::utils::SpinLock> guard(lock);
        auto found_it = gNullableTypes.find(type);
        if (found_it != gNullableTypes.end()) return &found_it->second;

        auto alloc = gNullableTypes.get_allocator();
        auto impl =
            NullableType::Create(CypherTypePtr(type->impl.get(), NoOpCypherTypeDeleter), alloc.GetMemoryResource());
        return &gNullableTypes.emplace(type, mgp_type{std::move(impl)}).first->second;
      },
      result);
}

namespace {
mgp_proc *mgp_module_add_procedure(mgp_module *module, const char *name, mgp_proc_cb cb,
                                   const ProcedureInfo &procedure_info) {
  if (!IsValidIdentifierName(name)) {
    throw std::invalid_argument{fmt::format("Invalid procedure name: {}", name)};
  }
  if (module->procedures.find(name) != module->procedures.end()) {
    throw std::logic_error{fmt::format("Procedure already exists with name '{}'", name)};
  };

  auto *memory = module->procedures.get_allocator().GetMemoryResource();
  // May throw std::bad_alloc, std::length_error
  return &module->procedures.emplace(name, mgp_proc(name, cb, memory, procedure_info)).first->second;
}
}  // namespace

mgp_error mgp_module_add_read_procedure(mgp_module *module, const char *name, mgp_proc_cb cb, mgp_proc **result) {
  return WrapExceptions([=] { return mgp_module_add_procedure(module, name, cb, {.is_write = false}); }, result);
}

mgp_error mgp_module_add_write_procedure(mgp_module *module, const char *name, mgp_proc_cb cb, mgp_proc **result) {
  return WrapExceptions([=] { return mgp_module_add_procedure(module, name, cb, {.is_write = true}); }, result);
}

namespace {
template <typename T>
concept IsCallable = memgraph::utils::SameAsAnyOf<T, mgp_proc, mgp_func>;

template <IsCallable TCall>
mgp_error MgpAddArg(TCall &callable, const std::string &name, mgp_type &type) {
  return WrapExceptions([&]() mutable {
    static constexpr std::string_view type_name = std::invoke([]() constexpr {
      if constexpr (std::is_same_v<TCall, mgp_proc>) {
        return "procedure";
      } else if constexpr (std::is_same_v<TCall, mgp_func>) {
        return "function";
      }
    });

    if (!IsValidIdentifierName(name.c_str())) {
      throw std::invalid_argument{fmt::format("Invalid argument name for {} '{}': {}", type_name, callable.name, name)};
    }
    if (!callable.opt_args.empty()) {
      throw std::logic_error{fmt::format("Cannot add required argument '{}' to {} '{}' after adding any optional one",
                                         name, type_name, callable.name)};
    }
    callable.args.emplace_back(name, type.impl.get());
  });
}

template <IsCallable TCall>
mgp_error MgpAddOptArg(TCall &callable, const std::string name, mgp_type &type, mgp_value &default_value) {
  return WrapExceptions([&]() mutable {
    static constexpr std::string_view type_name = std::invoke([]() constexpr {
      if constexpr (std::is_same_v<TCall, mgp_proc>) {
        return "procedure";
      } else if constexpr (std::is_same_v<TCall, mgp_func>) {
        return "function";
      }
    });

    if (!IsValidIdentifierName(name.c_str())) {
      throw std::invalid_argument{fmt::format("Invalid argument name for {} '{}': {}", type_name, callable.name, name)};
    }
    switch (MgpValueGetType(default_value)) {
      case MGP_VALUE_TYPE_VERTEX:
      case MGP_VALUE_TYPE_EDGE:
      case MGP_VALUE_TYPE_PATH:
        // default_value must not be a graph element.
        throw ValueConversionException{"Default value of argument '{}' of {} '{}' name must not be a graph element!",
                                       name, type_name, callable.name};
      case MGP_VALUE_TYPE_NULL:
      case MGP_VALUE_TYPE_BOOL:
      case MGP_VALUE_TYPE_INT:
      case MGP_VALUE_TYPE_DOUBLE:
      case MGP_VALUE_TYPE_STRING:
      case MGP_VALUE_TYPE_LIST:
      case MGP_VALUE_TYPE_MAP:
      case MGP_VALUE_TYPE_DATE:
      case MGP_VALUE_TYPE_LOCAL_TIME:
      case MGP_VALUE_TYPE_LOCAL_DATE_TIME:
      case MGP_VALUE_TYPE_DURATION:
        break;
    }
    // Default value must be of required `type`.
    if (!type.impl->SatisfiesType(default_value)) {
      throw std::logic_error{fmt::format("The default value of argument '{}' for {} '{}' doesn't satisfy type '{}'",
                                         name, type_name, callable.name, type.impl->GetPresentableName())};
    }
    auto *memory = callable.opt_args.get_allocator().GetMemoryResource();
    callable.opt_args.emplace_back(memgraph::utils::pmr::string(name, memory), type.impl.get(),
                                   ToTypedValue(default_value, memory));
  });
}
}  // namespace

mgp_error mgp_proc_add_arg(mgp_proc *proc, const char *name, mgp_type *type) {
  return MgpAddArg(*proc, std::string(name), *type);
}

mgp_error mgp_proc_add_opt_arg(mgp_proc *proc, const char *name, mgp_type *type, mgp_value *default_value) {
  return MgpAddOptArg(*proc, std::string(name), *type, *default_value);
}

mgp_error mgp_func_add_arg(mgp_func *func, const char *name, mgp_type *type) {
  return MgpAddArg(*func, std::string(name), *type);
}

mgp_error mgp_func_add_opt_arg(mgp_func *func, const char *name, mgp_type *type, mgp_value *default_value) {
  return MgpAddOptArg(*func, std::string(name), *type, *default_value);
}

namespace {

template <typename T>
concept ModuleProperties = memgraph::utils::SameAsAnyOf<T, mgp_proc, mgp_trans>;

template <ModuleProperties T>
mgp_error AddResultToProp(T *prop, const char *name, mgp_type *type, bool is_deprecated) noexcept {
  return WrapExceptions([=] {
    if (!IsValidIdentifierName(name)) {
      throw std::invalid_argument{fmt::format("Invalid result name for procedure '{}': {}", prop->name, name)};
    }
    if (prop->results.find(name) != prop->results.end()) {
      throw std::logic_error{fmt::format("Result already exists with name '{}' for procedure '{}'", name, prop->name)};
    };
    auto *memory = prop->results.get_allocator().GetMemoryResource();
    prop->results.emplace(memgraph::utils::pmr::string(name, memory), std::make_pair(type->impl.get(), is_deprecated));
  });
}

}  // namespace

mgp_error mgp_proc_add_result(mgp_proc *proc, const char *name, mgp_type *type) {
  return AddResultToProp(proc, name, type, false);
}

mgp_error MgpTransAddFixedResult(mgp_trans *trans) noexcept {
  if (const auto err = AddResultToProp(trans, "query", Call<mgp_type *>(mgp_type_string), false);
      err != mgp_error::MGP_ERROR_NO_ERROR) {
    return err;
  }
  return AddResultToProp(trans, "parameters", Call<mgp_type *>(mgp_type_nullable, Call<mgp_type *>(mgp_type_map)),
                         false);
}

mgp_error mgp_proc_add_deprecated_result(mgp_proc *proc, const char *name, mgp_type *type) {
  return AddResultToProp(proc, name, type, true);
}

int mgp_must_abort(mgp_graph *graph) {
  MG_ASSERT(graph->ctx);
  static_assert(noexcept(memgraph::query::MustAbort(*graph->ctx)));
  return memgraph::query::MustAbort(*graph->ctx) ? 1 : 0;
}

namespace memgraph::query::procedure {

namespace {

// Print the value in user presentable fashion.
// @throw std::bad_alloc
// @throw std::length_error
std::ostream &PrintValue(const TypedValue &value, std::ostream *stream) {
  switch (value.type()) {
    case TypedValue::Type::Null:
      return (*stream) << "Null";
    case TypedValue::Type::Bool:
      return (*stream) << (value.ValueBool() ? "true" : "false");
    case TypedValue::Type::Int:
      return (*stream) << value.ValueInt();
    case TypedValue::Type::Double:
      return (*stream) << value.ValueDouble();
    case TypedValue::Type::String:
      // String value should be escaped, this allocates a new string.
      return (*stream) << memgraph::utils::Escape(value.ValueString());
    case TypedValue::Type::List:
      (*stream) << "[";
      memgraph::utils::PrintIterable(*stream, value.ValueList(), ", ",
                                     [](auto &stream, const auto &elem) { PrintValue(elem, &stream); });
      return (*stream) << "]";
    case TypedValue::Type::Map:
      (*stream) << "{";
      memgraph::utils::PrintIterable(*stream, value.ValueMap(), ", ", [](auto &stream, const auto &item) {
        // Map keys are not escaped strings.
        stream << item.first << ": ";
        PrintValue(item.second, &stream);
      });
      return (*stream) << "}";
    case TypedValue::Type::Date:
      return (*stream) << value.ValueDate();
    case TypedValue::Type::LocalTime:
      return (*stream) << value.ValueLocalTime();
    case TypedValue::Type::LocalDateTime:
      return (*stream) << value.ValueLocalDateTime();
    case TypedValue::Type::Duration:
      return (*stream) << value.ValueDuration();
    case TypedValue::Type::Vertex:
    case TypedValue::Type::Edge:
    case TypedValue::Type::Path:
    case TypedValue::Type::Graph:
      LOG_FATAL("value must not be a graph element");
  }
}

}  // namespace

void PrintProcSignature(const mgp_proc &proc, std::ostream *stream) {
  (*stream) << proc.name << "(";
  memgraph::utils::PrintIterable(*stream, proc.args, ", ", [](auto &stream, const auto &arg) {
    stream << arg.first << " :: " << arg.second->GetPresentableName();
  });
  if (!proc.args.empty() && !proc.opt_args.empty()) (*stream) << ", ";
  memgraph::utils::PrintIterable(*stream, proc.opt_args, ", ", [](auto &stream, const auto &arg) {
    stream << std::get<0>(arg) << " = ";
    PrintValue(std::get<2>(arg), &stream) << " :: " << std::get<1>(arg)->GetPresentableName();
  });
  (*stream) << ") :: (";
  memgraph::utils::PrintIterable(*stream, proc.results, ", ", [](auto &stream, const auto &name_result) {
    const auto &[type, is_deprecated] = name_result.second;
    if (is_deprecated) stream << "DEPRECATED ";
    stream << name_result.first << " :: " << type->GetPresentableName();
  });
  (*stream) << ")";
}

void PrintFuncSignature(const mgp_func &func, std::ostream &stream) {
  stream << func.name << "(";
  utils::PrintIterable(stream, func.args, ", ", [](auto &stream, const auto &arg) {
    stream << arg.first << " :: " << arg.second->GetPresentableName();
  });
  if (!func.args.empty() && !func.opt_args.empty()) {
    stream << ", ";
  }
  utils::PrintIterable(stream, func.opt_args, ", ", [](auto &stream, const auto &arg) {
    const auto &[name, type, default_val] = arg;
    stream << name << " = ";
    PrintValue(default_val, &stream) << " :: " << type->GetPresentableName();
  });
  stream << ")";
}

bool IsValidIdentifierName(const char *name) {
  if (!name) return false;
  std::regex regex("[_[:alpha:]][_[:alnum:]]*");
  return std::regex_match(name, regex);
}

}  // namespace memgraph::query::procedure

namespace {
using StreamSourceType = memgraph::query::stream::StreamSourceType;

class InvalidMessageFunction : public std::invalid_argument {
 public:
  InvalidMessageFunction(const StreamSourceType type, const std::string_view function_name)
      : std::invalid_argument{fmt::format("'{}' is not defined for a message from a stream of type '{}'", function_name,
                                          StreamSourceTypeToString(type))} {}
};

StreamSourceType MessageToStreamSourceType(const mgp_message::KafkaMessage & /*msg*/) {
  return StreamSourceType::KAFKA;
}

StreamSourceType MessageToStreamSourceType(const mgp_message::PulsarMessage & /*msg*/) {
  return StreamSourceType::PULSAR;
}

mgp_source_type StreamSourceTypeToMgpSourceType(const StreamSourceType type) {
  switch (type) {
    case StreamSourceType::KAFKA:
      return mgp_source_type::KAFKA;
    case StreamSourceType::PULSAR:
      return mgp_source_type::PULSAR;
  }
}

}  // namespace

mgp_error mgp_message_source_type(mgp_message *message, mgp_source_type *result) {
  return WrapExceptions(
      [message] {
        return std::visit(memgraph::utils::Overloaded{[](const auto &message) {
                            return StreamSourceTypeToMgpSourceType(MessageToStreamSourceType(message));
                          }},
                          message->msg);
      },
      result);
}

mgp_error mgp_message_payload(mgp_message *message, const char **result) {
  return WrapExceptions(
      [message] {
        return std::visit(
            memgraph::utils::Overloaded{[](const mgp_message::KafkaMessage &msg) { return msg->Payload().data(); },
                                        [](const mgp_message::PulsarMessage &msg) { return msg.Payload().data(); },
                                        [](const auto &msg) -> const char * {
                                          throw InvalidMessageFunction(MessageToStreamSourceType(msg), "payload");
                                        }},
            message->msg);
      },
      result);
}

mgp_error mgp_message_payload_size(mgp_message *message, size_t *result) {
  return WrapExceptions(
      [message] {
        return std::visit(
            memgraph::utils::Overloaded{[](const mgp_message::KafkaMessage &msg) { return msg->Payload().size(); },
                                        [](const mgp_message::PulsarMessage &msg) { return msg.Payload().size(); },
                                        [](const auto &msg) -> size_t {
                                          throw InvalidMessageFunction(MessageToStreamSourceType(msg), "payload_size");
                                        }},
            message->msg);
      },
      result);
}

mgp_error mgp_message_topic_name(mgp_message *message, const char **result) {
  return WrapExceptions(
      [message] {
        return std::visit(
            memgraph::utils::Overloaded{[](const mgp_message::KafkaMessage &msg) { return msg->TopicName().data(); },
                                        [](const mgp_message::PulsarMessage &msg) { return msg.TopicName().data(); },
                                        [](const auto &msg) -> const char * {
                                          throw InvalidMessageFunction(MessageToStreamSourceType(msg), "topic_name");
                                        }},
            message->msg);
      },
      result);
}

mgp_error mgp_message_key(mgp_message *message, const char **result) {
  return WrapExceptions(
      [message] {
        return std::visit(
            memgraph::utils::Overloaded{[](const mgp_message::KafkaMessage &msg) { return msg->Key().data(); },
                                        [](const auto &msg) -> const char * {
                                          throw InvalidMessageFunction(MessageToStreamSourceType(msg), "key");
                                        }},
            message->msg);
      },
      result);
}

mgp_error mgp_message_key_size(mgp_message *message, size_t *result) {
  return WrapExceptions(
      [message] {
        return std::visit(
            memgraph::utils::Overloaded{[](const mgp_message::KafkaMessage &msg) { return msg->Key().size(); },
                                        [](const auto &msg) -> size_t {
                                          throw InvalidMessageFunction(MessageToStreamSourceType(msg), "key_size");
                                        }},
            message->msg);
      },
      result);
}

mgp_error mgp_message_timestamp(mgp_message *message, int64_t *result) {
  return WrapExceptions(
      [message] {
        return std::visit(
            memgraph::utils::Overloaded{[](const mgp_message::KafkaMessage &msg) { return msg->Timestamp(); },
                                        [](const auto &msg) -> int64_t {
                                          throw InvalidMessageFunction(MessageToStreamSourceType(msg), "timestamp");
                                        }},
            message->msg);
      },
      result);
}

mgp_error mgp_message_offset(struct mgp_message *message, int64_t *result) {
  return WrapExceptions(
      [message] {
        return std::visit(
            memgraph::utils::Overloaded{[](const mgp_message::KafkaMessage &msg) { return msg->Offset(); },
                                        [](const auto &msg) -> int64_t {
                                          throw InvalidMessageFunction(MessageToStreamSourceType(msg), "offset");
                                        }},
            message->msg);
      },
      result);
}

mgp_error mgp_messages_size(mgp_messages *messages, size_t *result) {
  static_assert(noexcept(messages->messages.size()));
  *result = messages->messages.size();
  return mgp_error::MGP_ERROR_NO_ERROR;
}

mgp_error mgp_messages_at(mgp_messages *messages, size_t index, mgp_message **result) {
  return WrapExceptions(
      [messages, index] {
        if (index >= Call<size_t>(mgp_messages_size, messages)) {
          throw std::out_of_range("Message cannot be retrieved, because index exceeds messages' size!");
        }
        return &messages->messages[index];
      },
      result);
}

mgp_error mgp_module_add_transformation(mgp_module *module, const char *name, mgp_trans_cb cb) {
  return WrapExceptions([=] {
    if (!IsValidIdentifierName(name)) {
      throw std::invalid_argument{fmt::format("Invalid transformation name: {}", name)};
    }
    if (module->transformations.find(name) != module->transformations.end()) {
      throw std::logic_error{fmt::format("Transformation already exists with name '{}'", name)};
    };
    auto *memory = module->transformations.get_allocator().GetMemoryResource();
    module->transformations.emplace(name, mgp_trans(name, cb, memory));
  });
}

mgp_error mgp_module_add_function(mgp_module *module, const char *name, mgp_func_cb cb, mgp_func **result) {
  return WrapExceptions(
      [=] {
        if (!IsValidIdentifierName(name)) {
          throw std::invalid_argument{fmt::format("Invalid function name: {}", name)};
        }
        if (module->functions.find(name) != module->functions.end()) {
          throw std::logic_error{fmt::format("Function with similar name already exists '{}'", name)};
        };
        auto *memory = module->functions.get_allocator().GetMemoryResource();

        return &module->functions.emplace(name, mgp_func(name, cb, memory)).first->second;
      },
      result);
}

mgp_error mgp_log(const mgp_log_level log_level, const char *output) {
  return WrapExceptions([=] {
    switch (log_level) {
      case mgp_log_level::MGP_LOG_LEVEL_TRACE:
        spdlog::trace(output);
        return;
      case mgp_log_level::MGP_LOG_LEVEL_DEBUG:
        spdlog::debug(output);
        return;
      case mgp_log_level::MGP_LOG_LEVEL_INFO:
        spdlog::info(output);
        return;
      case mgp_log_level::MGP_LOG_LEVEL_WARN:
        spdlog::warn(output);
        return;
      case mgp_log_level::MGP_LOG_LEVEL_ERROR:
        spdlog::error(output);
        return;
      case mgp_log_level::MGP_LOG_LEVEL_CRITICAL:
        spdlog::critical(output);
        return;
    }
    throw std::invalid_argument{fmt::format("Invalid log level: {}", log_level)};
  });
}<|MERGE_RESOLUTION|>--- conflicted
+++ resolved
@@ -1650,17 +1650,12 @@
       throw ImmutableObjectException{"Cannot set a property on an immutable vertex!"};
     }
 
-<<<<<<< HEAD
-    const auto prop_key = v->graph->impl->NameToProperty(property_name);
-    const auto result = v->impl.SetProperty(prop_key, ToPropertyValue(*property_value));
-=======
     const auto prop_key =
         std::visit([property_name](auto *impl) { return impl->NameToProperty(property_name); }, v->graph->impl);
 
     const auto result = std::visit(
         [prop_key, property_value](auto &impl) { return impl.SetProperty(prop_key, ToPropertyValue(*property_value)); },
         v->impl);
->>>>>>> f1fe77ad
     if (result.HasError()) {
       switch (result.GetError()) {
         case memgraph::storage::Error::DELETED_OBJECT:
@@ -2094,10 +2089,6 @@
             it->current_e = std::nullopt;
             return nullptr;
           }
-<<<<<<< HEAD
-
-          it->current_e.emplace(**impl_it, it->source_vertex.graph, it->GetMemoryResource());
-=======
           std::visit(memgraph::utils::Overloaded{
                          [&](memgraph::query::DbAccessor *) {
                            it->current_e.emplace(**impl_it, (**impl_it).From(), (**impl_it).To(),
@@ -2111,7 +2102,6 @@
                          }},
                      it->source_vertex.graph->impl);
 
->>>>>>> f1fe77ad
           return &*it->current_e;
         };
         if (it->in_it) {
@@ -2565,7 +2555,10 @@
 
 /// @throw anything VerticesIterable may throw
 mgp_vertices_iterator::mgp_vertices_iterator(mgp_graph *graph, memgraph::utils::MemoryResource *memory)
-    : memory(memory), graph(graph), vertices(graph->impl->Vertices(graph->view)), current_it(vertices.begin()) {
+    : memory(memory),
+      graph(graph),
+      vertices(std::visit([graph](auto *impl) { return impl->Vertices(graph->view); }, graph->impl)),
+      current_it(vertices.begin()) {
 #ifdef MG_ENTERPRISE
   if (memgraph::utils::license::global_license_checker.IsValidLicenseFast()) {
     NextPermitted(*this);
@@ -2573,7 +2566,13 @@
 #endif
 
   if (current_it != vertices.end()) {
-    current_v.emplace(*current_it, graph, memory);
+    std::visit(
+        memgraph::utils::Overloaded{
+            [this, graph, memory](memgraph::query::DbAccessor *) { current_v.emplace(*current_it, graph, memory); },
+            [this, graph, memory](memgraph::query::SubgraphDbAccessor *impl) {
+              current_v.emplace(memgraph::query::SubgraphVertexAccessor(*current_it, impl->getGraph()), graph, memory);
+            }},
+        graph->impl);
   }
 }
 
