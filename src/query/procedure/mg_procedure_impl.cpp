// Copyright 2023 Memgraph Ltd.
//
// Use of this software is governed by the Business Source License
// included in the file licenses/BSL.txt; by using this file, you agree to be bound by the terms of the Business Source
// License, and you may not use this file except in compliance with the Business Source License.
//
// As of the Change Date specified in that file, in accordance with
// the Business Source License, use of this software will be governed
// by the Apache License, Version 2.0, included in the file
// licenses/APL.txt.

#include "query/procedure/mg_procedure_impl.hpp"

#include <algorithm>
#include <cstddef>
#include <cstring>
#include <exception>
#include <memory>
#include <optional>
#include <regex>
#include <stdexcept>
#include <type_traits>
#include <unordered_map>
#include <utility>

#include "license/license.hpp"
#include "mg_procedure.h"
#include "module.hpp"
#include "query/frontend/ast/ast.hpp"
#include "query/procedure/cypher_types.hpp"
#include "query/procedure/mg_procedure_helpers.hpp"
#include "query/stream/common.hpp"
#include "storage/v2/property_value.hpp"
#include "storage/v2/view.hpp"
#include "utils/algorithm.hpp"
#include "utils/concepts.hpp"
#include "utils/logging.hpp"
#include "utils/math.hpp"
#include "utils/memory.hpp"
#include "utils/string.hpp"
#include "utils/temporal.hpp"
#include "utils/variant_helpers.hpp"

#include <cppitertools/filter.hpp>
#include <cppitertools/imap.hpp>

// This file contains implementation of top level C API functions, but this is
// all actually part of memgraph::query::procedure. So use that namespace for simplicity.
// NOLINTNEXTLINE(google-build-using-namespace)
using namespace memgraph::query::procedure;

namespace {

void *MgpAlignedAllocImpl(memgraph::utils::MemoryResource &memory, const size_t size_in_bytes, const size_t alignment) {
  if (size_in_bytes == 0U || !memgraph::utils::IsPow2(alignment)) return nullptr;
  // Simplify alignment by always using values greater or equal to max_align.
  const size_t alloc_align = std::max(alignment, alignof(std::max_align_t));
  // Allocate space for header containing size & alignment info.
  const size_t header_size = sizeof(size_in_bytes) + sizeof(alloc_align);
  // We need to return the `data` pointer aligned to the requested alignment.
  // Since we request the initial memory to be aligned to `alloc_align`, we can
  // just allocate an additional multiple of `alloc_align` of bytes such that
  // the header fits. `data` will then be aligned after this multiple of bytes.
  static_assert(std::is_same_v<size_t, uint64_t>);
  const auto maybe_bytes_for_header = memgraph::utils::RoundUint64ToMultiple(header_size, alloc_align);
  if (!maybe_bytes_for_header) return nullptr;
  const size_t bytes_for_header = *maybe_bytes_for_header;
  const size_t alloc_size = bytes_for_header + size_in_bytes;
  if (alloc_size < size_in_bytes) return nullptr;

  void *ptr = memory.Allocate(alloc_size, alloc_align);
  char *data = reinterpret_cast<char *>(ptr) + bytes_for_header;
  std::memcpy(data - sizeof(size_in_bytes), &size_in_bytes, sizeof(size_in_bytes));
  std::memcpy(data - sizeof(size_in_bytes) - sizeof(alloc_align), &alloc_align, sizeof(alloc_align));
  return data;
}

void MgpFreeImpl(memgraph::utils::MemoryResource &memory, void *const p) noexcept {
  try {
    if (!p) return;
    char *const data = reinterpret_cast<char *>(p);
    // Read the header containing size & alignment info.
    size_t size_in_bytes{};
    std::memcpy(&size_in_bytes, data - sizeof(size_in_bytes), sizeof(size_in_bytes));
    size_t alloc_align{};
    std::memcpy(&alloc_align, data - sizeof(size_in_bytes) - sizeof(alloc_align), sizeof(alloc_align));
    // Reconstruct how many bytes we allocated on top of the original request.
    // We need not check allocation request overflow, since we did so already in
    // mgp_aligned_alloc.
    const size_t header_size = sizeof(size_in_bytes) + sizeof(alloc_align);
    const size_t bytes_for_header = *memgraph::utils::RoundUint64ToMultiple(header_size, alloc_align);
    const size_t alloc_size = bytes_for_header + size_in_bytes;
    // Get the original ptr we allocated.
    void *const original_ptr = data - bytes_for_header;
    memory.Deallocate(original_ptr, alloc_size, alloc_align);
  } catch (const memgraph::utils::BasicException &be) {
    spdlog::error("BasicException during the release of memory for query modules: {}", be.what());
  } catch (const std::exception &e) {
    spdlog::error("std::exception during the release of memory for query modules: {}", e.what());
  } catch (...) {
    spdlog::error("Unexpected throw during the release of memory for query modules");
  }
}
struct DeletedObjectException : public memgraph::utils::BasicException {
  using memgraph::utils::BasicException::BasicException;
};

struct KeyAlreadyExistsException : public memgraph::utils::BasicException {
  using memgraph::utils::BasicException::BasicException;
};

struct InsufficientBufferException : public memgraph::utils::BasicException {
  using memgraph::utils::BasicException::BasicException;
};

struct ImmutableObjectException : public memgraph::utils::BasicException {
  using memgraph::utils::BasicException::BasicException;
};

struct ValueConversionException : public memgraph::utils::BasicException {
  using memgraph::utils::BasicException::BasicException;
};

struct SerializationException : public memgraph::utils::BasicException {
  using memgraph::utils::BasicException::BasicException;
};

struct AuthorizationException : public memgraph::utils::BasicException {
  using memgraph::utils::BasicException::BasicException;
};

template <typename TFunc, typename TReturn>
concept ReturnsType = std::same_as<std::invoke_result_t<TFunc>, TReturn>;

template <typename TFunc>
concept ReturnsVoid = ReturnsType<TFunc, void>;

template <ReturnsVoid TFunc>
void WrapExceptionsHelper(TFunc &&func) {
  std::forward<TFunc>(func)();
}

template <typename TFunc, typename TReturn = std::invoke_result_t<TFunc>>
void WrapExceptionsHelper(TFunc &&func, TReturn *result) {
  *result = {};
  *result = std::forward<TFunc>(func)();
}

template <typename TFunc, typename... Args>
[[nodiscard]] mgp_error WrapExceptions(TFunc &&func, Args &&...args) noexcept {
  static_assert(sizeof...(args) <= 1, "WrapExceptions should have only one or zero parameter!");
  try {
    WrapExceptionsHelper(std::forward<TFunc>(func), std::forward<Args>(args)...);
  } catch (const DeletedObjectException &neoe) {
    spdlog::error("Deleted object error during mg API call: {}", neoe.what());
    return mgp_error::MGP_ERROR_DELETED_OBJECT;
  } catch (const KeyAlreadyExistsException &kaee) {
    spdlog::error("Key already exists error during mg API call: {}", kaee.what());
    return mgp_error::MGP_ERROR_KEY_ALREADY_EXISTS;
  } catch (const InsufficientBufferException &ibe) {
    spdlog::error("Insufficient buffer error during mg API call: {}", ibe.what());
    return mgp_error::MGP_ERROR_INSUFFICIENT_BUFFER;
  } catch (const ImmutableObjectException &ioe) {
    spdlog::error("Immutable object error during mg API call: {}", ioe.what());
    return mgp_error::MGP_ERROR_IMMUTABLE_OBJECT;
  } catch (const ValueConversionException &vce) {
    spdlog::error("Value converion error during mg API call: {}", vce.what());
    return mgp_error::MGP_ERROR_VALUE_CONVERSION;
  } catch (const SerializationException &se) {
    spdlog::error("Serialization error during mg API call: {}", se.what());
    return mgp_error::MGP_ERROR_SERIALIZATION_ERROR;
  } catch (const AuthorizationException &ae) {
    spdlog::error("Authorization error during mg API call: {}", ae.what());
    return mgp_error::MGP_ERROR_AUTHORIZATION_ERROR;
  } catch (const std::bad_alloc &bae) {
    spdlog::error("Memory allocation error during mg API call: {}", bae.what());
    return mgp_error::MGP_ERROR_UNABLE_TO_ALLOCATE;
  } catch (const memgraph::utils::OutOfMemoryException &oome) {
    spdlog::error("Memory limit exceeded during mg API call: {}", oome.what());
    return mgp_error::MGP_ERROR_UNABLE_TO_ALLOCATE;
  } catch (const std::out_of_range &oore) {
    spdlog::error("Out of range error during mg API call: {}", oore.what());
    return mgp_error::MGP_ERROR_OUT_OF_RANGE;
  } catch (const std::invalid_argument &iae) {
    spdlog::error("Invalid argument error during mg API call: {}", iae.what());
    return mgp_error::MGP_ERROR_INVALID_ARGUMENT;
  } catch (const std::logic_error &lee) {
    spdlog::error("Logic error during mg API call: {}", lee.what());
    return mgp_error::MGP_ERROR_LOGIC_ERROR;
  } catch (const std::exception &e) {
    spdlog::error("Unexpected error during mg API call: {}", e.what());
    return mgp_error::MGP_ERROR_UNKNOWN_ERROR;
  } catch (const memgraph::utils::temporal::InvalidArgumentException &e) {
    spdlog::error("Invalid argument was sent to an mg API call for temporal types: {}", e.what());
    return mgp_error::MGP_ERROR_INVALID_ARGUMENT;
  } catch (...) {
    spdlog::error("Unexpected error during mg API call");
    return mgp_error::MGP_ERROR_UNKNOWN_ERROR;
  }
  return mgp_error::MGP_ERROR_NO_ERROR;
}

// Graph mutations
bool MgpGraphIsMutable(const mgp_graph &graph) noexcept {
  return graph.view == memgraph::storage::View::NEW && graph.ctx != nullptr;
}

bool MgpVertexIsMutable(const mgp_vertex &vertex) { return MgpGraphIsMutable(*vertex.graph); }

bool MgpEdgeIsMutable(const mgp_edge &edge) { return MgpVertexIsMutable(edge.from); }
}  // namespace

mgp_error mgp_alloc(mgp_memory *memory, size_t size_in_bytes, void **result) {
  return mgp_aligned_alloc(memory, size_in_bytes, alignof(std::max_align_t), result);
}

mgp_error mgp_aligned_alloc(mgp_memory *memory, const size_t size_in_bytes, const size_t alignment, void **result) {
  return WrapExceptions(
      [memory, size_in_bytes, alignment] { return MgpAlignedAllocImpl(*memory->impl, size_in_bytes, alignment); },
      result);
}

void mgp_free(mgp_memory *memory, void *const p) {
  static_assert(noexcept(MgpFreeImpl(*memory->impl, p)));
  MgpFreeImpl(*memory->impl, p);
}

mgp_error mgp_global_alloc(size_t size_in_bytes, void **result) {
  return mgp_global_aligned_alloc(size_in_bytes, alignof(std::max_align_t), result);
}

mgp_error mgp_global_aligned_alloc(size_t size_in_bytes, size_t alignment, void **result) {
  return WrapExceptions(
      [size_in_bytes, alignment] {
        return MgpAlignedAllocImpl(gModuleRegistry.GetSharedMemoryResource(), size_in_bytes, alignment);
      },
      result);
}

void mgp_global_free(void *const p) {
  static_assert(noexcept(MgpFreeImpl(gModuleRegistry.GetSharedMemoryResource(), p)));
  MgpFreeImpl(gModuleRegistry.GetSharedMemoryResource(), p);
}

namespace {

template <class U, class... TArgs>
U *NewRawMgpObject(memgraph::utils::MemoryResource *memory, TArgs &&...args) {
  memgraph::utils::Allocator<U> allocator(memory);
  return allocator.template new_object<U>(std::forward<TArgs>(args)...);
}

template <class U, class... TArgs>
U *NewRawMgpObject(mgp_memory *memory, TArgs &&...args) {
  return NewRawMgpObject<U, TArgs...>(memory->impl, std::forward<TArgs>(args)...);
}

// Assume that deallocation and object destruction never throws. If it does,
// we are in big trouble.
template <class T>
void DeleteRawMgpObject(T *ptr) noexcept {
  try {
    if (!ptr) return;
    memgraph::utils::Allocator<T> allocator(ptr->GetMemoryResource());
    allocator.delete_object(ptr);
  } catch (...) {
    LOG_FATAL("Cannot deallocate mgp object");
  }
}

template <class U, class... TArgs>
MgpUniquePtr<U> NewMgpObject(mgp_memory *memory, TArgs &&...args) {
  return MgpUniquePtr<U>(NewRawMgpObject<U>(memory->impl, std::forward<TArgs>(args)...), &DeleteRawMgpObject<U>);
}

mgp_value_type FromTypedValueType(memgraph::query::TypedValue::Type type) {
  switch (type) {
    case memgraph::query::TypedValue::Type::Null:
      return MGP_VALUE_TYPE_NULL;
    case memgraph::query::TypedValue::Type::Bool:
      return MGP_VALUE_TYPE_BOOL;
    case memgraph::query::TypedValue::Type::Int:
      return MGP_VALUE_TYPE_INT;
    case memgraph::query::TypedValue::Type::Double:
      return MGP_VALUE_TYPE_DOUBLE;
    case memgraph::query::TypedValue::Type::String:
      return MGP_VALUE_TYPE_STRING;
    case memgraph::query::TypedValue::Type::List:
      return MGP_VALUE_TYPE_LIST;
    case memgraph::query::TypedValue::Type::Map:
      return MGP_VALUE_TYPE_MAP;
    case memgraph::query::TypedValue::Type::Vertex:
      return MGP_VALUE_TYPE_VERTEX;
    case memgraph::query::TypedValue::Type::Edge:
      return MGP_VALUE_TYPE_EDGE;
    case memgraph::query::TypedValue::Type::Path:
      return MGP_VALUE_TYPE_PATH;
    case memgraph::query::TypedValue::Type::Date:
      return MGP_VALUE_TYPE_DATE;
    case memgraph::query::TypedValue::Type::LocalTime:
      return MGP_VALUE_TYPE_LOCAL_TIME;
    case memgraph::query::TypedValue::Type::LocalDateTime:
      return MGP_VALUE_TYPE_LOCAL_DATE_TIME;
    case memgraph::query::TypedValue::Type::Duration:
      return MGP_VALUE_TYPE_DURATION;
    case memgraph::query::TypedValue::Type::Graph:
      throw std::logic_error{"mgp_value for TypedValue::Type::Graph doesn't exist."};
  }
}
}  // namespace

memgraph::query::TypedValue ToTypedValue(const mgp_value &val, memgraph::utils::MemoryResource *memory) {
  switch (val.type) {
    case MGP_VALUE_TYPE_NULL:
      return memgraph::query::TypedValue(memory);
    case MGP_VALUE_TYPE_BOOL:
      return memgraph::query::TypedValue(val.bool_v, memory);
    case MGP_VALUE_TYPE_INT:
      return memgraph::query::TypedValue(val.int_v, memory);
    case MGP_VALUE_TYPE_DOUBLE:
      return memgraph::query::TypedValue(val.double_v, memory);
    case MGP_VALUE_TYPE_STRING:
      return {val.string_v, memory};
    case MGP_VALUE_TYPE_LIST: {
      const auto *list = val.list_v;
      memgraph::query::TypedValue::TVector tv_list(memory);
      tv_list.reserve(list->elems.size());
      for (const auto &elem : list->elems) {
        tv_list.emplace_back(ToTypedValue(elem, memory));
      }
      return memgraph::query::TypedValue(std::move(tv_list));
    }
    case MGP_VALUE_TYPE_MAP: {
      const auto *map = val.map_v;
      memgraph::query::TypedValue::TMap tv_map(memory);
      for (const auto &item : map->items) {
        tv_map.emplace(item.first, ToTypedValue(item.second, memory));
      }
      return memgraph::query::TypedValue(std::move(tv_map));
    }
    case MGP_VALUE_TYPE_VERTEX:
      return memgraph::query::TypedValue(val.vertex_v->getImpl(), memory);
    case MGP_VALUE_TYPE_EDGE:
      return memgraph::query::TypedValue(val.edge_v->impl, memory);
    case MGP_VALUE_TYPE_PATH: {
      const auto *path = val.path_v;
      MG_ASSERT(!path->vertices.empty());
      MG_ASSERT(path->vertices.size() == path->edges.size() + 1);
      memgraph::query::Path tv_path(path->vertices[0].getImpl(), memory);
      for (size_t i = 0; i < path->edges.size(); ++i) {
        tv_path.Expand(path->edges[i].impl);
        tv_path.Expand(path->vertices[i + 1].getImpl());
      }
      return memgraph::query::TypedValue(std::move(tv_path));
    }
    case MGP_VALUE_TYPE_DATE:
      return memgraph::query::TypedValue(val.date_v->date, memory);
    case MGP_VALUE_TYPE_LOCAL_TIME:
      return memgraph::query::TypedValue(val.local_time_v->local_time, memory);
    case MGP_VALUE_TYPE_LOCAL_DATE_TIME:
      return memgraph::query::TypedValue(val.local_date_time_v->local_date_time, memory);
    case MGP_VALUE_TYPE_DURATION:
      return memgraph::query::TypedValue(val.duration_v->duration, memory);
  }
}

mgp_value::mgp_value(memgraph::utils::MemoryResource *m) noexcept : type(MGP_VALUE_TYPE_NULL), memory(m) {}

mgp_value::mgp_value(bool val, memgraph::utils::MemoryResource *m) noexcept
    : type(MGP_VALUE_TYPE_BOOL), memory(m), bool_v(val) {}

mgp_value::mgp_value(int64_t val, memgraph::utils::MemoryResource *m) noexcept
    : type(MGP_VALUE_TYPE_INT), memory(m), int_v(val) {}

mgp_value::mgp_value(double val, memgraph::utils::MemoryResource *m) noexcept
    : type(MGP_VALUE_TYPE_DOUBLE), memory(m), double_v(val) {}

mgp_value::mgp_value(const char *val, memgraph::utils::MemoryResource *m)
    : type(MGP_VALUE_TYPE_STRING), memory(m), string_v(val, m) {}

mgp_value::mgp_value(mgp_list *val, memgraph::utils::MemoryResource *m) noexcept
    : type(MGP_VALUE_TYPE_LIST), memory(m), list_v(val) {
  MG_ASSERT(val->GetMemoryResource() == m, "Unable to take ownership of a pointer with different allocator.");
}

mgp_value::mgp_value(mgp_map *val, memgraph::utils::MemoryResource *m) noexcept
    : type(MGP_VALUE_TYPE_MAP), memory(m), map_v(val) {
  MG_ASSERT(val->GetMemoryResource() == m, "Unable to take ownership of a pointer with different allocator.");
}

mgp_value::mgp_value(mgp_vertex *val, memgraph::utils::MemoryResource *m) noexcept
    : type(MGP_VALUE_TYPE_VERTEX), memory(m), vertex_v(val) {
  MG_ASSERT(val->GetMemoryResource() == m, "Unable to take ownership of a pointer with different allocator.");
}

mgp_value::mgp_value(mgp_edge *val, memgraph::utils::MemoryResource *m) noexcept
    : type(MGP_VALUE_TYPE_EDGE), memory(m), edge_v(val) {
  MG_ASSERT(val->GetMemoryResource() == m, "Unable to take ownership of a pointer with different allocator.");
}

mgp_value::mgp_value(mgp_path *val, memgraph::utils::MemoryResource *m) noexcept
    : type(MGP_VALUE_TYPE_PATH), memory(m), path_v(val) {
  MG_ASSERT(val->GetMemoryResource() == m, "Unable to take ownership of a pointer with different allocator.");
}

mgp_value::mgp_value(mgp_date *val, memgraph::utils::MemoryResource *m) noexcept
    : type(MGP_VALUE_TYPE_DATE), memory(m), date_v(val) {
  MG_ASSERT(val->GetMemoryResource() == m, "Unable to take ownership of a pointer with different allocator.");
}

mgp_value::mgp_value(mgp_local_time *val, memgraph::utils::MemoryResource *m) noexcept
    : type(MGP_VALUE_TYPE_LOCAL_TIME), memory(m), local_time_v(val) {
  MG_ASSERT(val->GetMemoryResource() == m, "Unable to take ownership of a pointer with different allocator.");
}

mgp_value::mgp_value(mgp_local_date_time *val, memgraph::utils::MemoryResource *m) noexcept
    : type(MGP_VALUE_TYPE_LOCAL_DATE_TIME), memory(m), local_date_time_v(val) {
  MG_ASSERT(val->GetMemoryResource() == m, "Unable to take ownership of a pointer with different allocator.");
}

mgp_value::mgp_value(mgp_duration *val, memgraph::utils::MemoryResource *m) noexcept
    : type(MGP_VALUE_TYPE_DURATION), memory(m), duration_v(val) {
  MG_ASSERT(val->GetMemoryResource() == m, "Unable to take ownership of a pointer with different allocator.");
}

mgp_value::mgp_value(const memgraph::query::TypedValue &tv, mgp_graph *graph, memgraph::utils::MemoryResource *m)
    : type(FromTypedValueType(tv.type())), memory(m) {
  switch (type) {
    case MGP_VALUE_TYPE_NULL:
      break;
    case MGP_VALUE_TYPE_BOOL:
      bool_v = tv.ValueBool();
      break;
    case MGP_VALUE_TYPE_INT:
      int_v = tv.ValueInt();
      break;
    case MGP_VALUE_TYPE_DOUBLE:
      double_v = tv.ValueDouble();
      break;
    case MGP_VALUE_TYPE_STRING:
      new (&string_v) memgraph::utils::pmr::string(tv.ValueString(), m);
      break;
    case MGP_VALUE_TYPE_LIST: {
      // Fill the stack allocated container and then construct the actual member
      // value. This handles the case when filling the container throws
      // something and our destructor doesn't get called so member value isn't
      // released.
      memgraph::utils::pmr::vector<mgp_value> elems(m);
      elems.reserve(tv.ValueList().size());
      for (const auto &elem : tv.ValueList()) {
        elems.emplace_back(elem, graph);
      }
      memgraph::utils::Allocator<mgp_list> allocator(m);
      list_v = allocator.new_object<mgp_list>(std::move(elems));
      break;
    }
    case MGP_VALUE_TYPE_MAP: {
      // Fill the stack allocated container and then construct the actual member
      // value. This handles the case when filling the container throws
      // something and our destructor doesn't get called so member value isn't
      // released.
      memgraph::utils::pmr::map<memgraph::utils::pmr::string, mgp_value> items(m);
      for (const auto &item : tv.ValueMap()) {
        items.emplace(item.first, mgp_value(item.second, graph, m));
      }
      memgraph::utils::Allocator<mgp_map> allocator(m);
      map_v = allocator.new_object<mgp_map>(std::move(items));
      break;
    }
    case MGP_VALUE_TYPE_VERTEX: {
      memgraph::utils::Allocator<mgp_vertex> allocator(m);
      vertex_v = std::visit(
          memgraph::utils::Overloaded{
              [&](memgraph::query::DbAccessor *) { return allocator.new_object<mgp_vertex>(tv.ValueVertex(), graph); },
              [&](memgraph::query::SubgraphDbAccessor *impl) {
                return allocator.new_object<mgp_vertex>(
                    memgraph::query::SubgraphVertexAccessor(tv.ValueVertex(), impl->getGraph()), graph);
              }},
          graph->impl);

      break;
    }
    case MGP_VALUE_TYPE_EDGE: {
      memgraph::utils::Allocator<mgp_edge> allocator(m);

      edge_v = std::visit(
          memgraph::utils::Overloaded{
              [&tv, graph, &allocator](memgraph::query::DbAccessor *) {
                return allocator.new_object<mgp_edge>(tv.ValueEdge(), graph);
              },
              [&tv, graph, &allocator](memgraph::query::SubgraphDbAccessor *db_impl) {
                return allocator.new_object<mgp_edge>(
                    tv.ValueEdge(), memgraph::query::SubgraphVertexAccessor(tv.ValueEdge().From(), db_impl->getGraph()),
                    memgraph::query::SubgraphVertexAccessor(tv.ValueEdge().To(), db_impl->getGraph()), graph);
              }},
          graph->impl);
      break;
    }
    case MGP_VALUE_TYPE_PATH: {
      // Fill the stack allocated container and then construct the actual member
      // value. This handles the case when filling the container throws
      // something and our destructor doesn't get called so member value isn't
      // released.
      mgp_path tmp_path(m);
      tmp_path.vertices.reserve(tv.ValuePath().vertices().size());
      for (const auto &v : tv.ValuePath().vertices()) {
        std::visit(
            memgraph::utils::Overloaded{
                [&v, graph, &tmp_path](memgraph::query::DbAccessor *) { tmp_path.vertices.emplace_back(v, graph); },
                [&v, graph, &tmp_path](memgraph::query::SubgraphDbAccessor *impl) {
                  tmp_path.vertices.emplace_back(memgraph::query::SubgraphVertexAccessor(v, impl->getGraph()), graph);
                }},
            graph->impl);
      }
      tmp_path.edges.reserve(tv.ValuePath().edges().size());
      for (const auto &e : tv.ValuePath().edges()) {
        std::visit(memgraph::utils::Overloaded{
                       [&e, graph, &tmp_path](memgraph::query::DbAccessor *) { tmp_path.edges.emplace_back(e, graph); },
                       [&e, graph, &tmp_path](memgraph::query::SubgraphDbAccessor *db_impl) {
                         tmp_path.edges.emplace_back(
                             e, memgraph::query::SubgraphVertexAccessor(e.From(), db_impl->getGraph()),
                             memgraph::query::SubgraphVertexAccessor(e.To(), db_impl->getGraph()), graph);
                       }},
                   graph->impl);
      }
      memgraph::utils::Allocator<mgp_path> allocator(m);
      path_v = allocator.new_object<mgp_path>(std::move(tmp_path));
      break;
    }
    case MGP_VALUE_TYPE_DATE: {
      memgraph::utils::Allocator<mgp_date> allocator(m);
      date_v = allocator.new_object<mgp_date>(tv.ValueDate());
      break;
    }
    case MGP_VALUE_TYPE_LOCAL_TIME: {
      memgraph::utils::Allocator<mgp_local_time> allocator(m);
      local_time_v = allocator.new_object<mgp_local_time>(tv.ValueLocalTime());
      break;
    }
    case MGP_VALUE_TYPE_LOCAL_DATE_TIME: {
      memgraph::utils::Allocator<mgp_local_date_time> allocator(m);
      local_date_time_v = allocator.new_object<mgp_local_date_time>(tv.ValueLocalDateTime());
      break;
    }
    case MGP_VALUE_TYPE_DURATION: {
      memgraph::utils::Allocator<mgp_duration> allocator(m);
      duration_v = allocator.new_object<mgp_duration>(tv.ValueDuration());
      break;
    }
  }
}

mgp_value::mgp_value(const memgraph::storage::PropertyValue &pv, memgraph::utils::MemoryResource *m) : memory(m) {
  switch (pv.type()) {
    case memgraph::storage::PropertyValue::Type::Null:
      type = MGP_VALUE_TYPE_NULL;
      break;
    case memgraph::storage::PropertyValue::Type::Bool:
      type = MGP_VALUE_TYPE_BOOL;
      bool_v = pv.ValueBool();
      break;
    case memgraph::storage::PropertyValue::Type::Int:
      type = MGP_VALUE_TYPE_INT;
      int_v = pv.ValueInt();
      break;
    case memgraph::storage::PropertyValue::Type::Double:
      type = MGP_VALUE_TYPE_DOUBLE;
      double_v = pv.ValueDouble();
      break;
    case memgraph::storage::PropertyValue::Type::String:
      type = MGP_VALUE_TYPE_STRING;
      new (&string_v) memgraph::utils::pmr::string(pv.ValueString(), m);
      break;
    case memgraph::storage::PropertyValue::Type::List: {
      // Fill the stack allocated container and then construct the actual member
      // value. This handles the case when filling the container throws
      // something and our destructor doesn't get called so member value isn't
      // released.
      type = MGP_VALUE_TYPE_LIST;
      memgraph::utils::pmr::vector<mgp_value> elems(m);
      elems.reserve(pv.ValueList().size());
      for (const auto &elem : pv.ValueList()) {
        elems.emplace_back(elem);
      }
      memgraph::utils::Allocator<mgp_list> allocator(m);
      list_v = allocator.new_object<mgp_list>(std::move(elems));
      break;
    }
    case memgraph::storage::PropertyValue::Type::Map: {
      // Fill the stack allocated container and then construct the actual member
      // value. This handles the case when filling the container throws
      // something and our destructor doesn't get called so member value isn't
      // released.
      type = MGP_VALUE_TYPE_MAP;
      memgraph::utils::pmr::map<memgraph::utils::pmr::string, mgp_value> items(m);
      for (const auto &item : pv.ValueMap()) {
        items.emplace(item.first, item.second);
      }
      memgraph::utils::Allocator<mgp_map> allocator(m);
      map_v = allocator.new_object<mgp_map>(std::move(items));
      break;
    }
    case memgraph::storage::PropertyValue::Type::TemporalData: {
      const auto &temporal_data = pv.ValueTemporalData();
      switch (temporal_data.type) {
        case memgraph::storage::TemporalType::Date: {
          type = MGP_VALUE_TYPE_DATE;
          date_v = NewRawMgpObject<mgp_date>(m, temporal_data.microseconds);
          break;
        }
        case memgraph::storage::TemporalType::LocalTime: {
          type = MGP_VALUE_TYPE_LOCAL_TIME;
          local_time_v = NewRawMgpObject<mgp_local_time>(m, temporal_data.microseconds);
          break;
        }
        case memgraph::storage::TemporalType::LocalDateTime: {
          type = MGP_VALUE_TYPE_LOCAL_DATE_TIME;
          local_date_time_v = NewRawMgpObject<mgp_local_date_time>(m, temporal_data.microseconds);
          break;
        }
        case memgraph::storage::TemporalType::Duration: {
          type = MGP_VALUE_TYPE_DURATION;
          duration_v = NewRawMgpObject<mgp_duration>(m, temporal_data.microseconds);
          break;
        }
      }
    }
  }
}

mgp_value::mgp_value(const mgp_value &other, memgraph::utils::MemoryResource *m) : type(other.type), memory(m) {
  switch (other.type) {
    case MGP_VALUE_TYPE_NULL:
      break;
    case MGP_VALUE_TYPE_BOOL:
      bool_v = other.bool_v;
      break;
    case MGP_VALUE_TYPE_INT:
      int_v = other.int_v;
      break;
    case MGP_VALUE_TYPE_DOUBLE:
      double_v = other.double_v;
      break;
    case MGP_VALUE_TYPE_STRING:
      new (&string_v) memgraph::utils::pmr::string(other.string_v, m);
      break;
    case MGP_VALUE_TYPE_LIST: {
      memgraph::utils::Allocator<mgp_list> allocator(m);
      list_v = allocator.new_object<mgp_list>(*other.list_v);
      break;
    }
    case MGP_VALUE_TYPE_MAP: {
      memgraph::utils::Allocator<mgp_map> allocator(m);
      map_v = allocator.new_object<mgp_map>(*other.map_v);
      break;
    }
    case MGP_VALUE_TYPE_VERTEX: {
      memgraph::utils::Allocator<mgp_vertex> allocator(m);
      vertex_v = allocator.new_object<mgp_vertex>(*other.vertex_v);
      break;
    }
    case MGP_VALUE_TYPE_EDGE: {
      memgraph::utils::Allocator<mgp_edge> allocator(m);
      edge_v = allocator.new_object<mgp_edge>(*other.edge_v);
      break;
    }
    case MGP_VALUE_TYPE_PATH: {
      memgraph::utils::Allocator<mgp_path> allocator(m);
      path_v = allocator.new_object<mgp_path>(*other.path_v);
      break;
    }
    case MGP_VALUE_TYPE_DATE: {
      date_v = NewRawMgpObject<mgp_date>(m, *other.date_v);
      break;
    }
    case MGP_VALUE_TYPE_LOCAL_TIME: {
      local_time_v = NewRawMgpObject<mgp_local_time>(m, *other.local_time_v);
      break;
    }
    case MGP_VALUE_TYPE_LOCAL_DATE_TIME: {
      local_date_time_v = NewRawMgpObject<mgp_local_date_time>(m, *other.local_date_time_v);
      break;
    }
    case MGP_VALUE_TYPE_DURATION: {
      duration_v = NewRawMgpObject<mgp_duration>(m, *other.duration_v);
      break;
    }
  }
}

namespace {

void DeleteValueMember(mgp_value *value) noexcept {
  MG_ASSERT(value);
  memgraph::utils::Allocator<mgp_value> allocator(value->GetMemoryResource());
  switch (Call<mgp_value_type>(mgp_value_get_type, value)) {
    case MGP_VALUE_TYPE_NULL:
    case MGP_VALUE_TYPE_BOOL:
    case MGP_VALUE_TYPE_INT:
    case MGP_VALUE_TYPE_DOUBLE:
      return;
    case MGP_VALUE_TYPE_STRING:
      using TString = memgraph::utils::pmr::string;
      value->string_v.~TString();
      return;
    case MGP_VALUE_TYPE_LIST:
      allocator.delete_object(value->list_v);
      return;
    case MGP_VALUE_TYPE_MAP:
      allocator.delete_object(value->map_v);
      return;
    case MGP_VALUE_TYPE_VERTEX:
      allocator.delete_object(value->vertex_v);
      return;
    case MGP_VALUE_TYPE_EDGE:
      allocator.delete_object(value->edge_v);
      return;
    case MGP_VALUE_TYPE_PATH:
      allocator.delete_object(value->path_v);
      return;
    case MGP_VALUE_TYPE_DATE:
      allocator.delete_object(value->date_v);
      return;
    case MGP_VALUE_TYPE_LOCAL_TIME:
      allocator.delete_object(value->local_time_v);
      return;
    case MGP_VALUE_TYPE_LOCAL_DATE_TIME:
      allocator.delete_object(value->local_date_time_v);
      return;
    case MGP_VALUE_TYPE_DURATION:
      allocator.delete_object(value->duration_v);
      return;
  }
}

}  // namespace

mgp_value::mgp_value(mgp_value &&other, memgraph::utils::MemoryResource *m) : type(other.type), memory(m) {
  switch (other.type) {
    case MGP_VALUE_TYPE_NULL:
      break;
    case MGP_VALUE_TYPE_BOOL:
      bool_v = other.bool_v;
      break;
    case MGP_VALUE_TYPE_INT:
      int_v = other.int_v;
      break;
    case MGP_VALUE_TYPE_DOUBLE:
      double_v = other.double_v;
      break;
    case MGP_VALUE_TYPE_STRING:
      new (&string_v) memgraph::utils::pmr::string(std::move(other.string_v), m);
      break;
    case MGP_VALUE_TYPE_LIST:
      static_assert(std::is_pointer_v<decltype(list_v)>, "Expected to move list_v by copying pointers.");
      if (*other.GetMemoryResource() == *m) {
        list_v = other.list_v;
        other.type = MGP_VALUE_TYPE_NULL;
      } else {
        memgraph::utils::Allocator<mgp_list> allocator(m);
        list_v = allocator.new_object<mgp_list>(std::move(*other.list_v));
      }
      break;
    case MGP_VALUE_TYPE_MAP:
      static_assert(std::is_pointer_v<decltype(map_v)>, "Expected to move map_v by copying pointers.");
      if (*other.GetMemoryResource() == *m) {
        map_v = other.map_v;
        other.type = MGP_VALUE_TYPE_NULL;
      } else {
        memgraph::utils::Allocator<mgp_map> allocator(m);
        map_v = allocator.new_object<mgp_map>(std::move(*other.map_v));
      }
      break;
    case MGP_VALUE_TYPE_VERTEX:
      static_assert(std::is_pointer_v<decltype(vertex_v)>, "Expected to move vertex_v by copying pointers.");
      if (*other.GetMemoryResource() == *m) {
        vertex_v = other.vertex_v;
        other.type = MGP_VALUE_TYPE_NULL;
      } else {
        memgraph::utils::Allocator<mgp_vertex> allocator(m);
        vertex_v = allocator.new_object<mgp_vertex>(std::move(*other.vertex_v));
      }
      break;
    case MGP_VALUE_TYPE_EDGE:
      static_assert(std::is_pointer_v<decltype(edge_v)>, "Expected to move edge_v by copying pointers.");
      if (*other.GetMemoryResource() == *m) {
        edge_v = other.edge_v;
        other.type = MGP_VALUE_TYPE_NULL;
      } else {
        memgraph::utils::Allocator<mgp_edge> allocator(m);
        edge_v = allocator.new_object<mgp_edge>(std::move(*other.edge_v));
      }
      break;
    case MGP_VALUE_TYPE_PATH:
      static_assert(std::is_pointer_v<decltype(path_v)>, "Expected to move path_v by copying pointers.");
      if (*other.GetMemoryResource() == *m) {
        path_v = other.path_v;
        other.type = MGP_VALUE_TYPE_NULL;
      } else {
        memgraph::utils::Allocator<mgp_path> allocator(m);
        path_v = allocator.new_object<mgp_path>(std::move(*other.path_v));
      }
      break;
    case MGP_VALUE_TYPE_DATE:
      static_assert(std::is_pointer_v<decltype(date_v)>, "Expected to move date_v by copying pointers.");
      if (*other.GetMemoryResource() == *m) {
        date_v = other.date_v;
        other.type = MGP_VALUE_TYPE_NULL;
      } else {
        date_v = NewRawMgpObject<mgp_date>(m, *other.date_v);
      }
      break;
    case MGP_VALUE_TYPE_LOCAL_TIME:
      static_assert(std::is_pointer_v<decltype(local_time_v)>, "Expected to move local_time_v by copying pointers.");
      if (*other.GetMemoryResource() == *m) {
        local_time_v = other.local_time_v;
        other.type = MGP_VALUE_TYPE_NULL;
      } else {
        local_time_v = NewRawMgpObject<mgp_local_time>(m, *other.local_time_v);
      }
      break;
    case MGP_VALUE_TYPE_LOCAL_DATE_TIME:
      static_assert(std::is_pointer_v<decltype(local_date_time_v)>,
                    "Expected to move local_date_time_v by copying pointers.");
      if (*other.GetMemoryResource() == *m) {
        local_date_time_v = other.local_date_time_v;
        other.type = MGP_VALUE_TYPE_NULL;
      } else {
        local_date_time_v = NewRawMgpObject<mgp_local_date_time>(m, *other.local_date_time_v);
      }
      break;
    case MGP_VALUE_TYPE_DURATION:
      static_assert(std::is_pointer_v<decltype(duration_v)>, "Expected to move duration_v by copying pointers.");
      if (*other.GetMemoryResource() == *m) {
        duration_v = other.duration_v;
        other.type = MGP_VALUE_TYPE_NULL;
      } else {
        duration_v = NewRawMgpObject<mgp_duration>(m, *other.duration_v);
      }
      break;
  }
  DeleteValueMember(&other);
  other.type = MGP_VALUE_TYPE_NULL;
}

mgp_value::~mgp_value() noexcept { DeleteValueMember(this); }

mgp_edge *mgp_edge::Copy(const mgp_edge &edge, mgp_memory &memory) {
  return std::visit(
      memgraph::utils::Overloaded{
          [&](memgraph::query::DbAccessor *) { return NewRawMgpObject<mgp_edge>(&memory, edge.impl, edge.from.graph); },
          [&](memgraph::query::SubgraphDbAccessor *db_impl) {
            return NewRawMgpObject<mgp_edge>(
                &memory, edge.impl, memgraph::query::SubgraphVertexAccessor(edge.impl.From(), db_impl->getGraph()),
                memgraph::query::SubgraphVertexAccessor(edge.impl.To(), db_impl->getGraph()), edge.to.graph);
          }},
      edge.to.graph->impl);
}

mgp_error mgp_value_copy(mgp_value *val, mgp_memory *memory, mgp_value **result) {
  return WrapExceptions([val, memory] { return NewRawMgpObject<mgp_value>(memory, *val); }, result);
}

void mgp_value_destroy(mgp_value *val) { DeleteRawMgpObject(val); }

mgp_error mgp_value_make_null(mgp_memory *memory, mgp_value **result) {
  return WrapExceptions([memory] { return NewRawMgpObject<mgp_value>(memory); }, result);
}

mgp_error mgp_value_make_bool(int val, mgp_memory *memory, mgp_value **result) {
  return WrapExceptions([val, memory] { return NewRawMgpObject<mgp_value>(memory, val != 0); }, result);
}

// NOLINTNEXTLINE(cppcoreguidelines-macro-usage)
#define DEFINE_MGP_VALUE_MAKE_WITH_MEMORY(type, param)                                                \
  mgp_error mgp_value_make_##type(param val, mgp_memory *memory, mgp_value **result) {                \
    return WrapExceptions([val, memory] { return NewRawMgpObject<mgp_value>(memory, val); }, result); \
  }

// NOLINTNEXTLINE(cppcoreguidelines-macro-usage)
DEFINE_MGP_VALUE_MAKE_WITH_MEMORY(int, int64_t);
DEFINE_MGP_VALUE_MAKE_WITH_MEMORY(double, double);
DEFINE_MGP_VALUE_MAKE_WITH_MEMORY(string, const char *);

// NOLINTNEXTLINE(cppcoreguidelines-macro-usage)
#define DEFINE_MGP_VALUE_MAKE(type)                                                                             \
  mgp_error mgp_value_make_##type(mgp_##type *val, mgp_value **result) {                                        \
    return WrapExceptions([val] { return NewRawMgpObject<mgp_value>(val->GetMemoryResource(), val); }, result); \
  }

DEFINE_MGP_VALUE_MAKE(list)
DEFINE_MGP_VALUE_MAKE(map)
DEFINE_MGP_VALUE_MAKE(vertex)
DEFINE_MGP_VALUE_MAKE(edge)
DEFINE_MGP_VALUE_MAKE(path)
DEFINE_MGP_VALUE_MAKE(date)
DEFINE_MGP_VALUE_MAKE(local_time)
DEFINE_MGP_VALUE_MAKE(local_date_time)
DEFINE_MGP_VALUE_MAKE(duration)

namespace {
mgp_value_type MgpValueGetType(const mgp_value &val) noexcept { return val.type; }
}  // namespace

mgp_error mgp_value_get_type(mgp_value *val, mgp_value_type *result) {
  static_assert(noexcept(MgpValueGetType(*val)));
  *result = MgpValueGetType(*val);
  return mgp_error::MGP_ERROR_NO_ERROR;
}

// NOLINTNEXTLINE(cppcoreguidelines-macro-usage)
#define DEFINE_MGP_VALUE_IS(type_lowercase, type_uppercase)              \
  mgp_error mgp_value_is_##type_lowercase(mgp_value *val, int *result) { \
    static_assert(noexcept(MgpValueGetType(*val)));                      \
    *result = MgpValueGetType(*val) == MGP_VALUE_TYPE_##type_uppercase;  \
    return mgp_error::MGP_ERROR_NO_ERROR;                                \
  }

DEFINE_MGP_VALUE_IS(null, NULL)
DEFINE_MGP_VALUE_IS(bool, BOOL)
DEFINE_MGP_VALUE_IS(int, INT)
DEFINE_MGP_VALUE_IS(double, DOUBLE)
DEFINE_MGP_VALUE_IS(string, STRING)
DEFINE_MGP_VALUE_IS(list, LIST)
DEFINE_MGP_VALUE_IS(map, MAP)
DEFINE_MGP_VALUE_IS(vertex, VERTEX)
DEFINE_MGP_VALUE_IS(edge, EDGE)
DEFINE_MGP_VALUE_IS(path, PATH)
DEFINE_MGP_VALUE_IS(date, DATE)
DEFINE_MGP_VALUE_IS(local_time, LOCAL_TIME)
DEFINE_MGP_VALUE_IS(local_date_time, LOCAL_DATE_TIME)
DEFINE_MGP_VALUE_IS(duration, DURATION)

mgp_error mgp_value_get_bool(mgp_value *val, int *result) {
  *result = val->bool_v ? 1 : 0;
  return mgp_error::MGP_ERROR_NO_ERROR;
}
mgp_error mgp_value_get_int(mgp_value *val, int64_t *result) {
  *result = val->int_v;
  return mgp_error::MGP_ERROR_NO_ERROR;
}
mgp_error mgp_value_get_double(mgp_value *val, double *result) {
  *result = val->double_v;
  return mgp_error::MGP_ERROR_NO_ERROR;
}
mgp_error mgp_value_get_string(mgp_value *val, const char **result) {
  static_assert(noexcept(val->string_v.c_str()));
  *result = val->string_v.c_str();
  return mgp_error::MGP_ERROR_NO_ERROR;
}

// NOLINTNEXTLINE(cppcoreguidelines-macro-usage)
#define DEFINE_MGP_VALUE_GET(type)                                      \
  mgp_error mgp_value_get_##type(mgp_value *val, mgp_##type **result) { \
    *result = val->type##_v;                                            \
    return mgp_error::MGP_ERROR_NO_ERROR;                               \
  }

DEFINE_MGP_VALUE_GET(list)
DEFINE_MGP_VALUE_GET(map)
DEFINE_MGP_VALUE_GET(vertex)
DEFINE_MGP_VALUE_GET(edge)
DEFINE_MGP_VALUE_GET(path)
DEFINE_MGP_VALUE_GET(date)
DEFINE_MGP_VALUE_GET(local_time)
DEFINE_MGP_VALUE_GET(local_date_time)
DEFINE_MGP_VALUE_GET(duration)

mgp_error mgp_list_make_empty(size_t capacity, mgp_memory *memory, mgp_list **result) {
  return WrapExceptions(
      [capacity, memory] {
        auto list = NewMgpObject<mgp_list>(memory);
        list->elems.reserve(capacity);
        return list.release();
      },
      result);
}

mgp_error mgp_list_copy(mgp_list *list, mgp_memory *memory, mgp_list **result) {
  return WrapExceptions([list, memory] { return NewRawMgpObject<mgp_list>(memory, *list); }, result);
}

void mgp_list_destroy(mgp_list *list) { DeleteRawMgpObject(list); }

namespace {
void MgpListAppendExtend(mgp_list &list, const mgp_value &value) { list.elems.push_back(value); }
}  // namespace

mgp_error mgp_list_append(mgp_list *list, mgp_value *val) {
  return WrapExceptions([list, val] {
    if (Call<size_t>(mgp_list_size, list) >= Call<size_t>(mgp_list_capacity, list)) {
      throw InsufficientBufferException{
          "Cannot append a new value to the mgp_list without extending it, because its size reached its capacity!"};
    }
    MgpListAppendExtend(*list, *val);
  });
}

mgp_error mgp_list_append_extend(mgp_list *list, mgp_value *val) {
  return WrapExceptions([list, val] { MgpListAppendExtend(*list, *val); });
}

mgp_error mgp_list_size(mgp_list *list, size_t *result) {
  static_assert(noexcept(list->elems.size()));
  *result = list->elems.size();
  return mgp_error::MGP_ERROR_NO_ERROR;
}

mgp_error mgp_list_capacity(mgp_list *list, size_t *result) {
  static_assert(noexcept(list->elems.capacity()));
  *result = list->elems.capacity();
  return mgp_error::MGP_ERROR_NO_ERROR;
}

mgp_error mgp_list_at(mgp_list *list, size_t i, mgp_value **result) {
  return WrapExceptions(
      [list, i] {
        if (i >= Call<size_t>(mgp_list_size, list)) {
          throw std::out_of_range("Element cannot be retrieved, because index exceeds list's size!");
        }
        return &list->elems[i];
      },
      result);
}

mgp_error mgp_map_make_empty(mgp_memory *memory, mgp_map **result) {
  return WrapExceptions([&memory] { return NewRawMgpObject<mgp_map>(memory); }, result);
}

mgp_error mgp_map_copy(mgp_map *map, mgp_memory *memory, mgp_map **result) {
  return WrapExceptions([map, memory] { return NewRawMgpObject<mgp_map>(memory, *map); }, result);
}

void mgp_map_destroy(mgp_map *map) { DeleteRawMgpObject(map); }

mgp_error mgp_map_insert(mgp_map *map, const char *key, mgp_value *value) {
  return WrapExceptions([&] {
    auto emplace_result = map->items.emplace(key, *value);
    if (!emplace_result.second) {
      throw KeyAlreadyExistsException{"Map already contains mapping for {}", key};
    }
  });
}

mgp_error mgp_map_size(mgp_map *map, size_t *result) {
  static_assert(noexcept(map->items.size()));
  *result = map->items.size();
  return mgp_error::MGP_ERROR_NO_ERROR;
}

mgp_error mgp_map_at(mgp_map *map, const char *key, mgp_value **result) {
  return WrapExceptions(
      [&map, &key]() -> mgp_value * {
        auto found_it = map->items.find(key);
        if (found_it == map->items.end()) {
          return nullptr;
        };
        return &found_it->second;
      },
      result);
}

mgp_error mgp_map_item_key(mgp_map_item *item, const char **result) {
  return WrapExceptions([&item] { return item->key; }, result);
}

mgp_error mgp_map_item_value(mgp_map_item *item, mgp_value **result) {
  return WrapExceptions([item] { return item->value; }, result);
}

mgp_error mgp_map_iter_items(mgp_map *map, mgp_memory *memory, mgp_map_items_iterator **result) {
  return WrapExceptions([map, memory] { return NewRawMgpObject<mgp_map_items_iterator>(memory, map); }, result);
}

void mgp_map_items_iterator_destroy(mgp_map_items_iterator *it) { DeleteRawMgpObject(it); }

mgp_error mgp_map_items_iterator_get(mgp_map_items_iterator *it, mgp_map_item **result) {
  return WrapExceptions(
      [it]() -> mgp_map_item * {
        if (it->current_it == it->map->items.end()) {
          return nullptr;
        };
        return &it->current;
      },
      result);
}

mgp_error mgp_map_items_iterator_next(mgp_map_items_iterator *it, mgp_map_item **result) {
  return WrapExceptions(
      [it]() -> mgp_map_item * {
        if (it->current_it == it->map->items.end()) {
          return nullptr;
        }
        if (++it->current_it == it->map->items.end()) {
          return nullptr;
        }
        it->current.key = it->current_it->first.c_str();
        it->current.value = &it->current_it->second;
        return &it->current;
      },
      result);
}

mgp_error mgp_path_make_with_start(mgp_vertex *vertex, mgp_memory *memory, mgp_path **result) {
  return WrapExceptions(
      [vertex, memory]() -> mgp_path * {
        auto path = NewMgpObject<mgp_path>(memory);
        if (path == nullptr) {
          return nullptr;
        }
        path->vertices.push_back(*vertex);
        return path.release();
      },
      result);
}

mgp_error mgp_path_copy(mgp_path *path, mgp_memory *memory, mgp_path **result) {
  return WrapExceptions(
      [path, memory] {
        MG_ASSERT(Call<size_t>(mgp_path_size, path) == path->vertices.size() - 1, "Invalid mgp_path");
        return NewRawMgpObject<mgp_path>(memory, *path);
      },
      result);
}

void mgp_path_destroy(mgp_path *path) { DeleteRawMgpObject(path); }

mgp_error mgp_path_expand(mgp_path *path, mgp_edge *edge) {
  return WrapExceptions([path, edge] {
    MG_ASSERT(Call<size_t>(mgp_path_size, path) == path->vertices.size() - 1, "Invalid mgp_path");
    // Check that the both the last vertex on path and dst_vertex are endpoints of
    // the given edge.
    auto *src_vertex = &path->vertices.back();
    mgp_vertex *dst_vertex{nullptr};

    if (edge->to == *src_vertex) {
      dst_vertex = &edge->from;
    } else if (edge->from == *src_vertex) {
      dst_vertex = &edge->to;
    } else {
      // edge is not a continuation on src_vertex
      throw std::logic_error{"The current last vertex in the path is not part of the given edge."};
    }
    // Try appending edge and dst_vertex to path, preserving the original mgp_path
    // instance if anything fails.
    memgraph::utils::OnScopeExit scope_guard(
        [path] { MG_ASSERT(Call<size_t>(mgp_path_size, path) == path->vertices.size() - 1); });

    path->edges.push_back(*edge);
    path->vertices.push_back(*dst_vertex);
  });
}

namespace {
size_t MgpPathSize(const mgp_path &path) noexcept { return path.edges.size(); }
}  // namespace

mgp_error mgp_path_size(mgp_path *path, size_t *result) {
  *result = MgpPathSize(*path);
  return mgp_error::MGP_ERROR_NO_ERROR;
}

mgp_error mgp_path_vertex_at(mgp_path *path, size_t i, mgp_vertex **result) {
  return WrapExceptions(
      [path, i] {
        const auto path_size = Call<size_t>(mgp_path_size, path);
        MG_ASSERT(path_size == path->vertices.size() - 1);
        if (i > path_size) {
          throw std::out_of_range("Vertex cannot be retrieved, because index exceeds path's size!");
        }
        return &path->vertices[i];
      },
      result);
}

mgp_error mgp_path_edge_at(mgp_path *path, size_t i, mgp_edge **result) {
  return WrapExceptions(
      [path, i] {
        const auto path_size = Call<size_t>(mgp_path_size, path);
        MG_ASSERT(path_size == path->vertices.size() - 1);
        if (i > path_size) {
          throw std::out_of_range("Edge cannot be retrieved, because index exceeds path's size!");
        }
        return &path->edges[i];
      },
      result);
}

mgp_error mgp_path_equal(mgp_path *p1, mgp_path *p2, int *result) {
  return WrapExceptions(
      [p1, p2] {
        const auto p1_size = MgpPathSize(*p1);
        const auto p2_size = MgpPathSize(*p2);
        MG_ASSERT(p1_size == p1->vertices.size() - 1);
        MG_ASSERT(p2_size == p2->vertices.size() - 1);
        if (p1_size != p2_size) {
          return 0;
        }
        const auto *start1 = Call<mgp_vertex *>(mgp_path_vertex_at, p1, 0);
        const auto *start2 = Call<mgp_vertex *>(mgp_path_vertex_at, p2, 0);
        static_assert(noexcept(start1 == start2));
        if (*start1 != *start2) {
          return 0;
        }
        for (size_t i = 0; i < p1_size; ++i) {
          const auto *e1 = Call<mgp_edge *>(mgp_path_edge_at, p1, i);
          const auto *e2 = Call<mgp_edge *>(mgp_path_edge_at, p2, i);
          if (*e1 != *e2) {
            return 0;
          }
        }
        return 1;
      },
      result);
}

mgp_error mgp_date_from_string(const char *string, mgp_memory *memory, mgp_date **date) {
  return WrapExceptions([string, memory] { return NewRawMgpObject<mgp_date>(memory, string); }, date);
}

mgp_error mgp_date_from_parameters(mgp_date_parameters *parameters, mgp_memory *memory, mgp_date **date) {
  return WrapExceptions([parameters, memory] { return NewRawMgpObject<mgp_date>(memory, parameters); }, date);
}

mgp_error mgp_date_copy(mgp_date *date, mgp_memory *memory, mgp_date **result) {
  return WrapExceptions([date, memory] { return NewRawMgpObject<mgp_date>(memory, *date); }, result);
}

void mgp_date_destroy(mgp_date *date) { DeleteRawMgpObject(date); }

mgp_error mgp_date_equal(mgp_date *first, mgp_date *second, int *result) {
  return WrapExceptions([first, second] { return first->date == second->date; }, result);
}

mgp_error mgp_date_get_year(mgp_date *date, int *year) {
  return WrapExceptions([date] { return date->date.year; }, year);
}

mgp_error mgp_date_get_month(mgp_date *date, int *month) {
  return WrapExceptions([date] { return date->date.month; }, month);
}

mgp_error mgp_date_get_day(mgp_date *date, int *day) {
  return WrapExceptions([date] { return date->date.day; }, day);
}

mgp_error mgp_date_timestamp(mgp_date *date, int64_t *timestamp) {
  return WrapExceptions([date] { return date->date.MicrosecondsSinceEpoch(); }, timestamp);
}

mgp_error mgp_date_now(mgp_memory *memory, mgp_date **date) {
  return WrapExceptions([memory] { return NewRawMgpObject<mgp_date>(memory, memgraph::utils::CurrentDate()); }, date);
}

mgp_error mgp_date_add_duration(mgp_date *date, mgp_duration *dur, mgp_memory *memory, mgp_date **result) {
  return WrapExceptions([date, dur, memory] { return NewRawMgpObject<mgp_date>(memory, date->date + dur->duration); },
                        result);
}

mgp_error mgp_date_sub_duration(mgp_date *date, mgp_duration *dur, mgp_memory *memory, mgp_date **result) {
  return WrapExceptions([date, dur, memory] { return NewRawMgpObject<mgp_date>(memory, date->date - dur->duration); },
                        result);
}

mgp_error mgp_date_diff(mgp_date *first, mgp_date *second, mgp_memory *memory, mgp_duration **result) {
  return WrapExceptions(
      [first, second, memory] { return NewRawMgpObject<mgp_duration>(memory, first->date - second->date); }, result);
}

mgp_error mgp_local_time_from_string(const char *string, mgp_memory *memory, mgp_local_time **local_time) {
  return WrapExceptions([string, memory] { return NewRawMgpObject<mgp_local_time>(memory, string); }, local_time);
}

mgp_error mgp_local_time_from_parameters(mgp_local_time_parameters *parameters, mgp_memory *memory,
                                         mgp_local_time **local_time) {
  return WrapExceptions([parameters, memory] { return NewRawMgpObject<mgp_local_time>(memory, parameters); },
                        local_time);
}

mgp_error mgp_local_time_copy(mgp_local_time *local_time, mgp_memory *memory, mgp_local_time **result) {
  return WrapExceptions([local_time, memory] { return NewRawMgpObject<mgp_local_time>(memory, *local_time); }, result);
}

void mgp_local_time_destroy(mgp_local_time *local_time) { DeleteRawMgpObject(local_time); }

mgp_error mgp_local_time_equal(mgp_local_time *first, mgp_local_time *second, int *result) {
  return WrapExceptions([first, second] { return first->local_time == second->local_time; }, result);
}

mgp_error mgp_local_time_get_hour(mgp_local_time *local_time, int *hour) {
  return WrapExceptions([local_time] { return local_time->local_time.hour; }, hour);
}

mgp_error mgp_local_time_get_minute(mgp_local_time *local_time, int *minute) {
  return WrapExceptions([local_time] { return local_time->local_time.minute; }, minute);
}

mgp_error mgp_local_time_get_second(mgp_local_time *local_time, int *second) {
  return WrapExceptions([local_time] { return local_time->local_time.second; }, second);
}

mgp_error mgp_local_time_get_millisecond(mgp_local_time *local_time, int *millisecond) {
  return WrapExceptions([local_time] { return local_time->local_time.millisecond; }, millisecond);
}

mgp_error mgp_local_time_get_microsecond(mgp_local_time *local_time, int *microsecond) {
  return WrapExceptions([local_time] { return local_time->local_time.microsecond; }, microsecond);
}

mgp_error mgp_local_time_timestamp(mgp_local_time *local_time, int64_t *timestamp) {
  return WrapExceptions([local_time] { return local_time->local_time.MicrosecondsSinceEpoch(); }, timestamp);
}

mgp_error mgp_local_time_now(mgp_memory *memory, mgp_local_time **local_time) {
  return WrapExceptions(
      [memory] { return NewRawMgpObject<mgp_local_time>(memory, memgraph::utils::CurrentLocalTime()); }, local_time);
}

mgp_error mgp_local_time_add_duration(mgp_local_time *local_time, mgp_duration *dur, mgp_memory *memory,
                                      mgp_local_time **result) {
  return WrapExceptions(
      [local_time, dur, memory] {
        return NewRawMgpObject<mgp_local_time>(memory, local_time->local_time + dur->duration);
      },
      result);
}

mgp_error mgp_local_time_sub_duration(mgp_local_time *local_time, mgp_duration *dur, mgp_memory *memory,
                                      mgp_local_time **result) {
  return WrapExceptions(
      [local_time, dur, memory] {
        return NewRawMgpObject<mgp_local_time>(memory, local_time->local_time - dur->duration);
      },
      result);
}

mgp_error mgp_local_time_diff(mgp_local_time *first, mgp_local_time *second, mgp_memory *memory,
                              mgp_duration **result) {
  return WrapExceptions(
      [first, second, memory] { return NewRawMgpObject<mgp_duration>(memory, first->local_time - second->local_time); },
      result);
}

mgp_error mgp_local_date_time_from_string(const char *string, mgp_memory *memory,
                                          mgp_local_date_time **local_date_time) {
  return WrapExceptions([string, memory] { return NewRawMgpObject<mgp_local_date_time>(memory, string); },
                        local_date_time);
}

mgp_error mgp_local_date_time_from_parameters(mgp_local_date_time_parameters *parameters, mgp_memory *memory,
                                              mgp_local_date_time **local_date_time) {
  return WrapExceptions([parameters, memory] { return NewRawMgpObject<mgp_local_date_time>(memory, parameters); },
                        local_date_time);
}

mgp_error mgp_local_date_time_copy(mgp_local_date_time *local_date_time, mgp_memory *memory,
                                   mgp_local_date_time **result) {
  return WrapExceptions(
      [local_date_time, memory] { return NewRawMgpObject<mgp_local_date_time>(memory, *local_date_time); }, result);
}

void mgp_local_date_time_destroy(mgp_local_date_time *local_date_time) { DeleteRawMgpObject(local_date_time); }

mgp_error mgp_local_date_time_equal(mgp_local_date_time *first, mgp_local_date_time *second, int *result) {
  return WrapExceptions([first, second] { return first->local_date_time == second->local_date_time; }, result);
}

mgp_error mgp_local_date_time_get_year(mgp_local_date_time *local_date_time, int *year) {
  return WrapExceptions([local_date_time] { return local_date_time->local_date_time.date.year; }, year);
}

mgp_error mgp_local_date_time_get_month(mgp_local_date_time *local_date_time, int *month) {
  return WrapExceptions([local_date_time] { return local_date_time->local_date_time.date.month; }, month);
}

mgp_error mgp_local_date_time_get_day(mgp_local_date_time *local_date_time, int *day) {
  return WrapExceptions([local_date_time] { return local_date_time->local_date_time.date.day; }, day);
}

mgp_error mgp_local_date_time_get_hour(mgp_local_date_time *local_date_time, int *hour) {
  return WrapExceptions([local_date_time] { return local_date_time->local_date_time.local_time.hour; }, hour);
}

mgp_error mgp_local_date_time_get_minute(mgp_local_date_time *local_date_time, int *minute) {
  return WrapExceptions([local_date_time] { return local_date_time->local_date_time.local_time.minute; }, minute);
}

mgp_error mgp_local_date_time_get_second(mgp_local_date_time *local_date_time, int *second) {
  return WrapExceptions([local_date_time] { return local_date_time->local_date_time.local_time.second; }, second);
}

mgp_error mgp_local_date_time_get_millisecond(mgp_local_date_time *local_date_time, int *millisecond) {
  return WrapExceptions([local_date_time] { return local_date_time->local_date_time.local_time.millisecond; },
                        millisecond);
}

mgp_error mgp_local_date_time_get_microsecond(mgp_local_date_time *local_date_time, int *microsecond) {
  return WrapExceptions([local_date_time] { return local_date_time->local_date_time.local_time.microsecond; },
                        microsecond);
}

mgp_error mgp_local_date_time_timestamp(mgp_local_date_time *local_date_time, int64_t *timestamp) {
  return WrapExceptions([local_date_time] { return local_date_time->local_date_time.MicrosecondsSinceEpoch(); },
                        timestamp);
}

mgp_error mgp_local_date_time_now(mgp_memory *memory, mgp_local_date_time **local_date_time) {
  return WrapExceptions(
      [memory] { return NewRawMgpObject<mgp_local_date_time>(memory, memgraph::utils::CurrentLocalDateTime()); },
      local_date_time);
}

mgp_error mgp_local_date_time_add_duration(mgp_local_date_time *local_date_time, mgp_duration *dur, mgp_memory *memory,
                                           mgp_local_date_time **result) {
  return WrapExceptions(
      [local_date_time, dur, memory] {
        return NewRawMgpObject<mgp_local_date_time>(memory, local_date_time->local_date_time + dur->duration);
      },
      result);
}

mgp_error mgp_local_date_time_sub_duration(mgp_local_date_time *local_date_time, mgp_duration *dur, mgp_memory *memory,
                                           mgp_local_date_time **result) {
  return WrapExceptions(
      [local_date_time, dur, memory] {
        return NewRawMgpObject<mgp_local_date_time>(memory, local_date_time->local_date_time - dur->duration);
      },
      result);
}

mgp_error mgp_local_date_time_diff(mgp_local_date_time *first, mgp_local_date_time *second, mgp_memory *memory,
                                   mgp_duration **result) {
  return WrapExceptions(
      [first, second, memory] {
        return NewRawMgpObject<mgp_duration>(memory, first->local_date_time - second->local_date_time);
      },
      result);
}

mgp_error mgp_duration_from_string(const char *string, mgp_memory *memory, mgp_duration **duration) {
  return WrapExceptions([memory, string] { return NewRawMgpObject<mgp_duration>(memory, string); }, duration);
}

mgp_error mgp_duration_from_parameters(mgp_duration_parameters *parameters, mgp_memory *memory,
                                       mgp_duration **duration) {
  return WrapExceptions([memory, parameters] { return NewRawMgpObject<mgp_duration>(memory, parameters); }, duration);
}

mgp_error mgp_duration_from_microseconds(int64_t microseconds, mgp_memory *memory, mgp_duration **duration) {
  return WrapExceptions([microseconds, memory] { return NewRawMgpObject<mgp_duration>(memory, microseconds); },
                        duration);
}

mgp_error mgp_duration_copy(mgp_duration *duration, mgp_memory *memory, mgp_duration **result) {
  return WrapExceptions([duration, memory] { return NewRawMgpObject<mgp_duration>(memory, *duration); }, result);
}

void mgp_duration_destroy(mgp_duration *duration) { DeleteRawMgpObject(duration); }

mgp_error mgp_duration_get_microseconds(mgp_duration *duration, int64_t *microseconds) {
  return WrapExceptions([duration] { return duration->duration.microseconds; }, microseconds);
}

mgp_error mgp_duration_equal(mgp_duration *first, mgp_duration *second, int *result) {
  return WrapExceptions([first, second] { return first->duration == second->duration; }, result);
}

mgp_error mgp_duration_neg(mgp_duration *dur, mgp_memory *memory, mgp_duration **result) {
  return WrapExceptions([memory, dur] { return NewRawMgpObject<mgp_duration>(memory, -dur->duration); }, result);
}

mgp_error mgp_duration_add(mgp_duration *first, mgp_duration *second, mgp_memory *memory, mgp_duration **result) {
  return WrapExceptions(
      [memory, first, second] { return NewRawMgpObject<mgp_duration>(memory, first->duration + second->duration); },
      result);
}

mgp_error mgp_duration_sub(mgp_duration *first, mgp_duration *second, mgp_memory *memory, mgp_duration **result) {
  return WrapExceptions(
      [memory, first, second] { return NewRawMgpObject<mgp_duration>(memory, first->duration - second->duration); },
      result);
}

/// Plugin Result

mgp_error mgp_result_set_error_msg(mgp_result *res, const char *msg) {
  return WrapExceptions([=] {
    auto *memory = res->rows.get_allocator().GetMemoryResource();
    res->error_msg.emplace(msg, memory);
  });
}

mgp_error mgp_result_new_record(mgp_result *res, mgp_result_record **result) {
  return WrapExceptions(
      [res] {
        auto *memory = res->rows.get_allocator().GetMemoryResource();
        MG_ASSERT(res->signature, "Expected to have a valid signature");
        res->rows.push_back(mgp_result_record{
<<<<<<< HEAD
            res->signature,
            memgraph::utils::pmr::vector<std::pair<memgraph::utils::pmr::string, memgraph::query::TypedValue>>(
                memory)});
=======
            res->signature, memgraph::utils::pmr::unordered_map<int, memgraph::query::TypedValue>(memory),
            res->translator_table});
>>>>>>> eab674ac
        return &res->rows.back();
      },
      result);
}

mgp_error mgp_result_record_insert(mgp_result_record *record, const char *field_name, mgp_value *val) {
  return WrapExceptions([=] {
    auto *memory = record->values.get_allocator().GetMemoryResource();
    // Validate field_name & val satisfy the procedure's result signature.
    MG_ASSERT(record->signature, "Expected to have a valid signature");
    auto find_it = record->signature->find(field_name);
    if (find_it == record->signature->end()) {
      throw std::out_of_range{fmt::format("The result doesn't have any field named '{}'.", field_name)};
    }
    const auto *type = find_it->second.first;
    if (!type->SatisfiesType(*val)) {
      throw std::logic_error{
          fmt::format("The type of value doesn't satisfies the type '{}'!", type->GetPresentableName())};
    }
<<<<<<< HEAD
    record->values.emplace_back(field_name, ToTypedValue(*val, memory));  // move semantics
=======
    // track the status
    std::string str = std::string(field_name);
    auto result_it = record->translator_table.find(str);
    if (result_it == record->translator_table.end()) {
      spdlog::info("Nothing found...");
    }
    spdlog::info("Element numero due: {}", result_it->second);
    record->values.emplace(((int)result_it->second), ToTypedValue(*val, memory));
>>>>>>> eab674ac
  });
}

mgp_error mgp_func_result_set_error_msg(mgp_func_result *res, const char *msg, mgp_memory *memory) {
  return WrapExceptions([=] { res->error_msg.emplace(msg, memory->impl); });
}

mgp_error mgp_func_result_set_value(mgp_func_result *res, mgp_value *value, mgp_memory *memory) {
  return WrapExceptions([=] { res->value = ToTypedValue(*value, memory->impl); });
}

/// Graph Constructs

void mgp_properties_iterator_destroy(mgp_properties_iterator *it) { DeleteRawMgpObject(it); }

mgp_error mgp_properties_iterator_get(mgp_properties_iterator *it, mgp_property **result) {
  return WrapExceptions(
      [it]() -> mgp_property * {
        if (it->current) {
          return &it->property;
        };
        return nullptr;
      },
      result);
}

mgp_error mgp_properties_iterator_next(mgp_properties_iterator *it, mgp_property **result) {
  // Incrementing the iterator either for on-disk or in-memory
  // storage, so perhaps the underlying thing can throw.
  // Both copying TypedValue and/or string from PropertyName may fail to
  // allocate. Also, dereferencing `it->current_it` could also throw, so
  // either way return nullptr and leave `it` in undefined state.
  // Hopefully iterator comparison doesn't throw, but wrap the whole thing in
  // try ... catch just to be sure.
  return WrapExceptions(
      [it]() -> mgp_property * {
        if (it->current_it == it->pvs.end()) {
          MG_ASSERT(!it->current,
                    "Iteration is already done, so it->current should "
                    "have been set to std::nullopt");
          return nullptr;
        }
        if (++it->current_it == it->pvs.end()) {
          it->current = std::nullopt;
          return nullptr;
        }
        memgraph::utils::OnScopeExit clean_up([it] { it->current = std::nullopt; });
        auto propToName = std::visit(
            [it](auto *impl) {
              return memgraph::utils::pmr::string(impl->PropertyToName(it->current_it->first), it->GetMemoryResource());
            },
            it->graph->impl);
        it->current.emplace(propToName, mgp_value(it->current_it->second, it->GetMemoryResource()));
        it->property.name = it->current->first.c_str();
        it->property.value = &it->current->second;
        clean_up.Disable();
        return &it->property;
      },
      result);
}

mgp_error mgp_vertex_get_id(mgp_vertex *v, mgp_vertex_id *result) {
  return WrapExceptions(
      [v] { return mgp_vertex_id{.as_int = std::visit([](auto &impl) { return impl.Gid().AsInt(); }, v->impl)}; },
      result);
}

mgp_error mgp_vertex_underlying_graph_is_mutable(mgp_vertex *v, int *result) {
  return mgp_graph_is_mutable(v->graph, result);
}

namespace {
memgraph::storage::PropertyValue ToPropertyValue(const mgp_value &value);

memgraph::storage::PropertyValue ToPropertyValue(const mgp_list &list) {
  memgraph::storage::PropertyValue result{std::vector<memgraph::storage::PropertyValue>{}};
  auto &result_list = result.ValueList();
  for (const auto &value : list.elems) {
    result_list.push_back(ToPropertyValue(value));
  }
  return result;
}

memgraph::storage::PropertyValue ToPropertyValue(const mgp_map &map) {
  memgraph::storage::PropertyValue result{std::map<std::string, memgraph::storage::PropertyValue>{}};
  auto &result_map = result.ValueMap();
  for (const auto &[key, value] : map.items) {
    result_map.insert_or_assign(std::string{key}, ToPropertyValue(value));
  }
  return result;
}

memgraph::storage::PropertyValue ToPropertyValue(const mgp_value &value) {
  switch (value.type) {
    case MGP_VALUE_TYPE_NULL:
      return memgraph::storage::PropertyValue{};
    case MGP_VALUE_TYPE_BOOL:
      return memgraph::storage::PropertyValue{value.bool_v};
    case MGP_VALUE_TYPE_INT:
      return memgraph::storage::PropertyValue{value.int_v};
    case MGP_VALUE_TYPE_DOUBLE:
      return memgraph::storage::PropertyValue{value.double_v};
    case MGP_VALUE_TYPE_STRING:
      return memgraph::storage::PropertyValue{std::string{value.string_v}};
    case MGP_VALUE_TYPE_LIST:
      return ToPropertyValue(*value.list_v);
    case MGP_VALUE_TYPE_MAP:
      return ToPropertyValue(*value.map_v);
    case MGP_VALUE_TYPE_DATE:
      return memgraph::storage::PropertyValue{memgraph::storage::TemporalData{
          memgraph::storage::TemporalType::Date, value.date_v->date.MicrosecondsSinceEpoch()}};
    case MGP_VALUE_TYPE_LOCAL_TIME:
      return memgraph::storage::PropertyValue{memgraph::storage::TemporalData{
          memgraph::storage::TemporalType::LocalTime, value.local_time_v->local_time.MicrosecondsSinceEpoch()}};
    case MGP_VALUE_TYPE_LOCAL_DATE_TIME:
      return memgraph::storage::PropertyValue{
          memgraph::storage::TemporalData{memgraph::storage::TemporalType::LocalDateTime,
                                          value.local_date_time_v->local_date_time.MicrosecondsSinceEpoch()}};
    case MGP_VALUE_TYPE_DURATION:
      return memgraph::storage::PropertyValue{memgraph::storage::TemporalData{memgraph::storage::TemporalType::Duration,
                                                                              value.duration_v->duration.microseconds}};
    case MGP_VALUE_TYPE_VERTEX:
      throw ValueConversionException{"A vertex is not a valid property value! "};
    case MGP_VALUE_TYPE_EDGE:
      throw ValueConversionException{"An edge is not a valid property value!"};
    case MGP_VALUE_TYPE_PATH:
      throw ValueConversionException{"A path is not a valid property value!"};
  }
}
}  // namespace

mgp_error mgp_vertex_set_property(struct mgp_vertex *v, const char *property_name, mgp_value *property_value) {
  return WrapExceptions([=] {
    auto *ctx = v->graph->ctx;

#ifdef MG_ENTERPRISE
    if (memgraph::license::global_license_checker.IsEnterpriseValidFast() && ctx && ctx->auth_checker &&
        !ctx->auth_checker->Has(v->getImpl(), v->graph->view,
                                memgraph::query::AuthQuery::FineGrainedPrivilege::UPDATE)) {
      throw AuthorizationException{"Insufficient permissions for setting a property on vertex!"};
    }
#endif
    if (!MgpVertexIsMutable(*v)) {
      throw ImmutableObjectException{"Cannot set a property on an immutable vertex!"};
    }

    const auto prop_key =
        std::visit([property_name](auto *impl) { return impl->NameToProperty(property_name); }, v->graph->impl);

    const auto result = std::visit(
        [prop_key, property_value](auto &impl) { return impl.SetProperty(prop_key, ToPropertyValue(*property_value)); },
        v->impl);
    if (result.HasError()) {
      switch (result.GetError()) {
        case memgraph::storage::Error::DELETED_OBJECT:
          throw DeletedObjectException{"Cannot set the properties of a deleted vertex!"};
        case memgraph::storage::Error::NONEXISTENT_OBJECT:
          LOG_FATAL("Query modules shouldn't have access to nonexistent objects when setting a property of a vertex!");
        case memgraph::storage::Error::PROPERTIES_DISABLED:
        case memgraph::storage::Error::VERTEX_HAS_EDGES:
          LOG_FATAL("Unexpected error when setting a property of a vertex.");
        case memgraph::storage::Error::SERIALIZATION_ERROR:
          throw SerializationException{"Cannot serialize setting a property of a vertex."};
      }
    }

    ctx->execution_stats[memgraph::query::ExecutionStats::Key::UPDATED_PROPERTIES] += 1;

    auto *trigger_ctx_collector = ctx->trigger_context_collector;
    if (!trigger_ctx_collector ||
        !trigger_ctx_collector->ShouldRegisterObjectPropertyChange<memgraph::query::VertexAccessor>()) {
      return;
    }
    const auto old_value = memgraph::query::TypedValue(*result);
    if (property_value->type == mgp_value_type::MGP_VALUE_TYPE_NULL) {
      trigger_ctx_collector->RegisterRemovedObjectProperty(v->getImpl(), prop_key, old_value);
      return;
    }
    const auto new_value = ToTypedValue(*property_value, property_value->memory);
    trigger_ctx_collector->RegisterSetObjectProperty(v->getImpl(), prop_key, old_value, new_value);
  });
}

mgp_error mgp_vertex_add_label(struct mgp_vertex *v, mgp_label label) {
  return WrapExceptions([=] {
    auto *ctx = v->graph->ctx;
    const auto label_id = std::visit([label](auto *impl) { return impl->NameToLabel(label.name); }, v->graph->impl);

#ifdef MG_ENTERPRISE
    if (memgraph::license::global_license_checker.IsEnterpriseValidFast() && ctx && ctx->auth_checker &&
        !(ctx->auth_checker->Has(v->getImpl(), v->graph->view,
                                 memgraph::query::AuthQuery::FineGrainedPrivilege::UPDATE) &&
          ctx->auth_checker->Has({label_id}, memgraph::query::AuthQuery::FineGrainedPrivilege::CREATE_DELETE))) {
      throw AuthorizationException{"Insufficient permissions for adding a label to vertex!"};
    }
#endif

    if (!MgpVertexIsMutable(*v)) {
      throw ImmutableObjectException{"Cannot add a label to an immutable vertex!"};
    }

    const auto result = std::visit([label_id](auto &impl) { return impl.AddLabel(label_id); }, v->impl);

    if (result.HasError()) {
      switch (result.GetError()) {
        case memgraph::storage::Error::DELETED_OBJECT:
          throw DeletedObjectException{"Cannot add a label to a deleted vertex!"};
        case memgraph::storage::Error::NONEXISTENT_OBJECT:
          LOG_FATAL("Query modules shouldn't have access to nonexistent objects when adding a label to a vertex!");
        case memgraph::storage::Error::PROPERTIES_DISABLED:
        case memgraph::storage::Error::VERTEX_HAS_EDGES:
          LOG_FATAL("Unexpected error when adding a label to a vertex.");
        case memgraph::storage::Error::SERIALIZATION_ERROR:
          throw SerializationException{"Cannot serialize adding a label to a vertex."};
      }
    }

    if (ctx) {
      ctx->execution_stats[memgraph::query::ExecutionStats::Key::CREATED_LABELS] += 1;

      if (ctx->trigger_context_collector) {
        ctx->trigger_context_collector->RegisterSetVertexLabel(v->getImpl(), label_id);
      }
    }
  });
}

mgp_error mgp_vertex_remove_label(struct mgp_vertex *v, mgp_label label) {
  return WrapExceptions([=] {
    auto *ctx = v->graph->ctx;
    const auto label_id = std::visit([&label](auto *impl) { return impl->NameToLabel(label.name); }, v->graph->impl);

#ifdef MG_ENTERPRISE
    if (memgraph::license::global_license_checker.IsEnterpriseValidFast() && ctx && ctx->auth_checker &&
        !(ctx->auth_checker->Has(v->getImpl(), v->graph->view,
                                 memgraph::query::AuthQuery::FineGrainedPrivilege::UPDATE) &&
          ctx->auth_checker->Has({label_id}, memgraph::query::AuthQuery::FineGrainedPrivilege::CREATE_DELETE))) {
      throw AuthorizationException{"Insufficient permissions for removing a label from vertex!"};
    }
#endif
    if (!MgpVertexIsMutable(*v)) {
      throw ImmutableObjectException{"Cannot remove a label from an immutable vertex!"};
    }
    const auto result = std::visit([label_id](auto &impl) { return impl.RemoveLabel(label_id); }, v->impl);

    if (result.HasError()) {
      switch (result.GetError()) {
        case memgraph::storage::Error::DELETED_OBJECT:
          throw DeletedObjectException{"Cannot remove a label from a deleted vertex!"};
        case memgraph::storage::Error::NONEXISTENT_OBJECT:
          LOG_FATAL("Query modules shouldn't have access to nonexistent objects when removing a label from a vertex!");
        case memgraph::storage::Error::PROPERTIES_DISABLED:
        case memgraph::storage::Error::VERTEX_HAS_EDGES:
          LOG_FATAL("Unexpected error when removing a label from a vertex.");
        case memgraph::storage::Error::SERIALIZATION_ERROR:
          throw SerializationException{"Cannot serialize removing a label from a vertex."};
      }
    }

    if (ctx) {
      ctx->execution_stats[memgraph::query::ExecutionStats::Key::DELETED_LABELS] += 1;

      if (ctx->trigger_context_collector) {
        ctx->trigger_context_collector->RegisterRemovedVertexLabel(v->getImpl(), label_id);
      }
    }
  });
}

mgp_error mgp_vertex_copy(mgp_vertex *v, mgp_memory *memory, mgp_vertex **result) {
  return WrapExceptions([v, memory] { return NewRawMgpObject<mgp_vertex>(memory, *v); }, result);
}

void mgp_vertex_destroy(mgp_vertex *v) { DeleteRawMgpObject(v); }

mgp_error mgp_vertex_equal(mgp_vertex *v1, mgp_vertex *v2, int *result) {
  // NOLINTNEXTLINE(clang-diagnostic-unevaluated-expression)
  static_assert(noexcept(*result = *v1 == *v2 ? 1 : 0));
  *result = *v1 == *v2 ? 1 : 0;
  return mgp_error::MGP_ERROR_NO_ERROR;
}

mgp_error mgp_vertex_labels_count(mgp_vertex *v, size_t *result) {
  return WrapExceptions(
      [v]() -> size_t {
        auto maybe_labels = std::visit([v](const auto &impl) { return impl.Labels(v->graph->view); }, v->impl);
        if (maybe_labels.HasError()) {
          switch (maybe_labels.GetError()) {
            case memgraph::storage::Error::DELETED_OBJECT:
              throw DeletedObjectException{"Cannot get the labels of a deleted vertex!"};
            case memgraph::storage::Error::NONEXISTENT_OBJECT:
              LOG_FATAL("Query modules shouldn't have access to nonexistent objects when getting vertex labels!");
            case memgraph::storage::Error::PROPERTIES_DISABLED:
            case memgraph::storage::Error::VERTEX_HAS_EDGES:
            case memgraph::storage::Error::SERIALIZATION_ERROR:
              LOG_FATAL("Unexpected error when getting vertex labels.");
          }
        }
        return maybe_labels->size();
      },
      result);
}

mgp_error mgp_vertex_label_at(mgp_vertex *v, size_t i, mgp_label *result) {
  return WrapExceptions(
      [v, i]() -> const char * {
        // TODO: Maybe it's worth caching this in mgp_vertex.
        auto maybe_labels = std::visit([v](const auto &impl) { return impl.Labels(v->graph->view); }, v->impl);
        if (maybe_labels.HasError()) {
          switch (maybe_labels.GetError()) {
            case memgraph::storage::Error::DELETED_OBJECT:
              throw DeletedObjectException{"Cannot get a label of a deleted vertex!"};
            case memgraph::storage::Error::NONEXISTENT_OBJECT:
              LOG_FATAL("Query modules shouldn't have access to nonexistent objects when getting a label of a vertex!");
            case memgraph::storage::Error::PROPERTIES_DISABLED:
            case memgraph::storage::Error::VERTEX_HAS_EDGES:
            case memgraph::storage::Error::SERIALIZATION_ERROR:
              LOG_FATAL("Unexpected error when getting a label of a vertex.");
          }
        }
        if (i >= maybe_labels->size()) {
          throw std::out_of_range("Label cannot be retrieved, because index exceeds the number of labels!");
        }
        const auto &label = (*maybe_labels)[i];
        static_assert(std::is_lvalue_reference_v<
                          decltype(std::get<memgraph::query::DbAccessor *>(v->graph->impl)->LabelToName(label))>,
                      "Expected LabelToName to return a pointer or reference, so we "
                      "don't have to take a copy and manage memory.");

        const auto &name = std::visit(
            [label](const auto *impl) -> const std::string & { return impl->LabelToName(label); }, v->graph->impl);
        return name.c_str();
      },
      &result->name);
}

mgp_error mgp_vertex_has_label_named(mgp_vertex *v, const char *name, int *result) {
  return WrapExceptions(
      [v, name] {
        memgraph::storage::LabelId label;
        label = std::visit([name](auto *impl) { return impl->NameToLabel(name); }, v->graph->impl);

        auto maybe_has_label =
            std::visit([v, label](auto &impl) { return impl.HasLabel(v->graph->view, label); }, v->impl);
        if (maybe_has_label.HasError()) {
          switch (maybe_has_label.GetError()) {
            case memgraph::storage::Error::DELETED_OBJECT:
              throw DeletedObjectException{"Cannot check the existence of a label on a deleted vertex!"};
            case memgraph::storage::Error::NONEXISTENT_OBJECT:
              LOG_FATAL(
                  "Query modules shouldn't have access to nonexistent objects when checking the existence of a label "
                  "on "
                  "a vertex!");
            case memgraph::storage::Error::PROPERTIES_DISABLED:
            case memgraph::storage::Error::VERTEX_HAS_EDGES:
            case memgraph::storage::Error::SERIALIZATION_ERROR:
              LOG_FATAL("Unexpected error when checking the existence of a label on a vertex.");
          }
        }
        return *maybe_has_label ? 1 : 0;
      },
      result);
}

mgp_error mgp_vertex_has_label(mgp_vertex *v, mgp_label label, int *result) {
  return mgp_vertex_has_label_named(v, label.name, result);
}

mgp_error mgp_vertex_get_property(mgp_vertex *v, const char *name, mgp_memory *memory, mgp_value **result) {
  return WrapExceptions(
      [v, name, memory]() -> mgp_value * {
        const auto &key = std::visit([name](auto *impl) { return impl->NameToProperty(name); }, v->graph->impl);

        auto maybe_prop = std::visit([v, key](auto &impl) { return impl.GetProperty(v->graph->view, key); }, v->impl);
        if (maybe_prop.HasError()) {
          switch (maybe_prop.GetError()) {
            case memgraph::storage::Error::DELETED_OBJECT:
              throw DeletedObjectException{"Cannot get a property of a deleted vertex!"};
            case memgraph::storage::Error::NONEXISTENT_OBJECT:
              LOG_FATAL(
                  "Query modules shouldn't have access to nonexistent objects when getting a property of a vertex.");
            case memgraph::storage::Error::PROPERTIES_DISABLED:
            case memgraph::storage::Error::VERTEX_HAS_EDGES:
            case memgraph::storage::Error::SERIALIZATION_ERROR:
              LOG_FATAL("Unexpected error when getting a property of a vertex.");
          }
        }
        return NewRawMgpObject<mgp_value>(memory, std::move(*maybe_prop));
      },
      result);
}

mgp_error mgp_vertex_iter_properties(mgp_vertex *v, mgp_memory *memory, mgp_properties_iterator **result) {
  // NOTE: This copies the whole properties into the iterator.
  // TODO: Think of a good way to avoid the copy which doesn't just rely on some
  // assumption that storage may return a pointer to the property store. This
  // will probably require a different API in storage.
  return WrapExceptions(
      [v, memory] {
        auto maybe_props = std::visit([v](auto &impl) { return impl.Properties(v->graph->view); }, v->impl);
        if (maybe_props.HasError()) {
          switch (maybe_props.GetError()) {
            case memgraph::storage::Error::DELETED_OBJECT:
              throw DeletedObjectException{"Cannot get the properties of a deleted vertex!"};
            case memgraph::storage::Error::NONEXISTENT_OBJECT:
              LOG_FATAL(
                  "Query modules shouldn't have access to nonexistent objects when getting the properties of a "
                  "vertex.");
            case memgraph::storage::Error::PROPERTIES_DISABLED:
            case memgraph::storage::Error::VERTEX_HAS_EDGES:
            case memgraph::storage::Error::SERIALIZATION_ERROR:
              LOG_FATAL("Unexpected error when getting the properties of a vertex.");
          }
        }
        return NewRawMgpObject<mgp_properties_iterator>(memory, v->graph, std::move(*maybe_props));
      },
      result);
}

void mgp_edges_iterator_destroy(mgp_edges_iterator *it) { DeleteRawMgpObject(it); }

#ifdef MG_ENTERPRISE
namespace {
void NextPermittedEdge(mgp_edges_iterator &it, const bool for_in) {
  if (const auto *ctx = it.source_vertex.graph->ctx; !ctx || !ctx->auth_checker) return;

  auto &impl_it = for_in ? it.in_it : it.out_it;
  const auto end = for_in ? it.in->end() : it.out->end();

  if (impl_it) {
    const auto *auth_checker = it.source_vertex.graph->ctx->auth_checker.get();
    const auto view = it.source_vertex.graph->view;
    while (*impl_it != end) {
      if (auth_checker->Has(**impl_it, memgraph::query::AuthQuery::FineGrainedPrivilege::READ)) {
        const auto &check_vertex =
            it.source_vertex.getImpl() == (*impl_it)->From() ? (*impl_it)->To() : (*impl_it)->From();
        if (auth_checker->Has(check_vertex, view, memgraph::query::AuthQuery::FineGrainedPrivilege::READ)) {
          break;
        }
      }

      ++*impl_it;
    }
  }
};
}  // namespace
#endif

mgp_error mgp_vertex_iter_in_edges(mgp_vertex *v, mgp_memory *memory, mgp_edges_iterator **result) {
  return WrapExceptions(
      [v, memory] {
        auto it = NewMgpObject<mgp_edges_iterator>(memory, *v);
        MG_ASSERT(it != nullptr);

        auto maybe_edges = std::visit([v](auto &impl) { return impl.InEdges(v->graph->view); }, v->impl);
        if (maybe_edges.HasError()) {
          switch (maybe_edges.GetError()) {
            case memgraph::storage::Error::DELETED_OBJECT:
              throw DeletedObjectException{"Cannot get the inbound edges of a deleted vertex!"};
            case memgraph::storage::Error::NONEXISTENT_OBJECT:
              LOG_FATAL(
                  "Query modules shouldn't have access to nonexistent objects when getting the inbound edges of a "
                  "vertex.");
            case memgraph::storage::Error::PROPERTIES_DISABLED:
            case memgraph::storage::Error::VERTEX_HAS_EDGES:
            case memgraph::storage::Error::SERIALIZATION_ERROR:
              LOG_FATAL("Unexpected error when getting the inbound edges of a vertex.");
          }
        }
        it->in.emplace(std::move(*maybe_edges));
        it->in_it.emplace(it->in->begin());
#ifdef MG_ENTERPRISE
        if (memgraph::license::global_license_checker.IsEnterpriseValidFast()) {
          NextPermittedEdge(*it, true);
        }
#endif

        if (*it->in_it != it->in->end()) {
          std::visit(memgraph::utils::Overloaded{
                         [&](memgraph::query::DbAccessor *) {
                           it->current_e.emplace(**it->in_it, (**it->in_it).From(), (**it->in_it).To(), v->graph,
                                                 it->GetMemoryResource());
                         },
                         [&](memgraph::query::SubgraphDbAccessor *impl) {
                           it->current_e.emplace(
                               **it->in_it,
                               memgraph::query::SubgraphVertexAccessor((**it->in_it).From(), impl->getGraph()),
                               memgraph::query::SubgraphVertexAccessor((**it->in_it).To(), impl->getGraph()), v->graph,
                               it->GetMemoryResource());
                         }},
                     v->graph->impl);
        }

        return it.release();
      },
      result);
}

mgp_error mgp_vertex_iter_out_edges(mgp_vertex *v, mgp_memory *memory, mgp_edges_iterator **result) {
  return WrapExceptions(
      [v, memory] {
        auto it = NewMgpObject<mgp_edges_iterator>(memory, *v);
        MG_ASSERT(it != nullptr);
        auto maybe_edges = std::visit([v](auto &impl) { return impl.OutEdges(v->graph->view); }, v->impl);

        if (maybe_edges.HasError()) {
          switch (maybe_edges.GetError()) {
            case memgraph::storage::Error::DELETED_OBJECT:
              throw DeletedObjectException{"Cannot get the outbound edges of a deleted vertex!"};
            case memgraph::storage::Error::NONEXISTENT_OBJECT:
              LOG_FATAL(
                  "Query modules shouldn't have access to nonexistent objects when getting the outbound edges of a "
                  "vertex.");
            case memgraph::storage::Error::PROPERTIES_DISABLED:
            case memgraph::storage::Error::VERTEX_HAS_EDGES:
            case memgraph::storage::Error::SERIALIZATION_ERROR:
              LOG_FATAL("Unexpected error when getting the outbound edges of a vertex.");
          }
        }

        it->out.emplace(std::move(*maybe_edges));
        it->out_it.emplace(it->out->begin());

#ifdef MG_ENTERPRISE
        if (memgraph::license::global_license_checker.IsEnterpriseValidFast()) {
          NextPermittedEdge(*it, false);
        }
#endif

        if (*it->out_it != it->out->end()) {
          std::visit(memgraph::utils::Overloaded{
                         [&](memgraph::query::DbAccessor *) {
                           it->current_e.emplace(**it->out_it, (**it->out_it).From(), (**it->out_it).To(), v->graph,
                                                 it->GetMemoryResource());
                         },
                         [&](memgraph::query::SubgraphDbAccessor *impl) {
                           it->current_e.emplace(
                               **it->out_it,
                               memgraph::query::SubgraphVertexAccessor((**it->out_it).From(), impl->getGraph()),
                               memgraph::query::SubgraphVertexAccessor((**it->out_it).To(), impl->getGraph()), v->graph,
                               it->GetMemoryResource());
                         }},
                     v->graph->impl);
        }

        return it.release();
      },
      result);
}

mgp_error mgp_edges_iterator_underlying_graph_is_mutable(mgp_edges_iterator *it, int *result) {
  return mgp_vertex_underlying_graph_is_mutable(&it->source_vertex, result);
}

mgp_error mgp_edges_iterator_get(mgp_edges_iterator *it, mgp_edge **result) {
  return WrapExceptions(
      [it]() -> mgp_edge * {
        if (it->current_e.has_value()) {
          return &*it->current_e;
        }
        return nullptr;
      },
      result);
}

mgp_error mgp_edges_iterator_next(mgp_edges_iterator *it, mgp_edge **result) {
  return WrapExceptions(
      [it] {
        MG_ASSERT(it->in || it->out);
        auto next = [it](const bool for_in) -> mgp_edge * {
          auto &impl_it = for_in ? it->in_it : it->out_it;
          const auto end = for_in ? it->in->end() : it->out->end();
          if (*impl_it == end) {
            MG_ASSERT(!it->current_e,
                      "Iteration is already done, so it->current_e "
                      "should have been set to std::nullopt");
            return nullptr;
          }

          ++*impl_it;

#ifdef MG_ENTERPRISE
          if (memgraph::license::global_license_checker.IsEnterpriseValidFast()) {
            NextPermittedEdge(*it, for_in);
          }
#endif

          if (*impl_it == end) {
            it->current_e = std::nullopt;
            return nullptr;
          }
          std::visit(memgraph::utils::Overloaded{
                         [&](memgraph::query::DbAccessor *) {
                           it->current_e.emplace(**impl_it, (**impl_it).From(), (**impl_it).To(),
                                                 it->source_vertex.graph, it->GetMemoryResource());
                         },
                         [&](memgraph::query::SubgraphDbAccessor *impl) {
                           it->current_e.emplace(
                               **impl_it, memgraph::query::SubgraphVertexAccessor((**impl_it).From(), impl->getGraph()),
                               memgraph::query::SubgraphVertexAccessor((**impl_it).To(), impl->getGraph()),
                               it->source_vertex.graph, it->GetMemoryResource());
                         }},
                     it->source_vertex.graph->impl);

          return &*it->current_e;
        };
        if (it->in_it) {
          return next(true);
        }
        return next(false);
      },
      result);
}

mgp_error mgp_edge_get_id(mgp_edge *e, mgp_edge_id *result) {
  return WrapExceptions([e] { return mgp_edge_id{.as_int = e->impl.Gid().AsInt()}; }, result);
}

mgp_error mgp_edge_underlying_graph_is_mutable(mgp_edge *e, int *result) {
  return mgp_vertex_underlying_graph_is_mutable(&e->from, result);
}

mgp_error mgp_edge_copy(mgp_edge *e, mgp_memory *memory, mgp_edge **result) {
  return WrapExceptions([e, memory] { return mgp_edge::Copy(*e, *memory); }, result);
}

void mgp_edge_destroy(mgp_edge *e) { DeleteRawMgpObject(e); }

mgp_error mgp_edge_equal(mgp_edge *e1, mgp_edge *e2, int *result) {
  // NOLINTNEXTLINE(clang-diagnostic-unevaluated-expression)
  static_assert(noexcept(*result = *e1 == *e2 ? 1 : 0));
  *result = *e1 == *e2 ? 1 : 0;
  return mgp_error::MGP_ERROR_NO_ERROR;
}

mgp_error mgp_edge_get_type(mgp_edge *e, mgp_edge_type *result) {
  return WrapExceptions(
      [e] {
        const auto &name = std::visit(
            [e](const auto *impl) -> const std::string & { return impl->EdgeTypeToName(e->impl.EdgeType()); },
            e->from.graph->impl);
        return name.c_str();
      },
      &result->name);
}

mgp_error mgp_edge_get_from(mgp_edge *e, mgp_vertex **result) {
  *result = &e->from;
  return mgp_error::MGP_ERROR_NO_ERROR;
}

mgp_error mgp_edge_get_to(mgp_edge *e, mgp_vertex **result) {
  *result = &e->to;
  return mgp_error::MGP_ERROR_NO_ERROR;
}

mgp_error mgp_edge_get_property(mgp_edge *e, const char *name, mgp_memory *memory, mgp_value **result) {
  return WrapExceptions(
      [e, name, memory] {
        const auto &key = std::visit([name](auto *impl) { return impl->NameToProperty(name); }, e->from.graph->impl);
        auto view = e->from.graph->view;
        auto maybe_prop = e->impl.GetProperty(view, key);
        if (maybe_prop.HasError()) {
          switch (maybe_prop.GetError()) {
            case memgraph::storage::Error::DELETED_OBJECT:
              throw DeletedObjectException{"Cannot get a property of a deleted edge!"};
            case memgraph::storage::Error::NONEXISTENT_OBJECT:
              LOG_FATAL(
                  "Query modules shouldn't have access to nonexistent objects when getting a property of an edge.");
            case memgraph::storage::Error::PROPERTIES_DISABLED:
            case memgraph::storage::Error::VERTEX_HAS_EDGES:
            case memgraph::storage::Error::SERIALIZATION_ERROR:
              LOG_FATAL("Unexpected error when getting a property of an edge.");
          }
        }
        return NewRawMgpObject<mgp_value>(memory, std::move(*maybe_prop));
      },
      result);
}

mgp_error mgp_edge_set_property(struct mgp_edge *e, const char *property_name, mgp_value *property_value) {
  return WrapExceptions([=] {
    auto *ctx = e->from.graph->ctx;

#ifdef MG_ENTERPRISE
    if (memgraph::license::global_license_checker.IsEnterpriseValidFast() && ctx && ctx->auth_checker &&
        !ctx->auth_checker->Has(e->impl, memgraph::query::AuthQuery::FineGrainedPrivilege::UPDATE)) {
      throw AuthorizationException{"Insufficient permissions for setting a property on edge!"};
    }
#endif

    if (!MgpEdgeIsMutable(*e)) {
      throw ImmutableObjectException{"Cannot set a property on an immutable edge!"};
    }
    const auto prop_key =
        std::visit([property_name](auto *impl) { return impl->NameToProperty(property_name); }, e->from.graph->impl);
    const auto result = e->impl.SetProperty(prop_key, ToPropertyValue(*property_value));

    if (result.HasError()) {
      switch (result.GetError()) {
        case memgraph::storage::Error::DELETED_OBJECT:
          throw DeletedObjectException{"Cannot set the properties of a deleted edge!"};
        case memgraph::storage::Error::NONEXISTENT_OBJECT:
          LOG_FATAL("Query modules shouldn't have access to nonexistent objects when setting a property of an edge!");
        case memgraph::storage::Error::PROPERTIES_DISABLED:
          throw std::logic_error{"Cannot set the properties of edges, because properties on edges are disabled!"};
        case memgraph::storage::Error::VERTEX_HAS_EDGES:
          LOG_FATAL("Unexpected error when setting a property of an edge.");
        case memgraph::storage::Error::SERIALIZATION_ERROR:
          throw SerializationException{"Cannot serialize setting a property of an edge."};
      }
    }

    ctx->execution_stats[memgraph::query::ExecutionStats::Key::UPDATED_PROPERTIES] += 1;

    auto *trigger_ctx_collector = e->from.graph->ctx->trigger_context_collector;
    if (!trigger_ctx_collector ||
        !trigger_ctx_collector->ShouldRegisterObjectPropertyChange<memgraph::query::EdgeAccessor>()) {
      return;
    }
    const auto old_value = memgraph::query::TypedValue(*result);
    if (property_value->type == mgp_value_type::MGP_VALUE_TYPE_NULL) {
      e->from.graph->ctx->trigger_context_collector->RegisterRemovedObjectProperty(e->impl, prop_key, old_value);
      return;
    }
    const auto new_value = ToTypedValue(*property_value, property_value->memory);
    e->from.graph->ctx->trigger_context_collector->RegisterSetObjectProperty(e->impl, prop_key, old_value, new_value);
  });
}

mgp_error mgp_edge_iter_properties(mgp_edge *e, mgp_memory *memory, mgp_properties_iterator **result) {
  // NOTE: This copies the whole properties into iterator.
  // TODO: Think of a good way to avoid the copy which doesn't just rely on some
  // assumption that storage may return a pointer to the property store. This
  // will probably require a different API in storage.
  return WrapExceptions(
      [e, memory] {
        auto view = e->from.graph->view;
        auto maybe_props = e->impl.Properties(view);
        if (maybe_props.HasError()) {
          switch (maybe_props.GetError()) {
            case memgraph::storage::Error::DELETED_OBJECT:
              throw DeletedObjectException{"Cannot get the properties of a deleted edge!"};
            case memgraph::storage::Error::NONEXISTENT_OBJECT:
              LOG_FATAL(
                  "Query modules shouldn't have access to nonexistent objects when getting the properties of an "
                  "edge.");
            case memgraph::storage::Error::PROPERTIES_DISABLED:
            case memgraph::storage::Error::VERTEX_HAS_EDGES:
            case memgraph::storage::Error::SERIALIZATION_ERROR:
              LOG_FATAL("Unexpected error when getting the properties of an edge.");
          }
        }
        return NewRawMgpObject<mgp_properties_iterator>(memory, e->from.graph, std::move(*maybe_props));
      },
      result);
}

mgp_error mgp_graph_get_vertex_by_id(mgp_graph *graph, mgp_vertex_id id, mgp_memory *memory, mgp_vertex **result) {
  return WrapExceptions(
      [graph, id, memory]() -> mgp_vertex * {
        std::optional<memgraph::query::VertexAccessor> maybe_vertex = std::visit(
            [graph, id](auto *impl) {
              return impl->FindVertex(memgraph::storage::Gid::FromInt(id.as_int), graph->view);
            },
            graph->impl);
        if (maybe_vertex) {
          return std::visit(memgraph::utils::Overloaded{
                                [memory, graph, maybe_vertex](memgraph::query::DbAccessor *) {
                                  return NewRawMgpObject<mgp_vertex>(memory, *maybe_vertex, graph);
                                },
                                [memory, graph, maybe_vertex](memgraph::query::SubgraphDbAccessor *impl) {
                                  return NewRawMgpObject<mgp_vertex>(
                                      memory, memgraph::query::SubgraphVertexAccessor(*maybe_vertex, impl->getGraph()),
                                      graph);
                                }},
                            graph->impl);
        }
        return nullptr;
      },
      result);
}

mgp_error mgp_graph_is_mutable(mgp_graph *graph, int *result) {
  *result = MgpGraphIsMutable(*graph) ? 1 : 0;
  return mgp_error::MGP_ERROR_NO_ERROR;
};

mgp_error mgp_graph_create_vertex(struct mgp_graph *graph, mgp_memory *memory, mgp_vertex **result) {
  return WrapExceptions(
      [=]() -> mgp_vertex * {

#ifdef MG_ENTERPRISE
        if (memgraph::license::global_license_checker.IsEnterpriseValidFast() && graph->ctx &&
            graph->ctx->auth_checker &&
            !graph->ctx->auth_checker->HasGlobalPrivilegeOnVertices(
                memgraph::query::AuthQuery::FineGrainedPrivilege::CREATE_DELETE)) {
          throw AuthorizationException{"Insufficient permissions for creating vertices!"};
        }
#endif

        if (!MgpGraphIsMutable(*graph)) {
          throw ImmutableObjectException{"Cannot create a vertex in an immutable graph!"};
        }
        auto *vertex = std::visit(
            [=](auto *impl) { return NewRawMgpObject<mgp_vertex>(memory, impl->InsertVertex(), graph); }, graph->impl);

        auto &ctx = graph->ctx;
        ctx->execution_stats[memgraph::query::ExecutionStats::Key::CREATED_NODES] += 1;

        if (ctx->trigger_context_collector) {
          ctx->trigger_context_collector->RegisterCreatedObject(vertex->getImpl());
        }
        return vertex;
      },
      result);
}

mgp_error mgp_graph_delete_vertex(struct mgp_graph *graph, mgp_vertex *vertex) {
  return WrapExceptions([=] {
    auto *ctx = graph->ctx;

#ifdef MG_ENTERPRISE
    if (memgraph::license::global_license_checker.IsEnterpriseValidFast() && ctx && ctx->auth_checker &&
        !ctx->auth_checker->Has(vertex->getImpl(), graph->view,
                                memgraph::query::AuthQuery::FineGrainedPrivilege::CREATE_DELETE)) {
      throw AuthorizationException{"Insufficient permissions for deleting a vertex!"};
    }
#endif

    if (!MgpGraphIsMutable(*graph)) {
      throw ImmutableObjectException{"Cannot remove a vertex from an immutable graph!"};
    }

    const auto result =
        std::visit(memgraph::utils::Overloaded{
                       [&](memgraph::query::DbAccessor *impl) {
                         return impl->RemoveVertex(&std::get<memgraph::query::VertexAccessor>(vertex->impl));
                       },
                       [&](memgraph::query::SubgraphDbAccessor *impl) {
                         return impl->RemoveVertex(&(std::get<memgraph::query::SubgraphVertexAccessor>(vertex->impl)));
                       }},
                   graph->impl);

    if (result.HasError()) {
      switch (result.GetError()) {
        case memgraph::storage::Error::NONEXISTENT_OBJECT:
          LOG_FATAL("Query modules shouldn't have access to nonexistent objects when removing a vertex!");
        case memgraph::storage::Error::DELETED_OBJECT:
        case memgraph::storage::Error::PROPERTIES_DISABLED:
          LOG_FATAL("Unexpected error when removing a vertex.");
        case memgraph::storage::Error::VERTEX_HAS_EDGES:
          throw std::logic_error{"Cannot remove a vertex that has edges!"};
        case memgraph::storage::Error::SERIALIZATION_ERROR:
          throw SerializationException{"Cannot serialize removing a vertex."};
      }
    }

    if (!*result) {
      return;
    }

    ctx->execution_stats[memgraph::query::ExecutionStats::Key::DELETED_NODES] += 1;

    if (ctx->trigger_context_collector) {
      ctx->trigger_context_collector->RegisterDeletedObject(**result);
    }
  });
}

mgp_error mgp_graph_detach_delete_vertex(struct mgp_graph *graph, mgp_vertex *vertex) {
  return WrapExceptions([=] {
    auto *ctx = graph->ctx;
#ifdef MG_ENTERPRISE
    if (memgraph::license::global_license_checker.IsEnterpriseValidFast() && ctx && ctx->auth_checker &&
        !ctx->auth_checker->Has(vertex->getImpl(), graph->view,
                                memgraph::query::AuthQuery::FineGrainedPrivilege::CREATE_DELETE)) {
      throw AuthorizationException{"Insufficient permissions for deleting a vertex!"};
    }
#endif

    if (!MgpGraphIsMutable(*graph)) {
      throw ImmutableObjectException{"Cannot remove a vertex from an immutable graph!"};
    }
    const auto result = std::visit(
        memgraph::utils::Overloaded{
            [vertex](memgraph::query::DbAccessor *impl) {
              return impl->DetachRemoveVertex(&std::get<memgraph::query::VertexAccessor>(vertex->impl));
            },
            [vertex](memgraph::query::SubgraphDbAccessor *impl) {
              return impl->DetachRemoveVertex(&std::get<memgraph::query::SubgraphVertexAccessor>(vertex->impl));
            }},
        graph->impl);

    if (result.HasError()) {
      switch (result.GetError()) {
        case memgraph::storage::Error::NONEXISTENT_OBJECT:
          LOG_FATAL("Query modules shouldn't have access to nonexistent objects when removing a vertex!");
        case memgraph::storage::Error::DELETED_OBJECT:
        case memgraph::storage::Error::PROPERTIES_DISABLED:
        case memgraph::storage::Error::VERTEX_HAS_EDGES:
          LOG_FATAL("Unexpected error when removing a vertex.");
        case memgraph::storage::Error::SERIALIZATION_ERROR:
          throw SerializationException{"Cannot serialize removing a vertex."};
      }
    }

    if (!*result) {
      return;
    }

    ctx->execution_stats[memgraph::query::ExecutionStats::Key::DELETED_NODES] += 1;
    ctx->execution_stats[memgraph::query::ExecutionStats::Key::DELETED_EDGES] +=
        static_cast<int64_t>((*result)->second.size());

    auto *trigger_ctx_collector = ctx->trigger_context_collector;
    if (!trigger_ctx_collector) {
      return;
    }

    trigger_ctx_collector->RegisterDeletedObject((*result)->first);
    if (!trigger_ctx_collector->ShouldRegisterDeletedObject<memgraph::query::EdgeAccessor>()) {
      return;
    }
    for (const auto &edge : (*result)->second) {
      trigger_ctx_collector->RegisterDeletedObject(edge);
    }
  });
}

mgp_error mgp_graph_create_edge(mgp_graph *graph, mgp_vertex *from, mgp_vertex *to, mgp_edge_type type,
                                mgp_memory *memory, mgp_edge **result) {
  return WrapExceptions(
      [=]() -> mgp_edge * {
        auto *ctx = graph->ctx;
#ifdef MG_ENTERPRISE
        const auto edge_id =
            std::visit([type](auto *impl) { return impl->NameToEdgeType(type.name); }, from->graph->impl);
        if (memgraph::license::global_license_checker.IsEnterpriseValidFast() && ctx && ctx->auth_checker &&
            !ctx->auth_checker->Has(edge_id, memgraph::query::AuthQuery::FineGrainedPrivilege::CREATE_DELETE)) {
          throw AuthorizationException{"Insufficient permissions for creating edges!"};
        }
#endif
        if (!MgpGraphIsMutable(*graph)) {
          throw ImmutableObjectException{"Cannot create an edge in an immutable graph!"};
        }
        auto edge =
            std::visit(memgraph::utils::Overloaded{
                           [from, to, type](memgraph::query::DbAccessor *impl) {
                             return impl->InsertEdge(&std::get<memgraph::query::VertexAccessor>(from->impl),
                                                     &std::get<memgraph::query::VertexAccessor>(to->impl),
                                                     impl->NameToEdgeType(type.name));
                           },
                           [from, to, type](memgraph::query::SubgraphDbAccessor *impl) {
                             return impl->InsertEdge(&std::get<memgraph::query::SubgraphVertexAccessor>(from->impl),
                                                     &std::get<memgraph::query::SubgraphVertexAccessor>(to->impl),
                                                     impl->NameToEdgeType(type.name));
                           }},
                       graph->impl);

        if (edge.HasError()) {
          switch (edge.GetError()) {
            case memgraph::storage::Error::DELETED_OBJECT:
              throw DeletedObjectException{"Cannot add an edge to a deleted vertex!"};
            case memgraph::storage::Error::NONEXISTENT_OBJECT:
              LOG_FATAL("Query modules shouldn't have access to nonexistent objects when creating an edge!");
            case memgraph::storage::Error::PROPERTIES_DISABLED:
            case memgraph::storage::Error::VERTEX_HAS_EDGES:
              LOG_FATAL("Unexpected error when creating an edge.");
            case memgraph::storage::Error::SERIALIZATION_ERROR:
              throw SerializationException{"Cannot serialize creating an edge."};
          }
        }

        ctx->execution_stats[memgraph::query::ExecutionStats::Key::CREATED_EDGES] += 1;

        if (ctx->trigger_context_collector) {
          ctx->trigger_context_collector->RegisterCreatedObject(*edge);
        }
        return std::visit(
            memgraph::utils::Overloaded{
                [memory, edge, from](memgraph::query::DbAccessor *) {
                  return NewRawMgpObject<mgp_edge>(memory->impl, edge.GetValue(), from->graph);
                },
                [memory, edge, from](memgraph::query::SubgraphDbAccessor *db_impl) {
                  const auto &v_from =
                      memgraph::query::SubgraphVertexAccessor(edge.GetValue().From(), db_impl->getGraph());
                  const auto &v_to = memgraph::query::SubgraphVertexAccessor(edge.GetValue().To(), db_impl->getGraph());
                  return NewRawMgpObject<mgp_edge>(memory->impl, edge.GetValue(), v_from, v_to, from->graph);
                }},
            graph->impl);
      },
      result);
}

mgp_error mgp_graph_delete_edge(struct mgp_graph *graph, mgp_edge *edge) {
  return WrapExceptions([=] {
    auto *ctx = graph->ctx;
#ifdef MG_ENTERPRISE
    if (memgraph::license::global_license_checker.IsEnterpriseValidFast() && ctx && ctx->auth_checker &&
        !ctx->auth_checker->Has(edge->impl, memgraph::query::AuthQuery::FineGrainedPrivilege::CREATE_DELETE)) {
      throw AuthorizationException{"Insufficient permissions for deleting an edge!"};
    }
#endif
    if (!MgpGraphIsMutable(*graph)) {
      throw ImmutableObjectException{"Cannot remove an edge from an immutable graph!"};
    }

    const auto result = std::visit([edge](auto *impl) { return impl->RemoveEdge(&edge->impl); }, graph->impl);
    if (result.HasError()) {
      switch (result.GetError()) {
        case memgraph::storage::Error::NONEXISTENT_OBJECT:
          LOG_FATAL("Query modules shouldn't have access to nonexistent objects when removing an edge!");
        case memgraph::storage::Error::DELETED_OBJECT:
        case memgraph::storage::Error::PROPERTIES_DISABLED:
        case memgraph::storage::Error::VERTEX_HAS_EDGES:
          LOG_FATAL("Unexpected error when removing an edge.");
        case memgraph::storage::Error::SERIALIZATION_ERROR:
          throw SerializationException{"Cannot serialize removing an edge."};
      }
    }

    if (!*result) {
      return;
    }

    ctx->execution_stats[memgraph::query::ExecutionStats::Key::DELETED_EDGES] += 1;
    if (ctx->trigger_context_collector) {
      ctx->trigger_context_collector->RegisterDeletedObject(**result);
    }
  });
}

#ifdef MG_ENTERPRISE
namespace {
void NextPermitted(mgp_vertices_iterator &it) {
  const auto *ctx = it.graph->ctx;

  if (!ctx || !ctx->auth_checker) {
    return;
  }

  while (it.current_it != it.vertices.end()) {
    if (ctx->auth_checker->Has(*it.current_it, it.graph->view,
                               memgraph::query::AuthQuery::FineGrainedPrivilege::READ)) {
      break;
    }

    ++it.current_it;
  }
};
}  // namespace
#endif

/// @throw anything VerticesIterable may throw
mgp_vertices_iterator::mgp_vertices_iterator(mgp_graph *graph, memgraph::utils::MemoryResource *memory)
    : memory(memory),
      graph(graph),
      vertices(std::visit([graph](auto *impl) { return impl->Vertices(graph->view); }, graph->impl)),
      current_it(vertices.begin()) {
#ifdef MG_ENTERPRISE
  if (memgraph::license::global_license_checker.IsEnterpriseValidFast()) {
    NextPermitted(*this);
  }
#endif

  if (current_it != vertices.end()) {
    std::visit(
        memgraph::utils::Overloaded{
            [this, graph, memory](memgraph::query::DbAccessor *) { current_v.emplace(*current_it, graph, memory); },
            [this, graph, memory](memgraph::query::SubgraphDbAccessor *impl) {
              current_v.emplace(memgraph::query::SubgraphVertexAccessor(*current_it, impl->getGraph()), graph, memory);
            }},
        graph->impl);
  }
}

void mgp_vertices_iterator_destroy(mgp_vertices_iterator *it) { DeleteRawMgpObject(it); }

mgp_error mgp_graph_iter_vertices(mgp_graph *graph, mgp_memory *memory, mgp_vertices_iterator **result) {
  return WrapExceptions([graph, memory] { return NewRawMgpObject<mgp_vertices_iterator>(memory, graph); }, result);
}

mgp_error mgp_vertices_iterator_underlying_graph_is_mutable(mgp_vertices_iterator *it, int *result) {
  return mgp_graph_is_mutable(it->graph, result);
}

mgp_error mgp_vertices_iterator_get(mgp_vertices_iterator *it, mgp_vertex **result) {
  return WrapExceptions(
      [it]() -> mgp_vertex * {
        if (it->current_v.has_value()) {
          return &*it->current_v;
        }
        return nullptr;
      },
      result);
}

mgp_error mgp_vertices_iterator_next(mgp_vertices_iterator *it, mgp_vertex **result) {
  return WrapExceptions(
      [it]() -> mgp_vertex * {
        if (it->current_it == it->vertices.end()) {
          MG_ASSERT(!it->current_v,
                    "Iteration is already done, so it->current_v "
                    "should have been set to std::nullopt");
          return nullptr;
        }

        ++it->current_it;
#ifdef MG_ENTERPRISE
        if (memgraph::license::global_license_checker.IsEnterpriseValidFast()) {
          NextPermitted(*it);
        }
#endif
        if (it->current_it == it->vertices.end()) {
          it->current_v = std::nullopt;
          return nullptr;
        }

        memgraph::utils::OnScopeExit clean_up([it] { it->current_v = std::nullopt; });
        std::visit(memgraph::utils::Overloaded{[it](memgraph::query::DbAccessor *) {
                                                 it->current_v.emplace(*it->current_it, it->graph,
                                                                       it->GetMemoryResource());
                                               },
                                               [it](memgraph::query::SubgraphDbAccessor *impl) {
                                                 it->current_v.emplace(memgraph::query::SubgraphVertexAccessor(
                                                                           *it->current_it, impl->getGraph()),
                                                                       it->graph, it->GetMemoryResource());
                                               }},
                   it->graph->impl);

        clean_up.Disable();
        return &*it->current_v;
      },
      result);
}

/// Type System
///
/// All types are allocated globally, so that we simplify the API and minimize
/// allocations done for types.

namespace {
void NoOpCypherTypeDeleter(CypherType * /*type*/) {}
}  // namespace

// NOLINTNEXTLINE(cppcoreguidelines-macro-usage)
#define DEFINE_MGP_TYPE_GETTER(cypher_type_name, mgp_type_name)                            \
  mgp_error mgp_type_##mgp_type_name(mgp_type **result) {                                  \
    return WrapExceptions(                                                                 \
        [] {                                                                               \
          static cypher_type_name##Type impl;                                              \
          static mgp_type mgp_type_name_type{CypherTypePtr(&impl, NoOpCypherTypeDeleter)}; \
          return &mgp_type_name_type;                                                      \
        },                                                                                 \
        result);                                                                           \
  }

DEFINE_MGP_TYPE_GETTER(Any, any);
DEFINE_MGP_TYPE_GETTER(Bool, bool);
DEFINE_MGP_TYPE_GETTER(String, string);
DEFINE_MGP_TYPE_GETTER(Int, int);
DEFINE_MGP_TYPE_GETTER(Float, float);
DEFINE_MGP_TYPE_GETTER(Number, number);
DEFINE_MGP_TYPE_GETTER(Map, map);
DEFINE_MGP_TYPE_GETTER(Node, node);
DEFINE_MGP_TYPE_GETTER(Relationship, relationship);
DEFINE_MGP_TYPE_GETTER(Path, path);
DEFINE_MGP_TYPE_GETTER(Date, date);
DEFINE_MGP_TYPE_GETTER(LocalTime, local_time);
DEFINE_MGP_TYPE_GETTER(LocalDateTime, local_date_time);
DEFINE_MGP_TYPE_GETTER(Duration, duration);

mgp_error mgp_type_list(mgp_type *type, mgp_type **result) {
  return WrapExceptions(
      [type] {
        // Maps `type` to corresponding instance of ListType.
        static memgraph::utils::pmr::map<mgp_type *, mgp_type> gListTypes(memgraph::utils::NewDeleteResource());
        static memgraph::utils::SpinLock lock;
        std::lock_guard<memgraph::utils::SpinLock> guard(lock);
        auto found_it = gListTypes.find(type);
        if (found_it != gListTypes.end()) {
          return &found_it->second;
        }
        auto alloc = gListTypes.get_allocator();
        CypherTypePtr impl(
            alloc.new_object<ListType>(
                // Just obtain the pointer to original impl, don't own it.
                CypherTypePtr(type->impl.get(), NoOpCypherTypeDeleter), alloc.GetMemoryResource()),
            [alloc](CypherType *base_ptr) mutable { alloc.delete_object(static_cast<ListType *>(base_ptr)); });
        return &gListTypes.emplace(type, mgp_type{std::move(impl)}).first->second;
      },
      result);
}

mgp_error mgp_type_nullable(mgp_type *type, mgp_type **result) {
  return WrapExceptions(
      [type] {
        // Maps `type` to corresponding instance of NullableType.
        static memgraph::utils::pmr::map<mgp_type *, mgp_type> gNullableTypes(memgraph::utils::NewDeleteResource());
        static memgraph::utils::SpinLock lock;
        std::lock_guard<memgraph::utils::SpinLock> guard(lock);
        auto found_it = gNullableTypes.find(type);
        if (found_it != gNullableTypes.end()) return &found_it->second;

        auto alloc = gNullableTypes.get_allocator();
        auto impl =
            NullableType::Create(CypherTypePtr(type->impl.get(), NoOpCypherTypeDeleter), alloc.GetMemoryResource());
        return &gNullableTypes.emplace(type, mgp_type{std::move(impl)}).first->second;
      },
      result);
}

namespace {
mgp_proc *mgp_module_add_procedure(mgp_module *module, const char *name, mgp_proc_cb cb,
                                   const ProcedureInfo &procedure_info) {
  if (!IsValidIdentifierName(name)) {
    throw std::invalid_argument{fmt::format("Invalid procedure name: {}", name)};
  }
  if (module->procedures.find(name) != module->procedures.end()) {
    throw std::logic_error{fmt::format("Procedure already exists with name '{}'", name)};
  };

  auto *memory = module->procedures.get_allocator().GetMemoryResource();
  // May throw std::bad_alloc, std::length_error
  return &module->procedures.emplace(name, mgp_proc(name, cb, memory, procedure_info)).first->second;
}
}  // namespace

mgp_error mgp_module_add_read_procedure(mgp_module *module, const char *name, mgp_proc_cb cb, mgp_proc **result) {
  return WrapExceptions([=] { return mgp_module_add_procedure(module, name, cb, {.is_write = false}); }, result);
}

mgp_error mgp_module_add_write_procedure(mgp_module *module, const char *name, mgp_proc_cb cb, mgp_proc **result) {
  return WrapExceptions([=] { return mgp_module_add_procedure(module, name, cb, {.is_write = true}); }, result);
}

namespace {
template <typename T>
concept IsCallable = memgraph::utils::SameAsAnyOf<T, mgp_proc, mgp_func>;

template <IsCallable TCall>
mgp_error MgpAddArg(TCall &callable, const std::string &name, mgp_type &type) {
  return WrapExceptions([&]() mutable {
    static constexpr std::string_view type_name = std::invoke([]() constexpr {
      if constexpr (std::is_same_v<TCall, mgp_proc>) {
        return "procedure";
      } else if constexpr (std::is_same_v<TCall, mgp_func>) {
        return "function";
      }
    });

    if (!IsValidIdentifierName(name.c_str())) {
      throw std::invalid_argument{fmt::format("Invalid argument name for {} '{}': {}", type_name, callable.name, name)};
    }
    if (!callable.opt_args.empty()) {
      throw std::logic_error{fmt::format("Cannot add required argument '{}' to {} '{}' after adding any optional one",
                                         name, type_name, callable.name)};
    }
    callable.args.emplace_back(name, type.impl.get());
  });
}

template <IsCallable TCall>
mgp_error MgpAddOptArg(TCall &callable, const std::string name, mgp_type &type, mgp_value &default_value) {
  return WrapExceptions([&]() mutable {
    static constexpr std::string_view type_name = std::invoke([]() constexpr {
      if constexpr (std::is_same_v<TCall, mgp_proc>) {
        return "procedure";
      } else if constexpr (std::is_same_v<TCall, mgp_func>) {
        return "function";
      }
    });

    if (!IsValidIdentifierName(name.c_str())) {
      throw std::invalid_argument{fmt::format("Invalid argument name for {} '{}': {}", type_name, callable.name, name)};
    }
    switch (MgpValueGetType(default_value)) {
      case MGP_VALUE_TYPE_VERTEX:
      case MGP_VALUE_TYPE_EDGE:
      case MGP_VALUE_TYPE_PATH:
        // default_value must not be a graph element.
        throw ValueConversionException{"Default value of argument '{}' of {} '{}' name must not be a graph element!",
                                       name, type_name, callable.name};
      case MGP_VALUE_TYPE_NULL:
      case MGP_VALUE_TYPE_BOOL:
      case MGP_VALUE_TYPE_INT:
      case MGP_VALUE_TYPE_DOUBLE:
      case MGP_VALUE_TYPE_STRING:
      case MGP_VALUE_TYPE_LIST:
      case MGP_VALUE_TYPE_MAP:
      case MGP_VALUE_TYPE_DATE:
      case MGP_VALUE_TYPE_LOCAL_TIME:
      case MGP_VALUE_TYPE_LOCAL_DATE_TIME:
      case MGP_VALUE_TYPE_DURATION:
        break;
    }
    // Default value must be of required `type`.
    if (!type.impl->SatisfiesType(default_value)) {
      throw std::logic_error{fmt::format("The default value of argument '{}' for {} '{}' doesn't satisfy type '{}'",
                                         name, type_name, callable.name, type.impl->GetPresentableName())};
    }
    auto *memory = callable.opt_args.get_allocator().GetMemoryResource();
    callable.opt_args.emplace_back(memgraph::utils::pmr::string(name, memory), type.impl.get(),
                                   ToTypedValue(default_value, memory));
  });
}
}  // namespace

mgp_error mgp_proc_add_arg(mgp_proc *proc, const char *name, mgp_type *type) {
  return MgpAddArg(*proc, std::string(name), *type);
}

mgp_error mgp_proc_add_opt_arg(mgp_proc *proc, const char *name, mgp_type *type, mgp_value *default_value) {
  return MgpAddOptArg(*proc, std::string(name), *type, *default_value);
}

mgp_error mgp_func_add_arg(mgp_func *func, const char *name, mgp_type *type) {
  return MgpAddArg(*func, std::string(name), *type);
}

mgp_error mgp_func_add_opt_arg(mgp_func *func, const char *name, mgp_type *type, mgp_value *default_value) {
  return MgpAddOptArg(*func, std::string(name), *type, *default_value);
}

namespace {

template <typename T>
concept ModuleProperties = memgraph::utils::SameAsAnyOf<T, mgp_proc, mgp_trans>;

template <ModuleProperties T>
mgp_error AddResultToProp(T *prop, const char *name, mgp_type *type, bool is_deprecated) noexcept {
  return WrapExceptions([=] {
    if (!IsValidIdentifierName(name)) {
      throw std::invalid_argument{fmt::format("Invalid result name for procedure '{}': {}", prop->name, name)};
    }
    if (prop->results.find(name) != prop->results.end()) {
      throw std::logic_error{fmt::format("Result already exists with name '{}' for procedure '{}'", name, prop->name)};
    };
    auto *memory = prop->results.get_allocator().GetMemoryResource();
    prop->results.emplace(memgraph::utils::pmr::string(name, memory), std::make_pair(type->impl.get(), is_deprecated));
  });
}

}  // namespace

mgp_error mgp_proc_add_result(mgp_proc *proc, const char *name, mgp_type *type) {
  return AddResultToProp(proc, name, type, false);
}

mgp_error MgpTransAddFixedResult(mgp_trans *trans) noexcept {
  if (const auto err = AddResultToProp(trans, "query", Call<mgp_type *>(mgp_type_string), false);
      err != mgp_error::MGP_ERROR_NO_ERROR) {
    return err;
  }
  return AddResultToProp(trans, "parameters", Call<mgp_type *>(mgp_type_nullable, Call<mgp_type *>(mgp_type_map)),
                         false);
}

mgp_error mgp_proc_add_deprecated_result(mgp_proc *proc, const char *name, mgp_type *type) {
  return AddResultToProp(proc, name, type, true);
}

int mgp_must_abort(mgp_graph *graph) {
  MG_ASSERT(graph->ctx);
  static_assert(noexcept(memgraph::query::MustAbort(*graph->ctx)));
  return memgraph::query::MustAbort(*graph->ctx) ? 1 : 0;
}

namespace memgraph::query::procedure {

namespace {

// Print the value in user presentable fashion.
// @throw std::bad_alloc
// @throw std::length_error
std::ostream &PrintValue(const TypedValue &value, std::ostream *stream) {
  switch (value.type()) {
    case TypedValue::Type::Null:
      return (*stream) << "Null";
    case TypedValue::Type::Bool:
      return (*stream) << (value.ValueBool() ? "true" : "false");
    case TypedValue::Type::Int:
      return (*stream) << value.ValueInt();
    case TypedValue::Type::Double:
      return (*stream) << value.ValueDouble();
    case TypedValue::Type::String:
      // String value should be escaped, this allocates a new string.
      return (*stream) << memgraph::utils::Escape(value.ValueString());
    case TypedValue::Type::List:
      (*stream) << "[";
      memgraph::utils::PrintIterable(*stream, value.ValueList(), ", ",
                                     [](auto &stream, const auto &elem) { PrintValue(elem, &stream); });
      return (*stream) << "]";
    case TypedValue::Type::Map:
      (*stream) << "{";
      memgraph::utils::PrintIterable(*stream, value.ValueMap(), ", ", [](auto &stream, const auto &item) {
        // Map keys are not escaped strings.
        stream << item.first << ": ";
        PrintValue(item.second, &stream);
      });
      return (*stream) << "}";
    case TypedValue::Type::Date:
      return (*stream) << value.ValueDate();
    case TypedValue::Type::LocalTime:
      return (*stream) << value.ValueLocalTime();
    case TypedValue::Type::LocalDateTime:
      return (*stream) << value.ValueLocalDateTime();
    case TypedValue::Type::Duration:
      return (*stream) << value.ValueDuration();
    case TypedValue::Type::Vertex:
    case TypedValue::Type::Edge:
    case TypedValue::Type::Path:
    case TypedValue::Type::Graph:
      LOG_FATAL("value must not be a graph element");
  }
}

}  // namespace

void PrintProcSignature(const mgp_proc &proc, std::ostream *stream) {
  (*stream) << proc.name << "(";
  memgraph::utils::PrintIterable(*stream, proc.args, ", ", [](auto &stream, const auto &arg) {
    stream << arg.first << " :: " << arg.second->GetPresentableName();
  });
  if (!proc.args.empty() && !proc.opt_args.empty()) (*stream) << ", ";
  memgraph::utils::PrintIterable(*stream, proc.opt_args, ", ", [](auto &stream, const auto &arg) {
    stream << std::get<0>(arg) << " = ";
    PrintValue(std::get<2>(arg), &stream) << " :: " << std::get<1>(arg)->GetPresentableName();
  });
  (*stream) << ") :: (";
  memgraph::utils::PrintIterable(*stream, proc.results, ", ", [](auto &stream, const auto &name_result) {
    const auto &[type, is_deprecated] = name_result.second;
    if (is_deprecated) stream << "DEPRECATED ";
    stream << name_result.first << " :: " << type->GetPresentableName();
  });
  (*stream) << ")";
}

void PrintFuncSignature(const mgp_func &func, std::ostream &stream) {
  stream << func.name << "(";
  utils::PrintIterable(stream, func.args, ", ", [](auto &stream, const auto &arg) {
    stream << arg.first << " :: " << arg.second->GetPresentableName();
  });
  if (!func.args.empty() && !func.opt_args.empty()) {
    stream << ", ";
  }
  utils::PrintIterable(stream, func.opt_args, ", ", [](auto &stream, const auto &arg) {
    const auto &[name, type, default_val] = arg;
    stream << name << " = ";
    PrintValue(default_val, &stream) << " :: " << type->GetPresentableName();
  });
  stream << ")";
}

bool IsValidIdentifierName(const char *name) {
  if (!name) return false;
  std::regex regex("[_[:alpha:]][_[:alnum:]]*");
  return std::regex_match(name, regex);
}

}  // namespace memgraph::query::procedure

namespace {
using StreamSourceType = memgraph::query::stream::StreamSourceType;

class InvalidMessageFunction : public std::invalid_argument {
 public:
  InvalidMessageFunction(const StreamSourceType type, const std::string_view function_name)
      : std::invalid_argument{fmt::format("'{}' is not defined for a message from a stream of type '{}'", function_name,
                                          StreamSourceTypeToString(type))} {}
};

StreamSourceType MessageToStreamSourceType(const mgp_message::KafkaMessage & /*msg*/) {
  return StreamSourceType::KAFKA;
}

StreamSourceType MessageToStreamSourceType(const mgp_message::PulsarMessage & /*msg*/) {
  return StreamSourceType::PULSAR;
}

mgp_source_type StreamSourceTypeToMgpSourceType(const StreamSourceType type) {
  switch (type) {
    case StreamSourceType::KAFKA:
      return mgp_source_type::KAFKA;
    case StreamSourceType::PULSAR:
      return mgp_source_type::PULSAR;
  }
}

}  // namespace

mgp_error mgp_message_source_type(mgp_message *message, mgp_source_type *result) {
  return WrapExceptions(
      [message] {
        return std::visit(memgraph::utils::Overloaded{[](const auto &message) {
                            return StreamSourceTypeToMgpSourceType(MessageToStreamSourceType(message));
                          }},
                          message->msg);
      },
      result);
}

mgp_error mgp_message_payload(mgp_message *message, const char **result) {
  return WrapExceptions(
      [message] {
        return std::visit(
            memgraph::utils::Overloaded{[](const mgp_message::KafkaMessage &msg) { return msg->Payload().data(); },
                                        [](const mgp_message::PulsarMessage &msg) { return msg.Payload().data(); },
                                        [](const auto &msg) -> const char * {
                                          throw InvalidMessageFunction(MessageToStreamSourceType(msg), "payload");
                                        }},
            message->msg);
      },
      result);
}

mgp_error mgp_message_payload_size(mgp_message *message, size_t *result) {
  return WrapExceptions(
      [message] {
        return std::visit(
            memgraph::utils::Overloaded{[](const mgp_message::KafkaMessage &msg) { return msg->Payload().size(); },
                                        [](const mgp_message::PulsarMessage &msg) { return msg.Payload().size(); },
                                        [](const auto &msg) -> size_t {
                                          throw InvalidMessageFunction(MessageToStreamSourceType(msg), "payload_size");
                                        }},
            message->msg);
      },
      result);
}

mgp_error mgp_message_topic_name(mgp_message *message, const char **result) {
  return WrapExceptions(
      [message] {
        return std::visit(
            memgraph::utils::Overloaded{[](const mgp_message::KafkaMessage &msg) { return msg->TopicName().data(); },
                                        [](const mgp_message::PulsarMessage &msg) { return msg.TopicName().data(); },
                                        [](const auto &msg) -> const char * {
                                          throw InvalidMessageFunction(MessageToStreamSourceType(msg), "topic_name");
                                        }},
            message->msg);
      },
      result);
}

mgp_error mgp_message_key(mgp_message *message, const char **result) {
  return WrapExceptions(
      [message] {
        return std::visit(
            memgraph::utils::Overloaded{[](const mgp_message::KafkaMessage &msg) { return msg->Key().data(); },
                                        [](const auto &msg) -> const char * {
                                          throw InvalidMessageFunction(MessageToStreamSourceType(msg), "key");
                                        }},
            message->msg);
      },
      result);
}

mgp_error mgp_message_key_size(mgp_message *message, size_t *result) {
  return WrapExceptions(
      [message] {
        return std::visit(
            memgraph::utils::Overloaded{[](const mgp_message::KafkaMessage &msg) { return msg->Key().size(); },
                                        [](const auto &msg) -> size_t {
                                          throw InvalidMessageFunction(MessageToStreamSourceType(msg), "key_size");
                                        }},
            message->msg);
      },
      result);
}

mgp_error mgp_message_timestamp(mgp_message *message, int64_t *result) {
  return WrapExceptions(
      [message] {
        return std::visit(
            memgraph::utils::Overloaded{[](const mgp_message::KafkaMessage &msg) { return msg->Timestamp(); },
                                        [](const auto &msg) -> int64_t {
                                          throw InvalidMessageFunction(MessageToStreamSourceType(msg), "timestamp");
                                        }},
            message->msg);
      },
      result);
}

mgp_error mgp_message_offset(struct mgp_message *message, int64_t *result) {
  return WrapExceptions(
      [message] {
        return std::visit(
            memgraph::utils::Overloaded{[](const mgp_message::KafkaMessage &msg) { return msg->Offset(); },
                                        [](const auto &msg) -> int64_t {
                                          throw InvalidMessageFunction(MessageToStreamSourceType(msg), "offset");
                                        }},
            message->msg);
      },
      result);
}

mgp_error mgp_messages_size(mgp_messages *messages, size_t *result) {
  static_assert(noexcept(messages->messages.size()));
  *result = messages->messages.size();
  return mgp_error::MGP_ERROR_NO_ERROR;
}

mgp_error mgp_messages_at(mgp_messages *messages, size_t index, mgp_message **result) {
  return WrapExceptions(
      [messages, index] {
        if (index >= Call<size_t>(mgp_messages_size, messages)) {
          throw std::out_of_range("Message cannot be retrieved, because index exceeds messages' size!");
        }
        return &messages->messages[index];
      },
      result);
}

mgp_error mgp_module_add_transformation(mgp_module *module, const char *name, mgp_trans_cb cb) {
  return WrapExceptions([=] {
    if (!IsValidIdentifierName(name)) {
      throw std::invalid_argument{fmt::format("Invalid transformation name: {}", name)};
    }
    if (module->transformations.find(name) != module->transformations.end()) {
      throw std::logic_error{fmt::format("Transformation already exists with name '{}'", name)};
    };
    auto *memory = module->transformations.get_allocator().GetMemoryResource();
    module->transformations.emplace(name, mgp_trans(name, cb, memory));
  });
}

mgp_error mgp_module_add_function(mgp_module *module, const char *name, mgp_func_cb cb, mgp_func **result) {
  return WrapExceptions(
      [=] {
        if (!IsValidIdentifierName(name)) {
          throw std::invalid_argument{fmt::format("Invalid function name: {}", name)};
        }
        if (module->functions.find(name) != module->functions.end()) {
          throw std::logic_error{fmt::format("Function with similar name already exists '{}'", name)};
        };
        auto *memory = module->functions.get_allocator().GetMemoryResource();

        return &module->functions.emplace(name, mgp_func(name, cb, memory)).first->second;
      },
      result);
}

mgp_error mgp_log(const mgp_log_level log_level, const char *output) {
  return WrapExceptions([=] {
    switch (log_level) {
      case mgp_log_level::MGP_LOG_LEVEL_TRACE:
        spdlog::trace(output);
        return;
      case mgp_log_level::MGP_LOG_LEVEL_DEBUG:
        spdlog::debug(output);
        return;
      case mgp_log_level::MGP_LOG_LEVEL_INFO:
        spdlog::info(output);
        return;
      case mgp_log_level::MGP_LOG_LEVEL_WARN:
        spdlog::warn(output);
        return;
      case mgp_log_level::MGP_LOG_LEVEL_ERROR:
        spdlog::error(output);
        return;
      case mgp_log_level::MGP_LOG_LEVEL_CRITICAL:
        spdlog::critical(output);
        return;
    }
    throw std::invalid_argument{fmt::format("Invalid log level: {}", log_level)};
  });
}<|MERGE_RESOLUTION|>--- conflicted
+++ resolved
@@ -1496,14 +1496,9 @@
         auto *memory = res->rows.get_allocator().GetMemoryResource();
         MG_ASSERT(res->signature, "Expected to have a valid signature");
         res->rows.push_back(mgp_result_record{
-<<<<<<< HEAD
             res->signature,
             memgraph::utils::pmr::vector<std::pair<memgraph::utils::pmr::string, memgraph::query::TypedValue>>(
                 memory)});
-=======
-            res->signature, memgraph::utils::pmr::unordered_map<int, memgraph::query::TypedValue>(memory),
-            res->translator_table});
->>>>>>> eab674ac
         return &res->rows.back();
       },
       result);
@@ -1523,18 +1518,7 @@
       throw std::logic_error{
           fmt::format("The type of value doesn't satisfies the type '{}'!", type->GetPresentableName())};
     }
-<<<<<<< HEAD
     record->values.emplace_back(field_name, ToTypedValue(*val, memory));  // move semantics
-=======
-    // track the status
-    std::string str = std::string(field_name);
-    auto result_it = record->translator_table.find(str);
-    if (result_it == record->translator_table.end()) {
-      spdlog::info("Nothing found...");
-    }
-    spdlog::info("Element numero due: {}", result_it->second);
-    record->values.emplace(((int)result_it->second), ToTypedValue(*val, memory));
->>>>>>> eab674ac
   });
 }
 
