--- conflicted
+++ resolved
@@ -1590,11 +1590,7 @@
     if (v->graph->ctx && v->graph->ctx->auth_checker &&
         !v->graph->ctx->auth_checker->Accept(*v->graph->ctx->db_accessor, v->impl, v->graph->view,
                                              memgraph::query::AuthQuery::FineGrainedPrivilege::UPDATE)) {
-<<<<<<< HEAD
       throw AuthorizationException{"Insufficient permissions for setting a property on vertex!"};
-=======
-      return;
->>>>>>> d8d2738e
     }
 
     if (!MgpVertexIsMutable(*v)) {
@@ -2079,14 +2075,9 @@
     if (e->from.graph->ctx && e->from.graph->ctx->auth_checker &&
         !e->from.graph->ctx->auth_checker->Accept(*e->from.graph->ctx->db_accessor, e->impl,
                                                   memgraph::query::AuthQuery::FineGrainedPrivilege::UPDATE)) {
-<<<<<<< HEAD
       throw AuthorizationException{"Insufficient permissions for setting a property on edge!"};
     }
 
-=======
-      return;
-    }
->>>>>>> d8d2738e
     if (!MgpEdgeIsMutable(*e)) {
       throw ImmutableObjectException{"Cannot set a property on an immutable edge!"};
     }
