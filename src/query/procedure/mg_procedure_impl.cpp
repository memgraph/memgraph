#include "query/procedure/mg_procedure_impl.hpp"

#include <algorithm>
#include <cstddef>
#include <cstring>
<<<<<<< HEAD
#include <optional>
=======
#include <exception>
#include <memory>
>>>>>>> 430b16d2
#include <regex>
#include <stdexcept>
#include <type_traits>
#include <utility>

#include "mg_procedure.h"
#include "module.hpp"
<<<<<<< HEAD
#include "storage/v2/property_value.hpp"
#include "storage/v2/view.hpp"
=======
#include "query/procedure/mg_procedure_helpers.hpp"
>>>>>>> 430b16d2
#include "utils/algorithm.hpp"
#include "utils/concepts.hpp"
#include "utils/logging.hpp"
#include "utils/math.hpp"
#include "utils/memory.hpp"
#include "utils/string.hpp"

// This file contains implementation of top level C API functions, but this is
// all actually part of query::procedure. So use that namespace for simplicity.
// NOLINTNEXTLINE(google-build-using-namespace)
using namespace query::procedure;

namespace {

void *MgpAlignedAllocImpl(utils::MemoryResource &memory, const size_t size_in_bytes, const size_t alignment) {
  if (size_in_bytes == 0U || !utils::IsPow2(alignment)) return nullptr;
  // Simplify alignment by always using values greater or equal to max_align.
  const size_t alloc_align = std::max(alignment, alignof(std::max_align_t));
  // Allocate space for header containing size & alignment info.
  const size_t header_size = sizeof(size_in_bytes) + sizeof(alloc_align);
  // We need to return the `data` pointer aligned to the requested alignment.
  // Since we request the initial memory to be aligned to `alloc_align`, we can
  // just allocate an additional multiple of `alloc_align` of bytes such that
  // the header fits. `data` will then be aligned after this multiple of bytes.
  static_assert(std::is_same_v<size_t, uint64_t>);
  const auto maybe_bytes_for_header = utils::RoundUint64ToMultiple(header_size, alloc_align);
  if (!maybe_bytes_for_header) return nullptr;
  const size_t bytes_for_header = *maybe_bytes_for_header;
  const size_t alloc_size = bytes_for_header + size_in_bytes;
  if (alloc_size < size_in_bytes) return nullptr;

  void *ptr = memory.Allocate(alloc_size, alloc_align);
  char *data = reinterpret_cast<char *>(ptr) + bytes_for_header;
  std::memcpy(data - sizeof(size_in_bytes), &size_in_bytes, sizeof(size_in_bytes));
  std::memcpy(data - sizeof(size_in_bytes) - sizeof(alloc_align), &alloc_align, sizeof(alloc_align));
  return data;
}

void MgpFreeImpl(utils::MemoryResource &memory, void *const p) noexcept {
  try {
    if (!p) return;
    char *const data = reinterpret_cast<char *>(p);
    // Read the header containing size & alignment info.
    size_t size_in_bytes{};
    std::memcpy(&size_in_bytes, data - sizeof(size_in_bytes), sizeof(size_in_bytes));
    size_t alloc_align{};
    std::memcpy(&alloc_align, data - sizeof(size_in_bytes) - sizeof(alloc_align), sizeof(alloc_align));
    // Reconstruct how many bytes we allocated on top of the original request.
    // We need not check allocation request overflow, since we did so already in
    // mgp_aligned_alloc.
    const size_t header_size = sizeof(size_in_bytes) + sizeof(alloc_align);
    const size_t bytes_for_header = *utils::RoundUint64ToMultiple(header_size, alloc_align);
    const size_t alloc_size = bytes_for_header + size_in_bytes;
    // Get the original ptr we allocated.
    void *const original_ptr = data - bytes_for_header;
    memory.Deallocate(original_ptr, alloc_size, alloc_align);
  } catch (const utils::BasicException &be) {
    spdlog::error("BasicException during the release of memory for query modules: {}", be.what());
  } catch (const std::exception &e) {
    spdlog::error("std::exception during the release of memory for query modules: {}", e.what());
  } catch (...) {
    spdlog::error("Unexpected throw during the release of memory for query modules");
  }
}
struct NonexistentObjectException : public utils::BasicException {
  using utils::BasicException::BasicException;
};

struct KeyAlreadyExistsException : public utils::BasicException {
  using utils::BasicException::BasicException;
};

template <typename TFunc, typename TReturn>
concept ReturnsType = std::same_as<std::invoke_result_t<TFunc>, TReturn>;

template <typename TFunc>
concept ReturnsVoid = ReturnsType<TFunc, void>;

template <typename TFunc>
concept ReturnsMgpErrorCode = ReturnsType<TFunc, mgp_error>;

// NOLINTNEXTLINE(cppcoreguidelines-macro-usage)
#define WRAP_WITH_TRY_CATCH(expr)                                                    \
  do {                                                                               \
    try {                                                                            \
      expr;                                                                          \
    } catch (const NonexistentObjectException &neoe) {                               \
      spdlog::error("Nonexistent object error during mg API call: {}", neoe.what()); \
      return MGP_ERROR_NON_EXISTENT_OBJECT;                                          \
    } catch (const KeyAlreadyExistsException &kaee) {                                \
      spdlog::error("Key already exists error during mg API call: {}", kaee.what()); \
      return MGP_ERROR_KEY_ALREADY_EXISTS;                                           \
    } catch (const std::bad_alloc &bae) {                                            \
      spdlog::error("Memory allocation error during mg API call: {}", bae.what());   \
      return MGP_ERROR_UNABLE_TO_ALLOCATE;                                           \
    } catch (const utils::OutOfMemoryException &oome) {                              \
      spdlog::error("Memory limit exceeded during mg API call: {}", oome.what());    \
      return MGP_ERROR_UNABLE_TO_ALLOCATE;                                           \
    } catch (const std::out_of_range &oore) {                                        \
      spdlog::error("Out of range error during mg API call: {}", oore.what());       \
      return MGP_ERROR_OUT_OF_RANGE;                                                 \
    } catch (const std::invalid_argument &iae) {                                     \
      spdlog::error("Invalid argument error during mg API call: {}", iae.what());    \
      return MGP_ERROR_INVALID_ARGUMENT;                                             \
    } catch (const std::logic_error &lee) {                                          \
      spdlog::error("Logic error during mg API call: {}", lee.what());               \
      return MGP_ERROR_LOGIC_ERROR;                                                  \
    } catch (const std::exception &e) {                                              \
      spdlog::error("Unexpected error during mg API call: {}", e.what());            \
      return MGP_ERROR_UNKNOWN_ERROR;                                                \
    } catch (...) {                                                                  \
      spdlog::error("Unexpected error during mg API call");                          \
      return MGP_ERROR_UNKNOWN_ERROR;                                                \
    }                                                                                \
  } while (false)

template <ReturnsVoid TFunc>
[[nodiscard]] mgp_error WrapExceptions(TFunc &&func) noexcept {
  WRAP_WITH_TRY_CATCH(std::forward<TFunc>(func)());
  return MGP_ERROR_NO_ERROR;
}

template <ReturnsMgpErrorCode TFunc>
[[nodiscard]] mgp_error WrapExceptions(TFunc &&func) noexcept {
  WRAP_WITH_TRY_CATCH(return std::forward<TFunc>(func)());
}

template <typename TFunc, typename TReturn = std::invoke_result_t<TFunc>>
[[nodiscard]] mgp_error WrapExceptions(TFunc &&func, TReturn *result) noexcept {
  WRAP_WITH_TRY_CATCH(*result = {}; *result = std::forward<TFunc>(func)());
  return MGP_ERROR_NO_ERROR;
}
<<<<<<< HEAD

template <typename TResult>
int ResultToReturnCode(const TResult &result) {
  return result.HasValue() ? 1 : 0;
}

bool MgpGraphIsMutable(const mgp_graph &graph) { return graph.view == storage::View::NEW; }

bool MgpVertexIsMutable(const mgp_vertex &vertex) { return MgpGraphIsMutable(*vertex.graph); }

bool MgpEdgeIsMutable(const mgp_edge &edge) { return MgpVertexIsMutable(edge.from); }
=======
>>>>>>> 430b16d2
}  // namespace

mgp_error mgp_alloc(mgp_memory *memory, size_t size_in_bytes, void **result) {
  return mgp_aligned_alloc(memory, size_in_bytes, alignof(std::max_align_t), result);
}

mgp_error mgp_aligned_alloc(mgp_memory *memory, const size_t size_in_bytes, const size_t alignment, void **result) {
  return WrapExceptions(
      [memory, size_in_bytes, alignment] { return MgpAlignedAllocImpl(*memory->impl, size_in_bytes, alignment); },
      result);
}

void mgp_free(mgp_memory *memory, void *const p) {
  static_assert(noexcept(MgpFreeImpl(*memory->impl, p)));
  MgpFreeImpl(*memory->impl, p);
}

mgp_error mgp_global_alloc(size_t size_in_bytes, void **result) {
  return mgp_global_aligned_alloc(size_in_bytes, alignof(std::max_align_t), result);
}

mgp_error mgp_global_aligned_alloc(size_t size_in_bytes, size_t alignment, void **result) {
  return WrapExceptions(
      [size_in_bytes, alignment] {
        return MgpAlignedAllocImpl(gModuleRegistry.GetSharedMemoryResource(), size_in_bytes, alignment);
      },
      result);
}

void mgp_global_free(void *const p) {
  static_assert(noexcept(MgpFreeImpl(gModuleRegistry.GetSharedMemoryResource(), p)));
  MgpFreeImpl(gModuleRegistry.GetSharedMemoryResource(), p);
}

namespace {

template <class U, class... TArgs>
U *NewRawMgpObject(utils::MemoryResource *memory, TArgs &&...args) {
  utils::Allocator<U> allocator(memory);
  return allocator.template new_object<U>(std::forward<TArgs>(args)...);
}

template <class U, class... TArgs>
U *NewRawMgpObject(mgp_memory *memory, TArgs &&...args) {
  return NewRawMgpObject<U, TArgs...>(memory->impl, std::forward<TArgs>(args)...);
}

// Assume that deallocation and object destruction never throws. If it does,
// we are in big trouble.
template <class T>
void DeleteRawMgpObject(T *ptr) noexcept {
  try {
    if (!ptr) return;
    utils::Allocator<T> allocator(ptr->GetMemoryResource());
    allocator.delete_object(ptr);
  } catch (...) {
    LOG_FATAL("Cannot deallocate mgp object");
  }
}

template <class U, class... TArgs>
MgpUniquePtr<U> NewMgpObject(mgp_memory *memory, TArgs &&...args) {
  return MgpUniquePtr<U>(NewRawMgpObject<U>(memory->impl, std::forward<TArgs>(args)...), &DeleteRawMgpObject<U>);
}

mgp_value_type FromTypedValueType(query::TypedValue::Type type) {
  switch (type) {
    case query::TypedValue::Type::Null:
      return MGP_VALUE_TYPE_NULL;
    case query::TypedValue::Type::Bool:
      return MGP_VALUE_TYPE_BOOL;
    case query::TypedValue::Type::Int:
      return MGP_VALUE_TYPE_INT;
    case query::TypedValue::Type::Double:
      return MGP_VALUE_TYPE_DOUBLE;
    case query::TypedValue::Type::String:
      return MGP_VALUE_TYPE_STRING;
    case query::TypedValue::Type::List:
      return MGP_VALUE_TYPE_LIST;
    case query::TypedValue::Type::Map:
      return MGP_VALUE_TYPE_MAP;
    case query::TypedValue::Type::Vertex:
      return MGP_VALUE_TYPE_VERTEX;
    case query::TypedValue::Type::Edge:
      return MGP_VALUE_TYPE_EDGE;
    case query::TypedValue::Type::Path:
      return MGP_VALUE_TYPE_PATH;
  }
}

query::TypedValue ToTypedValue(const mgp_value &val, utils::MemoryResource *memory) {
  switch (Call<mgp_value_type>(mgp_value_get_type, &val)) {
    case MGP_VALUE_TYPE_NULL:
      return query::TypedValue(memory);
    case MGP_VALUE_TYPE_BOOL:
      return query::TypedValue(CallBool(mgp_value_get_bool, &val), memory);
    case MGP_VALUE_TYPE_INT:
      return query::TypedValue(Call<int64_t>(mgp_value_get_int, &val), memory);
    case MGP_VALUE_TYPE_DOUBLE:
      return query::TypedValue(Call<double>(mgp_value_get_double, &val), memory);
    case MGP_VALUE_TYPE_STRING:
      return query::TypedValue(Call<const char *>(mgp_value_get_string, &val), memory);
    case MGP_VALUE_TYPE_LIST: {
      const auto *list = Call<const mgp_list *>(mgp_value_get_list, &val);
      query::TypedValue::TVector tv_list(memory);
      tv_list.reserve(list->elems.size());
      for (const auto &elem : list->elems) {
        tv_list.emplace_back(ToTypedValue(elem, memory));
      }
      return query::TypedValue(std::move(tv_list));
    }
    case MGP_VALUE_TYPE_MAP: {
      const auto *map = Call<const mgp_map *>(mgp_value_get_map, &val);
      query::TypedValue::TMap tv_map(memory);
      for (const auto &item : map->items) {
        tv_map.emplace(item.first, ToTypedValue(item.second, memory));
      }
      return query::TypedValue(std::move(tv_map));
    }
    case MGP_VALUE_TYPE_VERTEX:
      return query::TypedValue(Call<const mgp_vertex *>(mgp_value_get_vertex, &val)->impl, memory);
    case MGP_VALUE_TYPE_EDGE:
      return query::TypedValue(Call<const mgp_edge *>(mgp_value_get_edge, &val)->impl, memory);
    case MGP_VALUE_TYPE_PATH: {
      const auto *path = Call<const mgp_path *>(mgp_value_get_path, &val);
      MG_ASSERT(!path->vertices.empty());
      MG_ASSERT(path->vertices.size() == path->edges.size() + 1);
      query::Path tv_path(path->vertices[0].impl, memory);
      for (size_t i = 0; i < path->edges.size(); ++i) {
        tv_path.Expand(path->edges[i].impl);
        tv_path.Expand(path->vertices[i + 1].impl);
      }
      return query::TypedValue(std::move(tv_path));
    }
  }
}

}  // namespace

mgp_value::mgp_value(utils::MemoryResource *m) noexcept : type(MGP_VALUE_TYPE_NULL), memory(m) {}

mgp_value::mgp_value(bool val, utils::MemoryResource *m) noexcept : type(MGP_VALUE_TYPE_BOOL), memory(m), bool_v(val) {}

mgp_value::mgp_value(int64_t val, utils::MemoryResource *m) noexcept
    : type(MGP_VALUE_TYPE_INT), memory(m), int_v(val) {}

mgp_value::mgp_value(double val, utils::MemoryResource *m) noexcept
    : type(MGP_VALUE_TYPE_DOUBLE), memory(m), double_v(val) {}

mgp_value::mgp_value(const char *val, utils::MemoryResource *m)
    : type(MGP_VALUE_TYPE_STRING), memory(m), string_v(val, m) {}

mgp_value::mgp_value(mgp_list *val, utils::MemoryResource *m) noexcept
    : type(MGP_VALUE_TYPE_LIST), memory(m), list_v(val) {
  MG_ASSERT(val->GetMemoryResource() == m, "Unable to take ownership of a pointer with different allocator.");
}

mgp_value::mgp_value(mgp_map *val, utils::MemoryResource *m) noexcept
    : type(MGP_VALUE_TYPE_MAP), memory(m), map_v(val) {
  MG_ASSERT(val->GetMemoryResource() == m, "Unable to take ownership of a pointer with different allocator.");
}

mgp_value::mgp_value(mgp_vertex *val, utils::MemoryResource *m) noexcept
    : type(MGP_VALUE_TYPE_VERTEX), memory(m), vertex_v(val) {
  MG_ASSERT(val->GetMemoryResource() == m, "Unable to take ownership of a pointer with different allocator.");
}

mgp_value::mgp_value(mgp_edge *val, utils::MemoryResource *m) noexcept
    : type(MGP_VALUE_TYPE_EDGE), memory(m), edge_v(val) {
  MG_ASSERT(val->GetMemoryResource() == m, "Unable to take ownership of a pointer with different allocator.");
}

mgp_value::mgp_value(mgp_path *val, utils::MemoryResource *m) noexcept
    : type(MGP_VALUE_TYPE_PATH), memory(m), path_v(val) {
  MG_ASSERT(val->GetMemoryResource() == m, "Unable to take ownership of a pointer with different allocator.");
}

mgp_value::mgp_value(const query::TypedValue &tv, const mgp_graph *graph, utils::MemoryResource *m)
    : type(FromTypedValueType(tv.type())), memory(m) {
  switch (type) {
    case MGP_VALUE_TYPE_NULL:
      break;
    case MGP_VALUE_TYPE_BOOL:
      bool_v = tv.ValueBool();
      break;
    case MGP_VALUE_TYPE_INT:
      int_v = tv.ValueInt();
      break;
    case MGP_VALUE_TYPE_DOUBLE:
      double_v = tv.ValueDouble();
      break;
    case MGP_VALUE_TYPE_STRING:
      new (&string_v) utils::pmr::string(tv.ValueString(), m);
      break;
    case MGP_VALUE_TYPE_LIST: {
      // Fill the stack allocated container and then construct the actual member
      // value. This handles the case when filling the container throws
      // something and our destructor doesn't get called so member value isn't
      // released.
      utils::pmr::vector<mgp_value> elems(m);
      elems.reserve(tv.ValueList().size());
      for (const auto &elem : tv.ValueList()) {
        elems.emplace_back(elem, graph);
      }
      utils::Allocator<mgp_list> allocator(m);
      list_v = allocator.new_object<mgp_list>(std::move(elems));
      break;
    }
    case MGP_VALUE_TYPE_MAP: {
      // Fill the stack allocated container and then construct the actual member
      // value. This handles the case when filling the container throws
      // something and our destructor doesn't get called so member value isn't
      // released.
      utils::pmr::map<utils::pmr::string, mgp_value> items(m);
      for (const auto &item : tv.ValueMap()) {
        items.emplace(item.first, mgp_value(item.second, graph, m));
      }
      utils::Allocator<mgp_map> allocator(m);
      map_v = allocator.new_object<mgp_map>(std::move(items));
      break;
    }
    case MGP_VALUE_TYPE_VERTEX: {
      utils::Allocator<mgp_vertex> allocator(m);
      vertex_v = allocator.new_object<mgp_vertex>(tv.ValueVertex(), graph);
      break;
    }
    case MGP_VALUE_TYPE_EDGE: {
      utils::Allocator<mgp_edge> allocator(m);
      edge_v = allocator.new_object<mgp_edge>(tv.ValueEdge(), graph);
      break;
    }
    case MGP_VALUE_TYPE_PATH: {
      // Fill the stack allocated container and then construct the actual member
      // value. This handles the case when filling the container throws
      // something and our destructor doesn't get called so member value isn't
      // released.
      mgp_path tmp_path(m);
      tmp_path.vertices.reserve(tv.ValuePath().vertices().size());
      for (const auto &v : tv.ValuePath().vertices()) {
        tmp_path.vertices.emplace_back(v, graph);
      }
      tmp_path.edges.reserve(tv.ValuePath().edges().size());
      for (const auto &e : tv.ValuePath().edges()) {
        tmp_path.edges.emplace_back(e, graph);
      }
      utils::Allocator<mgp_path> allocator(m);
      path_v = allocator.new_object<mgp_path>(std::move(tmp_path));
      break;
    }
  }
}

mgp_value::mgp_value(const storage::PropertyValue &pv, utils::MemoryResource *m) : memory(m) {
  switch (pv.type()) {
    case storage::PropertyValue::Type::Null:
      type = MGP_VALUE_TYPE_NULL;
      break;
    case storage::PropertyValue::Type::Bool:
      type = MGP_VALUE_TYPE_BOOL;
      bool_v = pv.ValueBool();
      break;
    case storage::PropertyValue::Type::Int:
      type = MGP_VALUE_TYPE_INT;
      int_v = pv.ValueInt();
      break;
    case storage::PropertyValue::Type::Double:
      type = MGP_VALUE_TYPE_DOUBLE;
      double_v = pv.ValueDouble();
      break;
    case storage::PropertyValue::Type::String:
      type = MGP_VALUE_TYPE_STRING;
      new (&string_v) utils::pmr::string(pv.ValueString(), m);
      break;
    case storage::PropertyValue::Type::List: {
      // Fill the stack allocated container and then construct the actual member
      // value. This handles the case when filling the container throws
      // something and our destructor doesn't get called so member value isn't
      // released.
      type = MGP_VALUE_TYPE_LIST;
      utils::pmr::vector<mgp_value> elems(m);
      elems.reserve(pv.ValueList().size());
      for (const auto &elem : pv.ValueList()) {
        elems.emplace_back(elem);
      }
      utils::Allocator<mgp_list> allocator(m);
      list_v = allocator.new_object<mgp_list>(std::move(elems));
      break;
    }
    case storage::PropertyValue::Type::Map: {
      // Fill the stack allocated container and then construct the actual member
      // value. This handles the case when filling the container throws
      // something and our destructor doesn't get called so member value isn't
      // released.
      type = MGP_VALUE_TYPE_MAP;
      utils::pmr::map<utils::pmr::string, mgp_value> items(m);
      for (const auto &item : pv.ValueMap()) {
        items.emplace(item.first, item.second);
      }
      utils::Allocator<mgp_map> allocator(m);
      map_v = allocator.new_object<mgp_map>(std::move(items));
      break;
    }
  }
}

mgp_value::mgp_value(const mgp_value &other, utils::MemoryResource *m) : type(other.type), memory(m) {
  switch (other.type) {
    case MGP_VALUE_TYPE_NULL:
      break;
    case MGP_VALUE_TYPE_BOOL:
      bool_v = other.bool_v;
      break;
    case MGP_VALUE_TYPE_INT:
      int_v = other.int_v;
      break;
    case MGP_VALUE_TYPE_DOUBLE:
      double_v = other.double_v;
      break;
    case MGP_VALUE_TYPE_STRING:
      new (&string_v) utils::pmr::string(other.string_v, m);
      break;
    case MGP_VALUE_TYPE_LIST: {
      utils::Allocator<mgp_list> allocator(m);
      list_v = allocator.new_object<mgp_list>(*other.list_v);
      break;
    }
    case MGP_VALUE_TYPE_MAP: {
      utils::Allocator<mgp_map> allocator(m);
      map_v = allocator.new_object<mgp_map>(*other.map_v);
      break;
    }
    case MGP_VALUE_TYPE_VERTEX: {
      utils::Allocator<mgp_vertex> allocator(m);
      vertex_v = allocator.new_object<mgp_vertex>(*other.vertex_v);
      break;
    }
    case MGP_VALUE_TYPE_EDGE: {
      utils::Allocator<mgp_edge> allocator(m);
      edge_v = allocator.new_object<mgp_edge>(*other.edge_v);
      break;
    }
    case MGP_VALUE_TYPE_PATH: {
      utils::Allocator<mgp_path> allocator(m);
      path_v = allocator.new_object<mgp_path>(*other.path_v);
      break;
    }
  }
}

namespace {

void DeleteValueMember(mgp_value *value) noexcept {
  MG_ASSERT(value);
  utils::Allocator<mgp_value> allocator(value->GetMemoryResource());
  switch (Call<mgp_value_type>(mgp_value_get_type, value)) {
    case MGP_VALUE_TYPE_NULL:
    case MGP_VALUE_TYPE_BOOL:
    case MGP_VALUE_TYPE_INT:
    case MGP_VALUE_TYPE_DOUBLE:
      return;
    case MGP_VALUE_TYPE_STRING:
      using TString = utils::pmr::string;
      value->string_v.~TString();
      return;
    case MGP_VALUE_TYPE_LIST:
      allocator.delete_object(value->list_v);
      return;
    case MGP_VALUE_TYPE_MAP:
      allocator.delete_object(value->map_v);
      return;
    case MGP_VALUE_TYPE_VERTEX:
      allocator.delete_object(value->vertex_v);
      return;
    case MGP_VALUE_TYPE_EDGE:
      allocator.delete_object(value->edge_v);
      return;
    case MGP_VALUE_TYPE_PATH:
      allocator.delete_object(value->path_v);
      return;
  }
}

}  // namespace

mgp_value::mgp_value(mgp_value &&other, utils::MemoryResource *m) : type(other.type), memory(m) {
  switch (other.type) {
    case MGP_VALUE_TYPE_NULL:
      break;
    case MGP_VALUE_TYPE_BOOL:
      bool_v = other.bool_v;
      break;
    case MGP_VALUE_TYPE_INT:
      int_v = other.int_v;
      break;
    case MGP_VALUE_TYPE_DOUBLE:
      double_v = other.double_v;
      break;
    case MGP_VALUE_TYPE_STRING:
      new (&string_v) utils::pmr::string(std::move(other.string_v), m);
      break;
    case MGP_VALUE_TYPE_LIST:
      static_assert(std::is_pointer_v<decltype(list_v)>, "Expected to move list_v by copying pointers.");
      if (*other.GetMemoryResource() == *m) {
        list_v = other.list_v;
        other.type = MGP_VALUE_TYPE_NULL;
      } else {
        utils::Allocator<mgp_list> allocator(m);
        list_v = allocator.new_object<mgp_list>(std::move(*other.list_v));
      }
      break;
    case MGP_VALUE_TYPE_MAP:
      static_assert(std::is_pointer_v<decltype(map_v)>, "Expected to move map_v by copying pointers.");
      if (*other.GetMemoryResource() == *m) {
        map_v = other.map_v;
        other.type = MGP_VALUE_TYPE_NULL;
      } else {
        utils::Allocator<mgp_map> allocator(m);
        map_v = allocator.new_object<mgp_map>(std::move(*other.map_v));
      }
      break;
    case MGP_VALUE_TYPE_VERTEX:
      static_assert(std::is_pointer_v<decltype(vertex_v)>, "Expected to move vertex_v by copying pointers.");
      if (*other.GetMemoryResource() == *m) {
        vertex_v = other.vertex_v;
        other.type = MGP_VALUE_TYPE_NULL;
      } else {
        utils::Allocator<mgp_vertex> allocator(m);
        vertex_v = allocator.new_object<mgp_vertex>(std::move(*other.vertex_v));
      }
      break;
    case MGP_VALUE_TYPE_EDGE:
      static_assert(std::is_pointer_v<decltype(edge_v)>, "Expected to move edge_v by copying pointers.");
      if (*other.GetMemoryResource() == *m) {
        edge_v = other.edge_v;
        other.type = MGP_VALUE_TYPE_NULL;
      } else {
        utils::Allocator<mgp_edge> allocator(m);
        edge_v = allocator.new_object<mgp_edge>(std::move(*other.edge_v));
      }
      break;
    case MGP_VALUE_TYPE_PATH:
      static_assert(std::is_pointer_v<decltype(path_v)>, "Expected to move path_v by copying pointers.");
      if (*other.GetMemoryResource() == *m) {
        path_v = other.path_v;
        other.type = MGP_VALUE_TYPE_NULL;
      } else {
        utils::Allocator<mgp_path> allocator(m);
        path_v = allocator.new_object<mgp_path>(std::move(*other.path_v));
      }
      break;
  }
  DeleteValueMember(&other);
  other.type = MGP_VALUE_TYPE_NULL;
}

mgp_value::~mgp_value() noexcept { DeleteValueMember(this); }

void mgp_value_destroy(mgp_value *val) { DeleteRawMgpObject(val); }

mgp_error mgp_value_make_null(mgp_memory *memory, mgp_value **result) {
  return WrapExceptions([memory] { return NewRawMgpObject<mgp_value>(memory); }, result);
}

mgp_error mgp_value_make_bool(int val, mgp_memory *memory, mgp_value **result) {
  return WrapExceptions([val, memory] { return NewRawMgpObject<mgp_value>(memory, val != 0); }, result);
}

// NOLINTNEXTLINE(cppcoreguidelines-macro-usage)
#define DEFINE_MGP_VALUE_MAKE_WITH_MEMORY(type, param)                                                \
  mgp_error mgp_value_make_##type(param val, mgp_memory *memory, mgp_value **result) {                \
    return WrapExceptions([val, memory] { return NewRawMgpObject<mgp_value>(memory, val); }, result); \
  }

// NOLINTNEXTLINE(cppcoreguidelines-macro-usage)
DEFINE_MGP_VALUE_MAKE_WITH_MEMORY(int, int64_t);
DEFINE_MGP_VALUE_MAKE_WITH_MEMORY(double, double);
DEFINE_MGP_VALUE_MAKE_WITH_MEMORY(string, const char *);

// NOLINTNEXTLINE(cppcoreguidelines-macro-usage)
#define DEFINE_MGP_VALUE_MAKE(type)                                                                             \
  mgp_error mgp_value_make_##type(mgp_##type *val, mgp_value **result) {                                        \
    return WrapExceptions([val] { return NewRawMgpObject<mgp_value>(val->GetMemoryResource(), val); }, result); \
  }

DEFINE_MGP_VALUE_MAKE(list)
DEFINE_MGP_VALUE_MAKE(map)
DEFINE_MGP_VALUE_MAKE(vertex)
DEFINE_MGP_VALUE_MAKE(edge)
DEFINE_MGP_VALUE_MAKE(path)

namespace {
mgp_value_type MgpValueGetType(const mgp_value &val) noexcept { return val.type; }
}  // namespace

mgp_error mgp_value_get_type(const mgp_value *val, mgp_value_type *result) {
  static_assert(noexcept(MgpValueGetType(*val)));
  *result = MgpValueGetType(*val);
  return MGP_ERROR_NO_ERROR;
}

// NOLINTNEXTLINE(cppcoreguidelines-macro-usage)
#define DEFINE_MGP_VALUE_IS(type_lowercase, type_uppercase)                    \
  mgp_error mgp_value_is_##type_lowercase(const mgp_value *val, int *result) { \
    static_assert(noexcept(MgpValueGetType(*val)));                            \
    *result = MgpValueGetType(*val) == MGP_VALUE_TYPE_##type_uppercase;        \
    return MGP_ERROR_NO_ERROR;                                                 \
  }

DEFINE_MGP_VALUE_IS(null, NULL)
DEFINE_MGP_VALUE_IS(bool, BOOL)
DEFINE_MGP_VALUE_IS(int, INT)
DEFINE_MGP_VALUE_IS(double, DOUBLE)
DEFINE_MGP_VALUE_IS(string, STRING)
DEFINE_MGP_VALUE_IS(list, LIST)
DEFINE_MGP_VALUE_IS(map, MAP)
DEFINE_MGP_VALUE_IS(vertex, VERTEX)
DEFINE_MGP_VALUE_IS(edge, EDGE)
DEFINE_MGP_VALUE_IS(path, PATH)

mgp_error mgp_value_get_bool(const mgp_value *val, int *result) {
  *result = val->bool_v ? 1 : 0;
  return MGP_ERROR_NO_ERROR;
}
mgp_error mgp_value_get_int(const mgp_value *val, int64_t *result) {
  *result = val->int_v;
  return MGP_ERROR_NO_ERROR;
}
mgp_error mgp_value_get_double(const mgp_value *val, double *result) {
  *result = val->double_v;
  return MGP_ERROR_NO_ERROR;
}
mgp_error mgp_value_get_string(const mgp_value *val, const char **result) {
  static_assert(noexcept(val->string_v.c_str()));
  *result = val->string_v.c_str();
  return MGP_ERROR_NO_ERROR;
}

// NOLINTNEXTLINE(cppcoreguidelines-macro-usage)
#define DEFINE_MGP_VALUE_GET(type)                                                  \
  mgp_error mgp_value_get_##type(const mgp_value *val, const mgp_##type **result) { \
    *result = val->type##_v;                                                        \
    return MGP_ERROR_NO_ERROR;                                                      \
  }

DEFINE_MGP_VALUE_GET(list)
DEFINE_MGP_VALUE_GET(map)
DEFINE_MGP_VALUE_GET(vertex)
DEFINE_MGP_VALUE_GET(edge)
DEFINE_MGP_VALUE_GET(path)

mgp_error mgp_list_make_empty(size_t capacity, mgp_memory *memory, mgp_list **result) {
  return WrapExceptions(
      [capacity, memory] {
        auto list = NewMgpObject<mgp_list>(memory);
        list->elems.reserve(capacity);
        return list.release();
      },
      result);
}

void mgp_list_destroy(mgp_list *list) { DeleteRawMgpObject(list); }

mgp_error mgp_list_append(mgp_list *list, const mgp_value *val) {
  return WrapExceptions([list, val] {
    if (Call<size_t>(mgp_list_size, list) >= Call<size_t>(mgp_list_capacity, list)) {
      return MGP_ERROR_INSUFFICIENT_BUFFER;
    }
    return mgp_list_append_extend(list, val);
  });
}

mgp_error mgp_list_append_extend(mgp_list *list, const mgp_value *val) {
  return WrapExceptions([list, val] { list->elems.push_back(*val); });
}

mgp_error mgp_list_size(const mgp_list *list, size_t *result) {
  static_assert(noexcept(list->elems.size()));
  *result = list->elems.size();
  return MGP_ERROR_NO_ERROR;
}

mgp_error mgp_list_capacity(const mgp_list *list, size_t *result) {
  static_assert(noexcept(list->elems.capacity()));
  *result = list->elems.capacity();
  return MGP_ERROR_NO_ERROR;
}

mgp_error mgp_list_at(const mgp_list *list, size_t i, const mgp_value **result) {
  return WrapExceptions(
      [list, i] {
        if (i >= Call<size_t>(mgp_list_size, list)) {
          throw std::out_of_range("Element cannot be retrieved, because index exceeds list's size!");
        }
        return &list->elems[i];
      },
      result);
}

mgp_error mgp_map_make_empty(mgp_memory *memory, mgp_map **result) {
  return WrapExceptions([&memory] { return NewRawMgpObject<mgp_map>(memory); }, result);
}

void mgp_map_destroy(mgp_map *map) { DeleteRawMgpObject(map); }

mgp_error mgp_map_insert(mgp_map *map, const char *key, const mgp_value *value) {
  return WrapExceptions([&] {
    auto emplace_result = map->items.emplace(key, *value);
    if (!emplace_result.second) {
      throw KeyAlreadyExistsException{"Map already contains mapping for {}", key};
    }
  });
}

mgp_error mgp_map_size(const mgp_map *map, size_t *result) {
  static_assert(noexcept(map->items.size()));
  *result = map->items.size();
  return MGP_ERROR_NO_ERROR;
}

mgp_error mgp_map_at(const mgp_map *map, const char *key, const mgp_value **result) {
  return WrapExceptions(
      [&map, &key]() -> const mgp_value * {
        auto found_it = map->items.find(key);
        if (found_it == map->items.end()) {
          return nullptr;
        };
        return &found_it->second;
      },
      result);
}

mgp_error mgp_map_item_key(mgp_map_item *item, const char **result) {
  return WrapExceptions([&item] { return item->key; }, result);
}

mgp_error mgp_map_item_value(const mgp_map_item *item, const mgp_value **result) {
  return WrapExceptions([item] { return item->value; }, result);
}

mgp_error mgp_map_iter_items(mgp_map *map, mgp_memory *memory, mgp_map_items_iterator **result) {
  return WrapExceptions([map, memory] { return NewRawMgpObject<mgp_map_items_iterator>(memory, map); }, result);
}

void mgp_map_items_iterator_destroy(mgp_map_items_iterator *it) { DeleteRawMgpObject(it); }

mgp_error mgp_map_items_iterator_get(const mgp_map_items_iterator *it, const mgp_map_item **result) {
  return WrapExceptions(
      [it]() -> const mgp_map_item * {
        if (it->current_it == it->map->items.end()) {
          return nullptr;
        };
        return &it->current;
      },
      result);
}

mgp_error mgp_map_items_iterator_next(mgp_map_items_iterator *it, const mgp_map_item **result) {
  return WrapExceptions(
      [it]() -> const mgp_map_item * {
        if (it->current_it == it->map->items.end()) {
          return nullptr;
        }
        if (++it->current_it == it->map->items.end()) {
          return nullptr;
        }
        it->current.key = it->current_it->first.c_str();
        it->current.value = &it->current_it->second;
        return &it->current;
      },
      result);
}

mgp_error mgp_path_make_with_start(const mgp_vertex *vertex, mgp_memory *memory, mgp_path **result) {
  return WrapExceptions(
      [vertex, memory]() -> mgp_path * {
        auto path = NewMgpObject<mgp_path>(memory);
        if (path == nullptr) {
          return nullptr;
        }
        path->vertices.push_back(*vertex);
        return path.release();
      },
      result);
}

mgp_error mgp_path_copy(const mgp_path *path, mgp_memory *memory, mgp_path **result) {
  return WrapExceptions(
      [path, memory] {
        MG_ASSERT(Call<size_t>(mgp_path_size, path) == path->vertices.size() - 1, "Invalid mgp_path");
        return NewRawMgpObject<mgp_path>(memory, *path);
      },
      result);
}

void mgp_path_destroy(mgp_path *path) { DeleteRawMgpObject(path); }

mgp_error mgp_path_expand(mgp_path *path, const mgp_edge *edge) {
  return WrapExceptions([path, edge] {
    MG_ASSERT(Call<size_t>(mgp_path_size, path) == path->vertices.size() - 1, "Invalid mgp_path");
    // Check that the both the last vertex on path and dst_vertex are endpoints of
    // the given edge.
    const auto *src_vertex = &path->vertices.back();
    const mgp_vertex *dst_vertex = nullptr;
    if (CallBool(mgp_vertex_equal, Call<const mgp_vertex *>(mgp_edge_get_to, edge), src_vertex) != 0) {
      dst_vertex = Call<const mgp_vertex *>(mgp_edge_get_from, edge);
    } else if (CallBool(mgp_vertex_equal, Call<const mgp_vertex *>(mgp_edge_get_from, edge), src_vertex)) {
      dst_vertex = Call<const mgp_vertex *>(mgp_edge_get_to, edge);
    } else {
      // edge is not a continuation on src_vertex
      return MGP_ERROR_LOGIC_ERROR;
    }
    // Try appending edge and dst_vertex to path, preserving the original mgp_path
    // instance if anything fails.
    utils::OnScopeExit scope_guard(
        [path] { MG_ASSERT(Call<size_t>(mgp_path_size, path) == path->vertices.size() - 1); });

    path->edges.push_back(*edge);
    path->vertices.push_back(*dst_vertex);
    return MGP_ERROR_NO_ERROR;
  });
}

namespace {
size_t MgpPathSize(const mgp_path &path) noexcept { return path.edges.size(); }
}  // namespace

mgp_error mgp_path_size(const mgp_path *path, size_t *result) {
  *result = MgpPathSize(*path);
  return MGP_ERROR_NO_ERROR;
}

mgp_error mgp_path_vertex_at(const mgp_path *path, size_t i, const mgp_vertex **result) {
  return WrapExceptions(
      [path, i] {
        const auto path_size = Call<size_t>(mgp_path_size, path);
        MG_ASSERT(path_size == path->vertices.size() - 1);
        if (i > path_size) {
          throw std::out_of_range("Vertex cannot be retrieved, because index exceeds path's size!");
        }
        return &path->vertices[i];
      },
      result);
}

mgp_error mgp_path_edge_at(const mgp_path *path, size_t i, const mgp_edge **result) {
  return WrapExceptions(
      [path, i] {
        const auto path_size = Call<size_t>(mgp_path_size, path);
        MG_ASSERT(path_size == path->vertices.size() - 1);
        if (i > path_size) {
          throw std::out_of_range("Edge cannot be retrieved, because index exceeds path's size!");
        }
        return &path->edges[i];
      },
      result);
}

mgp_error mgp_path_equal(const struct mgp_path *p1, const struct mgp_path *p2, int *result) {
  return WrapExceptions(
      [p1, p2] {
        const auto p1_size = MgpPathSize(*p1);
        const auto p2_size = MgpPathSize(*p2);
        MG_ASSERT(p1_size == p1->vertices.size() - 1);
        MG_ASSERT(p2_size == p2->vertices.size() - 1);
        if (p1_size != p2_size) {
          return 0;
        }
        const auto *start1 = Call<const mgp_vertex *>(mgp_path_vertex_at, p1, 0);
        const auto *start2 = Call<const mgp_vertex *>(mgp_path_vertex_at, p2, 0);
        static_assert(noexcept(start1->impl == start2->impl));
        if (*start1 != *start2) {
          return 0;
        }
        for (size_t i = 0; i < p1_size; ++i) {
          const auto *e1 = Call<const mgp_edge *>(mgp_path_edge_at, p1, i);
          const auto *e2 = Call<const mgp_edge *>(mgp_path_edge_at, p2, i);
          if (*e1 != *e2) {
            return 0;
          }
        }
        return 1;
      },
      result);
}

// /// Plugin Result

mgp_error mgp_result_set_error_msg(mgp_result *res, const char *msg) {
  return WrapExceptions([=] {
    auto *memory = res->rows.get_allocator().GetMemoryResource();
    res->error_msg.emplace(msg, memory);
  });
}

mgp_error mgp_result_new_record(mgp_result *res, mgp_result_record **result) {
  return WrapExceptions(
      [res] {
        auto *memory = res->rows.get_allocator().GetMemoryResource();
        MG_ASSERT(res->signature, "Expected to have a valid signature");
        res->rows.push_back(
            mgp_result_record{res->signature, utils::pmr::map<utils::pmr::string, query::TypedValue>(memory)});
        return &res->rows.back();
      },
      result);
}

mgp_error mgp_result_record_insert(mgp_result_record *record, const char *field_name, const mgp_value *val) {
  return WrapExceptions([=] {
    auto *memory = record->values.get_allocator().GetMemoryResource();
    // Validate field_name & val satisfy the procedure's result signature.
    MG_ASSERT(record->signature, "Expected to have a valid signature");
    auto find_it = record->signature->find(field_name);
    if (find_it == record->signature->end()) {
      return MGP_ERROR_OUT_OF_RANGE;
    }
    const auto *type = find_it->second.first;
    if (!type->SatisfiesType(*val)) {
      return MGP_ERROR_LOGIC_ERROR;
    }
    record->values.emplace(field_name, ToTypedValue(*val, memory));

    return MGP_ERROR_NO_ERROR;
  });
}

// /// Graph Constructs

void mgp_properties_iterator_destroy(mgp_properties_iterator *it) { DeleteRawMgpObject(it); }

mgp_error mgp_properties_iterator_get(const mgp_properties_iterator *it, const mgp_property **result) {
  return WrapExceptions(
      [it]() -> const mgp_property * {
        if (it->current) {
          return &it->property;
        };
        return nullptr;
      },
      result);
}

mgp_error mgp_properties_iterator_next(mgp_properties_iterator *it, const mgp_property **result) {
  // Incrementing the iterator either for on-disk or in-memory
  // storage, so perhaps the underlying thing can throw.
  // Both copying TypedValue and/or string from PropertyName may fail to
  // allocate. Also, dereferencing `it->current_it` could also throw, so
  // either way return nullptr and leave `it` in undefined state.
  // Hopefully iterator comparison doesn't throw, but wrap the whole thing in
  // try ... catch just to be sure.
<<<<<<< HEAD
  try {
    if (it->current_it == it->pvs.end()) {
      MG_ASSERT(!it->current,
                "Iteration is already done, so it->current should "
                "have been set to std::nullopt");
      return nullptr;
    }
    if (++it->current_it == it->pvs.end()) {
      it->current = std::nullopt;
      return nullptr;
    }
    it->current.emplace(
        utils::pmr::string(it->graph->impl->PropertyToName(it->current_it->first), it->GetMemoryResource()),
        mgp_value(it->current_it->second, it->GetMemoryResource()));
    it->property.name = it->current->first.c_str();
    it->property.value = &it->current->second;
    return &it->property;
  } catch (...) {
    it->current = std::nullopt;
    return nullptr;
  }
}

mgp_vertex_id mgp_vertex_get_id(const mgp_vertex *v) { return mgp_vertex_id{.as_int = v->impl.Gid().AsInt()}; }

int mgp_vertex_underlying_graph_is_mutable(const mgp_vertex *v) { return mgp_graph_is_mutable(v->graph); }

namespace {
std::optional<storage::PropertyValue> ToPropertyValue(const mgp_value &value);

std::optional<storage::PropertyValue> ToPropertyValue(const mgp_list &list) {
  storage::PropertyValue result{std::vector<storage::PropertyValue>{}};
  auto &result_list = result.ValueList();
  for (const auto &value : list.elems) {
    auto maybe_property_value = ToPropertyValue(value);
    if (!maybe_property_value.has_value()) {
      return std::nullopt;
    }
    result_list.push_back(std::move(maybe_property_value).value());
  }
  return {std::move(result)};
}

std::optional<storage::PropertyValue> ToPropertyValue(const mgp_map &map) {
  storage::PropertyValue result{std::map<std::string, storage::PropertyValue>{}};
  auto &result_map = result.ValueMap();
  for (const auto &[key, value] : map.items) {
    auto maybe_property_value = ToPropertyValue(value);
    if (!maybe_property_value.has_value()) {
      return std::nullopt;
    }
    result_map.insert_or_assign(std::string{key}, std::move(maybe_property_value).value());
  }
  return {std::move(result)};
}

std::optional<storage::PropertyValue> ToPropertyValue(const mgp_value &value) {
  switch (value.type) {
    case MGP_VALUE_TYPE_NULL:
      return storage::PropertyValue{};
    case MGP_VALUE_TYPE_BOOL:
      return storage::PropertyValue{value.bool_v};
    case MGP_VALUE_TYPE_INT:
      return storage::PropertyValue{value.int_v};
    case MGP_VALUE_TYPE_DOUBLE:
      return storage::PropertyValue{value.double_v};
    case MGP_VALUE_TYPE_STRING:
      return storage::PropertyValue{std::string{value.string_v}};
    case MGP_VALUE_TYPE_LIST:
      return ToPropertyValue(*value.list_v);
    case MGP_VALUE_TYPE_MAP:
      return ToPropertyValue(*value.map_v);
    case MGP_VALUE_TYPE_VERTEX:
    case MGP_VALUE_TYPE_EDGE:
    case MGP_VALUE_TYPE_PATH:
      return std::nullopt;
  }
}
}  // namespace

// TODO(antaljanosbenjamin) Wrap the function bodies to protect against OOM exceptions
int mgp_vertex_set_property(struct mgp_vertex *v, const char *property_name, const struct mgp_value *property_value) {
  if (!MgpVertexIsMutable(*v)) {
    return 0;
  }
  if (auto maybe_prop_value = ToPropertyValue(*property_value); maybe_prop_value.has_value()) {
    return ResultToReturnCode(
        v->impl.SetProperty(v->graph->impl->NameToProperty(property_name), std::move(maybe_prop_value).value()));
  }
  return 0;
}

int mgp_vertex_add_label(struct mgp_vertex *v, struct mgp_label label) {
  if (!MgpVertexIsMutable(*v)) {
    return 0;
  }
  return ResultToReturnCode(v->impl.AddLabel(v->graph->impl->NameToLabel(label.name)));
}

int mgp_vertex_remove_label(struct mgp_vertex *v, struct mgp_label label) {
  if (!MgpVertexIsMutable(*v)) {
    return 0;
  }
  return ResultToReturnCode(v->impl.RemoveLabel(v->graph->impl->NameToLabel(label.name)));
}

mgp_vertex *mgp_vertex_copy(const mgp_vertex *v, mgp_memory *memory) { return new_mgp_object<mgp_vertex>(memory, *v); }

void mgp_vertex_destroy(mgp_vertex *v) { delete_mgp_object(v); }

int mgp_vertex_equal(const mgp_vertex *a, const mgp_vertex *b) { return a->impl == b->impl ? 1 : 0; }

size_t mgp_vertex_labels_count(const mgp_vertex *v) {
  auto maybe_labels = v->impl.Labels(v->graph->view);
  if (maybe_labels.HasError()) {
    switch (maybe_labels.GetError()) {
      case storage::Error::DELETED_OBJECT:
      case storage::Error::NONEXISTENT_OBJECT:
        // Treat deleted/nonexistent vertex as having no labels.
        return 0;
      case storage::Error::PROPERTIES_DISABLED:
      case storage::Error::VERTEX_HAS_EDGES:
      case storage::Error::SERIALIZATION_ERROR:
        spdlog::error("Unexpected error when getting vertex labels.");
        return 0;
    }
  }
  return maybe_labels->size();
}

mgp_label mgp_vertex_label_at(const mgp_vertex *v, size_t i) {
  // TODO: Maybe it's worth caching this in mgp_vertex.
  auto maybe_labels = v->impl.Labels(v->graph->view);
  if (maybe_labels.HasError()) {
    switch (maybe_labels.GetError()) {
      case storage::Error::DELETED_OBJECT:
      case storage::Error::NONEXISTENT_OBJECT:
        return mgp_label{nullptr};
      case storage::Error::PROPERTIES_DISABLED:
      case storage::Error::VERTEX_HAS_EDGES:
      case storage::Error::SERIALIZATION_ERROR:
        spdlog::error("Unexpected error when getting vertex labels.");
        return mgp_label{nullptr};
    }
  }
  if (i >= maybe_labels->size()) return mgp_label{nullptr};
  const auto &label = (*maybe_labels)[i];
  static_assert(std::is_lvalue_reference_v<decltype(v->graph->impl->LabelToName(label))>,
                "Expected LabelToName to return a pointer or reference, so we "
                "don't have to take a copy and manage memory.");
  const auto &name = v->graph->impl->LabelToName(label);
  return mgp_label{name.c_str()};
}

int mgp_vertex_has_label_named(const mgp_vertex *v, const char *name) {
  storage::LabelId label;
  try {
    // This will allocate a std::string from `name`, which may throw
    // std::bad_alloc or std::length_error. This could be avoided with a
    // std::string_view. Although storage API may be updated with
    // std::string_view, NameToLabel itself may still throw std::bad_alloc when
    // creating a new LabelId mapping and we need to handle that.
    label = v->graph->impl->NameToLabel(name);
  } catch (...) {
    spdlog::error("Unable to allocate a LabelId mapping");
    // If we need to allocate a new mapping, then the vertex does not have such
    // a label, so return 0.
    return 0;
  }
  auto maybe_has_label = v->impl.HasLabel(v->graph->view, label);
  if (maybe_has_label.HasError()) {
    switch (maybe_has_label.GetError()) {
      case storage::Error::DELETED_OBJECT:
      case storage::Error::NONEXISTENT_OBJECT:
        return 0;
      case storage::Error::PROPERTIES_DISABLED:
      case storage::Error::VERTEX_HAS_EDGES:
      case storage::Error::SERIALIZATION_ERROR:
        spdlog::error("Unexpected error when checking vertex has label.");
        return 0;
    }
  }
  return *maybe_has_label;
}

int mgp_vertex_has_label(const mgp_vertex *v, mgp_label label) { return mgp_vertex_has_label_named(v, label.name); }

mgp_value *mgp_vertex_get_property(const mgp_vertex *v, const char *name, mgp_memory *memory) {
  try {
    const auto key = v->graph->impl->NameToProperty(name);
    auto maybe_prop = v->impl.GetProperty(v->graph->view, key);
    if (maybe_prop.HasError()) {
      switch (maybe_prop.GetError()) {
        case storage::Error::DELETED_OBJECT:
        case storage::Error::NONEXISTENT_OBJECT:
          // Treat deleted/nonexistent vertex as having no properties.
          return new_mgp_object<mgp_value>(memory);
        case storage::Error::PROPERTIES_DISABLED:
        case storage::Error::VERTEX_HAS_EDGES:
        case storage::Error::SERIALIZATION_ERROR:
          spdlog::error("Unexpected error when getting vertex property");
=======
  return WrapExceptions(
      [it]() -> const mgp_property * {
        if (it->current_it == it->pvs.end()) {
          MG_ASSERT(!it->current,
                    "Iteration is already done, so it->current should "
                    "have been set to std::nullopt");
>>>>>>> 430b16d2
          return nullptr;
        }
        if (++it->current_it == it->pvs.end()) {
          it->current = std::nullopt;
          return nullptr;
        }
        utils::OnScopeExit clean_up([it] { it->current = std::nullopt; });
        it->current.emplace(
            utils::pmr::string(it->graph->impl->PropertyToName(it->current_it->first), it->GetMemoryResource()),
            mgp_value(it->current_it->second, it->GetMemoryResource()));
        it->property.name = it->current->first.c_str();
        it->property.value = &it->current->second;
        clean_up.Disable();
        return &it->property;
      },
      result);
}

mgp_error mgp_vertex_get_id(const mgp_vertex *v, mgp_vertex_id *result) {
  return WrapExceptions([v] { return mgp_vertex_id{.as_int = v->impl.Gid().AsInt()}; }, result);
}

mgp_error mgp_vertex_copy(const mgp_vertex *v, mgp_memory *memory, mgp_vertex **result) {
  return WrapExceptions([v, memory] { return NewRawMgpObject<mgp_vertex>(memory, *v); }, result);
}

void mgp_vertex_destroy(mgp_vertex *v) { DeleteRawMgpObject(v); }

mgp_error mgp_vertex_equal(const mgp_vertex *v1, const mgp_vertex *v2, int *result) {
  return WrapExceptions([v1, v2] { return *v1 == *v2 ? 1 : 0; }, result);
}

mgp_error mgp_vertex_labels_count(const mgp_vertex *v, size_t *result) {
  return WrapExceptions(
      [v]() -> size_t {
        auto maybe_labels = v->impl.Labels(v->graph->view);
        if (maybe_labels.HasError()) {
          switch (maybe_labels.GetError()) {
            case storage::Error::DELETED_OBJECT:
            case storage::Error::NONEXISTENT_OBJECT:
              throw NonexistentObjectException{"Cannot get the labels of nonexistent vertex"};
            case storage::Error::PROPERTIES_DISABLED:
            case storage::Error::VERTEX_HAS_EDGES:
            case storage::Error::SERIALIZATION_ERROR:
              MG_ASSERT(false, "Unexpected error when getting vertex labels.");
          }
        }
        return maybe_labels->size();
      },
      result);
}

mgp_error mgp_vertex_label_at(const mgp_vertex *v, size_t i, mgp_label *result) {
  return WrapExceptions(
      [v, i]() -> const char * {
        // TODO: Maybe it's worth caching this in mgp_vertex.
        auto maybe_labels = v->impl.Labels(v->graph->view);
        if (maybe_labels.HasError()) {
          switch (maybe_labels.GetError()) {
            case storage::Error::DELETED_OBJECT:
            case storage::Error::NONEXISTENT_OBJECT:
              throw NonexistentObjectException{"Cannot get a label of nonexistent vertex"};
            case storage::Error::PROPERTIES_DISABLED:
            case storage::Error::VERTEX_HAS_EDGES:
            case storage::Error::SERIALIZATION_ERROR:
              MG_ASSERT(false, "Unexpected error when getting a label of a vertex.");
          }
        }
        if (i >= maybe_labels->size()) {
          throw std::out_of_range("Label cannot be retrieved, because index exceeds the number of labels!");
        }
        const auto &label = (*maybe_labels)[i];
        static_assert(std::is_lvalue_reference_v<decltype(v->graph->impl->LabelToName(label))>,
                      "Expected LabelToName to return a pointer or reference, so we "
                      "don't have to take a copy and manage memory.");
        const auto &name = v->graph->impl->LabelToName(label);
        return name.c_str();
      },
      &result->name);
}

mgp_error mgp_vertex_has_label_named(const mgp_vertex *v, const char *name, int *result) {
  return WrapExceptions(
      [v, name] {
        storage::LabelId label;
        label = v->graph->impl->NameToLabel(name);

        auto maybe_has_label = v->impl.HasLabel(v->graph->view, label);
        if (maybe_has_label.HasError()) {
          switch (maybe_has_label.GetError()) {
            case storage::Error::DELETED_OBJECT:
            case storage::Error::NONEXISTENT_OBJECT:
              throw NonexistentObjectException{"Cannot check the existence of a label on nonexistent vertex"};
            case storage::Error::PROPERTIES_DISABLED:
            case storage::Error::VERTEX_HAS_EDGES:
            case storage::Error::SERIALIZATION_ERROR:
              MG_ASSERT(false, "Unexpected error when checking the existence of a label on a vertex.");
          }
        }
        return *maybe_has_label;
      },
      result);
}

mgp_error mgp_vertex_has_label(const mgp_vertex *v, mgp_label label, int *result) {
  return mgp_vertex_has_label_named(v, label.name, result);
}

mgp_error mgp_vertex_get_property(const mgp_vertex *v, const char *name, mgp_memory *memory, mgp_value **result) {
  return WrapExceptions(
      [v, name, memory]() -> mgp_value * {
        const auto &key = v->graph->impl->NameToProperty(name);
        auto maybe_prop = v->impl.GetProperty(v->graph->view, key);
        if (maybe_prop.HasError()) {
          switch (maybe_prop.GetError()) {
            case storage::Error::DELETED_OBJECT:
            case storage::Error::NONEXISTENT_OBJECT:
              throw NonexistentObjectException{"Cannot get a property of nonexistent vertex"};
            case storage::Error::PROPERTIES_DISABLED:
            case storage::Error::VERTEX_HAS_EDGES:
            case storage::Error::SERIALIZATION_ERROR:
              MG_ASSERT(false, "Unexpected error when getting a property of a vertex.");
          }
        }
        return NewRawMgpObject<mgp_value>(memory, std::move(*maybe_prop));
      },
      result);
}

mgp_error mgp_vertex_iter_properties(const mgp_vertex *v, mgp_memory *memory, mgp_properties_iterator **result) {
  // NOTE: This copies the whole properties into the iterator.
  // TODO: Think of a good way to avoid the copy which doesn't just rely on some
  // assumption that storage may return a pointer to the property store. This
  // will probably require a different API in storage.
<<<<<<< HEAD
  try {
    auto maybe_props = v->impl.Properties(v->graph->view);
    if (maybe_props.HasError()) {
      switch (maybe_props.GetError()) {
        case storage::Error::DELETED_OBJECT:
        case storage::Error::NONEXISTENT_OBJECT:
          // Treat deleted/nonexistent vertex as having no properties.
          return new_mgp_object<mgp_properties_iterator>(memory, v->graph);
        case storage::Error::PROPERTIES_DISABLED:
        case storage::Error::VERTEX_HAS_EDGES:
        case storage::Error::SERIALIZATION_ERROR:
          spdlog::error("Unexpected error when getting vertex properties");
          return nullptr;
      }
    }
    return new_mgp_object<mgp_properties_iterator>(memory, v->graph, std::move(*maybe_props));
  } catch (...) {
    // Since we are copying stuff, we may get std::bad_alloc. Hopefully, no
    // other exceptions are possible, but catch them all just in case.
    return nullptr;
  }
}

void mgp_edges_iterator_destroy(mgp_edges_iterator *it) { delete_mgp_object(it); }

mgp_edges_iterator *mgp_vertex_iter_in_edges(const mgp_vertex *v, mgp_memory *memory) {
  auto *it = new_mgp_object<mgp_edges_iterator>(memory, *v);
  if (!it) return nullptr;
  try {
    auto maybe_edges = v->impl.InEdges(v->graph->view);
    if (maybe_edges.HasError()) {
      switch (maybe_edges.GetError()) {
        case storage::Error::DELETED_OBJECT:
        case storage::Error::NONEXISTENT_OBJECT:
          // Treat deleted/nonexistent vertex as having no edges.
          return it;
        case storage::Error::PROPERTIES_DISABLED:
        case storage::Error::VERTEX_HAS_EDGES:
        case storage::Error::SERIALIZATION_ERROR:
          spdlog::error("Unexpected error when getting in edges");
          mgp_edges_iterator_destroy(it);
          return nullptr;
      }
    }
    it->in.emplace(std::move(*maybe_edges));
    it->in_it.emplace(it->in->begin());
    if (*it->in_it != it->in->end()) {
      it->current_e.emplace(**it->in_it, v->graph, it->GetMemoryResource());
    }
  } catch (...) {
    // We are probably copying edges, and that may throw std::bad_alloc.
    mgp_edges_iterator_destroy(it);
    return nullptr;
  }
  return it;
}

mgp_edges_iterator *mgp_vertex_iter_out_edges(const mgp_vertex *v, mgp_memory *memory) {
  auto *it = new_mgp_object<mgp_edges_iterator>(memory, *v);
  if (!it) return nullptr;
  try {
    auto maybe_edges = v->impl.OutEdges(v->graph->view);
    if (maybe_edges.HasError()) {
      switch (maybe_edges.GetError()) {
        case storage::Error::DELETED_OBJECT:
        case storage::Error::NONEXISTENT_OBJECT:
          // Treat deleted/nonexistent vertex as having no edges.
          return it;
        case storage::Error::PROPERTIES_DISABLED:
        case storage::Error::VERTEX_HAS_EDGES:
        case storage::Error::SERIALIZATION_ERROR:
          spdlog::error("Unexpected error when getting out edges");
          mgp_edges_iterator_destroy(it);
          return nullptr;
      }
    }
    it->out.emplace(std::move(*maybe_edges));
    it->out_it.emplace(it->out->begin());
    if (*it->out_it != it->out->end()) {
      it->current_e.emplace(**it->out_it, v->graph, it->GetMemoryResource());
    }
  } catch (...) {
    // We are probably copying edges, and that may throw std::bad_alloc.
    mgp_edges_iterator_destroy(it);
    return nullptr;
  }
  return it;
}

int mgp_edges_iterator_underlying_graph_is_mutable(const struct mgp_edges_iterator *it) {
  return mgp_vertex_underlying_graph_is_mutable(&it->source_vertex);
}

const mgp_edge *mgp_edges_iterator_get(const mgp_edges_iterator *it) {
  if (it->current_e) return &*it->current_e;
  return nullptr;
}

struct mgp_edge *mgp_edges_iterator_get_mutable(struct mgp_edges_iterator *it) {
  if (mgp_edges_iterator_underlying_graph_is_mutable(it) == 0 || !it->current_e.has_value()) {
    return nullptr;
  }
  return &*it->current_e;
}

const mgp_edge *mgp_edges_iterator_next(mgp_edges_iterator *it) {
  if (!it->in && !it->out) return nullptr;
  auto next = [&](auto *impl_it, const auto &end) -> const mgp_edge * {
    if (*impl_it == end) {
      MG_ASSERT(!it->current_e,
                "Iteration is already done, so it->current_e "
                "should have been set to std::nullopt");
      return nullptr;
    }
    if (++(*impl_it) == end) {
      it->current_e = std::nullopt;
      return nullptr;
    }
    it->current_e.emplace(**impl_it, it->source_vertex.graph, it->GetMemoryResource());
    return &*it->current_e;
  };
  try {
    if (it->in_it) {
      return next(&*it->in_it, it->in->end());
    } else {
      return next(&*it->out_it, it->out->end());
    }
  } catch (...) {
    // Just to be sure that operator++ or anything else has thrown something.
    it->current_e = std::nullopt;
    return nullptr;
  }
}

mgp_edge_id mgp_edge_get_id(const mgp_edge *e) { return mgp_edge_id{.as_int = e->impl.Gid().AsInt()}; }

int mgp_edge_underlying_graph_is_mutable(const struct mgp_edge *e) {
  return mgp_vertex_underlying_graph_is_mutable(&e->from);
}

mgp_edge *mgp_edge_copy(const mgp_edge *e, mgp_memory *memory) {
  return new_mgp_object<mgp_edge>(memory, e->impl, e->from.graph);
}

void mgp_edge_destroy(mgp_edge *e) { delete_mgp_object(e); }

int mgp_edge_equal(const struct mgp_edge *e1, const struct mgp_edge *e2) { return e1->impl == e2->impl ? 1 : 0; }

mgp_edge_type mgp_edge_get_type(const mgp_edge *e) {
  const auto &name = e->from.graph->impl->EdgeTypeToName(e->impl.EdgeType());
  static_assert(std::is_lvalue_reference_v<decltype(e->from.graph->impl->EdgeTypeToName(e->impl.EdgeType()))>,
                "Expected EdgeTypeToName to return a pointer or reference, so we "
                "don't have to take a copy and manage memory.");
  return mgp_edge_type{name.c_str()};
}

const mgp_vertex *mgp_edge_get_from(const mgp_edge *e) { return &e->from; }

const mgp_vertex *mgp_edge_get_to(const mgp_edge *e) { return &e->to; }

struct mgp_vertex *mgp_edge_get_mutable_from(struct mgp_edge *e) {
  if (!MgpEdgeIsMutable(*e)) {
    return nullptr;
  }
  return &e->from;
}

struct mgp_vertex *mgp_edge_get_mutable_to(struct mgp_edge *e) {
  if (!MgpEdgeIsMutable(*e)) {
    return nullptr;
  }
  return &e->to;
}

mgp_value *mgp_edge_get_property(const mgp_edge *e, const char *name, mgp_memory *memory) {
  try {
    const auto &key = e->from.graph->impl->NameToProperty(name);
    auto view = e->from.graph->view;
    auto maybe_prop = e->impl.GetProperty(view, key);
    if (maybe_prop.HasError()) {
      switch (maybe_prop.GetError()) {
        case storage::Error::DELETED_OBJECT:
        case storage::Error::NONEXISTENT_OBJECT:
          // Treat deleted/nonexistent edge as having no properties.
          return new_mgp_object<mgp_value>(memory);
        case storage::Error::PROPERTIES_DISABLED:
        case storage::Error::VERTEX_HAS_EDGES:
        case storage::Error::SERIALIZATION_ERROR:
          spdlog::error("Unexpected error when getting edge property");
          return nullptr;
      }
    }
    return new_mgp_object<mgp_value>(memory, std::move(*maybe_prop));
  } catch (...) {
    // In case NameToProperty or GetProperty throw an exception, most likely
    // std::bad_alloc.
    return nullptr;
  }
}

int mgp_edge_set_property(struct mgp_edge *e, const char *property_name, const struct mgp_value *property_value) {
  if (!MgpEdgeIsMutable(*e)) {
    return 0;
  }

  if (auto maybe_prop_value = ToPropertyValue(*property_value); maybe_prop_value.has_value()) {
    return ResultToReturnCode(
        e->impl.SetProperty(e->from.graph->impl->NameToProperty(property_name), std::move(maybe_prop_value).value()));
  }
  return 0;
}

mgp_properties_iterator *mgp_edge_iter_properties(const mgp_edge *e, mgp_memory *memory) {
=======
  return WrapExceptions(
      [v, memory] {
        auto maybe_props = v->impl.Properties(v->graph->view);
        if (maybe_props.HasError()) {
          switch (maybe_props.GetError()) {
            case storage::Error::DELETED_OBJECT:
            case storage::Error::NONEXISTENT_OBJECT:
              throw NonexistentObjectException{"Cannot get the properties of nonexistent vertex"};
            case storage::Error::PROPERTIES_DISABLED:
            case storage::Error::VERTEX_HAS_EDGES:
            case storage::Error::SERIALIZATION_ERROR:
              MG_ASSERT(false, "Unexpected error when getting the properties of a vertex.");
          }
        }
        return NewRawMgpObject<mgp_properties_iterator>(memory, v->graph, std::move(*maybe_props));
      },
      result);
}

void mgp_edges_iterator_destroy(mgp_edges_iterator *it) { DeleteRawMgpObject(it); }

mgp_error mgp_vertex_iter_in_edges(const mgp_vertex *v, mgp_memory *memory, mgp_edges_iterator **result) {
  return WrapExceptions(
      [v, memory] {
        auto it = NewMgpObject<mgp_edges_iterator>(memory, *v);
        MG_ASSERT(it != nullptr);

        auto maybe_edges = v->impl.InEdges(v->graph->view);
        if (maybe_edges.HasError()) {
          switch (maybe_edges.GetError()) {
            case storage::Error::DELETED_OBJECT:
            case storage::Error::NONEXISTENT_OBJECT:
              throw NonexistentObjectException{"Cannot get the inbound edges of nonexistent vertex"};
            case storage::Error::PROPERTIES_DISABLED:
            case storage::Error::VERTEX_HAS_EDGES:
            case storage::Error::SERIALIZATION_ERROR:
              MG_ASSERT(false, "Unexpected error when getting the inbound edges of a vertex.");
          }
        }
        it->in.emplace(std::move(*maybe_edges));
        it->in_it.emplace(it->in->begin());
        if (*it->in_it != it->in->end()) {
          it->current_e.emplace(**it->in_it, v->graph, it->GetMemoryResource());
        }

        return it.release();
      },
      result);
}

mgp_error mgp_vertex_iter_out_edges(const mgp_vertex *v, mgp_memory *memory, mgp_edges_iterator **result) {
  return WrapExceptions(
      [v, memory] {
        auto it = NewMgpObject<mgp_edges_iterator>(memory, *v);
        MG_ASSERT(it != nullptr);

        auto maybe_edges = v->impl.OutEdges(v->graph->view);
        if (maybe_edges.HasError()) {
          switch (maybe_edges.GetError()) {
            case storage::Error::DELETED_OBJECT:
            case storage::Error::NONEXISTENT_OBJECT:
              throw NonexistentObjectException{"Cannot get the outbound edges of nonexistent vertex"};
            case storage::Error::PROPERTIES_DISABLED:
            case storage::Error::VERTEX_HAS_EDGES:
            case storage::Error::SERIALIZATION_ERROR:
              MG_ASSERT(false, "Unexpected error when getting the outbound edges of a vertex.");
          }
        }
        it->out.emplace(std::move(*maybe_edges));
        it->out_it.emplace(it->out->begin());
        if (*it->out_it != it->out->end()) {
          it->current_e.emplace(**it->out_it, v->graph, it->GetMemoryResource());
        }

        return it.release();
      },
      result);
}

mgp_error mgp_edges_iterator_get(const mgp_edges_iterator *it, const mgp_edge **result) {
  return WrapExceptions(
      [it]() -> const mgp_edge * {
        if (it->current_e.has_value()) {
          return &*it->current_e;
        }
        return nullptr;
      },
      result);
}

mgp_error mgp_edges_iterator_next(mgp_edges_iterator *it, const mgp_edge **result) {
  return WrapExceptions(
      [it] {
        MG_ASSERT(it->in || it->out);
        auto next = [&](auto *impl_it, const auto &end) -> const mgp_edge * {
          if (*impl_it == end) {
            MG_ASSERT(!it->current_e,
                      "Iteration is already done, so it->current_e "
                      "should have been set to std::nullopt");
            return nullptr;
          }
          if (++(*impl_it) == end) {
            it->current_e = std::nullopt;
            return nullptr;
          }
          it->current_e.emplace(**impl_it, it->source_vertex.graph, it->GetMemoryResource());
          return &*it->current_e;
        };
        if (it->in_it) {
          return next(&*it->in_it, it->in->end());
        }
        return next(&*it->out_it, it->out->end());
      },
      result);
}

mgp_error mgp_edge_get_id(const mgp_edge *e, mgp_edge_id *result) {
  return WrapExceptions([e] { return mgp_edge_id{.as_int = e->impl.Gid().AsInt()}; }, result);
}

mgp_error mgp_edge_copy(const mgp_edge *e, mgp_memory *memory, mgp_edge **result) {
  return WrapExceptions([e, memory] { return NewRawMgpObject<mgp_edge>(memory, e->impl, e->from.graph); }, result);
}

void mgp_edge_destroy(mgp_edge *e) { DeleteRawMgpObject(e); }

mgp_error mgp_edge_equal(const struct mgp_edge *e1, const struct mgp_edge *e2, int *result) {
  return WrapExceptions([e1, e2] { return *e1 == *e2 ? 1 : 0; }, result);
}

mgp_error mgp_edge_get_type(const mgp_edge *e, mgp_edge_type *result) {
  return WrapExceptions(
      [e] {
        const auto &name = e->from.graph->impl->EdgeTypeToName(e->impl.EdgeType());
        static_assert(std::is_lvalue_reference_v<decltype(e->from.graph->impl->EdgeTypeToName(e->impl.EdgeType()))>,
                      "Expected EdgeTypeToName to return a pointer or reference, so we "
                      "don't have to take a copy and manage memory.");
        return name.c_str();
      },
      &result->name);
}

mgp_error mgp_edge_get_from(const mgp_edge *e, const mgp_vertex **result) {
  *result = &e->from;
  return MGP_ERROR_NO_ERROR;
}

mgp_error mgp_edge_get_to(const mgp_edge *e, const mgp_vertex **result) {
  *result = &e->to;
  return MGP_ERROR_NO_ERROR;
}

mgp_error mgp_edge_get_property(const mgp_edge *e, const char *name, mgp_memory *memory, mgp_value **result) {
  return WrapExceptions(
      [e, name, memory] {
        const auto &key = e->from.graph->impl->NameToProperty(name);
        auto view = e->from.graph->view;
        auto maybe_prop = e->impl.GetProperty(view, key);
        if (maybe_prop.HasError()) {
          switch (maybe_prop.GetError()) {
            case storage::Error::DELETED_OBJECT:
            case storage::Error::NONEXISTENT_OBJECT:
              throw NonexistentObjectException{"Cannot get a property of nonexistent edge"};
            case storage::Error::PROPERTIES_DISABLED:
            case storage::Error::VERTEX_HAS_EDGES:
            case storage::Error::SERIALIZATION_ERROR:
              MG_ASSERT(false, "Unexpected error when getting a property of an edge.");
          }
        }
        return NewRawMgpObject<mgp_value>(memory, std::move(*maybe_prop));
      },
      result);
}

mgp_error mgp_edge_iter_properties(const mgp_edge *e, mgp_memory *memory, mgp_properties_iterator **result) {
>>>>>>> 430b16d2
  // NOTE: This copies the whole properties into iterator.
  // TODO: Think of a good way to avoid the copy which doesn't just rely on some
  // assumption that storage may return a pointer to the property store. This
  // will probably require a different API in storage.
  return WrapExceptions(
      [e, memory] {
        auto view = e->from.graph->view;
        auto maybe_props = e->impl.Properties(view);
        if (maybe_props.HasError()) {
          switch (maybe_props.GetError()) {
            case storage::Error::DELETED_OBJECT:
            case storage::Error::NONEXISTENT_OBJECT:
              throw NonexistentObjectException{"Cannot get the properties of nonexistent edge"};
            case storage::Error::PROPERTIES_DISABLED:
            case storage::Error::VERTEX_HAS_EDGES:
            case storage::Error::SERIALIZATION_ERROR:
              MG_ASSERT(false, "Unexpected error when getting the properties of an edge.");
          }
        }
        return NewRawMgpObject<mgp_properties_iterator>(memory, e->from.graph, std::move(*maybe_props));
      },
      result);
}

mgp_error mgp_graph_get_vertex_by_id(const mgp_graph *graph, mgp_vertex_id id, mgp_memory *memory,
                                     mgp_vertex **result) {
  return WrapExceptions(
      [graph, id, memory]() -> mgp_vertex * {
        auto maybe_vertex = graph->impl->FindVertex(storage::Gid::FromInt(id.as_int), graph->view);
        if (maybe_vertex) {
          return NewRawMgpObject<mgp_vertex>(memory, *maybe_vertex, graph);
        }
        return nullptr;
      },
      result);
}

void mgp_vertices_iterator_destroy(mgp_vertices_iterator *it) { DeleteRawMgpObject(it); }

mgp_error mgp_graph_iter_vertices(const mgp_graph *graph, mgp_memory *memory, mgp_vertices_iterator **result) {
  return WrapExceptions([graph, memory] { return NewRawMgpObject<mgp_vertices_iterator>(memory, graph); }, result);
}

mgp_error mgp_vertices_iterator_get(const mgp_vertices_iterator *it, const mgp_vertex **result) {
  return WrapExceptions(
      [it]() -> const mgp_vertex * {
        if (it->current_v.has_value()) {
          return &*it->current_v;
        }
        return nullptr;
      },
      result);
}

mgp_error mgp_vertices_iterator_next(mgp_vertices_iterator *it, const mgp_vertex **result) {
  return WrapExceptions(
      [it]() -> const mgp_vertex * {
        if (it->current_it == it->vertices.end()) {
          MG_ASSERT(!it->current_v,
                    "Iteration is already done, so it->current_v "
                    "should have been set to std::nullopt");
          return nullptr;
<<<<<<< HEAD
      }
    }
    return new_mgp_object<mgp_properties_iterator>(memory, e->from.graph, std::move(*maybe_props));
  } catch (...) {
    // Since we are copying stuff, we may get std::bad_alloc. Hopefully, no
    // other exceptions are possible, but catch them all just in case.
    return nullptr;
  }
}

mgp_vertex *mgp_graph_get_vertex_by_id(const mgp_graph *graph, mgp_vertex_id id, mgp_memory *memory) {
  auto maybe_vertex = graph->impl->FindVertex(storage::Gid::FromInt(id.as_int), graph->view);
  if (maybe_vertex) return new_mgp_object<mgp_vertex>(memory, *maybe_vertex, graph);
  return nullptr;
}

int mgp_graph_is_mutable(const struct mgp_graph *graph) { return MgpGraphIsMutable(*graph) ? 1 : 0; };

mgp_vertex *mgp_graph_create_vertex(struct mgp_graph *graph, struct mgp_memory *memory) {
  if (!MgpGraphIsMutable(*graph)) {
    return nullptr;
  }
  auto vertex = graph->impl->InsertVertex();
  return new_mgp_object<mgp_vertex>(memory, vertex, graph);
}

int mgp_graph_remove_vertex(struct mgp_graph *graph, struct mgp_vertex *vertex) {
  if (!MgpGraphIsMutable(*graph)) {
    return 0;
  }
  return ResultToReturnCode(graph->impl->RemoveVertex(&vertex->impl));
}

struct mgp_edge *mgp_graph_create_edge(struct mgp_graph *graph, struct mgp_vertex *from, struct mgp_vertex *to,
                                       struct mgp_edge_type type, struct mgp_memory *memory) {
  if (!MgpGraphIsMutable(*graph)) {
    return nullptr;
  }
  auto edge = graph->impl->InsertEdge(&from->impl, &to->impl, from->graph->impl->NameToEdgeType(type.name));
  if (edge.HasError()) {
    return nullptr;
  }

  return new_mgp_object<mgp_edge>(memory, edge.GetValue(), from->graph);
}

int mgp_graph_remove_edge(struct mgp_graph *graph, struct mgp_edge *edge) {
  if (!MgpGraphIsMutable(*graph)) {
    return 0;
  }
  return ResultToReturnCode(graph->impl->RemoveEdge(&edge->impl));
}

void mgp_vertices_iterator_destroy(mgp_vertices_iterator *it) { delete_mgp_object(it); }

mgp_vertices_iterator *mgp_graph_iter_vertices(const mgp_graph *graph, mgp_memory *memory) {
  try {
    return new_mgp_object<mgp_vertices_iterator>(memory, graph);
  } catch (...) {
    return nullptr;
  }
}

int mgp_vertices_iterator_underlying_graph_is_mutable(const struct mgp_vertices_iterator *it) {
  return mgp_graph_is_mutable(it->graph);
}

const mgp_vertex *mgp_vertices_iterator_get(const mgp_vertices_iterator *it) {
  if (it->current_v) {
    return &*it->current_v;
  }
  return nullptr;
}

mgp_vertex *mgp_vertices_iterator_get_mutable(mgp_vertices_iterator *it) {
  if (mgp_vertices_iterator_underlying_graph_is_mutable(it) == 0 || !it->current_v.has_value()) {
    return nullptr;
  }
  return &*it->current_v;
}

const mgp_vertex *mgp_vertices_iterator_next(mgp_vertices_iterator *it) {
  try {
    if (it->current_it == it->vertices.end()) {
      MG_ASSERT(!it->current_v,
                "Iteration is already done, so it->current_v "
                "should have been set to std::nullopt");
      return nullptr;
    }
    if (++it->current_it == it->vertices.end()) {
      it->current_v = std::nullopt;
      return nullptr;
    }
    it->current_v.emplace(*it->current_it, it->graph, it->GetMemoryResource());
    return &*it->current_v;
  } catch (...) {
    // VerticesIterable::Iterator::operator++ may throw
    it->current_v = std::nullopt;
    return nullptr;
  }
=======
        }
        if (++it->current_it == it->vertices.end()) {
          it->current_v = std::nullopt;
          return nullptr;
        }
        utils::OnScopeExit clean_up([it] { it->current_v = std::nullopt; });
        it->current_v.emplace(*it->current_it, it->graph, it->GetMemoryResource());
        clean_up.Disable();
        return &*it->current_v;
      },
      result);
>>>>>>> 430b16d2
}

/// Type System
///
/// All types are allocated globally, so that we simplify the API and minimize
/// allocations done for types.

namespace {
void NoOpCypherTypeDeleter(CypherType * /*type*/) {}
}  // namespace

<<<<<<< HEAD
const mgp_type *mgp_type_any() {
  static AnyType impl;
  static mgp_type any_type{CypherTypePtr(&impl, NoOpCypherTypeDeleter)};
  return &any_type;
}

const mgp_type *mgp_type_bool() {
  static BoolType impl;
  static mgp_type bool_type{CypherTypePtr(&impl, NoOpCypherTypeDeleter)};
  return &bool_type;
}

const mgp_type *mgp_type_string() {
  static StringType impl;
  static mgp_type string_type{CypherTypePtr(&impl, NoOpCypherTypeDeleter)};
  return &string_type;
}

const mgp_type *mgp_type_int() {
  static IntType impl;
  static mgp_type int_type{CypherTypePtr(&impl, NoOpCypherTypeDeleter)};
  return &int_type;
}

const mgp_type *mgp_type_float() {
  static FloatType impl;
  static mgp_type float_type{CypherTypePtr(&impl, NoOpCypherTypeDeleter)};
  return &float_type;
}

const mgp_type *mgp_type_number() {
  static NumberType impl;
  static mgp_type number_type{CypherTypePtr(&impl, NoOpCypherTypeDeleter)};
  return &number_type;
}

const mgp_type *mgp_type_map() {
  static MapType impl;
  static mgp_type map_type{CypherTypePtr(&impl, NoOpCypherTypeDeleter)};
  return &map_type;
}

const mgp_type *mgp_type_node() {
  static NodeType impl;
  static mgp_type node_type{CypherTypePtr(&impl, NoOpCypherTypeDeleter)};
  return &node_type;
}

const mgp_type *mgp_type_relationship() {
  static RelationshipType impl;
  static mgp_type relationship_type{CypherTypePtr(&impl, NoOpCypherTypeDeleter)};
  return &relationship_type;
}

const mgp_type *mgp_type_path() {
  static PathType impl;
  static mgp_type path_type{CypherTypePtr(&impl, NoOpCypherTypeDeleter)};
  return &path_type;
}

const mgp_type *mgp_type_list(const mgp_type *type) {
  if (!type) return nullptr;
  // Maps `type` to corresponding instance of ListType.
  static utils::pmr::map<const mgp_type *, mgp_type> list_types(utils::NewDeleteResource());
  static utils::SpinLock lock;
  std::lock_guard<utils::SpinLock> guard(lock);
  auto found_it = list_types.find(type);
  if (found_it != list_types.end()) return &found_it->second;
  try {
    auto alloc = list_types.get_allocator();
    CypherTypePtr impl(
        alloc.new_object<ListType>(
            // Just obtain the pointer to original impl, don't own it.
            CypherTypePtr(type->impl.get(), NoOpCypherTypeDeleter), alloc.GetMemoryResource()),
        [alloc](CypherType *base_ptr) mutable { alloc.delete_object(static_cast<ListType *>(base_ptr)); });
    return &list_types.emplace(type, mgp_type{std::move(impl)}).first->second;
  } catch (const std::bad_alloc &) {
    return nullptr;
  }
}

const mgp_type *mgp_type_nullable(const mgp_type *type) {
  if (!type) return nullptr;
  // Maps `type` to corresponding instance of NullableType.
  static utils::pmr::map<const mgp_type *, mgp_type> gNullableTypes(utils::NewDeleteResource());
  static utils::SpinLock lock;
  std::lock_guard<utils::SpinLock> guard(lock);
  auto found_it = gNullableTypes.find(type);
  if (found_it != gNullableTypes.end()) return &found_it->second;
  try {
    auto alloc = gNullableTypes.get_allocator();
    auto impl = NullableType::Create(CypherTypePtr(type->impl.get(), NoOpCypherTypeDeleter), alloc.GetMemoryResource());
    return &gNullableTypes.emplace(type, mgp_type{std::move(impl)}).first->second;
  } catch (const std::bad_alloc &) {
    return nullptr;
  }
}

namespace {
template <typename TProc>
struct mgp_proc *mgp_module_add_procedure(mgp_module *module, const char *name, TProc cb) noexcept {
  if (!module || !cb) return nullptr;
  if (!IsValidIdentifierName(name)) return nullptr;
  if (module->procedures.find(name) != module->procedures.end()) return nullptr;
  try {
    auto *memory = module->procedures.get_allocator().GetMemoryResource();
    // May throw std::bad_alloc, std::length_error
    return &module->procedures.emplace(name, mgp_proc(name, cb, memory)).first->second;
  } catch (...) {
    return nullptr;
  }
}
}  // namespace

mgp_proc *mgp_module_add_read_procedure(mgp_module *module, const char *name, mgp_read_proc_cb cb) {
  return mgp_module_add_procedure(module, name, cb);
}

mgp_proc *mgp_module_add_write_procedure(mgp_module *module, const char *name, mgp_write_proc_cb cb) {
  return mgp_module_add_procedure(module, name, cb);
}
=======
// NOLINTNEXTLINE(cppcoreguidelines-macro-usage)
#define DEFINE_MGP_TYPE_GETTER(cypher_type_name, mgp_type_name)                            \
  mgp_error mgp_type_##mgp_type_name(const mgp_type **result) {                            \
    return WrapExceptions(                                                                 \
        [] {                                                                               \
          static cypher_type_name##Type impl;                                              \
          static mgp_type mgp_type_name_type{CypherTypePtr(&impl, NoOpCypherTypeDeleter)}; \
          return &mgp_type_name_type;                                                      \
        },                                                                                 \
        result);                                                                           \
  }
>>>>>>> 430b16d2

DEFINE_MGP_TYPE_GETTER(Any, any);
DEFINE_MGP_TYPE_GETTER(Bool, bool);
DEFINE_MGP_TYPE_GETTER(String, string);
DEFINE_MGP_TYPE_GETTER(Int, int);
DEFINE_MGP_TYPE_GETTER(Float, float);
DEFINE_MGP_TYPE_GETTER(Number, number);
DEFINE_MGP_TYPE_GETTER(Map, map);
DEFINE_MGP_TYPE_GETTER(Node, node);
DEFINE_MGP_TYPE_GETTER(Relationship, relationship);
DEFINE_MGP_TYPE_GETTER(Path, path);

mgp_error mgp_type_list(const mgp_type *type, const mgp_type **result) {
  return WrapExceptions(
      [type] {
        // Maps `type` to corresponding instance of ListType.
        static utils::pmr::map<const mgp_type *, mgp_type> gListTypes(utils::NewDeleteResource());
        static utils::SpinLock lock;
        std::lock_guard<utils::SpinLock> guard(lock);
        auto found_it = gListTypes.find(type);
        if (found_it != gListTypes.end()) {
          return &found_it->second;
        }
        auto alloc = gListTypes.get_allocator();
        CypherTypePtr impl(
            alloc.new_object<ListType>(
                // Just obtain the pointer to original impl, don't own it.
                CypherTypePtr(type->impl.get(), NoOpCypherTypeDeleter), alloc.GetMemoryResource()),
            [alloc](CypherType *base_ptr) mutable { alloc.delete_object(static_cast<ListType *>(base_ptr)); });
        return &gListTypes.emplace(type, mgp_type{std::move(impl)}).first->second;
      },
      result);
}

mgp_error mgp_type_nullable(const mgp_type *type, const mgp_type **result) {
  return WrapExceptions(
      [type] {
        // Maps `type` to corresponding instance of NullableType.
        static utils::pmr::map<const mgp_type *, mgp_type> gNullableTypes(utils::NewDeleteResource());
        static utils::SpinLock lock;
        std::lock_guard<utils::SpinLock> guard(lock);
        auto found_it = gNullableTypes.find(type);
        if (found_it != gNullableTypes.end()) return &found_it->second;

        auto alloc = gNullableTypes.get_allocator();
        auto impl =
            NullableType::Create(CypherTypePtr(type->impl.get(), NoOpCypherTypeDeleter), alloc.GetMemoryResource());
        return &gNullableTypes.emplace(type, mgp_type{std::move(impl)}).first->second;
      },
      result);
}

mgp_error mgp_module_add_read_procedure(mgp_module *module, const char *name, mgp_proc_cb cb, mgp_proc **result) {
  return WrapExceptions(
      [module, name, cb]() -> mgp_proc * {
        if (!IsValidIdentifierName(name)) {
          throw std::invalid_argument{fmt::format("Invalid procedure name: {}", name)};
        }
        if (module->procedures.find(name) != module->procedures.end()) {
          throw std::logic_error{fmt::format("Procedure already exists with name '{}'", name)};
        };

        auto *memory = module->procedures.get_allocator().GetMemoryResource();
        // May throw std::bad_alloc, std::length_error
        return &module->procedures.emplace(name, mgp_proc(name, cb, memory)).first->second;
      },
      result);
}

mgp_error mgp_proc_add_arg(mgp_proc *proc, const char *name, const mgp_type *type) {
  return WrapExceptions([=] {
    if (!IsValidIdentifierName(name)) {
      throw std::invalid_argument{fmt::format("Invalid argument name for procedure '{}': {}", proc->name, name)};
    }
    if (!proc->opt_args.empty()) {
      throw std::logic_error{fmt::format(
          "Cannot add required argument '{}' to procedure '{}' after adding any optional one", name, proc->name)};
    }
    proc->args.emplace_back(name, type->impl.get());
  });
}

mgp_error mgp_proc_add_opt_arg(mgp_proc *proc, const char *name, const mgp_type *type, const mgp_value *default_value) {
  return WrapExceptions([=] {
    if (!IsValidIdentifierName(name)) {
      throw std::invalid_argument{fmt::format("Invalid argument name for procedure '{}': {}", proc->name, name)};
    }
    switch (MgpValueGetType(*default_value)) {
      case MGP_VALUE_TYPE_VERTEX:
      case MGP_VALUE_TYPE_EDGE:
      case MGP_VALUE_TYPE_PATH:
        // default_value must not be a graph element.
        throw std::out_of_range{fmt::format(
            "Default value of argument '{}' of procedure '{}' name must not be a graph element!", name, proc->name)};
      case MGP_VALUE_TYPE_NULL:
      case MGP_VALUE_TYPE_BOOL:
      case MGP_VALUE_TYPE_INT:
      case MGP_VALUE_TYPE_DOUBLE:
      case MGP_VALUE_TYPE_STRING:
      case MGP_VALUE_TYPE_LIST:
      case MGP_VALUE_TYPE_MAP:
        break;
    }
    // Default value must be of required `type`.
    if (!type->impl->SatisfiesType(*default_value)) {
      throw std::logic_error{
          fmt::format("The default value of argument '{}' for procedure '{}' doesn't satisfy type '{}'", name,
                      proc->name, type->impl->GetPresentableName())};
    }
    auto *memory = proc->opt_args.get_allocator().GetMemoryResource();
    proc->opt_args.emplace_back(utils::pmr::string(name, memory), type->impl.get(),
                                ToTypedValue(*default_value, memory));
  });
}

namespace {

template <typename T>
concept ModuleProperties = utils::SameAsAnyOf<T, mgp_proc, mgp_trans>;

template <ModuleProperties T>
mgp_error AddResultToProp(T *prop, const char *name, const mgp_type *type, bool is_deprecated) noexcept {
  return WrapExceptions([=] {
    if (!IsValidIdentifierName(name)) {
      throw std::invalid_argument{fmt::format("Invalid result name for procedure '{}': {}", prop->name, name)};
    }
    if (prop->results.find(name) != prop->results.end()) {
      throw std::logic_error{fmt::format("Result already exists with name '{}' for procedure '{}'", name, prop->name)};
    };
    auto *memory = prop->results.get_allocator().GetMemoryResource();
    prop->results.emplace(utils::pmr::string(name, memory), std::make_pair(type->impl.get(), is_deprecated));
  });
}

}  // namespace

mgp_error mgp_proc_add_result(mgp_proc *proc, const char *name, const mgp_type *type) {
  return AddResultToProp(proc, name, type, false);
}

mgp_error MgpTransAddFixedResult(mgp_trans *trans) noexcept {
  if (const auto err = AddResultToProp(trans, "query", Call<const mgp_type *>(mgp_type_string), false);
      err != MGP_ERROR_NO_ERROR) {
    return err;
  }
  return AddResultToProp(trans, "parameters",
                         Call<const mgp_type *>(mgp_type_nullable, Call<const mgp_type *>(mgp_type_map)), false);
}

mgp_error mgp_proc_add_deprecated_result(mgp_proc *proc, const char *name, const mgp_type *type) {
  return AddResultToProp(proc, name, type, true);
}

int mgp_must_abort(const mgp_graph *graph) {
  MG_ASSERT(graph->ctx);
  static_assert(noexcept(query::MustAbort(*graph->ctx)));
  return query::MustAbort(*graph->ctx) ? 1 : 0;
}

namespace query::procedure {

namespace {

// Print the value in user presentable fashion.
// @throw std::bad_alloc
// @throw std::length_error
std::ostream &PrintValue(const TypedValue &value, std::ostream *stream) {
  switch (value.type()) {
    case TypedValue::Type::Null:
      return (*stream) << "Null";
    case TypedValue::Type::Bool:
      return (*stream) << (value.ValueBool() ? "true" : "false");
    case TypedValue::Type::Int:
      return (*stream) << value.ValueInt();
    case TypedValue::Type::Double:
      return (*stream) << value.ValueDouble();
    case TypedValue::Type::String:
      // String value should be escaped, this allocates a new string.
      return (*stream) << utils::Escape(value.ValueString());
    case TypedValue::Type::List:
      (*stream) << "[";
      utils::PrintIterable(*stream, value.ValueList(), ", ",
                           [](auto &stream, const auto &elem) { PrintValue(elem, &stream); });
      return (*stream) << "]";
    case TypedValue::Type::Map:
      (*stream) << "{";
      utils::PrintIterable(*stream, value.ValueMap(), ", ", [](auto &stream, const auto &item) {
        // Map keys are not escaped strings.
        stream << item.first << ": ";
        PrintValue(item.second, &stream);
      });
      return (*stream) << "}";
    case TypedValue::Type::Vertex:
    case TypedValue::Type::Edge:
    case TypedValue::Type::Path:
      LOG_FATAL("value must not be a graph element");
  }
}

}  // namespace

void PrintProcSignature(const mgp_proc &proc, std::ostream *stream) {
  (*stream) << proc.name << "(";
  utils::PrintIterable(*stream, proc.args, ", ", [](auto &stream, const auto &arg) {
    stream << arg.first << " :: " << arg.second->GetPresentableName();
  });
  if (!proc.args.empty() && !proc.opt_args.empty()) (*stream) << ", ";
  utils::PrintIterable(*stream, proc.opt_args, ", ", [](auto &stream, const auto &arg) {
    stream << std::get<0>(arg) << " = ";
    PrintValue(std::get<2>(arg), &stream) << " :: " << std::get<1>(arg)->GetPresentableName();
  });
  (*stream) << ") :: (";
  utils::PrintIterable(*stream, proc.results, ", ", [](auto &stream, const auto &name_result) {
    const auto &[type, is_deprecated] = name_result.second;
    if (is_deprecated) stream << "DEPRECATED ";
    stream << name_result.first << " :: " << type->GetPresentableName();
  });
  (*stream) << ")";
}

bool IsValidIdentifierName(const char *name) {
  if (!name) return false;
  std::regex regex("[_[:alpha:]][_[:alnum:]]*");
  return std::regex_match(name, regex);
}

}  // namespace query::procedure

mgp_error mgp_message_payload(const mgp_message *message, const char **result) {
  return WrapExceptions([message] { return message->msg->Payload().data(); }, result);
}

mgp_error mgp_message_payload_size(const mgp_message *message, size_t *result) {
  return WrapExceptions([message] { return message->msg->Payload().size(); }, result);
}

mgp_error mgp_message_topic_name(const mgp_message *message, const char **result) {
  return WrapExceptions([message] { return message->msg->TopicName().data(); }, result);
}

mgp_error mgp_message_key(const mgp_message *message, const char **result) {
  return WrapExceptions([message] { return message->msg->Key().data(); }, result);
}

mgp_error mgp_message_key_size(const struct mgp_message *message, size_t *result) {
  return WrapExceptions([message] { return message->msg->Key().size(); }, result);
}

mgp_error mgp_message_timestamp(const mgp_message *message, int64_t *result) {
  return WrapExceptions([message] { return message->msg->Timestamp(); }, result);
}

mgp_error mgp_messages_size(const mgp_messages *messages, size_t *result) {
  static_assert(noexcept(messages->messages.size()));
  *result = messages->messages.size();
  return MGP_ERROR_NO_ERROR;
}

mgp_error mgp_messages_at(const mgp_messages *messages, size_t index, const mgp_message **result) {
  return WrapExceptions(
      [messages, index] {
        if (index >= Call<size_t>(mgp_messages_size, messages)) {
          throw std::out_of_range("Message cannot be retrieved, because index exceeds messages' size!");
        }
        return &messages->messages[index];
      },
      result);
}

mgp_error mgp_module_add_transformation(mgp_module *module, const char *name, mgp_trans_cb cb) {
  return WrapExceptions([=] {
    if (!IsValidIdentifierName(name)) {
      throw std::invalid_argument{fmt::format("Invalid transformation name: {}", name)};
    }
    if (module->transformations.find(name) != module->transformations.end()) {
      throw std::logic_error{fmt::format("Transformation already exists with name '{}'", name)};
    };
    auto *memory = module->transformations.get_allocator().GetMemoryResource();
    module->transformations.emplace(name, mgp_trans(name, cb, memory));
  });
}<|MERGE_RESOLUTION|>--- conflicted
+++ resolved
@@ -3,12 +3,9 @@
 #include <algorithm>
 #include <cstddef>
 #include <cstring>
-<<<<<<< HEAD
-#include <optional>
-=======
 #include <exception>
 #include <memory>
->>>>>>> 430b16d2
+#include <optional>
 #include <regex>
 #include <stdexcept>
 #include <type_traits>
@@ -16,12 +13,9 @@
 
 #include "mg_procedure.h"
 #include "module.hpp"
-<<<<<<< HEAD
+#include "query/procedure/mg_procedure_helpers.hpp"
 #include "storage/v2/property_value.hpp"
 #include "storage/v2/view.hpp"
-=======
-#include "query/procedure/mg_procedure_helpers.hpp"
->>>>>>> 430b16d2
 #include "utils/algorithm.hpp"
 #include "utils/concepts.hpp"
 #include "utils/logging.hpp"
@@ -154,7 +148,6 @@
   WRAP_WITH_TRY_CATCH(*result = {}; *result = std::forward<TFunc>(func)());
   return MGP_ERROR_NO_ERROR;
 }
-<<<<<<< HEAD
 
 template <typename TResult>
 int ResultToReturnCode(const TResult &result) {
@@ -166,8 +159,6 @@
 bool MgpVertexIsMutable(const mgp_vertex &vertex) { return MgpGraphIsMutable(*vertex.graph); }
 
 bool MgpEdgeIsMutable(const mgp_edge &edge) { return MgpVertexIsMutable(edge.from); }
-=======
->>>>>>> 430b16d2
 }  // namespace
 
 mgp_error mgp_alloc(mgp_memory *memory, size_t size_in_bytes, void **result) {
@@ -1016,31 +1007,33 @@
   // either way return nullptr and leave `it` in undefined state.
   // Hopefully iterator comparison doesn't throw, but wrap the whole thing in
   // try ... catch just to be sure.
-<<<<<<< HEAD
-  try {
-    if (it->current_it == it->pvs.end()) {
-      MG_ASSERT(!it->current,
-                "Iteration is already done, so it->current should "
-                "have been set to std::nullopt");
-      return nullptr;
-    }
-    if (++it->current_it == it->pvs.end()) {
-      it->current = std::nullopt;
-      return nullptr;
-    }
-    it->current.emplace(
-        utils::pmr::string(it->graph->impl->PropertyToName(it->current_it->first), it->GetMemoryResource()),
-        mgp_value(it->current_it->second, it->GetMemoryResource()));
-    it->property.name = it->current->first.c_str();
-    it->property.value = &it->current->second;
-    return &it->property;
-  } catch (...) {
-    it->current = std::nullopt;
-    return nullptr;
-  }
-}
-
-mgp_vertex_id mgp_vertex_get_id(const mgp_vertex *v) { return mgp_vertex_id{.as_int = v->impl.Gid().AsInt()}; }
+  return WrapExceptions(
+      [it]() -> const mgp_property * {
+        if (it->current_it == it->pvs.end()) {
+          MG_ASSERT(!it->current,
+                    "Iteration is already done, so it->current should "
+                    "have been set to std::nullopt");
+          return nullptr;
+        }
+        if (++it->current_it == it->pvs.end()) {
+          it->current = std::nullopt;
+          return nullptr;
+        }
+        utils::OnScopeExit clean_up([it] { it->current = std::nullopt; });
+        it->current.emplace(
+            utils::pmr::string(it->graph->impl->PropertyToName(it->current_it->first), it->GetMemoryResource()),
+            mgp_value(it->current_it->second, it->GetMemoryResource()));
+        it->property.name = it->current->first.c_str();
+        it->property.value = &it->current->second;
+        clean_up.Disable();
+        return &it->property;
+      },
+      result);
+}
+
+mgp_error mgp_vertex_get_id(const mgp_vertex *v, mgp_vertex_id *result) {
+  return WrapExceptions([v] { return mgp_vertex_id{.as_int = v->impl.Gid().AsInt()}; }, result);
+}
 
 int mgp_vertex_underlying_graph_is_mutable(const mgp_vertex *v) { return mgp_graph_is_mutable(v->graph); }
 
@@ -1123,131 +1116,6 @@
   return ResultToReturnCode(v->impl.RemoveLabel(v->graph->impl->NameToLabel(label.name)));
 }
 
-mgp_vertex *mgp_vertex_copy(const mgp_vertex *v, mgp_memory *memory) { return new_mgp_object<mgp_vertex>(memory, *v); }
-
-void mgp_vertex_destroy(mgp_vertex *v) { delete_mgp_object(v); }
-
-int mgp_vertex_equal(const mgp_vertex *a, const mgp_vertex *b) { return a->impl == b->impl ? 1 : 0; }
-
-size_t mgp_vertex_labels_count(const mgp_vertex *v) {
-  auto maybe_labels = v->impl.Labels(v->graph->view);
-  if (maybe_labels.HasError()) {
-    switch (maybe_labels.GetError()) {
-      case storage::Error::DELETED_OBJECT:
-      case storage::Error::NONEXISTENT_OBJECT:
-        // Treat deleted/nonexistent vertex as having no labels.
-        return 0;
-      case storage::Error::PROPERTIES_DISABLED:
-      case storage::Error::VERTEX_HAS_EDGES:
-      case storage::Error::SERIALIZATION_ERROR:
-        spdlog::error("Unexpected error when getting vertex labels.");
-        return 0;
-    }
-  }
-  return maybe_labels->size();
-}
-
-mgp_label mgp_vertex_label_at(const mgp_vertex *v, size_t i) {
-  // TODO: Maybe it's worth caching this in mgp_vertex.
-  auto maybe_labels = v->impl.Labels(v->graph->view);
-  if (maybe_labels.HasError()) {
-    switch (maybe_labels.GetError()) {
-      case storage::Error::DELETED_OBJECT:
-      case storage::Error::NONEXISTENT_OBJECT:
-        return mgp_label{nullptr};
-      case storage::Error::PROPERTIES_DISABLED:
-      case storage::Error::VERTEX_HAS_EDGES:
-      case storage::Error::SERIALIZATION_ERROR:
-        spdlog::error("Unexpected error when getting vertex labels.");
-        return mgp_label{nullptr};
-    }
-  }
-  if (i >= maybe_labels->size()) return mgp_label{nullptr};
-  const auto &label = (*maybe_labels)[i];
-  static_assert(std::is_lvalue_reference_v<decltype(v->graph->impl->LabelToName(label))>,
-                "Expected LabelToName to return a pointer or reference, so we "
-                "don't have to take a copy and manage memory.");
-  const auto &name = v->graph->impl->LabelToName(label);
-  return mgp_label{name.c_str()};
-}
-
-int mgp_vertex_has_label_named(const mgp_vertex *v, const char *name) {
-  storage::LabelId label;
-  try {
-    // This will allocate a std::string from `name`, which may throw
-    // std::bad_alloc or std::length_error. This could be avoided with a
-    // std::string_view. Although storage API may be updated with
-    // std::string_view, NameToLabel itself may still throw std::bad_alloc when
-    // creating a new LabelId mapping and we need to handle that.
-    label = v->graph->impl->NameToLabel(name);
-  } catch (...) {
-    spdlog::error("Unable to allocate a LabelId mapping");
-    // If we need to allocate a new mapping, then the vertex does not have such
-    // a label, so return 0.
-    return 0;
-  }
-  auto maybe_has_label = v->impl.HasLabel(v->graph->view, label);
-  if (maybe_has_label.HasError()) {
-    switch (maybe_has_label.GetError()) {
-      case storage::Error::DELETED_OBJECT:
-      case storage::Error::NONEXISTENT_OBJECT:
-        return 0;
-      case storage::Error::PROPERTIES_DISABLED:
-      case storage::Error::VERTEX_HAS_EDGES:
-      case storage::Error::SERIALIZATION_ERROR:
-        spdlog::error("Unexpected error when checking vertex has label.");
-        return 0;
-    }
-  }
-  return *maybe_has_label;
-}
-
-int mgp_vertex_has_label(const mgp_vertex *v, mgp_label label) { return mgp_vertex_has_label_named(v, label.name); }
-
-mgp_value *mgp_vertex_get_property(const mgp_vertex *v, const char *name, mgp_memory *memory) {
-  try {
-    const auto key = v->graph->impl->NameToProperty(name);
-    auto maybe_prop = v->impl.GetProperty(v->graph->view, key);
-    if (maybe_prop.HasError()) {
-      switch (maybe_prop.GetError()) {
-        case storage::Error::DELETED_OBJECT:
-        case storage::Error::NONEXISTENT_OBJECT:
-          // Treat deleted/nonexistent vertex as having no properties.
-          return new_mgp_object<mgp_value>(memory);
-        case storage::Error::PROPERTIES_DISABLED:
-        case storage::Error::VERTEX_HAS_EDGES:
-        case storage::Error::SERIALIZATION_ERROR:
-          spdlog::error("Unexpected error when getting vertex property");
-=======
-  return WrapExceptions(
-      [it]() -> const mgp_property * {
-        if (it->current_it == it->pvs.end()) {
-          MG_ASSERT(!it->current,
-                    "Iteration is already done, so it->current should "
-                    "have been set to std::nullopt");
->>>>>>> 430b16d2
-          return nullptr;
-        }
-        if (++it->current_it == it->pvs.end()) {
-          it->current = std::nullopt;
-          return nullptr;
-        }
-        utils::OnScopeExit clean_up([it] { it->current = std::nullopt; });
-        it->current.emplace(
-            utils::pmr::string(it->graph->impl->PropertyToName(it->current_it->first), it->GetMemoryResource()),
-            mgp_value(it->current_it->second, it->GetMemoryResource()));
-        it->property.name = it->current->first.c_str();
-        it->property.value = &it->current->second;
-        clean_up.Disable();
-        return &it->property;
-      },
-      result);
-}
-
-mgp_error mgp_vertex_get_id(const mgp_vertex *v, mgp_vertex_id *result) {
-  return WrapExceptions([v] { return mgp_vertex_id{.as_int = v->impl.Gid().AsInt()}; }, result);
-}
-
 mgp_error mgp_vertex_copy(const mgp_vertex *v, mgp_memory *memory, mgp_vertex **result) {
   return WrapExceptions([v, memory] { return NewRawMgpObject<mgp_vertex>(memory, *v); }, result);
 }
@@ -1360,221 +1228,6 @@
   // TODO: Think of a good way to avoid the copy which doesn't just rely on some
   // assumption that storage may return a pointer to the property store. This
   // will probably require a different API in storage.
-<<<<<<< HEAD
-  try {
-    auto maybe_props = v->impl.Properties(v->graph->view);
-    if (maybe_props.HasError()) {
-      switch (maybe_props.GetError()) {
-        case storage::Error::DELETED_OBJECT:
-        case storage::Error::NONEXISTENT_OBJECT:
-          // Treat deleted/nonexistent vertex as having no properties.
-          return new_mgp_object<mgp_properties_iterator>(memory, v->graph);
-        case storage::Error::PROPERTIES_DISABLED:
-        case storage::Error::VERTEX_HAS_EDGES:
-        case storage::Error::SERIALIZATION_ERROR:
-          spdlog::error("Unexpected error when getting vertex properties");
-          return nullptr;
-      }
-    }
-    return new_mgp_object<mgp_properties_iterator>(memory, v->graph, std::move(*maybe_props));
-  } catch (...) {
-    // Since we are copying stuff, we may get std::bad_alloc. Hopefully, no
-    // other exceptions are possible, but catch them all just in case.
-    return nullptr;
-  }
-}
-
-void mgp_edges_iterator_destroy(mgp_edges_iterator *it) { delete_mgp_object(it); }
-
-mgp_edges_iterator *mgp_vertex_iter_in_edges(const mgp_vertex *v, mgp_memory *memory) {
-  auto *it = new_mgp_object<mgp_edges_iterator>(memory, *v);
-  if (!it) return nullptr;
-  try {
-    auto maybe_edges = v->impl.InEdges(v->graph->view);
-    if (maybe_edges.HasError()) {
-      switch (maybe_edges.GetError()) {
-        case storage::Error::DELETED_OBJECT:
-        case storage::Error::NONEXISTENT_OBJECT:
-          // Treat deleted/nonexistent vertex as having no edges.
-          return it;
-        case storage::Error::PROPERTIES_DISABLED:
-        case storage::Error::VERTEX_HAS_EDGES:
-        case storage::Error::SERIALIZATION_ERROR:
-          spdlog::error("Unexpected error when getting in edges");
-          mgp_edges_iterator_destroy(it);
-          return nullptr;
-      }
-    }
-    it->in.emplace(std::move(*maybe_edges));
-    it->in_it.emplace(it->in->begin());
-    if (*it->in_it != it->in->end()) {
-      it->current_e.emplace(**it->in_it, v->graph, it->GetMemoryResource());
-    }
-  } catch (...) {
-    // We are probably copying edges, and that may throw std::bad_alloc.
-    mgp_edges_iterator_destroy(it);
-    return nullptr;
-  }
-  return it;
-}
-
-mgp_edges_iterator *mgp_vertex_iter_out_edges(const mgp_vertex *v, mgp_memory *memory) {
-  auto *it = new_mgp_object<mgp_edges_iterator>(memory, *v);
-  if (!it) return nullptr;
-  try {
-    auto maybe_edges = v->impl.OutEdges(v->graph->view);
-    if (maybe_edges.HasError()) {
-      switch (maybe_edges.GetError()) {
-        case storage::Error::DELETED_OBJECT:
-        case storage::Error::NONEXISTENT_OBJECT:
-          // Treat deleted/nonexistent vertex as having no edges.
-          return it;
-        case storage::Error::PROPERTIES_DISABLED:
-        case storage::Error::VERTEX_HAS_EDGES:
-        case storage::Error::SERIALIZATION_ERROR:
-          spdlog::error("Unexpected error when getting out edges");
-          mgp_edges_iterator_destroy(it);
-          return nullptr;
-      }
-    }
-    it->out.emplace(std::move(*maybe_edges));
-    it->out_it.emplace(it->out->begin());
-    if (*it->out_it != it->out->end()) {
-      it->current_e.emplace(**it->out_it, v->graph, it->GetMemoryResource());
-    }
-  } catch (...) {
-    // We are probably copying edges, and that may throw std::bad_alloc.
-    mgp_edges_iterator_destroy(it);
-    return nullptr;
-  }
-  return it;
-}
-
-int mgp_edges_iterator_underlying_graph_is_mutable(const struct mgp_edges_iterator *it) {
-  return mgp_vertex_underlying_graph_is_mutable(&it->source_vertex);
-}
-
-const mgp_edge *mgp_edges_iterator_get(const mgp_edges_iterator *it) {
-  if (it->current_e) return &*it->current_e;
-  return nullptr;
-}
-
-struct mgp_edge *mgp_edges_iterator_get_mutable(struct mgp_edges_iterator *it) {
-  if (mgp_edges_iterator_underlying_graph_is_mutable(it) == 0 || !it->current_e.has_value()) {
-    return nullptr;
-  }
-  return &*it->current_e;
-}
-
-const mgp_edge *mgp_edges_iterator_next(mgp_edges_iterator *it) {
-  if (!it->in && !it->out) return nullptr;
-  auto next = [&](auto *impl_it, const auto &end) -> const mgp_edge * {
-    if (*impl_it == end) {
-      MG_ASSERT(!it->current_e,
-                "Iteration is already done, so it->current_e "
-                "should have been set to std::nullopt");
-      return nullptr;
-    }
-    if (++(*impl_it) == end) {
-      it->current_e = std::nullopt;
-      return nullptr;
-    }
-    it->current_e.emplace(**impl_it, it->source_vertex.graph, it->GetMemoryResource());
-    return &*it->current_e;
-  };
-  try {
-    if (it->in_it) {
-      return next(&*it->in_it, it->in->end());
-    } else {
-      return next(&*it->out_it, it->out->end());
-    }
-  } catch (...) {
-    // Just to be sure that operator++ or anything else has thrown something.
-    it->current_e = std::nullopt;
-    return nullptr;
-  }
-}
-
-mgp_edge_id mgp_edge_get_id(const mgp_edge *e) { return mgp_edge_id{.as_int = e->impl.Gid().AsInt()}; }
-
-int mgp_edge_underlying_graph_is_mutable(const struct mgp_edge *e) {
-  return mgp_vertex_underlying_graph_is_mutable(&e->from);
-}
-
-mgp_edge *mgp_edge_copy(const mgp_edge *e, mgp_memory *memory) {
-  return new_mgp_object<mgp_edge>(memory, e->impl, e->from.graph);
-}
-
-void mgp_edge_destroy(mgp_edge *e) { delete_mgp_object(e); }
-
-int mgp_edge_equal(const struct mgp_edge *e1, const struct mgp_edge *e2) { return e1->impl == e2->impl ? 1 : 0; }
-
-mgp_edge_type mgp_edge_get_type(const mgp_edge *e) {
-  const auto &name = e->from.graph->impl->EdgeTypeToName(e->impl.EdgeType());
-  static_assert(std::is_lvalue_reference_v<decltype(e->from.graph->impl->EdgeTypeToName(e->impl.EdgeType()))>,
-                "Expected EdgeTypeToName to return a pointer or reference, so we "
-                "don't have to take a copy and manage memory.");
-  return mgp_edge_type{name.c_str()};
-}
-
-const mgp_vertex *mgp_edge_get_from(const mgp_edge *e) { return &e->from; }
-
-const mgp_vertex *mgp_edge_get_to(const mgp_edge *e) { return &e->to; }
-
-struct mgp_vertex *mgp_edge_get_mutable_from(struct mgp_edge *e) {
-  if (!MgpEdgeIsMutable(*e)) {
-    return nullptr;
-  }
-  return &e->from;
-}
-
-struct mgp_vertex *mgp_edge_get_mutable_to(struct mgp_edge *e) {
-  if (!MgpEdgeIsMutable(*e)) {
-    return nullptr;
-  }
-  return &e->to;
-}
-
-mgp_value *mgp_edge_get_property(const mgp_edge *e, const char *name, mgp_memory *memory) {
-  try {
-    const auto &key = e->from.graph->impl->NameToProperty(name);
-    auto view = e->from.graph->view;
-    auto maybe_prop = e->impl.GetProperty(view, key);
-    if (maybe_prop.HasError()) {
-      switch (maybe_prop.GetError()) {
-        case storage::Error::DELETED_OBJECT:
-        case storage::Error::NONEXISTENT_OBJECT:
-          // Treat deleted/nonexistent edge as having no properties.
-          return new_mgp_object<mgp_value>(memory);
-        case storage::Error::PROPERTIES_DISABLED:
-        case storage::Error::VERTEX_HAS_EDGES:
-        case storage::Error::SERIALIZATION_ERROR:
-          spdlog::error("Unexpected error when getting edge property");
-          return nullptr;
-      }
-    }
-    return new_mgp_object<mgp_value>(memory, std::move(*maybe_prop));
-  } catch (...) {
-    // In case NameToProperty or GetProperty throw an exception, most likely
-    // std::bad_alloc.
-    return nullptr;
-  }
-}
-
-int mgp_edge_set_property(struct mgp_edge *e, const char *property_name, const struct mgp_value *property_value) {
-  if (!MgpEdgeIsMutable(*e)) {
-    return 0;
-  }
-
-  if (auto maybe_prop_value = ToPropertyValue(*property_value); maybe_prop_value.has_value()) {
-    return ResultToReturnCode(
-        e->impl.SetProperty(e->from.graph->impl->NameToProperty(property_name), std::move(maybe_prop_value).value()));
-  }
-  return 0;
-}
-
-mgp_properties_iterator *mgp_edge_iter_properties(const mgp_edge *e, mgp_memory *memory) {
-=======
   return WrapExceptions(
       [v, memory] {
         auto maybe_props = v->impl.Properties(v->graph->view);
@@ -1654,6 +1307,10 @@
       result);
 }
 
+int mgp_edges_iterator_underlying_graph_is_mutable(const struct mgp_edges_iterator *it) {
+  return mgp_vertex_underlying_graph_is_mutable(&it->source_vertex);
+}
+
 mgp_error mgp_edges_iterator_get(const mgp_edges_iterator *it, const mgp_edge **result) {
   return WrapExceptions(
       [it]() -> const mgp_edge * {
@@ -1663,6 +1320,13 @@
         return nullptr;
       },
       result);
+}
+
+struct mgp_edge *mgp_edges_iterator_get_mutable(struct mgp_edges_iterator *it) {
+  if (mgp_edges_iterator_underlying_graph_is_mutable(it) == 0 || !it->current_e.has_value()) {
+    return nullptr;
+  }
+  return &*it->current_e;
 }
 
 mgp_error mgp_edges_iterator_next(mgp_edges_iterator *it, const mgp_edge **result) {
@@ -1695,6 +1359,10 @@
   return WrapExceptions([e] { return mgp_edge_id{.as_int = e->impl.Gid().AsInt()}; }, result);
 }
 
+int mgp_edge_underlying_graph_is_mutable(const struct mgp_edge *e) {
+  return mgp_vertex_underlying_graph_is_mutable(&e->from);
+}
+
 mgp_error mgp_edge_copy(const mgp_edge *e, mgp_memory *memory, mgp_edge **result) {
   return WrapExceptions([e, memory] { return NewRawMgpObject<mgp_edge>(memory, e->impl, e->from.graph); }, result);
 }
@@ -1725,6 +1393,20 @@
 mgp_error mgp_edge_get_to(const mgp_edge *e, const mgp_vertex **result) {
   *result = &e->to;
   return MGP_ERROR_NO_ERROR;
+}
+
+struct mgp_vertex *mgp_edge_get_mutable_from(struct mgp_edge *e) {
+  if (!MgpEdgeIsMutable(*e)) {
+    return nullptr;
+  }
+  return &e->from;
+}
+
+struct mgp_vertex *mgp_edge_get_mutable_to(struct mgp_edge *e) {
+  if (!MgpEdgeIsMutable(*e)) {
+    return nullptr;
+  }
+  return &e->to;
 }
 
 mgp_error mgp_edge_get_property(const mgp_edge *e, const char *name, mgp_memory *memory, mgp_value **result) {
@@ -1749,8 +1431,19 @@
       result);
 }
 
+int mgp_edge_set_property(struct mgp_edge *e, const char *property_name, const struct mgp_value *property_value) {
+  if (!MgpEdgeIsMutable(*e)) {
+    return 0;
+  }
+
+  if (auto maybe_prop_value = ToPropertyValue(*property_value); maybe_prop_value.has_value()) {
+    return ResultToReturnCode(
+        e->impl.SetProperty(e->from.graph->impl->NameToProperty(property_name), std::move(maybe_prop_value).value()));
+  }
+  return 0;
+}
+
 mgp_error mgp_edge_iter_properties(const mgp_edge *e, mgp_memory *memory, mgp_properties_iterator **result) {
->>>>>>> 430b16d2
   // NOTE: This copies the whole properties into iterator.
   // TODO: Think of a good way to avoid the copy which doesn't just rely on some
   // assumption that storage may return a pointer to the property store. This
@@ -1788,10 +1481,51 @@
       result);
 }
 
+int mgp_graph_is_mutable(const struct mgp_graph *graph) { return MgpGraphIsMutable(*graph) ? 1 : 0; };
+
+mgp_vertex *mgp_graph_create_vertex(struct mgp_graph *graph, struct mgp_memory *memory) {
+  if (!MgpGraphIsMutable(*graph)) {
+    return nullptr;
+  }
+  auto vertex = graph->impl->InsertVertex();
+  return new_mgp_object<mgp_vertex>(memory, vertex, graph);
+}
+
+int mgp_graph_remove_vertex(struct mgp_graph *graph, struct mgp_vertex *vertex) {
+  if (!MgpGraphIsMutable(*graph)) {
+    return 0;
+  }
+  return ResultToReturnCode(graph->impl->RemoveVertex(&vertex->impl));
+}
+
+struct mgp_edge *mgp_graph_create_edge(struct mgp_graph *graph, struct mgp_vertex *from, struct mgp_vertex *to,
+                                       struct mgp_edge_type type, struct mgp_memory *memory) {
+  if (!MgpGraphIsMutable(*graph)) {
+    return nullptr;
+  }
+  auto edge = graph->impl->InsertEdge(&from->impl, &to->impl, from->graph->impl->NameToEdgeType(type.name));
+  if (edge.HasError()) {
+    return nullptr;
+  }
+
+  return new_mgp_object<mgp_edge>(memory, edge.GetValue(), from->graph);
+}
+
+int mgp_graph_remove_edge(struct mgp_graph *graph, struct mgp_edge *edge) {
+  if (!MgpGraphIsMutable(*graph)) {
+    return 0;
+  }
+  return ResultToReturnCode(graph->impl->RemoveEdge(&edge->impl));
+}
+
 void mgp_vertices_iterator_destroy(mgp_vertices_iterator *it) { DeleteRawMgpObject(it); }
 
 mgp_error mgp_graph_iter_vertices(const mgp_graph *graph, mgp_memory *memory, mgp_vertices_iterator **result) {
   return WrapExceptions([graph, memory] { return NewRawMgpObject<mgp_vertices_iterator>(memory, graph); }, result);
+}
+
+int mgp_vertices_iterator_underlying_graph_is_mutable(const struct mgp_vertices_iterator *it) {
+  return mgp_graph_is_mutable(it->graph);
 }
 
 mgp_error mgp_vertices_iterator_get(const mgp_vertices_iterator *it, const mgp_vertex **result) {
@@ -1803,6 +1537,13 @@
         return nullptr;
       },
       result);
+}
+
+mgp_vertex *mgp_vertices_iterator_get_mutable(mgp_vertices_iterator *it) {
+  if (mgp_vertices_iterator_underlying_graph_is_mutable(it) == 0 || !it->current_v.has_value()) {
+    return nullptr;
+  }
+  return &*it->current_v;
 }
 
 mgp_error mgp_vertices_iterator_next(mgp_vertices_iterator *it, const mgp_vertex **result) {
@@ -1813,108 +1554,6 @@
                     "Iteration is already done, so it->current_v "
                     "should have been set to std::nullopt");
           return nullptr;
-<<<<<<< HEAD
-      }
-    }
-    return new_mgp_object<mgp_properties_iterator>(memory, e->from.graph, std::move(*maybe_props));
-  } catch (...) {
-    // Since we are copying stuff, we may get std::bad_alloc. Hopefully, no
-    // other exceptions are possible, but catch them all just in case.
-    return nullptr;
-  }
-}
-
-mgp_vertex *mgp_graph_get_vertex_by_id(const mgp_graph *graph, mgp_vertex_id id, mgp_memory *memory) {
-  auto maybe_vertex = graph->impl->FindVertex(storage::Gid::FromInt(id.as_int), graph->view);
-  if (maybe_vertex) return new_mgp_object<mgp_vertex>(memory, *maybe_vertex, graph);
-  return nullptr;
-}
-
-int mgp_graph_is_mutable(const struct mgp_graph *graph) { return MgpGraphIsMutable(*graph) ? 1 : 0; };
-
-mgp_vertex *mgp_graph_create_vertex(struct mgp_graph *graph, struct mgp_memory *memory) {
-  if (!MgpGraphIsMutable(*graph)) {
-    return nullptr;
-  }
-  auto vertex = graph->impl->InsertVertex();
-  return new_mgp_object<mgp_vertex>(memory, vertex, graph);
-}
-
-int mgp_graph_remove_vertex(struct mgp_graph *graph, struct mgp_vertex *vertex) {
-  if (!MgpGraphIsMutable(*graph)) {
-    return 0;
-  }
-  return ResultToReturnCode(graph->impl->RemoveVertex(&vertex->impl));
-}
-
-struct mgp_edge *mgp_graph_create_edge(struct mgp_graph *graph, struct mgp_vertex *from, struct mgp_vertex *to,
-                                       struct mgp_edge_type type, struct mgp_memory *memory) {
-  if (!MgpGraphIsMutable(*graph)) {
-    return nullptr;
-  }
-  auto edge = graph->impl->InsertEdge(&from->impl, &to->impl, from->graph->impl->NameToEdgeType(type.name));
-  if (edge.HasError()) {
-    return nullptr;
-  }
-
-  return new_mgp_object<mgp_edge>(memory, edge.GetValue(), from->graph);
-}
-
-int mgp_graph_remove_edge(struct mgp_graph *graph, struct mgp_edge *edge) {
-  if (!MgpGraphIsMutable(*graph)) {
-    return 0;
-  }
-  return ResultToReturnCode(graph->impl->RemoveEdge(&edge->impl));
-}
-
-void mgp_vertices_iterator_destroy(mgp_vertices_iterator *it) { delete_mgp_object(it); }
-
-mgp_vertices_iterator *mgp_graph_iter_vertices(const mgp_graph *graph, mgp_memory *memory) {
-  try {
-    return new_mgp_object<mgp_vertices_iterator>(memory, graph);
-  } catch (...) {
-    return nullptr;
-  }
-}
-
-int mgp_vertices_iterator_underlying_graph_is_mutable(const struct mgp_vertices_iterator *it) {
-  return mgp_graph_is_mutable(it->graph);
-}
-
-const mgp_vertex *mgp_vertices_iterator_get(const mgp_vertices_iterator *it) {
-  if (it->current_v) {
-    return &*it->current_v;
-  }
-  return nullptr;
-}
-
-mgp_vertex *mgp_vertices_iterator_get_mutable(mgp_vertices_iterator *it) {
-  if (mgp_vertices_iterator_underlying_graph_is_mutable(it) == 0 || !it->current_v.has_value()) {
-    return nullptr;
-  }
-  return &*it->current_v;
-}
-
-const mgp_vertex *mgp_vertices_iterator_next(mgp_vertices_iterator *it) {
-  try {
-    if (it->current_it == it->vertices.end()) {
-      MG_ASSERT(!it->current_v,
-                "Iteration is already done, so it->current_v "
-                "should have been set to std::nullopt");
-      return nullptr;
-    }
-    if (++it->current_it == it->vertices.end()) {
-      it->current_v = std::nullopt;
-      return nullptr;
-    }
-    it->current_v.emplace(*it->current_it, it->graph, it->GetMemoryResource());
-    return &*it->current_v;
-  } catch (...) {
-    // VerticesIterable::Iterator::operator++ may throw
-    it->current_v = std::nullopt;
-    return nullptr;
-  }
-=======
         }
         if (++it->current_it == it->vertices.end()) {
           it->current_v = std::nullopt;
@@ -1926,7 +1565,6 @@
         return &*it->current_v;
       },
       result);
->>>>>>> 430b16d2
 }
 
 /// Type System
@@ -1938,103 +1576,67 @@
 void NoOpCypherTypeDeleter(CypherType * /*type*/) {}
 }  // namespace
 
-<<<<<<< HEAD
-const mgp_type *mgp_type_any() {
-  static AnyType impl;
-  static mgp_type any_type{CypherTypePtr(&impl, NoOpCypherTypeDeleter)};
-  return &any_type;
-}
-
-const mgp_type *mgp_type_bool() {
-  static BoolType impl;
-  static mgp_type bool_type{CypherTypePtr(&impl, NoOpCypherTypeDeleter)};
-  return &bool_type;
-}
-
-const mgp_type *mgp_type_string() {
-  static StringType impl;
-  static mgp_type string_type{CypherTypePtr(&impl, NoOpCypherTypeDeleter)};
-  return &string_type;
-}
-
-const mgp_type *mgp_type_int() {
-  static IntType impl;
-  static mgp_type int_type{CypherTypePtr(&impl, NoOpCypherTypeDeleter)};
-  return &int_type;
-}
-
-const mgp_type *mgp_type_float() {
-  static FloatType impl;
-  static mgp_type float_type{CypherTypePtr(&impl, NoOpCypherTypeDeleter)};
-  return &float_type;
-}
-
-const mgp_type *mgp_type_number() {
-  static NumberType impl;
-  static mgp_type number_type{CypherTypePtr(&impl, NoOpCypherTypeDeleter)};
-  return &number_type;
-}
-
-const mgp_type *mgp_type_map() {
-  static MapType impl;
-  static mgp_type map_type{CypherTypePtr(&impl, NoOpCypherTypeDeleter)};
-  return &map_type;
-}
-
-const mgp_type *mgp_type_node() {
-  static NodeType impl;
-  static mgp_type node_type{CypherTypePtr(&impl, NoOpCypherTypeDeleter)};
-  return &node_type;
-}
-
-const mgp_type *mgp_type_relationship() {
-  static RelationshipType impl;
-  static mgp_type relationship_type{CypherTypePtr(&impl, NoOpCypherTypeDeleter)};
-  return &relationship_type;
-}
-
-const mgp_type *mgp_type_path() {
-  static PathType impl;
-  static mgp_type path_type{CypherTypePtr(&impl, NoOpCypherTypeDeleter)};
-  return &path_type;
-}
-
-const mgp_type *mgp_type_list(const mgp_type *type) {
-  if (!type) return nullptr;
-  // Maps `type` to corresponding instance of ListType.
-  static utils::pmr::map<const mgp_type *, mgp_type> list_types(utils::NewDeleteResource());
-  static utils::SpinLock lock;
-  std::lock_guard<utils::SpinLock> guard(lock);
-  auto found_it = list_types.find(type);
-  if (found_it != list_types.end()) return &found_it->second;
-  try {
-    auto alloc = list_types.get_allocator();
-    CypherTypePtr impl(
-        alloc.new_object<ListType>(
-            // Just obtain the pointer to original impl, don't own it.
-            CypherTypePtr(type->impl.get(), NoOpCypherTypeDeleter), alloc.GetMemoryResource()),
-        [alloc](CypherType *base_ptr) mutable { alloc.delete_object(static_cast<ListType *>(base_ptr)); });
-    return &list_types.emplace(type, mgp_type{std::move(impl)}).first->second;
-  } catch (const std::bad_alloc &) {
-    return nullptr;
-  }
-}
-
-const mgp_type *mgp_type_nullable(const mgp_type *type) {
-  if (!type) return nullptr;
-  // Maps `type` to corresponding instance of NullableType.
-  static utils::pmr::map<const mgp_type *, mgp_type> gNullableTypes(utils::NewDeleteResource());
-  static utils::SpinLock lock;
-  std::lock_guard<utils::SpinLock> guard(lock);
-  auto found_it = gNullableTypes.find(type);
-  if (found_it != gNullableTypes.end()) return &found_it->second;
-  try {
-    auto alloc = gNullableTypes.get_allocator();
-    auto impl = NullableType::Create(CypherTypePtr(type->impl.get(), NoOpCypherTypeDeleter), alloc.GetMemoryResource());
-    return &gNullableTypes.emplace(type, mgp_type{std::move(impl)}).first->second;
-  } catch (const std::bad_alloc &) {
-    return nullptr;
-  }
+// NOLINTNEXTLINE(cppcoreguidelines-macro-usage)
+#define DEFINE_MGP_TYPE_GETTER(cypher_type_name, mgp_type_name)                            \
+  mgp_error mgp_type_##mgp_type_name(const mgp_type **result) {                            \
+    return WrapExceptions(                                                                 \
+        [] {                                                                               \
+          static cypher_type_name##Type impl;                                              \
+          static mgp_type mgp_type_name_type{CypherTypePtr(&impl, NoOpCypherTypeDeleter)}; \
+          return &mgp_type_name_type;                                                      \
+        },                                                                                 \
+        result);                                                                           \
+  }
+
+DEFINE_MGP_TYPE_GETTER(Any, any);
+DEFINE_MGP_TYPE_GETTER(Bool, bool);
+DEFINE_MGP_TYPE_GETTER(String, string);
+DEFINE_MGP_TYPE_GETTER(Int, int);
+DEFINE_MGP_TYPE_GETTER(Float, float);
+DEFINE_MGP_TYPE_GETTER(Number, number);
+DEFINE_MGP_TYPE_GETTER(Map, map);
+DEFINE_MGP_TYPE_GETTER(Node, node);
+DEFINE_MGP_TYPE_GETTER(Relationship, relationship);
+DEFINE_MGP_TYPE_GETTER(Path, path);
+
+mgp_error mgp_type_list(const mgp_type *type, const mgp_type **result) {
+  return WrapExceptions(
+      [type] {
+        // Maps `type` to corresponding instance of ListType.
+        static utils::pmr::map<const mgp_type *, mgp_type> gListTypes(utils::NewDeleteResource());
+        static utils::SpinLock lock;
+        std::lock_guard<utils::SpinLock> guard(lock);
+        auto found_it = gListTypes.find(type);
+        if (found_it != gListTypes.end()) {
+          return &found_it->second;
+        }
+        auto alloc = gListTypes.get_allocator();
+        CypherTypePtr impl(
+            alloc.new_object<ListType>(
+                // Just obtain the pointer to original impl, don't own it.
+                CypherTypePtr(type->impl.get(), NoOpCypherTypeDeleter), alloc.GetMemoryResource()),
+            [alloc](CypherType *base_ptr) mutable { alloc.delete_object(static_cast<ListType *>(base_ptr)); });
+        return &gListTypes.emplace(type, mgp_type{std::move(impl)}).first->second;
+      },
+      result);
+}
+
+mgp_error mgp_type_nullable(const mgp_type *type, const mgp_type **result) {
+  return WrapExceptions(
+      [type] {
+        // Maps `type` to corresponding instance of NullableType.
+        static utils::pmr::map<const mgp_type *, mgp_type> gNullableTypes(utils::NewDeleteResource());
+        static utils::SpinLock lock;
+        std::lock_guard<utils::SpinLock> guard(lock);
+        auto found_it = gNullableTypes.find(type);
+        if (found_it != gNullableTypes.end()) return &found_it->second;
+
+        auto alloc = gNullableTypes.get_allocator();
+        auto impl =
+            NullableType::Create(CypherTypePtr(type->impl.get(), NoOpCypherTypeDeleter), alloc.GetMemoryResource());
+        return &gNullableTypes.emplace(type, mgp_type{std::move(impl)}).first->second;
+      },
+      result);
 }
 
 namespace {
@@ -2059,70 +1661,6 @@
 
 mgp_proc *mgp_module_add_write_procedure(mgp_module *module, const char *name, mgp_write_proc_cb cb) {
   return mgp_module_add_procedure(module, name, cb);
-}
-=======
-// NOLINTNEXTLINE(cppcoreguidelines-macro-usage)
-#define DEFINE_MGP_TYPE_GETTER(cypher_type_name, mgp_type_name)                            \
-  mgp_error mgp_type_##mgp_type_name(const mgp_type **result) {                            \
-    return WrapExceptions(                                                                 \
-        [] {                                                                               \
-          static cypher_type_name##Type impl;                                              \
-          static mgp_type mgp_type_name_type{CypherTypePtr(&impl, NoOpCypherTypeDeleter)}; \
-          return &mgp_type_name_type;                                                      \
-        },                                                                                 \
-        result);                                                                           \
-  }
->>>>>>> 430b16d2
-
-DEFINE_MGP_TYPE_GETTER(Any, any);
-DEFINE_MGP_TYPE_GETTER(Bool, bool);
-DEFINE_MGP_TYPE_GETTER(String, string);
-DEFINE_MGP_TYPE_GETTER(Int, int);
-DEFINE_MGP_TYPE_GETTER(Float, float);
-DEFINE_MGP_TYPE_GETTER(Number, number);
-DEFINE_MGP_TYPE_GETTER(Map, map);
-DEFINE_MGP_TYPE_GETTER(Node, node);
-DEFINE_MGP_TYPE_GETTER(Relationship, relationship);
-DEFINE_MGP_TYPE_GETTER(Path, path);
-
-mgp_error mgp_type_list(const mgp_type *type, const mgp_type **result) {
-  return WrapExceptions(
-      [type] {
-        // Maps `type` to corresponding instance of ListType.
-        static utils::pmr::map<const mgp_type *, mgp_type> gListTypes(utils::NewDeleteResource());
-        static utils::SpinLock lock;
-        std::lock_guard<utils::SpinLock> guard(lock);
-        auto found_it = gListTypes.find(type);
-        if (found_it != gListTypes.end()) {
-          return &found_it->second;
-        }
-        auto alloc = gListTypes.get_allocator();
-        CypherTypePtr impl(
-            alloc.new_object<ListType>(
-                // Just obtain the pointer to original impl, don't own it.
-                CypherTypePtr(type->impl.get(), NoOpCypherTypeDeleter), alloc.GetMemoryResource()),
-            [alloc](CypherType *base_ptr) mutable { alloc.delete_object(static_cast<ListType *>(base_ptr)); });
-        return &gListTypes.emplace(type, mgp_type{std::move(impl)}).first->second;
-      },
-      result);
-}
-
-mgp_error mgp_type_nullable(const mgp_type *type, const mgp_type **result) {
-  return WrapExceptions(
-      [type] {
-        // Maps `type` to corresponding instance of NullableType.
-        static utils::pmr::map<const mgp_type *, mgp_type> gNullableTypes(utils::NewDeleteResource());
-        static utils::SpinLock lock;
-        std::lock_guard<utils::SpinLock> guard(lock);
-        auto found_it = gNullableTypes.find(type);
-        if (found_it != gNullableTypes.end()) return &found_it->second;
-
-        auto alloc = gNullableTypes.get_allocator();
-        auto impl =
-            NullableType::Create(CypherTypePtr(type->impl.get(), NoOpCypherTypeDeleter), alloc.GetMemoryResource());
-        return &gNullableTypes.emplace(type, mgp_type{std::move(impl)}).first->second;
-      },
-      result);
 }
 
 mgp_error mgp_module_add_read_procedure(mgp_module *module, const char *name, mgp_proc_cb cb, mgp_proc **result) {
