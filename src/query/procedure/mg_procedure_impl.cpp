--- conflicted
+++ resolved
@@ -137,7 +137,7 @@
 }
 
 template <typename TFunc, typename... Args>
-[[nodiscard]] mgp_error WrapExceptions(TFunc &&func, Args &&...args) noexcept {
+[[nodiscard]] mgp_error WrapExceptions(TFunc &&func, Args &&... args) noexcept {
   static_assert(sizeof...(args) <= 1, "WrapExceptions should have only one or zero parameter!");
   try {
     WrapExceptionsHelper(std::forward<TFunc>(func), std::forward<Args>(args)...);
@@ -186,15 +186,11 @@
   }
   return MGP_ERROR_NO_ERROR;
 }
-<<<<<<< HEAD
+
 // Graph mutations
 bool MgpGraphIsMutable(const mgp_graph &graph) noexcept {
-  return graph.view == storage::View::NEW && graph.ctx != nullptr;
-}
-=======
-
-bool MgpGraphIsMutable(const mgp_graph &graph) noexcept { return graph.view == memgraph::storage::View::NEW; }
->>>>>>> 60ad05ac
+  return graph.view == memgraph::storage::View::NEW && graph.ctx != nullptr;
+}
 
 bool MgpVertexIsMutable(const mgp_vertex &vertex) { return MgpGraphIsMutable(*vertex.graph); }
 
@@ -236,13 +232,13 @@
 namespace {
 
 template <class U, class... TArgs>
-U *NewRawMgpObject(memgraph::utils::MemoryResource *memory, TArgs &&...args) {
+U *NewRawMgpObject(memgraph::utils::MemoryResource *memory, TArgs &&... args) {
   memgraph::utils::Allocator<U> allocator(memory);
   return allocator.template new_object<U>(std::forward<TArgs>(args)...);
 }
 
 template <class U, class... TArgs>
-U *NewRawMgpObject(mgp_memory *memory, TArgs &&...args) {
+U *NewRawMgpObject(mgp_memory *memory, TArgs &&... args) {
   return NewRawMgpObject<U, TArgs...>(memory->impl, std::forward<TArgs>(args)...);
 }
 
@@ -260,7 +256,7 @@
 }
 
 template <class U, class... TArgs>
-MgpUniquePtr<U> NewMgpObject(mgp_memory *memory, TArgs &&...args) {
+MgpUniquePtr<U> NewMgpObject(mgp_memory *memory, TArgs &&... args) {
   return MgpUniquePtr<U>(NewRawMgpObject<U>(memory->impl, std::forward<TArgs>(args)...), &DeleteRawMgpObject<U>);
 }
 
@@ -296,14 +292,9 @@
       return MGP_VALUE_TYPE_DURATION;
   }
 }
-
-<<<<<<< HEAD
 }  // namespace
 
-query::TypedValue ToTypedValue(const mgp_value &val, utils::MemoryResource *memory) {
-=======
 memgraph::query::TypedValue ToTypedValue(const mgp_value &val, memgraph::utils::MemoryResource *memory) {
->>>>>>> 60ad05ac
   switch (val.type) {
     case MGP_VALUE_TYPE_NULL:
       return memgraph::query::TypedValue(memory);
@@ -358,13 +349,7 @@
   }
 }
 
-<<<<<<< HEAD
-mgp_value::mgp_value(utils::MemoryResource *m) noexcept : type(MGP_VALUE_TYPE_NULL), memory(m) {}
-=======
-}  // namespace
-
 mgp_value::mgp_value(memgraph::utils::MemoryResource *m) noexcept : type(MGP_VALUE_TYPE_NULL), memory(m) {}
->>>>>>> 60ad05ac
 
 mgp_value::mgp_value(bool val, memgraph::utils::MemoryResource *m) noexcept
     : type(MGP_VALUE_TYPE_BOOL), memory(m), bool_v(val) {}
@@ -2409,7 +2394,7 @@
 
 namespace {
 template <typename T>
-concept IsCallable = utils::SameAsAnyOf<T, mgp_proc, mgp_func>;
+concept IsCallable = memgraph::utils::SameAsAnyOf<T, mgp_proc, mgp_func>;
 
 template <IsCallable TCall>
 mgp_error MgpAddArg(TCall &callable, const std::string &name, mgp_type &type) {
@@ -2472,15 +2457,9 @@
       throw std::logic_error{fmt::format("The default value of argument '{}' for {} '{}' doesn't satisfy type '{}'",
                                          name, type_name, callable.name, type.impl->GetPresentableName())};
     }
-<<<<<<< HEAD
     auto *memory = callable.opt_args.get_allocator().GetMemoryResource();
-    callable.opt_args.emplace_back(utils::pmr::string(name, memory), type.impl.get(),
+    callable.opt_args.emplace_back(memgraph::utils::pmr::string(name, memory), type.impl.get(),
                                    ToTypedValue(default_value, memory));
-=======
-    auto *memory = proc->opt_args.get_allocator().GetMemoryResource();
-    proc->opt_args.emplace_back(memgraph::utils::pmr::string(name, memory), type->impl.get(),
-                                ToTypedValue(*default_value, memory));
->>>>>>> 60ad05ac
   });
 }
 }  // namespace
