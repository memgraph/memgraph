--- conflicted
+++ resolved
@@ -1588,13 +1588,8 @@
   return WrapExceptions([=] {
     if (v->graph->ctx && v->graph->ctx->auth_checker &&
         !v->graph->ctx->auth_checker->Accept(*v->graph->ctx->db_accessor, v->impl, v->graph->view,
-<<<<<<< HEAD
-                                             memgraph::auth::FineGrainedPermission::UPDATE)) {
+                                             memgraph::query::AuthQuery::FineGrainedPrivilege::UPDATE)) {
       throw AuthorizationException{"Insufficient permissions for setting a property on vertex!"};
-=======
-                                             memgraph::query::AuthQuery::FineGrainedPrivilege::UPDATE)) {
-      return;
->>>>>>> 3d24ad28
     }
 
     if (!MgpVertexIsMutable(*v)) {
@@ -1639,7 +1634,7 @@
   return WrapExceptions([=] {
     if (v->graph->ctx && v->graph->ctx->auth_checker &&
         !v->graph->ctx->auth_checker->Accept(*v->graph->ctx->db_accessor, v->impl, v->graph->view,
-                                             memgraph::auth::FineGrainedPermission::CREATE_DELETE)) {
+                                             memgraph::query::AuthQuery::FineGrainedPrivilege::CREATE_DELETE)) {
       throw AuthorizationException{"Insufficient permissions for adding a label to vertex!"};
     }
 
@@ -1677,7 +1672,7 @@
   return WrapExceptions([=] {
     if (v->graph->ctx && v->graph->ctx->auth_checker &&
         !v->graph->ctx->auth_checker->Accept(*v->graph->ctx->db_accessor, v->impl, v->graph->view,
-                                             memgraph::auth::FineGrainedPermission::CREATE_DELETE)) {
+                                             memgraph::query::AuthQuery::FineGrainedPrivilege::CREATE_DELETE)) {
       throw AuthorizationException{"Insufficient permissions for removing a label from vertex!"};
     }
 
@@ -2077,13 +2072,8 @@
   return WrapExceptions([=] {
     if (e->from.graph->ctx && e->from.graph->ctx->auth_checker &&
         !e->from.graph->ctx->auth_checker->Accept(*e->from.graph->ctx->db_accessor, e->impl,
-<<<<<<< HEAD
-                                                  memgraph::auth::FineGrainedPermission::UPDATE)) {
+                                                  memgraph::query::AuthQuery::FineGrainedPrivilege::UPDATE)) {
       throw AuthorizationException{"Insufficient permissions for setting a property on edge!"};
-=======
-                                                  memgraph::query::AuthQuery::FineGrainedPrivilege::UPDATE)) {
-      return;
->>>>>>> 3d24ad28
     }
 
     if (!MgpEdgeIsMutable(*e)) {
@@ -2176,7 +2166,7 @@
       [=]() -> mgp_vertex * {
         if (graph->ctx && graph->ctx->auth_checker &&
             !graph->ctx->auth_checker->HasGlobalPermissionOnVertices(
-                memgraph::auth::FineGrainedPermission::CREATE_DELETE)) {
+                memgraph::query::AuthQuery::FineGrainedPrivilege::CREATE_DELETE)) {
           throw AuthorizationException{"Insufficient permissions for creating vertices!"};
         }
 
@@ -2200,7 +2190,7 @@
   return WrapExceptions([=] {
     if (graph->ctx && graph->ctx->auth_checker &&
         !graph->ctx->auth_checker->Accept(*graph->ctx->db_accessor, vertex->impl, graph->view,
-                                          memgraph::auth::FineGrainedPermission::CREATE_DELETE)) {
+                                          memgraph::query::AuthQuery::FineGrainedPrivilege::CREATE_DELETE)) {
       throw AuthorizationException{"Insufficient permissions for deleting a vertex!"};
     }
 
@@ -2241,7 +2231,7 @@
   return WrapExceptions([=] {
     if (graph->ctx && graph->ctx->auth_checker &&
         !graph->ctx->auth_checker->Accept(*graph->ctx->db_accessor, vertex->impl, graph->view,
-                                          memgraph::auth::FineGrainedPermission::CREATE_DELETE)) {
+                                          memgraph::query::AuthQuery::FineGrainedPrivilege::CREATE_DELETE)) {
       throw AuthorizationException{"Insufficient permissions for deleting a vertex!"};
     }
 
@@ -2294,7 +2284,7 @@
       [=]() -> mgp_edge * {
         if (graph->ctx && graph->ctx->auth_checker &&
             !graph->ctx->auth_checker->HasGlobalPermissionOnEdges(
-                memgraph::auth::FineGrainedPermission::CREATE_DELETE)) {
+                memgraph::query::AuthQuery::FineGrainedPrivilege::CREATE_DELETE)) {
           throw AuthorizationException{"Insufficient permissions for creating edges!"};
         }
 
@@ -2332,7 +2322,7 @@
   return WrapExceptions([=] {
     if (graph->ctx && graph->ctx->auth_checker &&
         !graph->ctx->auth_checker->Accept(*graph->ctx->db_accessor, edge->impl,
-                                          memgraph::auth::FineGrainedPermission::CREATE_DELETE)) {
+                                          memgraph::query::AuthQuery::FineGrainedPrivilege::CREATE_DELETE)) {
       throw AuthorizationException{"Insufficient permissions for deleting an edge!"};
     }
     if (!MgpGraphIsMutable(*graph)) {
