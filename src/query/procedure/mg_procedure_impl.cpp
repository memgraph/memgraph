// Copyright 2023 Memgraph Ltd.
//
// Use of this software is governed by the Business Source License
// included in the file licenses/BSL.txt; by using this file, you agree to be bound by the terms of the Business Source
// License, and you may not use this file except in compliance with the Business Source License.
//
// As of the Change Date specified in that file, in accordance with
// the Business Source License, use of this software will be governed
// by the Apache License, Version 2.0, included in the file
// licenses/APL.txt.

#include "query/procedure/mg_procedure_impl.hpp"

#include <algorithm>
#include <cstddef>
#include <cstring>
#include <exception>
#include <memory>
#include <optional>
#include <regex>
#include <stdexcept>
#include <type_traits>
#include <utility>
#include <variant>

#include "license/license.hpp"
#include "mg_procedure.h"
#include "module.hpp"
#include "query/db_accessor.hpp"
#include "query/frontend/ast/ast.hpp"
#include "query/procedure/cypher_types.hpp"
#include "query/procedure/mg_procedure_helpers.hpp"
#include "query/stream/common.hpp"
#include "storage/v2/property_value.hpp"
#include "storage/v2/storage_mode.hpp"
#include "storage/v2/view.hpp"
#include "utils/algorithm.hpp"
#include "utils/concepts.hpp"
#include "utils/logging.hpp"
#include "utils/math.hpp"
#include "utils/memory.hpp"
#include "utils/memory_tracker.hpp"
#include "utils/string.hpp"
#include "utils/temporal.hpp"
#include "utils/variant_helpers.hpp"

#include <cppitertools/filter.hpp>
#include <cppitertools/imap.hpp>

// This file contains implementation of top level C API functions, but this is
// all actually part of memgraph::query::procedure. So use that namespace for simplicity.
// NOLINTNEXTLINE(google-build-using-namespace)
using namespace memgraph::query::procedure;

namespace {

void *MgpAlignedAllocImpl(memgraph::utils::MemoryResource &memory, const size_t size_in_bytes, const size_t alignment) {
  if (size_in_bytes == 0U || !memgraph::utils::IsPow2(alignment)) return nullptr;
  // Simplify alignment by always using values greater or equal to max_align.
  const size_t alloc_align = std::max(alignment, alignof(std::max_align_t));
  // Allocate space for header containing size & alignment info.
  const size_t header_size = sizeof(size_in_bytes) + sizeof(alloc_align);
  // We need to return the `data` pointer aligned to the requested alignment.
  // Since we request the initial memory to be aligned to `alloc_align`, we can
  // just allocate an additional multiple of `alloc_align` of bytes such that
  // the header fits. `data` will then be aligned after this multiple of bytes.
  static_assert(std::is_same_v<size_t, uint64_t>);
  const auto maybe_bytes_for_header = memgraph::utils::RoundUint64ToMultiple(header_size, alloc_align);
  if (!maybe_bytes_for_header) return nullptr;
  const size_t bytes_for_header = *maybe_bytes_for_header;
  const size_t alloc_size = bytes_for_header + size_in_bytes;
  if (alloc_size < size_in_bytes) return nullptr;

  void *ptr = memory.Allocate(alloc_size, alloc_align);
  char *data = reinterpret_cast<char *>(ptr) + bytes_for_header;
  std::memcpy(data - sizeof(size_in_bytes), &size_in_bytes, sizeof(size_in_bytes));
  std::memcpy(data - sizeof(size_in_bytes) - sizeof(alloc_align), &alloc_align, sizeof(alloc_align));
  return data;
}

void MgpFreeImpl(memgraph::utils::MemoryResource &memory, void *const p) noexcept {
  try {
    if (!p) return;
    char *const data = reinterpret_cast<char *>(p);
    // Read the header containing size & alignment info.
    size_t size_in_bytes{};
    std::memcpy(&size_in_bytes, data - sizeof(size_in_bytes), sizeof(size_in_bytes));
    size_t alloc_align{};
    std::memcpy(&alloc_align, data - sizeof(size_in_bytes) - sizeof(alloc_align), sizeof(alloc_align));
    // Reconstruct how many bytes we allocated on top of the original request.
    // We need not check allocation request overflow, since we did so already in
    // mgp_aligned_alloc.
    const size_t header_size = sizeof(size_in_bytes) + sizeof(alloc_align);
    const size_t bytes_for_header = *memgraph::utils::RoundUint64ToMultiple(header_size, alloc_align);
    const size_t alloc_size = bytes_for_header + size_in_bytes;
    // Get the original ptr we allocated.
    void *const original_ptr = data - bytes_for_header;
    memory.Deallocate(original_ptr, alloc_size, alloc_align);
  } catch (const memgraph::utils::BasicException &be) {
    spdlog::error("BasicException during the release of memory for query modules: {}", be.what());
  } catch (const std::exception &e) {
    spdlog::error("std::exception during the release of memory for query modules: {}", e.what());
  } catch (...) {
    spdlog::error("Unexpected throw during the release of memory for query modules");
  }
}
struct DeletedObjectException : public memgraph::utils::BasicException {
  using memgraph::utils::BasicException::BasicException;
  SPECIALIZE_GET_EXCEPTION_NAME(DeletedObjectException)
};

struct KeyAlreadyExistsException : public memgraph::utils::BasicException {
  using memgraph::utils::BasicException::BasicException;
  SPECIALIZE_GET_EXCEPTION_NAME(KeyAlreadyExistsException)
};

struct InsufficientBufferException : public memgraph::utils::BasicException {
  using memgraph::utils::BasicException::BasicException;
  SPECIALIZE_GET_EXCEPTION_NAME(InsufficientBufferException)
};

struct ImmutableObjectException : public memgraph::utils::BasicException {
  using memgraph::utils::BasicException::BasicException;
  SPECIALIZE_GET_EXCEPTION_NAME(ImmutableObjectException)
};

struct ValueConversionException : public memgraph::utils::BasicException {
  using memgraph::utils::BasicException::BasicException;
  SPECIALIZE_GET_EXCEPTION_NAME(ValueConversionException)
};

struct SerializationException : public memgraph::utils::BasicException {
  using memgraph::utils::BasicException::BasicException;
  SPECIALIZE_GET_EXCEPTION_NAME(SerializationException)
};

struct AuthorizationException : public memgraph::utils::BasicException {
  using memgraph::utils::BasicException::BasicException;
  SPECIALIZE_GET_EXCEPTION_NAME(AuthorizationException)
};

template <typename TFunc, typename TReturn>
concept ReturnsType = std::same_as<std::invoke_result_t<TFunc>, TReturn>;

template <typename TFunc>
concept ReturnsVoid = ReturnsType<TFunc, void>;

template <ReturnsVoid TFunc>
void WrapExceptionsHelper(TFunc &&func) {
  std::forward<TFunc>(func)();
}

template <typename TFunc, typename TReturn = std::invoke_result_t<TFunc>>
void WrapExceptionsHelper(TFunc &&func, TReturn *result) {
  *result = {};
  *result = std::forward<TFunc>(func)();
}

template <typename TFunc, typename... Args>
[[nodiscard]] mgp_error WrapExceptions(TFunc &&func, Args &&...args) noexcept {
  static_assert(sizeof...(args) <= 1, "WrapExceptions should have only one or zero parameter!");
  try {
    memgraph::utils::MemoryTracker::OutOfMemoryExceptionEnabler oom_enabler;
    WrapExceptionsHelper(std::forward<TFunc>(func), std::forward<Args>(args)...);
  } catch (const DeletedObjectException &neoe) {
    spdlog::error("Deleted object error during mg API call: {}", neoe.what());
    return mgp_error::MGP_ERROR_DELETED_OBJECT;
  } catch (const KeyAlreadyExistsException &kaee) {
    spdlog::error("Key already exists error during mg API call: {}", kaee.what());
    return mgp_error::MGP_ERROR_KEY_ALREADY_EXISTS;
  } catch (const InsufficientBufferException &ibe) {
    spdlog::error("Insufficient buffer error during mg API call: {}", ibe.what());
    return mgp_error::MGP_ERROR_INSUFFICIENT_BUFFER;
  } catch (const ImmutableObjectException &ioe) {
    spdlog::error("Immutable object error during mg API call: {}", ioe.what());
    return mgp_error::MGP_ERROR_IMMUTABLE_OBJECT;
  } catch (const ValueConversionException &vce) {
    spdlog::error("Value converion error during mg API call: {}", vce.what());
    return mgp_error::MGP_ERROR_VALUE_CONVERSION;
  } catch (const SerializationException &se) {
    spdlog::error("Serialization error during mg API call: {}", se.what());
    return mgp_error::MGP_ERROR_SERIALIZATION_ERROR;
  } catch (const AuthorizationException &ae) {
    spdlog::error("Authorization error during mg API call: {}", ae.what());
    return mgp_error::MGP_ERROR_AUTHORIZATION_ERROR;
  } catch (const std::bad_alloc &bae) {
    spdlog::error("Memory allocation error during mg API call: {}", bae.what());
    return mgp_error::MGP_ERROR_UNABLE_TO_ALLOCATE;
  } catch (const memgraph::utils::OutOfMemoryException &oome) {
    spdlog::error("Memory limit exceeded during mg API call: {}", oome.what());
    return mgp_error::MGP_ERROR_UNABLE_TO_ALLOCATE;
  } catch (const std::out_of_range &oore) {
    spdlog::error("Out of range error during mg API call: {}", oore.what());
    return mgp_error::MGP_ERROR_OUT_OF_RANGE;
  } catch (const std::invalid_argument &iae) {
    spdlog::error("Invalid argument error during mg API call: {}", iae.what());
    return mgp_error::MGP_ERROR_INVALID_ARGUMENT;
  } catch (const std::logic_error &lee) {
    spdlog::error("Logic error during mg API call: {}", lee.what());
    return mgp_error::MGP_ERROR_LOGIC_ERROR;
  } catch (const std::exception &e) {
    spdlog::error("Unexpected error during mg API call: {}", e.what());
    return mgp_error::MGP_ERROR_UNKNOWN_ERROR;
  } catch (const memgraph::utils::temporal::InvalidArgumentException &e) {
    spdlog::error("Invalid argument was sent to an mg API call for temporal types: {}", e.what());
    return mgp_error::MGP_ERROR_INVALID_ARGUMENT;
  } catch (...) {
    spdlog::error("Unexpected error during mg API call");
    return mgp_error::MGP_ERROR_UNKNOWN_ERROR;
  }
  return mgp_error::MGP_ERROR_NO_ERROR;
}

// Graph mutations
bool MgpGraphIsMutable(const mgp_graph &graph) noexcept {
  return graph.view == memgraph::storage::View::NEW && graph.ctx != nullptr;
}

bool MgpVertexIsMutable(const mgp_vertex &vertex) { return MgpGraphIsMutable(*vertex.graph); }

bool MgpEdgeIsMutable(const mgp_edge &edge) { return MgpVertexIsMutable(edge.from); }
}  // namespace

mgp_error mgp_alloc(mgp_memory *memory, size_t size_in_bytes, void **result) {
  return mgp_aligned_alloc(memory, size_in_bytes, alignof(std::max_align_t), result);
}

mgp_error mgp_aligned_alloc(mgp_memory *memory, const size_t size_in_bytes, const size_t alignment, void **result) {
  return WrapExceptions(
      [memory, size_in_bytes, alignment] { return MgpAlignedAllocImpl(*memory->impl, size_in_bytes, alignment); },
      result);
}

void mgp_free(mgp_memory *memory, void *const p) {
  static_assert(noexcept(MgpFreeImpl(*memory->impl, p)));
  MgpFreeImpl(*memory->impl, p);
}

mgp_error mgp_global_alloc(size_t size_in_bytes, void **result) {
  return mgp_global_aligned_alloc(size_in_bytes, alignof(std::max_align_t), result);
}

mgp_error mgp_global_aligned_alloc(size_t size_in_bytes, size_t alignment, void **result) {
  return WrapExceptions(
      [size_in_bytes, alignment] {
        return MgpAlignedAllocImpl(gModuleRegistry.GetSharedMemoryResource(), size_in_bytes, alignment);
      },
      result);
}

void mgp_global_free(void *const p) {
  static_assert(noexcept(MgpFreeImpl(gModuleRegistry.GetSharedMemoryResource(), p)));
  MgpFreeImpl(gModuleRegistry.GetSharedMemoryResource(), p);
}

namespace {

template <class U, class... TArgs>
U *NewRawMgpObject(memgraph::utils::MemoryResource *memory, TArgs &&...args) {
  memgraph::utils::Allocator<U> allocator(memory);
  return allocator.template new_object<U>(std::forward<TArgs>(args)...);
}

template <class U, class... TArgs>
U *NewRawMgpObject(mgp_memory *memory, TArgs &&...args) {
  return NewRawMgpObject<U, TArgs...>(memory->impl, std::forward<TArgs>(args)...);
}

// Assume that deallocation and object destruction never throws. If it does,
// we are in big trouble.
template <class T>
void DeleteRawMgpObject(T *ptr) noexcept {
  try {
    if (!ptr) return;
    memgraph::utils::Allocator<T> allocator(ptr->GetMemoryResource());
    allocator.delete_object(ptr);
  } catch (...) {
    LOG_FATAL("Cannot deallocate mgp object");
  }
}

template <class U, class... TArgs>
MgpUniquePtr<U> NewMgpObject(mgp_memory *memory, TArgs &&...args) {
  return MgpUniquePtr<U>(NewRawMgpObject<U>(memory->impl, std::forward<TArgs>(args)...), &DeleteRawMgpObject<U>);
}

mgp_value_type FromTypedValueType(memgraph::query::TypedValue::Type type) {
  switch (type) {
    case memgraph::query::TypedValue::Type::Null:
      return MGP_VALUE_TYPE_NULL;
    case memgraph::query::TypedValue::Type::Bool:
      return MGP_VALUE_TYPE_BOOL;
    case memgraph::query::TypedValue::Type::Int:
      return MGP_VALUE_TYPE_INT;
    case memgraph::query::TypedValue::Type::Double:
      return MGP_VALUE_TYPE_DOUBLE;
    case memgraph::query::TypedValue::Type::String:
      return MGP_VALUE_TYPE_STRING;
    case memgraph::query::TypedValue::Type::List:
      return MGP_VALUE_TYPE_LIST;
    case memgraph::query::TypedValue::Type::Map:
      return MGP_VALUE_TYPE_MAP;
    case memgraph::query::TypedValue::Type::Vertex:
      return MGP_VALUE_TYPE_VERTEX;
    case memgraph::query::TypedValue::Type::Edge:
      return MGP_VALUE_TYPE_EDGE;
    case memgraph::query::TypedValue::Type::Path:
      return MGP_VALUE_TYPE_PATH;
    case memgraph::query::TypedValue::Type::Date:
      return MGP_VALUE_TYPE_DATE;
    case memgraph::query::TypedValue::Type::LocalTime:
      return MGP_VALUE_TYPE_LOCAL_TIME;
    case memgraph::query::TypedValue::Type::LocalDateTime:
      return MGP_VALUE_TYPE_LOCAL_DATE_TIME;
    case memgraph::query::TypedValue::Type::Duration:
      return MGP_VALUE_TYPE_DURATION;
    case memgraph::query::TypedValue::Type::Graph:
      throw std::logic_error{"mgp_value for TypedValue::Type::Graph doesn't exist."};
  }
}
}  // namespace

bool IsDeleted(const mgp_vertex *vertex) { return vertex->getImpl().impl_.vertex_->deleted; }

bool IsDeleted(const mgp_edge *edge) { return edge->impl.impl_.edge_.ptr->deleted; }

bool ContainsDeleted(const mgp_path *path) {
  return std::ranges::any_of(path->vertices, [](const auto &vertex) { return IsDeleted(&vertex); }) ||
         std::ranges::any_of(path->edges, [](const auto &edge) { return IsDeleted(&edge); });
}

bool ContainsDeleted(const mgp_list *list) {
  return std::ranges::any_of(list->elems, [](const auto &elem) { return ContainsDeleted(&elem); });
}

bool ContainsDeleted(const mgp_map *map) {
  return std::ranges::any_of(map->items, [](const auto &item) { return ContainsDeleted(&item.second); });
}

bool ContainsDeleted(const mgp_value *val) {
  switch (val->type) {
    // Value types
    case MGP_VALUE_TYPE_NULL:
    case MGP_VALUE_TYPE_BOOL:
    case MGP_VALUE_TYPE_INT:
    case MGP_VALUE_TYPE_DOUBLE:
    case MGP_VALUE_TYPE_STRING:
    case MGP_VALUE_TYPE_DATE:
    case MGP_VALUE_TYPE_LOCAL_TIME:
    case MGP_VALUE_TYPE_LOCAL_DATE_TIME:
    case MGP_VALUE_TYPE_DURATION:
      return false;
    // Reference types
    case MGP_VALUE_TYPE_LIST:
      return ContainsDeleted(val->list_v);
    case MGP_VALUE_TYPE_MAP:
      return ContainsDeleted(val->map_v);
    case MGP_VALUE_TYPE_VERTEX:
      return IsDeleted(val->vertex_v);
    case MGP_VALUE_TYPE_EDGE:
      return IsDeleted(val->edge_v);
    case MGP_VALUE_TYPE_PATH:
      return ContainsDeleted(val->path_v);
    default:
      throw memgraph::query::QueryRuntimeException("Value of unknown type");
  }
  return false;
}

memgraph::query::TypedValue ToTypedValue(const mgp_value &val, memgraph::utils::MemoryResource *memory) {
  switch (val.type) {
    case MGP_VALUE_TYPE_NULL:
      return memgraph::query::TypedValue(memory);
    case MGP_VALUE_TYPE_BOOL:
      return memgraph::query::TypedValue(val.bool_v, memory);
    case MGP_VALUE_TYPE_INT:
      return memgraph::query::TypedValue(val.int_v, memory);
    case MGP_VALUE_TYPE_DOUBLE:
      return memgraph::query::TypedValue(val.double_v, memory);
    case MGP_VALUE_TYPE_STRING:
      return {val.string_v, memory};
    case MGP_VALUE_TYPE_LIST: {
      const auto *list = val.list_v;
      memgraph::query::TypedValue::TVector tv_list(memory);
      tv_list.reserve(list->elems.size());
      for (const auto &elem : list->elems) {
        tv_list.emplace_back(ToTypedValue(elem, memory));
      }
      return memgraph::query::TypedValue(std::move(tv_list));
    }
    case MGP_VALUE_TYPE_MAP: {
      const auto *map = val.map_v;
      memgraph::query::TypedValue::TMap tv_map(memory);
      for (const auto &item : map->items) {
        tv_map.emplace(item.first, ToTypedValue(item.second, memory));
      }
      return memgraph::query::TypedValue(std::move(tv_map));
    }
    case MGP_VALUE_TYPE_VERTEX:
      return memgraph::query::TypedValue(val.vertex_v->getImpl(), memory);
    case MGP_VALUE_TYPE_EDGE:
      return memgraph::query::TypedValue(val.edge_v->impl, memory);
    case MGP_VALUE_TYPE_PATH: {
      const auto *path = val.path_v;
      MG_ASSERT(!path->vertices.empty());
      MG_ASSERT(path->vertices.size() == path->edges.size() + 1);
      memgraph::query::Path tv_path(path->vertices[0].getImpl(), memory);
      for (size_t i = 0; i < path->edges.size(); ++i) {
        tv_path.Expand(path->edges[i].impl);
        tv_path.Expand(path->vertices[i + 1].getImpl());
      }
      return memgraph::query::TypedValue(std::move(tv_path));
    }
    case MGP_VALUE_TYPE_DATE:
      return memgraph::query::TypedValue(val.date_v->date, memory);
    case MGP_VALUE_TYPE_LOCAL_TIME:
      return memgraph::query::TypedValue(val.local_time_v->local_time, memory);
    case MGP_VALUE_TYPE_LOCAL_DATE_TIME:
      return memgraph::query::TypedValue(val.local_date_time_v->local_date_time, memory);
    case MGP_VALUE_TYPE_DURATION:
      return memgraph::query::TypedValue(val.duration_v->duration, memory);
  }
}

mgp_value::mgp_value(memgraph::utils::MemoryResource *m) noexcept : type(MGP_VALUE_TYPE_NULL), memory(m) {}

mgp_value::mgp_value(bool val, memgraph::utils::MemoryResource *m) noexcept
    : type(MGP_VALUE_TYPE_BOOL), memory(m), bool_v(val) {}

mgp_value::mgp_value(int64_t val, memgraph::utils::MemoryResource *m) noexcept
    : type(MGP_VALUE_TYPE_INT), memory(m), int_v(val) {}

mgp_value::mgp_value(double val, memgraph::utils::MemoryResource *m) noexcept
    : type(MGP_VALUE_TYPE_DOUBLE), memory(m), double_v(val) {}

mgp_value::mgp_value(const char *val, memgraph::utils::MemoryResource *m)
    : type(MGP_VALUE_TYPE_STRING), memory(m), string_v(val, m) {}

mgp_value::mgp_value(mgp_list *val, memgraph::utils::MemoryResource *m) noexcept
    : type(MGP_VALUE_TYPE_LIST), memory(m), list_v(val) {
  MG_ASSERT(val->GetMemoryResource() == m, "Unable to take ownership of a pointer with different allocator.");
}

mgp_value::mgp_value(mgp_map *val, memgraph::utils::MemoryResource *m) noexcept
    : type(MGP_VALUE_TYPE_MAP), memory(m), map_v(val) {
  MG_ASSERT(val->GetMemoryResource() == m, "Unable to take ownership of a pointer with different allocator.");
}

mgp_value::mgp_value(mgp_vertex *val, memgraph::utils::MemoryResource *m) noexcept
    : type(MGP_VALUE_TYPE_VERTEX), memory(m), vertex_v(val) {
  MG_ASSERT(val->GetMemoryResource() == m, "Unable to take ownership of a pointer with different allocator.");
}

mgp_value::mgp_value(mgp_edge *val, memgraph::utils::MemoryResource *m) noexcept
    : type(MGP_VALUE_TYPE_EDGE), memory(m), edge_v(val) {
  MG_ASSERT(val->GetMemoryResource() == m, "Unable to take ownership of a pointer with different allocator.");
}

mgp_value::mgp_value(mgp_path *val, memgraph::utils::MemoryResource *m) noexcept
    : type(MGP_VALUE_TYPE_PATH), memory(m), path_v(val) {
  MG_ASSERT(val->GetMemoryResource() == m, "Unable to take ownership of a pointer with different allocator.");
}

mgp_value::mgp_value(mgp_date *val, memgraph::utils::MemoryResource *m) noexcept
    : type(MGP_VALUE_TYPE_DATE), memory(m), date_v(val) {
  MG_ASSERT(val->GetMemoryResource() == m, "Unable to take ownership of a pointer with different allocator.");
}

mgp_value::mgp_value(mgp_local_time *val, memgraph::utils::MemoryResource *m) noexcept
    : type(MGP_VALUE_TYPE_LOCAL_TIME), memory(m), local_time_v(val) {
  MG_ASSERT(val->GetMemoryResource() == m, "Unable to take ownership of a pointer with different allocator.");
}

mgp_value::mgp_value(mgp_local_date_time *val, memgraph::utils::MemoryResource *m) noexcept
    : type(MGP_VALUE_TYPE_LOCAL_DATE_TIME), memory(m), local_date_time_v(val) {
  MG_ASSERT(val->GetMemoryResource() == m, "Unable to take ownership of a pointer with different allocator.");
}

mgp_value::mgp_value(mgp_duration *val, memgraph::utils::MemoryResource *m) noexcept
    : type(MGP_VALUE_TYPE_DURATION), memory(m), duration_v(val) {
  MG_ASSERT(val->GetMemoryResource() == m, "Unable to take ownership of a pointer with different allocator.");
}

mgp_value::mgp_value(const memgraph::query::TypedValue &tv, mgp_graph *graph, memgraph::utils::MemoryResource *m)
    : type(FromTypedValueType(tv.type())), memory(m) {
  switch (type) {
    case MGP_VALUE_TYPE_NULL:
      break;
    case MGP_VALUE_TYPE_BOOL:
      bool_v = tv.ValueBool();
      break;
    case MGP_VALUE_TYPE_INT:
      int_v = tv.ValueInt();
      break;
    case MGP_VALUE_TYPE_DOUBLE:
      double_v = tv.ValueDouble();
      break;
    case MGP_VALUE_TYPE_STRING:
      new (&string_v) memgraph::utils::pmr::string(tv.ValueString(), m);
      break;
    case MGP_VALUE_TYPE_LIST: {
      // Fill the stack allocated container and then construct the actual member
      // value. This handles the case when filling the container throws
      // something and our destructor doesn't get called so member value isn't
      // released.
      memgraph::utils::pmr::vector<mgp_value> elems(m);
      elems.reserve(tv.ValueList().size());
      for (const auto &elem : tv.ValueList()) {
        elems.emplace_back(elem, graph);
      }
      memgraph::utils::Allocator<mgp_list> allocator(m);
      list_v = allocator.new_object<mgp_list>(std::move(elems));
      break;
    }
    case MGP_VALUE_TYPE_MAP: {
      // Fill the stack allocated container and then construct the actual member
      // value. This handles the case when filling the container throws
      // something and our destructor doesn't get called so member value isn't
      // released.
      memgraph::utils::pmr::map<memgraph::utils::pmr::string, mgp_value> items(m);
      for (const auto &item : tv.ValueMap()) {
        items.emplace(item.first, mgp_value(item.second, graph, m));
      }
      memgraph::utils::Allocator<mgp_map> allocator(m);
      map_v = allocator.new_object<mgp_map>(std::move(items));
      break;
    }
    case MGP_VALUE_TYPE_VERTEX: {
      memgraph::utils::Allocator<mgp_vertex> allocator(m);
      vertex_v = std::visit(
          memgraph::utils::Overloaded{
              [&](memgraph::query::DbAccessor *) { return allocator.new_object<mgp_vertex>(tv.ValueVertex(), graph); },
              [&](memgraph::query::SubgraphDbAccessor *impl) {
                return allocator.new_object<mgp_vertex>(
                    memgraph::query::SubgraphVertexAccessor(tv.ValueVertex(), impl->getGraph()), graph);
              }},
          graph->impl);

      break;
    }
    case MGP_VALUE_TYPE_EDGE: {
      memgraph::utils::Allocator<mgp_edge> allocator(m);

      edge_v = std::visit(
          memgraph::utils::Overloaded{
              [&tv, graph, &allocator](memgraph::query::DbAccessor *) {
                return allocator.new_object<mgp_edge>(tv.ValueEdge(), tv.ValueEdge().DeletedEdgeFromVertex(),
                                                      tv.ValueEdge().DeletedEdgeToVertex(), graph);
              },
              [&tv, graph, &allocator](memgraph::query::SubgraphDbAccessor *db_impl) {
                return allocator.new_object<mgp_edge>(
                    tv.ValueEdge(),
                    memgraph::query::SubgraphVertexAccessor(tv.ValueEdge().DeletedEdgeFromVertex(),
                                                            db_impl->getGraph()),
                    memgraph::query::SubgraphVertexAccessor(tv.ValueEdge().DeletedEdgeToVertex(), db_impl->getGraph()),
                    graph);
              }},
          graph->impl);
      break;
    }
    case MGP_VALUE_TYPE_PATH: {
      // Fill the stack allocated container and then construct the actual member
      // value. This handles the case when filling the container throws
      // something and our destructor doesn't get called so member value isn't
      // released.
      mgp_path tmp_path(m);
      tmp_path.vertices.reserve(tv.ValuePath().vertices().size());
      for (const auto &v : tv.ValuePath().vertices()) {
        std::visit(
            memgraph::utils::Overloaded{
                [&v, graph, &tmp_path](memgraph::query::DbAccessor *) { tmp_path.vertices.emplace_back(v, graph); },
                [&v, graph, &tmp_path](memgraph::query::SubgraphDbAccessor *impl) {
                  tmp_path.vertices.emplace_back(memgraph::query::SubgraphVertexAccessor(v, impl->getGraph()), graph);
                }},
            graph->impl);
      }
      tmp_path.edges.reserve(tv.ValuePath().edges().size());
      for (const auto &e : tv.ValuePath().edges()) {
        std::visit(memgraph::utils::Overloaded{
                       [&e, graph, &tmp_path](memgraph::query::DbAccessor *) { tmp_path.edges.emplace_back(e, graph); },
                       [&e, graph, &tmp_path](memgraph::query::SubgraphDbAccessor *db_impl) {
                         tmp_path.edges.emplace_back(
                             e, memgraph::query::SubgraphVertexAccessor(e.From(), db_impl->getGraph()),
                             memgraph::query::SubgraphVertexAccessor(e.To(), db_impl->getGraph()), graph);
                       }},
                   graph->impl);
      }
      memgraph::utils::Allocator<mgp_path> allocator(m);
      path_v = allocator.new_object<mgp_path>(std::move(tmp_path));
      break;
    }
    case MGP_VALUE_TYPE_DATE: {
      memgraph::utils::Allocator<mgp_date> allocator(m);
      date_v = allocator.new_object<mgp_date>(tv.ValueDate());
      break;
    }
    case MGP_VALUE_TYPE_LOCAL_TIME: {
      memgraph::utils::Allocator<mgp_local_time> allocator(m);
      local_time_v = allocator.new_object<mgp_local_time>(tv.ValueLocalTime());
      break;
    }
    case MGP_VALUE_TYPE_LOCAL_DATE_TIME: {
      memgraph::utils::Allocator<mgp_local_date_time> allocator(m);
      local_date_time_v = allocator.new_object<mgp_local_date_time>(tv.ValueLocalDateTime());
      break;
    }
    case MGP_VALUE_TYPE_DURATION: {
      memgraph::utils::Allocator<mgp_duration> allocator(m);
      duration_v = allocator.new_object<mgp_duration>(tv.ValueDuration());
      break;
    }
  }
}

mgp_value::mgp_value(const memgraph::storage::PropertyValue &pv, memgraph::utils::MemoryResource *m) : memory(m) {
  switch (pv.type()) {
    case memgraph::storage::PropertyValue::Type::Null:
      type = MGP_VALUE_TYPE_NULL;
      break;
    case memgraph::storage::PropertyValue::Type::Bool:
      type = MGP_VALUE_TYPE_BOOL;
      bool_v = pv.ValueBool();
      break;
    case memgraph::storage::PropertyValue::Type::Int:
      type = MGP_VALUE_TYPE_INT;
      int_v = pv.ValueInt();
      break;
    case memgraph::storage::PropertyValue::Type::Double:
      type = MGP_VALUE_TYPE_DOUBLE;
      double_v = pv.ValueDouble();
      break;
    case memgraph::storage::PropertyValue::Type::String:
      type = MGP_VALUE_TYPE_STRING;
      new (&string_v) memgraph::utils::pmr::string(pv.ValueString(), m);
      break;
    case memgraph::storage::PropertyValue::Type::List: {
      // Fill the stack allocated container and then construct the actual member
      // value. This handles the case when filling the container throws
      // something and our destructor doesn't get called so member value isn't
      // released.
      type = MGP_VALUE_TYPE_LIST;
      memgraph::utils::pmr::vector<mgp_value> elems(m);
      elems.reserve(pv.ValueList().size());
      for (const auto &elem : pv.ValueList()) {
        elems.emplace_back(elem);
      }
      memgraph::utils::Allocator<mgp_list> allocator(m);
      list_v = allocator.new_object<mgp_list>(std::move(elems));
      break;
    }
    case memgraph::storage::PropertyValue::Type::Map: {
      // Fill the stack allocated container and then construct the actual member
      // value. This handles the case when filling the container throws
      // something and our destructor doesn't get called so member value isn't
      // released.
      type = MGP_VALUE_TYPE_MAP;
      memgraph::utils::pmr::map<memgraph::utils::pmr::string, mgp_value> items(m);
      for (const auto &item : pv.ValueMap()) {
        items.emplace(item.first, item.second);
      }
      memgraph::utils::Allocator<mgp_map> allocator(m);
      map_v = allocator.new_object<mgp_map>(std::move(items));
      break;
    }
    case memgraph::storage::PropertyValue::Type::TemporalData: {
      const auto &temporal_data = pv.ValueTemporalData();
      switch (temporal_data.type) {
        case memgraph::storage::TemporalType::Date: {
          type = MGP_VALUE_TYPE_DATE;
          date_v = NewRawMgpObject<mgp_date>(m, temporal_data.microseconds);
          break;
        }
        case memgraph::storage::TemporalType::LocalTime: {
          type = MGP_VALUE_TYPE_LOCAL_TIME;
          local_time_v = NewRawMgpObject<mgp_local_time>(m, temporal_data.microseconds);
          break;
        }
        case memgraph::storage::TemporalType::LocalDateTime: {
          type = MGP_VALUE_TYPE_LOCAL_DATE_TIME;
          local_date_time_v = NewRawMgpObject<mgp_local_date_time>(m, temporal_data.microseconds);
          break;
        }
        case memgraph::storage::TemporalType::Duration: {
          type = MGP_VALUE_TYPE_DURATION;
          duration_v = NewRawMgpObject<mgp_duration>(m, temporal_data.microseconds);
          break;
        }
      }
    }
  }
}

mgp_value::mgp_value(const mgp_value &other, memgraph::utils::MemoryResource *m) : type(other.type), memory(m) {
  switch (other.type) {
    case MGP_VALUE_TYPE_NULL:
      break;
    case MGP_VALUE_TYPE_BOOL:
      bool_v = other.bool_v;
      break;
    case MGP_VALUE_TYPE_INT:
      int_v = other.int_v;
      break;
    case MGP_VALUE_TYPE_DOUBLE:
      double_v = other.double_v;
      break;
    case MGP_VALUE_TYPE_STRING:
      new (&string_v) memgraph::utils::pmr::string(other.string_v, m);
      break;
    case MGP_VALUE_TYPE_LIST: {
      memgraph::utils::Allocator<mgp_list> allocator(m);
      list_v = allocator.new_object<mgp_list>(*other.list_v);
      break;
    }
    case MGP_VALUE_TYPE_MAP: {
      memgraph::utils::Allocator<mgp_map> allocator(m);
      map_v = allocator.new_object<mgp_map>(*other.map_v);
      break;
    }
    case MGP_VALUE_TYPE_VERTEX: {
      memgraph::utils::Allocator<mgp_vertex> allocator(m);
      vertex_v = allocator.new_object<mgp_vertex>(*other.vertex_v);
      break;
    }
    case MGP_VALUE_TYPE_EDGE: {
      memgraph::utils::Allocator<mgp_edge> allocator(m);
      edge_v = allocator.new_object<mgp_edge>(*other.edge_v);
      break;
    }
    case MGP_VALUE_TYPE_PATH: {
      memgraph::utils::Allocator<mgp_path> allocator(m);
      path_v = allocator.new_object<mgp_path>(*other.path_v);
      break;
    }
    case MGP_VALUE_TYPE_DATE: {
      date_v = NewRawMgpObject<mgp_date>(m, *other.date_v);
      break;
    }
    case MGP_VALUE_TYPE_LOCAL_TIME: {
      local_time_v = NewRawMgpObject<mgp_local_time>(m, *other.local_time_v);
      break;
    }
    case MGP_VALUE_TYPE_LOCAL_DATE_TIME: {
      local_date_time_v = NewRawMgpObject<mgp_local_date_time>(m, *other.local_date_time_v);
      break;
    }
    case MGP_VALUE_TYPE_DURATION: {
      duration_v = NewRawMgpObject<mgp_duration>(m, *other.duration_v);
      break;
    }
  }
}

namespace {

void DeleteValueMember(mgp_value *value) noexcept {
  MG_ASSERT(value);
  memgraph::utils::Allocator<mgp_value> allocator(value->GetMemoryResource());
  switch (Call<mgp_value_type>(mgp_value_get_type, value)) {
    case MGP_VALUE_TYPE_NULL:
    case MGP_VALUE_TYPE_BOOL:
    case MGP_VALUE_TYPE_INT:
    case MGP_VALUE_TYPE_DOUBLE:
      return;
    case MGP_VALUE_TYPE_STRING:
      using TString = memgraph::utils::pmr::string;
      value->string_v.~TString();
      return;
    case MGP_VALUE_TYPE_LIST:
      allocator.delete_object(value->list_v);
      return;
    case MGP_VALUE_TYPE_MAP:
      allocator.delete_object(value->map_v);
      return;
    case MGP_VALUE_TYPE_VERTEX:
      allocator.delete_object(value->vertex_v);
      return;
    case MGP_VALUE_TYPE_EDGE:
      allocator.delete_object(value->edge_v);
      return;
    case MGP_VALUE_TYPE_PATH:
      allocator.delete_object(value->path_v);
      return;
    case MGP_VALUE_TYPE_DATE:
      allocator.delete_object(value->date_v);
      return;
    case MGP_VALUE_TYPE_LOCAL_TIME:
      allocator.delete_object(value->local_time_v);
      return;
    case MGP_VALUE_TYPE_LOCAL_DATE_TIME:
      allocator.delete_object(value->local_date_time_v);
      return;
    case MGP_VALUE_TYPE_DURATION:
      allocator.delete_object(value->duration_v);
      return;
  }
}

}  // namespace

mgp_value::mgp_value(mgp_value &&other, memgraph::utils::MemoryResource *m) : type(other.type), memory(m) {
  switch (other.type) {
    case MGP_VALUE_TYPE_NULL:
      break;
    case MGP_VALUE_TYPE_BOOL:
      bool_v = other.bool_v;
      break;
    case MGP_VALUE_TYPE_INT:
      int_v = other.int_v;
      break;
    case MGP_VALUE_TYPE_DOUBLE:
      double_v = other.double_v;
      break;
    case MGP_VALUE_TYPE_STRING:
      new (&string_v) memgraph::utils::pmr::string(std::move(other.string_v), m);
      break;
    case MGP_VALUE_TYPE_LIST:
      static_assert(std::is_pointer_v<decltype(list_v)>, "Expected to move list_v by copying pointers.");
      if (*other.GetMemoryResource() == *m) {
        list_v = other.list_v;
        other.type = MGP_VALUE_TYPE_NULL;
      } else {
        memgraph::utils::Allocator<mgp_list> allocator(m);
        list_v = allocator.new_object<mgp_list>(std::move(*other.list_v));
      }
      break;
    case MGP_VALUE_TYPE_MAP:
      static_assert(std::is_pointer_v<decltype(map_v)>, "Expected to move map_v by copying pointers.");
      if (*other.GetMemoryResource() == *m) {
        map_v = other.map_v;
        other.type = MGP_VALUE_TYPE_NULL;
      } else {
        memgraph::utils::Allocator<mgp_map> allocator(m);
        map_v = allocator.new_object<mgp_map>(std::move(*other.map_v));
      }
      break;
    case MGP_VALUE_TYPE_VERTEX:
      static_assert(std::is_pointer_v<decltype(vertex_v)>, "Expected to move vertex_v by copying pointers.");
      if (*other.GetMemoryResource() == *m) {
        vertex_v = other.vertex_v;
        other.type = MGP_VALUE_TYPE_NULL;
      } else {
        memgraph::utils::Allocator<mgp_vertex> allocator(m);
        vertex_v = allocator.new_object<mgp_vertex>(std::move(*other.vertex_v));
      }
      break;
    case MGP_VALUE_TYPE_EDGE:
      static_assert(std::is_pointer_v<decltype(edge_v)>, "Expected to move edge_v by copying pointers.");
      if (*other.GetMemoryResource() == *m) {
        edge_v = other.edge_v;
        other.type = MGP_VALUE_TYPE_NULL;
      } else {
        memgraph::utils::Allocator<mgp_edge> allocator(m);
        edge_v = allocator.new_object<mgp_edge>(std::move(*other.edge_v));
      }
      break;
    case MGP_VALUE_TYPE_PATH:
      static_assert(std::is_pointer_v<decltype(path_v)>, "Expected to move path_v by copying pointers.");
      if (*other.GetMemoryResource() == *m) {
        path_v = other.path_v;
        other.type = MGP_VALUE_TYPE_NULL;
      } else {
        memgraph::utils::Allocator<mgp_path> allocator(m);
        path_v = allocator.new_object<mgp_path>(std::move(*other.path_v));
      }
      break;
    case MGP_VALUE_TYPE_DATE:
      static_assert(std::is_pointer_v<decltype(date_v)>, "Expected to move date_v by copying pointers.");
      if (*other.GetMemoryResource() == *m) {
        date_v = other.date_v;
        other.type = MGP_VALUE_TYPE_NULL;
      } else {
        date_v = NewRawMgpObject<mgp_date>(m, *other.date_v);
      }
      break;
    case MGP_VALUE_TYPE_LOCAL_TIME:
      static_assert(std::is_pointer_v<decltype(local_time_v)>, "Expected to move local_time_v by copying pointers.");
      if (*other.GetMemoryResource() == *m) {
        local_time_v = other.local_time_v;
        other.type = MGP_VALUE_TYPE_NULL;
      } else {
        local_time_v = NewRawMgpObject<mgp_local_time>(m, *other.local_time_v);
      }
      break;
    case MGP_VALUE_TYPE_LOCAL_DATE_TIME:
      static_assert(std::is_pointer_v<decltype(local_date_time_v)>,
                    "Expected to move local_date_time_v by copying pointers.");
      if (*other.GetMemoryResource() == *m) {
        local_date_time_v = other.local_date_time_v;
        other.type = MGP_VALUE_TYPE_NULL;
      } else {
        local_date_time_v = NewRawMgpObject<mgp_local_date_time>(m, *other.local_date_time_v);
      }
      break;
    case MGP_VALUE_TYPE_DURATION:
      static_assert(std::is_pointer_v<decltype(duration_v)>, "Expected to move duration_v by copying pointers.");
      if (*other.GetMemoryResource() == *m) {
        duration_v = other.duration_v;
        other.type = MGP_VALUE_TYPE_NULL;
      } else {
        duration_v = NewRawMgpObject<mgp_duration>(m, *other.duration_v);
      }
      break;
  }
  DeleteValueMember(&other);
  other.type = MGP_VALUE_TYPE_NULL;
}

mgp_value::~mgp_value() noexcept { DeleteValueMember(this); }

mgp_edge *mgp_edge::Copy(const mgp_edge &edge, mgp_memory &memory) {
  return std::visit(
      memgraph::utils::Overloaded{
          [&](memgraph::query::DbAccessor *) {
            return NewRawMgpObject<mgp_edge>(&memory, edge.impl, edge.impl.DeletedEdgeFromVertex(),
                                             edge.impl.DeletedEdgeToVertex(), edge.from.graph);
          },
          [&](memgraph::query::SubgraphDbAccessor *db_impl) {
            return NewRawMgpObject<mgp_edge>(
                &memory, edge.impl,
                memgraph::query::SubgraphVertexAccessor(edge.impl.DeletedEdgeFromVertex(), db_impl->getGraph()),
                memgraph::query::SubgraphVertexAccessor(edge.impl.DeletedEdgeToVertex(), db_impl->getGraph()),
                edge.to.graph);
          }},
      edge.to.graph->impl);
}

mgp_error mgp_value_copy(mgp_value *val, mgp_memory *memory, mgp_value **result) {
  return WrapExceptions([val, memory] { return NewRawMgpObject<mgp_value>(memory, *val); }, result);
}

void mgp_value_destroy(mgp_value *val) { DeleteRawMgpObject(val); }

mgp_error mgp_value_make_null(mgp_memory *memory, mgp_value **result) {
  return WrapExceptions([memory] { return NewRawMgpObject<mgp_value>(memory); }, result);
}

mgp_error mgp_value_make_bool(int val, mgp_memory *memory, mgp_value **result) {
  return WrapExceptions([val, memory] { return NewRawMgpObject<mgp_value>(memory, val != 0); }, result);
}

// NOLINTNEXTLINE(cppcoreguidelines-macro-usage)
#define DEFINE_MGP_VALUE_MAKE_WITH_MEMORY(type, param)                                                \
  mgp_error mgp_value_make_##type(param val, mgp_memory *memory, mgp_value **result) {                \
    return WrapExceptions([val, memory] { return NewRawMgpObject<mgp_value>(memory, val); }, result); \
  }

// NOLINTNEXTLINE(cppcoreguidelines-macro-usage)
DEFINE_MGP_VALUE_MAKE_WITH_MEMORY(int, int64_t);
DEFINE_MGP_VALUE_MAKE_WITH_MEMORY(double, double);
DEFINE_MGP_VALUE_MAKE_WITH_MEMORY(string, const char *);

// NOLINTNEXTLINE(cppcoreguidelines-macro-usage)
#define DEFINE_MGP_VALUE_MAKE(type)                                                                             \
  mgp_error mgp_value_make_##type(mgp_##type *val, mgp_value **result) {                                        \
    return WrapExceptions([val] { return NewRawMgpObject<mgp_value>(val->GetMemoryResource(), val); }, result); \
  }

DEFINE_MGP_VALUE_MAKE(list)
DEFINE_MGP_VALUE_MAKE(map)
DEFINE_MGP_VALUE_MAKE(vertex)
DEFINE_MGP_VALUE_MAKE(edge)
DEFINE_MGP_VALUE_MAKE(path)
DEFINE_MGP_VALUE_MAKE(date)
DEFINE_MGP_VALUE_MAKE(local_time)
DEFINE_MGP_VALUE_MAKE(local_date_time)
DEFINE_MGP_VALUE_MAKE(duration)

namespace {
mgp_value_type MgpValueGetType(const mgp_value &val) noexcept { return val.type; }
}  // namespace

mgp_error mgp_value_get_type(mgp_value *val, mgp_value_type *result) {
  static_assert(noexcept(MgpValueGetType(*val)));
  *result = MgpValueGetType(*val);
  return mgp_error::MGP_ERROR_NO_ERROR;
}

// NOLINTNEXTLINE(cppcoreguidelines-macro-usage)
#define DEFINE_MGP_VALUE_IS(type_lowercase, type_uppercase)              \
  mgp_error mgp_value_is_##type_lowercase(mgp_value *val, int *result) { \
    static_assert(noexcept(MgpValueGetType(*val)));                      \
    *result = MgpValueGetType(*val) == MGP_VALUE_TYPE_##type_uppercase;  \
    return mgp_error::MGP_ERROR_NO_ERROR;                                \
  }

DEFINE_MGP_VALUE_IS(null, NULL)
DEFINE_MGP_VALUE_IS(bool, BOOL)
DEFINE_MGP_VALUE_IS(int, INT)
DEFINE_MGP_VALUE_IS(double, DOUBLE)
DEFINE_MGP_VALUE_IS(string, STRING)
DEFINE_MGP_VALUE_IS(list, LIST)
DEFINE_MGP_VALUE_IS(map, MAP)
DEFINE_MGP_VALUE_IS(vertex, VERTEX)
DEFINE_MGP_VALUE_IS(edge, EDGE)
DEFINE_MGP_VALUE_IS(path, PATH)
DEFINE_MGP_VALUE_IS(date, DATE)
DEFINE_MGP_VALUE_IS(local_time, LOCAL_TIME)
DEFINE_MGP_VALUE_IS(local_date_time, LOCAL_DATE_TIME)
DEFINE_MGP_VALUE_IS(duration, DURATION)

mgp_error mgp_value_get_bool(mgp_value *val, int *result) {
  *result = val->bool_v ? 1 : 0;
  return mgp_error::MGP_ERROR_NO_ERROR;
}
mgp_error mgp_value_get_int(mgp_value *val, int64_t *result) {
  *result = val->int_v;
  return mgp_error::MGP_ERROR_NO_ERROR;
}
mgp_error mgp_value_get_double(mgp_value *val, double *result) {
  *result = val->double_v;
  return mgp_error::MGP_ERROR_NO_ERROR;
}
mgp_error mgp_value_get_string(mgp_value *val, const char **result) {
  static_assert(noexcept(val->string_v.c_str()));
  *result = val->string_v.c_str();
  return mgp_error::MGP_ERROR_NO_ERROR;
}

// NOLINTNEXTLINE(cppcoreguidelines-macro-usage)
#define DEFINE_MGP_VALUE_GET(type)                                      \
  mgp_error mgp_value_get_##type(mgp_value *val, mgp_##type **result) { \
    *result = val->type##_v;                                            \
    return mgp_error::MGP_ERROR_NO_ERROR;                               \
  }

DEFINE_MGP_VALUE_GET(list)
DEFINE_MGP_VALUE_GET(map)
DEFINE_MGP_VALUE_GET(vertex)
DEFINE_MGP_VALUE_GET(edge)
DEFINE_MGP_VALUE_GET(path)
DEFINE_MGP_VALUE_GET(date)
DEFINE_MGP_VALUE_GET(local_time)
DEFINE_MGP_VALUE_GET(local_date_time)
DEFINE_MGP_VALUE_GET(duration)

mgp_error mgp_list_make_empty(size_t capacity, mgp_memory *memory, mgp_list **result) {
  return WrapExceptions(
      [capacity, memory] {
        auto list = NewMgpObject<mgp_list>(memory);
        list->elems.reserve(capacity);
        return list.release();
      },
      result);
}

mgp_error mgp_list_copy(mgp_list *list, mgp_memory *memory, mgp_list **result) {
  return WrapExceptions([list, memory] { return NewRawMgpObject<mgp_list>(memory, *list); }, result);
}

void mgp_list_destroy(mgp_list *list) { DeleteRawMgpObject(list); }

mgp_error mgp_list_contains_deleted(mgp_list *list, int *result) {
  return WrapExceptions([list, result] { *result = ContainsDeleted(list); });
}

namespace {
void MgpListAppendExtend(mgp_list &list, const mgp_value &value) { list.elems.push_back(value); }
}  // namespace

mgp_error mgp_list_append(mgp_list *list, mgp_value *val) {
  return WrapExceptions([list, val] {
    if (Call<size_t>(mgp_list_size, list) >= Call<size_t>(mgp_list_capacity, list)) {
      throw InsufficientBufferException{
          "Cannot append a new value to the mgp_list without extending it, because its size reached its capacity!"};
    }
    MgpListAppendExtend(*list, *val);
  });
}

mgp_error mgp_list_append_extend(mgp_list *list, mgp_value *val) {
  return WrapExceptions([list, val] { MgpListAppendExtend(*list, *val); });
}

mgp_error mgp_list_size(mgp_list *list, size_t *result) {
  static_assert(noexcept(list->elems.size()));
  *result = list->elems.size();
  return mgp_error::MGP_ERROR_NO_ERROR;
}

mgp_error mgp_list_capacity(mgp_list *list, size_t *result) {
  static_assert(noexcept(list->elems.capacity()));
  *result = list->elems.capacity();
  return mgp_error::MGP_ERROR_NO_ERROR;
}

mgp_error mgp_list_at(mgp_list *list, size_t i, mgp_value **result) {
  return WrapExceptions(
      [list, i] {
        if (i >= Call<size_t>(mgp_list_size, list)) {
          throw std::out_of_range("Element cannot be retrieved, because index exceeds list's size!");
        }
        return &list->elems[i];
      },
      result);
}

mgp_error mgp_map_make_empty(mgp_memory *memory, mgp_map **result) {
  return WrapExceptions([&memory] { return NewRawMgpObject<mgp_map>(memory); }, result);
}

mgp_error mgp_map_copy(mgp_map *map, mgp_memory *memory, mgp_map **result) {
  return WrapExceptions([map, memory] { return NewRawMgpObject<mgp_map>(memory, *map); }, result);
}

void mgp_map_destroy(mgp_map *map) { DeleteRawMgpObject(map); }

mgp_error mgp_map_contains_deleted(mgp_map *map, int *result) {
  return WrapExceptions([map, result] { *result = ContainsDeleted(map); });
}

mgp_error mgp_map_insert(mgp_map *map, const char *key, mgp_value *value) {
  return WrapExceptions([&] {
    auto emplace_result = map->items.emplace(key, *value);
    if (!emplace_result.second) {
      throw KeyAlreadyExistsException{"Map already contains mapping for {}", key};
    }
  });
}

mgp_error mgp_map_update(mgp_map *map, const char *key, mgp_value *value) {
  return WrapExceptions([&] {
    auto emplace_result = map->items.emplace(key, *value);
    if (!emplace_result.second) {
      map->items.erase(emplace_result.first);
      map->items.emplace(key, *value);
    }
  });
}

mgp_error mgp_map_erase(mgp_map *map, const char *key) {
  return WrapExceptions([&] {
    auto iterator = map->items.find(key);
    if (iterator != map->items.end()) {
      map->items.erase(iterator);
    }
  });
}

mgp_error mgp_map_size(mgp_map *map, size_t *result) {
  static_assert(noexcept(map->items.size()));
  *result = map->items.size();
  return mgp_error::MGP_ERROR_NO_ERROR;
}

mgp_error mgp_map_at(mgp_map *map, const char *key, mgp_value **result) {
  return WrapExceptions(
      [&map, &key]() -> mgp_value * {
        auto found_it = map->items.find(key);
        if (found_it == map->items.end()) {
          return nullptr;
        };
        return &found_it->second;
      },
      result);
}

mgp_error mgp_key_exists(mgp_map *map, const char *key, int *result) {
  return WrapExceptions(
      [&map, &key]() -> int {
        auto found_it = map->items.find(key);
        if (found_it == map->items.end()) {
          return 0;
        };
        return 1;
      },
      result);
}

mgp_error mgp_map_item_key(mgp_map_item *item, const char **result) {
  return WrapExceptions([&item] { return item->key; }, result);
}

mgp_error mgp_map_item_value(mgp_map_item *item, mgp_value **result) {
  return WrapExceptions([item] { return item->value; }, result);
}

mgp_error mgp_map_iter_items(mgp_map *map, mgp_memory *memory, mgp_map_items_iterator **result) {
  return WrapExceptions([map, memory] { return NewRawMgpObject<mgp_map_items_iterator>(memory, map); }, result);
}

void mgp_map_items_iterator_destroy(mgp_map_items_iterator *it) { DeleteRawMgpObject(it); }

mgp_error mgp_map_items_iterator_get(mgp_map_items_iterator *it, mgp_map_item **result) {
  return WrapExceptions(
      [it]() -> mgp_map_item * {
        if (it->current_it == it->map->items.end()) {
          return nullptr;
        };
        return &it->current;
      },
      result);
}

mgp_error mgp_map_items_iterator_next(mgp_map_items_iterator *it, mgp_map_item **result) {
  return WrapExceptions(
      [it]() -> mgp_map_item * {
        if (it->current_it == it->map->items.end()) {
          return nullptr;
        }
        if (++it->current_it == it->map->items.end()) {
          return nullptr;
        }
        it->current.key = it->current_it->first.c_str();
        it->current.value = &it->current_it->second;
        return &it->current;
      },
      result);
}

mgp_error mgp_path_make_with_start(mgp_vertex *vertex, mgp_memory *memory, mgp_path **result) {
  return WrapExceptions(
      [vertex, memory]() -> mgp_path * {
        auto path = NewMgpObject<mgp_path>(memory);
        if (path == nullptr) {
          return nullptr;
        }
        path->vertices.push_back(*vertex);
        return path.release();
      },
      result);
}

mgp_error mgp_path_copy(mgp_path *path, mgp_memory *memory, mgp_path **result) {
  return WrapExceptions(
      [path, memory] {
        MG_ASSERT(Call<size_t>(mgp_path_size, path) == path->vertices.size() - 1, "Invalid mgp_path");
        return NewRawMgpObject<mgp_path>(memory, *path);
      },
      result);
}

void mgp_path_destroy(mgp_path *path) { DeleteRawMgpObject(path); }

mgp_error mgp_path_contains_deleted(mgp_path *path, int *result) {
  return WrapExceptions([path, result] { *result = ContainsDeleted(path); });
}

mgp_error mgp_path_expand(mgp_path *path, mgp_edge *edge) {
  return WrapExceptions([path, edge] {
    MG_ASSERT(Call<size_t>(mgp_path_size, path) == path->vertices.size() - 1, "Invalid mgp_path");
    // Check that the both the last vertex on path and dst_vertex are endpoints of
    // the given edge.
    auto *src_vertex = &path->vertices.back();
    mgp_vertex *dst_vertex{nullptr};

    if (edge->to == *src_vertex) {
      dst_vertex = &edge->from;
    } else if (edge->from == *src_vertex) {
      dst_vertex = &edge->to;
    } else {
      // edge is not a continuation on src_vertex
      throw std::logic_error{"The current last vertex in the path is not part of the given edge."};
    }
    // Try appending edge and dst_vertex to path, preserving the original mgp_path
    // instance if anything fails.
    memgraph::utils::OnScopeExit scope_guard(
        [path] { MG_ASSERT(Call<size_t>(mgp_path_size, path) == path->vertices.size() - 1); });

    path->edges.push_back(*edge);
    path->vertices.push_back(*dst_vertex);
  });
}

mgp_error mgp_path_pop(struct mgp_path *path) {
  return WrapExceptions([path] {
    if (path->edges.empty()) {
      throw std::out_of_range("Path contains no relationships.");
    }

    path->vertices.pop_back();
    path->edges.pop_back();
  });
}

namespace {
size_t MgpPathSize(const mgp_path &path) noexcept { return path.edges.size(); }
}  // namespace

mgp_error mgp_path_size(mgp_path *path, size_t *result) {
  *result = MgpPathSize(*path);
  return mgp_error::MGP_ERROR_NO_ERROR;
}

mgp_error mgp_path_vertex_at(mgp_path *path, size_t i, mgp_vertex **result) {
  return WrapExceptions(
      [path, i] {
        const auto path_size = Call<size_t>(mgp_path_size, path);
        MG_ASSERT(path_size == path->vertices.size() - 1);
        if (i > path_size) {
          throw std::out_of_range("Vertex cannot be retrieved, because index exceeds path's size!");
        }
        return &path->vertices[i];
      },
      result);
}

mgp_error mgp_path_edge_at(mgp_path *path, size_t i, mgp_edge **result) {
  return WrapExceptions(
      [path, i] {
        const auto path_size = Call<size_t>(mgp_path_size, path);
        MG_ASSERT(path_size == path->vertices.size() - 1);
        if (i > path_size) {
          throw std::out_of_range("Edge cannot be retrieved, because index exceeds path's size!");
        }
        return &path->edges[i];
      },
      result);
}

mgp_error mgp_path_equal(mgp_path *p1, mgp_path *p2, int *result) {
  return WrapExceptions(
      [p1, p2] {
        const auto p1_size = MgpPathSize(*p1);
        const auto p2_size = MgpPathSize(*p2);
        MG_ASSERT(p1_size == p1->vertices.size() - 1);
        MG_ASSERT(p2_size == p2->vertices.size() - 1);
        if (p1_size != p2_size) {
          return 0;
        }
        const auto *start1 = Call<mgp_vertex *>(mgp_path_vertex_at, p1, 0);
        const auto *start2 = Call<mgp_vertex *>(mgp_path_vertex_at, p2, 0);
        static_assert(noexcept(start1 == start2));
        if (*start1 != *start2) {
          return 0;
        }
        for (size_t i = 0; i < p1_size; ++i) {
          const auto *e1 = Call<mgp_edge *>(mgp_path_edge_at, p1, i);
          const auto *e2 = Call<mgp_edge *>(mgp_path_edge_at, p2, i);
          if (*e1 != *e2) {
            return 0;
          }
        }
        return 1;
      },
      result);
}

mgp_error mgp_date_from_string(const char *string, mgp_memory *memory, mgp_date **date) {
  return WrapExceptions([string, memory] { return NewRawMgpObject<mgp_date>(memory, string); }, date);
}

mgp_error mgp_date_from_parameters(mgp_date_parameters *parameters, mgp_memory *memory, mgp_date **date) {
  return WrapExceptions([parameters, memory] { return NewRawMgpObject<mgp_date>(memory, parameters); }, date);
}

mgp_error mgp_date_copy(mgp_date *date, mgp_memory *memory, mgp_date **result) {
  return WrapExceptions([date, memory] { return NewRawMgpObject<mgp_date>(memory, *date); }, result);
}

void mgp_date_destroy(mgp_date *date) { DeleteRawMgpObject(date); }

mgp_error mgp_date_equal(mgp_date *first, mgp_date *second, int *result) {
  return WrapExceptions([first, second] { return first->date == second->date; }, result);
}

mgp_error mgp_date_get_year(mgp_date *date, int *year) {
  return WrapExceptions([date] { return date->date.year; }, year);
}

mgp_error mgp_date_get_month(mgp_date *date, int *month) {
  return WrapExceptions([date] { return date->date.month; }, month);
}

mgp_error mgp_date_get_day(mgp_date *date, int *day) {
  return WrapExceptions([date] { return date->date.day; }, day);
}

mgp_error mgp_date_timestamp(mgp_date *date, int64_t *timestamp) {
  return WrapExceptions([date] { return date->date.MicrosecondsSinceEpoch(); }, timestamp);
}

mgp_error mgp_date_now(mgp_memory *memory, mgp_date **date) {
  return WrapExceptions([memory] { return NewRawMgpObject<mgp_date>(memory, memgraph::utils::CurrentDate()); }, date);
}

mgp_error mgp_date_add_duration(mgp_date *date, mgp_duration *dur, mgp_memory *memory, mgp_date **result) {
  return WrapExceptions([date, dur, memory] { return NewRawMgpObject<mgp_date>(memory, date->date + dur->duration); },
                        result);
}

mgp_error mgp_date_sub_duration(mgp_date *date, mgp_duration *dur, mgp_memory *memory, mgp_date **result) {
  return WrapExceptions([date, dur, memory] { return NewRawMgpObject<mgp_date>(memory, date->date - dur->duration); },
                        result);
}

mgp_error mgp_date_diff(mgp_date *first, mgp_date *second, mgp_memory *memory, mgp_duration **result) {
  return WrapExceptions(
      [first, second, memory] { return NewRawMgpObject<mgp_duration>(memory, first->date - second->date); }, result);
}

mgp_error mgp_local_time_from_string(const char *string, mgp_memory *memory, mgp_local_time **local_time) {
  return WrapExceptions([string, memory] { return NewRawMgpObject<mgp_local_time>(memory, string); }, local_time);
}

mgp_error mgp_local_time_from_parameters(mgp_local_time_parameters *parameters, mgp_memory *memory,
                                         mgp_local_time **local_time) {
  return WrapExceptions([parameters, memory] { return NewRawMgpObject<mgp_local_time>(memory, parameters); },
                        local_time);
}

mgp_error mgp_local_time_copy(mgp_local_time *local_time, mgp_memory *memory, mgp_local_time **result) {
  return WrapExceptions([local_time, memory] { return NewRawMgpObject<mgp_local_time>(memory, *local_time); }, result);
}

void mgp_local_time_destroy(mgp_local_time *local_time) { DeleteRawMgpObject(local_time); }

mgp_error mgp_local_time_equal(mgp_local_time *first, mgp_local_time *second, int *result) {
  return WrapExceptions([first, second] { return first->local_time == second->local_time; }, result);
}

mgp_error mgp_local_time_get_hour(mgp_local_time *local_time, int *hour) {
  return WrapExceptions([local_time] { return local_time->local_time.hour; }, hour);
}

mgp_error mgp_local_time_get_minute(mgp_local_time *local_time, int *minute) {
  return WrapExceptions([local_time] { return local_time->local_time.minute; }, minute);
}

mgp_error mgp_local_time_get_second(mgp_local_time *local_time, int *second) {
  return WrapExceptions([local_time] { return local_time->local_time.second; }, second);
}

mgp_error mgp_local_time_get_millisecond(mgp_local_time *local_time, int *millisecond) {
  return WrapExceptions([local_time] { return local_time->local_time.millisecond; }, millisecond);
}

mgp_error mgp_local_time_get_microsecond(mgp_local_time *local_time, int *microsecond) {
  return WrapExceptions([local_time] { return local_time->local_time.microsecond; }, microsecond);
}

mgp_error mgp_local_time_timestamp(mgp_local_time *local_time, int64_t *timestamp) {
  return WrapExceptions([local_time] { return local_time->local_time.MicrosecondsSinceEpoch(); }, timestamp);
}

mgp_error mgp_local_time_now(mgp_memory *memory, mgp_local_time **local_time) {
  return WrapExceptions(
      [memory] { return NewRawMgpObject<mgp_local_time>(memory, memgraph::utils::CurrentLocalTime()); }, local_time);
}

mgp_error mgp_local_time_add_duration(mgp_local_time *local_time, mgp_duration *dur, mgp_memory *memory,
                                      mgp_local_time **result) {
  return WrapExceptions(
      [local_time, dur, memory] {
        return NewRawMgpObject<mgp_local_time>(memory, local_time->local_time + dur->duration);
      },
      result);
}

mgp_error mgp_local_time_sub_duration(mgp_local_time *local_time, mgp_duration *dur, mgp_memory *memory,
                                      mgp_local_time **result) {
  return WrapExceptions(
      [local_time, dur, memory] {
        return NewRawMgpObject<mgp_local_time>(memory, local_time->local_time - dur->duration);
      },
      result);
}

mgp_error mgp_local_time_diff(mgp_local_time *first, mgp_local_time *second, mgp_memory *memory,
                              mgp_duration **result) {
  return WrapExceptions(
      [first, second, memory] { return NewRawMgpObject<mgp_duration>(memory, first->local_time - second->local_time); },
      result);
}

mgp_error mgp_local_date_time_from_string(const char *string, mgp_memory *memory,
                                          mgp_local_date_time **local_date_time) {
  return WrapExceptions([string, memory] { return NewRawMgpObject<mgp_local_date_time>(memory, string); },
                        local_date_time);
}

mgp_error mgp_local_date_time_from_parameters(mgp_local_date_time_parameters *parameters, mgp_memory *memory,
                                              mgp_local_date_time **local_date_time) {
  return WrapExceptions([parameters, memory] { return NewRawMgpObject<mgp_local_date_time>(memory, parameters); },
                        local_date_time);
}

mgp_error mgp_local_date_time_copy(mgp_local_date_time *local_date_time, mgp_memory *memory,
                                   mgp_local_date_time **result) {
  return WrapExceptions(
      [local_date_time, memory] { return NewRawMgpObject<mgp_local_date_time>(memory, *local_date_time); }, result);
}

void mgp_local_date_time_destroy(mgp_local_date_time *local_date_time) { DeleteRawMgpObject(local_date_time); }

mgp_error mgp_local_date_time_equal(mgp_local_date_time *first, mgp_local_date_time *second, int *result) {
  return WrapExceptions([first, second] { return first->local_date_time == second->local_date_time; }, result);
}

mgp_error mgp_local_date_time_get_year(mgp_local_date_time *local_date_time, int *year) {
  return WrapExceptions([local_date_time] { return local_date_time->local_date_time.date.year; }, year);
}

mgp_error mgp_local_date_time_get_month(mgp_local_date_time *local_date_time, int *month) {
  return WrapExceptions([local_date_time] { return local_date_time->local_date_time.date.month; }, month);
}

mgp_error mgp_local_date_time_get_day(mgp_local_date_time *local_date_time, int *day) {
  return WrapExceptions([local_date_time] { return local_date_time->local_date_time.date.day; }, day);
}

mgp_error mgp_local_date_time_get_hour(mgp_local_date_time *local_date_time, int *hour) {
  return WrapExceptions([local_date_time] { return local_date_time->local_date_time.local_time.hour; }, hour);
}

mgp_error mgp_local_date_time_get_minute(mgp_local_date_time *local_date_time, int *minute) {
  return WrapExceptions([local_date_time] { return local_date_time->local_date_time.local_time.minute; }, minute);
}

mgp_error mgp_local_date_time_get_second(mgp_local_date_time *local_date_time, int *second) {
  return WrapExceptions([local_date_time] { return local_date_time->local_date_time.local_time.second; }, second);
}

mgp_error mgp_local_date_time_get_millisecond(mgp_local_date_time *local_date_time, int *millisecond) {
  return WrapExceptions([local_date_time] { return local_date_time->local_date_time.local_time.millisecond; },
                        millisecond);
}

mgp_error mgp_local_date_time_get_microsecond(mgp_local_date_time *local_date_time, int *microsecond) {
  return WrapExceptions([local_date_time] { return local_date_time->local_date_time.local_time.microsecond; },
                        microsecond);
}

mgp_error mgp_local_date_time_timestamp(mgp_local_date_time *local_date_time, int64_t *timestamp) {
  return WrapExceptions([local_date_time] { return local_date_time->local_date_time.MicrosecondsSinceEpoch(); },
                        timestamp);
}

mgp_error mgp_local_date_time_now(mgp_memory *memory, mgp_local_date_time **local_date_time) {
  return WrapExceptions(
      [memory] { return NewRawMgpObject<mgp_local_date_time>(memory, memgraph::utils::CurrentLocalDateTime()); },
      local_date_time);
}

mgp_error mgp_local_date_time_add_duration(mgp_local_date_time *local_date_time, mgp_duration *dur, mgp_memory *memory,
                                           mgp_local_date_time **result) {
  return WrapExceptions(
      [local_date_time, dur, memory] {
        return NewRawMgpObject<mgp_local_date_time>(memory, local_date_time->local_date_time + dur->duration);
      },
      result);
}

mgp_error mgp_local_date_time_sub_duration(mgp_local_date_time *local_date_time, mgp_duration *dur, mgp_memory *memory,
                                           mgp_local_date_time **result) {
  return WrapExceptions(
      [local_date_time, dur, memory] {
        return NewRawMgpObject<mgp_local_date_time>(memory, local_date_time->local_date_time - dur->duration);
      },
      result);
}

mgp_error mgp_local_date_time_diff(mgp_local_date_time *first, mgp_local_date_time *second, mgp_memory *memory,
                                   mgp_duration **result) {
  return WrapExceptions(
      [first, second, memory] {
        return NewRawMgpObject<mgp_duration>(memory, first->local_date_time - second->local_date_time);
      },
      result);
}

mgp_error mgp_duration_from_string(const char *string, mgp_memory *memory, mgp_duration **duration) {
  return WrapExceptions([memory, string] { return NewRawMgpObject<mgp_duration>(memory, string); }, duration);
}

mgp_error mgp_duration_from_parameters(mgp_duration_parameters *parameters, mgp_memory *memory,
                                       mgp_duration **duration) {
  return WrapExceptions([memory, parameters] { return NewRawMgpObject<mgp_duration>(memory, parameters); }, duration);
}

mgp_error mgp_duration_from_microseconds(int64_t microseconds, mgp_memory *memory, mgp_duration **duration) {
  return WrapExceptions([microseconds, memory] { return NewRawMgpObject<mgp_duration>(memory, microseconds); },
                        duration);
}

mgp_error mgp_duration_copy(mgp_duration *duration, mgp_memory *memory, mgp_duration **result) {
  return WrapExceptions([duration, memory] { return NewRawMgpObject<mgp_duration>(memory, *duration); }, result);
}

void mgp_duration_destroy(mgp_duration *duration) { DeleteRawMgpObject(duration); }

mgp_error mgp_duration_get_microseconds(mgp_duration *duration, int64_t *microseconds) {
  return WrapExceptions([duration] { return duration->duration.microseconds; }, microseconds);
}

mgp_error mgp_duration_equal(mgp_duration *first, mgp_duration *second, int *result) {
  return WrapExceptions([first, second] { return first->duration == second->duration; }, result);
}

mgp_error mgp_duration_neg(mgp_duration *dur, mgp_memory *memory, mgp_duration **result) {
  return WrapExceptions([memory, dur] { return NewRawMgpObject<mgp_duration>(memory, -dur->duration); }, result);
}

mgp_error mgp_duration_add(mgp_duration *first, mgp_duration *second, mgp_memory *memory, mgp_duration **result) {
  return WrapExceptions(
      [memory, first, second] { return NewRawMgpObject<mgp_duration>(memory, first->duration + second->duration); },
      result);
}

mgp_error mgp_duration_sub(mgp_duration *first, mgp_duration *second, mgp_memory *memory, mgp_duration **result) {
  return WrapExceptions(
      [memory, first, second] { return NewRawMgpObject<mgp_duration>(memory, first->duration - second->duration); },
      result);
}

/// Plugin Result

mgp_error mgp_result_set_error_msg(mgp_result *res, const char *msg) {
  return WrapExceptions([=] {
    memgraph::utils::MemoryTracker::OutOfMemoryExceptionBlocker blocker{};
    auto *memory = res->rows.get_allocator().GetMemoryResource();
    res->error_msg.emplace(msg, memory);
  });
}

mgp_error mgp_result_new_record(mgp_result *res, mgp_result_record **result) {
  return WrapExceptions(
      [res] {
        auto *memory = res->rows.get_allocator().GetMemoryResource();
        MG_ASSERT(res->signature, "Expected to have a valid signature");
        res->rows.push_back(mgp_result_record{
            res->signature,
            memgraph::utils::pmr::map<memgraph::utils::pmr::string, memgraph::query::TypedValue>(memory),
            !res->is_transactional});
        return &res->rows.back();
      },
      result);
}

mgp_error mgp_result_record_insert(mgp_result_record *record, const char *field_name, mgp_value *val) {
  return WrapExceptions([=] {
    auto *memory = record->values.get_allocator().GetMemoryResource();
    // Validate field_name & val satisfy the procedure's result signature.
    MG_ASSERT(record->signature, "Expected to have a valid signature");
    auto find_it = record->signature->find(field_name);
    if (find_it == record->signature->end()) {
      throw std::out_of_range{fmt::format("The result doesn't have any field named '{}'.", field_name)};
    }
    // TODO ante: dodati mgp_graph i provjeru storage modea
    if (record->ignore_deleted_values && ContainsDeleted(val)) [[unlikely]] {
      record->has_deleted_values = true;
    }
    const auto *type = find_it->second.first;
    if (!type->SatisfiesType(*val)) {
      throw std::logic_error{
          fmt::format("The type of value doesn't satisfy the type '{}'!", type->GetPresentableName())};
    }
    record->values.emplace(field_name, ToTypedValue(*val, memory));
  });
}

mgp_error mgp_func_result_set_error_msg(mgp_func_result *res, const char *msg, mgp_memory *memory) {
  return WrapExceptions([=] { res->error_msg.emplace(msg, memory->impl); });
}

mgp_error mgp_func_result_set_value(mgp_func_result *res, mgp_value *value, mgp_memory *memory) {
  return WrapExceptions([=] { res->value = ToTypedValue(*value, memory->impl); });
}

/// Graph Constructs

void mgp_properties_iterator_destroy(mgp_properties_iterator *it) { DeleteRawMgpObject(it); }

mgp_error mgp_properties_iterator_get(mgp_properties_iterator *it, mgp_property **result) {
  return WrapExceptions(
      [it]() -> mgp_property * {
        if (it->current) {
          return &it->property;
        };
        return nullptr;
      },
      result);
}

mgp_error mgp_properties_iterator_next(mgp_properties_iterator *it, mgp_property **result) {
  // Incrementing the iterator either for on-disk or in-memory
  // storage, so perhaps the underlying thing can throw.
  // Both copying TypedValue and/or string from PropertyName may fail to
  // allocate. Also, dereferencing `it->current_it` could also throw, so
  // either way return nullptr and leave `it` in undefined state.
  // Hopefully iterator comparison doesn't throw, but wrap the whole thing in
  // try ... catch just to be sure.
  return WrapExceptions(
      [it]() -> mgp_property * {
        if (it->current_it == it->pvs.end()) {
          MG_ASSERT(!it->current,
                    "Iteration is already done, so it->current should "
                    "have been set to std::nullopt");
          return nullptr;
        }
        if (++it->current_it == it->pvs.end()) {
          it->current = std::nullopt;
          return nullptr;
        }
        memgraph::utils::OnScopeExit clean_up([it] { it->current = std::nullopt; });
        auto propToName = std::visit(
            [it](auto *impl) {
              return memgraph::utils::pmr::string(impl->PropertyToName(it->current_it->first), it->GetMemoryResource());
            },
            it->graph->impl);
        it->current.emplace(propToName, mgp_value(it->current_it->second, it->GetMemoryResource()));
        it->property.name = it->current->first.c_str();
        it->property.value = &it->current->second;
        clean_up.Disable();
        return &it->property;
      },
      result);
}

mgp_error mgp_vertex_get_id(mgp_vertex *v, mgp_vertex_id *result) {
  return WrapExceptions(
      [v] { return mgp_vertex_id{.as_int = std::visit([](auto &impl) { return impl.Gid().AsInt(); }, v->impl)}; },
      result);
}

mgp_error mgp_vertex_get_in_degree(struct mgp_vertex *v, size_t *result) {
  return WrapExceptions(
      [v]() -> size_t {
        auto maybe_in_degree = std::visit([v](const auto &impl) { return impl.InDegree(v->graph->view); }, v->impl);
        if (maybe_in_degree.HasError()) {
          switch (maybe_in_degree.GetError()) {
            case memgraph::storage::Error::DELETED_OBJECT:
              throw DeletedObjectException{"Cannot get the degree of a deleted vertex!"};
            case memgraph::storage::Error::NONEXISTENT_OBJECT:
              LOG_FATAL("Query modules shouldn't have access to nonexistent objects when getting vertex degree!");
            case memgraph::storage::Error::PROPERTIES_DISABLED:
            case memgraph::storage::Error::VERTEX_HAS_EDGES:
            case memgraph::storage::Error::SERIALIZATION_ERROR:
              LOG_FATAL("Unexpected error when getting vertex degree.");
          }
        }
        return *maybe_in_degree;
      },
      result);
}

mgp_error mgp_vertex_get_out_degree(struct mgp_vertex *v, size_t *result) {
  return WrapExceptions(
      [v]() -> size_t {
        auto maybe_out_degree = std::visit([v](const auto &impl) { return impl.OutDegree(v->graph->view); }, v->impl);
        if (maybe_out_degree.HasError()) {
          switch (maybe_out_degree.GetError()) {
            case memgraph::storage::Error::DELETED_OBJECT:
              throw DeletedObjectException{"Cannot get the degree of a deleted vertex!"};
            case memgraph::storage::Error::NONEXISTENT_OBJECT:
              LOG_FATAL("Query modules shouldn't have access to nonexistent objects when getting vertex degree!");
            case memgraph::storage::Error::PROPERTIES_DISABLED:
            case memgraph::storage::Error::VERTEX_HAS_EDGES:
            case memgraph::storage::Error::SERIALIZATION_ERROR:
              LOG_FATAL("Unexpected error when getting vertex degree.");
          }
        }
        return *maybe_out_degree;
      },
      result);
}

mgp_error mgp_vertex_underlying_graph_is_mutable(mgp_vertex *v, int *result) {
  return mgp_graph_is_mutable(v->graph, result);
}

namespace {
memgraph::storage::PropertyValue ToPropertyValue(const mgp_value &value);

memgraph::storage::PropertyValue ToPropertyValue(const mgp_list &list) {
  memgraph::storage::PropertyValue result{std::vector<memgraph::storage::PropertyValue>{}};
  auto &result_list = result.ValueList();
  for (const auto &value : list.elems) {
    result_list.push_back(ToPropertyValue(value));
  }
  return result;
}

memgraph::storage::PropertyValue ToPropertyValue(const mgp_map &map) {
  memgraph::storage::PropertyValue result{std::map<std::string, memgraph::storage::PropertyValue>{}};
  auto &result_map = result.ValueMap();
  for (const auto &[key, value] : map.items) {
    result_map.insert_or_assign(std::string{key}, ToPropertyValue(value));
  }
  return result;
}

memgraph::storage::PropertyValue ToPropertyValue(const mgp_value &value) {
  switch (value.type) {
    case MGP_VALUE_TYPE_NULL:
      return memgraph::storage::PropertyValue{};
    case MGP_VALUE_TYPE_BOOL:
      return memgraph::storage::PropertyValue{value.bool_v};
    case MGP_VALUE_TYPE_INT:
      return memgraph::storage::PropertyValue{value.int_v};
    case MGP_VALUE_TYPE_DOUBLE:
      return memgraph::storage::PropertyValue{value.double_v};
    case MGP_VALUE_TYPE_STRING:
      return memgraph::storage::PropertyValue{std::string{value.string_v}};
    case MGP_VALUE_TYPE_LIST:
      return ToPropertyValue(*value.list_v);
    case MGP_VALUE_TYPE_MAP:
      return ToPropertyValue(*value.map_v);
    case MGP_VALUE_TYPE_DATE:
      return memgraph::storage::PropertyValue{memgraph::storage::TemporalData{
          memgraph::storage::TemporalType::Date, value.date_v->date.MicrosecondsSinceEpoch()}};
    case MGP_VALUE_TYPE_LOCAL_TIME:
      return memgraph::storage::PropertyValue{memgraph::storage::TemporalData{
          memgraph::storage::TemporalType::LocalTime, value.local_time_v->local_time.MicrosecondsSinceEpoch()}};
    case MGP_VALUE_TYPE_LOCAL_DATE_TIME:
      return memgraph::storage::PropertyValue{
          memgraph::storage::TemporalData{memgraph::storage::TemporalType::LocalDateTime,
                                          value.local_date_time_v->local_date_time.MicrosecondsSinceEpoch()}};
    case MGP_VALUE_TYPE_DURATION:
      return memgraph::storage::PropertyValue{memgraph::storage::TemporalData{memgraph::storage::TemporalType::Duration,
                                                                              value.duration_v->duration.microseconds}};
    case MGP_VALUE_TYPE_VERTEX:
      throw ValueConversionException{"A vertex is not a valid property value!"};
    case MGP_VALUE_TYPE_EDGE:
      throw ValueConversionException{"An edge is not a valid property value!"};
    case MGP_VALUE_TYPE_PATH:
      throw ValueConversionException{"A path is not a valid property value!"};
  }
}
}  // namespace

mgp_error mgp_vertex_set_property(struct mgp_vertex *v, const char *property_name, mgp_value *property_value) {
  return WrapExceptions([=] {
    auto *ctx = v->graph->ctx;

#ifdef MG_ENTERPRISE
    if (memgraph::license::global_license_checker.IsEnterpriseValidFast() && ctx && ctx->auth_checker &&
        !ctx->auth_checker->Has(v->getImpl(), v->graph->view,
                                memgraph::query::AuthQuery::FineGrainedPrivilege::UPDATE)) {
      throw AuthorizationException{"Insufficient permissions for setting a property on vertex!"};
    }
#endif
    if (!MgpVertexIsMutable(*v)) {
      throw ImmutableObjectException{"Cannot set a property on an immutable vertex!"};
    }

    const auto prop_key =
        std::visit([property_name](auto *impl) { return impl->NameToProperty(property_name); }, v->graph->impl);

    const auto result = std::visit(
        [prop_key, property_value](auto &impl) { return impl.SetProperty(prop_key, ToPropertyValue(*property_value)); },
        v->impl);
    if (result.HasError()) {
      switch (result.GetError()) {
        case memgraph::storage::Error::DELETED_OBJECT:
          throw DeletedObjectException{"Cannot set the properties of a deleted vertex!"};
        case memgraph::storage::Error::NONEXISTENT_OBJECT:
          LOG_FATAL("Query modules shouldn't have access to nonexistent objects when setting a property of a vertex!");
        case memgraph::storage::Error::PROPERTIES_DISABLED:
        case memgraph::storage::Error::VERTEX_HAS_EDGES:
          LOG_FATAL("Unexpected error when setting a property of a vertex.");
        case memgraph::storage::Error::SERIALIZATION_ERROR:
          throw SerializationException{"Cannot serialize setting a property of a vertex."};
      }
    }

    ctx->execution_stats[memgraph::query::ExecutionStats::Key::UPDATED_PROPERTIES] += 1;

    auto *trigger_ctx_collector = ctx->trigger_context_collector;
    if (!trigger_ctx_collector ||
        !trigger_ctx_collector->ShouldRegisterObjectPropertyChange<memgraph::query::VertexAccessor>()) {
      return;
    }
    const auto old_value = memgraph::query::TypedValue(*result);
    if (property_value->type == mgp_value_type::MGP_VALUE_TYPE_NULL) {
      trigger_ctx_collector->RegisterRemovedObjectProperty(v->getImpl(), prop_key, old_value);
      return;
    }
    const auto new_value = ToTypedValue(*property_value, property_value->memory);
    trigger_ctx_collector->RegisterSetObjectProperty(v->getImpl(), prop_key, old_value, new_value);
  });
}

mgp_error mgp_vertex_set_properties(struct mgp_vertex *v, struct mgp_map *properties) {
  return WrapExceptions([=] {
    auto *ctx = v->graph->ctx;

#ifdef MG_ENTERPRISE
    if (memgraph::license::global_license_checker.IsEnterpriseValidFast() && ctx && ctx->auth_checker &&
        !ctx->auth_checker->Has(v->getImpl(), v->graph->view,
                                memgraph::query::AuthQuery::FineGrainedPrivilege::UPDATE)) {
      throw AuthorizationException{"Insufficient permissions for setting properties on the vertex!"};
    }
#endif
    if (!MgpVertexIsMutable(*v)) {
      throw ImmutableObjectException{"Cannot set properties of an immutable vertex!"};
    }

    std::map<memgraph::storage::PropertyId, memgraph::storage::PropertyValue> props;
    for (const auto &item : properties->items) {
      props.insert(std::visit(
          [&item](auto *impl) {
            return std::make_pair(impl->NameToProperty(item.first), ToPropertyValue(item.second));
          },
          v->graph->impl));
    }

    const auto result = v->getImpl().UpdateProperties(props);
    if (result.HasError()) {
      switch (result.GetError()) {
        case memgraph::storage::Error::DELETED_OBJECT:
          throw DeletedObjectException{"Cannot set the properties of a deleted vertex!"};
        case memgraph::storage::Error::NONEXISTENT_OBJECT:
          LOG_FATAL("Query modules shouldn't have access to nonexistent objects when setting a property of a vertex!");
        case memgraph::storage::Error::PROPERTIES_DISABLED:
        case memgraph::storage::Error::VERTEX_HAS_EDGES:
          LOG_FATAL("Unexpected error when setting a property of a vertex.");
        case memgraph::storage::Error::SERIALIZATION_ERROR:
          throw SerializationException{"Cannot serialize setting a property of a vertex."};
      }
    }

    ctx->execution_stats[memgraph::query::ExecutionStats::Key::UPDATED_PROPERTIES] +=
        static_cast<int64_t>(properties->items.size());

    auto *trigger_ctx_collector = ctx->trigger_context_collector;
    if (!trigger_ctx_collector ||
        !trigger_ctx_collector->ShouldRegisterObjectPropertyChange<memgraph::query::VertexAccessor>()) {
      return;
    }

    for (const auto &res : *result) {
      const auto property_key = std::get<0>(res);
      const auto old_value = memgraph::query::TypedValue(std::get<1>(res));
      const auto new_value = memgraph::query::TypedValue(std::get<2>(res));

      if (new_value.IsNull()) {
        trigger_ctx_collector->RegisterRemovedObjectProperty(v->getImpl(), property_key, old_value);
        continue;
      }

      trigger_ctx_collector->RegisterSetObjectProperty(v->getImpl(), property_key, old_value, new_value);
    }
  });
}

mgp_error mgp_vertex_add_label(struct mgp_vertex *v, mgp_label label) {
  return WrapExceptions([=] {
    auto *ctx = v->graph->ctx;
    const auto label_id = std::visit([label](auto *impl) { return impl->NameToLabel(label.name); }, v->graph->impl);

#ifdef MG_ENTERPRISE
    if (memgraph::license::global_license_checker.IsEnterpriseValidFast() && ctx && ctx->auth_checker &&
        !(ctx->auth_checker->Has(v->getImpl(), v->graph->view,
                                 memgraph::query::AuthQuery::FineGrainedPrivilege::UPDATE) &&
          ctx->auth_checker->Has({label_id}, memgraph::query::AuthQuery::FineGrainedPrivilege::CREATE_DELETE))) {
      throw AuthorizationException{"Insufficient permissions for adding a label to vertex!"};
    }
#endif

    if (!MgpVertexIsMutable(*v)) {
      throw ImmutableObjectException{"Cannot add a label to an immutable vertex!"};
    }

    const auto result = std::visit([label_id](auto &impl) { return impl.AddLabel(label_id); }, v->impl);

    if (result.HasError()) {
      switch (result.GetError()) {
        case memgraph::storage::Error::DELETED_OBJECT:
          throw DeletedObjectException{"Cannot add a label to a deleted vertex!"};
        case memgraph::storage::Error::NONEXISTENT_OBJECT:
          LOG_FATAL("Query modules shouldn't have access to nonexistent objects when adding a label to a vertex!");
        case memgraph::storage::Error::PROPERTIES_DISABLED:
        case memgraph::storage::Error::VERTEX_HAS_EDGES:
          LOG_FATAL("Unexpected error when adding a label to a vertex.");
        case memgraph::storage::Error::SERIALIZATION_ERROR:
          throw SerializationException{"Cannot serialize adding a label to a vertex."};
      }
    }

    if (ctx) {
      ctx->execution_stats[memgraph::query::ExecutionStats::Key::CREATED_LABELS] += 1;

      if (ctx->trigger_context_collector) {
        ctx->trigger_context_collector->RegisterSetVertexLabel(v->getImpl(), label_id);
      }
    }
  });
}

mgp_error mgp_vertex_remove_label(struct mgp_vertex *v, mgp_label label) {
  return WrapExceptions([=] {
    auto *ctx = v->graph->ctx;
    const auto label_id = std::visit([&label](auto *impl) { return impl->NameToLabel(label.name); }, v->graph->impl);

#ifdef MG_ENTERPRISE
    if (memgraph::license::global_license_checker.IsEnterpriseValidFast() && ctx && ctx->auth_checker &&
        !(ctx->auth_checker->Has(v->getImpl(), v->graph->view,
                                 memgraph::query::AuthQuery::FineGrainedPrivilege::UPDATE) &&
          ctx->auth_checker->Has({label_id}, memgraph::query::AuthQuery::FineGrainedPrivilege::CREATE_DELETE))) {
      throw AuthorizationException{"Insufficient permissions for removing a label from vertex!"};
    }
#endif
    if (!MgpVertexIsMutable(*v)) {
      throw ImmutableObjectException{"Cannot remove a label from an immutable vertex!"};
    }
    const auto result = std::visit([label_id](auto &impl) { return impl.RemoveLabel(label_id); }, v->impl);

    if (result.HasError()) {
      switch (result.GetError()) {
        case memgraph::storage::Error::DELETED_OBJECT:
          throw DeletedObjectException{"Cannot remove a label from a deleted vertex!"};
        case memgraph::storage::Error::NONEXISTENT_OBJECT:
          LOG_FATAL("Query modules shouldn't have access to nonexistent objects when removing a label from a vertex!");
        case memgraph::storage::Error::PROPERTIES_DISABLED:
        case memgraph::storage::Error::VERTEX_HAS_EDGES:
          LOG_FATAL("Unexpected error when removing a label from a vertex.");
        case memgraph::storage::Error::SERIALIZATION_ERROR:
          throw SerializationException{"Cannot serialize removing a label from a vertex."};
      }
    }

    if (ctx) {
      ctx->execution_stats[memgraph::query::ExecutionStats::Key::DELETED_LABELS] += 1;

      if (ctx->trigger_context_collector) {
        ctx->trigger_context_collector->RegisterRemovedVertexLabel(v->getImpl(), label_id);
      }
    }
  });
}

mgp_error mgp_vertex_copy(mgp_vertex *v, mgp_memory *memory, mgp_vertex **result) {
  return WrapExceptions([v, memory] { return NewRawMgpObject<mgp_vertex>(memory, *v); }, result);
}

void mgp_vertex_destroy(mgp_vertex *v) { DeleteRawMgpObject(v); }

mgp_error mgp_vertex_is_deleted(mgp_vertex *v, int *result) {
  *result = IsDeleted(v);
  return mgp_error::MGP_ERROR_NO_ERROR;
}

mgp_error mgp_vertex_equal(mgp_vertex *v1, mgp_vertex *v2, int *result) {
  // NOLINTNEXTLINE(clang-diagnostic-unevaluated-expression)
  static_assert(noexcept(*v1 == *v2));
  *result = *v1 == *v2 ? 1 : 0;
  return mgp_error::MGP_ERROR_NO_ERROR;
}

mgp_error mgp_vertex_labels_count(mgp_vertex *v, size_t *result) {
  return WrapExceptions(
      [v]() -> size_t {
        auto maybe_labels = std::visit([v](const auto &impl) { return impl.Labels(v->graph->view); }, v->impl);
        if (maybe_labels.HasError()) {
          switch (maybe_labels.GetError()) {
            case memgraph::storage::Error::DELETED_OBJECT:
              throw DeletedObjectException{"Cannot get the labels of a deleted vertex!"};
            case memgraph::storage::Error::NONEXISTENT_OBJECT:
              LOG_FATAL("Query modules shouldn't have access to nonexistent objects when getting vertex labels!");
            case memgraph::storage::Error::PROPERTIES_DISABLED:
            case memgraph::storage::Error::VERTEX_HAS_EDGES:
            case memgraph::storage::Error::SERIALIZATION_ERROR:
              LOG_FATAL("Unexpected error when getting vertex labels.");
          }
        }
        return maybe_labels->size();
      },
      result);
}

mgp_error mgp_vertex_label_at(mgp_vertex *v, size_t i, mgp_label *result) {
  return WrapExceptions(
      [v, i]() -> const char * {
        // TODO: Maybe it's worth caching this in mgp_vertex.
        auto maybe_labels = std::visit([v](const auto &impl) { return impl.Labels(v->graph->view); }, v->impl);
        if (maybe_labels.HasError()) {
          switch (maybe_labels.GetError()) {
            case memgraph::storage::Error::DELETED_OBJECT:
              throw DeletedObjectException{"Cannot get a label of a deleted vertex!"};
            case memgraph::storage::Error::NONEXISTENT_OBJECT:
              LOG_FATAL("Query modules shouldn't have access to nonexistent objects when getting a label of a vertex!");
            case memgraph::storage::Error::PROPERTIES_DISABLED:
            case memgraph::storage::Error::VERTEX_HAS_EDGES:
            case memgraph::storage::Error::SERIALIZATION_ERROR:
              LOG_FATAL("Unexpected error when getting a label of a vertex.");
          }
        }
        if (i >= maybe_labels->size()) {
          throw std::out_of_range("Label cannot be retrieved, because index exceeds the number of labels!");
        }
        const auto &label = (*maybe_labels)[i];
        static_assert(std::is_lvalue_reference_v<
                          decltype(std::get<memgraph::query::DbAccessor *>(v->graph->impl)->LabelToName(label))>,
                      "Expected LabelToName to return a pointer or reference, so we "
                      "don't have to take a copy and manage memory.");

        const auto &name = std::visit(
            [label](const auto *impl) -> const std::string & { return impl->LabelToName(label); }, v->graph->impl);
        return name.c_str();
      },
      &result->name);
}

mgp_error mgp_vertex_has_label_named(mgp_vertex *v, const char *name, int *result) {
  return WrapExceptions(
      [v, name] {
        memgraph::storage::LabelId label;
        label = std::visit([name](auto *impl) { return impl->NameToLabel(name); }, v->graph->impl);

        auto maybe_has_label =
            std::visit([v, label](auto &impl) { return impl.HasLabel(v->graph->view, label); }, v->impl);
        if (maybe_has_label.HasError()) {
          switch (maybe_has_label.GetError()) {
            case memgraph::storage::Error::DELETED_OBJECT:
              throw DeletedObjectException{"Cannot check the existence of a label on a deleted vertex!"};
            case memgraph::storage::Error::NONEXISTENT_OBJECT:
              LOG_FATAL(
                  "Query modules shouldn't have access to nonexistent objects when checking the existence of a label "
                  "on "
                  "a vertex!");
            case memgraph::storage::Error::PROPERTIES_DISABLED:
            case memgraph::storage::Error::VERTEX_HAS_EDGES:
            case memgraph::storage::Error::SERIALIZATION_ERROR:
              LOG_FATAL("Unexpected error when checking the existence of a label on a vertex.");
          }
        }
        return *maybe_has_label ? 1 : 0;
      },
      result);
}

mgp_error mgp_vertex_has_label(mgp_vertex *v, mgp_label label, int *result) {
  return mgp_vertex_has_label_named(v, label.name, result);
}

mgp_error mgp_vertex_get_property(mgp_vertex *v, const char *name, mgp_memory *memory, mgp_value **result) {
  return WrapExceptions(
      [v, name, memory]() -> mgp_value * {
        const auto &key = std::visit([name](auto *impl) { return impl->NameToProperty(name); }, v->graph->impl);

        auto maybe_prop = std::visit([v, key](auto &impl) { return impl.GetProperty(v->graph->view, key); }, v->impl);
        if (maybe_prop.HasError()) {
          switch (maybe_prop.GetError()) {
            case memgraph::storage::Error::DELETED_OBJECT:
              throw DeletedObjectException{"Cannot get a property of a deleted vertex!"};
            case memgraph::storage::Error::NONEXISTENT_OBJECT:
              LOG_FATAL(
                  "Query modules shouldn't have access to nonexistent objects when getting a property of a vertex.");
            case memgraph::storage::Error::PROPERTIES_DISABLED:
            case memgraph::storage::Error::VERTEX_HAS_EDGES:
            case memgraph::storage::Error::SERIALIZATION_ERROR:
              LOG_FATAL("Unexpected error when getting a property of a vertex.");
          }
        }
        return NewRawMgpObject<mgp_value>(memory, std::move(*maybe_prop));
      },
      result);
}

mgp_error mgp_vertex_iter_properties(mgp_vertex *v, mgp_memory *memory, mgp_properties_iterator **result) {
  // NOTE: This copies the whole properties into the iterator.
  // TODO: Think of a good way to avoid the copy which doesn't just rely on some
  // assumption that storage may return a pointer to the property store. This
  // will probably require a different API in storage.
  return WrapExceptions(
      [v, memory] {
        auto maybe_props = std::visit([v](auto &impl) { return impl.Properties(v->graph->view); }, v->impl);
        if (maybe_props.HasError()) {
          switch (maybe_props.GetError()) {
            case memgraph::storage::Error::DELETED_OBJECT:
              throw DeletedObjectException{"Cannot get the properties of a deleted vertex!"};
            case memgraph::storage::Error::NONEXISTENT_OBJECT:
              LOG_FATAL(
                  "Query modules shouldn't have access to nonexistent objects when getting the properties of a "
                  "vertex.");
            case memgraph::storage::Error::PROPERTIES_DISABLED:
            case memgraph::storage::Error::VERTEX_HAS_EDGES:
            case memgraph::storage::Error::SERIALIZATION_ERROR:
              LOG_FATAL("Unexpected error when getting the properties of a vertex.");
          }
        }
        return NewRawMgpObject<mgp_properties_iterator>(memory, v->graph, std::move(*maybe_props));
      },
      result);
}

void mgp_edges_iterator_destroy(mgp_edges_iterator *it) { DeleteRawMgpObject(it); }

#ifdef MG_ENTERPRISE
namespace {
void NextPermittedEdge(mgp_edges_iterator &it, const bool for_in) {
  if (const auto *ctx = it.source_vertex.graph->ctx; !ctx || !ctx->auth_checker) return;

  auto &impl_it = for_in ? it.in_it : it.out_it;
  const auto end = for_in ? it.in->end() : it.out->end();

  if (impl_it) {
    const auto *auth_checker = it.source_vertex.graph->ctx->auth_checker.get();
    const auto view = it.source_vertex.graph->view;
    while (*impl_it != end) {
      auto edgeAcc = **impl_it;
      if (auth_checker->Has(edgeAcc, memgraph::query::AuthQuery::FineGrainedPrivilege::READ)) {
        const auto &check_vertex = it.source_vertex.getImpl() == edgeAcc.From() ? edgeAcc.To() : edgeAcc.From();
        if (auth_checker->Has(check_vertex, view, memgraph::query::AuthQuery::FineGrainedPrivilege::READ)) {
          break;
        }
      }

      ++*impl_it;
    }
  }
};
}  // namespace
#endif

mgp_error mgp_vertex_iter_in_edges(mgp_vertex *v, mgp_memory *memory, mgp_edges_iterator **result) {
  return WrapExceptions(
      [v, memory] {
        auto it = NewMgpObject<mgp_edges_iterator>(memory, *v);
        MG_ASSERT(it != nullptr);

        auto maybe_edges = std::visit([v](auto &impl) { return impl.InEdges(v->graph->view); }, v->impl);
        if (maybe_edges.HasError()) {
          switch (maybe_edges.GetError()) {
            case memgraph::storage::Error::DELETED_OBJECT:
              throw DeletedObjectException{"Cannot get the inbound edges of a deleted vertex!"};
            case memgraph::storage::Error::NONEXISTENT_OBJECT:
              LOG_FATAL(
                  "Query modules shouldn't have access to nonexistent objects when getting the inbound edges of a "
                  "vertex.");
            case memgraph::storage::Error::PROPERTIES_DISABLED:
            case memgraph::storage::Error::VERTEX_HAS_EDGES:
            case memgraph::storage::Error::SERIALIZATION_ERROR:
              LOG_FATAL("Unexpected error when getting the inbound edges of a vertex.");
          }
        }
        it->in.emplace(std::move(maybe_edges->edges));
        it->in_it.emplace(it->in->begin());
#ifdef MG_ENTERPRISE
        if (memgraph::license::global_license_checker.IsEnterpriseValidFast()) {
          NextPermittedEdge(*it, true);
        }
#endif

        if (*it->in_it != it->in->end()) {
          std::visit(
              memgraph::utils::Overloaded{
                  [&](memgraph::query::DbAccessor *) {
                    auto edgeAcc = **it->in_it;
                    it->current_e.emplace(edgeAcc, edgeAcc.From(), edgeAcc.To(), v->graph, it->GetMemoryResource());
                  },
                  [&](memgraph::query::SubgraphDbAccessor *impl) {
                    auto edgeAcc = **it->in_it;
                    it->current_e.emplace(edgeAcc,
                                          memgraph::query::SubgraphVertexAccessor(edgeAcc.From(), impl->getGraph()),
                                          memgraph::query::SubgraphVertexAccessor(edgeAcc.To(), impl->getGraph()),
                                          v->graph, it->GetMemoryResource());
                  }},
              v->graph->impl);
        }

        return it.release();
      },
      result);
}

mgp_error mgp_vertex_iter_out_edges(mgp_vertex *v, mgp_memory *memory, mgp_edges_iterator **result) {
  return WrapExceptions(
      [v, memory] {
        auto it = NewMgpObject<mgp_edges_iterator>(memory, *v);
        MG_ASSERT(it != nullptr);
        auto maybe_edges = std::visit([v](auto &impl) { return impl.OutEdges(v->graph->view); }, v->impl);

        if (maybe_edges.HasError()) {
          switch (maybe_edges.GetError()) {
            case memgraph::storage::Error::DELETED_OBJECT:
              throw DeletedObjectException{"Cannot get the outbound edges of a deleted vertex!"};
            case memgraph::storage::Error::NONEXISTENT_OBJECT:
              LOG_FATAL(
                  "Query modules shouldn't have access to nonexistent objects when getting the outbound edges of a "
                  "vertex.");
            case memgraph::storage::Error::PROPERTIES_DISABLED:
            case memgraph::storage::Error::VERTEX_HAS_EDGES:
            case memgraph::storage::Error::SERIALIZATION_ERROR:
              LOG_FATAL("Unexpected error when getting the outbound edges of a vertex.");
          }
        }

        it->out.emplace(std::move(maybe_edges->edges));
        it->out_it.emplace(it->out->begin());

#ifdef MG_ENTERPRISE
        if (memgraph::license::global_license_checker.IsEnterpriseValidFast()) {
          NextPermittedEdge(*it, false);
        }
#endif

        if (*it->out_it != it->out->end()) {
          std::visit(
              memgraph::utils::Overloaded{
                  [&](memgraph::query::DbAccessor *) {
                    memgraph::query::EdgeAccessor edgeAcc = **it->out_it;
                    it->current_e.emplace(edgeAcc, edgeAcc.From(), edgeAcc.To(), v->graph, it->GetMemoryResource());
                  },
                  [&](memgraph::query::SubgraphDbAccessor *impl) {
                    auto edgeAcc = **it->out_it;
                    it->current_e.emplace(edgeAcc,
                                          memgraph::query::SubgraphVertexAccessor(edgeAcc.From(), impl->getGraph()),
                                          memgraph::query::SubgraphVertexAccessor(edgeAcc.To(), impl->getGraph()),
                                          v->graph, it->GetMemoryResource());
                  }},
              v->graph->impl);
        }

        return it.release();
      },
      result);
}

mgp_error mgp_edges_iterator_underlying_graph_is_mutable(mgp_edges_iterator *it, int *result) {
  return mgp_vertex_underlying_graph_is_mutable(&it->source_vertex, result);
}

mgp_error mgp_edges_iterator_get(mgp_edges_iterator *it, mgp_edge **result) {
  return WrapExceptions(
      [it]() -> mgp_edge * {
        if (it->current_e.has_value()) {
          return &*it->current_e;
        }
        return nullptr;
      },
      result);
}

mgp_error mgp_edges_iterator_next(mgp_edges_iterator *it, mgp_edge **result) {
  return WrapExceptions(
      [it] {
        MG_ASSERT(it->in || it->out);
        auto next = [it](const bool for_in) -> mgp_edge * {
          auto &impl_it = for_in ? it->in_it : it->out_it;
          const auto end = for_in ? it->in->end() : it->out->end();
          if (*impl_it == end) {
            MG_ASSERT(!it->current_e,
                      "Iteration is already done, so it->current_e "
                      "should have been set to std::nullopt");
            return nullptr;
          }

          ++*impl_it;

#ifdef MG_ENTERPRISE
          if (memgraph::license::global_license_checker.IsEnterpriseValidFast()) {
            NextPermittedEdge(*it, for_in);
          }
#endif

          if (*impl_it == end) {
            it->current_e = std::nullopt;
            return nullptr;
          }
          std::visit(memgraph::utils::Overloaded{
                         [&](memgraph::query::DbAccessor *) {
                           auto edgeAcc = **impl_it;
                           it->current_e.emplace(edgeAcc, edgeAcc.From(), edgeAcc.To(), it->source_vertex.graph,
                                                 it->GetMemoryResource());
                         },
                         [&](memgraph::query::SubgraphDbAccessor *impl) {
                           auto edgeAcc = **impl_it;
                           it->current_e.emplace(
                               edgeAcc, memgraph::query::SubgraphVertexAccessor(edgeAcc.From(), impl->getGraph()),
                               memgraph::query::SubgraphVertexAccessor(edgeAcc.To(), impl->getGraph()),
                               it->source_vertex.graph, it->GetMemoryResource());
                         }},
                     it->source_vertex.graph->impl);

          return &*it->current_e;
        };
        if (it->in_it) {
          return next(true);
        }
        return next(false);
      },
      result);
}

mgp_error mgp_edge_get_id(mgp_edge *e, mgp_edge_id *result) {
  return WrapExceptions([e] { return mgp_edge_id{.as_int = e->impl.Gid().AsInt()}; }, result);
}

mgp_error mgp_edge_underlying_graph_is_mutable(mgp_edge *e, int *result) {
  return mgp_vertex_underlying_graph_is_mutable(&e->from, result);
}

mgp_error mgp_edge_copy(mgp_edge *e, mgp_memory *memory, mgp_edge **result) {
  return WrapExceptions([e, memory] { return mgp_edge::Copy(*e, *memory); }, result);
}

void mgp_edge_destroy(mgp_edge *e) { DeleteRawMgpObject(e); }

mgp_error mgp_edge_is_deleted(mgp_edge *e, int *result) {
  *result = IsDeleted(e);
  return mgp_error::MGP_ERROR_NO_ERROR;
}

mgp_error mgp_edge_equal(mgp_edge *e1, mgp_edge *e2, int *result) {
  // NOLINTNEXTLINE(clang-diagnostic-unevaluated-expression)
  static_assert(noexcept(*e1 == *e2));
  *result = *e1 == *e2 ? 1 : 0;
  return mgp_error::MGP_ERROR_NO_ERROR;
}

mgp_error mgp_edge_get_type(mgp_edge *e, mgp_edge_type *result) {
  return WrapExceptions(
      [e] {
        const auto &name = std::visit(
            [e](const auto *impl) -> const std::string & { return impl->EdgeTypeToName(e->impl.EdgeType()); },
            e->from.graph->impl);
        return name.c_str();
      },
      &result->name);
}

mgp_error mgp_edge_get_from(mgp_edge *e, mgp_vertex **result) {
  *result = &e->from;
  return mgp_error::MGP_ERROR_NO_ERROR;
}

mgp_error mgp_edge_get_to(mgp_edge *e, mgp_vertex **result) {
  *result = &e->to;
  return mgp_error::MGP_ERROR_NO_ERROR;
}

mgp_error mgp_edge_get_property(mgp_edge *e, const char *name, mgp_memory *memory, mgp_value **result) {
  return WrapExceptions(
      [e, name, memory] {
        const auto &key = std::visit([name](auto *impl) { return impl->NameToProperty(name); }, e->from.graph->impl);
        auto view = e->from.graph->view;
        auto maybe_prop = e->impl.GetProperty(view, key);
        if (maybe_prop.HasError()) {
          switch (maybe_prop.GetError()) {
            case memgraph::storage::Error::DELETED_OBJECT:
              throw DeletedObjectException{"Cannot get a property of a deleted edge!"};
            case memgraph::storage::Error::NONEXISTENT_OBJECT:
              LOG_FATAL(
                  "Query modules shouldn't have access to nonexistent objects when getting a property of an edge.");
            case memgraph::storage::Error::PROPERTIES_DISABLED:
            case memgraph::storage::Error::VERTEX_HAS_EDGES:
            case memgraph::storage::Error::SERIALIZATION_ERROR:
              LOG_FATAL("Unexpected error when getting a property of an edge.");
          }
        }
        return NewRawMgpObject<mgp_value>(memory, std::move(*maybe_prop));
      },
      result);
}

mgp_error mgp_edge_set_property(struct mgp_edge *e, const char *property_name, mgp_value *property_value) {
  return WrapExceptions([=] {
    auto *ctx = e->from.graph->ctx;

#ifdef MG_ENTERPRISE
    if (memgraph::license::global_license_checker.IsEnterpriseValidFast() && ctx && ctx->auth_checker &&
        !ctx->auth_checker->Has(e->impl, memgraph::query::AuthQuery::FineGrainedPrivilege::UPDATE)) {
      throw AuthorizationException{"Insufficient permissions for setting a property on edge!"};
    }
#endif

    if (!MgpEdgeIsMutable(*e)) {
      throw ImmutableObjectException{"Cannot set a property on an immutable edge!"};
    }
    const auto prop_key =
        std::visit([property_name](auto *impl) { return impl->NameToProperty(property_name); }, e->from.graph->impl);
    const auto result = e->impl.SetProperty(prop_key, ToPropertyValue(*property_value));

    if (result.HasError()) {
      switch (result.GetError()) {
        case memgraph::storage::Error::DELETED_OBJECT:
          throw DeletedObjectException{"Cannot set the properties of a deleted edge!"};
        case memgraph::storage::Error::NONEXISTENT_OBJECT:
          LOG_FATAL("Query modules shouldn't have access to nonexistent objects when setting a property of an edge!");
        case memgraph::storage::Error::PROPERTIES_DISABLED:
          throw std::logic_error{"Cannot set the properties of edges, because properties on edges are disabled!"};
        case memgraph::storage::Error::VERTEX_HAS_EDGES:
          LOG_FATAL("Unexpected error when setting a property of an edge.");
        case memgraph::storage::Error::SERIALIZATION_ERROR:
          throw SerializationException{"Cannot serialize setting a property of an edge."};
      }
    }

    ctx->execution_stats[memgraph::query::ExecutionStats::Key::UPDATED_PROPERTIES] += 1;

    auto *trigger_ctx_collector = e->from.graph->ctx->trigger_context_collector;
    if (!trigger_ctx_collector ||
        !trigger_ctx_collector->ShouldRegisterObjectPropertyChange<memgraph::query::EdgeAccessor>()) {
      return;
    }
    const auto old_value = memgraph::query::TypedValue(*result);
    if (property_value->type == mgp_value_type::MGP_VALUE_TYPE_NULL) {
      e->from.graph->ctx->trigger_context_collector->RegisterRemovedObjectProperty(e->impl, prop_key, old_value);
      return;
    }
    const auto new_value = ToTypedValue(*property_value, property_value->memory);
    e->from.graph->ctx->trigger_context_collector->RegisterSetObjectProperty(e->impl, prop_key, old_value, new_value);
  });
}

mgp_error mgp_edge_set_properties(struct mgp_edge *e, struct mgp_map *properties) {
  return WrapExceptions([=] {
    auto *ctx = e->from.graph->ctx;

#ifdef MG_ENTERPRISE
    if (memgraph::license::global_license_checker.IsEnterpriseValidFast() && ctx && ctx->auth_checker &&
        !ctx->auth_checker->Has(e->impl, memgraph::query::AuthQuery::FineGrainedPrivilege::UPDATE)) {
      throw AuthorizationException{"Insufficient permissions for setting properties on the edge!"};
    }
#endif

    if (!MgpEdgeIsMutable(*e)) {
      throw ImmutableObjectException{"Cannot set properties of an immutable edge!"};
    }
    std::map<memgraph::storage::PropertyId, memgraph::storage::PropertyValue> props;
    for (const auto &item : properties->items) {
      props.insert(std::visit(
          [&item](auto *impl) {
            return std::make_pair(impl->NameToProperty(item.first), ToPropertyValue(item.second));
          },
          e->from.graph->impl));
    }

    const auto result = e->impl.UpdateProperties(props);
    if (result.HasError()) {
      switch (result.GetError()) {
        case memgraph::storage::Error::DELETED_OBJECT:
          throw DeletedObjectException{"Cannot set the properties of a deleted edge!"};
        case memgraph::storage::Error::NONEXISTENT_OBJECT:
          LOG_FATAL("Query modules shouldn't have access to nonexistent objects when setting a property of an edge!");
        case memgraph::storage::Error::PROPERTIES_DISABLED:
          throw std::logic_error{"Cannot set the properties of edges, because properties on edges are disabled!"};
        case memgraph::storage::Error::VERTEX_HAS_EDGES:
          LOG_FATAL("Unexpected error when setting a property of an edge.");
        case memgraph::storage::Error::SERIALIZATION_ERROR:
          throw SerializationException{"Cannot serialize setting a property of an edge."};
      }
    }

    ctx->execution_stats[memgraph::query::ExecutionStats::Key::UPDATED_PROPERTIES] +=
        static_cast<int64_t>(properties->items.size());

    auto *trigger_ctx_collector = ctx->trigger_context_collector;
    if (!trigger_ctx_collector ||
        !trigger_ctx_collector->ShouldRegisterObjectPropertyChange<memgraph::query::EdgeAccessor>()) {
      return;
    }

    for (const auto &res : *result) {
      const auto property_key = std::get<0>(res);
      const auto old_value = memgraph::query::TypedValue(std::get<1>(res));
      const auto new_value = memgraph::query::TypedValue(std::get<2>(res));

      if (new_value.IsNull()) {
        trigger_ctx_collector->RegisterRemovedObjectProperty(e->impl, property_key, old_value);
        continue;
      }

      trigger_ctx_collector->RegisterSetObjectProperty(e->impl, property_key, old_value, new_value);
    }
  });
}

mgp_error mgp_edge_iter_properties(mgp_edge *e, mgp_memory *memory, mgp_properties_iterator **result) {
  // NOTE: This copies the whole properties into iterator.
  // TODO: Think of a good way to avoid the copy which doesn't just rely on some
  // assumption that storage may return a pointer to the property store. This
  // will probably require a different API in storage.
  return WrapExceptions(
      [e, memory] {
        auto view = e->from.graph->view;
        auto maybe_props = e->impl.Properties(view);
        if (maybe_props.HasError()) {
          switch (maybe_props.GetError()) {
            case memgraph::storage::Error::DELETED_OBJECT:
              throw DeletedObjectException{"Cannot get the properties of a deleted edge!"};
            case memgraph::storage::Error::NONEXISTENT_OBJECT:
              LOG_FATAL(
                  "Query modules shouldn't have access to nonexistent objects when getting the properties of an "
                  "edge.");
            case memgraph::storage::Error::PROPERTIES_DISABLED:
            case memgraph::storage::Error::VERTEX_HAS_EDGES:
            case memgraph::storage::Error::SERIALIZATION_ERROR:
              LOG_FATAL("Unexpected error when getting the properties of an edge.");
          }
        }
        return NewRawMgpObject<mgp_properties_iterator>(memory, e->from.graph, std::move(*maybe_props));
      },
      result);
}

mgp_error mgp_graph_get_vertex_by_id(mgp_graph *graph, mgp_vertex_id id, mgp_memory *memory, mgp_vertex **result) {
  return WrapExceptions(
      [graph, id, memory]() -> mgp_vertex * {
        std::optional<memgraph::query::VertexAccessor> maybe_vertex = std::visit(
            [graph, id](auto *impl) {
              return impl->FindVertex(memgraph::storage::Gid::FromInt(id.as_int), graph->view);
            },
            graph->impl);
        if (maybe_vertex) {
          return std::visit(memgraph::utils::Overloaded{
                                [memory, graph, maybe_vertex](memgraph::query::DbAccessor *) {
                                  return NewRawMgpObject<mgp_vertex>(memory, *maybe_vertex, graph);
                                },
                                [memory, graph, maybe_vertex](memgraph::query::SubgraphDbAccessor *impl) {
                                  return NewRawMgpObject<mgp_vertex>(
                                      memory, memgraph::query::SubgraphVertexAccessor(*maybe_vertex, impl->getGraph()),
                                      graph);
                                }},
                            graph->impl);
        }
        return nullptr;
      },
      result);
}

<<<<<<< HEAD
mgp_error mgp_graph_is_transactional(mgp_graph *graph, int *result) {
  *result = IsTransactional(graph->storage_mode) ? 1 : 0;
  return mgp_error::MGP_ERROR_NO_ERROR;
=======
mgp_error mgp_create_label_index(mgp_graph *graph, const char *label, int *result) {
  return WrapExceptions(
      [graph, label]() {
        const auto label_id = std::visit([label](auto *impl) { return impl->NameToLabel(label); }, graph->impl);
        const auto index_res =
            std::visit(memgraph::utils::Overloaded{
                           [label_id](memgraph::query::DbAccessor *impl) { return impl->CreateIndex(label_id); },
                           [label_id](memgraph::query::SubgraphDbAccessor *impl) {
                             return impl->GetAccessor()->CreateIndex(label_id);
                           }},
                       graph->impl);
        return index_res.HasError() ? 0 : 1;
      },
      result);
}

mgp_error mgp_drop_label_index(mgp_graph *graph, const char *label, int *result) {
  return WrapExceptions(
      [graph, label]() {
        const auto label_id = std::visit([label](auto *impl) { return impl->NameToLabel(label); }, graph->impl);
        const auto index_res =
            std::visit(memgraph::utils::Overloaded{
                           [label_id](memgraph::query::DbAccessor *impl) { return impl->DropIndex(label_id); },
                           [label_id](memgraph::query::SubgraphDbAccessor *impl) {
                             return impl->GetAccessor()->DropIndex(label_id);
                           }},
                       graph->impl);
        return index_res.HasError() ? 0 : 1;
      },
      result);
}

mgp_error mgp_list_all_label_indices(mgp_graph *graph, mgp_memory *memory, mgp_list **result) {
  return WrapExceptions([graph, memory, result]() {
    const auto index_res = std::visit(
        memgraph::utils::Overloaded{
            [](memgraph::query::DbAccessor *impl) { return impl->ListAllIndices().label; },
            [](memgraph::query::SubgraphDbAccessor *impl) { return impl->GetAccessor()->ListAllIndices().label; }},
        graph->impl);
    if (const auto err = mgp_list_make_empty(index_res.size(), memory, result); err != mgp_error::MGP_ERROR_NO_ERROR) {
      throw std::logic_error("Listing all label indices failed due to failure of creating list");
    }
    for (const auto &label : index_res) {
      const auto label_id_str = std::visit([label](const auto *impl) { return impl->LabelToName(label); }, graph->impl);

      mgp_value *label_value = nullptr;
      if (const auto err_str = mgp_value_make_string(label_id_str.c_str(), memory, &label_value);
          err_str != mgp_error::MGP_ERROR_NO_ERROR) {
        throw std::logic_error("Listing all label indices failed due to failure of creating label value");
      }
      if (const auto err_list = mgp_list_append_extend(*result, label_value);
          err_list != mgp_error::MGP_ERROR_NO_ERROR) {
        throw std::logic_error("Listing all label indices failed due to failure of appending label value");
      }
      mgp_value_destroy(label_value);
    }
  });
}

mgp_error mgp_create_label_property_index(mgp_graph *graph, const char *label, const char *property, int *result) {
  return WrapExceptions(
      [graph, label, property]() {
        const auto label_id = std::visit([label](auto *impl) { return impl->NameToLabel(label); }, graph->impl);
        const auto property_id =
            std::visit([property](auto *impl) { return impl->NameToProperty(property); }, graph->impl);
        const auto index_res =
            std::visit(memgraph::utils::Overloaded{[label_id, property_id](memgraph::query::DbAccessor *impl) {
                                                     return impl->CreateIndex(label_id, property_id);
                                                   },
                                                   [label_id, property_id](memgraph::query::SubgraphDbAccessor *impl) {
                                                     return impl->GetAccessor()->CreateIndex(label_id, property_id);
                                                   }},
                       graph->impl);
        return index_res.HasError() ? 0 : 1;
      },
      result);
}

mgp_error mgp_drop_label_property_index(mgp_graph *graph, const char *label, const char *property, int *result) {
  return WrapExceptions(
      [graph, label, property]() {
        const auto label_id = std::visit([label](auto *impl) { return impl->NameToLabel(label); }, graph->impl);
        const auto property_id =
            std::visit([property](auto *impl) { return impl->NameToProperty(property); }, graph->impl);
        const auto index_res =
            std::visit(memgraph::utils::Overloaded{[label_id, property_id](memgraph::query::DbAccessor *impl) {
                                                     return impl->DropIndex(label_id, property_id);
                                                   },
                                                   [label_id, property_id](memgraph::query::SubgraphDbAccessor *impl) {
                                                     return impl->GetAccessor()->DropIndex(label_id, property_id);
                                                   }},
                       graph->impl);
        return index_res.HasError() ? 0 : 1;
      },
      result);
}

mgp_error create_and_append_label_property_to_mgp_list(mgp_graph *graph, mgp_memory *memory, mgp_list **result,
                                                       const auto &label_property_pair) {
  return WrapExceptions([graph, memory, result, &label_property_pair]() {
    const auto label_id_str = std::visit(
        [label_id = label_property_pair.first](const auto *impl) { return impl->LabelToName(label_id); }, graph->impl);
    const auto property_id_str = std::visit(
        [property_id = label_property_pair.second](const auto *impl) { return impl->PropertyToName(property_id); },
        graph->impl);

    // This is hack to avoid dealing with pairs
    mgp_value *label_property = nullptr;
    auto final_str = label_id_str + ":";
    final_str += property_id_str;

    if (const auto err_str = mgp_value_make_string(final_str.c_str(), memory, &label_property);
        err_str != mgp_error::MGP_ERROR_NO_ERROR) {
      throw std::logic_error(
          "Creating a list of label+property pairs failed due to failure of creating label+property value");
    }
    if (const auto err_list = mgp_list_append_extend(*result, label_property);
        err_list != mgp_error::MGP_ERROR_NO_ERROR) {
      throw std::logic_error(
          "Creating a list of label-property pairs due to failure of appending label+property value");
    }

    mgp_value_destroy(label_property);
  });
}

mgp_error mgp_list_all_label_property_indices(mgp_graph *graph, mgp_memory *memory, mgp_list **result) {
  return WrapExceptions([graph, memory, result]() {
    const auto index_res =
        std::visit(memgraph::utils::Overloaded{
                       [](memgraph::query::DbAccessor *impl) { return impl->ListAllIndices().label_property; },
                       [](memgraph::query::SubgraphDbAccessor *impl) {
                         return impl->GetAccessor()->ListAllIndices().label_property;
                       }},
                   graph->impl);

    if (const auto err = mgp_list_make_empty(index_res.size(), memory, result); err != mgp_error::MGP_ERROR_NO_ERROR) {
      throw std::logic_error("Listing all label+property indices failed due to failure of creating list");
    }

    for (const auto &label_property_pair : index_res) {
      if (const auto err = create_and_append_label_property_to_mgp_list(graph, memory, result, label_property_pair);
          err != mgp_error::MGP_ERROR_NO_ERROR) {
        throw std::logic_error(
            "Listing all label+property indices failed due to failure of appending label+property value");
      }
    }
  });
}

mgp_error mgp_create_existence_constraint(mgp_graph *graph, const char *label, const char *property, int *result) {
  return WrapExceptions(
      [graph, label, property]() {
        const auto label_id = std::visit([label](auto *impl) { return impl->NameToLabel(label); }, graph->impl);
        const auto property_id =
            std::visit([property](auto *impl) { return impl->NameToProperty(property); }, graph->impl);
        const auto exist_res = std::visit(
            memgraph::utils::Overloaded{[label_id, property_id](memgraph::query::DbAccessor *impl) {
                                          return impl->CreateExistenceConstraint(label_id, property_id);
                                        },
                                        [label_id, property_id](memgraph::query::SubgraphDbAccessor *impl) {
                                          return impl->GetAccessor()->CreateExistenceConstraint(label_id, property_id);
                                        }},
            graph->impl);
        return exist_res.HasError() ? 0 : 1;
      },
      result);
}

mgp_error mgp_drop_existence_constraint(mgp_graph *graph, const char *label, const char *property, int *result) {
  return WrapExceptions(
      [graph, label, property]() {
        const auto label_id = std::visit([label](auto *impl) { return impl->NameToLabel(label); }, graph->impl);
        const auto property_id =
            std::visit([property](auto *impl) { return impl->NameToProperty(property); }, graph->impl);
        const auto exist_res = std::visit(
            memgraph::utils::Overloaded{[label_id, property_id](memgraph::query::DbAccessor *impl) {
                                          return impl->DropExistenceConstraint(label_id, property_id);
                                        },
                                        [label_id, property_id](memgraph::query::SubgraphDbAccessor *impl) {
                                          return impl->GetAccessor()->DropExistenceConstraint(label_id, property_id);
                                        }},
            graph->impl);
        return exist_res.HasError() ? 0 : 1;
      },
      result);
}

mgp_error mgp_list_all_existence_constraints(mgp_graph *graph, mgp_memory *memory, mgp_list **result) {
  return WrapExceptions([graph, memory, result]() {
    const auto constraint_res =
        std::visit(memgraph::utils::Overloaded{
                       [](memgraph::query::DbAccessor *impl) { return impl->ListAllConstraints().existence; },
                       [](memgraph::query::SubgraphDbAccessor *impl) {
                         return impl->GetAccessor()->ListAllConstraints().existence;
                       }},
                   graph->impl);

    if (const auto err = mgp_list_make_empty(constraint_res.size(), memory, result);
        err != mgp_error::MGP_ERROR_NO_ERROR) {
      throw std::logic_error("Listing all existence constraints failed due to failure of creating a list");
    }

    for (const auto &label_property_pair : constraint_res) {
      if (const auto err = create_and_append_label_property_to_mgp_list(graph, memory, result, label_property_pair);
          err != mgp_error::MGP_ERROR_NO_ERROR) {
        throw std::logic_error(
            "Listing all existence constraints failed due to failure of appending label+property value");
      }
    }
  });
}

mgp_error mgp_create_unique_constraint(mgp_graph *graph, const char *label, mgp_value *properties, int *result) {
  return WrapExceptions(
      [graph, label, properties]() {
        const auto label_id = std::visit([label](auto *impl) { return impl->NameToLabel(label); }, graph->impl);
        std::set<memgraph::storage::PropertyId> property_ids;
        for (const auto &elem : properties->list_v->elems) {
          property_ids.insert(std::visit(
              [prop_str = elem.string_v](auto *impl) { return impl->NameToProperty(prop_str); }, graph->impl));
        }

        const auto unique_res = std::visit(
            memgraph::utils::Overloaded{[label_id, property_ids](memgraph::query::DbAccessor *impl) {
                                          return impl->CreateUniqueConstraint(label_id, property_ids);
                                        },
                                        [label_id, property_ids](memgraph::query::SubgraphDbAccessor *impl) {
                                          return impl->GetAccessor()->CreateUniqueConstraint(label_id, property_ids);
                                        }},
            graph->impl);
        return unique_res.HasError() ? 0 : 1;
      },
      result);
}

mgp_error mgp_drop_unique_constraint(mgp_graph *graph, const char *label, mgp_value *properties, int *result) {
  return WrapExceptions(
      [graph, label, properties]() {
        const auto label_id = std::visit([label](auto *impl) { return impl->NameToLabel(label); }, graph->impl);
        std::set<memgraph::storage::PropertyId> property_ids;
        for (const auto &elem : properties->list_v->elems) {
          property_ids.insert(std::visit(
              [prop_str = elem.string_v](auto *impl) { return impl->NameToProperty(prop_str); }, graph->impl));
        }

        const auto unique_res = std::visit(
            memgraph::utils::Overloaded{[label_id, property_ids](memgraph::query::DbAccessor *impl) {
                                          return impl->DropUniqueConstraint(label_id, property_ids);
                                        },
                                        [label_id, property_ids](memgraph::query::SubgraphDbAccessor *impl) {
                                          return impl->GetAccessor()->DropUniqueConstraint(label_id, property_ids);
                                        }},
            graph->impl);
        return unique_res == memgraph::storage::UniqueConstraints::DeletionStatus::SUCCESS ? 1 : 0;
      },
      result);
}

mgp_error mgp_list_all_unique_constraints(mgp_graph *graph, mgp_memory *memory, mgp_list **result) {
  return WrapExceptions([graph, memory, result]() {
    const auto constraints_res = std::visit(
        memgraph::utils::Overloaded{
            [](memgraph::query::DbAccessor *impl) { return impl->ListAllConstraints().unique; },
            [](memgraph::query::SubgraphDbAccessor *impl) { return impl->GetAccessor()->ListAllConstraints().unique; }},
        graph->impl);

    if (const auto err = mgp_list_make_empty(constraints_res.size(), memory, result);
        err != mgp_error::MGP_ERROR_NO_ERROR) {
      throw std::logic_error("Listing all unique constraints failed due to failure of creating a list");
    }

    for (const auto &label_properties_pair : constraints_res) {
      const std::string label_id_str =
          std::visit([label_id = label_properties_pair.first](const auto *impl) { return impl->LabelToName(label_id); },
                     graph->impl);
      const std::vector<std::string> properties_str = std::visit(
          [property_ids = label_properties_pair.second](const auto *impl) {
            std::vector<std::string> property_ids_str;
            property_ids_str.reserve(property_ids.size());
            std::transform(property_ids.begin(), property_ids.end(), std::back_inserter(property_ids_str),
                           [impl](const auto &property_id) { return impl->PropertyToName(property_id); });
            return property_ids_str;
          },
          graph->impl);

      mgp_list *label_properties_mgp_list = nullptr;
      if (const auto properties_mgp_list_err =
              mgp_list_make_empty(properties_str.size() + 1, memory, &label_properties_mgp_list);
          properties_mgp_list_err != mgp_error::MGP_ERROR_NO_ERROR) {
        throw std::logic_error("Listing all unique constraints failed due to failure of creating an inner list");
      }

      mgp_value *mgp_value_label = nullptr;
      if (const auto err_label = mgp_value_make_string(label_id_str.c_str(), memory, &mgp_value_label);
          err_label != mgp_error::MGP_ERROR_NO_ERROR) {
        throw std::logic_error("Listing all unique constraints failed due to failure of creating a label value");
      }
      if (const auto err_label_into_list = mgp_list_append_extend(label_properties_mgp_list, mgp_value_label);
          err_label_into_list != mgp_error::MGP_ERROR_NO_ERROR) {
        throw std::logic_error("Listing all unique constraints failed due to failure of appending a label value");
      }

      mgp_value_destroy(mgp_value_label);

      for (const std::string &property_str : properties_str) {
        mgp_value *property_mgp_value = nullptr;
        if (const auto err_str = mgp_value_make_string(property_str.c_str(), memory, &property_mgp_value);
            err_str != mgp_error::MGP_ERROR_NO_ERROR) {
          throw std::logic_error("Listing all unique constraints failed due to failure of creating a property value");
        }
        if (const auto err_list = mgp_list_append_extend(label_properties_mgp_list, property_mgp_value);
            err_list != mgp_error::MGP_ERROR_NO_ERROR) {
          throw std::logic_error("Listing all unique constraints failed due to failure of appending a property value");
        }
        mgp_value_destroy(property_mgp_value);
      }
      mgp_value value(label_properties_mgp_list, label_properties_mgp_list->GetMemoryResource());

      if (const auto err_list = mgp_list_append_extend(*result, &value); err_list != mgp_error::MGP_ERROR_NO_ERROR) {
        throw std::logic_error("Listing all unique constraints failed due to failure of creating label+property value");
      }
      mgp_value_destroy(&value);
    }
  });
>>>>>>> 7f5a55f1
}

mgp_error mgp_graph_is_mutable(mgp_graph *graph, int *result) {
  *result = MgpGraphIsMutable(*graph) ? 1 : 0;
  return mgp_error::MGP_ERROR_NO_ERROR;
};

mgp_error mgp_graph_create_vertex(struct mgp_graph *graph, mgp_memory *memory, mgp_vertex **result) {
  return WrapExceptions(
      [=]() -> mgp_vertex * {

#ifdef MG_ENTERPRISE
        if (memgraph::license::global_license_checker.IsEnterpriseValidFast() && graph->ctx &&
            graph->ctx->auth_checker &&
            !graph->ctx->auth_checker->HasGlobalPrivilegeOnVertices(
                memgraph::query::AuthQuery::FineGrainedPrivilege::CREATE_DELETE)) {
          throw AuthorizationException{"Insufficient permissions for creating vertices!"};
        }
#endif

        if (!MgpGraphIsMutable(*graph)) {
          throw ImmutableObjectException{"Cannot create a vertex in an immutable graph!"};
        }
        auto *vertex = std::visit(
            [=](auto *impl) { return NewRawMgpObject<mgp_vertex>(memory, impl->InsertVertex(), graph); }, graph->impl);

        auto &ctx = graph->ctx;
        ctx->execution_stats[memgraph::query::ExecutionStats::Key::CREATED_NODES] += 1;

        if (ctx->trigger_context_collector) {
          ctx->trigger_context_collector->RegisterCreatedObject(vertex->getImpl());
        }
        return vertex;
      },
      result);
}

mgp_error mgp_graph_delete_vertex(struct mgp_graph *graph, mgp_vertex *vertex) {
  return WrapExceptions([=] {
    auto *ctx = graph->ctx;

#ifdef MG_ENTERPRISE
    if (memgraph::license::global_license_checker.IsEnterpriseValidFast() && ctx && ctx->auth_checker &&
        !ctx->auth_checker->Has(vertex->getImpl(), graph->view,
                                memgraph::query::AuthQuery::FineGrainedPrivilege::CREATE_DELETE)) {
      throw AuthorizationException{"Insufficient permissions for deleting a vertex!"};
    }
#endif

    if (!MgpGraphIsMutable(*graph)) {
      throw ImmutableObjectException{"Cannot remove a vertex from an immutable graph!"};
    }

    const auto result =
        std::visit(memgraph::utils::Overloaded{
                       [&](memgraph::query::DbAccessor *impl) {
                         return impl->RemoveVertex(&std::get<memgraph::query::VertexAccessor>(vertex->impl));
                       },
                       [&](memgraph::query::SubgraphDbAccessor *impl) {
                         return impl->RemoveVertex(&(std::get<memgraph::query::SubgraphVertexAccessor>(vertex->impl)));
                       }},
                   graph->impl);

    if (result.HasError()) {
      switch (result.GetError()) {
        case memgraph::storage::Error::NONEXISTENT_OBJECT:
          LOG_FATAL("Query modules shouldn't have access to nonexistent objects when removing a vertex!");
        case memgraph::storage::Error::DELETED_OBJECT:
        case memgraph::storage::Error::PROPERTIES_DISABLED:
          LOG_FATAL("Unexpected error when removing a vertex.");
        case memgraph::storage::Error::VERTEX_HAS_EDGES:
          throw std::logic_error{"Cannot remove a vertex that has edges!"};
        case memgraph::storage::Error::SERIALIZATION_ERROR:
          throw SerializationException{"Cannot serialize removing a vertex."};
      }
    }

    if (!*result) {
      return;
    }

    ctx->execution_stats[memgraph::query::ExecutionStats::Key::DELETED_NODES] += 1;

    if (ctx->trigger_context_collector) {
      ctx->trigger_context_collector->RegisterDeletedObject(**result);
    }
  });
}

mgp_error mgp_graph_detach_delete_vertex(struct mgp_graph *graph, mgp_vertex *vertex) {
  return WrapExceptions([=] {
    auto *ctx = graph->ctx;
#ifdef MG_ENTERPRISE
    if (memgraph::license::global_license_checker.IsEnterpriseValidFast() && ctx && ctx->auth_checker &&
        !ctx->auth_checker->Has(vertex->getImpl(), graph->view,
                                memgraph::query::AuthQuery::FineGrainedPrivilege::CREATE_DELETE)) {
      throw AuthorizationException{"Insufficient permissions for deleting a vertex!"};
    }
#endif

    if (!MgpGraphIsMutable(*graph)) {
      throw ImmutableObjectException{"Cannot remove a vertex from an immutable graph!"};
    }
    const auto result = std::visit(
        memgraph::utils::Overloaded{
            [vertex](memgraph::query::DbAccessor *impl) {
              return impl->DetachRemoveVertex(&std::get<memgraph::query::VertexAccessor>(vertex->impl));
            },
            [vertex](memgraph::query::SubgraphDbAccessor *impl) {
              return impl->DetachRemoveVertex(&std::get<memgraph::query::SubgraphVertexAccessor>(vertex->impl));
            }},
        graph->impl);

    if (result.HasError()) {
      switch (result.GetError()) {
        case memgraph::storage::Error::NONEXISTENT_OBJECT:
          LOG_FATAL("Query modules shouldn't have access to nonexistent objects when removing a vertex!");
        case memgraph::storage::Error::DELETED_OBJECT:
        case memgraph::storage::Error::PROPERTIES_DISABLED:
        case memgraph::storage::Error::VERTEX_HAS_EDGES:
          LOG_FATAL("Unexpected error when removing a vertex.");
        case memgraph::storage::Error::SERIALIZATION_ERROR:
          throw SerializationException{"Cannot serialize removing a vertex."};
      }
    }

    if (!*result) {
      return;
    }

    ctx->execution_stats[memgraph::query::ExecutionStats::Key::DELETED_NODES] += 1;
    ctx->execution_stats[memgraph::query::ExecutionStats::Key::DELETED_EDGES] +=
        static_cast<int64_t>((*result)->second.size());

    auto *trigger_ctx_collector = ctx->trigger_context_collector;
    if (!trigger_ctx_collector) {
      return;
    }

    trigger_ctx_collector->RegisterDeletedObject((*result)->first);
    if (!trigger_ctx_collector->ShouldRegisterDeletedObject<memgraph::query::EdgeAccessor>()) {
      return;
    }
    for (const auto &edge : (*result)->second) {
      trigger_ctx_collector->RegisterDeletedObject(edge);
    }
  });
}

mgp_error mgp_graph_create_edge(mgp_graph *graph, mgp_vertex *from, mgp_vertex *to, mgp_edge_type type,
                                mgp_memory *memory, mgp_edge **result) {
  return WrapExceptions(
      [=]() -> mgp_edge * {
        auto *ctx = graph->ctx;
#ifdef MG_ENTERPRISE
        const auto edge_id =
            std::visit([type](auto *impl) { return impl->NameToEdgeType(type.name); }, from->graph->impl);
        if (memgraph::license::global_license_checker.IsEnterpriseValidFast() && ctx && ctx->auth_checker &&
            !ctx->auth_checker->Has(edge_id, memgraph::query::AuthQuery::FineGrainedPrivilege::CREATE_DELETE)) {
          throw AuthorizationException{"Insufficient permissions for creating edges!"};
        }
#endif
        if (!MgpGraphIsMutable(*graph)) {
          throw ImmutableObjectException{"Cannot create an edge in an immutable graph!"};
        }
        auto edge =
            std::visit(memgraph::utils::Overloaded{
                           [from, to, type](memgraph::query::DbAccessor *impl) {
                             return impl->InsertEdge(&std::get<memgraph::query::VertexAccessor>(from->impl),
                                                     &std::get<memgraph::query::VertexAccessor>(to->impl),
                                                     impl->NameToEdgeType(type.name));
                           },
                           [from, to, type](memgraph::query::SubgraphDbAccessor *impl) {
                             return impl->InsertEdge(&std::get<memgraph::query::SubgraphVertexAccessor>(from->impl),
                                                     &std::get<memgraph::query::SubgraphVertexAccessor>(to->impl),
                                                     impl->NameToEdgeType(type.name));
                           }},
                       graph->impl);

        if (edge.HasError()) {
          switch (edge.GetError()) {
            case memgraph::storage::Error::DELETED_OBJECT:
              throw DeletedObjectException{"Cannot add an edge to a deleted vertex!"};
            case memgraph::storage::Error::NONEXISTENT_OBJECT:
              LOG_FATAL("Query modules shouldn't have access to nonexistent objects when creating an edge!");
            case memgraph::storage::Error::PROPERTIES_DISABLED:
            case memgraph::storage::Error::VERTEX_HAS_EDGES:
              LOG_FATAL("Unexpected error when creating an edge.");
            case memgraph::storage::Error::SERIALIZATION_ERROR:
              throw SerializationException{"Cannot serialize creating an edge."};
          }
        }

        ctx->execution_stats[memgraph::query::ExecutionStats::Key::CREATED_EDGES] += 1;

        if (ctx->trigger_context_collector) {
          ctx->trigger_context_collector->RegisterCreatedObject(*edge);
        }
        return std::visit(
            memgraph::utils::Overloaded{
                [memory, edge, from](memgraph::query::DbAccessor *) {
                  return NewRawMgpObject<mgp_edge>(memory->impl, edge.GetValue(), from->graph);
                },
                [memory, edge, from](memgraph::query::SubgraphDbAccessor *db_impl) {
                  const auto &v_from =
                      memgraph::query::SubgraphVertexAccessor(edge.GetValue().From(), db_impl->getGraph());
                  const auto &v_to = memgraph::query::SubgraphVertexAccessor(edge.GetValue().To(), db_impl->getGraph());
                  return NewRawMgpObject<mgp_edge>(memory->impl, edge.GetValue(), v_from, v_to, from->graph);
                }},
            graph->impl);
      },
      result);
}

namespace {

mgp_edge *EdgeSet(auto *e, auto *new_vertex, auto *memory, auto *graph, bool set_from) {
  auto *ctx = graph->ctx;
#ifdef MG_ENTERPRISE
  if (memgraph::license::global_license_checker.IsEnterpriseValidFast() && ctx && ctx->auth_checker &&
      !ctx->auth_checker->Has(e->impl, memgraph::query::AuthQuery::FineGrainedPrivilege::CREATE_DELETE)) {
    throw AuthorizationException{"Insufficient permissions for changing an edge!"};
  }
#endif
  if (!MgpGraphIsMutable(*graph)) {
    throw ImmutableObjectException{"Cannot change the edge because the graph is immutable!"};
  }

  auto edge = std::visit(
      memgraph::utils::Overloaded{
          [&e, &new_vertex, &set_from](
              memgraph::query::DbAccessor *accessor) -> memgraph::storage::Result<memgraph::query::EdgeAccessor> {
            if (set_from) {
              return accessor->EdgeSetFrom(&e->impl, &std::get<memgraph::query::VertexAccessor>(new_vertex->impl));
            }
            return accessor->EdgeSetTo(&e->impl, &std::get<memgraph::query::VertexAccessor>(new_vertex->impl));
          },
          [&e, &new_vertex, &set_from](memgraph::query::SubgraphDbAccessor *accessor)
              -> memgraph::storage::Result<memgraph::query::EdgeAccessor> {
            if (set_from) {
              return accessor->EdgeSetFrom(&e->impl,
                                           &std::get<memgraph::query::SubgraphVertexAccessor>(new_vertex->impl));
            }
            return accessor->EdgeSetTo(&e->impl, &std::get<memgraph::query::SubgraphVertexAccessor>(new_vertex->impl));
          }},
      graph->impl);

  if (edge.HasError()) {
    switch (edge.GetError()) {
      case memgraph::storage::Error::NONEXISTENT_OBJECT:
        LOG_FATAL("Query modules shouldn't have access to nonexistent objects when changing an edge!");
      case memgraph::storage::Error::DELETED_OBJECT:
        LOG_FATAL("The edge was already deleted.");
      case memgraph::storage::Error::PROPERTIES_DISABLED:
      case memgraph::storage::Error::VERTEX_HAS_EDGES:
        LOG_FATAL("Unexpected error when removing an edge.");
      case memgraph::storage::Error::SERIALIZATION_ERROR:
        throw SerializationException{"Cannot serialize changing an edge."};
    }
  }

  if (ctx->trigger_context_collector) {
    ctx->trigger_context_collector->RegisterDeletedObject(e->impl);
    ctx->trigger_context_collector->RegisterCreatedObject(*edge);
  }

  return std::visit(
      memgraph::utils::Overloaded{
          [&memory, &edge, &new_vertex](memgraph::query::DbAccessor *) -> mgp_edge * {
            return NewRawMgpObject<mgp_edge>(memory->impl, edge.GetValue(), new_vertex->graph);
          },
          [&memory, &edge, &new_vertex](memgraph::query::SubgraphDbAccessor *db_impl) -> mgp_edge * {
            const auto v_from = memgraph::query::SubgraphVertexAccessor(edge.GetValue().From(), db_impl->getGraph());
            const auto v_to = memgraph::query::SubgraphVertexAccessor(edge.GetValue().To(), db_impl->getGraph());
            return NewRawMgpObject<mgp_edge>(memory->impl, edge.GetValue(), v_from, v_to, new_vertex->graph);
          }},
      new_vertex->graph->impl);
}

}  // namespace

mgp_error mgp_graph_edge_set_from(struct mgp_graph *graph, struct mgp_edge *e, struct mgp_vertex *new_from,
                                  mgp_memory *memory, mgp_edge **result) {
  return WrapExceptions([&]() -> mgp_edge * { return EdgeSet(e, new_from, memory, graph, true); }, result);
}

mgp_error mgp_graph_edge_set_to(struct mgp_graph *graph, struct mgp_edge *e, struct mgp_vertex *new_to,
                                mgp_memory *memory, mgp_edge **result) {
  return WrapExceptions([&]() -> mgp_edge * { return EdgeSet(e, new_to, memory, graph, false); }, result);
}

mgp_error mgp_graph_edge_change_type(mgp_graph *graph, mgp_edge *e, mgp_edge_type new_type, mgp_memory *memory,
                                     mgp_edge **result) {
  return WrapExceptions(
      [&] {
        auto *ctx = graph->ctx;
#ifdef MG_ENTERPRISE
        if (memgraph::license::global_license_checker.IsEnterpriseValidFast() && ctx && ctx->auth_checker &&
            !ctx->auth_checker->Has(e->impl, memgraph::query::AuthQuery::FineGrainedPrivilege::CREATE_DELETE)) {
          throw AuthorizationException{"Insufficient permissions for changing the edge type!"};
        }
#endif
        if (!MgpGraphIsMutable(*graph)) {
          throw ImmutableObjectException{"Cannot change an edge in an immutable graph!"};
        }

        const auto maybe_edge = std::visit(
            [e, &new_type](auto *impl) { return impl->EdgeChangeType(&e->impl, impl->NameToEdgeType(new_type.name)); },
            graph->impl);
        if (maybe_edge.HasError()) {
          switch (maybe_edge.GetError()) {
            case memgraph::storage::Error::NONEXISTENT_OBJECT:
              LOG_FATAL("Query modules shouldn't have access to nonexistent objects when changing the edge type!");
            case memgraph::storage::Error::DELETED_OBJECT:
            case memgraph::storage::Error::PROPERTIES_DISABLED:
            case memgraph::storage::Error::VERTEX_HAS_EDGES:
              LOG_FATAL("Unexpected error when changing the edge type.");
            case memgraph::storage::Error::SERIALIZATION_ERROR:
              throw SerializationException{"Cannot serialize changing the edge type."};
          }
        }

        if (ctx->trigger_context_collector) {
          ctx->trigger_context_collector->RegisterDeletedObject(e->impl);
          ctx->trigger_context_collector->RegisterCreatedObject(*maybe_edge);
        }

        return std::visit(
            memgraph::utils::Overloaded{
                [&memory, &maybe_edge, &graph](memgraph::query::DbAccessor *) -> mgp_edge * {
                  return NewRawMgpObject<mgp_edge>(memory->impl, maybe_edge.GetValue(), graph);
                },
                [&memory, &maybe_edge, &graph](memgraph::query::SubgraphDbAccessor *db_impl) -> mgp_edge * {
                  const auto v_from =
                      memgraph::query::SubgraphVertexAccessor(maybe_edge.GetValue().From(), db_impl->getGraph());
                  const auto v_to =
                      memgraph::query::SubgraphVertexAccessor(maybe_edge.GetValue().To(), db_impl->getGraph());
                  return NewRawMgpObject<mgp_edge>(memory->impl, maybe_edge.GetValue(), v_from, v_to, graph);
                }},
            graph->impl);
      },
      result);
}

mgp_error mgp_graph_delete_edge(struct mgp_graph *graph, mgp_edge *edge) {
  return WrapExceptions([=] {
    auto *ctx = graph->ctx;
#ifdef MG_ENTERPRISE
    if (memgraph::license::global_license_checker.IsEnterpriseValidFast() && ctx && ctx->auth_checker &&
        !ctx->auth_checker->Has(edge->impl, memgraph::query::AuthQuery::FineGrainedPrivilege::CREATE_DELETE)) {
      throw AuthorizationException{"Insufficient permissions for deleting an edge!"};
    }
#endif
    if (!MgpGraphIsMutable(*graph)) {
      throw ImmutableObjectException{"Cannot remove an edge from an immutable graph!"};
    }

    const auto result = std::visit([edge](auto *impl) { return impl->RemoveEdge(&edge->impl); }, graph->impl);
    if (result.HasError()) {
      switch (result.GetError()) {
        case memgraph::storage::Error::NONEXISTENT_OBJECT:
          LOG_FATAL("Query modules shouldn't have access to nonexistent objects when removing an edge!");
        case memgraph::storage::Error::DELETED_OBJECT:
        case memgraph::storage::Error::PROPERTIES_DISABLED:
        case memgraph::storage::Error::VERTEX_HAS_EDGES:
          LOG_FATAL("Unexpected error when removing an edge.");
        case memgraph::storage::Error::SERIALIZATION_ERROR:
          throw SerializationException{"Cannot serialize removing an edge."};
      }
    }

    if (!*result) {
      return;
    }

    ctx->execution_stats[memgraph::query::ExecutionStats::Key::DELETED_EDGES] += 1;
    if (ctx->trigger_context_collector) {
      ctx->trigger_context_collector->RegisterDeletedObject(**result);
    }
  });
}

#ifdef MG_ENTERPRISE
namespace {
void NextPermitted(mgp_vertices_iterator &it) {
  const auto *ctx = it.graph->ctx;

  if (!ctx || !ctx->auth_checker) {
    return;
  }

  while (it.current_it != it.vertices.end()) {
    if (ctx->auth_checker->Has(*it.current_it, it.graph->view,
                               memgraph::query::AuthQuery::FineGrainedPrivilege::READ)) {
      break;
    }

    ++it.current_it;
  }
};
}  // namespace
#endif

/// @throw anything VerticesIterable may throw
mgp_vertices_iterator::mgp_vertices_iterator(mgp_graph *graph, memgraph::utils::MemoryResource *memory)
    : memory(memory),
      graph(graph),
      vertices(std::visit([graph](auto *impl) { return impl->Vertices(graph->view); }, graph->impl)),
      current_it(vertices.begin()) {
#ifdef MG_ENTERPRISE
  if (memgraph::license::global_license_checker.IsEnterpriseValidFast()) {
    NextPermitted(*this);
  }
#endif

  if (current_it != vertices.end()) {
    std::visit(
        memgraph::utils::Overloaded{
            [this, graph, memory](memgraph::query::DbAccessor *) { current_v.emplace(*current_it, graph, memory); },
            [this, graph, memory](memgraph::query::SubgraphDbAccessor *impl) {
              current_v.emplace(memgraph::query::SubgraphVertexAccessor(*current_it, impl->getGraph()), graph, memory);
            }},
        graph->impl);
  }
}

void mgp_vertices_iterator_destroy(mgp_vertices_iterator *it) { DeleteRawMgpObject(it); }

mgp_error mgp_graph_iter_vertices(mgp_graph *graph, mgp_memory *memory, mgp_vertices_iterator **result) {
  return WrapExceptions([graph, memory] { return NewRawMgpObject<mgp_vertices_iterator>(memory, graph); }, result);
}

mgp_error mgp_vertices_iterator_underlying_graph_is_mutable(mgp_vertices_iterator *it, int *result) {
  return mgp_graph_is_mutable(it->graph, result);
}

mgp_error mgp_vertices_iterator_get(mgp_vertices_iterator *it, mgp_vertex **result) {
  return WrapExceptions(
      [it]() -> mgp_vertex * {
        if (it->current_v.has_value()) {
          return &*it->current_v;
        }
        return nullptr;
      },
      result);
}

mgp_error mgp_vertices_iterator_next(mgp_vertices_iterator *it, mgp_vertex **result) {
  return WrapExceptions(
      [it]() -> mgp_vertex * {
        if (it->current_it == it->vertices.end()) {
          MG_ASSERT(!it->current_v,
                    "Iteration is already done, so it->current_v "
                    "should have been set to std::nullopt");
          return nullptr;
        }

        ++it->current_it;
#ifdef MG_ENTERPRISE
        if (memgraph::license::global_license_checker.IsEnterpriseValidFast()) {
          NextPermitted(*it);
        }
#endif
        if (it->current_it == it->vertices.end()) {
          it->current_v = std::nullopt;
          return nullptr;
        }

        memgraph::utils::OnScopeExit clean_up([it] { it->current_v = std::nullopt; });
        std::visit(memgraph::utils::Overloaded{[it](memgraph::query::DbAccessor *) {
                                                 it->current_v.emplace(*it->current_it, it->graph,
                                                                       it->GetMemoryResource());
                                               },
                                               [it](memgraph::query::SubgraphDbAccessor *impl) {
                                                 it->current_v.emplace(memgraph::query::SubgraphVertexAccessor(
                                                                           *it->current_it, impl->getGraph()),
                                                                       it->graph, it->GetMemoryResource());
                                               }},
                   it->graph->impl);

        clean_up.Disable();
        return &*it->current_v;
      },
      result);
}

/// Type System
///
/// All types are allocated globally, so that we simplify the API and minimize
/// allocations done for types.

namespace {
void NoOpCypherTypeDeleter(CypherType * /*type*/) {}
}  // namespace

// NOLINTNEXTLINE(cppcoreguidelines-macro-usage)
#define DEFINE_MGP_TYPE_GETTER(cypher_type_name, mgp_type_name)                            \
  mgp_error mgp_type_##mgp_type_name(mgp_type **result) {                                  \
    return WrapExceptions(                                                                 \
        [] {                                                                               \
          static cypher_type_name##Type impl;                                              \
          static mgp_type mgp_type_name_type{CypherTypePtr(&impl, NoOpCypherTypeDeleter)}; \
          return &mgp_type_name_type;                                                      \
        },                                                                                 \
        result);                                                                           \
  }

DEFINE_MGP_TYPE_GETTER(Any, any);
DEFINE_MGP_TYPE_GETTER(Bool, bool);
DEFINE_MGP_TYPE_GETTER(String, string);
DEFINE_MGP_TYPE_GETTER(Int, int);
DEFINE_MGP_TYPE_GETTER(Float, float);
DEFINE_MGP_TYPE_GETTER(Number, number);
DEFINE_MGP_TYPE_GETTER(Map, map);
DEFINE_MGP_TYPE_GETTER(Node, node);
DEFINE_MGP_TYPE_GETTER(Relationship, relationship);
DEFINE_MGP_TYPE_GETTER(Path, path);
DEFINE_MGP_TYPE_GETTER(Date, date);
DEFINE_MGP_TYPE_GETTER(LocalTime, local_time);
DEFINE_MGP_TYPE_GETTER(LocalDateTime, local_date_time);
DEFINE_MGP_TYPE_GETTER(Duration, duration);

mgp_error mgp_type_list(mgp_type *type, mgp_type **result) {
  return WrapExceptions(
      [type] {
        // Maps `type` to corresponding instance of ListType.
        static memgraph::utils::pmr::map<mgp_type *, mgp_type> gListTypes(memgraph::utils::NewDeleteResource());
        static memgraph::utils::SpinLock lock;
        std::lock_guard<memgraph::utils::SpinLock> guard(lock);
        auto found_it = gListTypes.find(type);
        if (found_it != gListTypes.end()) {
          return &found_it->second;
        }
        auto alloc = gListTypes.get_allocator();
        CypherTypePtr impl(
            alloc.new_object<ListType>(
                // Just obtain the pointer to original impl, don't own it.
                CypherTypePtr(type->impl.get(), NoOpCypherTypeDeleter), alloc.GetMemoryResource()),
            [alloc](CypherType *base_ptr) mutable { alloc.delete_object(static_cast<ListType *>(base_ptr)); });
        return &gListTypes.emplace(type, mgp_type{std::move(impl)}).first->second;
      },
      result);
}

mgp_error mgp_type_nullable(mgp_type *type, mgp_type **result) {
  return WrapExceptions(
      [type] {
        // Maps `type` to corresponding instance of NullableType.
        static memgraph::utils::pmr::map<mgp_type *, mgp_type> gNullableTypes(memgraph::utils::NewDeleteResource());
        static memgraph::utils::SpinLock lock;
        std::lock_guard<memgraph::utils::SpinLock> guard(lock);
        auto found_it = gNullableTypes.find(type);
        if (found_it != gNullableTypes.end()) return &found_it->second;

        auto alloc = gNullableTypes.get_allocator();
        auto impl =
            NullableType::Create(CypherTypePtr(type->impl.get(), NoOpCypherTypeDeleter), alloc.GetMemoryResource());
        return &gNullableTypes.emplace(type, mgp_type{std::move(impl)}).first->second;
      },
      result);
}

namespace {
/// @throw std::bad_alloc, std::length_error
mgp_proc *mgp_module_add_procedure(mgp_module *module, const char *name, mgp_proc_cb cb,
                                   const ProcedureInfo &procedure_info) {
  if (!IsValidIdentifierName(name)) {
    throw std::invalid_argument{fmt::format("Invalid procedure name: {}", name)};
  }
  if (module->procedures.find(name) != module->procedures.end()) {
    throw std::logic_error{fmt::format("Procedure already exists with name '{}'", name)};
  };

  auto *memory = module->procedures.get_allocator().GetMemoryResource();
  return &module->procedures.emplace(name, mgp_proc(name, cb, memory, procedure_info)).first->second;
}

/// @throw std::bad_alloc, std::length_error
mgp_proc *mgp_module_add_batch_procedure(mgp_module *module, const char *name, mgp_proc_cb cb_batch,
                                         mgp_proc_initializer initializer, mgp_proc_cleanup cleanup,
                                         const ProcedureInfo &procedure_info) {
  if (!IsValidIdentifierName(name)) {
    throw std::invalid_argument{fmt::format("Invalid procedure name: {}", name)};
  }
  if (module->procedures.find(name) != module->procedures.end()) {
    throw std::logic_error{fmt::format("Procedure already exists with name '{}'", name)};
  };
  auto *memory = module->procedures.get_allocator().GetMemoryResource();
  return &module->procedures.emplace(name, mgp_proc(name, cb_batch, initializer, cleanup, memory, procedure_info))
              .first->second;
}

}  // namespace

mgp_error mgp_module_add_read_procedure(mgp_module *module, const char *name, mgp_proc_cb cb, mgp_proc **result) {
  return WrapExceptions([=] { return mgp_module_add_procedure(module, name, cb, {.is_write = false}); }, result);
}

mgp_error mgp_module_add_write_procedure(mgp_module *module, const char *name, mgp_proc_cb cb, mgp_proc **result) {
  return WrapExceptions([=] { return mgp_module_add_procedure(module, name, cb, {.is_write = true}); }, result);
}

mgp_error mgp_module_add_batch_read_procedure(mgp_module *module, const char *name, mgp_proc_cb cb_batch,
                                              mgp_proc_initializer initializer, mgp_proc_cleanup cleanup,
                                              mgp_proc **result) {
  return WrapExceptions(
      [=] {
        return mgp_module_add_batch_procedure(module, name, cb_batch, initializer, cleanup,
                                              {.is_write = false, .is_batched = true});
      },
      result);
}

mgp_error mgp_module_add_batch_write_procedure(mgp_module *module, const char *name, mgp_proc_cb cb_batch,
                                               mgp_proc_initializer initializer, mgp_proc_cleanup cleanup,
                                               mgp_proc **result) {
  return WrapExceptions(
      [=] {
        return mgp_module_add_batch_procedure(module, name, cb_batch, initializer, cleanup,
                                              {.is_write = true, .is_batched = true});
      },
      result);
}

namespace {
template <typename T>
concept IsCallable = memgraph::utils::SameAsAnyOf<T, mgp_proc, mgp_func>;

template <IsCallable TCall>
mgp_error MgpAddArg(TCall &callable, const std::string &name, mgp_type &type) {
  return WrapExceptions([&]() mutable {
    static constexpr std::string_view type_name = std::invoke([]() constexpr {
      if constexpr (std::is_same_v<TCall, mgp_proc>) {
        return "procedure";
      } else if constexpr (std::is_same_v<TCall, mgp_func>) {
        return "function";
      }
    });

    if (!IsValidIdentifierName(name.c_str())) {
      throw std::invalid_argument{fmt::format("Invalid argument name for {} '{}': {}", type_name, callable.name, name)};
    }
    if (!callable.opt_args.empty()) {
      throw std::logic_error{fmt::format("Cannot add required argument '{}' to {} '{}' after adding any optional one",
                                         name, type_name, callable.name)};
    }
    callable.args.emplace_back(name, type.impl.get());
  });
}

template <IsCallable TCall>
mgp_error MgpAddOptArg(TCall &callable, const std::string name, mgp_type &type, mgp_value &default_value) {
  return WrapExceptions([&]() mutable {
    static constexpr std::string_view type_name = std::invoke([]() constexpr {
      if constexpr (std::is_same_v<TCall, mgp_proc>) {
        return "procedure";
      } else if constexpr (std::is_same_v<TCall, mgp_func>) {
        return "function";
      }
    });

    if (!IsValidIdentifierName(name.c_str())) {
      throw std::invalid_argument{fmt::format("Invalid argument name for {} '{}': {}", type_name, callable.name, name)};
    }
    switch (MgpValueGetType(default_value)) {
      case MGP_VALUE_TYPE_VERTEX:
      case MGP_VALUE_TYPE_EDGE:
      case MGP_VALUE_TYPE_PATH:
        // default_value must not be a graph element.
        throw ValueConversionException{"Default value of argument '{}' of {} '{}' name must not be a graph element!",
                                       name, type_name, callable.name};
      case MGP_VALUE_TYPE_NULL:
      case MGP_VALUE_TYPE_BOOL:
      case MGP_VALUE_TYPE_INT:
      case MGP_VALUE_TYPE_DOUBLE:
      case MGP_VALUE_TYPE_STRING:
      case MGP_VALUE_TYPE_LIST:
      case MGP_VALUE_TYPE_MAP:
      case MGP_VALUE_TYPE_DATE:
      case MGP_VALUE_TYPE_LOCAL_TIME:
      case MGP_VALUE_TYPE_LOCAL_DATE_TIME:
      case MGP_VALUE_TYPE_DURATION:
        break;
    }
    // Default value must be of required `type`.
    if (!type.impl->SatisfiesType(default_value)) {
      throw std::logic_error{fmt::format("The default value of argument '{}' for {} '{}' doesn't satisfy type '{}'",
                                         name, type_name, callable.name, type.impl->GetPresentableName())};
    }
    auto *memory = callable.opt_args.get_allocator().GetMemoryResource();
    callable.opt_args.emplace_back(memgraph::utils::pmr::string(name, memory), type.impl.get(),
                                   ToTypedValue(default_value, memory));
  });
}
}  // namespace

mgp_error mgp_proc_add_arg(mgp_proc *proc, const char *name, mgp_type *type) {
  return MgpAddArg(*proc, std::string(name), *type);
}

mgp_error mgp_proc_add_opt_arg(mgp_proc *proc, const char *name, mgp_type *type, mgp_value *default_value) {
  return MgpAddOptArg(*proc, std::string(name), *type, *default_value);
}

mgp_error mgp_func_add_arg(mgp_func *func, const char *name, mgp_type *type) {
  return MgpAddArg(*func, std::string(name), *type);
}

mgp_error mgp_func_add_opt_arg(mgp_func *func, const char *name, mgp_type *type, mgp_value *default_value) {
  return MgpAddOptArg(*func, std::string(name), *type, *default_value);
}

namespace {

template <typename T>
concept ModuleProperties = memgraph::utils::SameAsAnyOf<T, mgp_proc, mgp_trans>;

template <ModuleProperties T>
mgp_error AddResultToProp(T *prop, const char *name, mgp_type *type, bool is_deprecated) noexcept {
  return WrapExceptions([=] {
    if (!IsValidIdentifierName(name)) {
      throw std::invalid_argument{fmt::format("Invalid result name for procedure '{}': {}", prop->name, name)};
    }
    if (prop->results.find(name) != prop->results.end()) {
      throw std::logic_error{fmt::format("Result already exists with name '{}' for procedure '{}'", name, prop->name)};
    };
    auto *memory = prop->results.get_allocator().GetMemoryResource();
    prop->results.emplace(memgraph::utils::pmr::string(name, memory), std::make_pair(type->impl.get(), is_deprecated));
  });
}

}  // namespace

mgp_error mgp_proc_add_result(mgp_proc *proc, const char *name, mgp_type *type) {
  return AddResultToProp(proc, name, type, false);
}

mgp_error MgpTransAddFixedResult(mgp_trans *trans) noexcept {
  if (const auto err = AddResultToProp(trans, "query", Call<mgp_type *>(mgp_type_string), false);
      err != mgp_error::MGP_ERROR_NO_ERROR) {
    return err;
  }
  return AddResultToProp(trans, "parameters", Call<mgp_type *>(mgp_type_nullable, Call<mgp_type *>(mgp_type_map)),
                         false);
}

mgp_error mgp_proc_add_deprecated_result(mgp_proc *proc, const char *name, mgp_type *type) {
  return AddResultToProp(proc, name, type, true);
}

int mgp_must_abort(mgp_graph *graph) {
  MG_ASSERT(graph->ctx);
  static_assert(noexcept(memgraph::query::MustAbort(*graph->ctx)));
  auto const reason = memgraph::query::MustAbort(*graph->ctx);
  // NOTE: deliberately decoupled to avoid accidental ABI breaks
  switch (reason) {
    case memgraph::query::AbortReason::TERMINATED:
      return 1;
    case memgraph::query::AbortReason::SHUTDOWN:
      return 2;
    case memgraph::query::AbortReason::TIMEOUT:
      return 3;
    case memgraph::query::AbortReason::NO_ABORT:
      return 0;
  }
}

namespace memgraph::query::procedure {

namespace {

// Print the value in user presentable fashion.
// @throw std::bad_alloc
// @throw std::length_error
std::ostream &PrintValue(const TypedValue &value, std::ostream *stream) {
  switch (value.type()) {
    case TypedValue::Type::Null:
      return (*stream) << "Null";
    case TypedValue::Type::Bool:
      return (*stream) << (value.ValueBool() ? "true" : "false");
    case TypedValue::Type::Int:
      return (*stream) << value.ValueInt();
    case TypedValue::Type::Double:
      return (*stream) << value.ValueDouble();
    case TypedValue::Type::String:
      // String value should be escaped, this allocates a new string.
      return (*stream) << memgraph::utils::Escape(value.ValueString());
    case TypedValue::Type::List:
      (*stream) << "[";
      memgraph::utils::PrintIterable(*stream, value.ValueList(), ", ",
                                     [](auto &stream, const auto &elem) { PrintValue(elem, &stream); });
      return (*stream) << "]";
    case TypedValue::Type::Map:
      (*stream) << "{";
      memgraph::utils::PrintIterable(*stream, value.ValueMap(), ", ", [](auto &stream, const auto &item) {
        // Map keys are not escaped strings.
        stream << item.first << ": ";
        PrintValue(item.second, &stream);
      });
      return (*stream) << "}";
    case TypedValue::Type::Date:
      return (*stream) << value.ValueDate();
    case TypedValue::Type::LocalTime:
      return (*stream) << value.ValueLocalTime();
    case TypedValue::Type::LocalDateTime:
      return (*stream) << value.ValueLocalDateTime();
    case TypedValue::Type::Duration:
      return (*stream) << value.ValueDuration();
    case TypedValue::Type::Vertex:
    case TypedValue::Type::Edge:
    case TypedValue::Type::Path:
    case TypedValue::Type::Graph:
      LOG_FATAL("value must not be a graph element");
  }
}

}  // namespace

void PrintProcSignature(const mgp_proc &proc, std::ostream *stream) {
  (*stream) << proc.name << "(";
  memgraph::utils::PrintIterable(*stream, proc.args, ", ", [](auto &stream, const auto &arg) {
    stream << arg.first << " :: " << arg.second->GetPresentableName();
  });
  if (!proc.args.empty() && !proc.opt_args.empty()) (*stream) << ", ";
  memgraph::utils::PrintIterable(*stream, proc.opt_args, ", ", [](auto &stream, const auto &arg) {
    stream << std::get<0>(arg) << " = ";
    PrintValue(std::get<2>(arg), &stream) << " :: " << std::get<1>(arg)->GetPresentableName();
  });
  (*stream) << ") :: (";
  memgraph::utils::PrintIterable(*stream, proc.results, ", ", [](auto &stream, const auto &name_result) {
    const auto &[type, is_deprecated] = name_result.second;
    if (is_deprecated) stream << "DEPRECATED ";
    stream << name_result.first << " :: " << type->GetPresentableName();
  });
  (*stream) << ")";
}

void PrintFuncSignature(const mgp_func &func, std::ostream &stream) {
  stream << func.name << "(";
  utils::PrintIterable(stream, func.args, ", ", [](auto &stream, const auto &arg) {
    stream << arg.first << " :: " << arg.second->GetPresentableName();
  });
  if (!func.args.empty() && !func.opt_args.empty()) {
    stream << ", ";
  }
  utils::PrintIterable(stream, func.opt_args, ", ", [](auto &stream, const auto &arg) {
    const auto &[name, type, default_val] = arg;
    stream << name << " = ";
    PrintValue(default_val, &stream) << " :: " << type->GetPresentableName();
  });
  stream << ")";
}

bool IsValidIdentifierName(const char *name) {
  if (!name) return false;
  std::regex regex("[_[:alpha:]][_[:alnum:]]*");
  return std::regex_match(name, regex);
}

}  // namespace memgraph::query::procedure

namespace {
using StreamSourceType = memgraph::query::stream::StreamSourceType;

class InvalidMessageFunction : public std::invalid_argument {
 public:
  InvalidMessageFunction(const StreamSourceType type, const std::string_view function_name)
      : std::invalid_argument{fmt::format("'{}' is not defined for a message from a stream of type '{}'", function_name,
                                          StreamSourceTypeToString(type))} {}
};

StreamSourceType MessageToStreamSourceType(const mgp_message::KafkaMessage & /*msg*/) {
  return StreamSourceType::KAFKA;
}

StreamSourceType MessageToStreamSourceType(const mgp_message::PulsarMessage & /*msg*/) {
  return StreamSourceType::PULSAR;
}

mgp_source_type StreamSourceTypeToMgpSourceType(const StreamSourceType type) {
  switch (type) {
    case StreamSourceType::KAFKA:
      return mgp_source_type::KAFKA;
    case StreamSourceType::PULSAR:
      return mgp_source_type::PULSAR;
  }
}

}  // namespace

mgp_error mgp_message_source_type(mgp_message *message, mgp_source_type *result) {
  return WrapExceptions(
      [message] {
        return std::visit(memgraph::utils::Overloaded{[](const auto &message) {
                            return StreamSourceTypeToMgpSourceType(MessageToStreamSourceType(message));
                          }},
                          message->msg);
      },
      result);
}

mgp_error mgp_message_payload(mgp_message *message, const char **result) {
  return WrapExceptions(
      [message] {
        return std::visit(
            memgraph::utils::Overloaded{[](const mgp_message::KafkaMessage &msg) { return msg->Payload().data(); },
                                        [](const mgp_message::PulsarMessage &msg) { return msg.Payload().data(); },
                                        [](const auto &msg) -> const char * {
                                          throw InvalidMessageFunction(MessageToStreamSourceType(msg), "payload");
                                        }},
            message->msg);
      },
      result);
}

mgp_error mgp_message_payload_size(mgp_message *message, size_t *result) {
  return WrapExceptions(
      [message] {
        return std::visit(
            memgraph::utils::Overloaded{[](const mgp_message::KafkaMessage &msg) { return msg->Payload().size(); },
                                        [](const mgp_message::PulsarMessage &msg) { return msg.Payload().size(); },
                                        [](const auto &msg) -> size_t {
                                          throw InvalidMessageFunction(MessageToStreamSourceType(msg), "payload_size");
                                        }},
            message->msg);
      },
      result);
}

mgp_error mgp_message_topic_name(mgp_message *message, const char **result) {
  return WrapExceptions(
      [message] {
        return std::visit(
            memgraph::utils::Overloaded{[](const mgp_message::KafkaMessage &msg) { return msg->TopicName().data(); },
                                        [](const mgp_message::PulsarMessage &msg) { return msg.TopicName().data(); },
                                        [](const auto &msg) -> const char * {
                                          throw InvalidMessageFunction(MessageToStreamSourceType(msg), "topic_name");
                                        }},
            message->msg);
      },
      result);
}

mgp_error mgp_message_key(mgp_message *message, const char **result) {
  return WrapExceptions(
      [message] {
        return std::visit(
            memgraph::utils::Overloaded{[](const mgp_message::KafkaMessage &msg) { return msg->Key().data(); },
                                        [](const auto &msg) -> const char * {
                                          throw InvalidMessageFunction(MessageToStreamSourceType(msg), "key");
                                        }},
            message->msg);
      },
      result);
}

mgp_error mgp_message_key_size(mgp_message *message, size_t *result) {
  return WrapExceptions(
      [message] {
        return std::visit(
            memgraph::utils::Overloaded{[](const mgp_message::KafkaMessage &msg) { return msg->Key().size(); },
                                        [](const auto &msg) -> size_t {
                                          throw InvalidMessageFunction(MessageToStreamSourceType(msg), "key_size");
                                        }},
            message->msg);
      },
      result);
}

mgp_error mgp_message_timestamp(mgp_message *message, int64_t *result) {
  return WrapExceptions(
      [message] {
        return std::visit(
            memgraph::utils::Overloaded{[](const mgp_message::KafkaMessage &msg) { return msg->Timestamp(); },
                                        [](const auto &msg) -> int64_t {
                                          throw InvalidMessageFunction(MessageToStreamSourceType(msg), "timestamp");
                                        }},
            message->msg);
      },
      result);
}

mgp_error mgp_message_offset(struct mgp_message *message, int64_t *result) {
  return WrapExceptions(
      [message] {
        return std::visit(
            memgraph::utils::Overloaded{[](const mgp_message::KafkaMessage &msg) { return msg->Offset(); },
                                        [](const auto &msg) -> int64_t {
                                          throw InvalidMessageFunction(MessageToStreamSourceType(msg), "offset");
                                        }},
            message->msg);
      },
      result);
}

mgp_error mgp_messages_size(mgp_messages *messages, size_t *result) {
  static_assert(noexcept(messages->messages.size()));
  *result = messages->messages.size();
  return mgp_error::MGP_ERROR_NO_ERROR;
}

mgp_error mgp_messages_at(mgp_messages *messages, size_t index, mgp_message **result) {
  return WrapExceptions(
      [messages, index] {
        if (index >= Call<size_t>(mgp_messages_size, messages)) {
          throw std::out_of_range("Message cannot be retrieved, because index exceeds messages' size!");
        }
        return &messages->messages[index];
      },
      result);
}

mgp_error mgp_module_add_transformation(mgp_module *module, const char *name, mgp_trans_cb cb) {
  return WrapExceptions([=] {
    if (!IsValidIdentifierName(name)) {
      throw std::invalid_argument{fmt::format("Invalid transformation name: {}", name)};
    }
    if (module->transformations.find(name) != module->transformations.end()) {
      throw std::logic_error{fmt::format("Transformation already exists with name '{}'", name)};
    };
    auto *memory = module->transformations.get_allocator().GetMemoryResource();
    module->transformations.emplace(name, mgp_trans(name, cb, memory));
  });
}

mgp_error mgp_module_add_function(mgp_module *module, const char *name, mgp_func_cb cb, mgp_func **result) {
  return WrapExceptions(
      [=] {
        if (!IsValidIdentifierName(name)) {
          throw std::invalid_argument{fmt::format("Invalid function name: {}", name)};
        }
        if (module->functions.find(name) != module->functions.end()) {
          throw std::logic_error{fmt::format("Function with similar name already exists '{}'", name)};
        };
        auto *memory = module->functions.get_allocator().GetMemoryResource();

        return &module->functions.emplace(name, mgp_func(name, cb, memory)).first->second;
      },
      result);
}

mgp_error mgp_log(const mgp_log_level log_level, const char *output) {
  return WrapExceptions([=] {
    switch (log_level) {
      case mgp_log_level::MGP_LOG_LEVEL_TRACE:
        spdlog::trace(output);
        return;
      case mgp_log_level::MGP_LOG_LEVEL_DEBUG:
        spdlog::debug(output);
        return;
      case mgp_log_level::MGP_LOG_LEVEL_INFO:
        spdlog::info(output);
        return;
      case mgp_log_level::MGP_LOG_LEVEL_WARN:
        spdlog::warn(output);
        return;
      case mgp_log_level::MGP_LOG_LEVEL_ERROR:
        spdlog::error(output);
        return;
      case mgp_log_level::MGP_LOG_LEVEL_CRITICAL:
        spdlog::critical(output);
        return;
    }
    throw std::invalid_argument{fmt::format("Invalid log level: {}", log_level)};
  });
}

mgp_error mgp_track_current_thread_allocations(mgp_graph *graph) {
  return WrapExceptions([&]() {
    std::visit([](auto *db_accessor) -> void { db_accessor->TrackCurrentThreadAllocations(); }, graph->impl);
  });
}

mgp_error mgp_untrack_current_thread_allocations(mgp_graph *graph) {
  return WrapExceptions([&]() {
    std::visit([](auto *db_accessor) -> void { db_accessor->UntrackCurrentThreadAllocations(); }, graph->impl);
  });
}<|MERGE_RESOLUTION|>--- conflicted
+++ resolved
@@ -2610,11 +2610,6 @@
       result);
 }
 
-<<<<<<< HEAD
-mgp_error mgp_graph_is_transactional(mgp_graph *graph, int *result) {
-  *result = IsTransactional(graph->storage_mode) ? 1 : 0;
-  return mgp_error::MGP_ERROR_NO_ERROR;
-=======
 mgp_error mgp_create_label_index(mgp_graph *graph, const char *label, int *result) {
   return WrapExceptions(
       [graph, label]() {
@@ -2940,7 +2935,11 @@
       mgp_value_destroy(&value);
     }
   });
->>>>>>> 7f5a55f1
+}
+
+mgp_error mgp_graph_is_transactional(mgp_graph *graph, int *result) {
+  *result = IsTransactional(graph->storage_mode) ? 1 : 0;
+  return mgp_error::MGP_ERROR_NO_ERROR;
 }
 
 mgp_error mgp_graph_is_mutable(mgp_graph *graph, int *result) {
