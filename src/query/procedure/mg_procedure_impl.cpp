--- conflicted
+++ resolved
@@ -1588,18 +1588,11 @@
 
 mgp_error mgp_vertex_set_property(struct mgp_vertex *v, const char *property_name, mgp_value *property_value) {
   return WrapExceptions([=] {
-<<<<<<< HEAD
+    auto *ctx = v->graph->ctx;
+
 #ifdef MG_ENTERPRISE
-    if (memgraph::utils::license::global_license_checker.IsValidLicenseFast() && v->graph->ctx &&
-        v->graph->ctx->auth_checker &&
-        !v->graph->ctx->auth_checker->Accept(*v->graph->ctx->db_accessor, v->impl, v->graph->view,
-                                             memgraph::query::AuthQuery::FineGrainedPrivilege::UPDATE)) {
-=======
-    auto *ctx = v->graph->ctx;
-
-    if (ctx && ctx->auth_checker &&
+    if (memgraph::utils::license::global_license_checker.IsValidLicenseFast() && ctx && ctx->auth_checker &&
         !ctx->auth_checker->Has(v->impl, v->graph->view, memgraph::query::AuthQuery::FineGrainedPrivilege::UPDATE)) {
->>>>>>> aa027459
       throw AuthorizationException{"Insufficient permissions for setting a property on vertex!"};
     }
 #endif
@@ -1642,22 +1635,13 @@
 
 mgp_error mgp_vertex_add_label(struct mgp_vertex *v, mgp_label label) {
   return WrapExceptions([=] {
-<<<<<<< HEAD
+    auto *ctx = v->graph->ctx;
+
 #ifdef MG_ENTERPRISE
-    if (memgraph::utils::license::global_license_checker.IsValidLicenseFast() && v->graph->ctx &&
-        v->graph->ctx->auth_checker &&
-        !(v->graph->ctx->auth_checker->Accept(*v->graph->ctx->db_accessor, v->impl, v->graph->view,
-                                              memgraph::query::AuthQuery::FineGrainedPrivilege::UPDATE) &&
-          v->graph->ctx->auth_checker->Accept(*v->graph->ctx->db_accessor, {v->graph->impl->NameToLabel(label.name)},
-                                              memgraph::query::AuthQuery::FineGrainedPrivilege::CREATE_DELETE))) {
-=======
-    auto *ctx = v->graph->ctx;
-
-    if (ctx && ctx->auth_checker &&
+    if (memgraph::utils::license::global_license_checker.IsValidLicenseFast() && ctx && ctx->auth_checker &&
         !(ctx->auth_checker->Has(v->impl, v->graph->view, memgraph::query::AuthQuery::FineGrainedPrivilege::UPDATE) &&
           ctx->auth_checker->Has({v->graph->impl->NameToLabel(label.name)},
                                  memgraph::query::AuthQuery::FineGrainedPrivilege::CREATE_DELETE))) {
->>>>>>> aa027459
       throw AuthorizationException{"Insufficient permissions for adding a label to vertex!"};
     }
 #endif
@@ -1692,22 +1676,13 @@
 
 mgp_error mgp_vertex_remove_label(struct mgp_vertex *v, mgp_label label) {
   return WrapExceptions([=] {
-<<<<<<< HEAD
+    auto *ctx = v->graph->ctx;
+
 #ifdef MG_ENTERPRISE
-    if (memgraph::utils::license::global_license_checker.IsValidLicenseFast() && v->graph->ctx &&
-        v->graph->ctx->auth_checker &&
-        !(v->graph->ctx->auth_checker->Accept(*v->graph->ctx->db_accessor, v->impl, v->graph->view,
-                                              memgraph::query::AuthQuery::FineGrainedPrivilege::UPDATE) &&
-          v->graph->ctx->auth_checker->Accept(*v->graph->ctx->db_accessor, {v->graph->impl->NameToLabel(label.name)},
-                                              memgraph::query::AuthQuery::FineGrainedPrivilege::CREATE_DELETE))) {
-=======
-    auto *ctx = v->graph->ctx;
-
-    if (ctx && ctx->auth_checker &&
+    if (memgraph::utils::license::global_license_checker.IsValidLicenseFast() && ctx && ctx->auth_checker &&
         !(ctx->auth_checker->Has(v->impl, v->graph->view, memgraph::query::AuthQuery::FineGrainedPrivilege::UPDATE) &&
           ctx->auth_checker->Has({v->graph->impl->NameToLabel(label.name)},
                                  memgraph::query::AuthQuery::FineGrainedPrivilege::CREATE_DELETE))) {
->>>>>>> aa027459
       throw AuthorizationException{"Insufficient permissions for removing a label from vertex!"};
     }
 #endif
@@ -2114,18 +2089,11 @@
 
 mgp_error mgp_edge_set_property(struct mgp_edge *e, const char *property_name, mgp_value *property_value) {
   return WrapExceptions([=] {
-<<<<<<< HEAD
+    auto *ctx = e->from.graph->ctx;
+
 #ifdef MG_ENTERPRISE
-    if (memgraph::utils::license::global_license_checker.IsValidLicenseFast() && e->from.graph->ctx &&
-        e->from.graph->ctx->auth_checker &&
-        !e->from.graph->ctx->auth_checker->Accept(*e->from.graph->ctx->db_accessor, e->impl,
-                                                  memgraph::query::AuthQuery::FineGrainedPrivilege::UPDATE)) {
-=======
-    auto *ctx = e->from.graph->ctx;
-
-    if (ctx && ctx->auth_checker &&
+    if (memgraph::utils::license::global_license_checker.IsValidLicenseFast() && ctx && ctx->auth_checker &&
         !ctx->auth_checker->Has(e->impl, memgraph::query::AuthQuery::FineGrainedPrivilege::UPDATE)) {
->>>>>>> aa027459
       throw AuthorizationException{"Insufficient permissions for setting a property on edge!"};
     }
 #endif
@@ -2216,15 +2184,11 @@
 mgp_error mgp_graph_create_vertex(struct mgp_graph *graph, mgp_memory *memory, mgp_vertex **result) {
   return WrapExceptions(
       [=]() -> mgp_vertex * {
-<<<<<<< HEAD
+
 #ifdef MG_ENTERPRISE
         if (memgraph::utils::license::global_license_checker.IsValidLicenseFast() && graph->ctx &&
             graph->ctx->auth_checker &&
-            !graph->ctx->auth_checker->HasGlobalPermissionOnVertices(
-=======
-        if (graph->ctx && graph->ctx->auth_checker &&
             !graph->ctx->auth_checker->HasGlobalPrivilegeOnVertices(
->>>>>>> aa027459
                 memgraph::query::AuthQuery::FineGrainedPrivilege::CREATE_DELETE)) {
           throw AuthorizationException{"Insufficient permissions for creating vertices!"};
         }
@@ -2248,19 +2212,12 @@
 
 mgp_error mgp_graph_delete_vertex(struct mgp_graph *graph, mgp_vertex *vertex) {
   return WrapExceptions([=] {
-<<<<<<< HEAD
+    auto *ctx = graph->ctx;
+
 #ifdef MG_ENTERPRISE
-    if (memgraph::utils::license::global_license_checker.IsValidLicenseFast() && graph->ctx &&
-        graph->ctx->auth_checker &&
-        !graph->ctx->auth_checker->Accept(*graph->ctx->db_accessor, vertex->impl, graph->view,
-                                          memgraph::query::AuthQuery::FineGrainedPrivilege::CREATE_DELETE)) {
-=======
-    auto *ctx = graph->ctx;
-
-    if (ctx && ctx->auth_checker &&
+    if (memgraph::utils::license::global_license_checker.IsValidLicenseFast() && ctx && ctx->auth_checker &&
         !ctx->auth_checker->Has(vertex->impl, graph->view,
                                 memgraph::query::AuthQuery::FineGrainedPrivilege::CREATE_DELETE)) {
->>>>>>> aa027459
       throw AuthorizationException{"Insufficient permissions for deleting a vertex!"};
     }
 #endif
@@ -2298,20 +2255,11 @@
 
 mgp_error mgp_graph_detach_delete_vertex(struct mgp_graph *graph, mgp_vertex *vertex) {
   return WrapExceptions([=] {
-<<<<<<< HEAD
-
+    auto *ctx = graph->ctx;
 #ifdef MG_ENTERPRISE
-    if (memgraph::utils::license::global_license_checker.IsValidLicenseFast() && graph->ctx &&
-        graph->ctx->auth_checker &&
-        !graph->ctx->auth_checker->Accept(*graph->ctx->db_accessor, vertex->impl, graph->view,
-                                          memgraph::query::AuthQuery::FineGrainedPrivilege::CREATE_DELETE)) {
-=======
-    auto *ctx = graph->ctx;
-
-    if (ctx && ctx->auth_checker &&
+    if (memgraph::utils::license::global_license_checker.IsValidLicenseFast() && ctx && ctx->auth_checker &&
         !ctx->auth_checker->Has(vertex->impl, graph->view,
                                 memgraph::query::AuthQuery::FineGrainedPrivilege::CREATE_DELETE)) {
->>>>>>> aa027459
       throw AuthorizationException{"Insufficient permissions for deleting a vertex!"};
     }
 #endif
@@ -2361,19 +2309,11 @@
                                 mgp_memory *memory, mgp_edge **result) {
   return WrapExceptions(
       [=]() -> mgp_edge * {
-<<<<<<< HEAD
+        auto *ctx = graph->ctx;
 #ifdef MG_ENTERPRISE
-        if (memgraph::utils::license::global_license_checker.IsValidLicenseFast() && graph->ctx &&
-            graph->ctx->auth_checker &&
-            !graph->ctx->auth_checker->Accept(*graph->ctx->db_accessor, from->graph->impl->NameToEdgeType(type.name),
-                                              memgraph::query::AuthQuery::FineGrainedPrivilege::CREATE_DELETE)) {
-=======
-        auto *ctx = graph->ctx;
-
-        if (ctx && ctx->auth_checker &&
+        if (memgraph::utils::license::global_license_checker.IsValidLicenseFast() ctx && ctx->auth_checker &&
             !ctx->auth_checker->Has(from->graph->impl->NameToEdgeType(type.name),
                                     memgraph::query::AuthQuery::FineGrainedPrivilege::CREATE_DELETE)) {
->>>>>>> aa027459
           throw AuthorizationException{"Insufficient permissions for creating edges!"};
         }
 #endif
@@ -2408,18 +2348,10 @@
 
 mgp_error mgp_graph_delete_edge(struct mgp_graph *graph, mgp_edge *edge) {
   return WrapExceptions([=] {
-<<<<<<< HEAD
+    auto *ctx = graph->ctx;
 #ifdef MG_ENTERPRISE
-    if (memgraph::utils::license::global_license_checker.IsValidLicenseFast() && graph->ctx &&
-        graph->ctx->auth_checker &&
-        !graph->ctx->auth_checker->Accept(*graph->ctx->db_accessor, edge->impl,
-                                          memgraph::query::AuthQuery::FineGrainedPrivilege::CREATE_DELETE)) {
-=======
-    auto *ctx = graph->ctx;
-
-    if (ctx && ctx->auth_checker &&
+    if (memgraph::utils::license::global_license_checker.IsValidLicenseFast() && ctx && ctx->auth_checker &&
         !ctx->auth_checker->Has(edge->impl, memgraph::query::AuthQuery::FineGrainedPrivilege::CREATE_DELETE)) {
->>>>>>> aa027459
       throw AuthorizationException{"Insufficient permissions for deleting an edge!"};
     }
 #endif
