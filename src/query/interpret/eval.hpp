// Copyright 2023 Memgraph Ltd.
//
// Use of this software is governed by the Business Source License
// included in the file licenses/BSL.txt; by using this file, you agree to be bound by the terms of the Business Source
// License, and you may not use this file except in compliance with the Business Source License.
//
// As of the Change Date specified in that file, in accordance with
// the Business Source License, use of this software will be governed
// by the Apache License, Version 2.0, included in the file
// licenses/APL.txt.

/// @file
#pragma once

#include <algorithm>
#include <cstddef>
#include <limits>
#include <map>
#include <optional>
#include <regex>
#include <string>
#include <vector>

#include "query/common.hpp"
#include "query/context.hpp"
#include "query/db_accessor.hpp"
#include "query/exceptions.hpp"
#include "query/frontend/ast/ast.hpp"
#include "query/frontend/semantic/symbol_table.hpp"
#include "query/interpret/frame.hpp"
#include "query/typed_value.hpp"
#include "spdlog/spdlog.h"
#include "utils/exceptions.hpp"
#include "utils/frame_change_id.hpp"
#include "utils/logging.hpp"
#include "utils/pmr/unordered_map.hpp"

namespace memgraph::query {

class ReferenceExpressionEvaluator : public ExpressionVisitor<TypedValue *> {
 public:
  ReferenceExpressionEvaluator(Frame *frame, const SymbolTable *symbol_table, const EvaluationContext *ctx)
      : frame_(frame), symbol_table_(symbol_table), ctx_(ctx) {}

  using ExpressionVisitor<TypedValue *>::Visit;

  utils::MemoryResource *GetMemoryResource() const { return ctx_->memory; }

#define UNSUCCESSFUL_VISIT(expr_name) \
  TypedValue *Visit(expr_name &expr) override { return nullptr; }

  TypedValue *Visit(Identifier &ident) override { return &frame_->at(symbol_table_->at(ident)); }

  UNSUCCESSFUL_VISIT(NamedExpression);
  UNSUCCESSFUL_VISIT(OrOperator);
  UNSUCCESSFUL_VISIT(XorOperator);
  UNSUCCESSFUL_VISIT(AdditionOperator);
  UNSUCCESSFUL_VISIT(SubtractionOperator);
  UNSUCCESSFUL_VISIT(MultiplicationOperator);
  UNSUCCESSFUL_VISIT(DivisionOperator);
  UNSUCCESSFUL_VISIT(ModOperator);
  UNSUCCESSFUL_VISIT(NotEqualOperator);
  UNSUCCESSFUL_VISIT(EqualOperator);
  UNSUCCESSFUL_VISIT(LessOperator);
  UNSUCCESSFUL_VISIT(GreaterOperator);
  UNSUCCESSFUL_VISIT(LessEqualOperator);
  UNSUCCESSFUL_VISIT(GreaterEqualOperator);

  UNSUCCESSFUL_VISIT(NotOperator);
  UNSUCCESSFUL_VISIT(UnaryPlusOperator);
  UNSUCCESSFUL_VISIT(UnaryMinusOperator);

  UNSUCCESSFUL_VISIT(AndOperator);
  UNSUCCESSFUL_VISIT(IfOperator);
  UNSUCCESSFUL_VISIT(InListOperator);

  UNSUCCESSFUL_VISIT(SubscriptOperator);

  UNSUCCESSFUL_VISIT(ListSlicingOperator);
  UNSUCCESSFUL_VISIT(IsNullOperator);
  UNSUCCESSFUL_VISIT(PropertyLookup);
  UNSUCCESSFUL_VISIT(AllPropertiesLookup);
  UNSUCCESSFUL_VISIT(LabelsTest);

  UNSUCCESSFUL_VISIT(PrimitiveLiteral);
  UNSUCCESSFUL_VISIT(ListLiteral);
  UNSUCCESSFUL_VISIT(MapLiteral);
  UNSUCCESSFUL_VISIT(MapProjectionLiteral);
  UNSUCCESSFUL_VISIT(Aggregation);
  UNSUCCESSFUL_VISIT(Coalesce);
  UNSUCCESSFUL_VISIT(Function);
  UNSUCCESSFUL_VISIT(Reduce);
  UNSUCCESSFUL_VISIT(Extract);
  UNSUCCESSFUL_VISIT(All);
  UNSUCCESSFUL_VISIT(Single);
  UNSUCCESSFUL_VISIT(Any);
  UNSUCCESSFUL_VISIT(None);
  UNSUCCESSFUL_VISIT(ParameterLookup);
  UNSUCCESSFUL_VISIT(RegexMatch);
  UNSUCCESSFUL_VISIT(Exists);

#undef UNSUCCESSFUL_VISIT

 private:
  Frame *frame_;
  const SymbolTable *symbol_table_;
  const EvaluationContext *ctx_;
};

class PrimitiveLiteralExpressionEvaluator : public ExpressionVisitor<TypedValue> {
 public:
  explicit PrimitiveLiteralExpressionEvaluator(EvaluationContext const &ctx) : ctx_(&ctx) {}
  using ExpressionVisitor<TypedValue>::Visit;
  TypedValue Visit(PrimitiveLiteral &literal) override {
    // TODO: no need to evaluate constants, we can write it to frame in one
    // of the previous phases.
    return TypedValue(literal.value_, ctx_->memory);
  }
  TypedValue Visit(ParameterLookup &param_lookup) override {
    return TypedValue(ctx_->parameters.AtTokenPosition(param_lookup.token_position_), ctx_->memory);
  }

#define INVALID_VISIT(expr_name)                                                             \
  TypedValue Visit(expr_name & /*expr*/) override {                                          \
    DLOG_FATAL("Invalid expression type visited with PrimitiveLiteralExpressionEvaluator."); \
    return {};                                                                               \
  }

  INVALID_VISIT(NamedExpression)
  INVALID_VISIT(OrOperator)
  INVALID_VISIT(XorOperator)
  INVALID_VISIT(AndOperator)
  INVALID_VISIT(NotOperator)
  INVALID_VISIT(AdditionOperator)
  INVALID_VISIT(SubtractionOperator)
  INVALID_VISIT(MultiplicationOperator)
  INVALID_VISIT(DivisionOperator)
  INVALID_VISIT(ModOperator)
  INVALID_VISIT(NotEqualOperator)
  INVALID_VISIT(EqualOperator)
  INVALID_VISIT(LessOperator)
  INVALID_VISIT(GreaterOperator)
  INVALID_VISIT(LessEqualOperator)
  INVALID_VISIT(GreaterEqualOperator)
  INVALID_VISIT(InListOperator)
  INVALID_VISIT(SubscriptOperator)
  INVALID_VISIT(ListSlicingOperator)
  INVALID_VISIT(IfOperator)
  INVALID_VISIT(UnaryPlusOperator)
  INVALID_VISIT(UnaryMinusOperator)
  INVALID_VISIT(IsNullOperator)
  INVALID_VISIT(ListLiteral)
  INVALID_VISIT(MapLiteral)
  INVALID_VISIT(MapProjectionLiteral)
  INVALID_VISIT(PropertyLookup)
  INVALID_VISIT(AllPropertiesLookup)
  INVALID_VISIT(LabelsTest)
  INVALID_VISIT(Aggregation)
  INVALID_VISIT(Function)
  INVALID_VISIT(Reduce)
  INVALID_VISIT(Coalesce)
  INVALID_VISIT(Extract)
  INVALID_VISIT(All)
  INVALID_VISIT(Single)
  INVALID_VISIT(Any)
  INVALID_VISIT(None)
  INVALID_VISIT(Identifier)
  INVALID_VISIT(RegexMatch)
  INVALID_VISIT(Exists)

#undef INVALID_VISIT
 private:
  EvaluationContext const *ctx_;
};
class ExpressionEvaluator : public ExpressionVisitor<TypedValue> {
 public:
  ExpressionEvaluator(Frame *frame, const SymbolTable &symbol_table, const EvaluationContext &ctx, DbAccessor *dba,
                      storage::View view, FrameChangeCollector *frame_change_collector = nullptr)
      : frame_(frame),
        symbol_table_(&symbol_table),
        ctx_(&ctx),
        dba_(dba),
        view_(view),
        frame_change_collector_(frame_change_collector) {}

  using ExpressionVisitor<TypedValue>::Visit;

  utils::MemoryResource *GetMemoryResource() const { return ctx_->memory; }

  TypedValue Visit(NamedExpression &named_expression) override {
    const auto &symbol = symbol_table_->at(named_expression);
    auto value = named_expression.expression_->Accept(*this);
    frame_->at(symbol) = value;
    return value;
  }

  TypedValue Visit(Identifier &ident) override {
    return TypedValue(frame_->at(symbol_table_->at(ident)), ctx_->memory);
  }

#define BINARY_OPERATOR_VISITOR(OP_NODE, CPP_OP, CYPHER_OP)                                                    \
  TypedValue Visit(OP_NODE &op) override {                                                                     \
    auto val1 = op.expression1_->Accept(*this);                                                                \
    auto val2 = op.expression2_->Accept(*this);                                                                \
    try {                                                                                                      \
      return val1 CPP_OP val2;                                                                                 \
    } catch (const TypedValueException &) {                                                                    \
      throw QueryRuntimeException("Invalid types: {} and {} for '{}'.", val1.type(), val2.type(), #CYPHER_OP); \
    }                                                                                                          \
  }

#define UNARY_OPERATOR_VISITOR(OP_NODE, CPP_OP, CYPHER_OP)                              \
  TypedValue Visit(OP_NODE &op) override {                                              \
    auto val = op.expression_->Accept(*this);                                           \
    try {                                                                               \
      return CPP_OP val;                                                                \
    } catch (const TypedValueException &) {                                             \
      throw QueryRuntimeException("Invalid type {} for '{}'.", val.type(), #CYPHER_OP); \
    }                                                                                   \
  }

  BINARY_OPERATOR_VISITOR(OrOperator, ||, OR);
  BINARY_OPERATOR_VISITOR(XorOperator, ^, XOR);
  BINARY_OPERATOR_VISITOR(AdditionOperator, +, +);
  BINARY_OPERATOR_VISITOR(SubtractionOperator, -, -);
  BINARY_OPERATOR_VISITOR(MultiplicationOperator, *, *);
  BINARY_OPERATOR_VISITOR(DivisionOperator, /, /);
  BINARY_OPERATOR_VISITOR(ModOperator, %, %);
  BINARY_OPERATOR_VISITOR(NotEqualOperator, !=, <>);
  BINARY_OPERATOR_VISITOR(EqualOperator, ==, =);
  BINARY_OPERATOR_VISITOR(LessOperator, <, <);
  BINARY_OPERATOR_VISITOR(GreaterOperator, >, >);
  BINARY_OPERATOR_VISITOR(LessEqualOperator, <=, <=);
  BINARY_OPERATOR_VISITOR(GreaterEqualOperator, >=, >=);

  UNARY_OPERATOR_VISITOR(NotOperator, !, NOT);
  UNARY_OPERATOR_VISITOR(UnaryPlusOperator, +, +);
  UNARY_OPERATOR_VISITOR(UnaryMinusOperator, -, -);

#undef BINARY_OPERATOR_VISITOR
#undef UNARY_OPERATOR_VISITOR

  TypedValue Visit(AndOperator &op) override {
    auto value1 = op.expression1_->Accept(*this);
    if (value1.IsBool() && !value1.ValueBool()) {
      // If first expression is false, don't evaluate the second one.
      return value1;
    }
    auto value2 = op.expression2_->Accept(*this);
    try {
      return value1 && value2;
    } catch (const TypedValueException &) {
      throw QueryRuntimeException("Invalid types: {} and {} for AND.", value1.type(), value2.type());
    }
  }

  TypedValue Visit(IfOperator &if_operator) override {
    auto condition = if_operator.condition_->Accept(*this);
    if (condition.IsNull()) {
      return if_operator.else_expression_->Accept(*this);
    }
    if (condition.type() != TypedValue::Type::Bool) {
      // At the moment IfOperator is used only in CASE construct.
      throw QueryRuntimeException("CASE expected boolean expression, got {}.", condition.type());
    }
    if (condition.ValueBool()) {
      return if_operator.then_expression_->Accept(*this);
    }
    return if_operator.else_expression_->Accept(*this);
  }

  TypedValue Visit(InListOperator &in_list) override {
    auto literal = in_list.expression1_->Accept(*this);

    auto get_list_literal = [this, &in_list]() -> TypedValue {
      ReferenceExpressionEvaluator reference_expression_evaluator{frame_, symbol_table_, ctx_};
      auto *list_ptr = in_list.expression2_->Accept(reference_expression_evaluator);
      if (nullptr == list_ptr) {
        return in_list.expression2_->Accept(*this);
      }
      return *list_ptr;
    };

    auto do_list_literal_checks = [this, &literal](const TypedValue &list) -> std::optional<TypedValue> {
      if (list.IsNull()) {
        return TypedValue(ctx_->memory);
      }
      // Exceptions have higher priority than returning nulls when list expression
      // is not null.
      if (list.type() != TypedValue::Type::List) {
        throw QueryRuntimeException("IN expected a list, got {}.", list.type());
      }
      const auto &list_value = list.ValueList();

      // If literal is NULL there is no need to try to compare it with every
      // element in the list since result of every comparison will be NULL. There
      // is one special case that we must test explicitly: if list is empty then
      // result is false since no comparison will be performed.
      if (list_value.empty()) return TypedValue(false, ctx_->memory);
      if (literal.IsNull()) return TypedValue(ctx_->memory);
      return {};
    };

    const auto cached_id = memgraph::utils::GetFrameChangeId(in_list);

    const auto do_cache{frame_change_collector_ != nullptr && cached_id &&
                        frame_change_collector_->IsKeyTracked(*cached_id)};
    if (do_cache) {
      if (!frame_change_collector_->IsKeyValueCached(*cached_id)) {
        // Check only first time if everything is okay, later when we use
        // cache there is no need to check again as we did check first time
        auto list = get_list_literal();
        auto preoperational_checks = do_list_literal_checks(list);
        if (preoperational_checks) {
          return std::move(*preoperational_checks);
        }
        auto &cached_value = frame_change_collector_->GetCachedValue(*cached_id);
<<<<<<< HEAD
        cached_value.CacheValue(list);
        spdlog::trace("Value cached {}", *cached_id);
=======
        // Don't move here because we don't want to remove the element from the frame
        cached_value.CacheValue(list);
>>>>>>> e9078178
      }
      const auto &cached_value = frame_change_collector_->GetCachedValue(*cached_id);

      if (cached_value.ContainsValue(literal)) {
        return TypedValue(true, ctx_->memory);
      }
      // has null
      if (cached_value.ContainsValue(TypedValue(ctx_->memory))) {
        return TypedValue(ctx_->memory);
      }
      return TypedValue(false, ctx_->memory);
    }
    // When caching is not an option, we need to evaluate list literal every time
    // and do the checks
    const auto list = get_list_literal();
    auto preoperational_checks = do_list_literal_checks(list);
    if (preoperational_checks) {
      return std::move(*preoperational_checks);
    }

    const auto &list_value = list.ValueList();
    auto has_null = false;
    for (const auto &element : list_value) {
      auto result = literal == element;
      if (result.IsNull()) {
        has_null = true;
      } else if (result.ValueBool()) {
        return TypedValue(true, ctx_->memory);
      }
    }
    if (has_null) {
      return TypedValue(ctx_->memory);
    }
    return TypedValue(false, ctx_->memory);
  }

  TypedValue Visit(SubscriptOperator &list_indexing) override {
    ReferenceExpressionEvaluator referenceExpressionEvaluator(frame_, symbol_table_, ctx_);

    TypedValue *lhs_ptr = list_indexing.expression1_->Accept(referenceExpressionEvaluator);
    TypedValue lhs;
    const auto referenced = nullptr != lhs_ptr;
    if (!referenced) {
      lhs = list_indexing.expression1_->Accept(*this);
      lhs_ptr = &lhs;
    }
    auto index = list_indexing.expression2_->Accept(*this);
    if (!lhs_ptr->IsList() && !lhs_ptr->IsMap() && !lhs_ptr->IsVertex() && !lhs_ptr->IsEdge() && !lhs_ptr->IsNull())
      throw QueryRuntimeException(
          "Expected a list, a map, a node or an edge to index with '[]', got "
          "{}.",
          lhs_ptr->type());
    if (lhs_ptr->IsNull() || index.IsNull()) return TypedValue(ctx_->memory);
    if (lhs_ptr->IsList()) {
      if (!index.IsInt()) throw QueryRuntimeException("Expected an integer as a list index, got {}.", index.type());
      auto index_int = index.ValueInt();
      auto &list = lhs_ptr->ValueList();
      if (index_int < 0) {
        index_int += static_cast<int64_t>(list.size());
      }
      if (index_int >= static_cast<int64_t>(list.size()) || index_int < 0) return TypedValue(ctx_->memory);
      return referenced ? TypedValue(list[index_int], ctx_->memory)
                        : TypedValue(std::move(list[index_int]), ctx_->memory);
    }

    if (lhs_ptr->IsMap()) {
      if (!index.IsString()) throw QueryRuntimeException("Expected a string as a map index, got {}.", index.type());
      // NOTE: Take non-const reference to map, so that we can move out the
      // looked-up element as the result.
      auto &map = lhs_ptr->ValueMap();
      auto found = map.find(index.ValueString());
      if (found == map.end()) return TypedValue(ctx_->memory);
      return referenced ? TypedValue(found->second, ctx_->memory) : TypedValue(std::move(found->second), ctx_->memory);
    }

    if (lhs_ptr->IsVertex()) {
      if (!index.IsString()) throw QueryRuntimeException("Expected a string as a property name, got {}.", index.type());
      return {GetProperty(lhs_ptr->ValueVertex(), index.ValueString()), ctx_->memory};
    }

    if (lhs_ptr->IsEdge()) {
      if (!index.IsString()) throw QueryRuntimeException("Expected a string as a property name, got {}.", index.type());
      return {GetProperty(lhs_ptr->ValueEdge(), index.ValueString()), ctx_->memory};
    };

    // lhs is Null
    return TypedValue(ctx_->memory);
  }

  TypedValue Visit(ListSlicingOperator &op) override {
    // If some type is null we can't return null, because throwing exception
    // on illegal type has higher priority.
    auto is_null = false;
    auto get_bound = [&](Expression *bound_expr, int64_t default_value) {
      if (bound_expr) {
        auto bound = bound_expr->Accept(*this);
        if (bound.type() == TypedValue::Type::Null) {
          is_null = true;
        } else if (bound.type() != TypedValue::Type::Int) {
          throw QueryRuntimeException("Expected an integer for a bound in list slicing, got {}.", bound.type());
        }
        return bound;
      }
      return TypedValue(default_value, ctx_->memory);
    };
    auto _upper_bound = get_bound(op.upper_bound_, std::numeric_limits<int64_t>::max());
    auto _lower_bound = get_bound(op.lower_bound_, 0);

    auto _list = op.list_->Accept(*this);
    if (_list.type() == TypedValue::Type::Null) {
      is_null = true;
    } else if (_list.type() != TypedValue::Type::List) {
      throw QueryRuntimeException("Expected a list to slice, got {}.", _list.type());
    }

    if (is_null) {
      return TypedValue(ctx_->memory);
    }
    const auto &list = _list.ValueList();
    auto normalise_bound = [&](int64_t bound) {
      if (bound < 0) {
        bound = static_cast<int64_t>(list.size()) + bound;
      }
      return std::max(static_cast<int64_t>(0), std::min(bound, static_cast<int64_t>(list.size())));
    };
    auto lower_bound = normalise_bound(_lower_bound.ValueInt());
    auto upper_bound = normalise_bound(_upper_bound.ValueInt());
    if (upper_bound <= lower_bound) {
      return TypedValue(TypedValue::TVector(ctx_->memory), ctx_->memory);
    }
    return TypedValue(TypedValue::TVector(list.begin() + lower_bound, list.begin() + upper_bound, ctx_->memory));
  }

  TypedValue Visit(IsNullOperator &is_null) override {
    auto value = is_null.expression_->Accept(*this);
    return TypedValue(value.IsNull(), ctx_->memory);
  }

  TypedValue Visit(PropertyLookup &property_lookup) override {
    ReferenceExpressionEvaluator referenceExpressionEvaluator(frame_, symbol_table_, ctx_);

    TypedValue *expression_result_ptr = property_lookup.expression_->Accept(referenceExpressionEvaluator);
    TypedValue expression_result;

    if (nullptr == expression_result_ptr) {
      expression_result = property_lookup.expression_->Accept(*this);
      expression_result_ptr = &expression_result;
    }
    auto maybe_date = [this](const auto &date, const auto &prop_name) -> std::optional<TypedValue> {
      if (prop_name == "year") {
        return TypedValue(date.year, ctx_->memory);
      }
      if (prop_name == "month") {
        return TypedValue(date.month, ctx_->memory);
      }
      if (prop_name == "day") {
        return TypedValue(date.day, ctx_->memory);
      }
      return std::nullopt;
    };
    auto maybe_local_time = [this](const auto &lt, const auto &prop_name) -> std::optional<TypedValue> {
      if (prop_name == "hour") {
        return TypedValue(lt.hour, ctx_->memory);
      }
      if (prop_name == "minute") {
        return TypedValue(lt.minute, ctx_->memory);
      }
      if (prop_name == "second") {
        return TypedValue(lt.second, ctx_->memory);
      }
      if (prop_name == "millisecond") {
        return TypedValue(lt.millisecond, ctx_->memory);
      }
      if (prop_name == "microsecond") {
        return TypedValue(lt.microsecond, ctx_->memory);
      }
      return std::nullopt;
    };
    auto maybe_duration = [this](const auto &dur, const auto &prop_name) -> std::optional<TypedValue> {
      if (prop_name == "day") {
        return TypedValue(dur.Days(), ctx_->memory);
      }
      if (prop_name == "hour") {
        return TypedValue(dur.SubDaysAsHours(), ctx_->memory);
      }
      if (prop_name == "minute") {
        return TypedValue(dur.SubDaysAsMinutes(), ctx_->memory);
      }
      if (prop_name == "second") {
        return TypedValue(dur.SubDaysAsSeconds(), ctx_->memory);
      }
      if (prop_name == "millisecond") {
        return TypedValue(dur.SubDaysAsMilliseconds(), ctx_->memory);
      }
      if (prop_name == "microsecond") {
        return TypedValue(dur.SubDaysAsMicroseconds(), ctx_->memory);
      }
      if (prop_name == "nanosecond") {
        return TypedValue(dur.SubDaysAsNanoseconds(), ctx_->memory);
      }
      return std::nullopt;
    };
    auto maybe_graph = [this](const auto &graph, const auto &prop_name) -> std::optional<TypedValue> {
      if (prop_name == "nodes") {
        utils::pmr::vector<TypedValue> vertices(ctx_->memory);
        vertices.reserve(graph.vertices().size());
        for (const auto &v : graph.vertices()) {
          vertices.emplace_back(TypedValue(v, ctx_->memory));
        }
        return TypedValue(vertices, ctx_->memory);
      }
      if (prop_name == "edges") {
        utils::pmr::vector<TypedValue> edges(ctx_->memory);
        edges.reserve(graph.edges().size());
        for (const auto &e : graph.edges()) {
          edges.emplace_back(TypedValue(e, ctx_->memory));
        }
        return TypedValue(edges, ctx_->memory);
      }
      return std::nullopt;
    };
    switch (expression_result_ptr->type()) {
      case TypedValue::Type::Null:
        return TypedValue(ctx_->memory);
      case TypedValue::Type::Vertex:
        if (property_lookup.evaluation_mode_ == PropertyLookup::EvaluationMode::GET_ALL_PROPERTIES) {
          auto symbol_pos = static_cast<Identifier *>(property_lookup.expression_)->symbol_pos_;
          if (!property_lookup_cache_.contains(symbol_pos)) {
            property_lookup_cache_.emplace(symbol_pos, GetAllProperties(expression_result_ptr->ValueVertex()));
          }

          auto property_id = ctx_->properties[property_lookup.property_.ix];
          if (property_lookup_cache_[symbol_pos].contains(property_id)) {
            return TypedValue(property_lookup_cache_[symbol_pos][property_id], ctx_->memory);
          }
          return TypedValue(ctx_->memory);
        } else {
          return TypedValue(GetProperty(expression_result_ptr->ValueVertex(), property_lookup.property_), ctx_->memory);
        }
      case TypedValue::Type::Edge:
        if (property_lookup.evaluation_mode_ == PropertyLookup::EvaluationMode::GET_ALL_PROPERTIES) {
          auto symbol_pos = static_cast<Identifier *>(property_lookup.expression_)->symbol_pos_;
          if (!property_lookup_cache_.contains(symbol_pos)) {
            property_lookup_cache_.emplace(symbol_pos, GetAllProperties(expression_result_ptr->ValueEdge()));
          }

          auto property_id = ctx_->properties[property_lookup.property_.ix];
          if (property_lookup_cache_[symbol_pos].contains(property_id)) {
            return TypedValue(property_lookup_cache_[symbol_pos][property_id], ctx_->memory);
          }
          return TypedValue(ctx_->memory);
        } else {
          return TypedValue(GetProperty(expression_result_ptr->ValueEdge(), property_lookup.property_), ctx_->memory);
        }
      case TypedValue::Type::Map: {
        auto &map = expression_result_ptr->ValueMap();
        auto found = map.find(property_lookup.property_.name.c_str());
        if (found == map.end()) return TypedValue(ctx_->memory);
        return TypedValue(found->second, ctx_->memory);
      }
      case TypedValue::Type::Duration: {
        const auto &prop_name = property_lookup.property_.name;
        const auto &dur = expression_result_ptr->ValueDuration();
        if (auto dur_field = maybe_duration(dur, prop_name); dur_field) {
          return TypedValue(*dur_field, ctx_->memory);
        }
        throw QueryRuntimeException("Invalid property name {} for Duration", prop_name);
      }
      case TypedValue::Type::Date: {
        const auto &prop_name = property_lookup.property_.name;
        const auto &date = expression_result_ptr->ValueDate();
        if (auto date_field = maybe_date(date, prop_name); date_field) {
          return TypedValue(*date_field, ctx_->memory);
        }
        throw QueryRuntimeException("Invalid property name {} for Date", prop_name);
      }
      case TypedValue::Type::LocalTime: {
        const auto &prop_name = property_lookup.property_.name;
        const auto &lt = expression_result_ptr->ValueLocalTime();
        if (auto lt_field = maybe_local_time(lt, prop_name); lt_field) {
          return std::move(*lt_field);
        }
        throw QueryRuntimeException("Invalid property name {} for LocalTime", prop_name);
      }
      case TypedValue::Type::LocalDateTime: {
        const auto &prop_name = property_lookup.property_.name;
        const auto &ldt = expression_result_ptr->ValueLocalDateTime();
        if (auto date_field = maybe_date(ldt.date, prop_name); date_field) {
          return std::move(*date_field);
        }
        if (auto lt_field = maybe_local_time(ldt.local_time, prop_name); lt_field) {
          return TypedValue(*lt_field, ctx_->memory);
        }
        throw QueryRuntimeException("Invalid property name {} for LocalDateTime", prop_name);
      }
      case TypedValue::Type::Graph: {
        const auto &prop_name = property_lookup.property_.name;
        const auto &graph = expression_result_ptr->ValueGraph();
        if (auto graph_field = maybe_graph(graph, prop_name); graph_field) {
          return TypedValue(*graph_field, ctx_->memory);
        }
        throw QueryRuntimeException("Invalid property name {} for Graph", prop_name);
      }
      default:
        throw QueryRuntimeException(
            "Only nodes, edges, maps, temporal types and graphs have properties to be looked up.");
    }
  }

  TypedValue Visit(AllPropertiesLookup &all_properties_lookup) override {
    TypedValue::TMap result(ctx_->memory);

    auto expression_result = all_properties_lookup.expression_->Accept(*this);
    switch (expression_result.type()) {
      case TypedValue::Type::Null:
        return TypedValue(ctx_->memory);
      case TypedValue::Type::Vertex: {
        for (const auto properties = *expression_result.ValueVertex().Properties(view_);
             const auto &[property_id, value] : properties) {
          result.emplace(dba_->PropertyToName(property_id), value);
        }
        return TypedValue(result, ctx_->memory);
      }
      case TypedValue::Type::Edge: {
        for (const auto properties = *expression_result.ValueEdge().Properties(view_);
             const auto &[property_id, value] : properties) {
          result.emplace(dba_->PropertyToName(property_id), value);
        }
        return TypedValue(result, ctx_->memory);
      }
      case TypedValue::Type::Map: {
        for (auto &[name, value] : expression_result.ValueMap()) {
          result.emplace(name, value);
        }
        return TypedValue(result, ctx_->memory);
      }
      case TypedValue::Type::Duration: {
        const auto &dur = expression_result.ValueDuration();
        result.emplace("day", TypedValue(dur.Days(), ctx_->memory));
        result.emplace("hour", TypedValue(dur.SubDaysAsHours(), ctx_->memory));
        result.emplace("minute", TypedValue(dur.SubDaysAsMinutes(), ctx_->memory));
        result.emplace("second", TypedValue(dur.SubDaysAsSeconds(), ctx_->memory));
        result.emplace("millisecond", TypedValue(dur.SubDaysAsMilliseconds(), ctx_->memory));
        result.emplace("microseconds", TypedValue(dur.SubDaysAsMicroseconds(), ctx_->memory));
        result.emplace("nanoseconds", TypedValue(dur.SubDaysAsNanoseconds(), ctx_->memory));
        return TypedValue(result, ctx_->memory);
      }
      case TypedValue::Type::Date: {
        const auto &date = expression_result.ValueDate();
        result.emplace("year", TypedValue(date.year, ctx_->memory));
        result.emplace("month", TypedValue(date.month, ctx_->memory));
        result.emplace("day", TypedValue(date.day, ctx_->memory));
        return TypedValue(result, ctx_->memory);
      }
      case TypedValue::Type::LocalTime: {
        const auto &lt = expression_result.ValueLocalTime();
        result.emplace("hour", TypedValue(lt.hour, ctx_->memory));
        result.emplace("minute", TypedValue(lt.minute, ctx_->memory));
        result.emplace("second", TypedValue(lt.second, ctx_->memory));
        result.emplace("millisecond", TypedValue(lt.millisecond, ctx_->memory));
        result.emplace("microsecond", TypedValue(lt.microsecond, ctx_->memory));
        return TypedValue(result, ctx_->memory);
      }
      case TypedValue::Type::LocalDateTime: {
        const auto &ldt = expression_result.ValueLocalDateTime();
        const auto &date = ldt.date;
        const auto &lt = ldt.local_time;
        result.emplace("year", TypedValue(date.year, ctx_->memory));
        result.emplace("month", TypedValue(date.month, ctx_->memory));
        result.emplace("day", TypedValue(date.day, ctx_->memory));
        result.emplace("hour", TypedValue(lt.hour, ctx_->memory));
        result.emplace("minute", TypedValue(lt.minute, ctx_->memory));
        result.emplace("second", TypedValue(lt.second, ctx_->memory));
        result.emplace("millisecond", TypedValue(lt.millisecond, ctx_->memory));
        result.emplace("microsecond", TypedValue(lt.microsecond, ctx_->memory));
        return TypedValue(result, ctx_->memory);
      }
      case TypedValue::Type::Graph: {
        const auto &graph = expression_result.ValueGraph();

        utils::pmr::vector<TypedValue> vertices(ctx_->memory);
        vertices.reserve(graph.vertices().size());
        for (const auto &v : graph.vertices()) {
          vertices.emplace_back(TypedValue(v, ctx_->memory));
        }
        result.emplace("nodes", TypedValue(std::move(vertices), ctx_->memory));

        utils::pmr::vector<TypedValue> edges(ctx_->memory);
        edges.reserve(graph.edges().size());
        for (const auto &e : graph.edges()) {
          edges.emplace_back(TypedValue(e, ctx_->memory));
        }
        result.emplace("edges", TypedValue(std::move(edges), ctx_->memory));

        return TypedValue(result, ctx_->memory);
      }
      default:
        throw QueryRuntimeException(
            "Only nodes, edges, maps, temporal types and graphs have properties to be looked up.");
    }
  }

  TypedValue Visit(LabelsTest &labels_test) override {
    auto expression_result = labels_test.expression_->Accept(*this);
    switch (expression_result.type()) {
      case TypedValue::Type::Null:
        return TypedValue(ctx_->memory);
      case TypedValue::Type::Vertex: {
        const auto &vertex = expression_result.ValueVertex();
        for (const auto &label : labels_test.labels_) {
          auto has_label = vertex.HasLabel(view_, GetLabel(label));
          if (has_label.HasError() && has_label.GetError() == storage::Error::NONEXISTENT_OBJECT) {
            // This is a very nasty and temporary hack in order to make MERGE
            // work. The old storage had the following logic when returning an
            // `OLD` view: `return old ? old : new`. That means that if the
            // `OLD` view didn't exist, it returned the NEW view. With this hack
            // we simulate that behavior.
            // TODO (mferencevic, teon.banek): Remove once MERGE is
            // reimplemented.
            has_label = vertex.HasLabel(storage::View::NEW, GetLabel(label));
          }
          if (has_label.HasError()) {
            switch (has_label.GetError()) {
              case storage::Error::DELETED_OBJECT:
                throw QueryRuntimeException("Trying to access labels on a deleted node.");
              case storage::Error::NONEXISTENT_OBJECT:
                throw query::QueryRuntimeException("Trying to access labels from a node that doesn't exist.");
              case storage::Error::SERIALIZATION_ERROR:
              case storage::Error::VERTEX_HAS_EDGES:
              case storage::Error::PROPERTIES_DISABLED:
                throw QueryRuntimeException("Unexpected error when accessing labels.");
            }
          }
          if (!*has_label) {
            return TypedValue(false, ctx_->memory);
          }
        }
        return TypedValue(true, ctx_->memory);
      }
      default:
        throw QueryRuntimeException("Only nodes have labels.");
    }
  }

  TypedValue Visit(PrimitiveLiteral &literal) override {
    // TODO: no need to evaluate constants, we can write it to frame in one
    // of the previous phases.
    return TypedValue(literal.value_, ctx_->memory);
  }

  TypedValue Visit(ListLiteral &literal) override {
    TypedValue::TVector result(ctx_->memory);
    result.reserve(literal.elements_.size());
    for (const auto &expression : literal.elements_) result.emplace_back(expression->Accept(*this));
    return TypedValue(result, ctx_->memory);
  }

  TypedValue Visit(MapLiteral &literal) override {
    TypedValue::TMap result(ctx_->memory);
    for (const auto &pair : literal.elements_) {
      result.emplace(pair.first.name, pair.second->Accept(*this));
    }

    return TypedValue(result, ctx_->memory);
  }

  TypedValue Visit(MapProjectionLiteral &literal) override {
    constexpr std::string_view kAllPropertiesSelector{"*"};

    TypedValue::TMap result(ctx_->memory);
    TypedValue::TMap all_properties_lookup(ctx_->memory);

    auto map_variable = literal.map_variable_->Accept(*this);
    if (map_variable.IsNull()) {
      return TypedValue(ctx_->memory);
    }

    for (const auto &[property_key, property_value] : literal.elements_) {
      if (property_key.name == kAllPropertiesSelector.data()) {
        auto maybe_all_properties_lookup = property_value->Accept(*this);

        if (maybe_all_properties_lookup.type() != TypedValue::Type::Map) {
          LOG_FATAL("Expected a map from AllPropertiesLookup, got {}.", maybe_all_properties_lookup.type());
        }

        all_properties_lookup = std::move(maybe_all_properties_lookup.ValueMap());
        continue;
      }

      result.emplace(property_key.name, property_value->Accept(*this));
    }

    if (!all_properties_lookup.empty()) result.merge(all_properties_lookup);

    return TypedValue(result, ctx_->memory);
  }

  TypedValue Visit(Aggregation &aggregation) override {
    return TypedValue(frame_->at(symbol_table_->at(aggregation)), ctx_->memory);
  }

  TypedValue Visit(Coalesce &coalesce) override {
    auto &exprs = coalesce.expressions_;

    if (exprs.size() == 0) {
      throw QueryRuntimeException("'coalesce' requires at least one argument.");
    }

    for (int64_t i = 0; i < exprs.size(); ++i) {
      TypedValue val(exprs[i]->Accept(*this), ctx_->memory);
      if (!val.IsNull()) {
        return val;
      }
    }

    return TypedValue(ctx_->memory);
  }

  TypedValue Visit(Function &function) override {
    FunctionContext function_ctx{dba_, ctx_->memory, ctx_->timestamp, &ctx_->counters, view_};
    // Stack allocate evaluated arguments when there's a small number of them.
    if (function.arguments_.size() <= 8) {
      TypedValue arguments[8] = {TypedValue(ctx_->memory), TypedValue(ctx_->memory), TypedValue(ctx_->memory),
                                 TypedValue(ctx_->memory), TypedValue(ctx_->memory), TypedValue(ctx_->memory),
                                 TypedValue(ctx_->memory), TypedValue(ctx_->memory)};
      for (size_t i = 0; i < function.arguments_.size(); ++i) {
        arguments[i] = function.arguments_[i]->Accept(*this);
      }
      auto res = function.function_(arguments, function.arguments_.size(), function_ctx);
      MG_ASSERT(res.GetMemoryResource() == ctx_->memory);
      return res;
    } else {
      TypedValue::TVector arguments(ctx_->memory);
      arguments.reserve(function.arguments_.size());
      for (const auto &argument : function.arguments_) {
        arguments.emplace_back(argument->Accept(*this));
      }
      auto res = function.function_(arguments.data(), arguments.size(), function_ctx);
      MG_ASSERT(res.GetMemoryResource() == ctx_->memory);
      return res;
    }
  }

  TypedValue Visit(Reduce &reduce) override {
    auto list_value = reduce.list_->Accept(*this);
    if (list_value.IsNull()) {
      return TypedValue(ctx_->memory);
    }
    if (list_value.type() != TypedValue::Type::List) {
      throw QueryRuntimeException("REDUCE expected a list, got {}.", list_value.type());
    }
    const auto &list = list_value.ValueList();
    const auto &element_symbol = symbol_table_->at(*reduce.identifier_);
    const auto &accumulator_symbol = symbol_table_->at(*reduce.accumulator_);
    auto accumulator = reduce.initializer_->Accept(*this);
    for (const auto &element : list) {
      frame_->at(accumulator_symbol) = accumulator;
      frame_->at(element_symbol) = element;
      accumulator = reduce.expression_->Accept(*this);
    }
    return accumulator;
  }

  TypedValue Visit(Extract &extract) override {
    auto list_value = extract.list_->Accept(*this);
    if (list_value.IsNull()) {
      return TypedValue(ctx_->memory);
    }
    if (list_value.type() != TypedValue::Type::List) {
      throw QueryRuntimeException("EXTRACT expected a list, got {}.", list_value.type());
    }
    const auto &list = list_value.ValueList();
    const auto &element_symbol = symbol_table_->at(*extract.identifier_);
    TypedValue::TVector result(ctx_->memory);
    result.reserve(list.size());
    for (auto &element : list) {
      if (element.IsNull()) {
        result.emplace_back();
      } else {
        frame_->at(element_symbol) = std::move(element);
        result.emplace_back(extract.expression_->Accept(*this));
      }
    }
    return TypedValue(std::move(result), ctx_->memory);
  }

  TypedValue Visit(Exists &exists) override { return TypedValue{frame_->at(symbol_table_->at(exists)), ctx_->memory}; }

  TypedValue Visit(All &all) override {
    auto list_value = all.list_expression_->Accept(*this);
    if (list_value.IsNull()) {
      return TypedValue(ctx_->memory);
    }
    if (list_value.type() != TypedValue::Type::List) {
      throw QueryRuntimeException("ALL expected a list, got {}.", list_value.type());
    }
    const auto &list = list_value.ValueList();
    const auto &symbol = symbol_table_->at(*all.identifier_);
    bool has_null_elements = false;
    bool has_value = false;
    for (const auto &element : list) {
      frame_->at(symbol) = element;
      auto result = all.where_->expression_->Accept(*this);
      if (!result.IsNull() && result.type() != TypedValue::Type::Bool) {
        throw QueryRuntimeException("Predicate of ALL must evaluate to boolean, got {}.", result.type());
      }
      if (!result.IsNull()) {
        has_value = true;
        if (!result.ValueBool()) {
          return TypedValue(false, ctx_->memory);
        }
      } else {
        has_null_elements = true;
      }
    }
    if (!has_value) {
      return TypedValue(ctx_->memory);
    }
    if (has_null_elements) {
      return TypedValue(false, ctx_->memory);
    } else {
      return TypedValue(true, ctx_->memory);
    }
  }

  TypedValue Visit(Single &single) override {
    auto list_value = single.list_expression_->Accept(*this);
    if (list_value.IsNull()) {
      return TypedValue(ctx_->memory);
    }
    if (list_value.type() != TypedValue::Type::List) {
      throw QueryRuntimeException("SINGLE expected a list, got {}.", list_value.type());
    }
    const auto &list = list_value.ValueList();
    const auto &symbol = symbol_table_->at(*single.identifier_);
    bool has_value = false;
    bool predicate_satisfied = false;
    for (const auto &element : list) {
      frame_->at(symbol) = element;
      auto result = single.where_->expression_->Accept(*this);
      if (!result.IsNull() && result.type() != TypedValue::Type::Bool) {
        throw QueryRuntimeException("Predicate of SINGLE must evaluate to boolean, got {}.", result.type());
      }
      if (result.type() == TypedValue::Type::Bool) {
        has_value = true;
      }
      if (result.IsNull() || !result.ValueBool()) {
        continue;
      }
      // Return false if more than one element satisfies the predicate.
      if (predicate_satisfied) {
        return TypedValue(false, ctx_->memory);
      } else {
        predicate_satisfied = true;
      }
    }
    if (!has_value) {
      return TypedValue(ctx_->memory);
    } else {
      return TypedValue(predicate_satisfied, ctx_->memory);
    }
  }

  TypedValue Visit(Any &any) override {
    auto list_value = any.list_expression_->Accept(*this);
    if (list_value.IsNull()) {
      return TypedValue(ctx_->memory);
    }
    if (list_value.type() != TypedValue::Type::List) {
      throw QueryRuntimeException("ANY expected a list, got {}.", list_value.type());
    }
    const auto &list = list_value.ValueList();
    const auto &symbol = symbol_table_->at(*any.identifier_);
    bool has_value = false;
    for (const auto &element : list) {
      frame_->at(symbol) = element;
      auto result = any.where_->expression_->Accept(*this);
      if (!result.IsNull() && result.type() != TypedValue::Type::Bool) {
        throw QueryRuntimeException("Predicate of ANY must evaluate to boolean, got {}.", result.type());
      }
      if (!result.IsNull()) {
        has_value = true;
        if (result.ValueBool()) {
          return TypedValue(true, ctx_->memory);
        }
      }
    }
    // Return Null if all elements are Null
    if (!has_value) {
      return TypedValue(ctx_->memory);
    } else {
      return TypedValue(false, ctx_->memory);
    }
  }

  TypedValue Visit(None &none) override {
    auto list_value = none.list_expression_->Accept(*this);
    if (list_value.IsNull()) {
      return TypedValue(ctx_->memory);
    }
    if (list_value.type() != TypedValue::Type::List) {
      throw QueryRuntimeException("NONE expected a list, got {}.", list_value.type());
    }
    const auto &list = list_value.ValueList();
    const auto &symbol = symbol_table_->at(*none.identifier_);
    bool has_value = false;
    for (const auto &element : list) {
      frame_->at(symbol) = element;
      auto result = none.where_->expression_->Accept(*this);
      if (!result.IsNull() && result.type() != TypedValue::Type::Bool) {
        throw QueryRuntimeException("Predicate of NONE must evaluate to boolean, got {}.", result.type());
      }
      if (!result.IsNull()) {
        has_value = true;
        if (result.ValueBool()) {
          return TypedValue(false, ctx_->memory);
        }
      }
    }
    // Return Null if all elements are Null
    if (!has_value) {
      return TypedValue(ctx_->memory);
    } else {
      return TypedValue(true, ctx_->memory);
    }
  }

  TypedValue Visit(ParameterLookup &param_lookup) override {
    return TypedValue(ctx_->parameters.AtTokenPosition(param_lookup.token_position_), ctx_->memory);
  }

  TypedValue Visit(RegexMatch &regex_match) override {
    auto target_string_value = regex_match.string_expr_->Accept(*this);
    auto regex_value = regex_match.regex_->Accept(*this);
    if (target_string_value.IsNull() || regex_value.IsNull()) {
      return TypedValue(ctx_->memory);
    }
    if (regex_value.type() != TypedValue::Type::String) {
      throw QueryRuntimeException("Regular expression must evaluate to a string, got {}.", regex_value.type());
    }
    if (target_string_value.type() != TypedValue::Type::String) {
      // Instead of error, we return Null which makes it compatible in case we
      // use indexed lookup which filters out any non-string properties.
      // Assuming a property lookup is the target_string_value.
      return TypedValue(ctx_->memory);
    }
    const auto &target_string = target_string_value.ValueString();
    try {
      std::regex regex(regex_value.ValueString());
      return TypedValue(std::regex_match(target_string, regex), ctx_->memory);
    } catch (const std::regex_error &e) {
      throw QueryRuntimeException("Regex error in '{}': {}", regex_value.ValueString(), e.what());
    }
  }

 private:
  template <class TRecordAccessor>
  std::map<storage::PropertyId, storage::PropertyValue> GetAllProperties(const TRecordAccessor &record_accessor) {
    auto maybe_props = record_accessor.Properties(view_);
    if (maybe_props.HasError() && maybe_props.GetError() == storage::Error::NONEXISTENT_OBJECT) {
      // This is a very nasty and temporary hack in order to make MERGE work.
      // The old storage had the following logic when returning an `OLD` view:
      // `return old ? old : new`. That means that if the `OLD` view didn't
      // exist, it returned the NEW view. With this hack we simulate that
      // behavior.
      // TODO (mferencevic, teon.banek): Remove once MERGE is reimplemented.
      maybe_props = record_accessor.Properties(storage::View::NEW);
    }
    if (maybe_props.HasError()) {
      switch (maybe_props.GetError()) {
        case storage::Error::DELETED_OBJECT:
          throw QueryRuntimeException("Trying to get properties from a deleted object.");
        case storage::Error::NONEXISTENT_OBJECT:
          throw query::QueryRuntimeException("Trying to get properties from an object that doesn't exist.");
        case storage::Error::SERIALIZATION_ERROR:
        case storage::Error::VERTEX_HAS_EDGES:
        case storage::Error::PROPERTIES_DISABLED:
          throw QueryRuntimeException("Unexpected error when getting properties.");
      }
    }
    return *maybe_props;
  }

  template <class TRecordAccessor>
  storage::PropertyValue GetProperty(const TRecordAccessor &record_accessor, PropertyIx prop) {
    auto maybe_prop = record_accessor.GetProperty(view_, ctx_->properties[prop.ix]);
    if (maybe_prop.HasError() && maybe_prop.GetError() == storage::Error::NONEXISTENT_OBJECT) {
      // This is a very nasty and temporary hack in order to make MERGE work.
      // The old storage had the following logic when returning an `OLD` view:
      // `return old ? old : new`. That means that if the `OLD` view didn't
      // exist, it returned the NEW view. With this hack we simulate that
      // behavior.
      // TODO (mferencevic, teon.banek): Remove once MERGE is reimplemented.
      maybe_prop = record_accessor.GetProperty(storage::View::NEW, ctx_->properties[prop.ix]);
    }
    if (maybe_prop.HasError()) {
      switch (maybe_prop.GetError()) {
        case storage::Error::DELETED_OBJECT:
          throw QueryRuntimeException("Trying to get a property from a deleted object.");
        case storage::Error::NONEXISTENT_OBJECT:
          throw query::QueryRuntimeException("Trying to get a property from an object that doesn't exist.");
        case storage::Error::SERIALIZATION_ERROR:
        case storage::Error::VERTEX_HAS_EDGES:
        case storage::Error::PROPERTIES_DISABLED:
          throw QueryRuntimeException("Unexpected error when getting a property.");
      }
    }
    return *maybe_prop;
  }

  template <class TRecordAccessor>
  storage::PropertyValue GetProperty(const TRecordAccessor &record_accessor, const std::string_view name) {
    auto maybe_prop = record_accessor.GetProperty(view_, dba_->NameToProperty(name));
    if (maybe_prop.HasError() && maybe_prop.GetError() == storage::Error::NONEXISTENT_OBJECT) {
      // This is a very nasty and temporary hack in order to make MERGE work.
      // The old storage had the following logic when returning an `OLD` view:
      // `return old ? old : new`. That means that if the `OLD` view didn't
      // exist, it returned the NEW view. With this hack we simulate that
      // behavior.
      // TODO (mferencevic, teon.banek): Remove once MERGE is reimplemented.
      maybe_prop = record_accessor.GetProperty(view_, dba_->NameToProperty(name));
    }
    if (maybe_prop.HasError()) {
      switch (maybe_prop.GetError()) {
        case storage::Error::DELETED_OBJECT:
          throw QueryRuntimeException("Trying to get a property from a deleted object.");
        case storage::Error::NONEXISTENT_OBJECT:
          throw query::QueryRuntimeException("Trying to get a property from an object that doesn't exist.");
        case storage::Error::SERIALIZATION_ERROR:
        case storage::Error::VERTEX_HAS_EDGES:
        case storage::Error::PROPERTIES_DISABLED:
          throw QueryRuntimeException("Unexpected error when getting a property.");
      }
    }
    return *maybe_prop;
  }

  storage::LabelId GetLabel(LabelIx label) { return ctx_->labels[label.ix]; }

  Frame *frame_;
  const SymbolTable *symbol_table_;
  const EvaluationContext *ctx_;
  DbAccessor *dba_;
  // which switching approach should be used when evaluating
  storage::View view_;
  FrameChangeCollector *frame_change_collector_;
  /// Property lookup cache ({symbol: {property_id: property_value, ...}, ...})
  mutable std::unordered_map<int32_t, std::map<storage::PropertyId, storage::PropertyValue>> property_lookup_cache_{};
};  // namespace memgraph::query

/// A helper function for evaluating an expression that's an int.
///
/// @param what - Name of what's getting evaluated. Used for user feedback (via
///               exception) when the evaluated value is not an int.
/// @throw QueryRuntimeException if expression doesn't evaluate to an int.
int64_t EvaluateInt(ExpressionEvaluator *evaluator, Expression *expr, const std::string &what);

std::optional<size_t> EvaluateMemoryLimit(ExpressionVisitor<TypedValue> &eval, Expression *memory_limit,
                                          size_t memory_scale);

}  // namespace memgraph::query<|MERGE_RESOLUTION|>--- conflicted
+++ resolved
@@ -315,13 +315,8 @@
           return std::move(*preoperational_checks);
         }
         auto &cached_value = frame_change_collector_->GetCachedValue(*cached_id);
-<<<<<<< HEAD
-        cached_value.CacheValue(list);
-        spdlog::trace("Value cached {}", *cached_id);
-=======
         // Don't move here because we don't want to remove the element from the frame
         cached_value.CacheValue(list);
->>>>>>> e9078178
       }
       const auto &cached_value = frame_change_collector_->GetCachedValue(*cached_id);
 
