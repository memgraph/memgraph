set(mg_query_sources
    frontend/ast/ast.cpp
    frontend/semantic/symbol.cpp
    plan/operator_type_info.cpp
    common.cpp
    cypher_query_interpreter.cpp
    dump.cpp
    frontend/ast/cypher_main_visitor.cpp
    frontend/ast/pretty_print.cpp
    frontend/parsing.cpp
    frontend/semantic/required_privileges.cpp
    frontend/semantic/symbol_generator.cpp
    frontend/stripped.cpp
    interpret/awesome_memgraph_functions.cpp
    interpret/eval.cpp
    interpreter.cpp
    metadata.cpp
    plan/operator.cpp
    plan/preprocess.cpp
    plan/pretty_print.cpp
    plan/profile.cpp
    plan/read_write_type_checker.cpp
    plan/rewrite/index_lookup.cpp
    plan/rule_based_planner.cpp
    plan/variable_start_planner.cpp
    procedure/mg_procedure_impl.cpp
    procedure/mg_procedure_helpers.cpp
    procedure/module.cpp
    procedure/py_module.cpp
    procedure/callable_alias_mapper.cpp
    serialization/property_value.cpp
    stream/streams.cpp
    stream/sources.cpp
    stream/common.cpp
    trigger.cpp
    trigger_context.cpp
    typed_value.cpp
    graph.cpp
    db_accessor.cpp)

add_library(mg-query STATIC ${mg_query_sources})
target_include_directories(mg-query PUBLIC ${CMAKE_SOURCE_DIR}/include)
<<<<<<< HEAD
target_link_libraries(mg-query PUBLIC dl cppitertools Python3::Python mg-integrations-pulsar mg-integrations-kafka mg-storage-v2 mg-license mg-utils mg-kvstore mg-memory mg::csv mg-dbms)
=======
target_link_libraries(mg-query PUBLIC dl
                                      cppitertools
                                      Python3::Python
                                      mg-integrations-pulsar
                                      mg-integrations-kafka
                                      mg-storage-v2
                                      mg-license
                                      mg-utils
                                      mg-kvstore
                                      mg-memory
                                      mg::csv
                                      mg-flags)
>>>>>>> fd639444
if(NOT "${MG_PYTHON_PATH}" STREQUAL "")
    set(Python3_ROOT_DIR "${MG_PYTHON_PATH}")
endif()
if("${MG_PYTHON_VERSION}" STREQUAL "")
    find_package(Python3 3.5 REQUIRED COMPONENTS Development)
else()
    find_package(Python3 "${MG_PYTHON_VERSION}" EXACT REQUIRED COMPONENTS Development)
endif()

# Generate Antlr openCypher parser

set(opencypher_frontend ${CMAKE_CURRENT_SOURCE_DIR}/frontend/opencypher)
set(opencypher_generated ${opencypher_frontend}/generated)
set(opencypher_lexer_grammar ${opencypher_frontend}/grammar/MemgraphCypherLexer.g4)
set(opencypher_parser_grammar ${opencypher_frontend}/grammar/MemgraphCypher.g4)

set(antlr_opencypher_generated_src
    ${opencypher_generated}/MemgraphCypherLexer.cpp
    ${opencypher_generated}/MemgraphCypher.cpp
    ${opencypher_generated}/MemgraphCypherBaseVisitor.cpp
    ${opencypher_generated}/MemgraphCypherVisitor.cpp
)
set(antlr_opencypher_generated_include
    ${opencypher_generated}/MemgraphCypherLexer.h
    ${opencypher_generated}/MemgraphCypher.h
    ${opencypher_generated}/MemgraphCypherBaseVisitor.h
    ${opencypher_generated}/MemgraphCypherVisitor.h
)

add_custom_command(
    OUTPUT ${antlr_opencypher_generated_src} ${antlr_opencypher_generated_include}
    COMMAND ${CMAKE_COMMAND} -E make_directory ${opencypher_generated}
    COMMAND
        java -jar ${CMAKE_SOURCE_DIR}/libs/antlr-4.10.1-complete.jar
            -Dlanguage=Cpp -visitor -package antlropencypher
            -o ${opencypher_generated}
            ${opencypher_lexer_grammar} ${opencypher_parser_grammar}
    WORKING_DIRECTORY "${CMAKE_BINARY_DIR}"
    DEPENDS
        ${opencypher_lexer_grammar} ${opencypher_parser_grammar}
        ${opencypher_frontend}/grammar/CypherLexer.g4
        ${opencypher_frontend}/grammar/Cypher.g4)

add_custom_target(generate_opencypher_parser
    DEPENDS ${antlr_opencypher_generated_src} ${antlr_opencypher_generated_include})

add_library(antlr_opencypher_parser_lib STATIC ${antlr_opencypher_generated_src})
add_dependencies(antlr_opencypher_parser_lib generate_opencypher_parser)
target_link_libraries(antlr_opencypher_parser_lib antlr4)

target_link_libraries(mg-query PUBLIC antlr_opencypher_parser_lib)<|MERGE_RESOLUTION|>--- conflicted
+++ resolved
@@ -40,9 +40,6 @@
 
 add_library(mg-query STATIC ${mg_query_sources})
 target_include_directories(mg-query PUBLIC ${CMAKE_SOURCE_DIR}/include)
-<<<<<<< HEAD
-target_link_libraries(mg-query PUBLIC dl cppitertools Python3::Python mg-integrations-pulsar mg-integrations-kafka mg-storage-v2 mg-license mg-utils mg-kvstore mg-memory mg::csv mg-dbms)
-=======
 target_link_libraries(mg-query PUBLIC dl
                                       cppitertools
                                       Python3::Python
@@ -54,8 +51,8 @@
                                       mg-kvstore
                                       mg-memory
                                       mg::csv
-                                      mg-flags)
->>>>>>> fd639444
+                                      mg-flags
+                                      mg-dbms)
 if(NOT "${MG_PYTHON_PATH}" STREQUAL "")
     set(Python3_ROOT_DIR "${MG_PYTHON_PATH}")
 endif()
