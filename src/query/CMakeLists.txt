--- conflicted
+++ resolved
@@ -39,12 +39,8 @@
     graph.cpp
     db_accessor.cpp
     auth_query_handler.cpp
-<<<<<<< HEAD
-    interpreter_context.cpp)
-=======
     interpreter_context.cpp
 )
->>>>>>> d278a33f
 
 add_library(mg-query STATIC ${mg_query_sources})
 target_include_directories(mg-query PUBLIC ${CMAKE_SOURCE_DIR}/include)
