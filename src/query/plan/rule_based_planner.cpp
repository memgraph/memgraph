// Copyright 2023 Memgraph Ltd.
//
// Use of this software is governed by the Business Source License
// included in the file licenses/BSL.txt; by using this file, you agree to be bound by the terms of the Business Source
// License, and you may not use this file except in compliance with the Business Source License.
//
// As of the Change Date specified in that file, in accordance with
// the Business Source License, use of this software will be governed
// by the Apache License, Version 2.0, included in the file
// licenses/APL.txt.

#include "query/plan/rule_based_planner.hpp"

#include <algorithm>
#include <functional>
#include <limits>
#include <stack>
#include <unordered_set>

#include "utils/algorithm.hpp"
#include "utils/exceptions.hpp"
#include "utils/logging.hpp"

<<<<<<< HEAD
DEFINE_bool(cartesian_expansion_enabled, true, "Set to true to enable cartesian operator.");

=======
>>>>>>> 3fe730c5
namespace memgraph::query::plan {

namespace {

// Ast tree visitor which collects the context for a return body.
// The return body of WITH and RETURN clauses consists of:
//
//   * named expressions (used to produce results);
//   * flag whether the results need to be DISTINCT;
//   * optional SKIP expression;
//   * optional LIMIT expression and
//   * optional ORDER BY expressions.
//
// In addition to the above, we collect information on used symbols,
// aggregations and expressions used for group by.
class ReturnBodyContext : public HierarchicalTreeVisitor {
 public:
  ReturnBodyContext(const ReturnBody &body, SymbolTable &symbol_table, const std::unordered_set<Symbol> &bound_symbols,
                    AstStorage &storage, Where *where = nullptr)
      : body_(body), symbol_table_(symbol_table), bound_symbols_(bound_symbols), storage_(storage), where_(where) {
    // Collect symbols from named expressions.
    output_symbols_.reserve(body_.named_expressions.size());
    if (body.all_identifiers) {
      // Expand '*' to expressions and symbols first, so that their results come
      // before regular named expressions.
      ExpandUserSymbols();
    }
    for (auto &named_expr : body_.named_expressions) {
      output_symbols_.emplace_back(symbol_table_.at(*named_expr));
      named_expr->Accept(*this);
      named_expressions_.emplace_back(named_expr);
    }
    // Collect symbols used in group by expressions.
    if (!aggregations_.empty()) {
      UsedSymbolsCollector collector(symbol_table_);
      for (auto &group_by : group_by_) {
        group_by->Accept(collector);
      }
      group_by_used_symbols_ = collector.symbols_;
    }
    if (aggregations_.empty()) {
      // Visit order_by and where if we do not have aggregations. This way we
      // prevent collecting group_by expressions from order_by and where, which
      // would be very wrong. When we have aggregation, order_by and where can
      // only use new symbols (ensured in semantic analysis), so we don't care
      // about collecting used_symbols. Also, semantic analysis should
      // have prevented any aggregations from appearing here.
      for (const auto &order_pair : body.order_by) {
        order_pair.expression->Accept(*this);
      }
      if (where) {
        where->Accept(*this);
      }
      MG_ASSERT(aggregations_.empty(), "Unexpected aggregations in ORDER BY or WHERE");
    }
  }

  using HierarchicalTreeVisitor::PostVisit;
  using HierarchicalTreeVisitor::PreVisit;
  using HierarchicalTreeVisitor::Visit;

  bool Visit(PrimitiveLiteral &) override {
    has_aggregation_.emplace_back(false);
    return true;
  }

 private:
  template <typename TLiteral, typename TIteratorToExpression>
  void PostVisitCollectionLiteral(TLiteral &literal, TIteratorToExpression iterator_to_expression) {
    // If there is an aggregation in the list, and there are group-bys, then we
    // need to add the group-bys manually. If there are no aggregations, the
    // whole list will be added as a group-by.
    std::vector<Expression *> literal_group_by;
    bool has_aggr = false;
    auto it = has_aggregation_.end();
    auto elements_it = literal.elements_.begin();
    std::advance(it, -literal.elements_.size());
    if (literal.GetTypeInfo() == MapProjectionLiteral::kType) {
      // Erase the map variable. Grammar-wise, it’s a variable and thus never has aggregations.
      std::advance(it, -1);
      it = has_aggregation_.erase(it);
    }
    while (it != has_aggregation_.end()) {
      if (*it) {
        has_aggr = true;
      } else {
        literal_group_by.emplace_back(iterator_to_expression(elements_it));
      }
      elements_it++;
      it = has_aggregation_.erase(it);
    }
    has_aggregation_.emplace_back(has_aggr);
    if (has_aggr) {
      for (auto expression_ptr : literal_group_by) group_by_.emplace_back(expression_ptr);
    }
  }

 public:
  bool PostVisit(ListLiteral &list_literal) override {
    MG_ASSERT(list_literal.elements_.size() <= has_aggregation_.size(),
              "Expected as many has_aggregation_ flags as there are list"
              "elements.");
    PostVisitCollectionLiteral(list_literal, [](auto it) { return *it; });
    return true;
  }

  bool PostVisit(MapLiteral &map_literal) override {
    MG_ASSERT(map_literal.elements_.size() <= has_aggregation_.size(),
              "Expected as many has_aggregation_ flags as there are map elements.");
    PostVisitCollectionLiteral(map_literal, [](auto it) { return it->second; });
    return true;
  }

  bool PostVisit(MapProjectionLiteral &map_projection_literal) override {
    MG_ASSERT(map_projection_literal.elements_.size() <= has_aggregation_.size(),
              "Expected as many has_aggregation_ flags as there are map elements.");
    PostVisitCollectionLiteral(map_projection_literal, [](auto it) { return it->second; });
    return true;
  }

  bool PostVisit(All &all) override {
    // Remove the symbol which is bound by all, because we are only interested
    // in free (unbound) symbols.
    used_symbols_.erase(symbol_table_.at(*all.identifier_));
    MG_ASSERT(has_aggregation_.size() >= 3U, "Expected 3 has_aggregation_ flags for ALL arguments");
    bool has_aggr = false;
    for (int i = 0; i < 3; ++i) {
      has_aggr = has_aggr || has_aggregation_.back();
      has_aggregation_.pop_back();
    }
    has_aggregation_.emplace_back(has_aggr);
    return true;
  }

  bool PostVisit(Single &single) override {
    // Remove the symbol which is bound by single, because we are only
    // interested in free (unbound) symbols.
    used_symbols_.erase(symbol_table_.at(*single.identifier_));
    MG_ASSERT(has_aggregation_.size() >= 3U, "Expected 3 has_aggregation_ flags for SINGLE arguments");
    bool has_aggr = false;
    for (int i = 0; i < 3; ++i) {
      has_aggr = has_aggr || has_aggregation_.back();
      has_aggregation_.pop_back();
    }
    has_aggregation_.emplace_back(has_aggr);
    return true;
  }

  bool PostVisit(Any &any) override {
    // Remove the symbol which is bound by any, because we are only interested
    // in free (unbound) symbols.
    used_symbols_.erase(symbol_table_.at(*any.identifier_));
    MG_ASSERT(has_aggregation_.size() >= 3U, "Expected 3 has_aggregation_ flags for ANY arguments");
    bool has_aggr = false;
    for (int i = 0; i < 3; ++i) {
      has_aggr = has_aggr || has_aggregation_.back();
      has_aggregation_.pop_back();
    }
    has_aggregation_.emplace_back(has_aggr);
    return true;
  }

  bool PostVisit(None &none) override {
    // Remove the symbol which is bound by none, because we are only interested
    // in free (unbound) symbols.
    used_symbols_.erase(symbol_table_.at(*none.identifier_));
    MG_ASSERT(has_aggregation_.size() >= 3U, "Expected 3 has_aggregation_ flags for NONE arguments");
    bool has_aggr = false;
    for (int i = 0; i < 3; ++i) {
      has_aggr = has_aggr || has_aggregation_.back();
      has_aggregation_.pop_back();
    }
    has_aggregation_.emplace_back(has_aggr);
    return true;
  }

  bool PostVisit(Reduce &reduce) override {
    // Remove the symbols bound by reduce, because we are only interested
    // in free (unbound) symbols.
    used_symbols_.erase(symbol_table_.at(*reduce.accumulator_));
    used_symbols_.erase(symbol_table_.at(*reduce.identifier_));
    MG_ASSERT(has_aggregation_.size() >= 5U, "Expected 5 has_aggregation_ flags for REDUCE arguments");
    bool has_aggr = false;
    for (int i = 0; i < 5; ++i) {
      has_aggr = has_aggr || has_aggregation_.back();
      has_aggregation_.pop_back();
    }
    has_aggregation_.emplace_back(has_aggr);
    return true;
  }

  bool PostVisit(Coalesce &coalesce) override {
    MG_ASSERT(has_aggregation_.size() >= coalesce.expressions_.size(),
              "Expected >= {} has_aggregation_ flags for COALESCE arguments", has_aggregation_.size());
    bool has_aggr = false;
    for (size_t i = 0; i < coalesce.expressions_.size(); ++i) {
      has_aggr = has_aggr || has_aggregation_.back();
      has_aggregation_.pop_back();
    }
    has_aggregation_.emplace_back(has_aggr);
    return true;
  }

  bool PostVisit(Extract &extract) override {
    // Remove the symbol bound by extract, because we are only interested
    // in free (unbound) symbols.
    used_symbols_.erase(symbol_table_.at(*extract.identifier_));
    MG_ASSERT(has_aggregation_.size() >= 3U, "Expected 3 has_aggregation_ flags for EXTRACT arguments");
    bool has_aggr = false;
    for (int i = 0; i < 3; ++i) {
      has_aggr = has_aggr || has_aggregation_.back();
      has_aggregation_.pop_back();
    }
    has_aggregation_.emplace_back(has_aggr);
    return true;
  }

  bool Visit(Identifier &ident) override {
    const auto &symbol = symbol_table_.at(ident);
    if (!utils::Contains(output_symbols_, symbol)) {
      // Don't pick up new symbols, even though they may be used in ORDER BY or
      // WHERE.
      used_symbols_.insert(symbol);
    }
    has_aggregation_.emplace_back(false);
    return true;
  }

  bool PreVisit(ListSlicingOperator &list_slicing) override {
    list_slicing.list_->Accept(*this);
    bool list_has_aggr = has_aggregation_.back();
    has_aggregation_.pop_back();
    bool has_aggr = list_has_aggr;
    if (list_slicing.lower_bound_) {
      list_slicing.lower_bound_->Accept(*this);
      has_aggr = has_aggr || has_aggregation_.back();
      has_aggregation_.pop_back();
    }
    if (list_slicing.upper_bound_) {
      list_slicing.upper_bound_->Accept(*this);
      has_aggr = has_aggr || has_aggregation_.back();
      has_aggregation_.pop_back();
    }
    if (has_aggr && !list_has_aggr) {
      // We need to group by the list expression, because it didn't have an
      // aggregation inside.
      group_by_.emplace_back(list_slicing.list_);
    }
    has_aggregation_.emplace_back(has_aggr);
    return false;
  }

  bool PreVisit(IfOperator &if_operator) override {
    if_operator.condition_->Accept(*this);
    bool has_aggr = has_aggregation_.back();
    has_aggregation_.pop_back();
    if_operator.then_expression_->Accept(*this);
    has_aggr = has_aggr || has_aggregation_.back();
    has_aggregation_.pop_back();
    if_operator.else_expression_->Accept(*this);
    has_aggr = has_aggr || has_aggregation_.back();
    has_aggregation_.pop_back();
    has_aggregation_.emplace_back(has_aggr);
    // TODO: Once we allow aggregations here, insert appropriate stuff in
    // group_by.
    MG_ASSERT(!has_aggr, "Currently aggregations in CASE are not allowed");
    return false;
  }

  bool PostVisit(Function &function) override {
    MG_ASSERT(function.arguments_.size() <= has_aggregation_.size(),
              "Expected as many has_aggregation_ flags as there are"
              "function arguments.");
    bool has_aggr = false;
    auto it = has_aggregation_.end();
    std::advance(it, -function.arguments_.size());
    while (it != has_aggregation_.end()) {
      has_aggr = has_aggr || *it;
      it = has_aggregation_.erase(it);
    }
    has_aggregation_.emplace_back(has_aggr);
    return true;
  }

#define VISIT_BINARY_OPERATOR(BinaryOperator)                                                \
  bool PostVisit(BinaryOperator &op) override {                                              \
    MG_ASSERT(has_aggregation_.size() >= 2U, "Expected at least 2 has_aggregation_ flags."); \
    /* has_aggregation_ stack is reversed, last result is from the 2nd */                    \
    /* expression. */                                                                        \
    bool aggr2 = has_aggregation_.back();                                                    \
    has_aggregation_.pop_back();                                                             \
    bool aggr1 = has_aggregation_.back();                                                    \
    has_aggregation_.pop_back();                                                             \
    bool has_aggr = aggr1 || aggr2;                                                          \
    if (has_aggr && !(aggr1 && aggr2)) {                                                     \
      /* Group by the expression which does not contain aggregation. */                      \
      /* Possible optimization is to ignore constant value expressions */                    \
      group_by_.emplace_back(aggr1 ? op.expression2_ : op.expression1_);                     \
    }                                                                                        \
    /* Propagate that this whole expression may contain an aggregation. */                   \
    has_aggregation_.emplace_back(has_aggr);                                                 \
    return true;                                                                             \
  }

  VISIT_BINARY_OPERATOR(OrOperator)
  VISIT_BINARY_OPERATOR(XorOperator)
  VISIT_BINARY_OPERATOR(AndOperator)
  VISIT_BINARY_OPERATOR(AdditionOperator)
  VISIT_BINARY_OPERATOR(SubtractionOperator)
  VISIT_BINARY_OPERATOR(MultiplicationOperator)
  VISIT_BINARY_OPERATOR(DivisionOperator)
  VISIT_BINARY_OPERATOR(ModOperator)
  VISIT_BINARY_OPERATOR(NotEqualOperator)
  VISIT_BINARY_OPERATOR(EqualOperator)
  VISIT_BINARY_OPERATOR(LessOperator)
  VISIT_BINARY_OPERATOR(GreaterOperator)
  VISIT_BINARY_OPERATOR(LessEqualOperator)
  VISIT_BINARY_OPERATOR(GreaterEqualOperator)
  VISIT_BINARY_OPERATOR(InListOperator)
  VISIT_BINARY_OPERATOR(SubscriptOperator)

#undef VISIT_BINARY_OPERATOR

  bool PostVisit(Aggregation &aggr) override {
    // Aggregation contains a virtual symbol, where the result will be stored.
    const auto &symbol = symbol_table_.at(aggr);
    aggregations_.emplace_back(
        Aggregate::Element{aggr.expression1_, aggr.expression2_, aggr.op_, symbol, aggr.distinct_});
    // Aggregation expression1_ is optional in COUNT(*), and COLLECT_MAP uses
    // two expressions, so we can have 0, 1 or 2 elements on the
    // has_aggregation_stack for this Aggregation expression.
    if (aggr.op_ == Aggregation::Op::COLLECT_MAP) has_aggregation_.pop_back();
    if (aggr.expression1_)
      has_aggregation_.back() = true;
    else
      has_aggregation_.emplace_back(true);
    // Possible optimization is to skip remembering symbols inside aggregation.
    // If and when implementing this, don't forget that Accumulate needs *all*
    // the symbols, including those inside aggregation.
    return true;
  }

  bool PostVisit(NamedExpression &named_expr) override {
    MG_ASSERT(has_aggregation_.size() == 1U, "Expected to reduce has_aggregation_ to single boolean.");
    if (!has_aggregation_.back()) {
      group_by_.emplace_back(named_expr.expression_);
    }
    has_aggregation_.pop_back();
    return true;
  }

  bool Visit(ParameterLookup &) override {
    has_aggregation_.emplace_back(false);
    return true;
  }

  bool PostVisit(RegexMatch &regex_match) override {
    MG_ASSERT(has_aggregation_.size() >= 2U, "Expected 2 has_aggregation_ flags for RegexMatch arguments");
    bool has_aggr = has_aggregation_.back();
    has_aggregation_.pop_back();
    has_aggregation_.back() |= has_aggr;
    return true;
  }

  // Creates NamedExpression with an Identifier for each user declared symbol.
  // This should be used when body.all_identifiers is true, to generate
  // expressions for Produce operator.
  void ExpandUserSymbols() {
    MG_ASSERT(named_expressions_.empty(), "ExpandUserSymbols should be first to fill named_expressions_");
    MG_ASSERT(output_symbols_.empty(), "ExpandUserSymbols should be first to fill output_symbols_");
    for (const auto &symbol : bound_symbols_) {
      if (!symbol.user_declared()) {
        continue;
      }
      auto *ident = storage_.Create<Identifier>(symbol.name())->MapTo(symbol);
      auto *named_expr = storage_.Create<NamedExpression>(symbol.name(), ident)->MapTo(symbol);
      // Fill output expressions and symbols with expanded identifiers.
      named_expressions_.emplace_back(named_expr);
      output_symbols_.emplace_back(symbol);
      used_symbols_.insert(symbol);
      // Don't forget to group by expanded identifiers.
      group_by_.emplace_back(ident);
    }
    // Cypher RETURN/WITH * expects to expand '*' sorted by name.
    std::sort(output_symbols_.begin(), output_symbols_.end(),
              [](const auto &a, const auto &b) { return a.name() < b.name(); });
    std::sort(named_expressions_.begin(), named_expressions_.end(),
              [](const auto &a, const auto &b) { return a->name_ < b->name_; });
  }

  // If true, results need to be distinct.
  bool distinct() const { return body_.distinct; }
  // Named expressions which are used to produce results.
  const auto &named_expressions() const { return named_expressions_; }
  // Pairs of (Ordering, Expression *) for sorting results.
  const auto &order_by() const { return body_.order_by; }
  // Optional expression which determines how many results to skip.
  auto *skip() const { return body_.skip; }
  // Optional expression which determines how many results to produce.
  auto *limit() const { return body_.limit; }
  // Optional Where clause for filtering.
  const auto *where() const { return where_; }
  // Set of symbols used inside the visited expressions, including the inside of
  // aggregation expression. These only includes old symbols, even though new
  // ones may have been used in ORDER BY or WHERE.
  const auto &used_symbols() const { return used_symbols_; }
  // List of aggregation elements found in expressions.
  const auto &aggregations() const { return aggregations_; }
  // When there is at least one aggregation element, all the non-aggregate (sub)
  // expressions are used for grouping. For example, in `WITH sum(n.a) + 2 * n.b
  // AS sum, n.c AS nc`, we will group by `2 * n.b` and `n.c`.
  const auto &group_by() const { return group_by_; }
  // Set of symbols used in group by expressions.
  const auto &group_by_used_symbols() const { return group_by_used_symbols_; }
  // All symbols generated by named expressions. They are collected in order of
  // named_expressions.
  const auto &output_symbols() const { return output_symbols_; }

 private:
  const ReturnBody &body_;
  SymbolTable &symbol_table_;
  const std::unordered_set<Symbol> &bound_symbols_;
  AstStorage &storage_;
  const Where *const where_ = nullptr;
  std::unordered_set<Symbol> used_symbols_;
  std::vector<Symbol> output_symbols_;
  std::vector<Aggregate::Element> aggregations_;
  std::vector<Expression *> group_by_;
  std::unordered_set<Symbol> group_by_used_symbols_;
  // Flag stack indicating whether an expression contains an aggregation. A
  // stack is needed to address the case where one child sub-expression has
  // an aggregation, while the other child does not.
  // For example, the AST (+ (sum x) y) is as follows:
  //   * (sum x) -- Has an aggregation.
  //   * y -- Doesn't, we need to group by this.
  //   * (+ (sum x) y) -- The whole expression has an aggregation, so we don't
  //                      group by it.
  std::list<bool> has_aggregation_;
  std::vector<NamedExpression *> named_expressions_;
};

std::unique_ptr<LogicalOperator> GenReturnBody(std::unique_ptr<LogicalOperator> input_op, bool advance_command,
                                               const ReturnBodyContext &body, bool accumulate = false) {
  std::vector<Symbol> used_symbols(body.used_symbols().begin(), body.used_symbols().end());
  auto last_op = std::move(input_op);
  if (accumulate) {
    // We only advance the command in Accumulate. This is done for WITH clause,
    // when the first part updated the database. RETURN clause may only need an
    // accumulation after updates, without advancing the command.
    last_op = std::make_unique<Accumulate>(std::move(last_op), used_symbols, advance_command);
  }
  if (!body.aggregations().empty()) {
    // When we have aggregation, SKIP/LIMIT should always come after it.
    std::vector<Symbol> remember(body.group_by_used_symbols().begin(), body.group_by_used_symbols().end());
    last_op = std::make_unique<Aggregate>(std::move(last_op), body.aggregations(), body.group_by(), remember);
  }
  last_op = std::make_unique<Produce>(std::move(last_op), body.named_expressions());
  // Distinct in ReturnBody only makes Produce values unique, so plan after it.
  if (body.distinct()) {
    last_op = std::make_unique<Distinct>(std::move(last_op), body.output_symbols());
  }
  // Like Where, OrderBy can read from symbols established by named expressions
  // in Produce, so it must come after it.
  if (!body.order_by().empty()) {
    last_op = std::make_unique<OrderBy>(std::move(last_op), body.order_by(), body.output_symbols());
  }
  // Finally, Skip and Limit must come after OrderBy.
  if (body.skip()) {
    last_op = std::make_unique<Skip>(std::move(last_op), body.skip());
  }
  // Limit is always after Skip.
  if (body.limit()) {
    last_op = std::make_unique<Limit>(std::move(last_op), body.limit());
  }
  // Where may see new symbols so it comes after we generate Produce and in
  // general, comes after any OrderBy, Skip or Limit.
  if (body.where()) {
    last_op = std::make_unique<Filter>(std::move(last_op), std::vector<std::shared_ptr<LogicalOperator>>{},
                                       body.where()->expression_);
  }
  return last_op;
}

}  // namespace

namespace impl {

bool HasBoundFilterSymbols(const std::unordered_set<Symbol> &bound_symbols, const FilterInfo &filter) {
  return std::ranges::all_of(
      filter.used_symbols.begin(), filter.used_symbols.end(),
      [&bound_symbols](const auto &symbol) { return bound_symbols.find(symbol) != bound_symbols.end(); });
}

Expression *ExtractFilters(const std::unordered_set<Symbol> &bound_symbols, Filters &filters, AstStorage &storage) {
  Expression *filter_expr = nullptr;
  for (auto filters_it = filters.begin(); filters_it != filters.end();) {
    if (HasBoundFilterSymbols(bound_symbols, *filters_it)) {
      filter_expr = impl::BoolJoin<AndOperator>(storage, filter_expr, filters_it->expression);
      filters_it = filters.erase(filters_it);
    } else {
      filters_it++;
    }
  }
  return filter_expr;
}

std::unordered_set<Symbol> GetSubqueryBoundSymbols(const std::vector<SingleQueryPart> &single_query_parts,
                                                   SymbolTable &symbol_table, AstStorage &storage) {
  const auto &query = single_query_parts[0];

  if (!query.matching.expansions.empty() || query.remaining_clauses.empty()) {
    return {};
  }

  if (std::unordered_set<Symbol> bound_symbols; auto *with = utils::Downcast<query::With>(query.remaining_clauses[0])) {
    auto input_op = impl::GenWith(*with, nullptr, symbol_table, false, bound_symbols, storage);
    return bound_symbols;
  }

  return {};
}

std::unique_ptr<LogicalOperator> GenNamedPaths(std::unique_ptr<LogicalOperator> last_op,
                                               std::unordered_set<Symbol> &bound_symbols,
                                               std::unordered_map<Symbol, std::vector<Symbol>> &named_paths) {
  auto all_are_bound = [&bound_symbols](const std::vector<Symbol> &syms) {
    for (const auto &sym : syms)
      if (bound_symbols.find(sym) == bound_symbols.end()) return false;
    return true;
  };
  for (auto named_path_it = named_paths.begin(); named_path_it != named_paths.end();) {
    if (all_are_bound(named_path_it->second)) {
      last_op = std::make_unique<ConstructNamedPath>(std::move(last_op), named_path_it->first,
                                                     std::move(named_path_it->second));
      bound_symbols.insert(named_path_it->first);
      named_path_it = named_paths.erase(named_path_it);
    } else {
      ++named_path_it;
    }
  }

  return last_op;
}

std::unique_ptr<LogicalOperator> GenReturn(Return &ret, std::unique_ptr<LogicalOperator> input_op,
                                           SymbolTable &symbol_table, bool is_write,
                                           const std::unordered_set<Symbol> &bound_symbols, AstStorage &storage) {
  // Similar to WITH clause, but we want to accumulate when the query writes to
  // the database. This way we handle the case when we want to return
  // expressions with the latest updated results. For example, `MATCH (n) -- ()
  // SET n.prop = n.prop + 1 RETURN n.prop`. If we match same `n` multiple 'k'
  // times, we want to return 'k' results where the property value is the same,
  // final result of 'k' increments.
  bool accumulate = is_write;
  bool advance_command = false;
  ReturnBodyContext body(ret.body_, symbol_table, bound_symbols, storage);
  return GenReturnBody(std::move(input_op), advance_command, body, accumulate);
}

std::unique_ptr<LogicalOperator> GenWith(With &with, std::unique_ptr<LogicalOperator> input_op,
                                         SymbolTable &symbol_table, bool is_write,
                                         std::unordered_set<Symbol> &bound_symbols, AstStorage &storage) {
  // WITH clause is Accumulate/Aggregate (advance_command) + Produce and
  // optional Filter. In case of update and aggregation, we want to accumulate
  // first, so that when aggregating, we get the latest results. Similar to
  // RETURN clause.
  bool accumulate = is_write;
  // No need to advance the command if we only performed reads.
  bool advance_command = is_write;
  ReturnBodyContext body(with.body_, symbol_table, bound_symbols, storage, with.where_);
  auto last_op = GenReturnBody(std::move(input_op), advance_command, body, accumulate);
  // Reset bound symbols, so that only those in WITH are exposed.
  bound_symbols.clear();
  for (const auto &symbol : body.output_symbols()) {
    bound_symbols.insert(symbol);
  }
  return last_op;
}

std::unique_ptr<LogicalOperator> GenUnion(const CypherUnion &cypher_union, std::shared_ptr<LogicalOperator> left_op,
                                          std::shared_ptr<LogicalOperator> right_op, SymbolTable &symbol_table) {
  return std::make_unique<Union>(left_op, right_op, cypher_union.union_symbols_, left_op->OutputSymbols(symbol_table),
                                 right_op->OutputSymbols(symbol_table));
}

Symbol GetSymbol(NodeAtom *atom, const SymbolTable &symbol_table) { return symbol_table.at(*atom->identifier_); }
Symbol GetSymbol(EdgeAtom *atom, const SymbolTable &symbol_table) { return symbol_table.at(*atom->identifier_); }

}  // namespace impl

}  // namespace memgraph::query::plan<|MERGE_RESOLUTION|>--- conflicted
+++ resolved
@@ -21,11 +21,6 @@
 #include "utils/exceptions.hpp"
 #include "utils/logging.hpp"
 
-<<<<<<< HEAD
-DEFINE_bool(cartesian_expansion_enabled, true, "Set to true to enable cartesian operator.");
-
-=======
->>>>>>> 3fe730c5
 namespace memgraph::query::plan {
 
 namespace {
