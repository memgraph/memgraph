// Copyright 2023 Memgraph Ltd.
//
// Use of this software is governed by the Business Source License
// included in the file licenses/BSL.txt; by using this file, you agree to be bound by the terms of the Business Source
// License, and you may not use this file except in compliance with the Business Source License.
//
// As of the Change Date specified in that file, in accordance with
// the Business Source License, use of this software will be governed
// by the Apache License, Version 2.0, included in the file
// licenses/APL.txt.

#include "query/plan/operator.hpp"

#include <algorithm>
#include <cctype>
#include <cstdint>
#include <limits>
#include <optional>
#include <queue>
#include <random>
#include <string>
#include <tuple>
#include <type_traits>
#include <unordered_map>
#include <unordered_set>
#include <utility>

#include <cppitertools/chain.hpp>
#include <cppitertools/imap.hpp>
#include "query/common.hpp"
#include "spdlog/spdlog.h"

#include "csv/parsing.hpp"
#include "license/license.hpp"
#include "query/auth_checker.hpp"
#include "query/context.hpp"
#include "query/db_accessor.hpp"
#include "query/exceptions.hpp"
#include "query/frontend/ast/ast.hpp"
#include "query/frontend/semantic/symbol_table.hpp"
#include "query/graph.hpp"
#include "query/interpret/eval.hpp"
#include "query/path.hpp"
#include "query/plan/scoped_profile.hpp"
#include "query/procedure/cypher_types.hpp"
#include "query/procedure/mg_procedure_impl.hpp"
#include "query/procedure/module.hpp"
#include "query/typed_value.hpp"
#include "storage/v2/property_value.hpp"
#include "storage/v2/view.hpp"
#include "utils/algorithm.hpp"
#include "utils/event_counter.hpp"
#include "utils/exceptions.hpp"
#include "utils/fnv.hpp"
#include "utils/java_string_formatter.hpp"
#include "utils/likely.hpp"
#include "utils/logging.hpp"
#include "utils/memory.hpp"
#include "utils/message.hpp"
#include "utils/pmr/deque.hpp"
#include "utils/pmr/list.hpp"
#include "utils/pmr/unordered_map.hpp"
#include "utils/pmr/unordered_set.hpp"
#include "utils/pmr/vector.hpp"
#include "utils/readable_size.hpp"
#include "utils/string.hpp"
#include "utils/temporal.hpp"
#include "utils/typeinfo.hpp"

// macro for the default implementation of LogicalOperator::Accept
// that accepts the visitor and visits it's input_ operator
// NOLINTNEXTLINE
#define ACCEPT_WITH_INPUT(class_name)                                                            \
  bool class_name::Accept(HierarchicalLogicalOperatorVisitor &visitor) {                         \
    if (visitor.PreVisit(*this)) {                                                               \
      if (input_ == nullptr) {                                                                   \
        throw QueryRuntimeException(                                                             \
            "The query couldn't be executed due to the unexpected null value in " #class_name    \
            " operator. To learn more about operators visit https://memgr.ph/query-operators!"); \
      }                                                                                          \
      input_->Accept(visitor);                                                                   \
    }                                                                                            \
    return visitor.PostVisit(*this);                                                             \
  }

#define WITHOUT_SINGLE_INPUT(class_name)                         \
  bool class_name::HasSingleInput() const { return false; }      \
  std::shared_ptr<LogicalOperator> class_name::input() const {   \
    LOG_FATAL("Operator " #class_name " has no single input!");  \
  }                                                              \
  void class_name::set_input(std::shared_ptr<LogicalOperator>) { \
    LOG_FATAL("Operator " #class_name " has no single input!");  \
  }

namespace memgraph::metrics {
extern const Event OnceOperator;
extern const Event CreateNodeOperator;
extern const Event CreateExpandOperator;
extern const Event ScanAllOperator;
extern const Event ScanAllByLabelOperator;
extern const Event ScanAllByLabelPropertyRangeOperator;
extern const Event ScanAllByLabelPropertyValueOperator;
extern const Event ScanAllByLabelPropertyOperator;
extern const Event ScanAllByIdOperator;
extern const Event ExpandOperator;
extern const Event ExpandVariableOperator;
extern const Event ConstructNamedPathOperator;
extern const Event FilterOperator;
extern const Event ProduceOperator;
extern const Event DeleteOperator;
extern const Event SetPropertyOperator;
extern const Event SetPropertiesOperator;
extern const Event SetLabelsOperator;
extern const Event RemovePropertyOperator;
extern const Event RemoveLabelsOperator;
extern const Event EdgeUniquenessFilterOperator;
extern const Event AccumulateOperator;
extern const Event AggregateOperator;
extern const Event SkipOperator;
extern const Event LimitOperator;
extern const Event OrderByOperator;
extern const Event MergeOperator;
extern const Event OptionalOperator;
extern const Event UnwindOperator;
extern const Event DistinctOperator;
extern const Event UnionOperator;
extern const Event CartesianOperator;
extern const Event CallProcedureOperator;
extern const Event ForeachOperator;
extern const Event EmptyResultOperator;
extern const Event EvaluatePatternFilterOperator;
extern const Event ApplyOperator;
extern const Event IndexedJoinOperator;
extern const Event HashJoinOperator;
}  // namespace memgraph::metrics

namespace memgraph::query::plan {

using OOMExceptionEnabler = utils::MemoryTracker::OutOfMemoryExceptionEnabler;

namespace {

// Custom equality function for a vector of typed values.
// Used in unordered_maps in Aggregate and Distinct operators.
struct TypedValueVectorEqual {
  template <class TAllocator>
  bool operator()(const std::vector<TypedValue, TAllocator> &left,
                  const std::vector<TypedValue, TAllocator> &right) const {
    MG_ASSERT(left.size() == right.size(),
              "TypedValueVector comparison should only be done over vectors "
              "of the same size");
    return std::equal(left.begin(), left.end(), right.begin(), TypedValue::BoolEqual{});
  }
};

// Returns boolean result of evaluating filter expression. Null is treated as
// false. Other non boolean values raise a QueryRuntimeException.
bool EvaluateFilter(ExpressionEvaluator &evaluator, Expression *filter) {
  TypedValue result = filter->Accept(evaluator);
  // Null is treated like false.
  if (result.IsNull()) return false;
  if (result.type() != TypedValue::Type::Bool)
    throw QueryRuntimeException("Filter expression must evaluate to bool or null, got {}.", result.type());
  return result.ValueBool();
}

template <typename T>
uint64_t ComputeProfilingKey(const T *obj) {
  static_assert(sizeof(T *) == sizeof(uint64_t));
  return reinterpret_cast<uint64_t>(obj);
}

inline void AbortCheck(ExecutionContext const &context) {
  if (auto const reason = MustAbort(context); reason != AbortReason::NO_ABORT) throw HintedAbortError(reason);
}

}  // namespace

// NOLINTNEXTLINE(cppcoreguidelines-macro-usage)
#define SCOPED_PROFILE_OP(name) ScopedProfile profile{ComputeProfilingKey(this), name, &context};
// NOLINTNEXTLINE(cppcoreguidelines-macro-usage)
#define SCOPED_PROFILE_OP_BY_REF(ref) ScopedProfile profile{ComputeProfilingKey(this), ref, &context};

bool Once::OnceCursor::Pull(Frame &, ExecutionContext &context) {
  OOMExceptionEnabler oom_exception;
  SCOPED_PROFILE_OP("Once");

  if (!did_pull_) {
    did_pull_ = true;
    return true;
  }
  return false;
}

UniqueCursorPtr Once::MakeCursor(utils::MemoryResource *mem) const {
  memgraph::metrics::IncrementCounter(memgraph::metrics::OnceOperator);

  return MakeUniqueCursorPtr<OnceCursor>(mem);
}

WITHOUT_SINGLE_INPUT(Once);

void Once::OnceCursor::Shutdown() {}

void Once::OnceCursor::Reset() { did_pull_ = false; }

CreateNode::CreateNode(const std::shared_ptr<LogicalOperator> &input, const NodeCreationInfo &node_info)
    : input_(input ? input : std::make_shared<Once>()), node_info_(node_info) {}

// Creates a vertex on this GraphDb. Returns a reference to vertex placed on the
// frame.
VertexAccessor &CreateLocalVertex(const NodeCreationInfo &node_info, Frame *frame, ExecutionContext &context) {
  auto &dba = *context.db_accessor;
  auto new_node = dba.InsertVertex();
  context.execution_stats[ExecutionStats::Key::CREATED_NODES] += 1;
  for (auto label : node_info.labels) {
    auto maybe_error = new_node.AddLabel(label);
    if (maybe_error.HasError()) {
      switch (maybe_error.GetError()) {
        case storage::Error::SERIALIZATION_ERROR:
          throw TransactionSerializationException();
        case storage::Error::DELETED_OBJECT:
          throw QueryRuntimeException("Trying to set a label on a deleted node.");
        case storage::Error::VERTEX_HAS_EDGES:
        case storage::Error::PROPERTIES_DISABLED:
        case storage::Error::NONEXISTENT_OBJECT:
          throw QueryRuntimeException("Unexpected error when setting a label.");
      }
    }
    context.execution_stats[ExecutionStats::Key::CREATED_LABELS] += 1;
  }
  // Evaluator should use the latest accessors, as modified in this query, when
  // setting properties on new nodes.
  ExpressionEvaluator evaluator(frame, context.symbol_table, context.evaluation_context, context.db_accessor,
                                storage::View::NEW);
  // TODO: PropsSetChecked allocates a PropertyValue, make it use context.memory
  // when we update PropertyValue with custom allocator.
  std::map<storage::PropertyId, storage::PropertyValue> properties;
  if (const auto *node_info_properties = std::get_if<PropertiesMapList>(&node_info.properties)) {
    for (const auto &[key, value_expression] : *node_info_properties) {
      properties.emplace(key, value_expression->Accept(evaluator));
    }
  } else {
    auto property_map = evaluator.Visit(*std::get<ParameterLookup *>(node_info.properties));
    for (const auto &[key, value] : property_map.ValueMap()) {
      properties.emplace(dba.NameToProperty(key), value);
    }
  }
  MultiPropsInitChecked(&new_node, properties);

  (*frame)[node_info.symbol] = new_node;
  return (*frame)[node_info.symbol].ValueVertex();
}

ACCEPT_WITH_INPUT(CreateNode)

UniqueCursorPtr CreateNode::MakeCursor(utils::MemoryResource *mem) const {
  memgraph::metrics::IncrementCounter(memgraph::metrics::CreateNodeOperator);

  return MakeUniqueCursorPtr<CreateNodeCursor>(mem, *this, mem);
}

std::vector<Symbol> CreateNode::ModifiedSymbols(const SymbolTable &table) const {
  auto symbols = input_->ModifiedSymbols(table);
  symbols.emplace_back(node_info_.symbol);
  return symbols;
}

CreateNode::CreateNodeCursor::CreateNodeCursor(const CreateNode &self, utils::MemoryResource *mem)
    : self_(self), input_cursor_(self.input_->MakeCursor(mem)) {}

bool CreateNode::CreateNodeCursor::Pull(Frame &frame, ExecutionContext &context) {
  OOMExceptionEnabler oom_exception;
  SCOPED_PROFILE_OP("CreateNode");
#ifdef MG_ENTERPRISE
  if (license::global_license_checker.IsEnterpriseValidFast() && context.auth_checker &&
      !context.auth_checker->Has(self_.node_info_.labels,
                                 memgraph::query::AuthQuery::FineGrainedPrivilege::CREATE_DELETE)) {
    throw QueryRuntimeException("Vertex not created due to not having enough permission!");
  }
#endif

  if (input_cursor_->Pull(frame, context)) {
    auto created_vertex = CreateLocalVertex(self_.node_info_, &frame, context);
    if (context.trigger_context_collector) {
      context.trigger_context_collector->RegisterCreatedObject(created_vertex);
    }
    return true;
  }

  return false;
}

void CreateNode::CreateNodeCursor::Shutdown() { input_cursor_->Shutdown(); }

void CreateNode::CreateNodeCursor::Reset() { input_cursor_->Reset(); }

CreateExpand::CreateExpand(const NodeCreationInfo &node_info, const EdgeCreationInfo &edge_info,
                           const std::shared_ptr<LogicalOperator> &input, Symbol input_symbol, bool existing_node)
    : node_info_(node_info),
      edge_info_(edge_info),
      input_(input ? input : std::make_shared<Once>()),
      input_symbol_(input_symbol),
      existing_node_(existing_node) {}

ACCEPT_WITH_INPUT(CreateExpand)

UniqueCursorPtr CreateExpand::MakeCursor(utils::MemoryResource *mem) const {
  memgraph::metrics::IncrementCounter(memgraph::metrics::CreateNodeOperator);

  return MakeUniqueCursorPtr<CreateExpandCursor>(mem, *this, mem);
}

std::vector<Symbol> CreateExpand::ModifiedSymbols(const SymbolTable &table) const {
  auto symbols = input_->ModifiedSymbols(table);
  symbols.emplace_back(node_info_.symbol);
  symbols.emplace_back(edge_info_.symbol);
  return symbols;
}

CreateExpand::CreateExpandCursor::CreateExpandCursor(const CreateExpand &self, utils::MemoryResource *mem)
    : self_(self), input_cursor_(self.input_->MakeCursor(mem)) {}

namespace {

EdgeAccessor CreateEdge(const EdgeCreationInfo &edge_info, DbAccessor *dba, VertexAccessor *from, VertexAccessor *to,
                        Frame *frame, ExpressionEvaluator *evaluator) {
  auto maybe_edge = dba->InsertEdge(from, to, edge_info.edge_type);
  if (maybe_edge.HasValue()) {
    auto &edge = *maybe_edge;
    std::map<storage::PropertyId, storage::PropertyValue> properties;
    if (const auto *edge_info_properties = std::get_if<PropertiesMapList>(&edge_info.properties)) {
      for (const auto &[key, value_expression] : *edge_info_properties) {
        properties.emplace(key, value_expression->Accept(*evaluator));
      }
    } else {
      auto property_map = evaluator->Visit(*std::get<ParameterLookup *>(edge_info.properties));
      for (const auto &[key, value] : property_map.ValueMap()) {
        properties.emplace(dba->NameToProperty(key), value);
      }
    }
    if (!properties.empty()) MultiPropsInitChecked(&edge, properties);

    (*frame)[edge_info.symbol] = edge;
  } else {
    switch (maybe_edge.GetError()) {
      case storage::Error::SERIALIZATION_ERROR:
        throw TransactionSerializationException();
      case storage::Error::DELETED_OBJECT:
        throw QueryRuntimeException("Trying to create an edge on a deleted node.");
      case storage::Error::VERTEX_HAS_EDGES:
      case storage::Error::PROPERTIES_DISABLED:
      case storage::Error::NONEXISTENT_OBJECT:
        throw QueryRuntimeException("Unexpected error when creating an edge.");
    }
  }

  return *maybe_edge;
}

}  // namespace

bool CreateExpand::CreateExpandCursor::Pull(Frame &frame, ExecutionContext &context) {
  OOMExceptionEnabler oom_exception;
  SCOPED_PROFILE_OP_BY_REF(self_);

  if (!input_cursor_->Pull(frame, context)) return false;

#ifdef MG_ENTERPRISE
  if (license::global_license_checker.IsEnterpriseValidFast()) {
    const auto fine_grained_permission = self_.existing_node_
                                             ? memgraph::query::AuthQuery::FineGrainedPrivilege::UPDATE

                                             : memgraph::query::AuthQuery::FineGrainedPrivilege::CREATE_DELETE;

    if (context.auth_checker &&
        !(context.auth_checker->Has(self_.edge_info_.edge_type,
                                    memgraph::query::AuthQuery::FineGrainedPrivilege::CREATE_DELETE) &&
          context.auth_checker->Has(self_.node_info_.labels, fine_grained_permission))) {
      throw QueryRuntimeException("Edge not created due to not having enough permission!");
    }
  }
#endif
  // get the origin vertex
  TypedValue &vertex_value = frame[self_.input_symbol_];
  ExpectType(self_.input_symbol_, vertex_value, TypedValue::Type::Vertex);
  auto &v1 = vertex_value.ValueVertex();

  // Similarly to CreateNode, newly created edges and nodes should use the
  // storage::View::NEW.
  // E.g. we pickup new properties: `CREATE (n {p: 42}) -[:r {ep: n.p}]-> ()`
  ExpressionEvaluator evaluator(&frame, context.symbol_table, context.evaluation_context, context.db_accessor,
                                storage::View::NEW);

  // get the destination vertex (possibly an existing node)
  auto &v2 = OtherVertex(frame, context);

  // create an edge between the two nodes
  auto *dba = context.db_accessor;

  auto created_edge = [&] {
    switch (self_.edge_info_.direction) {
      case EdgeAtom::Direction::IN:
        return CreateEdge(self_.edge_info_, dba, &v2, &v1, &frame, &evaluator);
      case EdgeAtom::Direction::OUT:
      // in the case of an undirected CreateExpand we choose an arbitrary
      // direction. this is used in the MERGE clause
      // it is not allowed in the CREATE clause, and the semantic
      // checker needs to ensure it doesn't reach this point
      case EdgeAtom::Direction::BOTH:
        return CreateEdge(self_.edge_info_, dba, &v1, &v2, &frame, &evaluator);
    }
  }();

  context.execution_stats[ExecutionStats::Key::CREATED_EDGES] += 1;
  if (context.trigger_context_collector) {
    context.trigger_context_collector->RegisterCreatedObject(created_edge);
  }

  return true;
}

void CreateExpand::CreateExpandCursor::Shutdown() { input_cursor_->Shutdown(); }

void CreateExpand::CreateExpandCursor::Reset() { input_cursor_->Reset(); }

VertexAccessor &CreateExpand::CreateExpandCursor::OtherVertex(Frame &frame, ExecutionContext &context) {
  if (self_.existing_node_) {
    TypedValue &dest_node_value = frame[self_.node_info_.symbol];
    ExpectType(self_.node_info_.symbol, dest_node_value, TypedValue::Type::Vertex);
    return dest_node_value.ValueVertex();
  } else {
    auto &created_vertex = CreateLocalVertex(self_.node_info_, &frame, context);
    if (context.trigger_context_collector) {
      context.trigger_context_collector->RegisterCreatedObject(created_vertex);
    }
    return created_vertex;
  }
}

template <class TVerticesFun>
class ScanAllCursor : public Cursor {
 public:
  explicit ScanAllCursor(const ScanAll &self, Symbol output_symbol, UniqueCursorPtr input_cursor, storage::View view,
                         TVerticesFun get_vertices, const char *op_name)
      : self_(self),
        output_symbol_(output_symbol),
        input_cursor_(std::move(input_cursor)),
        view_(view),
        get_vertices_(std::move(get_vertices)),
        op_name_(op_name) {}

  bool Pull(Frame &frame, ExecutionContext &context) override {
    OOMExceptionEnabler oom_exception;
    SCOPED_PROFILE_OP_BY_REF(self_);

    AbortCheck(context);

    while (!vertices_ || vertices_it_.value() == vertices_end_it_.value()) {
      if (!input_cursor_->Pull(frame, context)) return false;
      // We need a getter function, because in case of exhausting a lazy
      // iterable, we cannot simply reset it by calling begin().
      auto next_vertices = get_vertices_(frame, context);
      if (!next_vertices) continue;
      // Since vertices iterator isn't nothrow_move_assignable, we have to use
      // the roundabout assignment + emplace, instead of simple:
      // vertices _ = get_vertices_(frame, context);
      vertices_.emplace(std::move(next_vertices.value()));
      vertices_it_.emplace(vertices_.value().begin());
      vertices_end_it_.emplace(vertices_.value().end());
    }
#ifdef MG_ENTERPRISE
    if (license::global_license_checker.IsEnterpriseValidFast() && context.auth_checker && !FindNextVertex(context)) {
      return false;
    }
#endif

    frame[output_symbol_] = *vertices_it_.value();
    ++vertices_it_.value();
    return true;
  }

#ifdef MG_ENTERPRISE
  bool FindNextVertex(const ExecutionContext &context) {
    while (vertices_it_.value() != vertices_end_it_.value()) {
      if (context.auth_checker->Has(*vertices_it_.value(), view_,
                                    memgraph::query::AuthQuery::FineGrainedPrivilege::READ)) {
        return true;
      }
      ++vertices_it_.value();
    }
    return false;
  }
#endif

  void Shutdown() override { input_cursor_->Shutdown(); }

  void Reset() override {
    input_cursor_->Reset();
    vertices_ = std::nullopt;
    vertices_it_ = std::nullopt;
    vertices_end_it_ = std::nullopt;
  }

 private:
  const ScanAll &self_;
  const Symbol output_symbol_;
  const UniqueCursorPtr input_cursor_;
  storage::View view_;
  TVerticesFun get_vertices_;
  std::optional<typename std::result_of<TVerticesFun(Frame &, ExecutionContext &)>::type::value_type> vertices_;
  std::optional<decltype(vertices_.value().begin())> vertices_it_;
  std::optional<decltype(vertices_.value().end())> vertices_end_it_;
  const char *op_name_;
};

ScanAll::ScanAll(const std::shared_ptr<LogicalOperator> &input, Symbol output_symbol, storage::View view)
    : input_(input ? input : std::make_shared<Once>()), output_symbol_(output_symbol), view_(view) {}

ACCEPT_WITH_INPUT(ScanAll)

UniqueCursorPtr ScanAll::MakeCursor(utils::MemoryResource *mem) const {
  memgraph::metrics::IncrementCounter(memgraph::metrics::ScanAllOperator);

  auto vertices = [this](Frame &, ExecutionContext &context) {
    auto *db = context.db_accessor;
    return std::make_optional(db->Vertices(view_));
  };
  return MakeUniqueCursorPtr<ScanAllCursor<decltype(vertices)>>(mem, *this, output_symbol_, input_->MakeCursor(mem),
                                                                view_, std::move(vertices), "ScanAll");
}

std::vector<Symbol> ScanAll::ModifiedSymbols(const SymbolTable &table) const {
  auto symbols = input_->ModifiedSymbols(table);
  symbols.emplace_back(output_symbol_);
  return symbols;
}

ScanAllByLabel::ScanAllByLabel(const std::shared_ptr<LogicalOperator> &input, Symbol output_symbol,
                               storage::LabelId label, storage::View view)
    : ScanAll(input, output_symbol, view), label_(label) {}

ACCEPT_WITH_INPUT(ScanAllByLabel)

UniqueCursorPtr ScanAllByLabel::MakeCursor(utils::MemoryResource *mem) const {
  memgraph::metrics::IncrementCounter(memgraph::metrics::ScanAllByLabelOperator);

  auto vertices = [this](Frame &, ExecutionContext &context) {
    auto *db = context.db_accessor;
    return std::make_optional(db->Vertices(view_, label_));
  };
  return MakeUniqueCursorPtr<ScanAllCursor<decltype(vertices)>>(mem, *this, output_symbol_, input_->MakeCursor(mem),
                                                                view_, std::move(vertices), "ScanAllByLabel");
}

// TODO(buda): Implement ScanAllByLabelProperty operator to iterate over
// vertices that have the label and some value for the given property.

ScanAllByLabelPropertyRange::ScanAllByLabelPropertyRange(const std::shared_ptr<LogicalOperator> &input,
                                                         Symbol output_symbol, storage::LabelId label,
                                                         storage::PropertyId property, const std::string &property_name,
                                                         std::optional<Bound> lower_bound,
                                                         std::optional<Bound> upper_bound, storage::View view)
    : ScanAll(input, output_symbol, view),
      label_(label),
      property_(property),
      property_name_(property_name),
      lower_bound_(lower_bound),
      upper_bound_(upper_bound) {
  MG_ASSERT(lower_bound_ || upper_bound_, "Only one bound can be left out");
}

ACCEPT_WITH_INPUT(ScanAllByLabelPropertyRange)

UniqueCursorPtr ScanAllByLabelPropertyRange::MakeCursor(utils::MemoryResource *mem) const {
  memgraph::metrics::IncrementCounter(memgraph::metrics::ScanAllByLabelPropertyRangeOperator);

  auto vertices = [this](Frame &frame, ExecutionContext &context)
      -> std::optional<decltype(context.db_accessor->Vertices(view_, label_, property_, std::nullopt, std::nullopt))> {
    auto *db = context.db_accessor;
    ExpressionEvaluator evaluator(&frame, context.symbol_table, context.evaluation_context, context.db_accessor, view_);
    auto convert = [&evaluator](const auto &bound) -> std::optional<utils::Bound<storage::PropertyValue>> {
      if (!bound) return std::nullopt;
      const auto &value = bound->value()->Accept(evaluator);
      try {
        const auto &property_value = storage::PropertyValue(value);
        switch (property_value.type()) {
          case storage::PropertyValue::Type::Bool:
          case storage::PropertyValue::Type::List:
          case storage::PropertyValue::Type::Map:
            // Prevent indexed lookup with something that would fail if we did
            // the original filter with `operator<`. Note, for some reason,
            // Cypher does not support comparing boolean values.
            throw QueryRuntimeException("Invalid type {} for '<'.", value.type());
          case storage::PropertyValue::Type::Null:
          case storage::PropertyValue::Type::Int:
          case storage::PropertyValue::Type::Double:
          case storage::PropertyValue::Type::String:
          case storage::PropertyValue::Type::TemporalData:
            // These are all fine, there's also Point, Date and Time data types
            // which were added to Cypher, but we don't have support for those
            // yet.
            return std::make_optional(utils::Bound<storage::PropertyValue>(property_value, bound->type()));
        }
      } catch (const TypedValueException &) {
        throw QueryRuntimeException("'{}' cannot be used as a property value.", value.type());
      }
    };
    auto maybe_lower = convert(lower_bound_);
    auto maybe_upper = convert(upper_bound_);
    // If any bound is null, then the comparison would result in nulls. This
    // is treated as not satisfying the filter, so return no vertices.
    if (maybe_lower && maybe_lower->value().IsNull()) return std::nullopt;
    if (maybe_upper && maybe_upper->value().IsNull()) return std::nullopt;
    return std::make_optional(db->Vertices(view_, label_, property_, maybe_lower, maybe_upper));
  };
  return MakeUniqueCursorPtr<ScanAllCursor<decltype(vertices)>>(
      mem, *this, output_symbol_, input_->MakeCursor(mem), view_, std::move(vertices), "ScanAllByLabelPropertyRange");
}

ScanAllByLabelPropertyValue::ScanAllByLabelPropertyValue(const std::shared_ptr<LogicalOperator> &input,
                                                         Symbol output_symbol, storage::LabelId label,
                                                         storage::PropertyId property, const std::string &property_name,
                                                         Expression *expression, storage::View view)
    : ScanAll(input, output_symbol, view),
      label_(label),
      property_(property),
      property_name_(property_name),
      expression_(expression) {
  DMG_ASSERT(expression, "Expression is not optional.");
}

ACCEPT_WITH_INPUT(ScanAllByLabelPropertyValue)

UniqueCursorPtr ScanAllByLabelPropertyValue::MakeCursor(utils::MemoryResource *mem) const {
  memgraph::metrics::IncrementCounter(memgraph::metrics::ScanAllByLabelPropertyValueOperator);

  auto vertices = [this](Frame &frame, ExecutionContext &context)
      -> std::optional<decltype(context.db_accessor->Vertices(view_, label_, property_, storage::PropertyValue()))> {
    auto *db = context.db_accessor;
    ExpressionEvaluator evaluator(&frame, context.symbol_table, context.evaluation_context, context.db_accessor, view_);
    auto value = expression_->Accept(evaluator);
    if (value.IsNull()) return std::nullopt;
    if (!value.IsPropertyValue()) {
      throw QueryRuntimeException("'{}' cannot be used as a property value.", value.type());
    }
    return std::make_optional(db->Vertices(view_, label_, property_, storage::PropertyValue(value)));
  };
  return MakeUniqueCursorPtr<ScanAllCursor<decltype(vertices)>>(
      mem, *this, output_symbol_, input_->MakeCursor(mem), view_, std::move(vertices), "ScanAllByLabelPropertyValue");
}

ScanAllByLabelProperty::ScanAllByLabelProperty(const std::shared_ptr<LogicalOperator> &input, Symbol output_symbol,
                                               storage::LabelId label, storage::PropertyId property,
                                               const std::string &property_name, storage::View view)
    : ScanAll(input, output_symbol, view), label_(label), property_(property), property_name_(property_name) {}

ACCEPT_WITH_INPUT(ScanAllByLabelProperty)

UniqueCursorPtr ScanAllByLabelProperty::MakeCursor(utils::MemoryResource *mem) const {
  memgraph::metrics::IncrementCounter(memgraph::metrics::ScanAllByLabelPropertyOperator);

  auto vertices = [this](Frame &frame, ExecutionContext &context) {
    auto *db = context.db_accessor;
    return std::make_optional(db->Vertices(view_, label_, property_));
  };
  return MakeUniqueCursorPtr<ScanAllCursor<decltype(vertices)>>(mem, *this, output_symbol_, input_->MakeCursor(mem),
                                                                view_, std::move(vertices), "ScanAllByLabelProperty");
}

ScanAllById::ScanAllById(const std::shared_ptr<LogicalOperator> &input, Symbol output_symbol, Expression *expression,
                         storage::View view)
    : ScanAll(input, output_symbol, view), expression_(expression) {
  MG_ASSERT(expression);
}

ACCEPT_WITH_INPUT(ScanAllById)

UniqueCursorPtr ScanAllById::MakeCursor(utils::MemoryResource *mem) const {
  memgraph::metrics::IncrementCounter(memgraph::metrics::ScanAllByIdOperator);

  auto vertices = [this](Frame &frame, ExecutionContext &context) -> std::optional<std::vector<VertexAccessor>> {
    auto *db = context.db_accessor;
    ExpressionEvaluator evaluator(&frame, context.symbol_table, context.evaluation_context, context.db_accessor, view_);
    auto value = expression_->Accept(evaluator);
    if (!value.IsNumeric()) return std::nullopt;
    int64_t id = value.IsInt() ? value.ValueInt() : value.ValueDouble();
    if (value.IsDouble() && id != value.ValueDouble()) return std::nullopt;
    auto maybe_vertex = db->FindVertex(storage::Gid::FromInt(id), view_);
    if (!maybe_vertex) return std::nullopt;
    return std::vector<VertexAccessor>{*maybe_vertex};
  };
  return MakeUniqueCursorPtr<ScanAllCursor<decltype(vertices)>>(mem, *this, output_symbol_, input_->MakeCursor(mem),
                                                                view_, std::move(vertices), "ScanAllById");
}

namespace {
bool CheckExistingNode(const VertexAccessor &new_node, const Symbol &existing_node_sym, Frame &frame) {
  const TypedValue &existing_node = frame[existing_node_sym];
  if (existing_node.IsNull()) return false;
  ExpectType(existing_node_sym, existing_node, TypedValue::Type::Vertex);
  return existing_node.ValueVertex() == new_node;
}

template <class TEdgesResult>
auto UnwrapEdgesResult(storage::Result<TEdgesResult> &&result) {
  if (result.HasError()) {
    switch (result.GetError()) {
      case storage::Error::DELETED_OBJECT:
        throw QueryRuntimeException("Trying to get relationships of a deleted node.");
      case storage::Error::NONEXISTENT_OBJECT:
        throw query::QueryRuntimeException("Trying to get relationships from a node that doesn't exist.");
      case storage::Error::VERTEX_HAS_EDGES:
      case storage::Error::SERIALIZATION_ERROR:
      case storage::Error::PROPERTIES_DISABLED:
        throw QueryRuntimeException("Unexpected error when accessing relationships.");
    }
  }
  return std::move(*result);
}

}  // namespace

Expand::Expand(const std::shared_ptr<LogicalOperator> &input, Symbol input_symbol, Symbol node_symbol,
               Symbol edge_symbol, EdgeAtom::Direction direction, const std::vector<storage::EdgeTypeId> &edge_types,
               bool existing_node, storage::View view)
    : input_(input ? input : std::make_shared<Once>()),
      input_symbol_(input_symbol),
      common_{node_symbol, edge_symbol, direction, edge_types, existing_node},
      view_(view) {}

ACCEPT_WITH_INPUT(Expand)

UniqueCursorPtr Expand::MakeCursor(utils::MemoryResource *mem) const {
  memgraph::metrics::IncrementCounter(memgraph::metrics::ExpandOperator);

  return MakeUniqueCursorPtr<ExpandCursor>(mem, *this, mem);
}

std::vector<Symbol> Expand::ModifiedSymbols(const SymbolTable &table) const {
  auto symbols = input_->ModifiedSymbols(table);
  symbols.emplace_back(common_.node_symbol);
  symbols.emplace_back(common_.edge_symbol);
  return symbols;
}

Expand::ExpandCursor::ExpandCursor(const Expand &self, utils::MemoryResource *mem)
    : self_(self), input_cursor_(self.input_->MakeCursor(mem)) {}

Expand::ExpandCursor::ExpandCursor(const Expand &self, int64_t input_degree, int64_t existing_node_degree,
                                   utils::MemoryResource *mem)
    : self_(self),
      input_cursor_(self.input_->MakeCursor(mem)),
      prev_input_degree_(input_degree),
      prev_existing_degree_(existing_node_degree) {}

bool Expand::ExpandCursor::Pull(Frame &frame, ExecutionContext &context) {
  OOMExceptionEnabler oom_exception;
  SCOPED_PROFILE_OP_BY_REF(self_);

  // A helper function for expanding a node from an edge.
  auto pull_node = [this, &frame](const EdgeAccessor &new_edge, EdgeAtom::Direction direction) {
    if (self_.common_.existing_node) return;
    switch (direction) {
      case EdgeAtom::Direction::IN:
        frame[self_.common_.node_symbol] = new_edge.From();
        break;
      case EdgeAtom::Direction::OUT:
        frame[self_.common_.node_symbol] = new_edge.To();
        break;
      case EdgeAtom::Direction::BOTH:
        LOG_FATAL("Must indicate exact expansion direction here");
    }
  };

  while (true) {
    AbortCheck(context);
    // attempt to get a value from the incoming edges
    if (in_edges_ && *in_edges_it_ != in_edges_->end()) {
      auto edge = *(*in_edges_it_)++;
#ifdef MG_ENTERPRISE
      if (license::global_license_checker.IsEnterpriseValidFast() && context.auth_checker &&
          !(context.auth_checker->Has(edge, memgraph::query::AuthQuery::FineGrainedPrivilege::READ) &&
            context.auth_checker->Has(edge.From(), self_.view_,
                                      memgraph::query::AuthQuery::FineGrainedPrivilege::READ))) {
        continue;
      }
#endif

      frame[self_.common_.edge_symbol] = edge;
      pull_node(edge, EdgeAtom::Direction::IN);
      return true;
    }

    // attempt to get a value from the outgoing edges
    if (out_edges_ && *out_edges_it_ != out_edges_->end()) {
      auto edge = *(*out_edges_it_)++;
      // when expanding in EdgeAtom::Direction::BOTH directions
      // we should do only one expansion for cycles, and it was
      // already done in the block above
      if (self_.common_.direction == EdgeAtom::Direction::BOTH && edge.IsCycle()) continue;
#ifdef MG_ENTERPRISE
      if (license::global_license_checker.IsEnterpriseValidFast() && context.auth_checker &&
          !(context.auth_checker->Has(edge, memgraph::query::AuthQuery::FineGrainedPrivilege::READ) &&
            context.auth_checker->Has(edge.To(), self_.view_,
                                      memgraph::query::AuthQuery::FineGrainedPrivilege::READ))) {
        continue;
      }
#endif
      frame[self_.common_.edge_symbol] = edge;
      pull_node(edge, EdgeAtom::Direction::OUT);
      return true;
    }

    // If we are here, either the edges have not been initialized,
    // or they have been exhausted. Attempt to initialize the edges.
    if (!InitEdges(frame, context)) return false;

    // we have re-initialized the edges, continue with the loop
  }
}

void Expand::ExpandCursor::Shutdown() { input_cursor_->Shutdown(); }

void Expand::ExpandCursor::Reset() {
  input_cursor_->Reset();
  in_edges_ = std::nullopt;
  in_edges_it_ = std::nullopt;
  out_edges_ = std::nullopt;
  out_edges_it_ = std::nullopt;
}

ExpansionInfo Expand::ExpandCursor::GetExpansionInfo(Frame &frame) {
  TypedValue &vertex_value = frame[self_.input_symbol_];

  if (vertex_value.IsNull()) {
    return ExpansionInfo{};
  }

  ExpectType(self_.input_symbol_, vertex_value, TypedValue::Type::Vertex);
  auto &vertex = vertex_value.ValueVertex();

  auto direction = self_.common_.direction;
  if (!self_.common_.existing_node) {
    return ExpansionInfo{.input_node = vertex, .direction = direction};
  }

  TypedValue &existing_node = frame[self_.common_.node_symbol];

  if (existing_node.IsNull()) {
    return ExpansionInfo{.input_node = vertex, .direction = direction};
  }

  ExpectType(self_.common_.node_symbol, existing_node, TypedValue::Type::Vertex);

  auto &existing_vertex = existing_node.ValueVertex();

  // -1 and -1 -> normal expansion
  // -1 and expanded -> can't happen
  // expanded and -1 -> reverse
  // expanded and expanded -> see if can reverse
  if ((prev_input_degree_ == -1 && prev_existing_degree_ == -1) || prev_input_degree_ < prev_existing_degree_) {
    return ExpansionInfo{.input_node = vertex, .direction = direction, .existing_node = existing_vertex};
  }

  auto new_direction = direction;
  switch (new_direction) {
    case EdgeAtom::Direction::IN:
      new_direction = EdgeAtom::Direction::OUT;
      break;
    case EdgeAtom::Direction::OUT:
      new_direction = EdgeAtom::Direction::IN;
      break;
    default:
      new_direction = EdgeAtom::Direction::BOTH;
      break;
  }

  return ExpansionInfo{
      .input_node = existing_vertex, .direction = new_direction, .existing_node = vertex, .reversed = true};
}

bool Expand::ExpandCursor::InitEdges(Frame &frame, ExecutionContext &context) {
  // Input Vertex could be null if it is created by a failed optional match. In
  // those cases we skip that input pull and continue with the next.
  while (true) {
    if (!input_cursor_->Pull(frame, context)) return false;

    expansion_info_ = GetExpansionInfo(frame);

    if (!expansion_info_.input_node) {
      continue;
    }

    auto vertex = *expansion_info_.input_node;
    auto direction = expansion_info_.direction;

    int64_t num_expanded_first = -1;
    if (direction == EdgeAtom::Direction::IN || direction == EdgeAtom::Direction::BOTH) {
      if (self_.common_.existing_node) {
        if (expansion_info_.existing_node) {
          auto existing_node = *expansion_info_.existing_node;

          auto edges_result = UnwrapEdgesResult(vertex.InEdges(self_.view_, self_.common_.edge_types, existing_node));
          in_edges_.emplace(edges_result.edges);
          num_expanded_first = edges_result.expanded_count;
        }
      } else {
        auto edges_result = UnwrapEdgesResult(vertex.InEdges(self_.view_, self_.common_.edge_types));
        in_edges_.emplace(edges_result.edges);
        num_expanded_first = edges_result.expanded_count;
      }
      if (in_edges_) {
        in_edges_it_.emplace(in_edges_->begin());
      }
    }

    int64_t num_expanded_second = -1;
    if (direction == EdgeAtom::Direction::OUT || direction == EdgeAtom::Direction::BOTH) {
      if (self_.common_.existing_node) {
        if (expansion_info_.existing_node) {
          auto existing_node = *expansion_info_.existing_node;
          auto edges_result = UnwrapEdgesResult(vertex.OutEdges(self_.view_, self_.common_.edge_types, existing_node));
          out_edges_.emplace(edges_result.edges);
          num_expanded_second = edges_result.expanded_count;
        }
      } else {
        auto edges_result = UnwrapEdgesResult(vertex.OutEdges(self_.view_, self_.common_.edge_types));
        out_edges_.emplace(edges_result.edges);
        num_expanded_second = edges_result.expanded_count;
      }
      if (out_edges_) {
        out_edges_it_.emplace(out_edges_->begin());
      }
    }

    if (!expansion_info_.existing_node) {
      return true;
    }

    num_expanded_first = num_expanded_first == -1 ? 0 : num_expanded_first;
    num_expanded_second = num_expanded_second == -1 ? 0 : num_expanded_second;
    int64_t total_expanded_edges = num_expanded_first + num_expanded_second;

    if (!expansion_info_.reversed) {
      prev_input_degree_ = total_expanded_edges;
    } else {
      prev_existing_degree_ = total_expanded_edges;
    }

    return true;
  }
}

ExpandVariable::ExpandVariable(const std::shared_ptr<LogicalOperator> &input, Symbol input_symbol, Symbol node_symbol,
                               Symbol edge_symbol, EdgeAtom::Type type, EdgeAtom::Direction direction,
                               const std::vector<storage::EdgeTypeId> &edge_types, bool is_reverse,
                               Expression *lower_bound, Expression *upper_bound, bool existing_node,
                               ExpansionLambda filter_lambda, std::optional<ExpansionLambda> weight_lambda,
                               std::optional<Symbol> total_weight)
    : input_(input ? input : std::make_shared<Once>()),
      input_symbol_(input_symbol),
      common_{node_symbol, edge_symbol, direction, edge_types, existing_node},
      type_(type),
      is_reverse_(is_reverse),
      lower_bound_(lower_bound),
      upper_bound_(upper_bound),
      filter_lambda_(filter_lambda),
      weight_lambda_(weight_lambda),
      total_weight_(total_weight) {
  DMG_ASSERT(type_ == EdgeAtom::Type::DEPTH_FIRST || type_ == EdgeAtom::Type::BREADTH_FIRST ||
                 type_ == EdgeAtom::Type::WEIGHTED_SHORTEST_PATH || type_ == EdgeAtom::Type::ALL_SHORTEST_PATHS,
             "ExpandVariable can only be used with breadth first, depth first, "
             "weighted shortest path or all shortest paths type");
  DMG_ASSERT(!(type_ == EdgeAtom::Type::BREADTH_FIRST && is_reverse), "Breadth first expansion can't be reversed");
}

ACCEPT_WITH_INPUT(ExpandVariable)

std::vector<Symbol> ExpandVariable::ModifiedSymbols(const SymbolTable &table) const {
  auto symbols = input_->ModifiedSymbols(table);
  symbols.emplace_back(common_.node_symbol);
  symbols.emplace_back(common_.edge_symbol);
  return symbols;
}

namespace {

/**
 * Helper function that returns an iterable over
 * <EdgeAtom::Direction, EdgeAccessor> pairs
 * for the given params.
 *
 * @param vertex - The vertex to expand from.
 * @param direction - Expansion direction. All directions (IN, OUT, BOTH)
 *    are supported.
 * @param memory - Used to allocate the result.
 * @return See above.
 */
auto ExpandFromVertex(const VertexAccessor &vertex, EdgeAtom::Direction direction,
                      const std::vector<storage::EdgeTypeId> &edge_types, utils::MemoryResource *memory,
                      DbAccessor *db_accessor) {
  // wraps an EdgeAccessor into a pair <accessor, direction>
  auto wrapper = [](EdgeAtom::Direction direction, auto &&edges) {
    return iter::imap([direction](const auto &edge) { return std::make_pair(edge, direction); },
                      std::forward<decltype(edges)>(edges));
  };

  storage::View view = storage::View::OLD;
  utils::pmr::vector<decltype(wrapper(direction, vertex.InEdges(view, edge_types).GetValue().edges))> chain_elements(
      memory);

  if (direction != EdgeAtom::Direction::OUT) {
    auto edges = UnwrapEdgesResult(vertex.InEdges(view, edge_types)).edges;
    if (edges.begin() != edges.end()) {
      chain_elements.emplace_back(wrapper(EdgeAtom::Direction::IN, std::move(edges)));
    }
  }

  if (direction != EdgeAtom::Direction::IN) {
    auto edges = UnwrapEdgesResult(vertex.OutEdges(view, edge_types)).edges;
    if (edges.begin() != edges.end()) {
      chain_elements.emplace_back(wrapper(EdgeAtom::Direction::OUT, std::move(edges)));
    }
  }

  // TODO: Investigate whether itertools perform heap allocation?
  return iter::chain.from_iterable(std::move(chain_elements));
}

}  // namespace

class ExpandVariableCursor : public Cursor {
 public:
  ExpandVariableCursor(const ExpandVariable &self, utils::MemoryResource *mem)
      : self_(self), input_cursor_(self.input_->MakeCursor(mem)), edges_(mem), edges_it_(mem) {}

  bool Pull(Frame &frame, ExecutionContext &context) override {
    OOMExceptionEnabler oom_exception;
    SCOPED_PROFILE_OP_BY_REF(self_);

    ExpressionEvaluator evaluator(&frame, context.symbol_table, context.evaluation_context, context.db_accessor,
                                  storage::View::OLD);
    while (true) {
      if (Expand(frame, context)) return true;

      if (PullInput(frame, context)) {
        // if lower bound is zero we also yield empty paths
        if (lower_bound_ == 0) {
          auto &start_vertex = frame[self_.input_symbol_].ValueVertex();
          if (!self_.common_.existing_node) {
            frame[self_.common_.node_symbol] = start_vertex;
            return true;
          } else if (CheckExistingNode(start_vertex, self_.common_.node_symbol, frame)) {
            return true;
          }
        }
        // if lower bound is not zero, we just continue, the next
        // loop iteration will attempt to expand and we're good
      } else
        return false;
      // else continue with the loop, try to expand again
      // because we succesfully pulled from the input
    }
  }

  void Shutdown() override { input_cursor_->Shutdown(); }

  void Reset() override {
    input_cursor_->Reset();
    edges_.clear();
    edges_it_.clear();
  }

 private:
  const ExpandVariable &self_;
  const UniqueCursorPtr input_cursor_;
  // bounds. in the cursor they are not optional but set to
  // default values if missing in the ExpandVariable operator
  // initialize to arbitrary values, they should only be used
  // after a successful pull from the input
  int64_t upper_bound_{-1};
  int64_t lower_bound_{-1};

  // a stack of edge iterables corresponding to the level/depth of
  // the expansion currently being Pulled
  using ExpandEdges =
      decltype(ExpandFromVertex(std::declval<VertexAccessor>(), EdgeAtom::Direction::IN, self_.common_.edge_types,
                                utils::NewDeleteResource(), std::declval<DbAccessor *>()));

  utils::pmr::vector<ExpandEdges> edges_;
  // an iterator indicating the position in the corresponding edges_ element
  utils::pmr::vector<decltype(edges_.begin()->begin())> edges_it_;

  /**
   * Helper function that Pulls from the input vertex and
   * makes iteration over it's edges possible.
   *
   * @return If the Pull succeeded. If not, this VariableExpandCursor
   * is exhausted.
   */
  bool PullInput(Frame &frame, ExecutionContext &context) {
    // Input Vertex could be null if it is created by a failed optional match.
    // In those cases we skip that input pull and continue with the next.
    while (true) {
      AbortCheck(context);
      if (!input_cursor_->Pull(frame, context)) return false;
      TypedValue &vertex_value = frame[self_.input_symbol_];

      // Null check due to possible failed optional match.
      if (vertex_value.IsNull()) continue;

      ExpectType(self_.input_symbol_, vertex_value, TypedValue::Type::Vertex);
      auto &vertex = vertex_value.ValueVertex();

      // Evaluate the upper and lower bounds.
      ExpressionEvaluator evaluator(&frame, context.symbol_table, context.evaluation_context, context.db_accessor,
                                    storage::View::OLD);
      auto calc_bound = [&evaluator](auto &bound) {
        auto value = EvaluateInt(&evaluator, bound, "Variable expansion bound");
        if (value < 0) throw QueryRuntimeException("Variable expansion bound must be a non-negative integer.");
        return value;
      };

      lower_bound_ = self_.lower_bound_ ? calc_bound(self_.lower_bound_) : 1;
      upper_bound_ = self_.upper_bound_ ? calc_bound(self_.upper_bound_) : std::numeric_limits<int64_t>::max();

      if (upper_bound_ > 0) {
        auto *memory = edges_.get_allocator().GetMemoryResource();
        edges_.emplace_back(
            ExpandFromVertex(vertex, self_.common_.direction, self_.common_.edge_types, memory, context.db_accessor));
        edges_it_.emplace_back(edges_.back().begin());
      }

      // reset the frame value to an empty edge list
      auto *pull_memory = context.evaluation_context.memory;
      frame[self_.common_.edge_symbol] = TypedValue::TVector(pull_memory);

      return true;
    }
  }

  // Helper function for appending an edge to the list on the frame.
  void AppendEdge(const EdgeAccessor &new_edge, utils::pmr::vector<TypedValue> *edges_on_frame) {
    // We are placing an edge on the frame. It is possible that there already
    // exists an edge on the frame for this level. If so first remove it.
    DMG_ASSERT(edges_.size() > 0, "Edges are empty");
    if (self_.is_reverse_) {
      // TODO: This is innefficient, we should look into replacing
      // vector with something else for TypedValue::List.
      size_t diff = edges_on_frame->size() - std::min(edges_on_frame->size(), edges_.size() - 1U);
      if (diff > 0U) edges_on_frame->erase(edges_on_frame->begin(), edges_on_frame->begin() + diff);
      edges_on_frame->emplace(edges_on_frame->begin(), new_edge);
    } else {
      edges_on_frame->resize(std::min(edges_on_frame->size(), edges_.size() - 1U));
      edges_on_frame->emplace_back(new_edge);
    }
  }

  /**
   * Performs a single expansion for the current state of this
   * VariableExpansionCursor.
   *
   * @return True if the expansion was a success and this Cursor's
   * consumer can consume it. False if the expansion failed. In that
   * case no more expansions are available from the current input
   * vertex and another Pull from the input cursor should be performed.
   */
  bool Expand(Frame &frame, ExecutionContext &context) {
    ExpressionEvaluator evaluator(&frame, context.symbol_table, context.evaluation_context, context.db_accessor,
                                  storage::View::OLD);
    // Some expansions might not be valid due to edge uniqueness and
    // existing_node criterions, so expand in a loop until either the input
    // vertex is exhausted or a valid variable-length expansion is available.
    while (true) {
      AbortCheck(context);
      // pop from the stack while there is stuff to pop and the current
      // level is exhausted
      while (!edges_.empty() && edges_it_.back() == edges_.back().end()) {
        edges_.pop_back();
        edges_it_.pop_back();
      }

      // check if we exhausted everything, if so return false
      if (edges_.empty()) return false;

      // we use this a lot
      auto &edges_on_frame = frame[self_.common_.edge_symbol].ValueList();

      // it is possible that edges_on_frame does not contain as many
      // elements as edges_ due to edge-uniqueness (when a whole layer
      // gets exhausted but no edges are valid). for that reason only
      // pop from edges_on_frame if they contain enough elements
      if (self_.is_reverse_) {
        auto diff = edges_on_frame.size() - std::min(edges_on_frame.size(), edges_.size());
        if (diff > 0) {
          edges_on_frame.erase(edges_on_frame.begin(), edges_on_frame.begin() + diff);
        }
      } else {
        edges_on_frame.resize(std::min(edges_on_frame.size(), edges_.size()));
      }

      // if we are here, we have a valid stack,
      // get the edge, increase the relevant iterator
      auto current_edge = *edges_it_.back()++;
      // Check edge-uniqueness.
      bool found_existing =
          std::any_of(edges_on_frame.begin(), edges_on_frame.end(),
                      [&current_edge](const TypedValue &edge) { return current_edge.first == edge.ValueEdge(); });
      if (found_existing) continue;

      VertexAccessor current_vertex =
          current_edge.second == EdgeAtom::Direction::IN ? current_edge.first.From() : current_edge.first.To();
#ifdef MG_ENTERPRISE
      if (license::global_license_checker.IsEnterpriseValidFast() && context.auth_checker &&
          !(context.auth_checker->Has(current_edge.first, memgraph::query::AuthQuery::FineGrainedPrivilege::READ) &&
            context.auth_checker->Has(current_vertex, storage::View::OLD,
                                      memgraph::query::AuthQuery::FineGrainedPrivilege::READ))) {
        continue;
      }
#endif
      AppendEdge(current_edge.first, &edges_on_frame);

      if (!self_.common_.existing_node) {
        frame[self_.common_.node_symbol] = current_vertex;
      }

      // Skip expanding out of filtered expansion.
      frame[self_.filter_lambda_.inner_edge_symbol] = current_edge.first;
      frame[self_.filter_lambda_.inner_node_symbol] = current_vertex;
      if (self_.filter_lambda_.expression && !EvaluateFilter(evaluator, self_.filter_lambda_.expression)) continue;

      // we are doing depth-first search, so place the current
      // edge's expansions onto the stack, if we should continue to expand
      if (upper_bound_ > static_cast<int64_t>(edges_.size())) {
        auto *memory = edges_.get_allocator().GetMemoryResource();
        edges_.emplace_back(ExpandFromVertex(current_vertex, self_.common_.direction, self_.common_.edge_types, memory,
                                             context.db_accessor));
        edges_it_.emplace_back(edges_.back().begin());
      }

      if (self_.common_.existing_node && !CheckExistingNode(current_vertex, self_.common_.node_symbol, frame)) continue;

      // We only yield true if we satisfy the lower bound.
      if (static_cast<int64_t>(edges_on_frame.size()) >= lower_bound_)
        return true;
      else
        continue;
    }
  }
};

class STShortestPathCursor : public query::plan::Cursor {
 public:
  STShortestPathCursor(const ExpandVariable &self, utils::MemoryResource *mem)
      : self_(self), input_cursor_(self_.input()->MakeCursor(mem)) {
    MG_ASSERT(self_.common_.existing_node,
              "s-t shortest path algorithm should only "
              "be used when `existing_node` flag is "
              "set!");
  }

  bool Pull(Frame &frame, ExecutionContext &context) override {
    OOMExceptionEnabler oom_exception;
    SCOPED_PROFILE_OP("STShortestPath");

    ExpressionEvaluator evaluator(&frame, context.symbol_table, context.evaluation_context, context.db_accessor,
                                  storage::View::OLD);
    while (input_cursor_->Pull(frame, context)) {
      const auto &source_tv = frame[self_.input_symbol_];
      const auto &sink_tv = frame[self_.common_.node_symbol];

      // It is possible that source or sink vertex is Null due to optional
      // matching.
      if (source_tv.IsNull() || sink_tv.IsNull()) continue;

      const auto &source = source_tv.ValueVertex();
      const auto &sink = sink_tv.ValueVertex();

      int64_t lower_bound =
          self_.lower_bound_ ? EvaluateInt(&evaluator, self_.lower_bound_, "Min depth in breadth-first expansion") : 1;
      int64_t upper_bound = self_.upper_bound_
                                ? EvaluateInt(&evaluator, self_.upper_bound_, "Max depth in breadth-first expansion")
                                : std::numeric_limits<int64_t>::max();

      if (upper_bound < 1 || lower_bound > upper_bound) continue;

      if (FindPath(*context.db_accessor, source, sink, lower_bound, upper_bound, &frame, &evaluator, context)) {
        return true;
      }
    }
    return false;
  }

  void Shutdown() override { input_cursor_->Shutdown(); }

  void Reset() override { input_cursor_->Reset(); }

 private:
  const ExpandVariable &self_;
  UniqueCursorPtr input_cursor_;

  using VertexEdgeMapT = utils::pmr::unordered_map<VertexAccessor, std::optional<EdgeAccessor>>;

  void ReconstructPath(const VertexAccessor &midpoint, const VertexEdgeMapT &in_edge, const VertexEdgeMapT &out_edge,
                       Frame *frame, utils::MemoryResource *pull_memory) {
    utils::pmr::vector<TypedValue> result(pull_memory);
    auto last_vertex = midpoint;
    while (true) {
      const auto &last_edge = in_edge.at(last_vertex);
      if (!last_edge) break;
      last_vertex = last_edge->From() == last_vertex ? last_edge->To() : last_edge->From();
      result.emplace_back(*last_edge);
    }
    std::reverse(result.begin(), result.end());
    last_vertex = midpoint;
    while (true) {
      const auto &last_edge = out_edge.at(last_vertex);
      if (!last_edge) break;
      last_vertex = last_edge->From() == last_vertex ? last_edge->To() : last_edge->From();
      result.emplace_back(*last_edge);
    }
    frame->at(self_.common_.edge_symbol) = std::move(result);
  }

  bool ShouldExpand(const VertexAccessor &vertex, const EdgeAccessor &edge, Frame *frame,
                    ExpressionEvaluator *evaluator) {
    if (!self_.filter_lambda_.expression) return true;

    frame->at(self_.filter_lambda_.inner_node_symbol) = vertex;
    frame->at(self_.filter_lambda_.inner_edge_symbol) = edge;

    TypedValue result = self_.filter_lambda_.expression->Accept(*evaluator);
    if (result.IsNull()) return false;
    if (result.IsBool()) return result.ValueBool();

    throw QueryRuntimeException("Expansion condition must evaluate to boolean or null");
  }

  bool FindPath(const DbAccessor &dba, const VertexAccessor &source, const VertexAccessor &sink, int64_t lower_bound,
                int64_t upper_bound, Frame *frame, ExpressionEvaluator *evaluator, const ExecutionContext &context) {
    using utils::Contains;

    if (source == sink) return false;

    // We expand from both directions, both from the source and the sink.
    // Expansions meet at the middle of the path if it exists. This should
    // perform better for real-world like graphs where the expansion front
    // grows exponentially, effectively reducing the exponent by half.

    auto *pull_memory = evaluator->GetMemoryResource();
    // Holds vertices at the current level of expansion from the source
    // (sink).
    utils::pmr::vector<VertexAccessor> source_frontier(pull_memory);
    utils::pmr::vector<VertexAccessor> sink_frontier(pull_memory);

    // Holds vertices we can expand to from `source_frontier`
    // (`sink_frontier`).
    utils::pmr::vector<VertexAccessor> source_next(pull_memory);
    utils::pmr::vector<VertexAccessor> sink_next(pull_memory);

    // Maps each vertex we visited expanding from the source (sink) to the
    // edge used. Necessary for path reconstruction.
    VertexEdgeMapT in_edge(pull_memory);
    VertexEdgeMapT out_edge(pull_memory);

    size_t current_length = 0;

    source_frontier.emplace_back(source);
    in_edge[source] = std::nullopt;
    sink_frontier.emplace_back(sink);
    out_edge[sink] = std::nullopt;

    while (true) {
      AbortCheck(context);
      // Top-down step (expansion from the source).
      ++current_length;
      if (current_length > upper_bound) return false;

      for (const auto &vertex : source_frontier) {
        if (self_.common_.direction != EdgeAtom::Direction::IN) {
          auto out_edges = UnwrapEdgesResult(vertex.OutEdges(storage::View::OLD, self_.common_.edge_types)).edges;
          for (const auto &edge : out_edges) {
#ifdef MG_ENTERPRISE
            if (license::global_license_checker.IsEnterpriseValidFast() && context.auth_checker &&
                !(context.auth_checker->Has(edge, memgraph::query::AuthQuery::FineGrainedPrivilege::READ) &&
                  context.auth_checker->Has(edge.To(), storage::View::OLD,
                                            memgraph::query::AuthQuery::FineGrainedPrivilege::READ))) {
              continue;
            }
#endif

            if (ShouldExpand(edge.To(), edge, frame, evaluator) && !Contains(in_edge, edge.To())) {
              in_edge.emplace(edge.To(), edge);
              if (Contains(out_edge, edge.To())) {
                if (current_length >= lower_bound) {
                  ReconstructPath(edge.To(), in_edge, out_edge, frame, pull_memory);
                  return true;
                } else {
                  return false;
                }
              }
              source_next.push_back(edge.To());
            }
          }
        }
        if (self_.common_.direction != EdgeAtom::Direction::OUT) {
          auto in_edges = UnwrapEdgesResult(vertex.InEdges(storage::View::OLD, self_.common_.edge_types)).edges;
          for (const auto &edge : in_edges) {
#ifdef MG_ENTERPRISE
            if (license::global_license_checker.IsEnterpriseValidFast() && context.auth_checker &&
                !(context.auth_checker->Has(edge, memgraph::query::AuthQuery::FineGrainedPrivilege::READ) &&
                  context.auth_checker->Has(edge.From(), storage::View::OLD,
                                            memgraph::query::AuthQuery::FineGrainedPrivilege::READ))) {
              continue;
            }
#endif

            if (ShouldExpand(edge.From(), edge, frame, evaluator) && !Contains(in_edge, edge.From())) {
              in_edge.emplace(edge.From(), edge);
              if (Contains(out_edge, edge.From())) {
                if (current_length >= lower_bound) {
                  ReconstructPath(edge.From(), in_edge, out_edge, frame, pull_memory);
                  return true;
                } else {
                  return false;
                }
              }
              source_next.push_back(edge.From());
            }
          }
        }
      }

      if (source_next.empty()) return false;
      source_frontier.clear();
      std::swap(source_frontier, source_next);

      // Bottom-up step (expansion from the sink).
      ++current_length;
      if (current_length > upper_bound) return false;

      // When expanding from the sink we have to be careful which edge
      // endpoint we pass to `should_expand`, because everything is
      // reversed.
      for (const auto &vertex : sink_frontier) {
        if (self_.common_.direction != EdgeAtom::Direction::OUT) {
          auto out_edges = UnwrapEdgesResult(vertex.OutEdges(storage::View::OLD, self_.common_.edge_types)).edges;
          for (const auto &edge : out_edges) {
#ifdef MG_ENTERPRISE
            if (license::global_license_checker.IsEnterpriseValidFast() && context.auth_checker &&
                !(context.auth_checker->Has(edge, memgraph::query::AuthQuery::FineGrainedPrivilege::READ) &&
                  context.auth_checker->Has(edge.To(), storage::View::OLD,
                                            memgraph::query::AuthQuery::FineGrainedPrivilege::READ))) {
              continue;
            }
#endif
            if (ShouldExpand(vertex, edge, frame, evaluator) && !Contains(out_edge, edge.To())) {
              out_edge.emplace(edge.To(), edge);
              if (Contains(in_edge, edge.To())) {
                if (current_length >= lower_bound) {
                  ReconstructPath(edge.To(), in_edge, out_edge, frame, pull_memory);
                  return true;
                } else {
                  return false;
                }
              }
              sink_next.push_back(edge.To());
            }
          }
        }
        if (self_.common_.direction != EdgeAtom::Direction::IN) {
          auto in_edges = UnwrapEdgesResult(vertex.InEdges(storage::View::OLD, self_.common_.edge_types)).edges;
          for (const auto &edge : in_edges) {
#ifdef MG_ENTERPRISE
            if (license::global_license_checker.IsEnterpriseValidFast() && context.auth_checker &&
                !(context.auth_checker->Has(edge, memgraph::query::AuthQuery::FineGrainedPrivilege::READ) &&
                  context.auth_checker->Has(edge.From(), storage::View::OLD,
                                            memgraph::query::AuthQuery::FineGrainedPrivilege::READ))) {
              continue;
            }
#endif
            if (ShouldExpand(vertex, edge, frame, evaluator) && !Contains(out_edge, edge.From())) {
              out_edge.emplace(edge.From(), edge);
              if (Contains(in_edge, edge.From())) {
                if (current_length >= lower_bound) {
                  ReconstructPath(edge.From(), in_edge, out_edge, frame, pull_memory);
                  return true;
                } else {
                  return false;
                }
              }
              sink_next.push_back(edge.From());
            }
          }
        }
      }

      if (sink_next.empty()) return false;
      sink_frontier.clear();
      std::swap(sink_frontier, sink_next);
    }
  }
};

class SingleSourceShortestPathCursor : public query::plan::Cursor {
 public:
  SingleSourceShortestPathCursor(const ExpandVariable &self, utils::MemoryResource *mem)
      : self_(self),
        input_cursor_(self_.input()->MakeCursor(mem)),
        processed_(mem),
        to_visit_current_(mem),
        to_visit_next_(mem) {
    MG_ASSERT(!self_.common_.existing_node,
              "Single source shortest path algorithm "
              "should not be used when `existing_node` "
              "flag is set, s-t shortest path algorithm "
              "should be used instead!");
  }

  bool Pull(Frame &frame, ExecutionContext &context) override {
    OOMExceptionEnabler oom_exception;
    SCOPED_PROFILE_OP("SingleSourceShortestPath");

    ExpressionEvaluator evaluator(&frame, context.symbol_table, context.evaluation_context, context.db_accessor,
                                  storage::View::OLD);

    // for the given (edge, vertex) pair checks if they satisfy the
    // "where" condition. if so, places them in the to_visit_ structure.
    auto expand_pair = [this, &evaluator, &frame, &context](EdgeAccessor edge, VertexAccessor vertex) {
      // if we already processed the given vertex it doesn't get expanded
      if (processed_.find(vertex) != processed_.end()) return;
#ifdef MG_ENTERPRISE
      if (license::global_license_checker.IsEnterpriseValidFast() && context.auth_checker &&
          !(context.auth_checker->Has(vertex, storage::View::OLD,
                                      memgraph::query::AuthQuery::FineGrainedPrivilege::READ) &&
            context.auth_checker->Has(edge, memgraph::query::AuthQuery::FineGrainedPrivilege::READ))) {
        return;
      }
#endif
      frame[self_.filter_lambda_.inner_edge_symbol] = edge;
      frame[self_.filter_lambda_.inner_node_symbol] = vertex;

      if (self_.filter_lambda_.expression) {
        TypedValue result = self_.filter_lambda_.expression->Accept(evaluator);
        switch (result.type()) {
          case TypedValue::Type::Null:
            return;
          case TypedValue::Type::Bool:
            if (!result.ValueBool()) return;
            break;
          default:
            throw QueryRuntimeException("Expansion condition must evaluate to boolean or null.");
        }
      }
      to_visit_next_.emplace_back(edge, vertex);
      processed_.emplace(vertex, edge);
    };

    // populates the to_visit_next_ structure with expansions
    // from the given vertex. skips expansions that don't satisfy
    // the "where" condition.
    auto expand_from_vertex = [this, &expand_pair](const auto &vertex) {
      if (self_.common_.direction != EdgeAtom::Direction::IN) {
        auto out_edges = UnwrapEdgesResult(vertex.OutEdges(storage::View::OLD, self_.common_.edge_types)).edges;
        for (const auto &edge : out_edges) expand_pair(edge, edge.To());
      }
      if (self_.common_.direction != EdgeAtom::Direction::OUT) {
        auto in_edges = UnwrapEdgesResult(vertex.InEdges(storage::View::OLD, self_.common_.edge_types)).edges;
        for (const auto &edge : in_edges) expand_pair(edge, edge.From());
      }
    };

    // do it all in a loop because we skip some elements
    while (true) {
      AbortCheck(context);
      // if we have nothing to visit on the current depth, switch to next
      if (to_visit_current_.empty()) to_visit_current_.swap(to_visit_next_);

      // if current is still empty, it means both are empty, so pull from
      // input
      if (to_visit_current_.empty()) {
        if (!input_cursor_->Pull(frame, context)) return false;

        to_visit_current_.clear();
        to_visit_next_.clear();
        processed_.clear();

        const auto &vertex_value = frame[self_.input_symbol_];
        // it is possible that the vertex is Null due to optional matching
        if (vertex_value.IsNull()) continue;
        lower_bound_ = self_.lower_bound_
                           ? EvaluateInt(&evaluator, self_.lower_bound_, "Min depth in breadth-first expansion")
                           : 1;
        upper_bound_ = self_.upper_bound_
                           ? EvaluateInt(&evaluator, self_.upper_bound_, "Max depth in breadth-first expansion")
                           : std::numeric_limits<int64_t>::max();

        if (upper_bound_ < 1 || lower_bound_ > upper_bound_) continue;

        const auto &vertex = vertex_value.ValueVertex();
        processed_.emplace(vertex, std::nullopt);

        expand_from_vertex(vertex);

        // go back to loop start and see if we expanded anything
        continue;
      }

      // take the next expansion from the queue
      auto expansion = to_visit_current_.back();
      to_visit_current_.pop_back();

      // create the frame value for the edges
      auto *pull_memory = context.evaluation_context.memory;
      utils::pmr::vector<TypedValue> edge_list(pull_memory);
      edge_list.emplace_back(expansion.first);
      auto last_vertex = expansion.second;
      while (true) {
        const EdgeAccessor &last_edge = edge_list.back().ValueEdge();
        last_vertex = last_edge.From() == last_vertex ? last_edge.To() : last_edge.From();
        // origin_vertex must be in processed
        const auto &previous_edge = processed_.find(last_vertex)->second;
        if (!previous_edge) break;

        edge_list.emplace_back(previous_edge.value());
      }

      // expand only if what we've just expanded is less then max depth
      if (static_cast<int64_t>(edge_list.size()) < upper_bound_) expand_from_vertex(expansion.second);

      if (static_cast<int64_t>(edge_list.size()) < lower_bound_) continue;

      frame[self_.common_.node_symbol] = expansion.second;

      // place edges on the frame in the correct order
      std::reverse(edge_list.begin(), edge_list.end());
      frame[self_.common_.edge_symbol] = std::move(edge_list);

      return true;
    }
  }

  void Shutdown() override { input_cursor_->Shutdown(); }

  void Reset() override {
    input_cursor_->Reset();
    processed_.clear();
    to_visit_next_.clear();
    to_visit_current_.clear();
  }

 private:
  const ExpandVariable &self_;
  const UniqueCursorPtr input_cursor_;

  // Depth bounds. Calculated on each pull from the input, the initial value
  // is irrelevant.
  int64_t lower_bound_{-1};
  int64_t upper_bound_{-1};

  // maps vertices to the edge they got expanded from. it is an optional
  // edge because the root does not get expanded from anything.
  // contains visited vertices as well as those scheduled to be visited.
  utils::pmr::unordered_map<VertexAccessor, std::optional<EdgeAccessor>> processed_;
  // edge/vertex pairs we have yet to visit, for current and next depth
  utils::pmr::vector<std::pair<EdgeAccessor, VertexAccessor>> to_visit_current_;
  utils::pmr::vector<std::pair<EdgeAccessor, VertexAccessor>> to_visit_next_;
};

namespace {

void CheckWeightType(TypedValue current_weight, utils::MemoryResource *memory) {
  if (!current_weight.IsNumeric() && !current_weight.IsDuration()) {
    throw QueryRuntimeException("Calculated weight must be numeric or a Duration, got {}.", current_weight.type());
  }

  const auto is_valid_numeric = [&] {
    return current_weight.IsNumeric() && (current_weight >= TypedValue(0, memory)).ValueBool();
  };

  const auto is_valid_duration = [&] {
    return current_weight.IsDuration() && (current_weight >= TypedValue(utils::Duration(0), memory)).ValueBool();
  };

  if (!is_valid_numeric() && !is_valid_duration()) {
    throw QueryRuntimeException("Calculated weight must be non-negative!");
  }
}

}  // namespace

class ExpandWeightedShortestPathCursor : public query::plan::Cursor {
 public:
  ExpandWeightedShortestPathCursor(const ExpandVariable &self, utils::MemoryResource *mem)
      : self_(self),
        input_cursor_(self_.input_->MakeCursor(mem)),
        total_cost_(mem),
        previous_(mem),
        yielded_vertices_(mem),
        pq_(mem) {}

  bool Pull(Frame &frame, ExecutionContext &context) override {
    OOMExceptionEnabler oom_exception;
    SCOPED_PROFILE_OP("ExpandWeightedShortestPath");

    ExpressionEvaluator evaluator(&frame, context.symbol_table, context.evaluation_context, context.db_accessor,
                                  storage::View::OLD);
    auto create_state = [this](const VertexAccessor &vertex, int64_t depth) {
      return std::make_pair(vertex, upper_bound_set_ ? depth : 0);
    };

    // For the given (edge, vertex, weight, depth) tuple checks if they
    // satisfy the "where" condition. if so, places them in the priority
    // queue.
    auto expand_pair = [this, &evaluator, &frame, &create_state, &context](
                           const EdgeAccessor &edge, const VertexAccessor &vertex, const TypedValue &total_weight,
                           int64_t depth) {
      auto *memory = evaluator.GetMemoryResource();
#ifdef MG_ENTERPRISE
      if (license::global_license_checker.IsEnterpriseValidFast() && context.auth_checker &&
          !(context.auth_checker->Has(vertex, storage::View::OLD,
                                      memgraph::query::AuthQuery::FineGrainedPrivilege::READ) &&
            context.auth_checker->Has(edge, memgraph::query::AuthQuery::FineGrainedPrivilege::READ))) {
        return;
      }
#endif
      if (self_.filter_lambda_.expression) {
        frame[self_.filter_lambda_.inner_edge_symbol] = edge;
        frame[self_.filter_lambda_.inner_node_symbol] = vertex;

        if (!EvaluateFilter(evaluator, self_.filter_lambda_.expression)) return;
      }

      frame[self_.weight_lambda_->inner_edge_symbol] = edge;
      frame[self_.weight_lambda_->inner_node_symbol] = vertex;

      TypedValue current_weight = self_.weight_lambda_->expression->Accept(evaluator);

      CheckWeightType(current_weight, memory);

      auto next_state = create_state(vertex, depth);

      TypedValue next_weight = std::invoke([&] {
        if (total_weight.IsNull()) {
          return current_weight;
        }

        ValidateWeightTypes(current_weight, total_weight);

        return TypedValue(current_weight, memory) + total_weight;
      });

      auto found_it = total_cost_.find(next_state);
      if (found_it != total_cost_.end() && (found_it->second.IsNull() || (found_it->second <= next_weight).ValueBool()))
        return;

      pq_.push({next_weight, depth + 1, vertex, edge});
    };

    // Populates the priority queue structure with expansions
    // from the given vertex. skips expansions that don't satisfy
    // the "where" condition.
    auto expand_from_vertex = [this, &expand_pair](const VertexAccessor &vertex, const TypedValue &weight,
                                                   int64_t depth) {
      if (self_.common_.direction != EdgeAtom::Direction::IN) {
        auto out_edges = UnwrapEdgesResult(vertex.OutEdges(storage::View::OLD, self_.common_.edge_types)).edges;
        for (const auto &edge : out_edges) {
          expand_pair(edge, edge.To(), weight, depth);
        }
      }
      if (self_.common_.direction != EdgeAtom::Direction::OUT) {
        auto in_edges = UnwrapEdgesResult(vertex.InEdges(storage::View::OLD, self_.common_.edge_types)).edges;
        for (const auto &edge : in_edges) {
          expand_pair(edge, edge.From(), weight, depth);
        }
      }
    };

    while (true) {
      AbortCheck(context);
      if (pq_.empty()) {
        if (!input_cursor_->Pull(frame, context)) return false;
        const auto &vertex_value = frame[self_.input_symbol_];
        if (vertex_value.IsNull()) continue;
        auto vertex = vertex_value.ValueVertex();
        if (self_.common_.existing_node) {
          const auto &node = frame[self_.common_.node_symbol];
          // Due to optional matching the existing node could be null.
          // Skip expansion for such nodes.
          if (node.IsNull()) continue;
        }
        if (self_.upper_bound_) {
          upper_bound_ = EvaluateInt(&evaluator, self_.upper_bound_, "Max depth in weighted shortest path expansion");
          upper_bound_set_ = true;
        } else {
          upper_bound_ = std::numeric_limits<int64_t>::max();
          upper_bound_set_ = false;
        }
        if (upper_bound_ < 1)
          throw QueryRuntimeException(
              "Maximum depth in weighted shortest path expansion must be at "
              "least 1.");

        // Clear existing data structures.
        previous_.clear();
        total_cost_.clear();
        yielded_vertices_.clear();

        pq_.push({TypedValue(), 0, vertex, std::nullopt});
        // We are adding the starting vertex to the set of yielded vertices
        // because we don't want to yield paths that end with the starting
        // vertex.
        yielded_vertices_.insert(vertex);
      }

      while (!pq_.empty()) {
        AbortCheck(context);
        auto [current_weight, current_depth, current_vertex, current_edge] = pq_.top();
        pq_.pop();

        auto current_state = create_state(current_vertex, current_depth);

        // Check if the vertex has already been processed.
        if (total_cost_.find(current_state) != total_cost_.end()) {
          continue;
        }
        previous_.emplace(current_state, current_edge);
        total_cost_.emplace(current_state, current_weight);

        // Expand only if what we've just expanded is less than max depth.
        if (current_depth < upper_bound_) expand_from_vertex(current_vertex, current_weight, current_depth);

        // If we yielded a path for a vertex already, make the expansion but
        // don't return the path again.
        if (yielded_vertices_.find(current_vertex) != yielded_vertices_.end()) continue;

        // Reconstruct the path.
        auto last_vertex = current_vertex;
        auto last_depth = current_depth;
        auto *pull_memory = context.evaluation_context.memory;
        utils::pmr::vector<TypedValue> edge_list(pull_memory);
        while (true) {
          // Origin_vertex must be in previous.
          const auto &previous_edge = previous_.find(create_state(last_vertex, last_depth))->second;
          if (!previous_edge) break;
          last_vertex = previous_edge->From() == last_vertex ? previous_edge->To() : previous_edge->From();
          last_depth--;
          edge_list.emplace_back(previous_edge.value());
        }

        // Place destination node on the frame, handle existence flag.
        if (self_.common_.existing_node) {
          const auto &node = frame[self_.common_.node_symbol];
          if ((node != TypedValue(current_vertex, pull_memory)).ValueBool())
            continue;
          else
            // Prevent expanding other paths, because we found the
            // shortest to existing node.
            ClearQueue();
        } else {
          frame[self_.common_.node_symbol] = current_vertex;
        }

        if (!self_.is_reverse_) {
          // Place edges on the frame in the correct order.
          std::reverse(edge_list.begin(), edge_list.end());
        }
        frame[self_.common_.edge_symbol] = std::move(edge_list);
        frame[self_.total_weight_.value()] = current_weight;
        yielded_vertices_.insert(current_vertex);
        return true;
      }
    }
  }

  void Shutdown() override { input_cursor_->Shutdown(); }

  void Reset() override {
    input_cursor_->Reset();
    previous_.clear();
    total_cost_.clear();
    yielded_vertices_.clear();
    ClearQueue();
  }

 private:
  const ExpandVariable &self_;
  const UniqueCursorPtr input_cursor_;

  // Upper bound on the path length.
  int64_t upper_bound_{-1};
  bool upper_bound_set_{false};

  struct WspStateHash {
    size_t operator()(const std::pair<VertexAccessor, int64_t> &key) const {
      return utils::HashCombine<VertexAccessor, int64_t>{}(key.first, key.second);
    }
  };

  // Maps vertices to weights they got in expansion.
  utils::pmr::unordered_map<std::pair<VertexAccessor, int64_t>, TypedValue, WspStateHash> total_cost_;

  // Maps vertices to edges used to reach them.
  utils::pmr::unordered_map<std::pair<VertexAccessor, int64_t>, std::optional<EdgeAccessor>, WspStateHash> previous_;

  // Keeps track of vertices for which we yielded a path already.
  utils::pmr::unordered_set<VertexAccessor> yielded_vertices_;

  static void ValidateWeightTypes(const TypedValue &lhs, const TypedValue &rhs) {
    if (!((lhs.IsNumeric() && lhs.IsNumeric()) || (rhs.IsDuration() && rhs.IsDuration()))) {
      throw QueryRuntimeException(utils::MessageWithLink(
          "All weights should be of the same type, either numeric or a Duration. Please update the weight "
          "expression or the filter expression.",
          "https://memgr.ph/wsp"));
    }
  }

  // Priority queue comparator. Keep lowest weight on top of the queue.
  class PriorityQueueComparator {
   public:
    bool operator()(const std::tuple<TypedValue, int64_t, VertexAccessor, std::optional<EdgeAccessor>> &lhs,
                    const std::tuple<TypedValue, int64_t, VertexAccessor, std::optional<EdgeAccessor>> &rhs) {
      const auto &lhs_weight = std::get<0>(lhs);
      const auto &rhs_weight = std::get<0>(rhs);
      // Null defines minimum value for all types
      if (lhs_weight.IsNull()) {
        return false;
      }

      if (rhs_weight.IsNull()) {
        return true;
      }

      ValidateWeightTypes(lhs_weight, rhs_weight);
      return (lhs_weight > rhs_weight).ValueBool();
    }
  };

  std::priority_queue<std::tuple<TypedValue, int64_t, VertexAccessor, std::optional<EdgeAccessor>>,
                      utils::pmr::vector<std::tuple<TypedValue, int64_t, VertexAccessor, std::optional<EdgeAccessor>>>,
                      PriorityQueueComparator>
      pq_;

  void ClearQueue() {
    while (!pq_.empty()) pq_.pop();
  }
};

class ExpandAllShortestPathsCursor : public query::plan::Cursor {
 public:
  ExpandAllShortestPathsCursor(const ExpandVariable &self, utils::MemoryResource *mem)
      : self_(self),
        input_cursor_(self_.input_->MakeCursor(mem)),
        visited_cost_(mem),
        total_cost_(mem),
        next_edges_(mem),
        traversal_stack_(mem),
        pq_(mem) {}

  bool Pull(Frame &frame, ExecutionContext &context) override {
    OOMExceptionEnabler oom_exception;
    SCOPED_PROFILE_OP("ExpandAllShortestPathsCursor");

    ExpressionEvaluator evaluator(&frame, context.symbol_table, context.evaluation_context, context.db_accessor,
                                  storage::View::OLD);
    auto create_state = [this](const VertexAccessor &vertex, int64_t depth) {
      return std::make_pair(vertex, upper_bound_set_ ? depth : 0);
    };

    // For the given (edge, direction, weight, depth) tuple checks if they
    // satisfy the "where" condition. if so, places them in the priority
    // queue.
    auto expand_vertex = [this, &evaluator, &frame](const EdgeAccessor &edge, const EdgeAtom::Direction direction,
                                                    const TypedValue &total_weight, int64_t depth) {
      auto *memory = evaluator.GetMemoryResource();

      auto const &next_vertex = direction == EdgeAtom::Direction::IN ? edge.From() : edge.To();

      // If filter expression exists, evaluate filter
      if (self_.filter_lambda_.expression) {
        frame[self_.filter_lambda_.inner_edge_symbol] = edge;
        frame[self_.filter_lambda_.inner_node_symbol] = next_vertex;

        if (!EvaluateFilter(evaluator, self_.filter_lambda_.expression)) return;
      }

      // Evaluate current weight
      frame[self_.weight_lambda_->inner_edge_symbol] = edge;
      frame[self_.weight_lambda_->inner_node_symbol] = next_vertex;

      TypedValue current_weight = self_.weight_lambda_->expression->Accept(evaluator);

      CheckWeightType(current_weight, memory);

      TypedValue next_weight = std::invoke([&] {
        if (total_weight.IsNull()) {
          return current_weight;
        }

        ValidateWeightTypes(current_weight, total_weight);

        return TypedValue(current_weight, memory) + total_weight;
      });

      auto found_it = visited_cost_.find(next_vertex);
      // Check if the vertex has already been processed.
      if (found_it != visited_cost_.end()) {
        auto weight = found_it->second;

        if (weight.IsNull() || (next_weight <= weight).ValueBool()) {
          // Has been visited, but now found a shorter path
          visited_cost_[next_vertex] = next_weight;
        } else {
          // Continue and do not expand if current weight is larger
          return;
        }
      } else {
        visited_cost_[next_vertex] = next_weight;
      }

      DirectedEdge directed_edge = {edge, direction, next_weight};
      pq_.push({next_weight, depth + 1, next_vertex, directed_edge});
    };

    // Populates the priority queue structure with expansions
    // from the given vertex. skips expansions that don't satisfy
    // the "where" condition.
    auto expand_from_vertex = [this, &expand_vertex, &context](const VertexAccessor &vertex, const TypedValue &weight,
                                                               int64_t depth) {
      if (self_.common_.direction != EdgeAtom::Direction::IN) {
        auto out_edges = UnwrapEdgesResult(vertex.OutEdges(storage::View::OLD, self_.common_.edge_types)).edges;
        for (const auto &edge : out_edges) {
#ifdef MG_ENTERPRISE
          if (license::global_license_checker.IsEnterpriseValidFast() && context.auth_checker &&
              !(context.auth_checker->Has(edge.To(), storage::View::OLD,
                                          memgraph::query::AuthQuery::FineGrainedPrivilege::READ) &&
                context.auth_checker->Has(edge, memgraph::query::AuthQuery::FineGrainedPrivilege::READ))) {
            continue;
          }
#endif
          expand_vertex(edge, EdgeAtom::Direction::OUT, weight, depth);
        }
      }
      if (self_.common_.direction != EdgeAtom::Direction::OUT) {
        auto in_edges = UnwrapEdgesResult(vertex.InEdges(storage::View::OLD, self_.common_.edge_types)).edges;
        for (const auto &edge : in_edges) {
#ifdef MG_ENTERPRISE
          if (license::global_license_checker.IsEnterpriseValidFast() && context.auth_checker &&
              !(context.auth_checker->Has(edge.From(), storage::View::OLD,
                                          memgraph::query::AuthQuery::FineGrainedPrivilege::READ) &&
                context.auth_checker->Has(edge, memgraph::query::AuthQuery::FineGrainedPrivilege::READ))) {
            continue;
          }
#endif
          expand_vertex(edge, EdgeAtom::Direction::IN, weight, depth);
        }
      }
    };

    std::optional<VertexAccessor> start_vertex;
    auto *memory = context.evaluation_context.memory;

    auto create_path = [this, &frame, &memory]() {
      auto &current_level = traversal_stack_.back();
      auto &edges_on_frame = frame[self_.common_.edge_symbol].ValueList();

      // Clean out the current stack
      if (current_level.empty()) {
        if (!edges_on_frame.empty()) {
          if (!self_.is_reverse_)
            edges_on_frame.erase(edges_on_frame.end());
          else
            edges_on_frame.erase(edges_on_frame.begin());
        }
        traversal_stack_.pop_back();
        return false;
      }

      auto [current_edge, current_edge_direction, current_weight] = current_level.back();
      current_level.pop_back();

      // Edges order depends on direction of expansion
      if (!self_.is_reverse_)
        edges_on_frame.emplace_back(current_edge);
      else
        edges_on_frame.emplace(edges_on_frame.begin(), current_edge);

      auto next_vertex = current_edge_direction == EdgeAtom::Direction::IN ? current_edge.From() : current_edge.To();
      frame[self_.total_weight_.value()] = current_weight;

      if (next_edges_.find({next_vertex, traversal_stack_.size()}) != next_edges_.end()) {
        auto next_vertex_edges = next_edges_[{next_vertex, traversal_stack_.size()}];
        traversal_stack_.emplace_back(std::move(next_vertex_edges));
      } else {
        // Signal the end of iteration
        utils::pmr::list<DirectedEdge> empty(memory);
        traversal_stack_.emplace_back(std::move(empty));
      }

      if ((current_weight > visited_cost_.at(next_vertex)).ValueBool()) return false;

      // Place destination node on the frame, handle existence flag
      if (self_.common_.existing_node) {
        const auto &node = frame[self_.common_.node_symbol];
        ExpectType(self_.common_.node_symbol, node, TypedValue::Type::Vertex);
        if (node.ValueVertex() != next_vertex) return false;
      } else {
        frame[self_.common_.node_symbol] = next_vertex;
      }
      return true;
    };

    auto create_DFS_traversal_tree = [this, &context, &memory, &create_state, &expand_from_vertex]() {
      while (!pq_.empty()) {
        AbortCheck(context);

        const auto [current_weight, current_depth, current_vertex, directed_edge] = pq_.top();
        pq_.pop();

        const auto &[current_edge, direction, weight] = directed_edge;
        auto current_state = create_state(current_vertex, current_depth);

        auto position = total_cost_.find(current_state);
        if (position != total_cost_.end()) {
          if ((position->second < current_weight).ValueBool()) continue;
        } else {
          total_cost_.emplace(current_state, current_weight);
          if (current_depth < upper_bound_) {
            expand_from_vertex(current_vertex, current_weight, current_depth);
          }
        }

        // Searching for a previous vertex in the expansion
        auto prev_vertex = direction == EdgeAtom::Direction::IN ? current_edge.To() : current_edge.From();

        // Update the parent
        if (next_edges_.find({prev_vertex, current_depth - 1}) == next_edges_.end()) {
          utils::pmr::list<DirectedEdge> empty(memory);
          next_edges_[{prev_vertex, current_depth - 1}] = std::move(empty);
        }
        next_edges_.at({prev_vertex, current_depth - 1}).emplace_back(directed_edge);
      }
    };

    // upper_bound_set is used when storing visited edges, because with an upper bound we also consider suboptimal paths
    // if they are shorter in depth
    if (self_.upper_bound_) {
      upper_bound_ = EvaluateInt(&evaluator, self_.upper_bound_, "Max depth in all shortest path expansion");
      upper_bound_set_ = true;
    } else {
      upper_bound_ = std::numeric_limits<int64_t>::max();
      upper_bound_set_ = false;
    }

    // Check if upper bound is valid
    if (upper_bound_ < 1) {
      throw QueryRuntimeException("Maximum depth in all shortest paths expansion must be at least 1.");
    }

    // On first Pull run, traversal stack and priority queue are empty, so we start a pulling stream
    // and create a DFS traversal tree (main part of algorithm). Then we return the first path
    // created from the DFS traversal tree (basically a DFS algorithm).
    // On each subsequent Pull run, paths are created from the traversal stack and returned.
    while (true) {
      // Check if there is an external error.
      AbortCheck(context);

      // The algorithm is run all at once by create_DFS_traversal_tree, after which we
      // traverse the tree iteratively by preserving the traversal state on stack.
      while (!traversal_stack_.empty()) {
        if (create_path()) return true;
      }

      // If priority queue is empty start new pulling stream.
      if (pq_.empty()) {
        // Finish if there is nothing to pull
        if (!input_cursor_->Pull(frame, context)) return false;

        const auto &vertex_value = frame[self_.input_symbol_];
        if (vertex_value.IsNull()) continue;

        start_vertex = vertex_value.ValueVertex();
        if (self_.common_.existing_node) {
          const auto &node = frame[self_.common_.node_symbol];
          // Due to optional matching the existing node could be null.
          // Skip expansion for such nodes.
          if (node.IsNull()) continue;
        }

        // Clear existing data structures.
        visited_cost_.clear();
        next_edges_.clear();
        traversal_stack_.clear();
        total_cost_.clear();

        expand_from_vertex(*start_vertex, TypedValue(), 0);
        visited_cost_.emplace(*start_vertex, 0);
        frame[self_.common_.edge_symbol] = TypedValue::TVector(memory);
      }

      // Create a DFS traversal tree from the start node
      create_DFS_traversal_tree();

      // DFS traversal tree is create,
      if (start_vertex && next_edges_.find({*start_vertex, 0}) != next_edges_.end()) {
        auto start_vertex_edges = next_edges_[{*start_vertex, 0}];
        traversal_stack_.emplace_back(std::move(start_vertex_edges));
      }
    }
  }

  void Shutdown() override { input_cursor_->Shutdown(); }

  void Reset() override {
    input_cursor_->Reset();
    visited_cost_.clear();
    next_edges_.clear();
    traversal_stack_.clear();
    total_cost_.clear();
    ClearQueue();
  }

 private:
  const ExpandVariable &self_;
  const UniqueCursorPtr input_cursor_;

  // Upper bound on the path length.
  int64_t upper_bound_{-1};
  bool upper_bound_set_{false};

  struct AspStateHash {
    size_t operator()(const std::pair<VertexAccessor, int64_t> &key) const {
      return utils::HashCombine<VertexAccessor, int64_t>{}(key.first, key.second);
    }
  };

  using DirectedEdge = std::tuple<EdgeAccessor, EdgeAtom::Direction, TypedValue>;
  using NextEdgesState = std::pair<VertexAccessor, int64_t>;
  // Maps vertices to minimum weights they got in expansion.
  utils::pmr::unordered_map<VertexAccessor, TypedValue> visited_cost_;
  // Maps vertices to weights they got in expansion.
  utils::pmr::unordered_map<NextEdgesState, TypedValue, AspStateHash> total_cost_;
  // Maps the vertex with the potential expansion edge.
  utils::pmr::unordered_map<NextEdgesState, utils::pmr::list<DirectedEdge>, AspStateHash> next_edges_;
  // Stack indicating the traversal level.
  utils::pmr::list<utils::pmr::list<DirectedEdge>> traversal_stack_;

  static void ValidateWeightTypes(const TypedValue &lhs, const TypedValue &rhs) {
    if (!((lhs.IsNumeric() && lhs.IsNumeric()) || (rhs.IsDuration() && rhs.IsDuration()))) {
      throw QueryRuntimeException(utils::MessageWithLink(
          "All weights should be of the same type, either numeric or a Duration. Please update the weight "
          "expression or the filter expression.",
          "https://memgr.ph/wsp"));
    }
  }

  // Priority queue comparator. Keep lowest weight on top of the queue.
  class PriorityQueueComparator {
   public:
    bool operator()(const std::tuple<TypedValue, int64_t, VertexAccessor, DirectedEdge> &lhs,
                    const std::tuple<TypedValue, int64_t, VertexAccessor, DirectedEdge> &rhs) {
      const auto &lhs_weight = std::get<0>(lhs);
      const auto &rhs_weight = std::get<0>(rhs);
      // Null defines minimum value for all types
      if (lhs_weight.IsNull()) {
        return false;
      }

      if (rhs_weight.IsNull()) {
        return true;
      }

      ValidateWeightTypes(lhs_weight, rhs_weight);
      return (lhs_weight > rhs_weight).ValueBool();
    }
  };

  // Priority queue - core element of the algorithm.
  // Stores: {weight, depth, next vertex, edge and direction}
  std::priority_queue<std::tuple<TypedValue, int64_t, VertexAccessor, DirectedEdge>,
                      utils::pmr::vector<std::tuple<TypedValue, int64_t, VertexAccessor, DirectedEdge>>,
                      PriorityQueueComparator>
      pq_;

  void ClearQueue() {
    while (!pq_.empty()) pq_.pop();
  }
};

UniqueCursorPtr ExpandVariable::MakeCursor(utils::MemoryResource *mem) const {
  memgraph::metrics::IncrementCounter(memgraph::metrics::ExpandVariableOperator);

  switch (type_) {
    case EdgeAtom::Type::BREADTH_FIRST:
      if (common_.existing_node) {
        return MakeUniqueCursorPtr<STShortestPathCursor>(mem, *this, mem);
      } else {
        return MakeUniqueCursorPtr<SingleSourceShortestPathCursor>(mem, *this, mem);
      }
    case EdgeAtom::Type::DEPTH_FIRST:
      return MakeUniqueCursorPtr<ExpandVariableCursor>(mem, *this, mem);
    case EdgeAtom::Type::WEIGHTED_SHORTEST_PATH:
      return MakeUniqueCursorPtr<ExpandWeightedShortestPathCursor>(mem, *this, mem);
    case EdgeAtom::Type::ALL_SHORTEST_PATHS:
      return MakeUniqueCursorPtr<ExpandAllShortestPathsCursor>(mem, *this, mem);
    case EdgeAtom::Type::SINGLE:
      LOG_FATAL("ExpandVariable should not be planned for a single expansion!");
  }
}

class ConstructNamedPathCursor : public Cursor {
 public:
  ConstructNamedPathCursor(const ConstructNamedPath &self, utils::MemoryResource *mem)
      : self_(self), input_cursor_(self_.input()->MakeCursor(mem)) {}

  bool Pull(Frame &frame, ExecutionContext &context) override {
    OOMExceptionEnabler oom_exception;
    SCOPED_PROFILE_OP("ConstructNamedPath");

    if (!input_cursor_->Pull(frame, context)) return false;

    auto symbol_it = self_.path_elements_.begin();
    DMG_ASSERT(symbol_it != self_.path_elements_.end(), "Named path must contain at least one node");

    const auto &start_vertex = frame[*symbol_it++];
    auto *pull_memory = context.evaluation_context.memory;
    // In an OPTIONAL MATCH everything could be Null.
    if (start_vertex.IsNull()) {
      frame[self_.path_symbol_] = TypedValue(pull_memory);
      return true;
    }

    DMG_ASSERT(start_vertex.IsVertex(), "First named path element must be a vertex");
    query::Path path(start_vertex.ValueVertex(), pull_memory);

    // If the last path element symbol was for an edge list, then
    // the next symbol is a vertex and it should not append to the path
    // because
    // expansion already did it.
    bool last_was_edge_list = false;

    for (; symbol_it != self_.path_elements_.end(); symbol_it++) {
      const auto &expansion = frame[*symbol_it];
      //  We can have Null (OPTIONAL MATCH), a vertex, an edge, or an edge
      //  list (variable expand or BFS).
      switch (expansion.type()) {
        case TypedValue::Type::Null:
          frame[self_.path_symbol_] = TypedValue(pull_memory);
          return true;
        case TypedValue::Type::Vertex:
          if (!last_was_edge_list) path.Expand(expansion.ValueVertex());
          last_was_edge_list = false;
          break;
        case TypedValue::Type::Edge:
          path.Expand(expansion.ValueEdge());
          break;
        case TypedValue::Type::List: {
          last_was_edge_list = true;
          // We need to expand all edges in the list and intermediary
          // vertices.
          const auto &edges = expansion.ValueList();
          for (const auto &edge_value : edges) {
            const auto &edge = edge_value.ValueEdge();
            const auto &from = edge.From();
            if (path.vertices().back() == from)
              path.Expand(edge, edge.To());
            else
              path.Expand(edge, from);
          }
          break;
        }
        default:
          LOG_FATAL("Unsupported type in named path construction");

          break;
      }
    }

    frame[self_.path_symbol_] = path;
    return true;
  }

  void Shutdown() override { input_cursor_->Shutdown(); }

  void Reset() override { input_cursor_->Reset(); }

 private:
  const ConstructNamedPath self_;
  const UniqueCursorPtr input_cursor_;
};

ACCEPT_WITH_INPUT(ConstructNamedPath)

UniqueCursorPtr ConstructNamedPath::MakeCursor(utils::MemoryResource *mem) const {
  memgraph::metrics::IncrementCounter(memgraph::metrics::ConstructNamedPathOperator);

  return MakeUniqueCursorPtr<ConstructNamedPathCursor>(mem, *this, mem);
}

std::vector<Symbol> ConstructNamedPath::ModifiedSymbols(const SymbolTable &table) const {
  auto symbols = input_->ModifiedSymbols(table);
  symbols.emplace_back(path_symbol_);
  return symbols;
}

Filter::Filter(const std::shared_ptr<LogicalOperator> &input,
               const std::vector<std::shared_ptr<LogicalOperator>> &pattern_filters, Expression *expression)
    : input_(input ? input : std::make_shared<Once>()), pattern_filters_(pattern_filters), expression_(expression) {}

Filter::Filter(const std::shared_ptr<LogicalOperator> &input,
               const std::vector<std::shared_ptr<LogicalOperator>> &pattern_filters, Expression *expression,
               const Filters &all_filters)
    : input_(input ? input : std::make_shared<Once>()),
      pattern_filters_(pattern_filters),
      expression_(expression),
      all_filters_(all_filters) {}

bool Filter::Accept(HierarchicalLogicalOperatorVisitor &visitor) {
  if (visitor.PreVisit(*this)) {
    input_->Accept(visitor);
    for (const auto &pattern_filter : pattern_filters_) {
      pattern_filter->Accept(visitor);
    }
  }
  return visitor.PostVisit(*this);
}

UniqueCursorPtr Filter::MakeCursor(utils::MemoryResource *mem) const {
  memgraph::metrics::IncrementCounter(memgraph::metrics::FilterOperator);

  return MakeUniqueCursorPtr<FilterCursor>(mem, *this, mem);
}

std::vector<Symbol> Filter::ModifiedSymbols(const SymbolTable &table) const { return input_->ModifiedSymbols(table); }

static std::vector<UniqueCursorPtr> MakeCursorVector(const std::vector<std::shared_ptr<LogicalOperator>> &ops,
                                                     utils::MemoryResource *mem) {
  std::vector<UniqueCursorPtr> cursors;
  cursors.reserve(ops.size());

  if (!ops.empty()) {
    for (const auto &op : ops) {
      cursors.push_back(op->MakeCursor(mem));
    }
  }

  return cursors;
}

Filter::FilterCursor::FilterCursor(const Filter &self, utils::MemoryResource *mem)
    : self_(self),
      input_cursor_(self_.input_->MakeCursor(mem)),
      pattern_filter_cursors_(MakeCursorVector(self_.pattern_filters_, mem)) {}

bool Filter::FilterCursor::Pull(Frame &frame, ExecutionContext &context) {
<<<<<<< HEAD
  SCOPED_PROFILE_OP_BY_REF(self_);
=======
  OOMExceptionEnabler oom_exception;
  SCOPED_PROFILE_OP("Filter");
>>>>>>> 411f8c9d

  // Like all filters, newly set values should not affect filtering of old
  // nodes and edges.
  ExpressionEvaluator evaluator(&frame, context.symbol_table, context.evaluation_context, context.db_accessor,
                                storage::View::OLD, context.frame_change_collector);
  while (input_cursor_->Pull(frame, context) || UNLIKELY(context.is_profile_query)) {
    for (const auto &pattern_filter_cursor : pattern_filter_cursors_) {
      pattern_filter_cursor->Pull(frame, context);
    }
    if (EvaluateFilter(evaluator, self_.expression_)) return true;
    if (UNLIKELY(context.is_profile_query)) return false;
  }
  return false;
}

void Filter::FilterCursor::Shutdown() { input_cursor_->Shutdown(); }

void Filter::FilterCursor::Reset() { input_cursor_->Reset(); }

EvaluatePatternFilter::EvaluatePatternFilter(const std::shared_ptr<LogicalOperator> &input, Symbol output_symbol)
    : input_(input), output_symbol_(output_symbol) {}

ACCEPT_WITH_INPUT(EvaluatePatternFilter);

UniqueCursorPtr EvaluatePatternFilter::MakeCursor(utils::MemoryResource *mem) const {
  memgraph::metrics::IncrementCounter(memgraph::metrics::EvaluatePatternFilterOperator);

  return MakeUniqueCursorPtr<EvaluatePatternFilterCursor>(mem, *this, mem);
}

EvaluatePatternFilter::EvaluatePatternFilterCursor::EvaluatePatternFilterCursor(const EvaluatePatternFilter &self,
                                                                                utils::MemoryResource *mem)
    : self_(self), input_cursor_(self_.input_->MakeCursor(mem)) {}

std::vector<Symbol> EvaluatePatternFilter::ModifiedSymbols(const SymbolTable &table) const {
  return input_->ModifiedSymbols(table);
}

bool EvaluatePatternFilter::EvaluatePatternFilterCursor::Pull(Frame &frame, ExecutionContext &context) {
  OOMExceptionEnabler oom_exception;
  SCOPED_PROFILE_OP("EvaluatePatternFilter");

  input_cursor_->Reset();

  frame[self_.output_symbol_] = TypedValue(input_cursor_->Pull(frame, context), context.evaluation_context.memory);

  return true;
}

void EvaluatePatternFilter::EvaluatePatternFilterCursor::Shutdown() { input_cursor_->Shutdown(); }

void EvaluatePatternFilter::EvaluatePatternFilterCursor::Reset() { input_cursor_->Reset(); }

Produce::Produce(const std::shared_ptr<LogicalOperator> &input, const std::vector<NamedExpression *> &named_expressions)
    : input_(input ? input : std::make_shared<Once>()), named_expressions_(named_expressions) {}

ACCEPT_WITH_INPUT(Produce)

UniqueCursorPtr Produce::MakeCursor(utils::MemoryResource *mem) const {
  memgraph::metrics::IncrementCounter(memgraph::metrics::ProduceOperator);

  return MakeUniqueCursorPtr<ProduceCursor>(mem, *this, mem);
}

std::vector<Symbol> Produce::OutputSymbols(const SymbolTable &symbol_table) const {
  std::vector<Symbol> symbols;
  for (const auto &named_expr : named_expressions_) {
    symbols.emplace_back(symbol_table.at(*named_expr));
  }
  return symbols;
}

std::vector<Symbol> Produce::ModifiedSymbols(const SymbolTable &table) const { return OutputSymbols(table); }

Produce::ProduceCursor::ProduceCursor(const Produce &self, utils::MemoryResource *mem)
    : self_(self), input_cursor_(self_.input_->MakeCursor(mem)) {}

bool Produce::ProduceCursor::Pull(Frame &frame, ExecutionContext &context) {
  OOMExceptionEnabler oom_exception;
  SCOPED_PROFILE_OP_BY_REF(self_);

  if (input_cursor_->Pull(frame, context)) {
    // Produce should always yield the latest results.
    ExpressionEvaluator evaluator(&frame, context.symbol_table, context.evaluation_context, context.db_accessor,
                                  storage::View::NEW, context.frame_change_collector);
    for (auto *named_expr : self_.named_expressions_) {
      if (context.frame_change_collector && context.frame_change_collector->IsKeyTracked(named_expr->name_)) {
        context.frame_change_collector->ResetTrackingValue(named_expr->name_);
      }
      named_expr->Accept(evaluator);
    }
    return true;
  }
  return false;
}

void Produce::ProduceCursor::Shutdown() { input_cursor_->Shutdown(); }

void Produce::ProduceCursor::Reset() { input_cursor_->Reset(); }

Delete::Delete(const std::shared_ptr<LogicalOperator> &input_, const std::vector<Expression *> &expressions,
               bool detach_)
    : input_(input_), expressions_(expressions), detach_(detach_) {}

ACCEPT_WITH_INPUT(Delete)

UniqueCursorPtr Delete::MakeCursor(utils::MemoryResource *mem) const {
  memgraph::metrics::IncrementCounter(memgraph::metrics::DeleteOperator);

  return MakeUniqueCursorPtr<DeleteCursor>(mem, *this, mem);
}

std::vector<Symbol> Delete::ModifiedSymbols(const SymbolTable &table) const { return input_->ModifiedSymbols(table); }

Delete::DeleteCursor::DeleteCursor(const Delete &self, utils::MemoryResource *mem)
    : self_(self), input_cursor_(self_.input_->MakeCursor(mem)) {}

void Delete::DeleteCursor::UpdateDeleteBuffer(Frame &frame, ExecutionContext &context) {
  // Delete should get the latest information, this way it is also possible
  // to delete newly added nodes and edges.
  ExpressionEvaluator evaluator(&frame, context.symbol_table, context.evaluation_context, context.db_accessor,
                                storage::View::NEW);

  auto *pull_memory = context.evaluation_context.memory;
  // collect expressions results so edges can get deleted before vertices
  // this is necessary because an edge that gets deleted could block vertex
  // deletion
  utils::pmr::vector<TypedValue> expression_results(pull_memory);
  expression_results.reserve(self_.expressions_.size());
  for (Expression *expression : self_.expressions_) {
    expression_results.emplace_back(expression->Accept(evaluator));
  }

  for (TypedValue &expression_result : expression_results) {
    AbortCheck(context);
    switch (expression_result.type()) {
      case TypedValue::Type::Vertex: {
        auto va = expression_result.ValueVertex();
#ifdef MG_ENTERPRISE
        if (license::global_license_checker.IsEnterpriseValidFast() && context.auth_checker &&
            !context.auth_checker->Has(va, storage::View::NEW, query::AuthQuery::FineGrainedPrivilege::CREATE_DELETE)) {
          throw QueryRuntimeException("Vertex not deleted due to not having enough permission!");
        }
#endif
        buffer_.nodes.push_back(va);
        break;
      }
      case TypedValue::Type::Edge: {
        auto ea = expression_result.ValueEdge();
#ifdef MG_ENTERPRISE
        if (license::global_license_checker.IsEnterpriseValidFast() && context.auth_checker &&
            !(context.auth_checker->Has(ea, query::AuthQuery::FineGrainedPrivilege::CREATE_DELETE) &&
              context.auth_checker->Has(ea.To(), storage::View::NEW, query::AuthQuery::FineGrainedPrivilege::UPDATE) &&
              context.auth_checker->Has(ea.From(), storage::View::NEW,
                                        query::AuthQuery::FineGrainedPrivilege::UPDATE))) {
          throw QueryRuntimeException("Edge not deleted due to not having enough permission!");
        }
#endif
        buffer_.edges.push_back(ea);
        break;
      }
      case TypedValue::Type::Null:
        break;
      // check we're not trying to delete anything except vertices and edges
      default:
        throw QueryRuntimeException("Only edges and vertices can be deleted.");
    }
  }
}

bool Delete::DeleteCursor::Pull(Frame &frame, ExecutionContext &context) {
  OOMExceptionEnabler oom_exception;
  SCOPED_PROFILE_OP("Delete");

  if (delete_executed_) {
    return false;
  }

  if (input_cursor_->Pull(frame, context)) {
    UpdateDeleteBuffer(frame, context);
    return true;
  }

  auto &dba = *context.db_accessor;
  auto res = dba.DetachDelete(std::move(buffer_.nodes), std::move(buffer_.edges), self_.detach_);
  if (res.HasError()) {
    switch (res.GetError()) {
      case storage::Error::SERIALIZATION_ERROR:
        throw TransactionSerializationException();
      case storage::Error::VERTEX_HAS_EDGES:
        throw RemoveAttachedVertexException();
      case storage::Error::DELETED_OBJECT:
      case storage::Error::PROPERTIES_DISABLED:
      case storage::Error::NONEXISTENT_OBJECT:
        throw QueryRuntimeException("Unexpected error when deleting a node.");
    }
  }

  if (*res) {
    context.execution_stats[ExecutionStats::Key::DELETED_NODES] += static_cast<int64_t>((*res)->first.size());
    context.execution_stats[ExecutionStats::Key::DELETED_EDGES] += static_cast<int64_t>((*res)->second.size());
  }

  // Update deleted objects for triggers
  if (context.trigger_context_collector && *res) {
    for (const auto &node : (*res)->first) {
      context.trigger_context_collector->RegisterDeletedObject(node);
    }

    if (context.trigger_context_collector->ShouldRegisterDeletedObject<query::EdgeAccessor>()) {
      for (const auto &edge : (*res)->second) {
        context.trigger_context_collector->RegisterDeletedObject(edge);
      }
    }
  }

  delete_executed_ = true;

  return false;
}

void Delete::DeleteCursor::Shutdown() { input_cursor_->Shutdown(); }

void Delete::DeleteCursor::Reset() {
  input_cursor_->Reset();
  delete_executed_ = false;
}

SetProperty::SetProperty(const std::shared_ptr<LogicalOperator> &input, storage::PropertyId property,
                         PropertyLookup *lhs, Expression *rhs)
    : input_(input), property_(property), lhs_(lhs), rhs_(rhs) {}

ACCEPT_WITH_INPUT(SetProperty)

UniqueCursorPtr SetProperty::MakeCursor(utils::MemoryResource *mem) const {
  memgraph::metrics::IncrementCounter(memgraph::metrics::SetPropertyOperator);

  return MakeUniqueCursorPtr<SetPropertyCursor>(mem, *this, mem);
}

std::vector<Symbol> SetProperty::ModifiedSymbols(const SymbolTable &table) const {
  return input_->ModifiedSymbols(table);
}

SetProperty::SetPropertyCursor::SetPropertyCursor(const SetProperty &self, utils::MemoryResource *mem)
    : self_(self), input_cursor_(self.input_->MakeCursor(mem)) {}

bool SetProperty::SetPropertyCursor::Pull(Frame &frame, ExecutionContext &context) {
  OOMExceptionEnabler oom_exception;
  SCOPED_PROFILE_OP("SetProperty");

  if (!input_cursor_->Pull(frame, context)) return false;

  // Set, just like Create needs to see the latest changes.
  ExpressionEvaluator evaluator(&frame, context.symbol_table, context.evaluation_context, context.db_accessor,
                                storage::View::NEW);
  TypedValue lhs = self_.lhs_->expression_->Accept(evaluator);
  TypedValue rhs = self_.rhs_->Accept(evaluator);

  switch (lhs.type()) {
    case TypedValue::Type::Vertex: {
#ifdef MG_ENTERPRISE
      if (license::global_license_checker.IsEnterpriseValidFast() && context.auth_checker &&
          !context.auth_checker->Has(lhs.ValueVertex(), storage::View::NEW,
                                     memgraph::query::AuthQuery::FineGrainedPrivilege::UPDATE)) {
        throw QueryRuntimeException("Vertex property not set due to not having enough permission!");
      }
#endif
      auto old_value = PropsSetChecked(&lhs.ValueVertex(), self_.property_, rhs);
      context.execution_stats[ExecutionStats::Key::UPDATED_PROPERTIES] += 1;
      if (context.trigger_context_collector) {
        // rhs cannot be moved because it was created with the allocator that is only valid during current pull
        context.trigger_context_collector->RegisterSetObjectProperty(lhs.ValueVertex(), self_.property_,
                                                                     TypedValue{std::move(old_value)}, TypedValue{rhs});
      }
      break;
    }
    case TypedValue::Type::Edge: {
#ifdef MG_ENTERPRISE
      if (license::global_license_checker.IsEnterpriseValidFast() && context.auth_checker &&
          !context.auth_checker->Has(lhs.ValueEdge(), memgraph::query::AuthQuery::FineGrainedPrivilege::UPDATE)) {
        throw QueryRuntimeException("Edge property not set due to not having enough permission!");
      }
#endif
      auto old_value = PropsSetChecked(&lhs.ValueEdge(), self_.property_, rhs);
      context.execution_stats[ExecutionStats::Key::UPDATED_PROPERTIES] += 1;
      if (context.trigger_context_collector) {
        // rhs cannot be moved because it was created with the allocator that is only valid
        // during current pull
        context.trigger_context_collector->RegisterSetObjectProperty(lhs.ValueEdge(), self_.property_,
                                                                     TypedValue{std::move(old_value)}, TypedValue{rhs});
      }
      break;
    }
    case TypedValue::Type::Null:
      // Skip setting properties on Null (can occur in optional match).
      break;
    case TypedValue::Type::Map:
    // Semantically modifying a map makes sense, but it's not supported due
    // to all the copying we do (when PropertyValue -> TypedValue and in
    // ExpressionEvaluator). So even though we set a map property here, that
    // is never visible to the user and it's not stored.
    // TODO: fix above described bug
    default:
      throw QueryRuntimeException("Properties can only be set on edges and vertices.");
  }
  return true;
}

void SetProperty::SetPropertyCursor::Shutdown() { input_cursor_->Shutdown(); }

void SetProperty::SetPropertyCursor::Reset() { input_cursor_->Reset(); }

SetProperties::SetProperties(const std::shared_ptr<LogicalOperator> &input, Symbol input_symbol, Expression *rhs, Op op)
    : input_(input), input_symbol_(input_symbol), rhs_(rhs), op_(op) {}

ACCEPT_WITH_INPUT(SetProperties)

UniqueCursorPtr SetProperties::MakeCursor(utils::MemoryResource *mem) const {
  memgraph::metrics::IncrementCounter(memgraph::metrics::SetPropertiesOperator);

  return MakeUniqueCursorPtr<SetPropertiesCursor>(mem, *this, mem);
}

std::vector<Symbol> SetProperties::ModifiedSymbols(const SymbolTable &table) const {
  return input_->ModifiedSymbols(table);
}

SetProperties::SetPropertiesCursor::SetPropertiesCursor(const SetProperties &self, utils::MemoryResource *mem)
    : self_(self), input_cursor_(self.input_->MakeCursor(mem)) {}

namespace {

template <typename T>
concept AccessorWithProperties = requires(T value, storage::PropertyId property_id,
                                          storage::PropertyValue property_value,
                                          std::map<storage::PropertyId, storage::PropertyValue> properties) {
  { value.ClearProperties() } -> std::same_as<storage::Result<std::map<storage::PropertyId, storage::PropertyValue>>>;
  {value.SetProperty(property_id, property_value)};
  {value.UpdateProperties(properties)};
};

/// Helper function that sets the given values on either a Vertex or an Edge.
///
/// @tparam TRecordAccessor Either RecordAccessor<Vertex> or
///     RecordAccessor<Edge>
template <AccessorWithProperties TRecordAccessor>
void SetPropertiesOnRecord(TRecordAccessor *record, const TypedValue &rhs, SetProperties::Op op,
                           ExecutionContext *context,
                           std::unordered_map<std::string, storage::PropertyId> &cached_name_id) {
  using PropertiesMap = std::map<storage::PropertyId, storage::PropertyValue>;
  std::optional<PropertiesMap> old_values;
  const bool should_register_change =
      context->trigger_context_collector &&
      context->trigger_context_collector->ShouldRegisterObjectPropertyChange<TRecordAccessor>();
  if (op == SetProperties::Op::REPLACE) {
    auto maybe_value = record->ClearProperties();
    if (maybe_value.HasError()) {
      switch (maybe_value.GetError()) {
        case storage::Error::DELETED_OBJECT:
          throw QueryRuntimeException("Trying to set properties on a deleted graph element.");
        case storage::Error::SERIALIZATION_ERROR:
          throw TransactionSerializationException();
        case storage::Error::PROPERTIES_DISABLED:
          throw QueryRuntimeException("Can't set property because properties on edges are disabled.");
        case storage::Error::VERTEX_HAS_EDGES:
        case storage::Error::NONEXISTENT_OBJECT:
          throw QueryRuntimeException("Unexpected error when setting properties.");
      }
    }

    if (should_register_change) {
      old_values.emplace(std::move(*maybe_value));
    }
  }

  auto get_props = [](const auto &record) {
    auto maybe_props = record.Properties(storage::View::NEW);
    if (maybe_props.HasError()) {
      switch (maybe_props.GetError()) {
        case storage::Error::DELETED_OBJECT:
          throw QueryRuntimeException("Trying to get properties from a deleted object.");
        case storage::Error::NONEXISTENT_OBJECT:
          throw query::QueryRuntimeException("Trying to get properties from an object that doesn't exist.");
        case storage::Error::SERIALIZATION_ERROR:
        case storage::Error::VERTEX_HAS_EDGES:
        case storage::Error::PROPERTIES_DISABLED:
          throw QueryRuntimeException("Unexpected error when getting properties.");
      }
    }
    return *maybe_props;
  };

  auto register_set_property = [&](auto &&returned_old_value, auto key, auto &&new_value) {
    auto old_value = [&]() -> storage::PropertyValue {
      if (!old_values) {
        return std::forward<decltype(returned_old_value)>(returned_old_value);
      }

      if (auto it = old_values->find(key); it != old_values->end()) {
        return std::move(it->second);
      }

      return {};
    }();

    context->trigger_context_collector->RegisterSetObjectProperty(
        *record, key, TypedValue(std::move(old_value)), TypedValue(std::forward<decltype(new_value)>(new_value)));
  };

  auto update_props = [&, record](PropertiesMap &new_properties) {
    auto updated_properties = UpdatePropertiesChecked(record, new_properties);

    if (should_register_change) {
      for (const auto &[id, old_value, new_value] : updated_properties) {
        register_set_property(std::move(old_value), id, std::move(new_value));
      }
    }
  };

  switch (rhs.type()) {
    case TypedValue::Type::Edge: {
      PropertiesMap new_properties = get_props(rhs.ValueEdge());
      update_props(new_properties);
      break;
    }
    case TypedValue::Type::Vertex: {
      PropertiesMap new_properties = get_props(rhs.ValueVertex());
      update_props(new_properties);
      break;
    }
    case TypedValue::Type::Map: {
      PropertiesMap new_properties;
      for (const auto &[string_key, value] : rhs.ValueMap()) {
        storage::PropertyId property_id;
        if (auto it = cached_name_id.find(std::string(string_key)); it != cached_name_id.end()) [[likely]] {
          property_id = it->second;
        } else {
          property_id = context->db_accessor->NameToProperty(string_key);
          cached_name_id.emplace(string_key, property_id);
        }
        new_properties.emplace(property_id, value);
      }
      update_props(new_properties);
      break;
    }
    default:
      throw QueryRuntimeException(
          "Right-hand side in SET expression must be a node, an edge or a "
          "map.");
  }

  if (should_register_change && old_values) {
    // register removed properties
    for (auto &[property_id, property_value] : *old_values) {
      context->trigger_context_collector->RegisterRemovedObjectProperty(*record, property_id,
                                                                        TypedValue(std::move(property_value)));
    }
  }
}

}  // namespace

bool SetProperties::SetPropertiesCursor::Pull(Frame &frame, ExecutionContext &context) {
  OOMExceptionEnabler oom_exception;
  SCOPED_PROFILE_OP("SetProperties");

  if (!input_cursor_->Pull(frame, context)) return false;

  TypedValue &lhs = frame[self_.input_symbol_];

  // Set, just like Create needs to see the latest changes.
  ExpressionEvaluator evaluator(&frame, context.symbol_table, context.evaluation_context, context.db_accessor,
                                storage::View::NEW);
  TypedValue rhs = self_.rhs_->Accept(evaluator);

  switch (lhs.type()) {
    case TypedValue::Type::Vertex:
#ifdef MG_ENTERPRISE
      if (license::global_license_checker.IsEnterpriseValidFast() && context.auth_checker &&
          !context.auth_checker->Has(lhs.ValueVertex(), storage::View::NEW,
                                     memgraph::query::AuthQuery::FineGrainedPrivilege::UPDATE)) {
        throw QueryRuntimeException("Vertex properties not set due to not having enough permission!");
      }
#endif
      SetPropertiesOnRecord(&lhs.ValueVertex(), rhs, self_.op_, &context, cached_name_id_);
      break;
    case TypedValue::Type::Edge:
#ifdef MG_ENTERPRISE
      if (license::global_license_checker.IsEnterpriseValidFast() && context.auth_checker &&
          !context.auth_checker->Has(lhs.ValueEdge(), memgraph::query::AuthQuery::FineGrainedPrivilege::UPDATE)) {
        throw QueryRuntimeException("Edge properties not set due to not having enough permission!");
      }
#endif
      SetPropertiesOnRecord(&lhs.ValueEdge(), rhs, self_.op_, &context, cached_name_id_);
      break;
    case TypedValue::Type::Null:
      // Skip setting properties on Null (can occur in optional match).
      break;
    default:
      throw QueryRuntimeException("Properties can only be set on edges and vertices.");
  }
  return true;
}

void SetProperties::SetPropertiesCursor::Shutdown() { input_cursor_->Shutdown(); }

void SetProperties::SetPropertiesCursor::Reset() { input_cursor_->Reset(); }

SetLabels::SetLabels(const std::shared_ptr<LogicalOperator> &input, Symbol input_symbol,
                     const std::vector<storage::LabelId> &labels)
    : input_(input), input_symbol_(input_symbol), labels_(labels) {}

ACCEPT_WITH_INPUT(SetLabels)

UniqueCursorPtr SetLabels::MakeCursor(utils::MemoryResource *mem) const {
  memgraph::metrics::IncrementCounter(memgraph::metrics::SetLabelsOperator);

  return MakeUniqueCursorPtr<SetLabelsCursor>(mem, *this, mem);
}

std::vector<Symbol> SetLabels::ModifiedSymbols(const SymbolTable &table) const {
  return input_->ModifiedSymbols(table);
}

SetLabels::SetLabelsCursor::SetLabelsCursor(const SetLabels &self, utils::MemoryResource *mem)
    : self_(self), input_cursor_(self.input_->MakeCursor(mem)) {}

bool SetLabels::SetLabelsCursor::Pull(Frame &frame, ExecutionContext &context) {
  OOMExceptionEnabler oom_exception;
  SCOPED_PROFILE_OP("SetLabels");

#ifdef MG_ENTERPRISE
  if (license::global_license_checker.IsEnterpriseValidFast() && context.auth_checker &&
      !context.auth_checker->Has(self_.labels_, memgraph::query::AuthQuery::FineGrainedPrivilege::CREATE_DELETE)) {
    throw QueryRuntimeException("Couldn't set label due to not having enough permission!");
  }
#endif

  if (!input_cursor_->Pull(frame, context)) return false;

  TypedValue &vertex_value = frame[self_.input_symbol_];
  // Skip setting labels on Null (can occur in optional match).
  if (vertex_value.IsNull()) return true;
  ExpectType(self_.input_symbol_, vertex_value, TypedValue::Type::Vertex);
  auto &vertex = vertex_value.ValueVertex();

#ifdef MG_ENTERPRISE
  if (license::global_license_checker.IsEnterpriseValidFast() && context.auth_checker &&
      !context.auth_checker->Has(vertex, storage::View::OLD,
                                 memgraph::query::AuthQuery::FineGrainedPrivilege::UPDATE)) {
    throw QueryRuntimeException("Couldn't set label due to not having enough permission!");
  }
#endif

  for (auto label : self_.labels_) {
    auto maybe_value = vertex.AddLabel(label);
    if (maybe_value.HasError()) {
      switch (maybe_value.GetError()) {
        case storage::Error::SERIALIZATION_ERROR:
          throw TransactionSerializationException();
        case storage::Error::DELETED_OBJECT:
          throw QueryRuntimeException("Trying to set a label on a deleted node.");
        case storage::Error::VERTEX_HAS_EDGES:
        case storage::Error::PROPERTIES_DISABLED:
        case storage::Error::NONEXISTENT_OBJECT:
          throw QueryRuntimeException("Unexpected error when setting a label.");
      }
    }

    if (context.trigger_context_collector && *maybe_value) {
      context.trigger_context_collector->RegisterSetVertexLabel(vertex, label);
    }
  }

  return true;
}

void SetLabels::SetLabelsCursor::Shutdown() { input_cursor_->Shutdown(); }

void SetLabels::SetLabelsCursor::Reset() { input_cursor_->Reset(); }

RemoveProperty::RemoveProperty(const std::shared_ptr<LogicalOperator> &input, storage::PropertyId property,
                               PropertyLookup *lhs)
    : input_(input), property_(property), lhs_(lhs) {}

ACCEPT_WITH_INPUT(RemoveProperty)

UniqueCursorPtr RemoveProperty::MakeCursor(utils::MemoryResource *mem) const {
  memgraph::metrics::IncrementCounter(memgraph::metrics::RemovePropertyOperator);

  return MakeUniqueCursorPtr<RemovePropertyCursor>(mem, *this, mem);
}

std::vector<Symbol> RemoveProperty::ModifiedSymbols(const SymbolTable &table) const {
  return input_->ModifiedSymbols(table);
}

RemoveProperty::RemovePropertyCursor::RemovePropertyCursor(const RemoveProperty &self, utils::MemoryResource *mem)
    : self_(self), input_cursor_(self.input_->MakeCursor(mem)) {}

bool RemoveProperty::RemovePropertyCursor::Pull(Frame &frame, ExecutionContext &context) {
  OOMExceptionEnabler oom_exception;
  SCOPED_PROFILE_OP("RemoveProperty");

  if (!input_cursor_->Pull(frame, context)) return false;

  // Remove, just like Delete needs to see the latest changes.
  ExpressionEvaluator evaluator(&frame, context.symbol_table, context.evaluation_context, context.db_accessor,
                                storage::View::NEW);
  TypedValue lhs = self_.lhs_->expression_->Accept(evaluator);

  auto remove_prop = [property = self_.property_, &context](auto *record) {
    auto maybe_old_value = record->RemoveProperty(property);
    if (maybe_old_value.HasError()) {
      switch (maybe_old_value.GetError()) {
        case storage::Error::DELETED_OBJECT:
          throw QueryRuntimeException("Trying to remove a property on a deleted graph element.");
        case storage::Error::SERIALIZATION_ERROR:
          throw TransactionSerializationException();
        case storage::Error::PROPERTIES_DISABLED:
          throw QueryRuntimeException(
              "Can't remove property because properties on edges are "
              "disabled.");
        case storage::Error::VERTEX_HAS_EDGES:
        case storage::Error::NONEXISTENT_OBJECT:
          throw QueryRuntimeException("Unexpected error when removing property.");
      }
    }

    if (context.trigger_context_collector) {
      context.trigger_context_collector->RegisterRemovedObjectProperty(*record, property,
                                                                       TypedValue(std::move(*maybe_old_value)));
    }
  };

  switch (lhs.type()) {
    case TypedValue::Type::Vertex:
#ifdef MG_ENTERPRISE
      if (license::global_license_checker.IsEnterpriseValidFast() && context.auth_checker &&
          !context.auth_checker->Has(lhs.ValueVertex(), storage::View::NEW,
                                     memgraph::query::AuthQuery::FineGrainedPrivilege::UPDATE)) {
        throw QueryRuntimeException("Vertex property not removed due to not having enough permission!");
      }
#endif
      remove_prop(&lhs.ValueVertex());
      break;
    case TypedValue::Type::Edge:
#ifdef MG_ENTERPRISE
      if (license::global_license_checker.IsEnterpriseValidFast() && context.auth_checker &&
          !context.auth_checker->Has(lhs.ValueEdge(), memgraph::query::AuthQuery::FineGrainedPrivilege::UPDATE)) {
        throw QueryRuntimeException("Edge property not removed due to not having enough permission!");
      }
#endif
      remove_prop(&lhs.ValueEdge());
      break;
    case TypedValue::Type::Null:
      // Skip removing properties on Null (can occur in optional match).
      break;
    default:
      throw QueryRuntimeException("Properties can only be removed from vertices and edges.");
  }
  return true;
}

void RemoveProperty::RemovePropertyCursor::Shutdown() { input_cursor_->Shutdown(); }

void RemoveProperty::RemovePropertyCursor::Reset() { input_cursor_->Reset(); }

RemoveLabels::RemoveLabels(const std::shared_ptr<LogicalOperator> &input, Symbol input_symbol,
                           const std::vector<storage::LabelId> &labels)
    : input_(input), input_symbol_(input_symbol), labels_(labels) {}

ACCEPT_WITH_INPUT(RemoveLabels)

UniqueCursorPtr RemoveLabels::MakeCursor(utils::MemoryResource *mem) const {
  memgraph::metrics::IncrementCounter(memgraph::metrics::RemoveLabelsOperator);

  return MakeUniqueCursorPtr<RemoveLabelsCursor>(mem, *this, mem);
}

std::vector<Symbol> RemoveLabels::ModifiedSymbols(const SymbolTable &table) const {
  return input_->ModifiedSymbols(table);
}

RemoveLabels::RemoveLabelsCursor::RemoveLabelsCursor(const RemoveLabels &self, utils::MemoryResource *mem)
    : self_(self), input_cursor_(self.input_->MakeCursor(mem)) {}

bool RemoveLabels::RemoveLabelsCursor::Pull(Frame &frame, ExecutionContext &context) {
  OOMExceptionEnabler oom_exception;
  SCOPED_PROFILE_OP("RemoveLabels");

#ifdef MG_ENTERPRISE
  if (license::global_license_checker.IsEnterpriseValidFast() && context.auth_checker &&
      !context.auth_checker->Has(self_.labels_, memgraph::query::AuthQuery::FineGrainedPrivilege::CREATE_DELETE)) {
    throw QueryRuntimeException("Couldn't remove label due to not having enough permission!");
  }
#endif

  if (!input_cursor_->Pull(frame, context)) return false;

  TypedValue &vertex_value = frame[self_.input_symbol_];
  // Skip removing labels on Null (can occur in optional match).
  if (vertex_value.IsNull()) return true;
  ExpectType(self_.input_symbol_, vertex_value, TypedValue::Type::Vertex);
  auto &vertex = vertex_value.ValueVertex();

#ifdef MG_ENTERPRISE
  if (license::global_license_checker.IsEnterpriseValidFast() && context.auth_checker &&
      !context.auth_checker->Has(vertex, storage::View::OLD,
                                 memgraph::query::AuthQuery::FineGrainedPrivilege::UPDATE)) {
    throw QueryRuntimeException("Couldn't remove label due to not having enough permission!");
  }
#endif

  for (auto label : self_.labels_) {
    auto maybe_value = vertex.RemoveLabel(label);
    if (maybe_value.HasError()) {
      switch (maybe_value.GetError()) {
        case storage::Error::SERIALIZATION_ERROR:
          throw TransactionSerializationException();
        case storage::Error::DELETED_OBJECT:
          throw QueryRuntimeException("Trying to remove labels from a deleted node.");
        case storage::Error::VERTEX_HAS_EDGES:
        case storage::Error::PROPERTIES_DISABLED:
        case storage::Error::NONEXISTENT_OBJECT:
          throw QueryRuntimeException("Unexpected error when removing labels from a node.");
      }
    }

    context.execution_stats[ExecutionStats::Key::DELETED_LABELS] += 1;
    if (context.trigger_context_collector && *maybe_value) {
      context.trigger_context_collector->RegisterRemovedVertexLabel(vertex, label);
    }
  }

  return true;
}

void RemoveLabels::RemoveLabelsCursor::Shutdown() { input_cursor_->Shutdown(); }

void RemoveLabels::RemoveLabelsCursor::Reset() { input_cursor_->Reset(); }

EdgeUniquenessFilter::EdgeUniquenessFilter(const std::shared_ptr<LogicalOperator> &input, Symbol expand_symbol,
                                           const std::vector<Symbol> &previous_symbols)
    : input_(input), expand_symbol_(expand_symbol), previous_symbols_(previous_symbols) {}

ACCEPT_WITH_INPUT(EdgeUniquenessFilter)

UniqueCursorPtr EdgeUniquenessFilter::MakeCursor(utils::MemoryResource *mem) const {
  memgraph::metrics::IncrementCounter(memgraph::metrics::EdgeUniquenessFilterOperator);

  return MakeUniqueCursorPtr<EdgeUniquenessFilterCursor>(mem, *this, mem);
}

std::vector<Symbol> EdgeUniquenessFilter::ModifiedSymbols(const SymbolTable &table) const {
  return input_->ModifiedSymbols(table);
}

EdgeUniquenessFilter::EdgeUniquenessFilterCursor::EdgeUniquenessFilterCursor(const EdgeUniquenessFilter &self,
                                                                             utils::MemoryResource *mem)
    : self_(self), input_cursor_(self.input_->MakeCursor(mem)) {}

namespace {
/**
 * Returns true if:
 *    - a and b are either edge or edge-list values, and there
 *    is at least one matching edge in the two values
 */
bool ContainsSameEdge(const TypedValue &a, const TypedValue &b) {
  auto compare_to_list = [](const TypedValue &list, const TypedValue &other) {
    for (const TypedValue &list_elem : list.ValueList())
      if (ContainsSameEdge(list_elem, other)) return true;
    return false;
  };

  if (a.type() == TypedValue::Type::List) return compare_to_list(a, b);
  if (b.type() == TypedValue::Type::List) return compare_to_list(b, a);

  return a.ValueEdge() == b.ValueEdge();
}
}  // namespace

bool EdgeUniquenessFilter::EdgeUniquenessFilterCursor::Pull(Frame &frame, ExecutionContext &context) {
  OOMExceptionEnabler oom_exception;
  SCOPED_PROFILE_OP("EdgeUniquenessFilter");

  auto expansion_ok = [&]() {
    const auto &expand_value = frame[self_.expand_symbol_];
    for (const auto &previous_symbol : self_.previous_symbols_) {
      const auto &previous_value = frame[previous_symbol];
      // This shouldn't raise a TypedValueException, because the planner
      // makes sure these are all of the expected type. In case they are not
      // an error should be raised long before this code is executed.
      if (ContainsSameEdge(previous_value, expand_value)) return false;
    }
    return true;
  };

  while (input_cursor_->Pull(frame, context))
    if (expansion_ok()) return true;
  return false;
}

void EdgeUniquenessFilter::EdgeUniquenessFilterCursor::Shutdown() { input_cursor_->Shutdown(); }

void EdgeUniquenessFilter::EdgeUniquenessFilterCursor::Reset() { input_cursor_->Reset(); }

EmptyResult::EmptyResult(const std::shared_ptr<LogicalOperator> &input)
    : input_(input ? input : std::make_shared<Once>()) {}

ACCEPT_WITH_INPUT(EmptyResult)

std::vector<Symbol> EmptyResult::OutputSymbols(const SymbolTable &) const {  // NOLINT(hicpp-named-parameter)
  return {};
}

std::vector<Symbol> EmptyResult::ModifiedSymbols(const SymbolTable &) const {  // NOLINT(hicpp-named-parameter)
  return {};
}

class EmptyResultCursor : public Cursor {
 public:
  EmptyResultCursor(const EmptyResult &self, utils::MemoryResource *mem)
      : input_cursor_(self.input_->MakeCursor(mem)) {}

  bool Pull(Frame &frame, ExecutionContext &context) override {
    SCOPED_PROFILE_OP("EmptyResult");

    if (!pulled_all_input_) {
      while (input_cursor_->Pull(frame, context)) {
        AbortCheck(context);
      }
      pulled_all_input_ = true;
    }
    return false;
  }

  void Shutdown() override { input_cursor_->Shutdown(); }

  void Reset() override {
    input_cursor_->Reset();
    pulled_all_input_ = false;
  }

 private:
  const UniqueCursorPtr input_cursor_;
  bool pulled_all_input_{false};
};

UniqueCursorPtr EmptyResult::MakeCursor(utils::MemoryResource *mem) const {
  memgraph::metrics::IncrementCounter(memgraph::metrics::EmptyResultOperator);

  return MakeUniqueCursorPtr<EmptyResultCursor>(mem, *this, mem);
}

Accumulate::Accumulate(const std::shared_ptr<LogicalOperator> &input, const std::vector<Symbol> &symbols,
                       bool advance_command)
    : input_(input), symbols_(symbols), advance_command_(advance_command) {}

ACCEPT_WITH_INPUT(Accumulate)

std::vector<Symbol> Accumulate::ModifiedSymbols(const SymbolTable &) const { return symbols_; }

class AccumulateCursor : public Cursor {
 public:
  AccumulateCursor(const Accumulate &self, utils::MemoryResource *mem)
      : self_(self), input_cursor_(self.input_->MakeCursor(mem)), cache_(mem) {}

  bool Pull(Frame &frame, ExecutionContext &context) override {
    OOMExceptionEnabler oom_exception;
    SCOPED_PROFILE_OP("Accumulate");

    auto &dba = *context.db_accessor;
    // cache all the input
    if (!pulled_all_input_) {
      while (input_cursor_->Pull(frame, context)) {
        utils::pmr::vector<TypedValue> row(cache_.get_allocator().GetMemoryResource());
        row.reserve(self_.symbols_.size());
        for (const Symbol &symbol : self_.symbols_) row.emplace_back(frame[symbol]);
        cache_.emplace_back(std::move(row));
      }
      pulled_all_input_ = true;
      cache_it_ = cache_.begin();

      if (self_.advance_command_) dba.AdvanceCommand();
    }

    AbortCheck(context);
    if (cache_it_ == cache_.end()) return false;
    auto row_it = (cache_it_++)->begin();
    for (const Symbol &symbol : self_.symbols_) {
      if (context.frame_change_collector && context.frame_change_collector->IsKeyTracked(symbol.name())) {
        context.frame_change_collector->ResetTrackingValue(symbol.name());
      }
      frame[symbol] = *row_it++;
    }
    return true;
  }

  void Shutdown() override { input_cursor_->Shutdown(); }

  void Reset() override {
    input_cursor_->Reset();
    cache_.clear();
    cache_it_ = cache_.begin();
    pulled_all_input_ = false;
  }

 private:
  const Accumulate &self_;
  const UniqueCursorPtr input_cursor_;
  utils::pmr::deque<utils::pmr::vector<TypedValue>> cache_;
  decltype(cache_.begin()) cache_it_ = cache_.begin();
  bool pulled_all_input_{false};
};

UniqueCursorPtr Accumulate::MakeCursor(utils::MemoryResource *mem) const {
  memgraph::metrics::IncrementCounter(memgraph::metrics::AccumulateOperator);

  return MakeUniqueCursorPtr<AccumulateCursor>(mem, *this, mem);
}

Aggregate::Aggregate(const std::shared_ptr<LogicalOperator> &input, const std::vector<Aggregate::Element> &aggregations,
                     const std::vector<Expression *> &group_by, const std::vector<Symbol> &remember)
    : input_(input ? input : std::make_shared<Once>()),
      aggregations_(aggregations),
      group_by_(group_by),
      remember_(remember) {}

ACCEPT_WITH_INPUT(Aggregate)

std::vector<Symbol> Aggregate::ModifiedSymbols(const SymbolTable &) const {
  auto symbols = remember_;
  for (const auto &elem : aggregations_) symbols.push_back(elem.output_sym);
  return symbols;
}

namespace {
/** Returns the default TypedValue for an Aggregation element.
 * This value is valid both for returning when where are no inputs
 * to the aggregation op, and for initializing an aggregation result
 * when there are */
TypedValue DefaultAggregationOpValue(const Aggregate::Element &element, utils::MemoryResource *memory) {
  switch (element.op) {
    case Aggregation::Op::MIN:
    case Aggregation::Op::MAX:
    case Aggregation::Op::AVG:
      return TypedValue(memory);
    case Aggregation::Op::COUNT:
    case Aggregation::Op::SUM:
      return TypedValue(0, memory);
    case Aggregation::Op::COLLECT_LIST:
      return TypedValue(TypedValue::TVector(memory));
    case Aggregation::Op::COLLECT_MAP:
      return TypedValue(TypedValue::TMap(memory));
    case Aggregation::Op::PROJECT:
      return TypedValue(query::Graph(memory));
  }
}
}  // namespace

class AggregateCursor : public Cursor {
 public:
  AggregateCursor(const Aggregate &self, utils::MemoryResource *mem)
      : self_(self),
        input_cursor_(self_.input_->MakeCursor(mem)),
        aggregation_(mem),
        reused_group_by_(self.group_by_.size(), mem) {}

  bool Pull(Frame &frame, ExecutionContext &context) override {
    OOMExceptionEnabler oom_exception;
    SCOPED_PROFILE_OP_BY_REF(self_);

    if (!pulled_all_input_) {
      ProcessAll(&frame, &context);
      pulled_all_input_ = true;
      aggregation_it_ = aggregation_.begin();

      if (aggregation_.empty()) {
        auto *pull_memory = context.evaluation_context.memory;
        // place default aggregation values on the frame
        for (const auto &elem : self_.aggregations_) {
          frame[elem.output_sym] = DefaultAggregationOpValue(elem, pull_memory);
          if (context.frame_change_collector && context.frame_change_collector->IsKeyTracked(elem.output_sym.name())) {
            context.frame_change_collector->ResetTrackingValue(elem.output_sym.name());
          }
        }

        // place null as remember values on the frame
        for (const Symbol &remember_sym : self_.remember_) {
          frame[remember_sym] = TypedValue(pull_memory);
          if (context.frame_change_collector && context.frame_change_collector->IsKeyTracked(remember_sym.name())) {
            context.frame_change_collector->ResetTrackingValue(remember_sym.name());
          }
        }
        return true;
      }
    }

    if (aggregation_it_ == aggregation_.end()) return false;

    // place aggregation values on the frame
    auto aggregation_values_it = aggregation_it_->second.values_.begin();
    for (const auto &aggregation_elem : self_.aggregations_)
      frame[aggregation_elem.output_sym] = *aggregation_values_it++;

    // place remember values on the frame
    auto remember_values_it = aggregation_it_->second.remember_.begin();
    for (const Symbol &remember_sym : self_.remember_) frame[remember_sym] = *remember_values_it++;

    aggregation_it_++;
    return true;
  }

  void Shutdown() override { input_cursor_->Shutdown(); }

  void Reset() override {
    input_cursor_->Reset();
    aggregation_.clear();
    aggregation_it_ = aggregation_.begin();
    pulled_all_input_ = false;
  }

 private:
  // Data structure for a single aggregation cache.
  // Does NOT include the group-by values since those are a key in the
  // aggregation map. The vectors in an AggregationValue contain one element for
  // each aggregation in this LogicalOp.
  struct AggregationValue {
    explicit AggregationValue(utils::MemoryResource *mem)
        : counts_(mem), values_(mem), remember_(mem), unique_values_(mem) {}

    // how many input rows have been aggregated in respective values_ element so
    // far
    // TODO: The counting value type should be changed to an unsigned type once
    // TypedValue can support signed integer values larger than 64bits so that
    // precision isn't lost.
    utils::pmr::vector<int64_t> counts_;
    // aggregated values. Initially Null (until at least one input row with a
    // valid value gets processed)
    utils::pmr::vector<TypedValue> values_;
    // remember values.
    utils::pmr::vector<TypedValue> remember_;

    using TSet = utils::pmr::unordered_set<TypedValue, TypedValue::Hash, TypedValue::BoolEqual>;

    utils::pmr::vector<TSet> unique_values_;
  };

  const Aggregate &self_;
  const UniqueCursorPtr input_cursor_;
  // storage for aggregated data
  // map key is the vector of group-by values
  // map value is an AggregationValue struct
  utils::pmr::unordered_map<utils::pmr::vector<TypedValue>, AggregationValue,
                            // use FNV collection hashing specialized for a
                            // vector of TypedValues
                            utils::FnvCollection<utils::pmr::vector<TypedValue>, TypedValue, TypedValue::Hash>,
                            // custom equality
                            TypedValueVectorEqual>
      aggregation_;
  // this is a for object reuse, to avoid re-allocating this buffer
  utils::pmr::vector<TypedValue> reused_group_by_;
  // iterator over the accumulated cache
  decltype(aggregation_.begin()) aggregation_it_ = aggregation_.begin();
  // this LogicalOp pulls all from the input on it's first pull
  // this switch tracks if this has been performed
  bool pulled_all_input_{false};

  /**
   * Pulls from the input operator until exhausted and aggregates the
   * results. If the input operator is not provided, a single call
   * to ProcessOne is issued.
   *
   * Accumulation automatically groups the results so that `aggregation_`
   * cache cardinality depends on number of
   * aggregation results, and not on the number of inputs.
   */
  void ProcessAll(Frame *frame, ExecutionContext *context) {
    ExpressionEvaluator evaluator(frame, context->symbol_table, context->evaluation_context, context->db_accessor,
                                  storage::View::NEW);
    while (input_cursor_->Pull(*frame, *context)) {
      ProcessOne(*frame, &evaluator);
    }

    // post processing
    for (size_t pos = 0; pos < self_.aggregations_.size(); ++pos) {
      switch (self_.aggregations_[pos].op) {
        case Aggregation::Op::AVG: {
          // calculate AVG aggregations (so far they have only been summed)
          for (auto &kv : aggregation_) {
            AggregationValue &agg_value = kv.second;
            auto count = agg_value.counts_[pos];
            auto *pull_memory = context->evaluation_context.memory;
            if (count > 0) {
              agg_value.values_[pos] = agg_value.values_[pos] / TypedValue(static_cast<double>(count), pull_memory);
            }
          }
          break;
        }
        case Aggregation::Op::COUNT: {
          // Copy counts to be the value
          for (auto &kv : aggregation_) {
            AggregationValue &agg_value = kv.second;
            agg_value.values_[pos] = agg_value.counts_[pos];
          }
          break;
        }
        case Aggregation::Op::MIN:
        case Aggregation::Op::MAX:
        case Aggregation::Op::SUM:
        case Aggregation::Op::COLLECT_LIST:
        case Aggregation::Op::COLLECT_MAP:
        case Aggregation::Op::PROJECT:
          break;
      }
    }
  }

  /**
   * Performs a single accumulation.
   */
  void ProcessOne(const Frame &frame, ExpressionEvaluator *evaluator) {
    // Preallocated group_by, since most of the time the aggregation key won't be unique
    reused_group_by_.clear();

    for (Expression *expression : self_.group_by_) {
      reused_group_by_.emplace_back(expression->Accept(*evaluator));
    }
    auto *mem = aggregation_.get_allocator().GetMemoryResource();
    auto res = aggregation_.try_emplace(reused_group_by_, mem);
    auto &agg_value = res.first->second;
    if (res.second /*was newly inserted*/) EnsureInitialized(frame, &agg_value);
    Update(evaluator, &agg_value);
  }

  /** Ensures the new AggregationValue has been initialized. This means
   * that the value vectors are filled with an appropriate number of Nulls,
   * counts are set to 0 and remember values are remembered.
   */
  void EnsureInitialized(const Frame &frame, AggregateCursor::AggregationValue *agg_value) const {
    if (!agg_value->values_.empty()) return;

    const auto num_of_aggregations = self_.aggregations_.size();
    agg_value->values_.reserve(num_of_aggregations);
    agg_value->unique_values_.reserve(num_of_aggregations);

    auto *mem = agg_value->values_.get_allocator().GetMemoryResource();
    for (const auto &agg_elem : self_.aggregations_) {
      agg_value->values_.emplace_back(DefaultAggregationOpValue(agg_elem, mem));
      agg_value->unique_values_.emplace_back(AggregationValue::TSet(mem));
    }
    agg_value->counts_.resize(num_of_aggregations, 0);

    agg_value->remember_.reserve(self_.remember_.size());
    for (const Symbol &remember_sym : self_.remember_) {
      agg_value->remember_.push_back(frame[remember_sym]);
    }
  }

  /** Updates the given AggregationValue with new data. Assumes that
   * the AggregationValue has been initialized */
  void Update(ExpressionEvaluator *evaluator, AggregateCursor::AggregationValue *agg_value) {
    DMG_ASSERT(self_.aggregations_.size() == agg_value->values_.size(),
               "Expected as much AggregationValue.values_ as there are "
               "aggregations.");
    DMG_ASSERT(self_.aggregations_.size() == agg_value->counts_.size(),
               "Expected as much AggregationValue.counts_ as there are "
               "aggregations.");

    auto count_it = agg_value->counts_.begin();
    auto value_it = agg_value->values_.begin();
    auto unique_values_it = agg_value->unique_values_.begin();
    auto agg_elem_it = self_.aggregations_.begin();
    const auto counts_end = agg_value->counts_.end();
    for (; count_it != counts_end; ++count_it, ++value_it, ++unique_values_it, ++agg_elem_it) {
      // COUNT(*) is the only case where input expression is optional
      // handle it here
      auto input_expr_ptr = agg_elem_it->value;
      if (!input_expr_ptr) {
        *count_it += 1;
        // value is deferred to post-processing
        continue;
      }

      TypedValue input_value = input_expr_ptr->Accept(*evaluator);

      // Aggregations skip Null input values.
      if (input_value.IsNull()) continue;
      const auto &agg_op = agg_elem_it->op;
      if (agg_elem_it->distinct) {
        auto insert_result = unique_values_it->insert(input_value);
        if (!insert_result.second) {
          continue;
        }
      }
      *count_it += 1;
      if (*count_it == 1) {
        // first value, nothing to aggregate. check type, set and continue.
        switch (agg_op) {
          case Aggregation::Op::MIN:
          case Aggregation::Op::MAX:
            EnsureOkForMinMax(input_value);
            *value_it = std::move(input_value);
            break;
          case Aggregation::Op::SUM:
          case Aggregation::Op::AVG:
            EnsureOkForAvgSum(input_value);
            *value_it = std::move(input_value);
            break;
          case Aggregation::Op::COUNT:
            // value is deferred to post-processing
            break;
          case Aggregation::Op::COLLECT_LIST:
            value_it->ValueList().push_back(std::move(input_value));
            break;
          case Aggregation::Op::PROJECT: {
            EnsureOkForProject(input_value);
            value_it->ValueGraph().Expand(input_value.ValuePath());
            break;
          }
          case Aggregation::Op::COLLECT_MAP:
            auto key = agg_elem_it->key->Accept(*evaluator);
            if (key.type() != TypedValue::Type::String) throw QueryRuntimeException("Map key must be a string.");
            value_it->ValueMap().emplace(key.ValueString(), std::move(input_value));
            break;
        }
        continue;
      }

      // aggregation of existing values
      switch (agg_op) {
        case Aggregation::Op::COUNT:
          // value is deferred to post-processing
          break;
        case Aggregation::Op::MIN: {
          EnsureOkForMinMax(input_value);
          try {
            TypedValue comparison_result = input_value < *value_it;
            // since we skip nulls we either have a valid comparison, or
            // an exception was just thrown above
            // safe to assume a bool TypedValue
            if (comparison_result.ValueBool()) *value_it = std::move(input_value);
          } catch (const TypedValueException &) {
            throw QueryRuntimeException("Unable to get MIN of '{}' and '{}'.", input_value.type(), value_it->type());
          }
          break;
        }
        case Aggregation::Op::MAX: {
          //  all comments as for Op::Min
          EnsureOkForMinMax(input_value);
          try {
            TypedValue comparison_result = input_value > *value_it;
            if (comparison_result.ValueBool()) *value_it = std::move(input_value);
          } catch (const TypedValueException &) {
            throw QueryRuntimeException("Unable to get MAX of '{}' and '{}'.", input_value.type(), value_it->type());
          }
          break;
        }
        case Aggregation::Op::AVG:
        // for averaging we sum first and divide by count once all
        // the input has been processed
        case Aggregation::Op::SUM:
          EnsureOkForAvgSum(input_value);
          *value_it = *value_it + input_value;
          break;
        case Aggregation::Op::COLLECT_LIST:
          value_it->ValueList().push_back(std::move(input_value));
          break;
        case Aggregation::Op::PROJECT: {
          EnsureOkForProject(input_value);
          value_it->ValueGraph().Expand(input_value.ValuePath());
          break;
        }
        case Aggregation::Op::COLLECT_MAP:
          auto key = agg_elem_it->key->Accept(*evaluator);
          if (key.type() != TypedValue::Type::String) throw QueryRuntimeException("Map key must be a string.");
          value_it->ValueMap().emplace(key.ValueString(), std::move(input_value));
          break;
      }  // end switch over Aggregation::Op enum
    }    // end loop over all aggregations
  }

  /** Checks if the given TypedValue is legal in MIN and MAX. If not
   * an appropriate exception is thrown. */
  void EnsureOkForMinMax(const TypedValue &value) const {
    switch (value.type()) {
      case TypedValue::Type::Bool:
      case TypedValue::Type::Int:
      case TypedValue::Type::Double:
      case TypedValue::Type::String:
        return;
      default:
        throw QueryRuntimeException(
            "Only boolean, numeric and string values are allowed in "
            "MIN and MAX aggregations.");
    }
  }

  /** Checks if the given TypedValue is legal in AVG and SUM. If not
   * an appropriate exception is thrown. */
  void EnsureOkForAvgSum(const TypedValue &value) const {
    switch (value.type()) {
      case TypedValue::Type::Int:
      case TypedValue::Type::Double:
        return;
      default:
        throw QueryRuntimeException("Only numeric values allowed in SUM and AVG aggregations.");
    }
  }

  /** Checks if the given TypedValue is legal in PROJECT and PROJECT_TRANSITIVE. If not
   * an appropriate exception is thrown. */
  // NOLINTNEXTLINE(readability-convert-member-functions-to-static)
  void EnsureOkForProject(const TypedValue &value) const {
    switch (value.type()) {
      case TypedValue::Type::Path:
        return;
      default:
        throw QueryRuntimeException("Only path values allowed in PROJECT aggregation.");
    }
  }
};

UniqueCursorPtr Aggregate::MakeCursor(utils::MemoryResource *mem) const {
  memgraph::metrics::IncrementCounter(memgraph::metrics::AggregateOperator);

  return MakeUniqueCursorPtr<AggregateCursor>(mem, *this, mem);
}

Skip::Skip(const std::shared_ptr<LogicalOperator> &input, Expression *expression)
    : input_(input), expression_(expression) {}

ACCEPT_WITH_INPUT(Skip)

UniqueCursorPtr Skip::MakeCursor(utils::MemoryResource *mem) const {
  memgraph::metrics::IncrementCounter(memgraph::metrics::SkipOperator);

  return MakeUniqueCursorPtr<SkipCursor>(mem, *this, mem);
}

std::vector<Symbol> Skip::OutputSymbols(const SymbolTable &symbol_table) const {
  // Propagate this to potential Produce.
  return input_->OutputSymbols(symbol_table);
}

std::vector<Symbol> Skip::ModifiedSymbols(const SymbolTable &table) const { return input_->ModifiedSymbols(table); }

Skip::SkipCursor::SkipCursor(const Skip &self, utils::MemoryResource *mem)
    : self_(self), input_cursor_(self_.input_->MakeCursor(mem)) {}

bool Skip::SkipCursor::Pull(Frame &frame, ExecutionContext &context) {
  OOMExceptionEnabler oom_exception;
  SCOPED_PROFILE_OP("Skip");

  while (input_cursor_->Pull(frame, context)) {
    if (to_skip_ == -1) {
      // First successful pull from the input, evaluate the skip expression.
      // The skip expression doesn't contain identifiers so graph view
      // parameter is not important.
      ExpressionEvaluator evaluator(&frame, context.symbol_table, context.evaluation_context, context.db_accessor,
                                    storage::View::OLD);
      TypedValue to_skip = self_.expression_->Accept(evaluator);
      if (to_skip.type() != TypedValue::Type::Int)
        throw QueryRuntimeException("Number of elements to skip must be an integer.");

      to_skip_ = to_skip.ValueInt();
      if (to_skip_ < 0) throw QueryRuntimeException("Number of elements to skip must be non-negative.");
    }

    if (skipped_++ < to_skip_) continue;
    return true;
  }
  return false;
}

void Skip::SkipCursor::Shutdown() { input_cursor_->Shutdown(); }

void Skip::SkipCursor::Reset() {
  input_cursor_->Reset();
  to_skip_ = -1;
  skipped_ = 0;
}

Limit::Limit(const std::shared_ptr<LogicalOperator> &input, Expression *expression)
    : input_(input), expression_(expression) {}

ACCEPT_WITH_INPUT(Limit)

UniqueCursorPtr Limit::MakeCursor(utils::MemoryResource *mem) const {
  memgraph::metrics::IncrementCounter(memgraph::metrics::LimitOperator);

  return MakeUniqueCursorPtr<LimitCursor>(mem, *this, mem);
}

std::vector<Symbol> Limit::OutputSymbols(const SymbolTable &symbol_table) const {
  // Propagate this to potential Produce.
  return input_->OutputSymbols(symbol_table);
}

std::vector<Symbol> Limit::ModifiedSymbols(const SymbolTable &table) const { return input_->ModifiedSymbols(table); }

Limit::LimitCursor::LimitCursor(const Limit &self, utils::MemoryResource *mem)
    : self_(self), input_cursor_(self_.input_->MakeCursor(mem)) {}

bool Limit::LimitCursor::Pull(Frame &frame, ExecutionContext &context) {
  OOMExceptionEnabler oom_exception;
  SCOPED_PROFILE_OP("Limit");

  // We need to evaluate the limit expression before the first input Pull
  // because it might be 0 and thereby we shouldn't Pull from input at all.
  // We can do this before Pulling from the input because the limit expression
  // is not allowed to contain any identifiers.
  if (limit_ == -1) {
    // Limit expression doesn't contain identifiers so graph view is not
    // important.
    ExpressionEvaluator evaluator(&frame, context.symbol_table, context.evaluation_context, context.db_accessor,
                                  storage::View::OLD);
    TypedValue limit = self_.expression_->Accept(evaluator);
    if (limit.type() != TypedValue::Type::Int)
      throw QueryRuntimeException("Limit on number of returned elements must be an integer.");

    limit_ = limit.ValueInt();
    if (limit_ < 0) throw QueryRuntimeException("Limit on number of returned elements must be non-negative.");
  }

  // check we have not exceeded the limit before pulling
  if (pulled_++ >= limit_) return false;

  return input_cursor_->Pull(frame, context);
}

void Limit::LimitCursor::Shutdown() { input_cursor_->Shutdown(); }

void Limit::LimitCursor::Reset() {
  input_cursor_->Reset();
  limit_ = -1;
  pulled_ = 0;
}

OrderBy::OrderBy(const std::shared_ptr<LogicalOperator> &input, const std::vector<SortItem> &order_by,
                 const std::vector<Symbol> &output_symbols)
    : input_(input), output_symbols_(output_symbols) {
  // split the order_by vector into two vectors of orderings and expressions
  std::vector<Ordering> ordering;
  ordering.reserve(order_by.size());
  order_by_.reserve(order_by.size());
  for (const auto &ordering_expression_pair : order_by) {
    ordering.emplace_back(ordering_expression_pair.ordering);
    order_by_.emplace_back(ordering_expression_pair.expression);
  }
  compare_ = TypedValueVectorCompare(ordering);
}

ACCEPT_WITH_INPUT(OrderBy)

std::vector<Symbol> OrderBy::OutputSymbols(const SymbolTable &symbol_table) const {
  // Propagate this to potential Produce.
  return input_->OutputSymbols(symbol_table);
}

std::vector<Symbol> OrderBy::ModifiedSymbols(const SymbolTable &table) const { return input_->ModifiedSymbols(table); }

class OrderByCursor : public Cursor {
 public:
  OrderByCursor(const OrderBy &self, utils::MemoryResource *mem)
      : self_(self), input_cursor_(self_.input_->MakeCursor(mem)), cache_(mem) {}

  bool Pull(Frame &frame, ExecutionContext &context) override {
    OOMExceptionEnabler oom_exception;
    SCOPED_PROFILE_OP_BY_REF(self_);

    if (!did_pull_all_) {
      ExpressionEvaluator evaluator(&frame, context.symbol_table, context.evaluation_context, context.db_accessor,
                                    storage::View::OLD);
      auto *mem = cache_.get_allocator().GetMemoryResource();
      while (input_cursor_->Pull(frame, context)) {
        // collect the order_by elements
        utils::pmr::vector<TypedValue> order_by(mem);
        order_by.reserve(self_.order_by_.size());
        for (auto expression_ptr : self_.order_by_) {
          order_by.emplace_back(expression_ptr->Accept(evaluator));
        }

        // collect the output elements
        utils::pmr::vector<TypedValue> output(mem);
        output.reserve(self_.output_symbols_.size());
        for (const Symbol &output_sym : self_.output_symbols_) output.emplace_back(frame[output_sym]);

        cache_.push_back(Element{std::move(order_by), std::move(output)});
      }

      std::sort(cache_.begin(), cache_.end(), [this](const auto &pair1, const auto &pair2) {
        return self_.compare_(pair1.order_by, pair2.order_by);
      });

      did_pull_all_ = true;
      cache_it_ = cache_.begin();
    }

    if (cache_it_ == cache_.end()) return false;

    AbortCheck(context);

    // place the output values on the frame
    DMG_ASSERT(self_.output_symbols_.size() == cache_it_->remember.size(),
               "Number of values does not match the number of output symbols "
               "in OrderBy");
    auto output_sym_it = self_.output_symbols_.begin();
    for (const TypedValue &output : cache_it_->remember) {
      if (context.frame_change_collector && context.frame_change_collector->IsKeyTracked(output_sym_it->name())) {
        context.frame_change_collector->ResetTrackingValue(output_sym_it->name());
      }
      frame[*output_sym_it++] = output;
    }
    cache_it_++;
    return true;
  }
  void Shutdown() override { input_cursor_->Shutdown(); }

  void Reset() override {
    input_cursor_->Reset();
    did_pull_all_ = false;
    cache_.clear();
    cache_it_ = cache_.begin();
  }

 private:
  struct Element {
    utils::pmr::vector<TypedValue> order_by;
    utils::pmr::vector<TypedValue> remember;
  };

  const OrderBy &self_;
  const UniqueCursorPtr input_cursor_;
  bool did_pull_all_{false};
  // a cache of elements pulled from the input
  // the cache is filled and sorted (only on first elem) on first Pull
  utils::pmr::vector<Element> cache_;
  // iterator over the cache_, maintains state between Pulls
  decltype(cache_.begin()) cache_it_ = cache_.begin();
};

UniqueCursorPtr OrderBy::MakeCursor(utils::MemoryResource *mem) const {
  memgraph::metrics::IncrementCounter(memgraph::metrics::OrderByOperator);

  return MakeUniqueCursorPtr<OrderByCursor>(mem, *this, mem);
}

Merge::Merge(const std::shared_ptr<LogicalOperator> &input, const std::shared_ptr<LogicalOperator> &merge_match,
             const std::shared_ptr<LogicalOperator> &merge_create)
    : input_(input ? input : std::make_shared<Once>()), merge_match_(merge_match), merge_create_(merge_create) {}

bool Merge::Accept(HierarchicalLogicalOperatorVisitor &visitor) {
  if (visitor.PreVisit(*this)) {
    input_->Accept(visitor) && merge_match_->Accept(visitor) && merge_create_->Accept(visitor);
  }
  return visitor.PostVisit(*this);
}

UniqueCursorPtr Merge::MakeCursor(utils::MemoryResource *mem) const {
  memgraph::metrics::IncrementCounter(memgraph::metrics::MergeOperator);

  return MakeUniqueCursorPtr<MergeCursor>(mem, *this, mem);
}

std::vector<Symbol> Merge::ModifiedSymbols(const SymbolTable &table) const {
  auto symbols = input_->ModifiedSymbols(table);
  // Match and create branches should have the same symbols, so just take one
  // of them.
  auto my_symbols = merge_match_->OutputSymbols(table);
  symbols.insert(symbols.end(), my_symbols.begin(), my_symbols.end());
  return symbols;
}

Merge::MergeCursor::MergeCursor(const Merge &self, utils::MemoryResource *mem)
    : input_cursor_(self.input_->MakeCursor(mem)),
      merge_match_cursor_(self.merge_match_->MakeCursor(mem)),
      merge_create_cursor_(self.merge_create_->MakeCursor(mem)) {}

bool Merge::MergeCursor::Pull(Frame &frame, ExecutionContext &context) {
  OOMExceptionEnabler oom_exception;
  SCOPED_PROFILE_OP("Merge");

  while (true) {
    if (pull_input_) {
      if (input_cursor_->Pull(frame, context)) {
        // after a successful input from the input
        // reset merge_match (it's expand iterators maintain state)
        // and merge_create (could have a Once at the beginning)
        merge_match_cursor_->Reset();
        merge_create_cursor_->Reset();
      } else
        // input is exhausted, we're done
        return false;
    }

    // pull from the merge_match cursor
    if (merge_match_cursor_->Pull(frame, context)) {
      // if successful, next Pull from this should not pull_input_
      pull_input_ = false;
      return true;
    } else {
      // failed to Pull from the merge_match cursor
      if (pull_input_) {
        // if we have just now pulled from the input
        // and failed to pull from merge_match, we should create
        return merge_create_cursor_->Pull(frame, context);
      }
      // We have exhausted merge_match_cursor_ after 1 or more successful
      // Pulls. Attempt next input_cursor_ pull
      pull_input_ = true;
      continue;
    }
  }
}

void Merge::MergeCursor::Shutdown() {
  input_cursor_->Shutdown();
  merge_match_cursor_->Shutdown();
  merge_create_cursor_->Shutdown();
}

void Merge::MergeCursor::Reset() {
  input_cursor_->Reset();
  merge_match_cursor_->Reset();
  merge_create_cursor_->Reset();
  pull_input_ = true;
}

Optional::Optional(const std::shared_ptr<LogicalOperator> &input, const std::shared_ptr<LogicalOperator> &optional,
                   const std::vector<Symbol> &optional_symbols)
    : input_(input ? input : std::make_shared<Once>()), optional_(optional), optional_symbols_(optional_symbols) {}

bool Optional::Accept(HierarchicalLogicalOperatorVisitor &visitor) {
  if (visitor.PreVisit(*this)) {
    input_->Accept(visitor) && optional_->Accept(visitor);
  }
  return visitor.PostVisit(*this);
}

UniqueCursorPtr Optional::MakeCursor(utils::MemoryResource *mem) const {
  memgraph::metrics::IncrementCounter(memgraph::metrics::OptionalOperator);

  return MakeUniqueCursorPtr<OptionalCursor>(mem, *this, mem);
}

std::vector<Symbol> Optional::ModifiedSymbols(const SymbolTable &table) const {
  auto symbols = input_->ModifiedSymbols(table);
  auto my_symbols = optional_->ModifiedSymbols(table);
  symbols.insert(symbols.end(), my_symbols.begin(), my_symbols.end());
  return symbols;
}

Optional::OptionalCursor::OptionalCursor(const Optional &self, utils::MemoryResource *mem)
    : self_(self), input_cursor_(self.input_->MakeCursor(mem)), optional_cursor_(self.optional_->MakeCursor(mem)) {}

bool Optional::OptionalCursor::Pull(Frame &frame, ExecutionContext &context) {
  OOMExceptionEnabler oom_exception;
  SCOPED_PROFILE_OP("Optional");

  while (true) {
    if (pull_input_) {
      if (input_cursor_->Pull(frame, context)) {
        // after a successful input from the input
        // reset optional_ (it's expand iterators maintain state)
        optional_cursor_->Reset();
      } else
        // input is exhausted, we're done
        return false;
    }

    // pull from the optional_ cursor
    if (optional_cursor_->Pull(frame, context)) {
      // if successful, next Pull from this should not pull_input_
      pull_input_ = false;
      return true;
    } else {
      // failed to Pull from the merge_match cursor
      if (pull_input_) {
        // if we have just now pulled from the input
        // and failed to pull from optional_ so set the
        // optional symbols to Null, ensure next time the
        // input gets pulled and return true
        for (const Symbol &sym : self_.optional_symbols_) frame[sym] = TypedValue(context.evaluation_context.memory);
        pull_input_ = true;
        return true;
      }
      // we have exhausted optional_cursor_ after 1 or more successful Pulls
      // attempt next input_cursor_ pull
      pull_input_ = true;
      continue;
    }
  }
}

void Optional::OptionalCursor::Shutdown() {
  input_cursor_->Shutdown();
  optional_cursor_->Shutdown();
}

void Optional::OptionalCursor::Reset() {
  input_cursor_->Reset();
  optional_cursor_->Reset();
  pull_input_ = true;
}

Unwind::Unwind(const std::shared_ptr<LogicalOperator> &input, Expression *input_expression, Symbol output_symbol)
    : input_(input ? input : std::make_shared<Once>()),
      input_expression_(input_expression),
      output_symbol_(output_symbol) {}

ACCEPT_WITH_INPUT(Unwind)

std::vector<Symbol> Unwind::ModifiedSymbols(const SymbolTable &table) const {
  auto symbols = input_->ModifiedSymbols(table);
  symbols.emplace_back(output_symbol_);
  return symbols;
}

class UnwindCursor : public Cursor {
 public:
  UnwindCursor(const Unwind &self, utils::MemoryResource *mem)
      : self_(self), input_cursor_(self.input_->MakeCursor(mem)), input_value_(mem) {}

  bool Pull(Frame &frame, ExecutionContext &context) override {
    OOMExceptionEnabler oom_exception;
    SCOPED_PROFILE_OP("Unwind");
    while (true) {
      AbortCheck(context);
      // if we reached the end of our list of values
      // pull from the input
      if (input_value_it_ == input_value_.end()) {
        if (!input_cursor_->Pull(frame, context)) return false;

        // successful pull from input, initialize value and iterator
        ExpressionEvaluator evaluator(&frame, context.symbol_table, context.evaluation_context, context.db_accessor,
                                      storage::View::OLD);
        TypedValue input_value = self_.input_expression_->Accept(evaluator);
        if (input_value.type() != TypedValue::Type::List)
          throw QueryRuntimeException("Argument of UNWIND must be a list, but '{}' was provided.", input_value.type());
        // Copy the evaluted input_value_list to our vector.
        input_value_ = input_value.ValueList();
        input_value_it_ = input_value_.begin();
      }

      // if we reached the end of our list of values goto back to top
      if (input_value_it_ == input_value_.end()) continue;

      frame[self_.output_symbol_] = *input_value_it_++;
      if (context.frame_change_collector && context.frame_change_collector->IsKeyTracked(self_.output_symbol_.name_)) {
        context.frame_change_collector->ResetTrackingValue(self_.output_symbol_.name_);
      }
      return true;
    }
  }

  void Shutdown() override { input_cursor_->Shutdown(); }

  void Reset() override {
    input_cursor_->Reset();
    input_value_.clear();
    input_value_it_ = input_value_.end();
  }

 private:
  const Unwind &self_;
  const UniqueCursorPtr input_cursor_;
  // typed values we are unwinding and yielding
  utils::pmr::vector<TypedValue> input_value_;
  // current position in input_value_
  decltype(input_value_)::iterator input_value_it_ = input_value_.end();
};

UniqueCursorPtr Unwind::MakeCursor(utils::MemoryResource *mem) const {
  memgraph::metrics::IncrementCounter(memgraph::metrics::UnwindOperator);

  return MakeUniqueCursorPtr<UnwindCursor>(mem, *this, mem);
}

class DistinctCursor : public Cursor {
 public:
  DistinctCursor(const Distinct &self, utils::MemoryResource *mem)
      : self_(self), input_cursor_(self.input_->MakeCursor(mem)), seen_rows_(mem) {}

  bool Pull(Frame &frame, ExecutionContext &context) override {
    OOMExceptionEnabler oom_exception;
    SCOPED_PROFILE_OP("Distinct");

    while (true) {
      if (!input_cursor_->Pull(frame, context)) return false;

      utils::pmr::vector<TypedValue> row(seen_rows_.get_allocator().GetMemoryResource());
      row.reserve(self_.value_symbols_.size());

      for (const auto &symbol : self_.value_symbols_) {
        row.emplace_back(frame.at(symbol));
      }

      if (seen_rows_.insert(std::move(row)).second) {
        return true;
      }
    }
  }

  void Shutdown() override { input_cursor_->Shutdown(); }

  void Reset() override {
    input_cursor_->Reset();
    seen_rows_.clear();
  }

 private:
  const Distinct &self_;
  const UniqueCursorPtr input_cursor_;
  // a set of already seen rows
  utils::pmr::unordered_set<utils::pmr::vector<TypedValue>,
                            // use FNV collection hashing specialized for a
                            // vector of TypedValue
                            utils::FnvCollection<utils::pmr::vector<TypedValue>, TypedValue, TypedValue::Hash>,
                            TypedValueVectorEqual>
      seen_rows_;
};

Distinct::Distinct(const std::shared_ptr<LogicalOperator> &input, const std::vector<Symbol> &value_symbols)
    : input_(input ? input : std::make_shared<Once>()), value_symbols_(value_symbols) {}

ACCEPT_WITH_INPUT(Distinct)

UniqueCursorPtr Distinct::MakeCursor(utils::MemoryResource *mem) const {
  memgraph::metrics::IncrementCounter(memgraph::metrics::DistinctOperator);

  return MakeUniqueCursorPtr<DistinctCursor>(mem, *this, mem);
}

std::vector<Symbol> Distinct::OutputSymbols(const SymbolTable &symbol_table) const {
  // Propagate this to potential Produce.
  return input_->OutputSymbols(symbol_table);
}

std::vector<Symbol> Distinct::ModifiedSymbols(const SymbolTable &table) const { return input_->ModifiedSymbols(table); }

Union::Union(const std::shared_ptr<LogicalOperator> &left_op, const std::shared_ptr<LogicalOperator> &right_op,
             const std::vector<Symbol> &union_symbols, const std::vector<Symbol> &left_symbols,
             const std::vector<Symbol> &right_symbols)
    : left_op_(left_op),
      right_op_(right_op),
      union_symbols_(union_symbols),
      left_symbols_(left_symbols),
      right_symbols_(right_symbols) {}

UniqueCursorPtr Union::MakeCursor(utils::MemoryResource *mem) const {
  memgraph::metrics::IncrementCounter(memgraph::metrics::UnionOperator);

  return MakeUniqueCursorPtr<Union::UnionCursor>(mem, *this, mem);
}

bool Union::Accept(HierarchicalLogicalOperatorVisitor &visitor) {
  if (visitor.PreVisit(*this)) {
    if (left_op_->Accept(visitor)) {
      right_op_->Accept(visitor);
    }
  }
  return visitor.PostVisit(*this);
}

std::vector<Symbol> Union::OutputSymbols(const SymbolTable &) const { return union_symbols_; }

std::vector<Symbol> Union::ModifiedSymbols(const SymbolTable &) const { return union_symbols_; }

WITHOUT_SINGLE_INPUT(Union);

Union::UnionCursor::UnionCursor(const Union &self, utils::MemoryResource *mem)
    : self_(self), left_cursor_(self.left_op_->MakeCursor(mem)), right_cursor_(self.right_op_->MakeCursor(mem)) {}

bool Union::UnionCursor::Pull(Frame &frame, ExecutionContext &context) {
  OOMExceptionEnabler oom_exception;
  SCOPED_PROFILE_OP_BY_REF(self_);

  utils::pmr::unordered_map<std::string, TypedValue> results(context.evaluation_context.memory);
  if (left_cursor_->Pull(frame, context)) {
    // collect values from the left child
    for (const auto &output_symbol : self_.left_symbols_) {
      results[output_symbol.name()] = frame[output_symbol];
      if (context.frame_change_collector && context.frame_change_collector->IsKeyTracked(output_symbol.name())) {
        context.frame_change_collector->ResetTrackingValue(output_symbol.name());
      }
    }
  } else if (right_cursor_->Pull(frame, context)) {
    // collect values from the right child
    for (const auto &output_symbol : self_.right_symbols_) {
      results[output_symbol.name()] = frame[output_symbol];
      if (context.frame_change_collector && context.frame_change_collector->IsKeyTracked(output_symbol.name())) {
        context.frame_change_collector->ResetTrackingValue(output_symbol.name());
      }
    }
  } else {
    return false;
  }

  // put collected values on frame under union symbols
  for (const auto &symbol : self_.union_symbols_) {
    frame[symbol] = results[symbol.name()];
    if (context.frame_change_collector && context.frame_change_collector->IsKeyTracked(symbol.name())) {
      context.frame_change_collector->ResetTrackingValue(symbol.name());
    }
  }
  return true;
}

void Union::UnionCursor::Shutdown() {
  left_cursor_->Shutdown();
  right_cursor_->Shutdown();
}

void Union::UnionCursor::Reset() {
  left_cursor_->Reset();
  right_cursor_->Reset();
}

std::vector<Symbol> Cartesian::ModifiedSymbols(const SymbolTable &table) const {
  auto symbols = left_op_->ModifiedSymbols(table);
  auto right = right_op_->ModifiedSymbols(table);
  symbols.insert(symbols.end(), right.begin(), right.end());
  return symbols;
}

bool Cartesian::Accept(HierarchicalLogicalOperatorVisitor &visitor) {
  if (visitor.PreVisit(*this)) {
    left_op_->Accept(visitor) && right_op_->Accept(visitor);
  }
  return visitor.PostVisit(*this);
}

WITHOUT_SINGLE_INPUT(Cartesian);

namespace {

class CartesianCursor : public Cursor {
 public:
  CartesianCursor(const Cartesian &self, utils::MemoryResource *mem)
      : self_(self),
        left_op_frames_(mem),
        right_op_frame_(mem),
        left_op_cursor_(self.left_op_->MakeCursor(mem)),
        right_op_cursor_(self_.right_op_->MakeCursor(mem)) {
    MG_ASSERT(left_op_cursor_ != nullptr, "CartesianCursor: Missing left operator cursor.");
    MG_ASSERT(right_op_cursor_ != nullptr, "CartesianCursor: Missing right operator cursor.");
  }

  bool Pull(Frame &frame, ExecutionContext &context) override {
    OOMExceptionEnabler oom_exception;
    SCOPED_PROFILE_OP_BY_REF(self_);

    if (!cartesian_pull_initialized_) {
      // Pull all left_op frames.
      while (left_op_cursor_->Pull(frame, context)) {
        left_op_frames_.emplace_back(frame.elems().begin(), frame.elems().end());
      }

      // We're setting the iterator to 'end' here so it pulls the right
      // cursor.
      left_op_frames_it_ = left_op_frames_.end();
      cartesian_pull_initialized_ = true;
    }

    // If left operator yielded zero results there is no cartesian product.
    if (left_op_frames_.empty()) {
      return false;
    }

    auto restore_frame = [&frame, &context](const auto &symbols, const auto &restore_from) {
      for (const auto &symbol : symbols) {
        frame[symbol] = restore_from[symbol.position()];
        if (context.frame_change_collector && context.frame_change_collector->IsKeyTracked(symbol.name())) {
          context.frame_change_collector->ResetTrackingValue(symbol.name());
        }
      }
    };

    if (left_op_frames_it_ == left_op_frames_.end()) {
      // Advance right_op_cursor_.
      if (!right_op_cursor_->Pull(frame, context)) return false;

      right_op_frame_.assign(frame.elems().begin(), frame.elems().end());
      left_op_frames_it_ = left_op_frames_.begin();
    } else {
      // Make sure right_op_cursor last pulled results are on frame.
      restore_frame(self_.right_symbols_, right_op_frame_);
    }

    AbortCheck(context);

    restore_frame(self_.left_symbols_, *left_op_frames_it_);
    left_op_frames_it_++;
    return true;
  }

  void Shutdown() override {
    left_op_cursor_->Shutdown();
    right_op_cursor_->Shutdown();
  }

  void Reset() override {
    left_op_cursor_->Reset();
    right_op_cursor_->Reset();
    right_op_frame_.clear();
    left_op_frames_.clear();
    left_op_frames_it_ = left_op_frames_.end();
    cartesian_pull_initialized_ = false;
  }

 private:
  const Cartesian &self_;
  utils::pmr::vector<utils::pmr::vector<TypedValue>> left_op_frames_;
  utils::pmr::vector<TypedValue> right_op_frame_;
  const UniqueCursorPtr left_op_cursor_;
  const UniqueCursorPtr right_op_cursor_;
  utils::pmr::vector<utils::pmr::vector<TypedValue>>::iterator left_op_frames_it_;
  bool cartesian_pull_initialized_{false};
};

}  // namespace

UniqueCursorPtr Cartesian::MakeCursor(utils::MemoryResource *mem) const {
  memgraph::metrics::IncrementCounter(memgraph::metrics::CartesianOperator);

  return MakeUniqueCursorPtr<CartesianCursor>(mem, *this, mem);
}

OutputTable::OutputTable(std::vector<Symbol> output_symbols, std::vector<std::vector<TypedValue>> rows)
    : output_symbols_(std::move(output_symbols)), callback_([rows](Frame *, ExecutionContext *) { return rows; }) {}

OutputTable::OutputTable(std::vector<Symbol> output_symbols,
                         std::function<std::vector<std::vector<TypedValue>>(Frame *, ExecutionContext *)> callback)
    : output_symbols_(std::move(output_symbols)), callback_(std::move(callback)) {}

WITHOUT_SINGLE_INPUT(OutputTable);

class OutputTableCursor : public Cursor {
 public:
  OutputTableCursor(const OutputTable &self) : self_(self) {}

  bool Pull(Frame &frame, ExecutionContext &context) override {
    OOMExceptionEnabler oom_exception;
    if (!pulled_) {
      rows_ = self_.callback_(&frame, &context);
      for (const auto &row : rows_) {
        MG_ASSERT(row.size() == self_.output_symbols_.size(), "Wrong number of columns in row!");
      }
      pulled_ = true;
    }
    if (current_row_ < rows_.size()) {
      for (size_t i = 0; i < self_.output_symbols_.size(); ++i) {
        frame[self_.output_symbols_[i]] = rows_[current_row_][i];
        if (context.frame_change_collector &&
            context.frame_change_collector->IsKeyTracked(self_.output_symbols_[i].name())) {
          context.frame_change_collector->ResetTrackingValue(self_.output_symbols_[i].name());
        }
      }
      current_row_++;
      return true;
    }
    return false;
  }

  void Reset() override {
    pulled_ = false;
    current_row_ = 0;
    rows_.clear();
  }

  void Shutdown() override {}

 private:
  const OutputTable &self_;
  size_t current_row_{0};
  std::vector<std::vector<TypedValue>> rows_;
  bool pulled_{false};
};

UniqueCursorPtr OutputTable::MakeCursor(utils::MemoryResource *mem) const {
  return MakeUniqueCursorPtr<OutputTableCursor>(mem, *this);
}

OutputTableStream::OutputTableStream(
    std::vector<Symbol> output_symbols,
    std::function<std::optional<std::vector<TypedValue>>(Frame *, ExecutionContext *)> callback)
    : output_symbols_(std::move(output_symbols)), callback_(std::move(callback)) {}

WITHOUT_SINGLE_INPUT(OutputTableStream);

class OutputTableStreamCursor : public Cursor {
 public:
  explicit OutputTableStreamCursor(const OutputTableStream *self) : self_(self) {}

  bool Pull(Frame &frame, ExecutionContext &context) override {
    OOMExceptionEnabler oom_exception;
    const auto row = self_->callback_(&frame, &context);
    if (row) {
      MG_ASSERT(row->size() == self_->output_symbols_.size(), "Wrong number of columns in row!");
      for (size_t i = 0; i < self_->output_symbols_.size(); ++i) {
        frame[self_->output_symbols_[i]] = row->at(i);
        if (context.frame_change_collector &&
            context.frame_change_collector->IsKeyTracked(self_->output_symbols_[i].name())) {
          context.frame_change_collector->ResetTrackingValue(self_->output_symbols_[i].name());
        }
      }
      return true;
    }
    return false;
  }

  // TODO(tsabolcec): Come up with better approach for handling `Reset()`.
  // One possibility is to implement a custom closure utility class with
  // `Reset()` method.
  void Reset() override { throw utils::NotYetImplemented("OutputTableStreamCursor::Reset"); }

  void Shutdown() override {}

 private:
  const OutputTableStream *self_;
};

UniqueCursorPtr OutputTableStream::MakeCursor(utils::MemoryResource *mem) const {
  return MakeUniqueCursorPtr<OutputTableStreamCursor>(mem, this);
}

CallProcedure::CallProcedure(std::shared_ptr<LogicalOperator> input, std::string name, std::vector<Expression *> args,
                             std::vector<std::string> fields, std::vector<Symbol> symbols, Expression *memory_limit,
                             size_t memory_scale, bool is_write, bool void_procedure)
    : input_(input ? input : std::make_shared<Once>()),
      procedure_name_(name),
      arguments_(args),
      result_fields_(fields),
      result_symbols_(symbols),
      memory_limit_(memory_limit),
      memory_scale_(memory_scale),
      is_write_(is_write),
      void_procedure_(void_procedure) {}

ACCEPT_WITH_INPUT(CallProcedure);

std::vector<Symbol> CallProcedure::OutputSymbols(const SymbolTable &) const { return result_symbols_; }

std::vector<Symbol> CallProcedure::ModifiedSymbols(const SymbolTable &table) const {
  auto symbols = input_->ModifiedSymbols(table);
  symbols.insert(symbols.end(), result_symbols_.begin(), result_symbols_.end());
  return symbols;
}

void CallProcedure::IncrementCounter(const std::string &procedure_name) {
  procedure_counters_.WithLock([&](auto &counters) { ++counters[procedure_name]; });
}

std::unordered_map<std::string, int64_t> CallProcedure::GetAndResetCounters() {
  auto counters = procedure_counters_.Lock();
  auto ret = std::move(*counters);
  counters->clear();
  return ret;
}

namespace {

void CallCustomProcedure(const std::string_view fully_qualified_procedure_name, const mgp_proc &proc,
                         const std::vector<Expression *> &args, mgp_graph &graph, ExpressionEvaluator *evaluator,
                         utils::MemoryResource *memory, std::optional<size_t> memory_limit, mgp_result *result,
                         const bool call_initializer = false) {
  static_assert(std::uses_allocator_v<mgp_value, utils::Allocator<mgp_value>>,
                "Expected mgp_value to use custom allocator and makes STL "
                "containers aware of that");
  // Build and type check procedure arguments.
  mgp_list proc_args(memory);
  std::vector<TypedValue> args_list;
  args_list.reserve(args.size());
  for (auto *expression : args) {
    args_list.emplace_back(expression->Accept(*evaluator));
  }
  std::optional<query::Graph> subgraph;
  std::optional<query::SubgraphDbAccessor> db_acc;

  if (!args_list.empty() && args_list.front().type() == TypedValue::Type::Graph) {
    auto subgraph_value = args_list.front().ValueGraph();
    subgraph = query::Graph(std::move(subgraph_value), subgraph_value.GetMemoryResource());
    args_list.erase(args_list.begin());

    db_acc = query::SubgraphDbAccessor(*std::get<query::DbAccessor *>(graph.impl), &*subgraph);
    graph.impl = &*db_acc;
  }

  procedure::ConstructArguments(args_list, proc, fully_qualified_procedure_name, proc_args, graph);
  if (call_initializer) {
    MG_ASSERT(proc.initializer);
    mgp_memory initializer_memory{memory};
    proc.initializer.value()(&proc_args, &graph, &initializer_memory);
  }
  if (memory_limit) {
    SPDLOG_INFO("Running '{}' with memory limit of {}", fully_qualified_procedure_name,
                utils::GetReadableSize(*memory_limit));
    utils::LimitedMemoryResource limited_mem(memory, *memory_limit);
    mgp_memory proc_memory{&limited_mem};
    MG_ASSERT(result->signature == &proc.results);
    // TODO: What about cross library boundary exceptions? OMG C++?!
    proc.cb(&proc_args, &graph, result, &proc_memory);
    size_t leaked_bytes = limited_mem.GetAllocatedBytes();
    if (leaked_bytes > 0U) {
      spdlog::warn("Query procedure '{}' leaked {} *tracked* bytes", fully_qualified_procedure_name, leaked_bytes);
    }
  } else {
    // TODO: Add a tracking MemoryResource without limits, so that we report
    // memory leaks in procedure.
    mgp_memory proc_memory{memory};
    MG_ASSERT(result->signature == &proc.results);
    // TODO: What about cross library boundary exceptions? OMG C++?!
    proc.cb(&proc_args, &graph, result, &proc_memory);
  }
}

}  // namespace

class CallProcedureCursor : public Cursor {
  const CallProcedure *self_;
  UniqueCursorPtr input_cursor_;
  mgp_result *result_;
  decltype(result_->rows.end()) result_row_it_{result_->rows.end()};
  size_t result_signature_size_{0};
  bool stream_exhausted{true};
  bool call_initializer{false};
  std::optional<std::function<void()>> cleanup_{std::nullopt};

 public:
  CallProcedureCursor(const CallProcedure *self, utils::MemoryResource *mem)
      : self_(self),
        input_cursor_(self_->input_->MakeCursor(mem)),
        // result_ needs to live throughout multiple Pull evaluations, until all
        // rows are produced. We don't use the memory dedicated for QueryExecution (and Frame),
        // but memory dedicated for procedure to wipe result_ and everything allocated in procedure all at once.
        result_(utils::Allocator<mgp_result>(self_->memory_resource)
                    .new_object<mgp_result>(nullptr, self_->memory_resource)) {
    MG_ASSERT(self_->result_fields_.size() == self_->result_symbols_.size(), "Incorrectly constructed CallProcedure");
  }

  bool Pull(Frame &frame, ExecutionContext &context) override {
    OOMExceptionEnabler oom_exception;
    SCOPED_PROFILE_OP_BY_REF(*self_);

    AbortCheck(context);

    // We need to fetch new procedure results after pulling from input.
    // TODO: Look into openCypher's distinction between procedures returning an
    // empty result set vs procedures which return `void`. We currently don't
    // have procedures registering what they return.
    // This `while` loop will skip over empty results.
    while (result_row_it_ == result_->rows.end()) {
      // It might be a good idea to resolve the procedure name once, at the
      // start. Unfortunately, this could deadlock if we tried to invoke a
      // procedure from a module (read lock) and reload a module (write lock)
      // inside the same execution thread. Also, our RWLock is setup so that
      // it's not possible for a single thread to request multiple read locks.
      // Builtin module registration in query/procedure/module.cpp depends on
      // this locking scheme.
      const auto &maybe_found = procedure::FindProcedure(procedure::gModuleRegistry, self_->procedure_name_,
                                                         context.evaluation_context.memory);
      if (!maybe_found) {
        throw QueryRuntimeException("There is no procedure named '{}'.", self_->procedure_name_);
      }
      const auto &[module, proc] = *maybe_found;
      if (proc->info.is_write != self_->is_write_) {
        auto get_proc_type_str = [](bool is_write) { return is_write ? "write" : "read"; };
        throw QueryRuntimeException("The procedure named '{}' was a {} procedure, but changed to be a {} procedure.",
                                    self_->procedure_name_, get_proc_type_str(self_->is_write_),
                                    get_proc_type_str(proc->info.is_write));
      }
      if (!proc->info.is_batched) {
        stream_exhausted = true;
      }

      if (stream_exhausted) {
        if (!input_cursor_->Pull(frame, context)) {
          if (proc->cleanup) {
            proc->cleanup.value()();
          }
          return false;
        }
        stream_exhausted = false;
        if (proc->initializer) {
          call_initializer = true;
          MG_ASSERT(proc->cleanup);
          proc->cleanup.value()();
        }
      }
      if (!cleanup_ && proc->cleanup) [[unlikely]] {
        cleanup_.emplace(*proc->cleanup);
      }
      // Unpluging memory without calling destruct on each object since everything was allocated with this memory
      // resource
      self_->monotonic_memory.Release();
      result_ =
          utils::Allocator<mgp_result>(self_->memory_resource).new_object<mgp_result>(nullptr, self_->memory_resource);

      const auto graph_view = proc->info.is_write ? storage::View::NEW : storage::View::OLD;
      ExpressionEvaluator evaluator(&frame, context.symbol_table, context.evaluation_context, context.db_accessor,
                                    graph_view);

      result_->signature = &proc->results;

      // Use special memory as invoking procedure is complex
      // TODO: This will probably need to be changed when we add support for
      // generator like procedures which yield a new result on new query calls.
      auto *memory = self_->memory_resource;
      auto memory_limit = EvaluateMemoryLimit(evaluator, self_->memory_limit_, self_->memory_scale_);
      auto graph = mgp_graph::WritableGraph(*context.db_accessor, graph_view, context);
      CallCustomProcedure(self_->procedure_name_, *proc, self_->arguments_, graph, &evaluator, memory, memory_limit,
                          result_, call_initializer);

      if (call_initializer) call_initializer = false;

      // Reset result_.signature to nullptr, because outside of this scope we
      // will no longer hold a lock on the `module`. If someone were to reload
      // it, the pointer would be invalid.
      result_signature_size_ = result_->signature->size();
      result_->signature = nullptr;
      if (result_->error_msg) {
        throw QueryRuntimeException("{}: {}", self_->procedure_name_, *result_->error_msg);
      }
      result_row_it_ = result_->rows.begin();

      stream_exhausted = result_row_it_ == result_->rows.end();
    }

    auto &values = result_row_it_->values;
    // Check that the row has all fields as required by the result signature.
    // C API guarantees that it's impossible to set fields which are not part of
    // the result record, but it does not gurantee that some may be missing. See
    // `mgp_result_record_insert`.
    if (values.size() != result_signature_size_) {
      throw QueryRuntimeException(
          "Procedure '{}' did not yield all fields as required by its "
          "signature.",
          self_->procedure_name_);
    }
    for (size_t i = 0; i < self_->result_fields_.size(); ++i) {
      std::string_view field_name(self_->result_fields_[i]);
      auto result_it = values.find(field_name);
      if (result_it == values.end()) {
        throw QueryRuntimeException("Procedure '{}' did not yield a record with '{}' field.", self_->procedure_name_,
                                    field_name);
      }
      frame[self_->result_symbols_[i]] = std::move(result_it->second);
      if (context.frame_change_collector &&
          context.frame_change_collector->IsKeyTracked(self_->result_symbols_[i].name())) {
        context.frame_change_collector->ResetTrackingValue(self_->result_symbols_[i].name());
      }
    }
    ++result_row_it_;

    return true;
  }

  void Reset() override {
    self_->monotonic_memory.Release();
    result_ =
        utils::Allocator<mgp_result>(self_->memory_resource).new_object<mgp_result>(nullptr, self_->memory_resource);
    if (cleanup_) {
      cleanup_.value()();
    }
  }

  void Shutdown() override {
    self_->monotonic_memory.Release();
    if (cleanup_) {
      cleanup_.value()();
    }
  }
};

class CallValidateProcedureCursor : public Cursor {
  const CallProcedure *self_;
  UniqueCursorPtr input_cursor_;

 public:
  CallValidateProcedureCursor(const CallProcedure *self, utils::MemoryResource *mem)
      : self_(self), input_cursor_(self_->input_->MakeCursor(mem)) {}

  bool Pull(Frame &frame, ExecutionContext &context) override {
    OOMExceptionEnabler oom_exception;
    SCOPED_PROFILE_OP("CallValidateProcedureCursor");

    AbortCheck(context);
    if (!input_cursor_->Pull(frame, context)) {
      return false;
    }

    ExpressionEvaluator evaluator(&frame, context.symbol_table, context.evaluation_context, context.db_accessor,
                                  storage::View::NEW);

    const auto args = self_->arguments_;
    MG_ASSERT(args.size() == 3U);

    const auto predicate = args[0]->Accept(evaluator);
    const bool predicate_val = predicate.ValueBool();

    if (predicate_val) [[unlikely]] {
      const auto &message = args[1]->Accept(evaluator);
      const auto &message_args = args[2]->Accept(evaluator);

      using TString = std::remove_cvref_t<decltype(message.ValueString())>;
      using TElement = std::remove_cvref_t<decltype(message_args.ValueList()[0])>;

      utils::JStringFormatter<TString, TElement> formatter;

      try {
        const auto &msg = formatter.FormatString(message.ValueString(), message_args.ValueList());
        throw QueryRuntimeException(msg);
      } catch (const utils::JStringFormatException &e) {
        throw QueryRuntimeException(e.what());
      }
    }

    return true;
  }

  void Reset() override { input_cursor_->Reset(); }

  void Shutdown() override {}
};

UniqueCursorPtr CallProcedure::MakeCursor(utils::MemoryResource *mem) const {
  memgraph::metrics::IncrementCounter(memgraph::metrics::CallProcedureOperator);
  CallProcedure::IncrementCounter(procedure_name_);

  if (void_procedure_) {
    // Currently we do not support Call procedures that do not return
    // anything. This cursor is way too specific, but it provides a workaround
    // to ensure GraphQL compatibility until we start supporting truly void
    // procedures.
    return MakeUniqueCursorPtr<CallValidateProcedureCursor>(mem, this, mem);
  }

  return MakeUniqueCursorPtr<CallProcedureCursor>(mem, this, mem);
}

LoadCsv::LoadCsv(std::shared_ptr<LogicalOperator> input, Expression *file, bool with_header, bool ignore_bad,
                 Expression *delimiter, Expression *quote, Expression *nullif, Symbol row_var)
    : input_(input ? input : (std::make_shared<Once>())),
      file_(file),
      with_header_(with_header),
      ignore_bad_(ignore_bad),
      delimiter_(delimiter),
      quote_(quote),
      nullif_(nullif),
      row_var_(row_var) {
  MG_ASSERT(file_, "Something went wrong - '{}' member file_ shouldn't be a nullptr", __func__);
}

ACCEPT_WITH_INPUT(LoadCsv)

class LoadCsvCursor;

std::vector<Symbol> LoadCsv::OutputSymbols(const SymbolTable &sym_table) const { return {row_var_}; };

std::vector<Symbol> LoadCsv::ModifiedSymbols(const SymbolTable &sym_table) const {
  auto symbols = input_->ModifiedSymbols(sym_table);
  symbols.push_back(row_var_);
  return symbols;
};

namespace {
// copy-pasted from interpreter.cpp
TypedValue EvaluateOptionalExpression(Expression *expression, ExpressionEvaluator *eval) {
  return expression ? expression->Accept(*eval) : TypedValue();
}

auto ToOptionalString(ExpressionEvaluator *evaluator, Expression *expression) -> std::optional<utils::pmr::string> {
  const auto evaluated_expr = EvaluateOptionalExpression(expression, evaluator);
  if (evaluated_expr.IsString()) {
    return utils::pmr::string(evaluated_expr.ValueString(), utils::NewDeleteResource());
  }
  return std::nullopt;
};

TypedValue CsvRowToTypedList(csv::Reader::Row &row, std::optional<utils::pmr::string> &nullif) {
  auto *mem = row.get_allocator().GetMemoryResource();
  auto typed_columns = utils::pmr::vector<TypedValue>(mem);
  typed_columns.reserve(row.size());
  for (auto &column : row) {
    if (!nullif.has_value() || column != nullif.value()) {
      typed_columns.emplace_back(std::move(column));
    } else {
      typed_columns.emplace_back();
    }
  }
  return {std::move(typed_columns), mem};
}

TypedValue CsvRowToTypedMap(csv::Reader::Row &row, csv::Reader::Header header,
                            std::optional<utils::pmr::string> &nullif) {
  // a valid row has the same number of elements as the header
  auto *mem = row.get_allocator().GetMemoryResource();
  utils::pmr::map<utils::pmr::string, TypedValue> m(mem);
  for (auto i = 0; i < row.size(); ++i) {
    if (!nullif.has_value() || row[i] != nullif.value()) {
      m.emplace(std::move(header[i]), std::move(row[i]));
    } else {
      m.emplace(std::piecewise_construct, std::forward_as_tuple(std::move(header[i])), std::forward_as_tuple());
    }
  }
  return {std::move(m), mem};
}

}  // namespace

class LoadCsvCursor : public Cursor {
  const LoadCsv *self_;
  const UniqueCursorPtr input_cursor_;
  bool did_pull_;
  std::optional<csv::Reader> reader_{};
  std::optional<utils::pmr::string> nullif_;

 public:
  LoadCsvCursor(const LoadCsv *self, utils::MemoryResource *mem)
      : self_(self), input_cursor_(self_->input_->MakeCursor(mem)), did_pull_{false} {}

  bool Pull(Frame &frame, ExecutionContext &context) override {
    OOMExceptionEnabler oom_exception;
    SCOPED_PROFILE_OP_BY_REF(*self_);

    AbortCheck(context);

    // ToDo(the-joksim):
    //  - this is an ungodly hack because the pipeline of creating a plan
    //  doesn't allow evaluating the expressions contained in self_->file_,
    //  self_->delimiter_, and self_->quote_ earlier (say, in the interpreter.cpp)
    //  without massacring the code even worse than I did here
    if (UNLIKELY(!reader_)) {
      reader_ = MakeReader(&context.evaluation_context);
      nullif_ = ParseNullif(&context.evaluation_context);
    }

    if (input_cursor_->Pull(frame, context)) {
      if (did_pull_) {
        throw QueryRuntimeException(
            "LOAD CSV can be executed only once, please check if the cardinality of the operator before LOAD CSV "
            "is "
            "1");
      }
      did_pull_ = true;
    }

    auto row = reader_->GetNextRow(context.evaluation_context.memory);
    if (!row) {
      return false;
    }
    if (!reader_->HasHeader()) {
      frame[self_->row_var_] = CsvRowToTypedList(*row, nullif_);
    } else {
      frame[self_->row_var_] =
          CsvRowToTypedMap(*row, csv::Reader::Header(reader_->GetHeader(), context.evaluation_context.memory), nullif_);
    }
    if (context.frame_change_collector && context.frame_change_collector->IsKeyTracked(self_->row_var_.name())) {
      context.frame_change_collector->ResetTrackingValue(self_->row_var_.name());
    }
    return true;
  }

  void Reset() override { input_cursor_->Reset(); }
  void Shutdown() override { input_cursor_->Shutdown(); }

 private:
  csv::Reader MakeReader(EvaluationContext *eval_context) {
    Frame frame(0);
    SymbolTable symbol_table;
    DbAccessor *dba = nullptr;
    auto evaluator = ExpressionEvaluator(&frame, symbol_table, *eval_context, dba, storage::View::OLD);

    auto maybe_file = ToOptionalString(&evaluator, self_->file_);
    auto maybe_delim = ToOptionalString(&evaluator, self_->delimiter_);
    auto maybe_quote = ToOptionalString(&evaluator, self_->quote_);

    // No need to check if maybe_file is std::nullopt, as the parser makes sure
    // we can't get a nullptr for the 'file_' member in the LoadCsv clause.
    // Note that the reader has to be given its own memory resource, as it
    // persists between pulls, so it can't use the evalutation context memory
    // resource.
    return csv::Reader(
        csv::CsvSource::Create(*maybe_file),
        csv::Reader::Config(self_->with_header_, self_->ignore_bad_, std::move(maybe_delim), std::move(maybe_quote)),
        utils::NewDeleteResource());
  }

  std::optional<utils::pmr::string> ParseNullif(EvaluationContext *eval_context) {
    Frame frame(0);
    SymbolTable symbol_table;
    DbAccessor *dba = nullptr;
    auto evaluator = ExpressionEvaluator(&frame, symbol_table, *eval_context, dba, storage::View::OLD);

    return ToOptionalString(&evaluator, self_->nullif_);
  }
};

UniqueCursorPtr LoadCsv::MakeCursor(utils::MemoryResource *mem) const {
  return MakeUniqueCursorPtr<LoadCsvCursor>(mem, this, mem);
};

class ForeachCursor : public Cursor {
 public:
  explicit ForeachCursor(const Foreach &foreach, utils::MemoryResource *mem)
      : loop_variable_symbol_(foreach.loop_variable_symbol_),
        input_(foreach.input_->MakeCursor(mem)),
        updates_(foreach.update_clauses_->MakeCursor(mem)),
        expression(foreach.expression_) {}

  bool Pull(Frame &frame, ExecutionContext &context) override {
    OOMExceptionEnabler oom_exception;
    SCOPED_PROFILE_OP(op_name_);

    if (!input_->Pull(frame, context)) {
      return false;
    }

    ExpressionEvaluator evaluator(&frame, context.symbol_table, context.evaluation_context, context.db_accessor,
                                  storage::View::NEW);
    TypedValue expr_result = expression->Accept(evaluator);

    if (expr_result.IsNull()) {
      return true;
    }

    if (!expr_result.IsList()) {
      throw QueryRuntimeException("FOREACH expression must resolve to a list, but got '{}'.", expr_result.type());
    }

    const auto &cache_ = expr_result.ValueList();
    for (const auto &index : cache_) {
      frame[loop_variable_symbol_] = index;
      while (updates_->Pull(frame, context)) {
      }
      ResetUpdates();
    }

    return true;
  }

  void Shutdown() override { input_->Shutdown(); }

  void ResetUpdates() { updates_->Reset(); }

  void Reset() override {
    input_->Reset();
    ResetUpdates();
  }

 private:
  const Symbol loop_variable_symbol_;
  const UniqueCursorPtr input_;
  const UniqueCursorPtr updates_;
  Expression *expression;
  const char *op_name_{"Foreach"};
};

Foreach::Foreach(std::shared_ptr<LogicalOperator> input, std::shared_ptr<LogicalOperator> updates, Expression *expr,
                 Symbol loop_variable_symbol)
    : input_(input ? std::move(input) : std::make_shared<Once>()),
      update_clauses_(std::move(updates)),
      expression_(expr),
      loop_variable_symbol_(loop_variable_symbol) {}

UniqueCursorPtr Foreach::MakeCursor(utils::MemoryResource *mem) const {
  memgraph::metrics::IncrementCounter(memgraph::metrics::ForeachOperator);
  return MakeUniqueCursorPtr<ForeachCursor>(mem, *this, mem);
}

std::vector<Symbol> Foreach::ModifiedSymbols(const SymbolTable &table) const {
  auto symbols = input_->ModifiedSymbols(table);
  symbols.emplace_back(loop_variable_symbol_);
  return symbols;
}

bool Foreach::Accept(HierarchicalLogicalOperatorVisitor &visitor) {
  if (visitor.PreVisit(*this)) {
    input_->Accept(visitor);
    update_clauses_->Accept(visitor);
  }
  return visitor.PostVisit(*this);
}

Apply::Apply(const std::shared_ptr<LogicalOperator> input, const std::shared_ptr<LogicalOperator> subquery,
             bool subquery_has_return)
    : input_(input ? input : std::make_shared<Once>()),
      subquery_(subquery),
      subquery_has_return_(subquery_has_return) {}

bool Apply::Accept(HierarchicalLogicalOperatorVisitor &visitor) {
  if (visitor.PreVisit(*this)) {
    input_->Accept(visitor) && subquery_->Accept(visitor);
  }
  return visitor.PostVisit(*this);
}

UniqueCursorPtr Apply::MakeCursor(utils::MemoryResource *mem) const {
  memgraph::metrics::IncrementCounter(memgraph::metrics::ApplyOperator);

  return MakeUniqueCursorPtr<ApplyCursor>(mem, *this, mem);
}

Apply::ApplyCursor::ApplyCursor(const Apply &self, utils::MemoryResource *mem)
    : self_(self),
      input_(self.input_->MakeCursor(mem)),
      subquery_(self.subquery_->MakeCursor(mem)),
      subquery_has_return_(self.subquery_has_return_) {}

std::vector<Symbol> Apply::ModifiedSymbols(const SymbolTable &table) const {
  // Since Apply is the Cartesian product, modified symbols are combined from
  // both execution branches.
  auto symbols = input_->ModifiedSymbols(table);
  auto subquery_symbols = subquery_->ModifiedSymbols(table);
  symbols.insert(symbols.end(), subquery_symbols.begin(), subquery_symbols.end());
  return symbols;
}

bool Apply::ApplyCursor::Pull(Frame &frame, ExecutionContext &context) {
  OOMExceptionEnabler oom_exception;
  SCOPED_PROFILE_OP("Apply");

  while (true) {
    if (pull_input_ && !input_->Pull(frame, context)) {
      return false;
    };

    if (subquery_->Pull(frame, context)) {
      // if successful, next Pull from this should not pull_input_
      pull_input_ = false;
      return true;
    }
    // failed to pull from subquery cursor
    // skip that row
    pull_input_ = true;
    subquery_->Reset();

    // don't skip row if no rows are returned from subquery, return input_ rows
    if (!subquery_has_return_) return true;
  }
}

void Apply::ApplyCursor::Shutdown() {
  input_->Shutdown();
  subquery_->Shutdown();
}

void Apply::ApplyCursor::Reset() {
  input_->Reset();
  subquery_->Reset();
  pull_input_ = true;
}

IndexedJoin::IndexedJoin(const std::shared_ptr<LogicalOperator> main_branch,
                         const std::shared_ptr<LogicalOperator> sub_branch)
    : main_branch_(main_branch ? main_branch : std::make_shared<Once>()), sub_branch_(sub_branch) {}

WITHOUT_SINGLE_INPUT(IndexedJoin);

bool IndexedJoin::Accept(HierarchicalLogicalOperatorVisitor &visitor) {
  if (visitor.PreVisit(*this)) {
    main_branch_->Accept(visitor) && sub_branch_->Accept(visitor);
  }
  return visitor.PostVisit(*this);
}

UniqueCursorPtr IndexedJoin::MakeCursor(utils::MemoryResource *mem) const {
  memgraph::metrics::IncrementCounter(memgraph::metrics::IndexedJoinOperator);

  return MakeUniqueCursorPtr<IndexedJoinCursor>(mem, *this, mem);
}

IndexedJoin::IndexedJoinCursor::IndexedJoinCursor(const IndexedJoin &self, utils::MemoryResource *mem)
    : self_(self), main_branch_(self.main_branch_->MakeCursor(mem)), sub_branch_(self.sub_branch_->MakeCursor(mem)) {}

std::vector<Symbol> IndexedJoin::ModifiedSymbols(const SymbolTable &table) const {
  // Since Apply is the Cartesian product, modified symbols are combined from
  // both execution branches.
  auto symbols = main_branch_->ModifiedSymbols(table);
  auto sub_branch_symbols = sub_branch_->ModifiedSymbols(table);
  symbols.insert(symbols.end(), sub_branch_symbols.begin(), sub_branch_symbols.end());
  return symbols;
}

bool IndexedJoin::IndexedJoinCursor::Pull(Frame &frame, ExecutionContext &context) {
  SCOPED_PROFILE_OP("IndexedJoin");

  while (true) {
    if (pull_input_ && !main_branch_->Pull(frame, context)) {
      return false;
    };

    if (sub_branch_->Pull(frame, context)) {
      // if successful, next Pull from this should not pull_input_
      pull_input_ = false;
      return true;
    }
    // failed to pull from subquery cursor
    // skip that row
    pull_input_ = true;
    sub_branch_->Reset();
  }
}

void IndexedJoin::IndexedJoinCursor::Shutdown() {
  main_branch_->Shutdown();
  sub_branch_->Shutdown();
}

void IndexedJoin::IndexedJoinCursor::Reset() {
  main_branch_->Reset();
  sub_branch_->Reset();
  pull_input_ = true;
}

std::vector<Symbol> HashJoin::ModifiedSymbols(const SymbolTable &table) const {
  auto symbols = left_op_->ModifiedSymbols(table);
  auto right = right_op_->ModifiedSymbols(table);
  symbols.insert(symbols.end(), right.begin(), right.end());
  return symbols;
}

bool HashJoin::Accept(HierarchicalLogicalOperatorVisitor &visitor) {
  if (visitor.PreVisit(*this)) {
    left_op_->Accept(visitor) && right_op_->Accept(visitor);
  }
  return visitor.PostVisit(*this);
}

WITHOUT_SINGLE_INPUT(HashJoin);

namespace {

class HashJoinCursor : public Cursor {
 public:
  HashJoinCursor(const HashJoin &self, utils::MemoryResource *mem)
      : self_(self),
        left_op_cursor_(self.left_op_->MakeCursor(mem)),
        right_op_cursor_(self_.right_op_->MakeCursor(mem)),
        hashtable_(mem),
        right_op_frame_(mem) {
    MG_ASSERT(left_op_cursor_ != nullptr, "HashJoinCursor: Missing left operator cursor.");
    MG_ASSERT(right_op_cursor_ != nullptr, "HashJoinCursor: Missing right operator cursor.");
  }

  bool Pull(Frame &frame, ExecutionContext &context) override {
    SCOPED_PROFILE_OP("HashJoin");

    if (!hash_join_initialized_) {
      InitializeHashJoin(frame, context);
      hash_join_initialized_ = true;
    }

    // If left_op yielded zero results, there is no cartesian product.
    if (hashtable_.empty()) {
      return false;
    }

    auto restore_frame = [&frame, &context](const auto &symbols, const auto &restore_from) {
      for (const auto &symbol : symbols) {
        frame[symbol] = restore_from[symbol.position()];
        if (context.frame_change_collector && context.frame_change_collector->IsKeyTracked(symbol.name())) {
          context.frame_change_collector->ResetTrackingValue(symbol.name());
        }
      }
    };

    if (!common_value_found_) {
      // Pull from the right_op until there’s a mergeable frame
      while (true) {
        auto pulled = right_op_cursor_->Pull(frame, context);
        if (!pulled) return false;

        // Check if the join value from the pulled frame is shared with any left frames
        ExpressionEvaluator evaluator(&frame, context.symbol_table, context.evaluation_context, context.db_accessor,
                                      storage::View::OLD);
        auto right_value = self_.hash_join_condition_->expression1_->Accept(evaluator);
        if (hashtable_.contains(right_value)) {
          // If so, finish pulling for now and proceed to joining the pulled frame
          right_op_frame_.assign(frame.elems().begin(), frame.elems().end());
          common_value_found_ = true;
          common_value = right_value;
          left_op_frame_it_ = hashtable_[common_value].begin();
          break;
        }
      }
    } else {
      // Restore the right frame ahead of restoring the left frame
      restore_frame(self_.right_symbols_, right_op_frame_);
    }

    restore_frame(self_.left_symbols_, *left_op_frame_it_);

    left_op_frame_it_++;
    // When all left frames with the common value have been joined, move on to pulling and joining the next right frame
    if (common_value_found_ && left_op_frame_it_ == hashtable_[common_value].end()) {
      common_value_found_ = false;
    }

    return true;
  }

  void Shutdown() override {
    left_op_cursor_->Shutdown();
    right_op_cursor_->Shutdown();
  }

  void Reset() override {
    left_op_cursor_->Reset();
    right_op_cursor_->Reset();
    hashtable_.clear();
    right_op_frame_.clear();
    left_op_frame_it_ = {};
    hash_join_initialized_ = false;
    common_value_found_ = false;
  }

 private:
  void InitializeHashJoin(Frame &frame, ExecutionContext &context) {
    // Pull all left_op_ frames
    while (left_op_cursor_->Pull(frame, context)) {
      ExpressionEvaluator evaluator(&frame, context.symbol_table, context.evaluation_context, context.db_accessor,
                                    storage::View::OLD);
      auto left_value = self_.hash_join_condition_->expression2_->Accept(evaluator);
      if (left_value.type() != TypedValue::Type::Null) {
        hashtable_[left_value].emplace_back(frame.elems().begin(), frame.elems().end());
      }
    }
  }

  const HashJoin &self_;
  const UniqueCursorPtr left_op_cursor_;
  const UniqueCursorPtr right_op_cursor_;
  utils::pmr::unordered_map<TypedValue, utils::pmr::vector<utils::pmr::vector<TypedValue>>, TypedValue::Hash,
                            TypedValue::BoolEqual>
      hashtable_;
  utils::pmr::vector<TypedValue> right_op_frame_;
  utils::pmr::vector<utils::pmr::vector<TypedValue>>::iterator left_op_frame_it_;
  bool hash_join_initialized_{false};
  bool common_value_found_{false};
  TypedValue common_value;
};
}  // namespace

UniqueCursorPtr HashJoin::MakeCursor(utils::MemoryResource *mem) const {
  memgraph::metrics::IncrementCounter(memgraph::metrics::HashJoinOperator);
  return MakeUniqueCursorPtr<HashJoinCursor>(mem, *this, mem);
}

}  // namespace memgraph::query::plan<|MERGE_RESOLUTION|>--- conflicted
+++ resolved
@@ -2454,13 +2454,9 @@
       pattern_filter_cursors_(MakeCursorVector(self_.pattern_filters_, mem)) {}
 
 bool Filter::FilterCursor::Pull(Frame &frame, ExecutionContext &context) {
-<<<<<<< HEAD
+  OOMExceptionEnabler oom_exception;
   SCOPED_PROFILE_OP_BY_REF(self_);
-=======
-  OOMExceptionEnabler oom_exception;
-  SCOPED_PROFILE_OP("Filter");
->>>>>>> 411f8c9d
-
+  
   // Like all filters, newly set values should not affect filtering of old
   // nodes and edges.
   ExpressionEvaluator evaluator(&frame, context.symbol_table, context.evaluation_context, context.db_accessor,
