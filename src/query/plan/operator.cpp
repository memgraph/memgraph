--- conflicted
+++ resolved
@@ -713,13 +713,8 @@
     if (in_edges_ && *in_edges_it_ != in_edges_->end()) {
       auto edge = *(*in_edges_it_)++;
       if (context.auth_checker &&
-<<<<<<< HEAD
-          (!context.auth_checker->Accept(*context.db_accessor, edge, memgraph::auth::FineGrainedPermission::READ) ||
-           !context.auth_checker->Accept(*context.db_accessor, edge.From(), self_.view_,
-=======
           !(context.auth_checker->Accept(*context.db_accessor, edge, memgraph::auth::FineGrainedPermission::READ) &&
             context.auth_checker->Accept(*context.db_accessor, edge.From(), self_.view_,
->>>>>>> 8949cdb1
                                          memgraph::auth::FineGrainedPermission::READ))) {
         continue;
       }
@@ -737,13 +732,8 @@
       // already done in the block above
       if (self_.common_.direction == EdgeAtom::Direction::BOTH && edge.IsCycle()) continue;
       if (context.auth_checker &&
-<<<<<<< HEAD
-          (!context.auth_checker->Accept(*context.db_accessor, edge, memgraph::auth::FineGrainedPermission::READ) ||
-           !context.auth_checker->Accept(*context.db_accessor, edge.To(), self_.view_,
-=======
           !(context.auth_checker->Accept(*context.db_accessor, edge, memgraph::auth::FineGrainedPermission::READ) &&
             context.auth_checker->Accept(*context.db_accessor, edge.To(), self_.view_,
->>>>>>> 8949cdb1
                                          memgraph::auth::FineGrainedPermission::READ))) {
         continue;
       }
