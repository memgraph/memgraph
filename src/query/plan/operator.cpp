--- conflicted
+++ resolved
@@ -2272,7 +2272,7 @@
 Filter::FilterCursor::FilterCursor(const Filter &self, utils::MemoryResource *mem)
     : self_(self),
       input_cursor_(self_.input_->MakeCursor(mem)),
-      complex_filter_cursor_(self_.complex_filter_ ? self_.complex_filter_->MakeCursor(mem) : nullptr) {}
+      pattern_filter_cursor_(self_.pattern_filter_ ? self_.pattern_filter_->MakeCursor(mem) : nullptr) {}
 
 bool Filter::FilterCursor::Pull(Frame &frame, ExecutionContext &context) {
   SCOPED_PROFILE_OP("Filter");
@@ -2282,8 +2282,8 @@
   ExpressionEvaluator evaluator(&frame, context.symbol_table, context.evaluation_context, context.db_accessor,
                                 storage::View::OLD);
   while (input_cursor_->Pull(frame, context)) {
-    if (complex_filter_cursor_) {
-      complex_filter_cursor_->Pull(frame, context);
+    if (pattern_filter_cursor_) {
+      pattern_filter_cursor_->Pull(frame, context);
     }
 
     if (EvaluateFilter(evaluator, self_.expression_)) return true;
@@ -2317,7 +2317,6 @@
 bool EvaluatePatternFilter::EvaluatePatternFilterCursor::Pull(Frame &frame, ExecutionContext &context) {
   SCOPED_PROFILE_OP("EvaluatePatternFilter");
 
-<<<<<<< HEAD
   input_cursor_->Reset();
 
   if (input_cursor_->Pull(frame, context)) {
@@ -2327,9 +2326,6 @@
   }
 
   return true;
-=======
-  throw utils::NotYetImplemented("Pattern filters not supported yet!");
->>>>>>> 1e322785
 }
 
 void EvaluatePatternFilter::EvaluatePatternFilterCursor::Shutdown() { input_cursor_->Shutdown(); }
