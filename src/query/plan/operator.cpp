// Copyright 2023 Memgraph Ltd.
//
// Use of this software is governed by the Business Source License
// included in the file licenses/BSL.txt; by using this file, you agree to be bound by the terms of the Business Source
// License, and you may not use this file except in compliance with the Business Source License.
//
// As of the Change Date specified in that file, in accordance with
// the Business Source License, use of this software will be governed
// by the Apache License, Version 2.0, included in the file
// licenses/APL.txt.

#include "query/plan/operator.hpp"

#include <algorithm>
#include <cctype>
#include <cstdint>
#include <limits>
#include <optional>
#include <queue>
#include <random>
#include <string>
#include <tuple>
#include <type_traits>
#include <unordered_map>
#include <unordered_set>
#include <utility>

#include <cppitertools/chain.hpp>
#include <cppitertools/imap.hpp>
#include "query/common.hpp"
#include "spdlog/spdlog.h"

#include "csv/parsing.hpp"
#include "license/license.hpp"
#include "query/auth_checker.hpp"
#include "query/context.hpp"
#include "query/db_accessor.hpp"
#include "query/exceptions.hpp"
#include "query/frontend/ast/ast.hpp"
#include "query/frontend/semantic/symbol_table.hpp"
#include "query/graph.hpp"
#include "query/interpret/eval.hpp"
#include "query/path.hpp"
#include "query/plan/scoped_profile.hpp"
#include "query/procedure/cypher_types.hpp"
#include "query/procedure/mg_procedure_impl.hpp"
#include "query/procedure/module.hpp"
#include "query/typed_value.hpp"
#include "storage/v2/property_value.hpp"
#include "storage/v2/view.hpp"
#include "utils/algorithm.hpp"
#include "utils/event_counter.hpp"
#include "utils/exceptions.hpp"
#include "utils/fnv.hpp"
#include "utils/java_string_formatter.hpp"
#include "utils/likely.hpp"
#include "utils/logging.hpp"
#include "utils/memory.hpp"
#include "utils/message.hpp"
#include "utils/pmr/deque.hpp"
#include "utils/pmr/list.hpp"
#include "utils/pmr/unordered_map.hpp"
#include "utils/pmr/unordered_set.hpp"
#include "utils/pmr/vector.hpp"
#include "utils/readable_size.hpp"
#include "utils/string.hpp"
#include "utils/temporal.hpp"
#include "utils/typeinfo.hpp"

// macro for the default implementation of LogicalOperator::Accept
// that accepts the visitor and visits it's input_ operator
#define ACCEPT_WITH_INPUT(class_name)                                    \
  bool class_name::Accept(HierarchicalLogicalOperatorVisitor &visitor) { \
    if (visitor.PreVisit(*this)) {                                       \
      input_->Accept(visitor);                                           \
    }                                                                    \
    return visitor.PostVisit(*this);                                     \
  }

#define WITHOUT_SINGLE_INPUT(class_name)                         \
  bool class_name::HasSingleInput() const { return false; }      \
  std::shared_ptr<LogicalOperator> class_name::input() const {   \
    LOG_FATAL("Operator " #class_name " has no single input!");  \
  }                                                              \
  void class_name::set_input(std::shared_ptr<LogicalOperator>) { \
    LOG_FATAL("Operator " #class_name " has no single input!");  \
  }

namespace memgraph::metrics {
extern const Event OnceOperator;
extern const Event CreateNodeOperator;
extern const Event CreateExpandOperator;
extern const Event ScanAllOperator;
extern const Event ScanAllByLabelOperator;
extern const Event ScanAllByLabelPropertyRangeOperator;
extern const Event ScanAllByLabelPropertyValueOperator;
extern const Event ScanAllByLabelPropertyOperator;
extern const Event ScanAllByIdOperator;
extern const Event ExpandOperator;
extern const Event ExpandVariableOperator;
extern const Event ConstructNamedPathOperator;
extern const Event FilterOperator;
extern const Event ProduceOperator;
extern const Event DeleteOperator;
extern const Event SetPropertyOperator;
extern const Event SetPropertiesOperator;
extern const Event SetLabelsOperator;
extern const Event RemovePropertyOperator;
extern const Event RemoveLabelsOperator;
extern const Event EdgeUniquenessFilterOperator;
extern const Event AccumulateOperator;
extern const Event AggregateOperator;
extern const Event SkipOperator;
extern const Event LimitOperator;
extern const Event OrderByOperator;
extern const Event MergeOperator;
extern const Event OptionalOperator;
extern const Event UnwindOperator;
extern const Event DistinctOperator;
extern const Event UnionOperator;
extern const Event CartesianOperator;
extern const Event CallProcedureOperator;
extern const Event ForeachOperator;
extern const Event EmptyResultOperator;
extern const Event EvaluatePatternFilterOperator;
extern const Event ApplyOperator;
}  // namespace memgraph::metrics

namespace memgraph::query::plan {

namespace {

// Custom equality function for a vector of typed values.
// Used in unordered_maps in Aggregate and Distinct operators.
struct TypedValueVectorEqual {
  template <class TAllocator>
  bool operator()(const std::vector<TypedValue, TAllocator> &left,
                  const std::vector<TypedValue, TAllocator> &right) const {
    MG_ASSERT(left.size() == right.size(),
              "TypedValueVector comparison should only be done over vectors "
              "of the same size");
    return std::equal(left.begin(), left.end(), right.begin(), TypedValue::BoolEqual{});
  }
};

// Returns boolean result of evaluating filter expression. Null is treated as
// false. Other non boolean values raise a QueryRuntimeException.
bool EvaluateFilter(ExpressionEvaluator &evaluator, Expression *filter) {
  TypedValue result = filter->Accept(evaluator);
  // Null is treated like false.
  if (result.IsNull()) return false;
  if (result.type() != TypedValue::Type::Bool)
    throw QueryRuntimeException("Filter expression must evaluate to bool or null, got {}.", result.type());
  return result.ValueBool();
}

template <typename T>
uint64_t ComputeProfilingKey(const T *obj) {
  static_assert(sizeof(T *) == sizeof(uint64_t));
  return reinterpret_cast<uint64_t>(obj);
}

inline void AbortCheck(ExecutionContext const &context) {
  if (auto const reason = MustAbort(context); reason != AbortReason::NO_ABORT) throw HintedAbortError(reason);
}

}  // namespace

#define SCOPED_PROFILE_OP(name) ScopedProfile profile{ComputeProfilingKey(this), name, &context};

bool Once::OnceCursor::Pull(Frame &, ExecutionContext &context) {
  SCOPED_PROFILE_OP("Once");

  if (!did_pull_) {
    did_pull_ = true;
    return true;
  }
  return false;
}

UniqueCursorPtr Once::MakeCursor(utils::MemoryResource *mem) const {
  memgraph::metrics::IncrementCounter(memgraph::metrics::OnceOperator);

  return MakeUniqueCursorPtr<OnceCursor>(mem);
}

WITHOUT_SINGLE_INPUT(Once);

void Once::OnceCursor::Shutdown() {}

void Once::OnceCursor::Reset() { did_pull_ = false; }

CreateNode::CreateNode(const std::shared_ptr<LogicalOperator> &input, const NodeCreationInfo &node_info)
    : input_(input ? input : std::make_shared<Once>()), node_info_(node_info) {}

// Creates a vertex on this GraphDb. Returns a reference to vertex placed on the
// frame.
VertexAccessor &CreateLocalVertex(const NodeCreationInfo &node_info, Frame *frame, ExecutionContext &context) {
  auto &dba = *context.db_accessor;
  auto new_node = dba.InsertVertex();
  context.execution_stats[ExecutionStats::Key::CREATED_NODES] += 1;
  for (auto label : node_info.labels) {
    auto maybe_error = new_node.AddLabel(label);
    if (maybe_error.HasError()) {
      switch (maybe_error.GetError()) {
        case storage::Error::SERIALIZATION_ERROR:
          throw TransactionSerializationException();
        case storage::Error::DELETED_OBJECT:
          throw QueryRuntimeException("Trying to set a label on a deleted node.");
        case storage::Error::VERTEX_HAS_EDGES:
        case storage::Error::PROPERTIES_DISABLED:
        case storage::Error::NONEXISTENT_OBJECT:
          throw QueryRuntimeException("Unexpected error when setting a label.");
      }
    }
    context.execution_stats[ExecutionStats::Key::CREATED_LABELS] += 1;
  }
  // Evaluator should use the latest accessors, as modified in this query, when
  // setting properties on new nodes.
  ExpressionEvaluator evaluator(frame, context.symbol_table, context.evaluation_context, context.db_accessor,
                                storage::View::NEW);
  // TODO: PropsSetChecked allocates a PropertyValue, make it use context.memory
  // when we update PropertyValue with custom allocator.
  std::map<storage::PropertyId, storage::PropertyValue> properties;
  if (const auto *node_info_properties = std::get_if<PropertiesMapList>(&node_info.properties)) {
    for (const auto &[key, value_expression] : *node_info_properties) {
      properties.emplace(key, value_expression->Accept(evaluator));
    }
  } else {
    auto property_map = evaluator.Visit(*std::get<ParameterLookup *>(node_info.properties));
    for (const auto &[key, value] : property_map.ValueMap()) {
      properties.emplace(dba.NameToProperty(key), value);
    }
  }
  MultiPropsInitChecked(&new_node, properties);

  (*frame)[node_info.symbol] = new_node;
  return (*frame)[node_info.symbol].ValueVertex();
}

ACCEPT_WITH_INPUT(CreateNode)

UniqueCursorPtr CreateNode::MakeCursor(utils::MemoryResource *mem) const {
  memgraph::metrics::IncrementCounter(memgraph::metrics::CreateNodeOperator);

  return MakeUniqueCursorPtr<CreateNodeCursor>(mem, *this, mem);
}

std::vector<Symbol> CreateNode::ModifiedSymbols(const SymbolTable &table) const {
  auto symbols = input_->ModifiedSymbols(table);
  symbols.emplace_back(node_info_.symbol);
  return symbols;
}

CreateNode::CreateNodeCursor::CreateNodeCursor(const CreateNode &self, utils::MemoryResource *mem)
    : self_(self), input_cursor_(self.input_->MakeCursor(mem)) {}

bool CreateNode::CreateNodeCursor::Pull(Frame &frame, ExecutionContext &context) {
  SCOPED_PROFILE_OP("CreateNode");
#ifdef MG_ENTERPRISE
  if (license::global_license_checker.IsEnterpriseValidFast() && context.auth_checker &&
      !context.auth_checker->Has(self_.node_info_.labels,
                                 memgraph::query::AuthQuery::FineGrainedPrivilege::CREATE_DELETE)) {
    throw QueryRuntimeException("Vertex not created due to not having enough permission!");
  }
#endif

  if (input_cursor_->Pull(frame, context)) {
    auto created_vertex = CreateLocalVertex(self_.node_info_, &frame, context);
    if (context.trigger_context_collector) {
      context.trigger_context_collector->RegisterCreatedObject(created_vertex);
    }
    return true;
  }

  return false;
}

void CreateNode::CreateNodeCursor::Shutdown() { input_cursor_->Shutdown(); }

void CreateNode::CreateNodeCursor::Reset() { input_cursor_->Reset(); }

CreateExpand::CreateExpand(const NodeCreationInfo &node_info, const EdgeCreationInfo &edge_info,
                           const std::shared_ptr<LogicalOperator> &input, Symbol input_symbol, bool existing_node)
    : node_info_(node_info),
      edge_info_(edge_info),
      input_(input ? input : std::make_shared<Once>()),
      input_symbol_(input_symbol),
      existing_node_(existing_node) {}

ACCEPT_WITH_INPUT(CreateExpand)

UniqueCursorPtr CreateExpand::MakeCursor(utils::MemoryResource *mem) const {
  memgraph::metrics::IncrementCounter(memgraph::metrics::CreateNodeOperator);

  return MakeUniqueCursorPtr<CreateExpandCursor>(mem, *this, mem);
}

std::vector<Symbol> CreateExpand::ModifiedSymbols(const SymbolTable &table) const {
  auto symbols = input_->ModifiedSymbols(table);
  symbols.emplace_back(node_info_.symbol);
  symbols.emplace_back(edge_info_.symbol);
  return symbols;
}

CreateExpand::CreateExpandCursor::CreateExpandCursor(const CreateExpand &self, utils::MemoryResource *mem)
    : self_(self), input_cursor_(self.input_->MakeCursor(mem)) {}

namespace {

EdgeAccessor CreateEdge(const EdgeCreationInfo &edge_info, DbAccessor *dba, VertexAccessor *from, VertexAccessor *to,
                        Frame *frame, ExpressionEvaluator *evaluator) {
  auto maybe_edge = dba->InsertEdge(from, to, edge_info.edge_type);
  if (maybe_edge.HasValue()) {
    auto &edge = *maybe_edge;
    std::map<storage::PropertyId, storage::PropertyValue> properties;
    if (const auto *edge_info_properties = std::get_if<PropertiesMapList>(&edge_info.properties)) {
      for (const auto &[key, value_expression] : *edge_info_properties) {
        properties.emplace(key, value_expression->Accept(*evaluator));
      }
    } else {
      auto property_map = evaluator->Visit(*std::get<ParameterLookup *>(edge_info.properties));
      for (const auto &[key, value] : property_map.ValueMap()) {
        properties.emplace(dba->NameToProperty(key), value);
      }
    }
    if (!properties.empty()) MultiPropsInitChecked(&edge, properties);

    (*frame)[edge_info.symbol] = edge;
  } else {
    switch (maybe_edge.GetError()) {
      case storage::Error::SERIALIZATION_ERROR:
        throw TransactionSerializationException();
      case storage::Error::DELETED_OBJECT:
        throw QueryRuntimeException("Trying to create an edge on a deleted node.");
      case storage::Error::VERTEX_HAS_EDGES:
      case storage::Error::PROPERTIES_DISABLED:
      case storage::Error::NONEXISTENT_OBJECT:
        throw QueryRuntimeException("Unexpected error when creating an edge.");
    }
  }

  return *maybe_edge;
}

}  // namespace

bool CreateExpand::CreateExpandCursor::Pull(Frame &frame, ExecutionContext &context) {
  SCOPED_PROFILE_OP("CreateExpand");

  if (!input_cursor_->Pull(frame, context)) return false;

#ifdef MG_ENTERPRISE
  if (license::global_license_checker.IsEnterpriseValidFast()) {
    const auto fine_grained_permission = self_.existing_node_
                                             ? memgraph::query::AuthQuery::FineGrainedPrivilege::UPDATE

                                             : memgraph::query::AuthQuery::FineGrainedPrivilege::CREATE_DELETE;

    if (context.auth_checker &&
        !(context.auth_checker->Has(self_.edge_info_.edge_type,
                                    memgraph::query::AuthQuery::FineGrainedPrivilege::CREATE_DELETE) &&
          context.auth_checker->Has(self_.node_info_.labels, fine_grained_permission))) {
      throw QueryRuntimeException("Edge not created due to not having enough permission!");
    }
  }
#endif
  // get the origin vertex
  TypedValue &vertex_value = frame[self_.input_symbol_];
  ExpectType(self_.input_symbol_, vertex_value, TypedValue::Type::Vertex);
  auto &v1 = vertex_value.ValueVertex();

  // Similarly to CreateNode, newly created edges and nodes should use the
  // storage::View::NEW.
  // E.g. we pickup new properties: `CREATE (n {p: 42}) -[:r {ep: n.p}]-> ()`
  ExpressionEvaluator evaluator(&frame, context.symbol_table, context.evaluation_context, context.db_accessor,
                                storage::View::NEW);

  // get the destination vertex (possibly an existing node)
  auto &v2 = OtherVertex(frame, context);

  // create an edge between the two nodes
  auto *dba = context.db_accessor;

  auto created_edge = [&] {
    switch (self_.edge_info_.direction) {
      case EdgeAtom::Direction::IN:
        return CreateEdge(self_.edge_info_, dba, &v2, &v1, &frame, &evaluator);
      case EdgeAtom::Direction::OUT:
      // in the case of an undirected CreateExpand we choose an arbitrary
      // direction. this is used in the MERGE clause
      // it is not allowed in the CREATE clause, and the semantic
      // checker needs to ensure it doesn't reach this point
      case EdgeAtom::Direction::BOTH:
        return CreateEdge(self_.edge_info_, dba, &v1, &v2, &frame, &evaluator);
    }
  }();

  context.execution_stats[ExecutionStats::Key::CREATED_EDGES] += 1;
  if (context.trigger_context_collector) {
    context.trigger_context_collector->RegisterCreatedObject(created_edge);
  }

  return true;
}

void CreateExpand::CreateExpandCursor::Shutdown() { input_cursor_->Shutdown(); }

void CreateExpand::CreateExpandCursor::Reset() { input_cursor_->Reset(); }

VertexAccessor &CreateExpand::CreateExpandCursor::OtherVertex(Frame &frame, ExecutionContext &context) {
  if (self_.existing_node_) {
    TypedValue &dest_node_value = frame[self_.node_info_.symbol];
    ExpectType(self_.node_info_.symbol, dest_node_value, TypedValue::Type::Vertex);
    return dest_node_value.ValueVertex();
  } else {
    auto &created_vertex = CreateLocalVertex(self_.node_info_, &frame, context);
    if (context.trigger_context_collector) {
      context.trigger_context_collector->RegisterCreatedObject(created_vertex);
    }
    return created_vertex;
  }
}

template <class TVerticesFun>
class ScanAllCursor : public Cursor {
 public:
  explicit ScanAllCursor(Symbol output_symbol, UniqueCursorPtr input_cursor, storage::View view,
                         TVerticesFun get_vertices, const char *op_name)
      : output_symbol_(output_symbol),
        input_cursor_(std::move(input_cursor)),
        view_(view),
        get_vertices_(std::move(get_vertices)),
        op_name_(op_name) {}

  bool Pull(Frame &frame, ExecutionContext &context) override {
    SCOPED_PROFILE_OP(op_name_);

    AbortCheck(context);

    while (!vertices_ || vertices_it_.value() == vertices_.value().end()) {
      if (!input_cursor_->Pull(frame, context)) return false;
      // We need a getter function, because in case of exhausting a lazy
      // iterable, we cannot simply reset it by calling begin().
      auto next_vertices = get_vertices_(frame, context);
      if (!next_vertices) continue;
      // Since vertices iterator isn't nothrow_move_assignable, we have to use
      // the roundabout assignment + emplace, instead of simple:
      // vertices _ = get_vertices_(frame, context);
      vertices_.emplace(std::move(next_vertices.value()));
      vertices_it_.emplace(vertices_.value().begin());
    }
#ifdef MG_ENTERPRISE
    if (license::global_license_checker.IsEnterpriseValidFast() && context.auth_checker && !FindNextVertex(context)) {
      return false;
    }
#endif

    frame[output_symbol_] = *vertices_it_.value();
    ++vertices_it_.value();
    return true;
  }

#ifdef MG_ENTERPRISE
  bool FindNextVertex(const ExecutionContext &context) {
    while (vertices_it_.value() != vertices_.value().end()) {
      if (context.auth_checker->Has(*vertices_it_.value(), view_,
                                    memgraph::query::AuthQuery::FineGrainedPrivilege::READ)) {
        return true;
      }
      ++vertices_it_.value();
    }
    return false;
  }
#endif

  void Shutdown() override { input_cursor_->Shutdown(); }

  void Reset() override {
    input_cursor_->Reset();
    vertices_ = std::nullopt;
    vertices_it_ = std::nullopt;
  }

 private:
  const Symbol output_symbol_;
  const UniqueCursorPtr input_cursor_;
  storage::View view_;
  TVerticesFun get_vertices_;
  std::optional<typename std::result_of<TVerticesFun(Frame &, ExecutionContext &)>::type::value_type> vertices_;
  std::optional<decltype(vertices_.value().begin())> vertices_it_;
  const char *op_name_;
};

ScanAll::ScanAll(const std::shared_ptr<LogicalOperator> &input, Symbol output_symbol, storage::View view)
    : input_(input ? input : std::make_shared<Once>()), output_symbol_(output_symbol), view_(view) {}

ACCEPT_WITH_INPUT(ScanAll)

UniqueCursorPtr ScanAll::MakeCursor(utils::MemoryResource *mem) const {
  memgraph::metrics::IncrementCounter(memgraph::metrics::ScanAllOperator);

  auto vertices = [this](Frame &, ExecutionContext &context) {
    auto *db = context.db_accessor;
    return std::make_optional(db->Vertices(view_));
  };
  return MakeUniqueCursorPtr<ScanAllCursor<decltype(vertices)>>(mem, output_symbol_, input_->MakeCursor(mem), view_,
                                                                std::move(vertices), "ScanAll");
}

std::vector<Symbol> ScanAll::ModifiedSymbols(const SymbolTable &table) const {
  auto symbols = input_->ModifiedSymbols(table);
  symbols.emplace_back(output_symbol_);
  return symbols;
}

ScanAllByLabel::ScanAllByLabel(const std::shared_ptr<LogicalOperator> &input, Symbol output_symbol,
                               storage::LabelId label, storage::View view)
    : ScanAll(input, output_symbol, view), label_(label) {}

ACCEPT_WITH_INPUT(ScanAllByLabel)

UniqueCursorPtr ScanAllByLabel::MakeCursor(utils::MemoryResource *mem) const {
  memgraph::metrics::IncrementCounter(memgraph::metrics::ScanAllByLabelOperator);

  auto vertices = [this](Frame &, ExecutionContext &context) {
    auto *db = context.db_accessor;
    return std::make_optional(db->Vertices(view_, label_));
  };
  return MakeUniqueCursorPtr<ScanAllCursor<decltype(vertices)>>(mem, output_symbol_, input_->MakeCursor(mem), view_,
                                                                std::move(vertices), "ScanAllByLabel");
}

// TODO(buda): Implement ScanAllByLabelProperty operator to iterate over
// vertices that have the label and some value for the given property.

ScanAllByLabelPropertyRange::ScanAllByLabelPropertyRange(const std::shared_ptr<LogicalOperator> &input,
                                                         Symbol output_symbol, storage::LabelId label,
                                                         storage::PropertyId property, const std::string &property_name,
                                                         std::optional<Bound> lower_bound,
                                                         std::optional<Bound> upper_bound, storage::View view)
    : ScanAll(input, output_symbol, view),
      label_(label),
      property_(property),
      property_name_(property_name),
      lower_bound_(lower_bound),
      upper_bound_(upper_bound) {
  MG_ASSERT(lower_bound_ || upper_bound_, "Only one bound can be left out");
}

ACCEPT_WITH_INPUT(ScanAllByLabelPropertyRange)

UniqueCursorPtr ScanAllByLabelPropertyRange::MakeCursor(utils::MemoryResource *mem) const {
  memgraph::metrics::IncrementCounter(memgraph::metrics::ScanAllByLabelPropertyRangeOperator);

  auto vertices = [this](Frame &frame, ExecutionContext &context)
      -> std::optional<decltype(context.db_accessor->Vertices(view_, label_, property_, std::nullopt, std::nullopt))> {
    auto *db = context.db_accessor;
    ExpressionEvaluator evaluator(&frame, context.symbol_table, context.evaluation_context, context.db_accessor, view_);
    auto convert = [&evaluator](const auto &bound) -> std::optional<utils::Bound<storage::PropertyValue>> {
      if (!bound) return std::nullopt;
      const auto &value = bound->value()->Accept(evaluator);
      try {
        const auto &property_value = storage::PropertyValue(value);
        switch (property_value.type()) {
          case storage::PropertyValue::Type::Bool:
          case storage::PropertyValue::Type::List:
          case storage::PropertyValue::Type::Map:
            // Prevent indexed lookup with something that would fail if we did
            // the original filter with `operator<`. Note, for some reason,
            // Cypher does not support comparing boolean values.
            throw QueryRuntimeException("Invalid type {} for '<'.", value.type());
          case storage::PropertyValue::Type::Null:
          case storage::PropertyValue::Type::Int:
          case storage::PropertyValue::Type::Double:
          case storage::PropertyValue::Type::String:
          case storage::PropertyValue::Type::TemporalData:
            // These are all fine, there's also Point, Date and Time data types
            // which were added to Cypher, but we don't have support for those
            // yet.
            return std::make_optional(utils::Bound<storage::PropertyValue>(property_value, bound->type()));
        }
      } catch (const TypedValueException &) {
        throw QueryRuntimeException("'{}' cannot be used as a property value.", value.type());
      }
    };
    auto maybe_lower = convert(lower_bound_);
    auto maybe_upper = convert(upper_bound_);
    // If any bound is null, then the comparison would result in nulls. This
    // is treated as not satisfying the filter, so return no vertices.
    if (maybe_lower && maybe_lower->value().IsNull()) return std::nullopt;
    if (maybe_upper && maybe_upper->value().IsNull()) return std::nullopt;
    return std::make_optional(db->Vertices(view_, label_, property_, maybe_lower, maybe_upper));
  };
  return MakeUniqueCursorPtr<ScanAllCursor<decltype(vertices)>>(mem, output_symbol_, input_->MakeCursor(mem), view_,
                                                                std::move(vertices), "ScanAllByLabelPropertyRange");
}

ScanAllByLabelPropertyValue::ScanAllByLabelPropertyValue(const std::shared_ptr<LogicalOperator> &input,
                                                         Symbol output_symbol, storage::LabelId label,
                                                         storage::PropertyId property, const std::string &property_name,
                                                         Expression *expression, storage::View view)
    : ScanAll(input, output_symbol, view),
      label_(label),
      property_(property),
      property_name_(property_name),
      expression_(expression) {
  DMG_ASSERT(expression, "Expression is not optional.");
}

ACCEPT_WITH_INPUT(ScanAllByLabelPropertyValue)

UniqueCursorPtr ScanAllByLabelPropertyValue::MakeCursor(utils::MemoryResource *mem) const {
  memgraph::metrics::IncrementCounter(memgraph::metrics::ScanAllByLabelPropertyValueOperator);

  auto vertices = [this](Frame &frame, ExecutionContext &context)
      -> std::optional<decltype(context.db_accessor->Vertices(view_, label_, property_, storage::PropertyValue()))> {
    auto *db = context.db_accessor;
    ExpressionEvaluator evaluator(&frame, context.symbol_table, context.evaluation_context, context.db_accessor, view_);
    auto value = expression_->Accept(evaluator);
    if (value.IsNull()) return std::nullopt;
    if (!value.IsPropertyValue()) {
      throw QueryRuntimeException("'{}' cannot be used as a property value.", value.type());
    }
    return std::make_optional(db->Vertices(view_, label_, property_, storage::PropertyValue(value)));
  };
  return MakeUniqueCursorPtr<ScanAllCursor<decltype(vertices)>>(mem, output_symbol_, input_->MakeCursor(mem), view_,
                                                                std::move(vertices), "ScanAllByLabelPropertyValue");
}

ScanAllByLabelProperty::ScanAllByLabelProperty(const std::shared_ptr<LogicalOperator> &input, Symbol output_symbol,
                                               storage::LabelId label, storage::PropertyId property,
                                               const std::string &property_name, storage::View view)
    : ScanAll(input, output_symbol, view), label_(label), property_(property), property_name_(property_name) {}

ACCEPT_WITH_INPUT(ScanAllByLabelProperty)

UniqueCursorPtr ScanAllByLabelProperty::MakeCursor(utils::MemoryResource *mem) const {
  memgraph::metrics::IncrementCounter(memgraph::metrics::ScanAllByLabelPropertyOperator);

  auto vertices = [this](Frame &frame, ExecutionContext &context) {
    auto *db = context.db_accessor;
    return std::make_optional(db->Vertices(view_, label_, property_));
  };
  return MakeUniqueCursorPtr<ScanAllCursor<decltype(vertices)>>(mem, output_symbol_, input_->MakeCursor(mem), view_,
                                                                std::move(vertices), "ScanAllByLabelProperty");
}

ScanAllById::ScanAllById(const std::shared_ptr<LogicalOperator> &input, Symbol output_symbol, Expression *expression,
                         storage::View view)
    : ScanAll(input, output_symbol, view), expression_(expression) {
  MG_ASSERT(expression);
}

ACCEPT_WITH_INPUT(ScanAllById)

UniqueCursorPtr ScanAllById::MakeCursor(utils::MemoryResource *mem) const {
  memgraph::metrics::IncrementCounter(memgraph::metrics::ScanAllByIdOperator);

  auto vertices = [this](Frame &frame, ExecutionContext &context) -> std::optional<std::vector<VertexAccessor>> {
    auto *db = context.db_accessor;
    ExpressionEvaluator evaluator(&frame, context.symbol_table, context.evaluation_context, context.db_accessor, view_);
    auto value = expression_->Accept(evaluator);
    if (!value.IsNumeric()) return std::nullopt;
    int64_t id = value.IsInt() ? value.ValueInt() : value.ValueDouble();
    if (value.IsDouble() && id != value.ValueDouble()) return std::nullopt;
    auto maybe_vertex = db->FindVertex(storage::Gid::FromInt(id), view_);
    if (!maybe_vertex) return std::nullopt;
    return std::vector<VertexAccessor>{*maybe_vertex};
  };
  return MakeUniqueCursorPtr<ScanAllCursor<decltype(vertices)>>(mem, output_symbol_, input_->MakeCursor(mem), view_,
                                                                std::move(vertices), "ScanAllById");
}

namespace {
bool CheckExistingNode(const VertexAccessor &new_node, const Symbol &existing_node_sym, Frame &frame) {
  const TypedValue &existing_node = frame[existing_node_sym];
  if (existing_node.IsNull()) return false;
  ExpectType(existing_node_sym, existing_node, TypedValue::Type::Vertex);
  return existing_node.ValueVertex() == new_node;
}

template <class TEdges>
auto UnwrapEdgesResult(storage::Result<TEdges> &&result) {
  if (result.HasError()) {
    switch (result.GetError()) {
      case storage::Error::DELETED_OBJECT:
        throw QueryRuntimeException("Trying to get relationships of a deleted node.");
      case storage::Error::NONEXISTENT_OBJECT:
        throw query::QueryRuntimeException("Trying to get relationships from a node that doesn't exist.");
      case storage::Error::VERTEX_HAS_EDGES:
      case storage::Error::SERIALIZATION_ERROR:
      case storage::Error::PROPERTIES_DISABLED:
        throw QueryRuntimeException("Unexpected error when accessing relationships.");
    }
  }
  return std::move(*result);
}

}  // namespace

Expand::Expand(const std::shared_ptr<LogicalOperator> &input, Symbol input_symbol, Symbol node_symbol,
               Symbol edge_symbol, EdgeAtom::Direction direction, const std::vector<storage::EdgeTypeId> &edge_types,
               bool existing_node, storage::View view)
    : input_(input ? input : std::make_shared<Once>()),
      input_symbol_(input_symbol),
      common_{node_symbol, edge_symbol, direction, edge_types, existing_node},
      view_(view) {}

ACCEPT_WITH_INPUT(Expand)

UniqueCursorPtr Expand::MakeCursor(utils::MemoryResource *mem) const {
  memgraph::metrics::IncrementCounter(memgraph::metrics::ExpandOperator);

  return MakeUniqueCursorPtr<ExpandCursor>(mem, *this, mem);
}

std::vector<Symbol> Expand::ModifiedSymbols(const SymbolTable &table) const {
  auto symbols = input_->ModifiedSymbols(table);
  symbols.emplace_back(common_.node_symbol);
  symbols.emplace_back(common_.edge_symbol);
  return symbols;
}

Expand::ExpandCursor::ExpandCursor(const Expand &self, utils::MemoryResource *mem)
    : self_(self), input_cursor_(self.input_->MakeCursor(mem)) {}

bool Expand::ExpandCursor::Pull(Frame &frame, ExecutionContext &context) {
  SCOPED_PROFILE_OP("Expand");

  // A helper function for expanding a node from an edge.
  auto pull_node = [this, &frame](const EdgeAccessor &new_edge, EdgeAtom::Direction direction) {
    if (self_.common_.existing_node) return;
    switch (direction) {
      case EdgeAtom::Direction::IN:
        frame[self_.common_.node_symbol] = new_edge.From();
        break;
      case EdgeAtom::Direction::OUT:
        frame[self_.common_.node_symbol] = new_edge.To();
        break;
      case EdgeAtom::Direction::BOTH:
        LOG_FATAL("Must indicate exact expansion direction here");
    }
  };

  while (true) {
    AbortCheck(context);
    // attempt to get a value from the incoming edges
    if (in_edges_ && *in_edges_it_ != in_edges_->end()) {
      auto edge = *(*in_edges_it_)++;
#ifdef MG_ENTERPRISE
      if (license::global_license_checker.IsEnterpriseValidFast() && context.auth_checker &&
          !(context.auth_checker->Has(edge, memgraph::query::AuthQuery::FineGrainedPrivilege::READ) &&
            context.auth_checker->Has(edge.From(), self_.view_,
                                      memgraph::query::AuthQuery::FineGrainedPrivilege::READ))) {
        continue;
      }
#endif

      frame[self_.common_.edge_symbol] = edge;
      pull_node(edge, EdgeAtom::Direction::IN);
      return true;
    }

    // attempt to get a value from the outgoing edges
    if (out_edges_ && *out_edges_it_ != out_edges_->end()) {
      auto edge = *(*out_edges_it_)++;
      // when expanding in EdgeAtom::Direction::BOTH directions
      // we should do only one expansion for cycles, and it was
      // already done in the block above
      if (self_.common_.direction == EdgeAtom::Direction::BOTH && edge.IsCycle()) continue;
#ifdef MG_ENTERPRISE
      if (license::global_license_checker.IsEnterpriseValidFast() && context.auth_checker &&
          !(context.auth_checker->Has(edge, memgraph::query::AuthQuery::FineGrainedPrivilege::READ) &&
            context.auth_checker->Has(edge.To(), self_.view_,
                                      memgraph::query::AuthQuery::FineGrainedPrivilege::READ))) {
        continue;
      }
#endif
      frame[self_.common_.edge_symbol] = edge;
      pull_node(edge, EdgeAtom::Direction::OUT);
      return true;
    }

    // If we are here, either the edges have not been initialized,
    // or they have been exhausted. Attempt to initialize the edges.
    if (!InitEdges(frame, context)) return false;

    // we have re-initialized the edges, continue with the loop
  }
}

void Expand::ExpandCursor::Shutdown() { input_cursor_->Shutdown(); }

void Expand::ExpandCursor::Reset() {
  input_cursor_->Reset();
  in_edges_ = std::nullopt;
  in_edges_it_ = std::nullopt;
  out_edges_ = std::nullopt;
  out_edges_it_ = std::nullopt;
}

bool Expand::ExpandCursor::InitEdges(Frame &frame, ExecutionContext &context) {
  // Input Vertex could be null if it is created by a failed optional match. In
  // those cases we skip that input pull and continue with the next.
  while (true) {
    if (!input_cursor_->Pull(frame, context)) return false;
    TypedValue &vertex_value = frame[self_.input_symbol_];

    // Null check due to possible failed optional match.
    if (vertex_value.IsNull()) continue;

    ExpectType(self_.input_symbol_, vertex_value, TypedValue::Type::Vertex);
    auto &vertex = vertex_value.ValueVertex();

    auto direction = self_.common_.direction;
    if (direction == EdgeAtom::Direction::IN || direction == EdgeAtom::Direction::BOTH) {
      if (self_.common_.existing_node) {
        TypedValue &existing_node = frame[self_.common_.node_symbol];
        // old_node_value may be Null when using optional matching
        if (!existing_node.IsNull()) {
          ExpectType(self_.common_.node_symbol, existing_node, TypedValue::Type::Vertex);
          context.db_accessor->PrefetchInEdges(vertex);
          in_edges_.emplace(
              UnwrapEdgesResult(vertex.InEdges(self_.view_, self_.common_.edge_types, existing_node.ValueVertex())));
        }
      } else {
        context.db_accessor->PrefetchInEdges(vertex);
        in_edges_.emplace(UnwrapEdgesResult(vertex.InEdges(self_.view_, self_.common_.edge_types)));
      }
      if (in_edges_) {
        in_edges_it_.emplace(in_edges_->begin());
      }
    }

    if (direction == EdgeAtom::Direction::OUT || direction == EdgeAtom::Direction::BOTH) {
      if (self_.common_.existing_node) {
        TypedValue &existing_node = frame[self_.common_.node_symbol];
        // old_node_value may be Null when using optional matching
        if (!existing_node.IsNull()) {
          ExpectType(self_.common_.node_symbol, existing_node, TypedValue::Type::Vertex);
          context.db_accessor->PrefetchOutEdges(vertex);
          out_edges_.emplace(
              UnwrapEdgesResult(vertex.OutEdges(self_.view_, self_.common_.edge_types, existing_node.ValueVertex())));
        }
      } else {
        context.db_accessor->PrefetchOutEdges(vertex);
        out_edges_.emplace(UnwrapEdgesResult(vertex.OutEdges(self_.view_, self_.common_.edge_types)));
      }
      if (out_edges_) {
        out_edges_it_.emplace(out_edges_->begin());
      }
    }

    return true;
  }
}

ExpandVariable::ExpandVariable(const std::shared_ptr<LogicalOperator> &input, Symbol input_symbol, Symbol node_symbol,
                               Symbol edge_symbol, EdgeAtom::Type type, EdgeAtom::Direction direction,
                               const std::vector<storage::EdgeTypeId> &edge_types, bool is_reverse,
                               Expression *lower_bound, Expression *upper_bound, bool existing_node,
                               ExpansionLambda filter_lambda, std::optional<ExpansionLambda> weight_lambda,
                               std::optional<Symbol> total_weight)
    : input_(input ? input : std::make_shared<Once>()),
      input_symbol_(input_symbol),
      common_{node_symbol, edge_symbol, direction, edge_types, existing_node},
      type_(type),
      is_reverse_(is_reverse),
      lower_bound_(lower_bound),
      upper_bound_(upper_bound),
      filter_lambda_(filter_lambda),
      weight_lambda_(weight_lambda),
      total_weight_(total_weight) {
  DMG_ASSERT(type_ == EdgeAtom::Type::DEPTH_FIRST || type_ == EdgeAtom::Type::BREADTH_FIRST ||
                 type_ == EdgeAtom::Type::WEIGHTED_SHORTEST_PATH || type_ == EdgeAtom::Type::ALL_SHORTEST_PATHS,
             "ExpandVariable can only be used with breadth first, depth first, "
             "weighted shortest path or all shortest paths type");
  DMG_ASSERT(!(type_ == EdgeAtom::Type::BREADTH_FIRST && is_reverse), "Breadth first expansion can't be reversed");
}

ACCEPT_WITH_INPUT(ExpandVariable)

std::vector<Symbol> ExpandVariable::ModifiedSymbols(const SymbolTable &table) const {
  auto symbols = input_->ModifiedSymbols(table);
  symbols.emplace_back(common_.node_symbol);
  symbols.emplace_back(common_.edge_symbol);
  return symbols;
}

namespace {

/**
 * Helper function that returns an iterable over
 * <EdgeAtom::Direction, EdgeAccessor> pairs
 * for the given params.
 *
 * @param vertex - The vertex to expand from.
 * @param direction - Expansion direction. All directions (IN, OUT, BOTH)
 *    are supported.
 * @param memory - Used to allocate the result.
 * @return See above.
 */
auto ExpandFromVertex(const VertexAccessor &vertex, EdgeAtom::Direction direction,
                      const std::vector<storage::EdgeTypeId> &edge_types, utils::MemoryResource *memory,
                      DbAccessor *db_accessor) {
  // wraps an EdgeAccessor into a pair <accessor, direction>
  auto wrapper = [](EdgeAtom::Direction direction, auto &&edges) {
    return iter::imap([direction](const auto &edge) { return std::make_pair(edge, direction); },
                      std::forward<decltype(edges)>(edges));
  };

  storage::View view = storage::View::OLD;
  utils::pmr::vector<decltype(wrapper(direction, *vertex.InEdges(view, edge_types)))> chain_elements(memory);

  if (direction != EdgeAtom::Direction::OUT) {
    db_accessor->PrefetchInEdges(vertex);
    auto edges = UnwrapEdgesResult(vertex.InEdges(view, edge_types));
    if (edges.begin() != edges.end()) {
      chain_elements.emplace_back(wrapper(EdgeAtom::Direction::IN, std::move(edges)));
    }
  }

  if (direction != EdgeAtom::Direction::IN) {
    db_accessor->PrefetchOutEdges(vertex);
    auto edges = UnwrapEdgesResult(vertex.OutEdges(view, edge_types));
    if (edges.begin() != edges.end()) {
      chain_elements.emplace_back(wrapper(EdgeAtom::Direction::OUT, std::move(edges)));
    }
  }

  // TODO: Investigate whether itertools perform heap allocation?
  return iter::chain.from_iterable(std::move(chain_elements));
}

}  // namespace

class ExpandVariableCursor : public Cursor {
 public:
  ExpandVariableCursor(const ExpandVariable &self, utils::MemoryResource *mem)
      : self_(self), input_cursor_(self.input_->MakeCursor(mem)), edges_(mem), edges_it_(mem) {}

  bool Pull(Frame &frame, ExecutionContext &context) override {
    SCOPED_PROFILE_OP("ExpandVariable");

    ExpressionEvaluator evaluator(&frame, context.symbol_table, context.evaluation_context, context.db_accessor,
                                  storage::View::OLD);
    while (true) {
      if (Expand(frame, context)) return true;

      if (PullInput(frame, context)) {
        // if lower bound is zero we also yield empty paths
        if (lower_bound_ == 0) {
          auto &start_vertex = frame[self_.input_symbol_].ValueVertex();
          if (!self_.common_.existing_node) {
            frame[self_.common_.node_symbol] = start_vertex;
            return true;
          } else if (CheckExistingNode(start_vertex, self_.common_.node_symbol, frame)) {
            return true;
          }
        }
        // if lower bound is not zero, we just continue, the next
        // loop iteration will attempt to expand and we're good
      } else
        return false;
      // else continue with the loop, try to expand again
      // because we succesfully pulled from the input
    }
  }

  void Shutdown() override { input_cursor_->Shutdown(); }

  void Reset() override {
    input_cursor_->Reset();
    edges_.clear();
    edges_it_.clear();
  }

 private:
  const ExpandVariable &self_;
  const UniqueCursorPtr input_cursor_;
  // bounds. in the cursor they are not optional but set to
  // default values if missing in the ExpandVariable operator
  // initialize to arbitrary values, they should only be used
  // after a successful pull from the input
  int64_t upper_bound_{-1};
  int64_t lower_bound_{-1};

  // a stack of edge iterables corresponding to the level/depth of
  // the expansion currently being Pulled
  using ExpandEdges =
      decltype(ExpandFromVertex(std::declval<VertexAccessor>(), EdgeAtom::Direction::IN, self_.common_.edge_types,
                                utils::NewDeleteResource(), std::declval<DbAccessor *>()));

  utils::pmr::vector<ExpandEdges> edges_;
  // an iterator indicating the position in the corresponding edges_ element
  utils::pmr::vector<decltype(edges_.begin()->begin())> edges_it_;

  /**
   * Helper function that Pulls from the input vertex and
   * makes iteration over it's edges possible.
   *
   * @return If the Pull succeeded. If not, this VariableExpandCursor
   * is exhausted.
   */
  bool PullInput(Frame &frame, ExecutionContext &context) {
    // Input Vertex could be null if it is created by a failed optional match.
    // In those cases we skip that input pull and continue with the next.
    while (true) {
      AbortCheck(context);
      if (!input_cursor_->Pull(frame, context)) return false;
      TypedValue &vertex_value = frame[self_.input_symbol_];

      // Null check due to possible failed optional match.
      if (vertex_value.IsNull()) continue;

      ExpectType(self_.input_symbol_, vertex_value, TypedValue::Type::Vertex);
      auto &vertex = vertex_value.ValueVertex();

      // Evaluate the upper and lower bounds.
      ExpressionEvaluator evaluator(&frame, context.symbol_table, context.evaluation_context, context.db_accessor,
                                    storage::View::OLD);
      auto calc_bound = [&evaluator](auto &bound) {
        auto value = EvaluateInt(&evaluator, bound, "Variable expansion bound");
        if (value < 0) throw QueryRuntimeException("Variable expansion bound must be a non-negative integer.");
        return value;
      };

      lower_bound_ = self_.lower_bound_ ? calc_bound(self_.lower_bound_) : 1;
      upper_bound_ = self_.upper_bound_ ? calc_bound(self_.upper_bound_) : std::numeric_limits<int64_t>::max();

      if (upper_bound_ > 0) {
        auto *memory = edges_.get_allocator().GetMemoryResource();
        edges_.emplace_back(
            ExpandFromVertex(vertex, self_.common_.direction, self_.common_.edge_types, memory, context.db_accessor));
        edges_it_.emplace_back(edges_.back().begin());
      }

      // reset the frame value to an empty edge list
      auto *pull_memory = context.evaluation_context.memory;
      frame[self_.common_.edge_symbol] = TypedValue::TVector(pull_memory);

      return true;
    }
  }

  // Helper function for appending an edge to the list on the frame.
  void AppendEdge(const EdgeAccessor &new_edge, utils::pmr::vector<TypedValue> *edges_on_frame) {
    // We are placing an edge on the frame. It is possible that there already
    // exists an edge on the frame for this level. If so first remove it.
    DMG_ASSERT(edges_.size() > 0, "Edges are empty");
    if (self_.is_reverse_) {
      // TODO: This is innefficient, we should look into replacing
      // vector with something else for TypedValue::List.
      size_t diff = edges_on_frame->size() - std::min(edges_on_frame->size(), edges_.size() - 1U);
      if (diff > 0U) edges_on_frame->erase(edges_on_frame->begin(), edges_on_frame->begin() + diff);
      edges_on_frame->emplace(edges_on_frame->begin(), new_edge);
    } else {
      edges_on_frame->resize(std::min(edges_on_frame->size(), edges_.size() - 1U));
      edges_on_frame->emplace_back(new_edge);
    }
  }

  /**
   * Performs a single expansion for the current state of this
   * VariableExpansionCursor.
   *
   * @return True if the expansion was a success and this Cursor's
   * consumer can consume it. False if the expansion failed. In that
   * case no more expansions are available from the current input
   * vertex and another Pull from the input cursor should be performed.
   */
  bool Expand(Frame &frame, ExecutionContext &context) {
    ExpressionEvaluator evaluator(&frame, context.symbol_table, context.evaluation_context, context.db_accessor,
                                  storage::View::OLD);
    // Some expansions might not be valid due to edge uniqueness and
    // existing_node criterions, so expand in a loop until either the input
    // vertex is exhausted or a valid variable-length expansion is available.
    while (true) {
      AbortCheck(context);
      // pop from the stack while there is stuff to pop and the current
      // level is exhausted
      while (!edges_.empty() && edges_it_.back() == edges_.back().end()) {
        edges_.pop_back();
        edges_it_.pop_back();
      }

      // check if we exhausted everything, if so return false
      if (edges_.empty()) return false;

      // we use this a lot
      auto &edges_on_frame = frame[self_.common_.edge_symbol].ValueList();

      // it is possible that edges_on_frame does not contain as many
      // elements as edges_ due to edge-uniqueness (when a whole layer
      // gets exhausted but no edges are valid). for that reason only
      // pop from edges_on_frame if they contain enough elements
      if (self_.is_reverse_) {
        auto diff = edges_on_frame.size() - std::min(edges_on_frame.size(), edges_.size());
        if (diff > 0) {
          edges_on_frame.erase(edges_on_frame.begin(), edges_on_frame.begin() + diff);
        }
      } else {
        edges_on_frame.resize(std::min(edges_on_frame.size(), edges_.size()));
      }

      // if we are here, we have a valid stack,
      // get the edge, increase the relevant iterator
      auto current_edge = *edges_it_.back()++;
      // Check edge-uniqueness.
      bool found_existing =
          std::any_of(edges_on_frame.begin(), edges_on_frame.end(),
                      [&current_edge](const TypedValue &edge) { return current_edge.first == edge.ValueEdge(); });
      if (found_existing) continue;

      VertexAccessor current_vertex =
          current_edge.second == EdgeAtom::Direction::IN ? current_edge.first.From() : current_edge.first.To();
#ifdef MG_ENTERPRISE
      if (license::global_license_checker.IsEnterpriseValidFast() && context.auth_checker &&
          !(context.auth_checker->Has(current_edge.first, memgraph::query::AuthQuery::FineGrainedPrivilege::READ) &&
            context.auth_checker->Has(current_vertex, storage::View::OLD,
                                      memgraph::query::AuthQuery::FineGrainedPrivilege::READ))) {
        continue;
      }
#endif
      AppendEdge(current_edge.first, &edges_on_frame);

      if (!self_.common_.existing_node) {
        frame[self_.common_.node_symbol] = current_vertex;
      }

      // Skip expanding out of filtered expansion.
      frame[self_.filter_lambda_.inner_edge_symbol] = current_edge.first;
      frame[self_.filter_lambda_.inner_node_symbol] = current_vertex;
      if (self_.filter_lambda_.expression && !EvaluateFilter(evaluator, self_.filter_lambda_.expression)) continue;

      // we are doing depth-first search, so place the current
      // edge's expansions onto the stack, if we should continue to expand
      if (upper_bound_ > static_cast<int64_t>(edges_.size())) {
        auto *memory = edges_.get_allocator().GetMemoryResource();
        edges_.emplace_back(ExpandFromVertex(current_vertex, self_.common_.direction, self_.common_.edge_types, memory,
                                             context.db_accessor));
        edges_it_.emplace_back(edges_.back().begin());
      }

      if (self_.common_.existing_node && !CheckExistingNode(current_vertex, self_.common_.node_symbol, frame)) continue;

      // We only yield true if we satisfy the lower bound.
      if (static_cast<int64_t>(edges_on_frame.size()) >= lower_bound_)
        return true;
      else
        continue;
    }
  }
};

class STShortestPathCursor : public query::plan::Cursor {
 public:
  STShortestPathCursor(const ExpandVariable &self, utils::MemoryResource *mem)
      : self_(self), input_cursor_(self_.input()->MakeCursor(mem)) {
    MG_ASSERT(self_.common_.existing_node,
              "s-t shortest path algorithm should only "
              "be used when `existing_node` flag is "
              "set!");
  }

  bool Pull(Frame &frame, ExecutionContext &context) override {
    SCOPED_PROFILE_OP("STShortestPath");

    ExpressionEvaluator evaluator(&frame, context.symbol_table, context.evaluation_context, context.db_accessor,
                                  storage::View::OLD);
    while (input_cursor_->Pull(frame, context)) {
      const auto &source_tv = frame[self_.input_symbol_];
      const auto &sink_tv = frame[self_.common_.node_symbol];

      // It is possible that source or sink vertex is Null due to optional
      // matching.
      if (source_tv.IsNull() || sink_tv.IsNull()) continue;

      const auto &source = source_tv.ValueVertex();
      const auto &sink = sink_tv.ValueVertex();

      int64_t lower_bound =
          self_.lower_bound_ ? EvaluateInt(&evaluator, self_.lower_bound_, "Min depth in breadth-first expansion") : 1;
      int64_t upper_bound = self_.upper_bound_
                                ? EvaluateInt(&evaluator, self_.upper_bound_, "Max depth in breadth-first expansion")
                                : std::numeric_limits<int64_t>::max();

      if (upper_bound < 1 || lower_bound > upper_bound) continue;

      if (FindPath(*context.db_accessor, source, sink, lower_bound, upper_bound, &frame, &evaluator, context)) {
        return true;
      }
    }
    return false;
  }

  void Shutdown() override { input_cursor_->Shutdown(); }

  void Reset() override { input_cursor_->Reset(); }

 private:
  const ExpandVariable &self_;
  UniqueCursorPtr input_cursor_;

  using VertexEdgeMapT = utils::pmr::unordered_map<VertexAccessor, std::optional<EdgeAccessor>>;

  void ReconstructPath(const VertexAccessor &midpoint, const VertexEdgeMapT &in_edge, const VertexEdgeMapT &out_edge,
                       Frame *frame, utils::MemoryResource *pull_memory) {
    utils::pmr::vector<TypedValue> result(pull_memory);
    auto last_vertex = midpoint;
    while (true) {
      const auto &last_edge = in_edge.at(last_vertex);
      if (!last_edge) break;
      last_vertex = last_edge->From() == last_vertex ? last_edge->To() : last_edge->From();
      result.emplace_back(*last_edge);
    }
    std::reverse(result.begin(), result.end());
    last_vertex = midpoint;
    while (true) {
      const auto &last_edge = out_edge.at(last_vertex);
      if (!last_edge) break;
      last_vertex = last_edge->From() == last_vertex ? last_edge->To() : last_edge->From();
      result.emplace_back(*last_edge);
    }
    frame->at(self_.common_.edge_symbol) = std::move(result);
  }

  bool ShouldExpand(const VertexAccessor &vertex, const EdgeAccessor &edge, Frame *frame,
                    ExpressionEvaluator *evaluator) {
    if (!self_.filter_lambda_.expression) return true;

    frame->at(self_.filter_lambda_.inner_node_symbol) = vertex;
    frame->at(self_.filter_lambda_.inner_edge_symbol) = edge;

    TypedValue result = self_.filter_lambda_.expression->Accept(*evaluator);
    if (result.IsNull()) return false;
    if (result.IsBool()) return result.ValueBool();

    throw QueryRuntimeException("Expansion condition must evaluate to boolean or null");
  }

  bool FindPath(const DbAccessor &dba, const VertexAccessor &source, const VertexAccessor &sink, int64_t lower_bound,
                int64_t upper_bound, Frame *frame, ExpressionEvaluator *evaluator, const ExecutionContext &context) {
    using utils::Contains;

    if (source == sink) return false;

    // We expand from both directions, both from the source and the sink.
    // Expansions meet at the middle of the path if it exists. This should
    // perform better for real-world like graphs where the expansion front
    // grows exponentially, effectively reducing the exponent by half.

    auto *pull_memory = evaluator->GetMemoryResource();
    // Holds vertices at the current level of expansion from the source
    // (sink).
    utils::pmr::vector<VertexAccessor> source_frontier(pull_memory);
    utils::pmr::vector<VertexAccessor> sink_frontier(pull_memory);

    // Holds vertices we can expand to from `source_frontier`
    // (`sink_frontier`).
    utils::pmr::vector<VertexAccessor> source_next(pull_memory);
    utils::pmr::vector<VertexAccessor> sink_next(pull_memory);

    // Maps each vertex we visited expanding from the source (sink) to the
    // edge used. Necessary for path reconstruction.
    VertexEdgeMapT in_edge(pull_memory);
    VertexEdgeMapT out_edge(pull_memory);

    size_t current_length = 0;

    source_frontier.emplace_back(source);
    in_edge[source] = std::nullopt;
    sink_frontier.emplace_back(sink);
    out_edge[sink] = std::nullopt;

    while (true) {
      AbortCheck(context);
      // Top-down step (expansion from the source).
      ++current_length;
      if (current_length > upper_bound) return false;

      for (const auto &vertex : source_frontier) {
        if (self_.common_.direction != EdgeAtom::Direction::IN) {
          context.db_accessor->PrefetchOutEdges(vertex);
          auto out_edges = UnwrapEdgesResult(vertex.OutEdges(storage::View::OLD, self_.common_.edge_types));
          for (const auto &edge : out_edges) {
#ifdef MG_ENTERPRISE
            if (license::global_license_checker.IsEnterpriseValidFast() && context.auth_checker &&
                !(context.auth_checker->Has(edge, memgraph::query::AuthQuery::FineGrainedPrivilege::READ) &&
                  context.auth_checker->Has(edge.To(), storage::View::OLD,
                                            memgraph::query::AuthQuery::FineGrainedPrivilege::READ))) {
              continue;
            }
#endif

            if (ShouldExpand(edge.To(), edge, frame, evaluator) && !Contains(in_edge, edge.To())) {
              in_edge.emplace(edge.To(), edge);
              if (Contains(out_edge, edge.To())) {
                if (current_length >= lower_bound) {
                  ReconstructPath(edge.To(), in_edge, out_edge, frame, pull_memory);
                  return true;
                } else {
                  return false;
                }
              }
              source_next.push_back(edge.To());
            }
          }
        }
        if (self_.common_.direction != EdgeAtom::Direction::OUT) {
          dba.PrefetchInEdges(vertex);
          auto in_edges = UnwrapEdgesResult(vertex.InEdges(storage::View::OLD, self_.common_.edge_types));
          for (const auto &edge : in_edges) {
#ifdef MG_ENTERPRISE
            if (license::global_license_checker.IsEnterpriseValidFast() && context.auth_checker &&
                !(context.auth_checker->Has(edge, memgraph::query::AuthQuery::FineGrainedPrivilege::READ) &&
                  context.auth_checker->Has(edge.From(), storage::View::OLD,
                                            memgraph::query::AuthQuery::FineGrainedPrivilege::READ))) {
              continue;
            }
#endif

            if (ShouldExpand(edge.From(), edge, frame, evaluator) && !Contains(in_edge, edge.From())) {
              in_edge.emplace(edge.From(), edge);
              if (Contains(out_edge, edge.From())) {
                if (current_length >= lower_bound) {
                  ReconstructPath(edge.From(), in_edge, out_edge, frame, pull_memory);
                  return true;
                } else {
                  return false;
                }
              }
              source_next.push_back(edge.From());
            }
          }
        }
      }

      if (source_next.empty()) return false;
      source_frontier.clear();
      std::swap(source_frontier, source_next);

      // Bottom-up step (expansion from the sink).
      ++current_length;
      if (current_length > upper_bound) return false;

      // When expanding from the sink we have to be careful which edge
      // endpoint we pass to `should_expand`, because everything is
      // reversed.
      for (const auto &vertex : sink_frontier) {
        if (self_.common_.direction != EdgeAtom::Direction::OUT) {
          context.db_accessor->PrefetchOutEdges(vertex);
          auto out_edges = UnwrapEdgesResult(vertex.OutEdges(storage::View::OLD, self_.common_.edge_types));
          for (const auto &edge : out_edges) {
#ifdef MG_ENTERPRISE
            if (license::global_license_checker.IsEnterpriseValidFast() && context.auth_checker &&
                !(context.auth_checker->Has(edge, memgraph::query::AuthQuery::FineGrainedPrivilege::READ) &&
                  context.auth_checker->Has(edge.To(), storage::View::OLD,
                                            memgraph::query::AuthQuery::FineGrainedPrivilege::READ))) {
              continue;
            }
#endif
            if (ShouldExpand(vertex, edge, frame, evaluator) && !Contains(out_edge, edge.To())) {
              out_edge.emplace(edge.To(), edge);
              if (Contains(in_edge, edge.To())) {
                if (current_length >= lower_bound) {
                  ReconstructPath(edge.To(), in_edge, out_edge, frame, pull_memory);
                  return true;
                } else {
                  return false;
                }
              }
              sink_next.push_back(edge.To());
            }
          }
        }
        if (self_.common_.direction != EdgeAtom::Direction::IN) {
          dba.PrefetchInEdges(vertex);
          auto in_edges = UnwrapEdgesResult(vertex.InEdges(storage::View::OLD, self_.common_.edge_types));
          for (const auto &edge : in_edges) {
#ifdef MG_ENTERPRISE
            if (license::global_license_checker.IsEnterpriseValidFast() && context.auth_checker &&
                !(context.auth_checker->Has(edge, memgraph::query::AuthQuery::FineGrainedPrivilege::READ) &&
                  context.auth_checker->Has(edge.From(), storage::View::OLD,
                                            memgraph::query::AuthQuery::FineGrainedPrivilege::READ))) {
              continue;
            }
#endif
            if (ShouldExpand(vertex, edge, frame, evaluator) && !Contains(out_edge, edge.From())) {
              out_edge.emplace(edge.From(), edge);
              if (Contains(in_edge, edge.From())) {
                if (current_length >= lower_bound) {
                  ReconstructPath(edge.From(), in_edge, out_edge, frame, pull_memory);
                  return true;
                } else {
                  return false;
                }
              }
              sink_next.push_back(edge.From());
            }
          }
        }
      }

      if (sink_next.empty()) return false;
      sink_frontier.clear();
      std::swap(sink_frontier, sink_next);
    }
  }
};

class SingleSourceShortestPathCursor : public query::plan::Cursor {
 public:
  SingleSourceShortestPathCursor(const ExpandVariable &self, utils::MemoryResource *mem)
      : self_(self),
        input_cursor_(self_.input()->MakeCursor(mem)),
        processed_(mem),
        to_visit_current_(mem),
        to_visit_next_(mem) {
    MG_ASSERT(!self_.common_.existing_node,
              "Single source shortest path algorithm "
              "should not be used when `existing_node` "
              "flag is set, s-t shortest path algorithm "
              "should be used instead!");
  }

  bool Pull(Frame &frame, ExecutionContext &context) override {
    SCOPED_PROFILE_OP("SingleSourceShortestPath");

    ExpressionEvaluator evaluator(&frame, context.symbol_table, context.evaluation_context, context.db_accessor,
                                  storage::View::OLD);

    // for the given (edge, vertex) pair checks if they satisfy the
    // "where" condition. if so, places them in the to_visit_ structure.
    auto expand_pair = [this, &evaluator, &frame, &context](EdgeAccessor edge, VertexAccessor vertex) {
      // if we already processed the given vertex it doesn't get expanded
      if (processed_.find(vertex) != processed_.end()) return;
#ifdef MG_ENTERPRISE
      if (license::global_license_checker.IsEnterpriseValidFast() && context.auth_checker &&
          !(context.auth_checker->Has(vertex, storage::View::OLD,
                                      memgraph::query::AuthQuery::FineGrainedPrivilege::READ) &&
            context.auth_checker->Has(edge, memgraph::query::AuthQuery::FineGrainedPrivilege::READ))) {
        return;
      }
#endif
      frame[self_.filter_lambda_.inner_edge_symbol] = edge;
      frame[self_.filter_lambda_.inner_node_symbol] = vertex;

      if (self_.filter_lambda_.expression) {
        TypedValue result = self_.filter_lambda_.expression->Accept(evaluator);
        switch (result.type()) {
          case TypedValue::Type::Null:
            return;
          case TypedValue::Type::Bool:
            if (!result.ValueBool()) return;
            break;
          default:
            throw QueryRuntimeException("Expansion condition must evaluate to boolean or null.");
        }
      }
      to_visit_next_.emplace_back(edge, vertex);
      processed_.emplace(vertex, edge);
    };

    // populates the to_visit_next_ structure with expansions
    // from the given vertex. skips expansions that don't satisfy
    // the "where" condition.
    auto expand_from_vertex = [this, &expand_pair, &context](const auto &vertex) {
      if (self_.common_.direction != EdgeAtom::Direction::IN) {
        context.db_accessor->PrefetchOutEdges(vertex);
        auto out_edges = UnwrapEdgesResult(vertex.OutEdges(storage::View::OLD, self_.common_.edge_types));
        for (const auto &edge : out_edges) expand_pair(edge, edge.To());
      }
      if (self_.common_.direction != EdgeAtom::Direction::OUT) {
        context.db_accessor->PrefetchInEdges(vertex);
        auto in_edges = UnwrapEdgesResult(vertex.InEdges(storage::View::OLD, self_.common_.edge_types));
        for (const auto &edge : in_edges) expand_pair(edge, edge.From());
      }
    };

    // do it all in a loop because we skip some elements
    while (true) {
      AbortCheck(context);
      // if we have nothing to visit on the current depth, switch to next
      if (to_visit_current_.empty()) to_visit_current_.swap(to_visit_next_);

      // if current is still empty, it means both are empty, so pull from
      // input
      if (to_visit_current_.empty()) {
        if (!input_cursor_->Pull(frame, context)) return false;

        to_visit_current_.clear();
        to_visit_next_.clear();
        processed_.clear();

        const auto &vertex_value = frame[self_.input_symbol_];
        // it is possible that the vertex is Null due to optional matching
        if (vertex_value.IsNull()) continue;
        lower_bound_ = self_.lower_bound_
                           ? EvaluateInt(&evaluator, self_.lower_bound_, "Min depth in breadth-first expansion")
                           : 1;
        upper_bound_ = self_.upper_bound_
                           ? EvaluateInt(&evaluator, self_.upper_bound_, "Max depth in breadth-first expansion")
                           : std::numeric_limits<int64_t>::max();

        if (upper_bound_ < 1 || lower_bound_ > upper_bound_) continue;

        const auto &vertex = vertex_value.ValueVertex();
        processed_.emplace(vertex, std::nullopt);

        expand_from_vertex(vertex);

        // go back to loop start and see if we expanded anything
        continue;
      }

      // take the next expansion from the queue
      auto expansion = to_visit_current_.back();
      to_visit_current_.pop_back();

      // create the frame value for the edges
      auto *pull_memory = context.evaluation_context.memory;
      utils::pmr::vector<TypedValue> edge_list(pull_memory);
      edge_list.emplace_back(expansion.first);
      auto last_vertex = expansion.second;
      while (true) {
        const EdgeAccessor &last_edge = edge_list.back().ValueEdge();
        last_vertex = last_edge.From() == last_vertex ? last_edge.To() : last_edge.From();
        // origin_vertex must be in processed
        const auto &previous_edge = processed_.find(last_vertex)->second;
        if (!previous_edge) break;

        edge_list.emplace_back(previous_edge.value());
      }

      // expand only if what we've just expanded is less then max depth
      if (static_cast<int64_t>(edge_list.size()) < upper_bound_) expand_from_vertex(expansion.second);

      if (static_cast<int64_t>(edge_list.size()) < lower_bound_) continue;

      frame[self_.common_.node_symbol] = expansion.second;

      // place edges on the frame in the correct order
      std::reverse(edge_list.begin(), edge_list.end());
      frame[self_.common_.edge_symbol] = std::move(edge_list);

      return true;
    }
  }

  void Shutdown() override { input_cursor_->Shutdown(); }

  void Reset() override {
    input_cursor_->Reset();
    processed_.clear();
    to_visit_next_.clear();
    to_visit_current_.clear();
  }

 private:
  const ExpandVariable &self_;
  const UniqueCursorPtr input_cursor_;

  // Depth bounds. Calculated on each pull from the input, the initial value
  // is irrelevant.
  int64_t lower_bound_{-1};
  int64_t upper_bound_{-1};

  // maps vertices to the edge they got expanded from. it is an optional
  // edge because the root does not get expanded from anything.
  // contains visited vertices as well as those scheduled to be visited.
  utils::pmr::unordered_map<VertexAccessor, std::optional<EdgeAccessor>> processed_;
  // edge/vertex pairs we have yet to visit, for current and next depth
  utils::pmr::vector<std::pair<EdgeAccessor, VertexAccessor>> to_visit_current_;
  utils::pmr::vector<std::pair<EdgeAccessor, VertexAccessor>> to_visit_next_;
};

namespace {

void CheckWeightType(TypedValue current_weight, utils::MemoryResource *memory) {
  if (!current_weight.IsNumeric() && !current_weight.IsDuration()) {
    throw QueryRuntimeException("Calculated weight must be numeric or a Duration, got {}.", current_weight.type());
  }

  const auto is_valid_numeric = [&] {
    return current_weight.IsNumeric() && (current_weight >= TypedValue(0, memory)).ValueBool();
  };

  const auto is_valid_duration = [&] {
    return current_weight.IsDuration() && (current_weight >= TypedValue(utils::Duration(0), memory)).ValueBool();
  };

  if (!is_valid_numeric() && !is_valid_duration()) {
    throw QueryRuntimeException("Calculated weight must be non-negative!");
  }
}

}  // namespace

class ExpandWeightedShortestPathCursor : public query::plan::Cursor {
 public:
  ExpandWeightedShortestPathCursor(const ExpandVariable &self, utils::MemoryResource *mem)
      : self_(self),
        input_cursor_(self_.input_->MakeCursor(mem)),
        total_cost_(mem),
        previous_(mem),
        yielded_vertices_(mem),
        pq_(mem) {}

  bool Pull(Frame &frame, ExecutionContext &context) override {
    SCOPED_PROFILE_OP("ExpandWeightedShortestPath");

    ExpressionEvaluator evaluator(&frame, context.symbol_table, context.evaluation_context, context.db_accessor,
                                  storage::View::OLD);
    auto create_state = [this](const VertexAccessor &vertex, int64_t depth) {
      return std::make_pair(vertex, upper_bound_set_ ? depth : 0);
    };

    // For the given (edge, vertex, weight, depth) tuple checks if they
    // satisfy the "where" condition. if so, places them in the priority
    // queue.
    auto expand_pair = [this, &evaluator, &frame, &create_state, &context](
                           const EdgeAccessor &edge, const VertexAccessor &vertex, const TypedValue &total_weight,
                           int64_t depth) {
      auto *memory = evaluator.GetMemoryResource();
#ifdef MG_ENTERPRISE
      if (license::global_license_checker.IsEnterpriseValidFast() && context.auth_checker &&
          !(context.auth_checker->Has(vertex, storage::View::OLD,
                                      memgraph::query::AuthQuery::FineGrainedPrivilege::READ) &&
            context.auth_checker->Has(edge, memgraph::query::AuthQuery::FineGrainedPrivilege::READ))) {
        return;
      }
#endif
      if (self_.filter_lambda_.expression) {
        frame[self_.filter_lambda_.inner_edge_symbol] = edge;
        frame[self_.filter_lambda_.inner_node_symbol] = vertex;

        if (!EvaluateFilter(evaluator, self_.filter_lambda_.expression)) return;
      }

      frame[self_.weight_lambda_->inner_edge_symbol] = edge;
      frame[self_.weight_lambda_->inner_node_symbol] = vertex;

      TypedValue current_weight = self_.weight_lambda_->expression->Accept(evaluator);

      CheckWeightType(current_weight, memory);

      auto next_state = create_state(vertex, depth);

      TypedValue next_weight = std::invoke([&] {
        if (total_weight.IsNull()) {
          return current_weight;
        }

        ValidateWeightTypes(current_weight, total_weight);

        return TypedValue(current_weight, memory) + total_weight;
      });

      auto found_it = total_cost_.find(next_state);
      if (found_it != total_cost_.end() && (found_it->second.IsNull() || (found_it->second <= next_weight).ValueBool()))
        return;

      pq_.push({next_weight, depth + 1, vertex, edge});
    };

    // Populates the priority queue structure with expansions
    // from the given vertex. skips expansions that don't satisfy
    // the "where" condition.
    auto expand_from_vertex = [this, &expand_pair, &context](const VertexAccessor &vertex, const TypedValue &weight,
                                                             int64_t depth) {
      if (self_.common_.direction != EdgeAtom::Direction::IN) {
        context.db_accessor->PrefetchOutEdges(vertex);
        auto out_edges = UnwrapEdgesResult(vertex.OutEdges(storage::View::OLD, self_.common_.edge_types));
        for (const auto &edge : out_edges) {
          expand_pair(edge, edge.To(), weight, depth);
        }
      }
      if (self_.common_.direction != EdgeAtom::Direction::OUT) {
        context.db_accessor->PrefetchInEdges(vertex);
        auto in_edges = UnwrapEdgesResult(vertex.InEdges(storage::View::OLD, self_.common_.edge_types));
        for (const auto &edge : in_edges) {
          expand_pair(edge, edge.From(), weight, depth);
        }
      }
    };

    while (true) {
      AbortCheck(context);
      if (pq_.empty()) {
        if (!input_cursor_->Pull(frame, context)) return false;
        const auto &vertex_value = frame[self_.input_symbol_];
        if (vertex_value.IsNull()) continue;
        auto vertex = vertex_value.ValueVertex();
        if (self_.common_.existing_node) {
          const auto &node = frame[self_.common_.node_symbol];
          // Due to optional matching the existing node could be null.
          // Skip expansion for such nodes.
          if (node.IsNull()) continue;
        }
        if (self_.upper_bound_) {
          upper_bound_ = EvaluateInt(&evaluator, self_.upper_bound_, "Max depth in weighted shortest path expansion");
          upper_bound_set_ = true;
        } else {
          upper_bound_ = std::numeric_limits<int64_t>::max();
          upper_bound_set_ = false;
        }
        if (upper_bound_ < 1)
          throw QueryRuntimeException(
              "Maximum depth in weighted shortest path expansion must be at "
              "least 1.");

        // Clear existing data structures.
        previous_.clear();
        total_cost_.clear();
        yielded_vertices_.clear();

        pq_.push({TypedValue(), 0, vertex, std::nullopt});
        // We are adding the starting vertex to the set of yielded vertices
        // because we don't want to yield paths that end with the starting
        // vertex.
        yielded_vertices_.insert(vertex);
      }

      while (!pq_.empty()) {
        AbortCheck(context);
        auto [current_weight, current_depth, current_vertex, current_edge] = pq_.top();
        pq_.pop();

        auto current_state = create_state(current_vertex, current_depth);

        // Check if the vertex has already been processed.
        if (total_cost_.find(current_state) != total_cost_.end()) {
          continue;
        }
        previous_.emplace(current_state, current_edge);
        total_cost_.emplace(current_state, current_weight);

        // Expand only if what we've just expanded is less than max depth.
        if (current_depth < upper_bound_) expand_from_vertex(current_vertex, current_weight, current_depth);

        // If we yielded a path for a vertex already, make the expansion but
        // don't return the path again.
        if (yielded_vertices_.find(current_vertex) != yielded_vertices_.end()) continue;

        // Reconstruct the path.
        auto last_vertex = current_vertex;
        auto last_depth = current_depth;
        auto *pull_memory = context.evaluation_context.memory;
        utils::pmr::vector<TypedValue> edge_list(pull_memory);
        while (true) {
          // Origin_vertex must be in previous.
          const auto &previous_edge = previous_.find(create_state(last_vertex, last_depth))->second;
          if (!previous_edge) break;
          last_vertex = previous_edge->From() == last_vertex ? previous_edge->To() : previous_edge->From();
          last_depth--;
          edge_list.emplace_back(previous_edge.value());
        }

        // Place destination node on the frame, handle existence flag.
        if (self_.common_.existing_node) {
          const auto &node = frame[self_.common_.node_symbol];
          if ((node != TypedValue(current_vertex, pull_memory)).ValueBool())
            continue;
          else
            // Prevent expanding other paths, because we found the
            // shortest to existing node.
            ClearQueue();
        } else {
          frame[self_.common_.node_symbol] = current_vertex;
        }

        if (!self_.is_reverse_) {
          // Place edges on the frame in the correct order.
          std::reverse(edge_list.begin(), edge_list.end());
        }
        frame[self_.common_.edge_symbol] = std::move(edge_list);
        frame[self_.total_weight_.value()] = current_weight;
        yielded_vertices_.insert(current_vertex);
        return true;
      }
    }
  }

  void Shutdown() override { input_cursor_->Shutdown(); }

  void Reset() override {
    input_cursor_->Reset();
    previous_.clear();
    total_cost_.clear();
    yielded_vertices_.clear();
    ClearQueue();
  }

 private:
  const ExpandVariable &self_;
  const UniqueCursorPtr input_cursor_;

  // Upper bound on the path length.
  int64_t upper_bound_{-1};
  bool upper_bound_set_{false};

  struct WspStateHash {
    size_t operator()(const std::pair<VertexAccessor, int64_t> &key) const {
      return utils::HashCombine<VertexAccessor, int64_t>{}(key.first, key.second);
    }
  };

  // Maps vertices to weights they got in expansion.
  utils::pmr::unordered_map<std::pair<VertexAccessor, int64_t>, TypedValue, WspStateHash> total_cost_;

  // Maps vertices to edges used to reach them.
  utils::pmr::unordered_map<std::pair<VertexAccessor, int64_t>, std::optional<EdgeAccessor>, WspStateHash> previous_;

  // Keeps track of vertices for which we yielded a path already.
  utils::pmr::unordered_set<VertexAccessor> yielded_vertices_;

  static void ValidateWeightTypes(const TypedValue &lhs, const TypedValue &rhs) {
    if (!((lhs.IsNumeric() && lhs.IsNumeric()) || (rhs.IsDuration() && rhs.IsDuration()))) {
      throw QueryRuntimeException(utils::MessageWithLink(
          "All weights should be of the same type, either numeric or a Duration. Please update the weight "
          "expression or the filter expression.",
          "https://memgr.ph/wsp"));
    }
  }

  // Priority queue comparator. Keep lowest weight on top of the queue.
  class PriorityQueueComparator {
   public:
    bool operator()(const std::tuple<TypedValue, int64_t, VertexAccessor, std::optional<EdgeAccessor>> &lhs,
                    const std::tuple<TypedValue, int64_t, VertexAccessor, std::optional<EdgeAccessor>> &rhs) {
      const auto &lhs_weight = std::get<0>(lhs);
      const auto &rhs_weight = std::get<0>(rhs);
      // Null defines minimum value for all types
      if (lhs_weight.IsNull()) {
        return false;
      }

      if (rhs_weight.IsNull()) {
        return true;
      }

      ValidateWeightTypes(lhs_weight, rhs_weight);
      return (lhs_weight > rhs_weight).ValueBool();
    }
  };

  std::priority_queue<std::tuple<TypedValue, int64_t, VertexAccessor, std::optional<EdgeAccessor>>,
                      utils::pmr::vector<std::tuple<TypedValue, int64_t, VertexAccessor, std::optional<EdgeAccessor>>>,
                      PriorityQueueComparator>
      pq_;

  void ClearQueue() {
    while (!pq_.empty()) pq_.pop();
  }
};

class ExpandAllShortestPathsCursor : public query::plan::Cursor {
 public:
  ExpandAllShortestPathsCursor(const ExpandVariable &self, utils::MemoryResource *mem)
      : self_(self),
        input_cursor_(self_.input_->MakeCursor(mem)),
        visited_cost_(mem),
        total_cost_(mem),
        next_edges_(mem),
        traversal_stack_(mem),
        pq_(mem) {}

  bool Pull(Frame &frame, ExecutionContext &context) override {
    SCOPED_PROFILE_OP("ExpandAllShortestPathsCursor");

    ExpressionEvaluator evaluator(&frame, context.symbol_table, context.evaluation_context, context.db_accessor,
                                  storage::View::OLD);
    auto create_state = [this](const VertexAccessor &vertex, int64_t depth) {
      return std::make_pair(vertex, upper_bound_set_ ? depth : 0);
    };

    // For the given (edge, direction, weight, depth) tuple checks if they
    // satisfy the "where" condition. if so, places them in the priority
    // queue.
    auto expand_vertex = [this, &evaluator, &frame](const EdgeAccessor &edge, const EdgeAtom::Direction direction,
                                                    const TypedValue &total_weight, int64_t depth) {
      auto *memory = evaluator.GetMemoryResource();

      auto const &next_vertex = direction == EdgeAtom::Direction::IN ? edge.From() : edge.To();

      // If filter expression exists, evaluate filter
      if (self_.filter_lambda_.expression) {
        frame[self_.filter_lambda_.inner_edge_symbol] = edge;
        frame[self_.filter_lambda_.inner_node_symbol] = next_vertex;

        if (!EvaluateFilter(evaluator, self_.filter_lambda_.expression)) return;
      }

      // Evaluate current weight
      frame[self_.weight_lambda_->inner_edge_symbol] = edge;
      frame[self_.weight_lambda_->inner_node_symbol] = next_vertex;

      TypedValue current_weight = self_.weight_lambda_->expression->Accept(evaluator);

      CheckWeightType(current_weight, memory);

      TypedValue next_weight = std::invoke([&] {
        if (total_weight.IsNull()) {
          return current_weight;
        }

        ValidateWeightTypes(current_weight, total_weight);

        return TypedValue(current_weight, memory) + total_weight;
      });

      auto found_it = visited_cost_.find(next_vertex);
      // Check if the vertex has already been processed.
      if (found_it != visited_cost_.end()) {
        auto weight = found_it->second;

        if (weight.IsNull() || (next_weight <= weight).ValueBool()) {
          // Has been visited, but now found a shorter path
          visited_cost_[next_vertex] = next_weight;
        } else {
          // Continue and do not expand if current weight is larger
          return;
        }
      } else {
        visited_cost_[next_vertex] = next_weight;
      }

      DirectedEdge directed_edge = {edge, direction, next_weight};
      pq_.push({next_weight, depth + 1, next_vertex, directed_edge});
    };

    // Populates the priority queue structure with expansions
    // from the given vertex. skips expansions that don't satisfy
    // the "where" condition.
    auto expand_from_vertex = [this, &expand_vertex, &context](const VertexAccessor &vertex, const TypedValue &weight,
                                                               int64_t depth) {
      if (self_.common_.direction != EdgeAtom::Direction::IN) {
        context.db_accessor->PrefetchOutEdges(vertex);
        auto out_edges = UnwrapEdgesResult(vertex.OutEdges(storage::View::OLD, self_.common_.edge_types));
        for (const auto &edge : out_edges) {
#ifdef MG_ENTERPRISE
          if (license::global_license_checker.IsEnterpriseValidFast() && context.auth_checker &&
              !(context.auth_checker->Has(edge.To(), storage::View::OLD,
                                          memgraph::query::AuthQuery::FineGrainedPrivilege::READ) &&
                context.auth_checker->Has(edge, memgraph::query::AuthQuery::FineGrainedPrivilege::READ))) {
            continue;
          }
#endif
          expand_vertex(edge, EdgeAtom::Direction::OUT, weight, depth);
        }
      }
      if (self_.common_.direction != EdgeAtom::Direction::OUT) {
        context.db_accessor->PrefetchInEdges(vertex);
        auto in_edges = UnwrapEdgesResult(vertex.InEdges(storage::View::OLD, self_.common_.edge_types));
        for (const auto &edge : in_edges) {
#ifdef MG_ENTERPRISE
          if (license::global_license_checker.IsEnterpriseValidFast() && context.auth_checker &&
              !(context.auth_checker->Has(edge.From(), storage::View::OLD,
                                          memgraph::query::AuthQuery::FineGrainedPrivilege::READ) &&
                context.auth_checker->Has(edge, memgraph::query::AuthQuery::FineGrainedPrivilege::READ))) {
            continue;
          }
#endif
          expand_vertex(edge, EdgeAtom::Direction::IN, weight, depth);
        }
      }
    };

    std::optional<VertexAccessor> start_vertex;
    auto *memory = context.evaluation_context.memory;

    auto create_path = [this, &frame, &memory]() {
      auto &current_level = traversal_stack_.back();
      auto &edges_on_frame = frame[self_.common_.edge_symbol].ValueList();

      // Clean out the current stack
      if (current_level.empty()) {
        if (!edges_on_frame.empty()) {
          if (!self_.is_reverse_)
            edges_on_frame.erase(edges_on_frame.end());
          else
            edges_on_frame.erase(edges_on_frame.begin());
        }
        traversal_stack_.pop_back();
        return false;
      }

      auto [current_edge, current_edge_direction, current_weight] = current_level.back();
      current_level.pop_back();

      // Edges order depends on direction of expansion
      if (!self_.is_reverse_)
        edges_on_frame.emplace_back(current_edge);
      else
        edges_on_frame.emplace(edges_on_frame.begin(), current_edge);

      auto next_vertex = current_edge_direction == EdgeAtom::Direction::IN ? current_edge.From() : current_edge.To();
      frame[self_.total_weight_.value()] = current_weight;

      if (next_edges_.find({next_vertex, traversal_stack_.size()}) != next_edges_.end()) {
        auto next_vertex_edges = next_edges_[{next_vertex, traversal_stack_.size()}];
        traversal_stack_.emplace_back(std::move(next_vertex_edges));
      } else {
        // Signal the end of iteration
        utils::pmr::list<DirectedEdge> empty(memory);
        traversal_stack_.emplace_back(std::move(empty));
      }

      if ((current_weight > visited_cost_.at(next_vertex)).ValueBool()) return false;

      // Place destination node on the frame, handle existence flag
      if (self_.common_.existing_node) {
        const auto &node = frame[self_.common_.node_symbol];
        ExpectType(self_.common_.node_symbol, node, TypedValue::Type::Vertex);
        if (node.ValueVertex() != next_vertex) return false;
      } else {
        frame[self_.common_.node_symbol] = next_vertex;
      }
      return true;
    };

    auto create_DFS_traversal_tree = [this, &context, &memory, &create_state, &expand_from_vertex]() {
      while (!pq_.empty()) {
        AbortCheck(context);

        const auto [current_weight, current_depth, current_vertex, directed_edge] = pq_.top();
        pq_.pop();

        const auto &[current_edge, direction, weight] = directed_edge;
        auto current_state = create_state(current_vertex, current_depth);

        auto position = total_cost_.find(current_state);
        if (position != total_cost_.end()) {
          if ((position->second < current_weight).ValueBool()) continue;
        } else {
          total_cost_.emplace(current_state, current_weight);
          if (current_depth < upper_bound_) {
            expand_from_vertex(current_vertex, current_weight, current_depth);
          }
        }

        // Searching for a previous vertex in the expansion
        auto prev_vertex = direction == EdgeAtom::Direction::IN ? current_edge.To() : current_edge.From();

        // Update the parent
        if (next_edges_.find({prev_vertex, current_depth - 1}) == next_edges_.end()) {
          utils::pmr::list<DirectedEdge> empty(memory);
          next_edges_[{prev_vertex, current_depth - 1}] = std::move(empty);
        }
        next_edges_.at({prev_vertex, current_depth - 1}).emplace_back(directed_edge);
      }
    };

    // upper_bound_set is used when storing visited edges, because with an upper bound we also consider suboptimal paths
    // if they are shorter in depth
    if (self_.upper_bound_) {
      upper_bound_ = EvaluateInt(&evaluator, self_.upper_bound_, "Max depth in all shortest path expansion");
      upper_bound_set_ = true;
    } else {
      upper_bound_ = std::numeric_limits<int64_t>::max();
      upper_bound_set_ = false;
    }

    // Check if upper bound is valid
    if (upper_bound_ < 1) {
      throw QueryRuntimeException("Maximum depth in all shortest paths expansion must be at least 1.");
    }

    // On first Pull run, traversal stack and priority queue are empty, so we start a pulling stream
    // and create a DFS traversal tree (main part of algorithm). Then we return the first path
    // created from the DFS traversal tree (basically a DFS algorithm).
    // On each subsequent Pull run, paths are created from the traversal stack and returned.
    while (true) {
      // Check if there is an external error.
      AbortCheck(context);

      // The algorithm is run all at once by create_DFS_traversal_tree, after which we
      // traverse the tree iteratively by preserving the traversal state on stack.
      while (!traversal_stack_.empty()) {
        if (create_path()) return true;
      }

      // If priority queue is empty start new pulling stream.
      if (pq_.empty()) {
        // Finish if there is nothing to pull
        if (!input_cursor_->Pull(frame, context)) return false;

        const auto &vertex_value = frame[self_.input_symbol_];
        if (vertex_value.IsNull()) continue;

        start_vertex = vertex_value.ValueVertex();
        if (self_.common_.existing_node) {
          const auto &node = frame[self_.common_.node_symbol];
          // Due to optional matching the existing node could be null.
          // Skip expansion for such nodes.
          if (node.IsNull()) continue;
        }

        // Clear existing data structures.
        visited_cost_.clear();
        next_edges_.clear();
        traversal_stack_.clear();
        total_cost_.clear();

        expand_from_vertex(*start_vertex, TypedValue(), 0);
        visited_cost_.emplace(*start_vertex, 0);
        frame[self_.common_.edge_symbol] = TypedValue::TVector(memory);
      }

      // Create a DFS traversal tree from the start node
      create_DFS_traversal_tree();

      // DFS traversal tree is create,
      if (start_vertex && next_edges_.find({*start_vertex, 0}) != next_edges_.end()) {
        auto start_vertex_edges = next_edges_[{*start_vertex, 0}];
        traversal_stack_.emplace_back(std::move(start_vertex_edges));
      }
    }
  }

  void Shutdown() override { input_cursor_->Shutdown(); }

  void Reset() override {
    input_cursor_->Reset();
    visited_cost_.clear();
    next_edges_.clear();
    traversal_stack_.clear();
    total_cost_.clear();
    ClearQueue();
  }

 private:
  const ExpandVariable &self_;
  const UniqueCursorPtr input_cursor_;

  // Upper bound on the path length.
  int64_t upper_bound_{-1};
  bool upper_bound_set_{false};

  struct AspStateHash {
    size_t operator()(const std::pair<VertexAccessor, int64_t> &key) const {
      return utils::HashCombine<VertexAccessor, int64_t>{}(key.first, key.second);
    }
  };

  using DirectedEdge = std::tuple<EdgeAccessor, EdgeAtom::Direction, TypedValue>;
  using NextEdgesState = std::pair<VertexAccessor, int64_t>;
  // Maps vertices to minimum weights they got in expansion.
  utils::pmr::unordered_map<VertexAccessor, TypedValue> visited_cost_;
  // Maps vertices to weights they got in expansion.
  utils::pmr::unordered_map<NextEdgesState, TypedValue, AspStateHash> total_cost_;
  // Maps the vertex with the potential expansion edge.
  utils::pmr::unordered_map<NextEdgesState, utils::pmr::list<DirectedEdge>, AspStateHash> next_edges_;
  // Stack indicating the traversal level.
  utils::pmr::list<utils::pmr::list<DirectedEdge>> traversal_stack_;

  static void ValidateWeightTypes(const TypedValue &lhs, const TypedValue &rhs) {
    if (!((lhs.IsNumeric() && lhs.IsNumeric()) || (rhs.IsDuration() && rhs.IsDuration()))) {
      throw QueryRuntimeException(utils::MessageWithLink(
          "All weights should be of the same type, either numeric or a Duration. Please update the weight "
          "expression or the filter expression.",
          "https://memgr.ph/wsp"));
    }
  }

  // Priority queue comparator. Keep lowest weight on top of the queue.
  class PriorityQueueComparator {
   public:
    bool operator()(const std::tuple<TypedValue, int64_t, VertexAccessor, DirectedEdge> &lhs,
                    const std::tuple<TypedValue, int64_t, VertexAccessor, DirectedEdge> &rhs) {
      const auto &lhs_weight = std::get<0>(lhs);
      const auto &rhs_weight = std::get<0>(rhs);
      // Null defines minimum value for all types
      if (lhs_weight.IsNull()) {
        return false;
      }

      if (rhs_weight.IsNull()) {
        return true;
      }

      ValidateWeightTypes(lhs_weight, rhs_weight);
      return (lhs_weight > rhs_weight).ValueBool();
    }
  };

  // Priority queue - core element of the algorithm.
  // Stores: {weight, depth, next vertex, edge and direction}
  std::priority_queue<std::tuple<TypedValue, int64_t, VertexAccessor, DirectedEdge>,
                      utils::pmr::vector<std::tuple<TypedValue, int64_t, VertexAccessor, DirectedEdge>>,
                      PriorityQueueComparator>
      pq_;

  void ClearQueue() {
    while (!pq_.empty()) pq_.pop();
  }
};

UniqueCursorPtr ExpandVariable::MakeCursor(utils::MemoryResource *mem) const {
  memgraph::metrics::IncrementCounter(memgraph::metrics::ExpandVariableOperator);

  switch (type_) {
    case EdgeAtom::Type::BREADTH_FIRST:
      if (common_.existing_node) {
        return MakeUniqueCursorPtr<STShortestPathCursor>(mem, *this, mem);
      } else {
        return MakeUniqueCursorPtr<SingleSourceShortestPathCursor>(mem, *this, mem);
      }
    case EdgeAtom::Type::DEPTH_FIRST:
      return MakeUniqueCursorPtr<ExpandVariableCursor>(mem, *this, mem);
    case EdgeAtom::Type::WEIGHTED_SHORTEST_PATH:
      return MakeUniqueCursorPtr<ExpandWeightedShortestPathCursor>(mem, *this, mem);
    case EdgeAtom::Type::ALL_SHORTEST_PATHS:
      return MakeUniqueCursorPtr<ExpandAllShortestPathsCursor>(mem, *this, mem);
    case EdgeAtom::Type::SINGLE:
      LOG_FATAL("ExpandVariable should not be planned for a single expansion!");
  }
}

class ConstructNamedPathCursor : public Cursor {
 public:
  ConstructNamedPathCursor(const ConstructNamedPath &self, utils::MemoryResource *mem)
      : self_(self), input_cursor_(self_.input()->MakeCursor(mem)) {}

  bool Pull(Frame &frame, ExecutionContext &context) override {
    SCOPED_PROFILE_OP("ConstructNamedPath");

    if (!input_cursor_->Pull(frame, context)) return false;

    auto symbol_it = self_.path_elements_.begin();
    DMG_ASSERT(symbol_it != self_.path_elements_.end(), "Named path must contain at least one node");

    const auto &start_vertex = frame[*symbol_it++];
    auto *pull_memory = context.evaluation_context.memory;
    // In an OPTIONAL MATCH everything could be Null.
    if (start_vertex.IsNull()) {
      frame[self_.path_symbol_] = TypedValue(pull_memory);
      return true;
    }

    DMG_ASSERT(start_vertex.IsVertex(), "First named path element must be a vertex");
    query::Path path(start_vertex.ValueVertex(), pull_memory);

    // If the last path element symbol was for an edge list, then
    // the next symbol is a vertex and it should not append to the path
    // because
    // expansion already did it.
    bool last_was_edge_list = false;

    for (; symbol_it != self_.path_elements_.end(); symbol_it++) {
      const auto &expansion = frame[*symbol_it];
      //  We can have Null (OPTIONAL MATCH), a vertex, an edge, or an edge
      //  list (variable expand or BFS).
      switch (expansion.type()) {
        case TypedValue::Type::Null:
          frame[self_.path_symbol_] = TypedValue(pull_memory);
          return true;
        case TypedValue::Type::Vertex:
          if (!last_was_edge_list) path.Expand(expansion.ValueVertex());
          last_was_edge_list = false;
          break;
        case TypedValue::Type::Edge:
          path.Expand(expansion.ValueEdge());
          break;
        case TypedValue::Type::List: {
          last_was_edge_list = true;
          // We need to expand all edges in the list and intermediary
          // vertices.
          const auto &edges = expansion.ValueList();
          for (const auto &edge_value : edges) {
            const auto &edge = edge_value.ValueEdge();
            const auto &from = edge.From();
            if (path.vertices().back() == from)
              path.Expand(edge, edge.To());
            else
              path.Expand(edge, from);
          }
          break;
        }
        default:
          LOG_FATAL("Unsupported type in named path construction");

          break;
      }
    }

    frame[self_.path_symbol_] = path;
    return true;
  }

  void Shutdown() override { input_cursor_->Shutdown(); }

  void Reset() override { input_cursor_->Reset(); }

 private:
  const ConstructNamedPath self_;
  const UniqueCursorPtr input_cursor_;
};

ACCEPT_WITH_INPUT(ConstructNamedPath)

UniqueCursorPtr ConstructNamedPath::MakeCursor(utils::MemoryResource *mem) const {
  memgraph::metrics::IncrementCounter(memgraph::metrics::ConstructNamedPathOperator);

  return MakeUniqueCursorPtr<ConstructNamedPathCursor>(mem, *this, mem);
}

std::vector<Symbol> ConstructNamedPath::ModifiedSymbols(const SymbolTable &table) const {
  auto symbols = input_->ModifiedSymbols(table);
  symbols.emplace_back(path_symbol_);
  return symbols;
}

Filter::Filter(const std::shared_ptr<LogicalOperator> &input,
               const std::vector<std::shared_ptr<LogicalOperator>> &pattern_filters, Expression *expression)
    : input_(input ? input : std::make_shared<Once>()), pattern_filters_(pattern_filters), expression_(expression) {}

bool Filter::Accept(HierarchicalLogicalOperatorVisitor &visitor) {
  if (visitor.PreVisit(*this)) {
    input_->Accept(visitor);
    for (const auto &pattern_filter : pattern_filters_) {
      pattern_filter->Accept(visitor);
    }
  }
  return visitor.PostVisit(*this);
}

UniqueCursorPtr Filter::MakeCursor(utils::MemoryResource *mem) const {
  memgraph::metrics::IncrementCounter(memgraph::metrics::FilterOperator);

  return MakeUniqueCursorPtr<FilterCursor>(mem, *this, mem);
}

std::vector<Symbol> Filter::ModifiedSymbols(const SymbolTable &table) const { return input_->ModifiedSymbols(table); }

static std::vector<UniqueCursorPtr> MakeCursorVector(const std::vector<std::shared_ptr<LogicalOperator>> &ops,
                                                     utils::MemoryResource *mem) {
  std::vector<UniqueCursorPtr> cursors;
  cursors.reserve(ops.size());

  if (!ops.empty()) {
    for (const auto &op : ops) {
      cursors.push_back(op->MakeCursor(mem));
    }
  }

  return cursors;
}

Filter::FilterCursor::FilterCursor(const Filter &self, utils::MemoryResource *mem)
    : self_(self),
      input_cursor_(self_.input_->MakeCursor(mem)),
      pattern_filter_cursors_(MakeCursorVector(self_.pattern_filters_, mem)) {}

bool Filter::FilterCursor::Pull(Frame &frame, ExecutionContext &context) {
  SCOPED_PROFILE_OP("Filter");

  // Like all filters, newly set values should not affect filtering of old
  // nodes and edges.
  ExpressionEvaluator evaluator(&frame, context.symbol_table, context.evaluation_context, context.db_accessor,
                                storage::View::OLD, context.frame_change_collector);
  while (input_cursor_->Pull(frame, context)) {
    for (const auto &pattern_filter_cursor : pattern_filter_cursors_) {
      pattern_filter_cursor->Pull(frame, context);
    }
    if (EvaluateFilter(evaluator, self_.expression_)) return true;
  }
  return false;
}

void Filter::FilterCursor::Shutdown() { input_cursor_->Shutdown(); }

void Filter::FilterCursor::Reset() { input_cursor_->Reset(); }

EvaluatePatternFilter::EvaluatePatternFilter(const std::shared_ptr<LogicalOperator> &input, Symbol output_symbol)
    : input_(input), output_symbol_(output_symbol) {}

ACCEPT_WITH_INPUT(EvaluatePatternFilter);

UniqueCursorPtr EvaluatePatternFilter::MakeCursor(utils::MemoryResource *mem) const {
  memgraph::metrics::IncrementCounter(memgraph::metrics::EvaluatePatternFilterOperator);

  return MakeUniqueCursorPtr<EvaluatePatternFilterCursor>(mem, *this, mem);
}

EvaluatePatternFilter::EvaluatePatternFilterCursor::EvaluatePatternFilterCursor(const EvaluatePatternFilter &self,
                                                                                utils::MemoryResource *mem)
    : self_(self), input_cursor_(self_.input_->MakeCursor(mem)) {}

std::vector<Symbol> EvaluatePatternFilter::ModifiedSymbols(const SymbolTable &table) const {
  return input_->ModifiedSymbols(table);
}

bool EvaluatePatternFilter::EvaluatePatternFilterCursor::Pull(Frame &frame, ExecutionContext &context) {
  SCOPED_PROFILE_OP("EvaluatePatternFilter");

  input_cursor_->Reset();

  frame[self_.output_symbol_] = TypedValue(input_cursor_->Pull(frame, context), context.evaluation_context.memory);

  return true;
}

void EvaluatePatternFilter::EvaluatePatternFilterCursor::Shutdown() { input_cursor_->Shutdown(); }

void EvaluatePatternFilter::EvaluatePatternFilterCursor::Reset() { input_cursor_->Reset(); }

Produce::Produce(const std::shared_ptr<LogicalOperator> &input, const std::vector<NamedExpression *> &named_expressions)
    : input_(input ? input : std::make_shared<Once>()), named_expressions_(named_expressions) {}

ACCEPT_WITH_INPUT(Produce)

UniqueCursorPtr Produce::MakeCursor(utils::MemoryResource *mem) const {
  memgraph::metrics::IncrementCounter(memgraph::metrics::ProduceOperator);

  return MakeUniqueCursorPtr<ProduceCursor>(mem, *this, mem);
}

std::vector<Symbol> Produce::OutputSymbols(const SymbolTable &symbol_table) const {
  std::vector<Symbol> symbols;
  for (const auto &named_expr : named_expressions_) {
    symbols.emplace_back(symbol_table.at(*named_expr));
  }
  return symbols;
}

std::vector<Symbol> Produce::ModifiedSymbols(const SymbolTable &table) const { return OutputSymbols(table); }

Produce::ProduceCursor::ProduceCursor(const Produce &self, utils::MemoryResource *mem)
    : self_(self), input_cursor_(self_.input_->MakeCursor(mem)) {}

bool Produce::ProduceCursor::Pull(Frame &frame, ExecutionContext &context) {
  SCOPED_PROFILE_OP("Produce");

  if (input_cursor_->Pull(frame, context)) {
    // Produce should always yield the latest results.
    ExpressionEvaluator evaluator(&frame, context.symbol_table, context.evaluation_context, context.db_accessor,
                                  storage::View::NEW, context.frame_change_collector);
    for (auto *named_expr : self_.named_expressions_) {
      if (context.frame_change_collector && context.frame_change_collector->IsKeyTracked(named_expr->name_)) {
        context.frame_change_collector->ResetTrackingValue(named_expr->name_);
      }
      named_expr->Accept(evaluator);
    }
    return true;
  }
  return false;
}

void Produce::ProduceCursor::Shutdown() { input_cursor_->Shutdown(); }

void Produce::ProduceCursor::Reset() { input_cursor_->Reset(); }

Delete::Delete(const std::shared_ptr<LogicalOperator> &input_, const std::vector<Expression *> &expressions,
               bool detach_)
    : input_(input_), expressions_(expressions), detach_(detach_) {}

ACCEPT_WITH_INPUT(Delete)

UniqueCursorPtr Delete::MakeCursor(utils::MemoryResource *mem) const {
  memgraph::metrics::IncrementCounter(memgraph::metrics::DeleteOperator);

  return MakeUniqueCursorPtr<DeleteCursor>(mem, *this, mem);
}

std::vector<Symbol> Delete::ModifiedSymbols(const SymbolTable &table) const { return input_->ModifiedSymbols(table); }

Delete::DeleteCursor::DeleteCursor(const Delete &self, utils::MemoryResource *mem)
    : self_(self), input_cursor_(self_.input_->MakeCursor(mem)) {}

bool Delete::DeleteCursor::Pull(Frame &frame, ExecutionContext &context) {
  SCOPED_PROFILE_OP("Delete");

  if (!input_cursor_->Pull(frame, context)) return false;

  // Delete should get the latest information, this way it is also possible
  // to delete newly added nodes and edges.
  ExpressionEvaluator evaluator(&frame, context.symbol_table, context.evaluation_context, context.db_accessor,
                                storage::View::NEW);
  auto *pull_memory = context.evaluation_context.memory;
  // collect expressions results so edges can get deleted before vertices
  // this is necessary because an edge that gets deleted could block vertex
  // deletion
  utils::pmr::vector<TypedValue> expression_results(pull_memory);
  expression_results.reserve(self_.expressions_.size());
  for (Expression *expression : self_.expressions_) {
    expression_results.emplace_back(expression->Accept(evaluator));
  }

  auto &dba = *context.db_accessor;
  // delete edges first
  for (TypedValue &expression_result : expression_results) {
    AbortCheck(context);
    if (expression_result.type() == TypedValue::Type::Edge) {
      auto &ea = expression_result.ValueEdge();
#ifdef MG_ENTERPRISE
      if (license::global_license_checker.IsEnterpriseValidFast() && context.auth_checker &&
          !(context.auth_checker->Has(ea, query::AuthQuery::FineGrainedPrivilege::CREATE_DELETE) &&
            context.auth_checker->Has(ea.To(), storage::View::NEW, query::AuthQuery::FineGrainedPrivilege::UPDATE) &&
            context.auth_checker->Has(ea.From(), storage::View::NEW, query::AuthQuery::FineGrainedPrivilege::UPDATE))) {
        throw QueryRuntimeException("Edge not deleted due to not having enough permission!");
      }
#endif
      auto maybe_value = dba.RemoveEdge(&ea);
      if (maybe_value.HasError()) {
        switch (maybe_value.GetError()) {
          case storage::Error::SERIALIZATION_ERROR:
            throw TransactionSerializationException();
          case storage::Error::DELETED_OBJECT:
          case storage::Error::VERTEX_HAS_EDGES:
          case storage::Error::PROPERTIES_DISABLED:
          case storage::Error::NONEXISTENT_OBJECT:
            throw QueryRuntimeException("Unexpected error when deleting an edge.");
        }
      }
      context.execution_stats[ExecutionStats::Key::DELETED_EDGES] += 1;
      if (context.trigger_context_collector && maybe_value.GetValue()) {
        context.trigger_context_collector->RegisterDeletedObject(*maybe_value.GetValue());
      }
    }
  }

  // delete vertices
  for (TypedValue &expression_result : expression_results) {
    AbortCheck(context);
    switch (expression_result.type()) {
      case TypedValue::Type::Vertex: {
        auto &va = expression_result.ValueVertex();
#ifdef MG_ENTERPRISE
        if (license::global_license_checker.IsEnterpriseValidFast() && context.auth_checker &&
            !context.auth_checker->Has(va, storage::View::NEW, query::AuthQuery::FineGrainedPrivilege::CREATE_DELETE)) {
          throw QueryRuntimeException("Vertex not deleted due to not having enough permission!");
        }
#endif
        if (self_.detach_) {
          auto res = dba.DetachRemoveVertex(&va);
          if (res.HasError()) {
            switch (res.GetError()) {
              case storage::Error::SERIALIZATION_ERROR:
                throw TransactionSerializationException();
              case storage::Error::DELETED_OBJECT:
              case storage::Error::VERTEX_HAS_EDGES:
              case storage::Error::PROPERTIES_DISABLED:
              case storage::Error::NONEXISTENT_OBJECT:
                throw QueryRuntimeException("Unexpected error when deleting a node.");
            }
          }

          context.execution_stats[ExecutionStats::Key::DELETED_NODES] += 1;
          if (*res) {
            context.execution_stats[ExecutionStats::Key::DELETED_EDGES] += static_cast<int64_t>((*res)->second.size());
          }
          std::invoke([&] {
            if (!context.trigger_context_collector || !*res) {
              return;
            }

            context.trigger_context_collector->RegisterDeletedObject((*res)->first);
            if (!context.trigger_context_collector->ShouldRegisterDeletedObject<query::EdgeAccessor>()) {
              return;
            }
            for (const auto &edge : (*res)->second) {
              context.trigger_context_collector->RegisterDeletedObject(edge);
            }
          });
        } else {
          auto res = dba.RemoveVertex(&va);
          if (res.HasError()) {
            switch (res.GetError()) {
              case storage::Error::SERIALIZATION_ERROR:
                throw TransactionSerializationException();
              case storage::Error::VERTEX_HAS_EDGES:
                throw RemoveAttachedVertexException();
              case storage::Error::DELETED_OBJECT:
              case storage::Error::PROPERTIES_DISABLED:
              case storage::Error::NONEXISTENT_OBJECT:
                throw QueryRuntimeException("Unexpected error when deleting a node.");
            }
          }
          context.execution_stats[ExecutionStats::Key::DELETED_NODES] += 1;
          if (context.trigger_context_collector && res.GetValue()) {
            context.trigger_context_collector->RegisterDeletedObject(*res.GetValue());
          }
        }
        break;
      }

      // skip Edges (already deleted) and Nulls (can occur in optional
      // match)
      case TypedValue::Type::Edge:
      case TypedValue::Type::Null:
        break;
      // check we're not trying to delete anything except vertices and edges
      default:
        throw QueryRuntimeException("Only edges and vertices can be deleted.");
    }
  }

  return true;
}

void Delete::DeleteCursor::Shutdown() { input_cursor_->Shutdown(); }

void Delete::DeleteCursor::Reset() { input_cursor_->Reset(); }

SetProperty::SetProperty(const std::shared_ptr<LogicalOperator> &input, storage::PropertyId property,
                         PropertyLookup *lhs, Expression *rhs)
    : input_(input), property_(property), lhs_(lhs), rhs_(rhs) {}

ACCEPT_WITH_INPUT(SetProperty)

UniqueCursorPtr SetProperty::MakeCursor(utils::MemoryResource *mem) const {
  memgraph::metrics::IncrementCounter(memgraph::metrics::SetPropertyOperator);

  return MakeUniqueCursorPtr<SetPropertyCursor>(mem, *this, mem);
}

std::vector<Symbol> SetProperty::ModifiedSymbols(const SymbolTable &table) const {
  return input_->ModifiedSymbols(table);
}

SetProperty::SetPropertyCursor::SetPropertyCursor(const SetProperty &self, utils::MemoryResource *mem)
    : self_(self), input_cursor_(self.input_->MakeCursor(mem)) {}

bool SetProperty::SetPropertyCursor::Pull(Frame &frame, ExecutionContext &context) {
  SCOPED_PROFILE_OP("SetProperty");

  if (!input_cursor_->Pull(frame, context)) return false;

  // Set, just like Create needs to see the latest changes.
  ExpressionEvaluator evaluator(&frame, context.symbol_table, context.evaluation_context, context.db_accessor,
                                storage::View::NEW);
  TypedValue lhs = self_.lhs_->expression_->Accept(evaluator);
  TypedValue rhs = self_.rhs_->Accept(evaluator);

  switch (lhs.type()) {
    case TypedValue::Type::Vertex: {
#ifdef MG_ENTERPRISE
      if (license::global_license_checker.IsEnterpriseValidFast() && context.auth_checker &&
          !context.auth_checker->Has(lhs.ValueVertex(), storage::View::NEW,
                                     memgraph::query::AuthQuery::FineGrainedPrivilege::UPDATE)) {
        throw QueryRuntimeException("Vertex property not set due to not having enough permission!");
      }
#endif
      auto old_value = PropsSetChecked(&lhs.ValueVertex(), self_.property_, rhs);
      context.execution_stats[ExecutionStats::Key::UPDATED_PROPERTIES] += 1;
      if (context.trigger_context_collector) {
        // rhs cannot be moved because it was created with the allocator that is only valid during current pull
        context.trigger_context_collector->RegisterSetObjectProperty(lhs.ValueVertex(), self_.property_,
                                                                     TypedValue{std::move(old_value)}, TypedValue{rhs});
      }
      break;
    }
    case TypedValue::Type::Edge: {
#ifdef MG_ENTERPRISE
      if (license::global_license_checker.IsEnterpriseValidFast() && context.auth_checker &&
          !context.auth_checker->Has(lhs.ValueEdge(), memgraph::query::AuthQuery::FineGrainedPrivilege::UPDATE)) {
        throw QueryRuntimeException("Edge property not set due to not having enough permission!");
      }
#endif
      auto old_value = PropsSetChecked(&lhs.ValueEdge(), self_.property_, rhs);
      context.execution_stats[ExecutionStats::Key::UPDATED_PROPERTIES] += 1;
      if (context.trigger_context_collector) {
        // rhs cannot be moved because it was created with the allocator that is only valid
        // during current pull
        context.trigger_context_collector->RegisterSetObjectProperty(lhs.ValueEdge(), self_.property_,
                                                                     TypedValue{std::move(old_value)}, TypedValue{rhs});
      }
      break;
    }
    case TypedValue::Type::Null:
      // Skip setting properties on Null (can occur in optional match).
      break;
    case TypedValue::Type::Map:
    // Semantically modifying a map makes sense, but it's not supported due
    // to all the copying we do (when PropertyValue -> TypedValue and in
    // ExpressionEvaluator). So even though we set a map property here, that
    // is never visible to the user and it's not stored.
    // TODO: fix above described bug
    default:
      throw QueryRuntimeException("Properties can only be set on edges and vertices.");
  }
  return true;
}

void SetProperty::SetPropertyCursor::Shutdown() { input_cursor_->Shutdown(); }

void SetProperty::SetPropertyCursor::Reset() { input_cursor_->Reset(); }

SetProperties::SetProperties(const std::shared_ptr<LogicalOperator> &input, Symbol input_symbol, Expression *rhs, Op op)
    : input_(input), input_symbol_(input_symbol), rhs_(rhs), op_(op) {}

ACCEPT_WITH_INPUT(SetProperties)

UniqueCursorPtr SetProperties::MakeCursor(utils::MemoryResource *mem) const {
  memgraph::metrics::IncrementCounter(memgraph::metrics::SetPropertiesOperator);

  return MakeUniqueCursorPtr<SetPropertiesCursor>(mem, *this, mem);
}

std::vector<Symbol> SetProperties::ModifiedSymbols(const SymbolTable &table) const {
  return input_->ModifiedSymbols(table);
}

SetProperties::SetPropertiesCursor::SetPropertiesCursor(const SetProperties &self, utils::MemoryResource *mem)
    : self_(self), input_cursor_(self.input_->MakeCursor(mem)) {}

namespace {

template <typename T>
concept AccessorWithProperties = requires(T value, storage::PropertyId property_id,
                                          storage::PropertyValue property_value,
                                          std::map<storage::PropertyId, storage::PropertyValue> properties) {
  { value.ClearProperties() } -> std::same_as<storage::Result<std::map<storage::PropertyId, storage::PropertyValue>>>;
  {value.SetProperty(property_id, property_value)};
  {value.UpdateProperties(properties)};
};

/// Helper function that sets the given values on either a Vertex or an Edge.
///
/// @tparam TRecordAccessor Either RecordAccessor<Vertex> or
///     RecordAccessor<Edge>
template <AccessorWithProperties TRecordAccessor>
void SetPropertiesOnRecord(TRecordAccessor *record, const TypedValue &rhs, SetProperties::Op op,
<<<<<<< HEAD
                           ExecutionContext *context,
                           std::unordered_map<std::string, storage::PropertyId> &cached_name_id) {
  std::optional<std::map<storage::PropertyId, storage::PropertyValue>> old_values;
=======
                           ExecutionContext *context) {
  using PropertiesMap = std::map<storage::PropertyId, storage::PropertyValue>;
  std::optional<PropertiesMap> old_values;
>>>>>>> 2e51e703
  const bool should_register_change =
      context->trigger_context_collector &&
      context->trigger_context_collector->ShouldRegisterObjectPropertyChange<TRecordAccessor>();
  if (op == SetProperties::Op::REPLACE) {
    auto maybe_value = record->ClearProperties();
    if (maybe_value.HasError()) {
      switch (maybe_value.GetError()) {
        case storage::Error::DELETED_OBJECT:
          throw QueryRuntimeException("Trying to set properties on a deleted graph element.");
        case storage::Error::SERIALIZATION_ERROR:
          throw TransactionSerializationException();
        case storage::Error::PROPERTIES_DISABLED:
          throw QueryRuntimeException("Can't set property because properties on edges are disabled.");
        case storage::Error::VERTEX_HAS_EDGES:
        case storage::Error::NONEXISTENT_OBJECT:
          throw QueryRuntimeException("Unexpected error when setting properties.");
      }
    }

    if (should_register_change) {
      old_values.emplace(std::move(*maybe_value));
    }
  }

  auto get_props = [](const auto &record) {
    auto maybe_props = record.Properties(storage::View::NEW);
    if (maybe_props.HasError()) {
      switch (maybe_props.GetError()) {
        case storage::Error::DELETED_OBJECT:
          throw QueryRuntimeException("Trying to get properties from a deleted object.");
        case storage::Error::NONEXISTENT_OBJECT:
          throw query::QueryRuntimeException("Trying to get properties from an object that doesn't exist.");
        case storage::Error::SERIALIZATION_ERROR:
        case storage::Error::VERTEX_HAS_EDGES:
        case storage::Error::PROPERTIES_DISABLED:
          throw QueryRuntimeException("Unexpected error when getting properties.");
      }
    }
    return *maybe_props;
  };

  auto register_set_property = [&](auto &&returned_old_value, auto key, auto &&new_value) {
    auto old_value = [&]() -> storage::PropertyValue {
      if (!old_values) {
        return std::forward<decltype(returned_old_value)>(returned_old_value);
      }

      if (auto it = old_values->find(key); it != old_values->end()) {
        return std::move(it->second);
      }

      return {};
    }();

    context->trigger_context_collector->RegisterSetObjectProperty(
        *record, key, TypedValue(std::move(old_value)), TypedValue(std::forward<decltype(new_value)>(new_value)));
  };

  auto update_props = [&, record](PropertiesMap &new_properties) {
    auto updated_properties = UpdatePropertiesChecked(record, new_properties);

    if (should_register_change) {
      for (const auto &[id, old_value, new_value] : updated_properties) {
        register_set_property(std::move(old_value), id, std::move(new_value));
      }
    }
  };

  switch (rhs.type()) {
    case TypedValue::Type::Edge: {
      PropertiesMap new_properties = get_props(rhs.ValueEdge());
      update_props(new_properties);
      break;
    }
    case TypedValue::Type::Vertex: {
      PropertiesMap new_properties = get_props(rhs.ValueVertex());
      update_props(new_properties);
      break;
    }
    case TypedValue::Type::Map: {
<<<<<<< HEAD
      std::map<storage::PropertyId, storage::PropertyValue> new_properties;
      for (const auto &kv : rhs.ValueMap()) {
        if (auto it = cached_name_id.find(std::string(kv.first)); it == cached_name_id.end()) {
          auto key = context->db_accessor->NameToProperty(kv.first);
          new_properties.emplace(key, kv.second);
          cached_name_id.emplace(kv.first, key);
        } else {
          new_properties.emplace(it->second, kv.second);
        }
      }
      auto result = record->UpdateProperties(new_properties);
      MG_ASSERT(!result.HasError() && *result);
=======
      PropertiesMap new_properties;
      for (const auto &[prop_id, prop_value] : rhs.ValueMap()) {
        auto key = context->db_accessor->NameToProperty(prop_id);
        new_properties.emplace(key, prop_value);
      }
      update_props(new_properties);
>>>>>>> 2e51e703
      break;
    }
    default:
      throw QueryRuntimeException(
          "Right-hand side in SET expression must be a node, an edge or a "
          "map.");
  }

  if (should_register_change && old_values) {
    // register removed properties
    for (auto &[property_id, property_value] : *old_values) {
      context->trigger_context_collector->RegisterRemovedObjectProperty(*record, property_id,
                                                                        TypedValue(std::move(property_value)));
    }
  }
}

}  // namespace

bool SetProperties::SetPropertiesCursor::Pull(Frame &frame, ExecutionContext &context) {
  SCOPED_PROFILE_OP("SetProperties");

  if (!input_cursor_->Pull(frame, context)) return false;

  TypedValue &lhs = frame[self_.input_symbol_];
  // context.frame_change_collector->AddTrackingKey("a");

  // Set, just like Create needs to see the latest changes.
  ExpressionEvaluator evaluator(&frame, context.symbol_table, context.evaluation_context, context.db_accessor,
                                storage::View::NEW);
  TypedValue rhs = self_.rhs_->Accept(evaluator);

  switch (lhs.type()) {
    case TypedValue::Type::Vertex:
#ifdef MG_ENTERPRISE
      if (license::global_license_checker.IsEnterpriseValidFast() && context.auth_checker &&
          !context.auth_checker->Has(lhs.ValueVertex(), storage::View::NEW,
                                     memgraph::query::AuthQuery::FineGrainedPrivilege::UPDATE)) {
        throw QueryRuntimeException("Vertex properties not set due to not having enough permission!");
      }
#endif
<<<<<<< HEAD
      SetPropertiesOnRecord(&lhs.ValueVertex(), rhs, self_.op_, &context, cached_name_id_);
=======
      SetPropertiesOnRecord(&lhs.ValueVertex(), rhs, self_.op_, &context);
>>>>>>> 2e51e703
      break;
    case TypedValue::Type::Edge:
#ifdef MG_ENTERPRISE
      if (license::global_license_checker.IsEnterpriseValidFast() && context.auth_checker &&
          !context.auth_checker->Has(lhs.ValueEdge(), memgraph::query::AuthQuery::FineGrainedPrivilege::UPDATE)) {
        throw QueryRuntimeException("Edge properties not set due to not having enough permission!");
      }
#endif
      SetPropertiesOnRecord(&lhs.ValueEdge(), rhs, self_.op_, &context, cached_name_id_);
      break;
    case TypedValue::Type::Null:
      // Skip setting properties on Null (can occur in optional match).
      break;
    default:
      throw QueryRuntimeException("Properties can only be set on edges and vertices.");
  }
  return true;
}

void SetProperties::SetPropertiesCursor::Shutdown() { input_cursor_->Shutdown(); }

void SetProperties::SetPropertiesCursor::Reset() { input_cursor_->Reset(); }

SetLabels::SetLabels(const std::shared_ptr<LogicalOperator> &input, Symbol input_symbol,
                     const std::vector<storage::LabelId> &labels)
    : input_(input), input_symbol_(input_symbol), labels_(labels) {}

ACCEPT_WITH_INPUT(SetLabels)

UniqueCursorPtr SetLabels::MakeCursor(utils::MemoryResource *mem) const {
  memgraph::metrics::IncrementCounter(memgraph::metrics::SetLabelsOperator);

  return MakeUniqueCursorPtr<SetLabelsCursor>(mem, *this, mem);
}

std::vector<Symbol> SetLabels::ModifiedSymbols(const SymbolTable &table) const {
  return input_->ModifiedSymbols(table);
}

SetLabels::SetLabelsCursor::SetLabelsCursor(const SetLabels &self, utils::MemoryResource *mem)
    : self_(self), input_cursor_(self.input_->MakeCursor(mem)) {}

bool SetLabels::SetLabelsCursor::Pull(Frame &frame, ExecutionContext &context) {
  SCOPED_PROFILE_OP("SetLabels");

#ifdef MG_ENTERPRISE
  if (license::global_license_checker.IsEnterpriseValidFast() && context.auth_checker &&
      !context.auth_checker->Has(self_.labels_, memgraph::query::AuthQuery::FineGrainedPrivilege::CREATE_DELETE)) {
    throw QueryRuntimeException("Couldn't set label due to not having enough permission!");
  }
#endif

  if (!input_cursor_->Pull(frame, context)) return false;

  TypedValue &vertex_value = frame[self_.input_symbol_];
  // Skip setting labels on Null (can occur in optional match).
  if (vertex_value.IsNull()) return true;
  ExpectType(self_.input_symbol_, vertex_value, TypedValue::Type::Vertex);
  auto &vertex = vertex_value.ValueVertex();

#ifdef MG_ENTERPRISE
  if (license::global_license_checker.IsEnterpriseValidFast() && context.auth_checker &&
      !context.auth_checker->Has(vertex, storage::View::OLD,
                                 memgraph::query::AuthQuery::FineGrainedPrivilege::UPDATE)) {
    throw QueryRuntimeException("Couldn't set label due to not having enough permission!");
  }
#endif

  for (auto label : self_.labels_) {
    auto maybe_value = vertex.AddLabel(label);
    if (maybe_value.HasError()) {
      switch (maybe_value.GetError()) {
        case storage::Error::SERIALIZATION_ERROR:
          throw TransactionSerializationException();
        case storage::Error::DELETED_OBJECT:
          throw QueryRuntimeException("Trying to set a label on a deleted node.");
        case storage::Error::VERTEX_HAS_EDGES:
        case storage::Error::PROPERTIES_DISABLED:
        case storage::Error::NONEXISTENT_OBJECT:
          throw QueryRuntimeException("Unexpected error when setting a label.");
      }
    }

    if (context.trigger_context_collector && *maybe_value) {
      context.trigger_context_collector->RegisterSetVertexLabel(vertex, label);
    }
  }

  return true;
}

void SetLabels::SetLabelsCursor::Shutdown() { input_cursor_->Shutdown(); }

void SetLabels::SetLabelsCursor::Reset() { input_cursor_->Reset(); }

RemoveProperty::RemoveProperty(const std::shared_ptr<LogicalOperator> &input, storage::PropertyId property,
                               PropertyLookup *lhs)
    : input_(input), property_(property), lhs_(lhs) {}

ACCEPT_WITH_INPUT(RemoveProperty)

UniqueCursorPtr RemoveProperty::MakeCursor(utils::MemoryResource *mem) const {
  memgraph::metrics::IncrementCounter(memgraph::metrics::RemovePropertyOperator);

  return MakeUniqueCursorPtr<RemovePropertyCursor>(mem, *this, mem);
}

std::vector<Symbol> RemoveProperty::ModifiedSymbols(const SymbolTable &table) const {
  return input_->ModifiedSymbols(table);
}

RemoveProperty::RemovePropertyCursor::RemovePropertyCursor(const RemoveProperty &self, utils::MemoryResource *mem)
    : self_(self), input_cursor_(self.input_->MakeCursor(mem)) {}

bool RemoveProperty::RemovePropertyCursor::Pull(Frame &frame, ExecutionContext &context) {
  SCOPED_PROFILE_OP("RemoveProperty");

  if (!input_cursor_->Pull(frame, context)) return false;

  // Remove, just like Delete needs to see the latest changes.
  ExpressionEvaluator evaluator(&frame, context.symbol_table, context.evaluation_context, context.db_accessor,
                                storage::View::NEW);
  TypedValue lhs = self_.lhs_->expression_->Accept(evaluator);

  auto remove_prop = [property = self_.property_, &context](auto *record) {
    auto maybe_old_value = record->RemoveProperty(property);
    if (maybe_old_value.HasError()) {
      switch (maybe_old_value.GetError()) {
        case storage::Error::DELETED_OBJECT:
          throw QueryRuntimeException("Trying to remove a property on a deleted graph element.");
        case storage::Error::SERIALIZATION_ERROR:
          throw TransactionSerializationException();
        case storage::Error::PROPERTIES_DISABLED:
          throw QueryRuntimeException(
              "Can't remove property because properties on edges are "
              "disabled.");
        case storage::Error::VERTEX_HAS_EDGES:
        case storage::Error::NONEXISTENT_OBJECT:
          throw QueryRuntimeException("Unexpected error when removing property.");
      }
    }

    if (context.trigger_context_collector) {
      context.trigger_context_collector->RegisterRemovedObjectProperty(*record, property,
                                                                       TypedValue(std::move(*maybe_old_value)));
    }
  };

  switch (lhs.type()) {
    case TypedValue::Type::Vertex:
#ifdef MG_ENTERPRISE
      if (license::global_license_checker.IsEnterpriseValidFast() && context.auth_checker &&
          !context.auth_checker->Has(lhs.ValueVertex(), storage::View::NEW,
                                     memgraph::query::AuthQuery::FineGrainedPrivilege::UPDATE)) {
        throw QueryRuntimeException("Vertex property not removed due to not having enough permission!");
      }
#endif
      remove_prop(&lhs.ValueVertex());
      break;
    case TypedValue::Type::Edge:
#ifdef MG_ENTERPRISE
      if (license::global_license_checker.IsEnterpriseValidFast() && context.auth_checker &&
          !context.auth_checker->Has(lhs.ValueEdge(), memgraph::query::AuthQuery::FineGrainedPrivilege::UPDATE)) {
        throw QueryRuntimeException("Edge property not removed due to not having enough permission!");
      }
#endif
      remove_prop(&lhs.ValueEdge());
      break;
    case TypedValue::Type::Null:
      // Skip removing properties on Null (can occur in optional match).
      break;
    default:
      throw QueryRuntimeException("Properties can only be removed from vertices and edges.");
  }
  return true;
}

void RemoveProperty::RemovePropertyCursor::Shutdown() { input_cursor_->Shutdown(); }

void RemoveProperty::RemovePropertyCursor::Reset() { input_cursor_->Reset(); }

RemoveLabels::RemoveLabels(const std::shared_ptr<LogicalOperator> &input, Symbol input_symbol,
                           const std::vector<storage::LabelId> &labels)
    : input_(input), input_symbol_(input_symbol), labels_(labels) {}

ACCEPT_WITH_INPUT(RemoveLabels)

UniqueCursorPtr RemoveLabels::MakeCursor(utils::MemoryResource *mem) const {
  memgraph::metrics::IncrementCounter(memgraph::metrics::RemoveLabelsOperator);

  return MakeUniqueCursorPtr<RemoveLabelsCursor>(mem, *this, mem);
}

std::vector<Symbol> RemoveLabels::ModifiedSymbols(const SymbolTable &table) const {
  return input_->ModifiedSymbols(table);
}

RemoveLabels::RemoveLabelsCursor::RemoveLabelsCursor(const RemoveLabels &self, utils::MemoryResource *mem)
    : self_(self), input_cursor_(self.input_->MakeCursor(mem)) {}

bool RemoveLabels::RemoveLabelsCursor::Pull(Frame &frame, ExecutionContext &context) {
  SCOPED_PROFILE_OP("RemoveLabels");

#ifdef MG_ENTERPRISE
  if (license::global_license_checker.IsEnterpriseValidFast() && context.auth_checker &&
      !context.auth_checker->Has(self_.labels_, memgraph::query::AuthQuery::FineGrainedPrivilege::CREATE_DELETE)) {
    throw QueryRuntimeException("Couldn't remove label due to not having enough permission!");
  }
#endif

  if (!input_cursor_->Pull(frame, context)) return false;

  TypedValue &vertex_value = frame[self_.input_symbol_];
  // Skip removing labels on Null (can occur in optional match).
  if (vertex_value.IsNull()) return true;
  ExpectType(self_.input_symbol_, vertex_value, TypedValue::Type::Vertex);
  auto &vertex = vertex_value.ValueVertex();

#ifdef MG_ENTERPRISE
  if (license::global_license_checker.IsEnterpriseValidFast() && context.auth_checker &&
      !context.auth_checker->Has(vertex, storage::View::OLD,
                                 memgraph::query::AuthQuery::FineGrainedPrivilege::UPDATE)) {
    throw QueryRuntimeException("Couldn't remove label due to not having enough permission!");
  }
#endif

  for (auto label : self_.labels_) {
    auto maybe_value = vertex.RemoveLabel(label);
    if (maybe_value.HasError()) {
      switch (maybe_value.GetError()) {
        case storage::Error::SERIALIZATION_ERROR:
          throw TransactionSerializationException();
        case storage::Error::DELETED_OBJECT:
          throw QueryRuntimeException("Trying to remove labels from a deleted node.");
        case storage::Error::VERTEX_HAS_EDGES:
        case storage::Error::PROPERTIES_DISABLED:
        case storage::Error::NONEXISTENT_OBJECT:
          throw QueryRuntimeException("Unexpected error when removing labels from a node.");
      }
    }

    context.execution_stats[ExecutionStats::Key::DELETED_LABELS] += 1;
    if (context.trigger_context_collector && *maybe_value) {
      context.trigger_context_collector->RegisterRemovedVertexLabel(vertex, label);
    }
  }

  return true;
}

void RemoveLabels::RemoveLabelsCursor::Shutdown() { input_cursor_->Shutdown(); }

void RemoveLabels::RemoveLabelsCursor::Reset() { input_cursor_->Reset(); }

EdgeUniquenessFilter::EdgeUniquenessFilter(const std::shared_ptr<LogicalOperator> &input, Symbol expand_symbol,
                                           const std::vector<Symbol> &previous_symbols)
    : input_(input), expand_symbol_(expand_symbol), previous_symbols_(previous_symbols) {}

ACCEPT_WITH_INPUT(EdgeUniquenessFilter)

UniqueCursorPtr EdgeUniquenessFilter::MakeCursor(utils::MemoryResource *mem) const {
  memgraph::metrics::IncrementCounter(memgraph::metrics::EdgeUniquenessFilterOperator);

  return MakeUniqueCursorPtr<EdgeUniquenessFilterCursor>(mem, *this, mem);
}

std::vector<Symbol> EdgeUniquenessFilter::ModifiedSymbols(const SymbolTable &table) const {
  return input_->ModifiedSymbols(table);
}

EdgeUniquenessFilter::EdgeUniquenessFilterCursor::EdgeUniquenessFilterCursor(const EdgeUniquenessFilter &self,
                                                                             utils::MemoryResource *mem)
    : self_(self), input_cursor_(self.input_->MakeCursor(mem)) {}

namespace {
/**
 * Returns true if:
 *    - a and b are either edge or edge-list values, and there
 *    is at least one matching edge in the two values
 */
bool ContainsSameEdge(const TypedValue &a, const TypedValue &b) {
  auto compare_to_list = [](const TypedValue &list, const TypedValue &other) {
    for (const TypedValue &list_elem : list.ValueList())
      if (ContainsSameEdge(list_elem, other)) return true;
    return false;
  };

  if (a.type() == TypedValue::Type::List) return compare_to_list(a, b);
  if (b.type() == TypedValue::Type::List) return compare_to_list(b, a);

  return a.ValueEdge() == b.ValueEdge();
}
}  // namespace

bool EdgeUniquenessFilter::EdgeUniquenessFilterCursor::Pull(Frame &frame, ExecutionContext &context) {
  SCOPED_PROFILE_OP("EdgeUniquenessFilter");

  auto expansion_ok = [&]() {
    const auto &expand_value = frame[self_.expand_symbol_];
    for (const auto &previous_symbol : self_.previous_symbols_) {
      const auto &previous_value = frame[previous_symbol];
      // This shouldn't raise a TypedValueException, because the planner
      // makes sure these are all of the expected type. In case they are not
      // an error should be raised long before this code is executed.
      if (ContainsSameEdge(previous_value, expand_value)) return false;
    }
    return true;
  };

  while (input_cursor_->Pull(frame, context))
    if (expansion_ok()) return true;
  return false;
}

void EdgeUniquenessFilter::EdgeUniquenessFilterCursor::Shutdown() { input_cursor_->Shutdown(); }

void EdgeUniquenessFilter::EdgeUniquenessFilterCursor::Reset() { input_cursor_->Reset(); }

EmptyResult::EmptyResult(const std::shared_ptr<LogicalOperator> &input)
    : input_(input ? input : std::make_shared<Once>()) {}

ACCEPT_WITH_INPUT(EmptyResult)

std::vector<Symbol> EmptyResult::OutputSymbols(const SymbolTable &) const {  // NOLINT(hicpp-named-parameter)
  return {};
}

std::vector<Symbol> EmptyResult::ModifiedSymbols(const SymbolTable &) const {  // NOLINT(hicpp-named-parameter)
  return {};
}

class EmptyResultCursor : public Cursor {
 public:
  EmptyResultCursor(const EmptyResult &self, utils::MemoryResource *mem)
      : input_cursor_(self.input_->MakeCursor(mem)) {}

  bool Pull(Frame &frame, ExecutionContext &context) override {
    SCOPED_PROFILE_OP("EmptyResult");

    if (!pulled_all_input_) {
      while (input_cursor_->Pull(frame, context)) {
        AbortCheck(context);
      }
      pulled_all_input_ = true;
    }
    return false;
  }

  void Shutdown() override { input_cursor_->Shutdown(); }

  void Reset() override {
    input_cursor_->Reset();
    pulled_all_input_ = false;
  }

 private:
  const UniqueCursorPtr input_cursor_;
  bool pulled_all_input_{false};
};

UniqueCursorPtr EmptyResult::MakeCursor(utils::MemoryResource *mem) const {
  memgraph::metrics::IncrementCounter(memgraph::metrics::EmptyResultOperator);

  return MakeUniqueCursorPtr<EmptyResultCursor>(mem, *this, mem);
}

Accumulate::Accumulate(const std::shared_ptr<LogicalOperator> &input, const std::vector<Symbol> &symbols,
                       bool advance_command)
    : input_(input), symbols_(symbols), advance_command_(advance_command) {}

ACCEPT_WITH_INPUT(Accumulate)

std::vector<Symbol> Accumulate::ModifiedSymbols(const SymbolTable &) const { return symbols_; }

class AccumulateCursor : public Cursor {
 public:
  AccumulateCursor(const Accumulate &self, utils::MemoryResource *mem)
      : self_(self), input_cursor_(self.input_->MakeCursor(mem)), cache_(mem) {}

  bool Pull(Frame &frame, ExecutionContext &context) override {
    SCOPED_PROFILE_OP("Accumulate");

    auto &dba = *context.db_accessor;
    // cache all the input
    if (!pulled_all_input_) {
      while (input_cursor_->Pull(frame, context)) {
        utils::pmr::vector<TypedValue> row(cache_.get_allocator().GetMemoryResource());
        row.reserve(self_.symbols_.size());
        for (const Symbol &symbol : self_.symbols_) row.emplace_back(frame[symbol]);
        cache_.emplace_back(std::move(row));
      }
      pulled_all_input_ = true;
      cache_it_ = cache_.begin();

      if (self_.advance_command_) dba.AdvanceCommand();
    }

    AbortCheck(context);
    if (cache_it_ == cache_.end()) return false;
    auto row_it = (cache_it_++)->begin();
    for (const Symbol &symbol : self_.symbols_) {
      if (context.frame_change_collector && context.frame_change_collector->IsKeyTracked(symbol.name())) {
        context.frame_change_collector->ResetTrackingValue(symbol.name());
      }
      frame[symbol] = *row_it++;
    }
    return true;
  }

  void Shutdown() override { input_cursor_->Shutdown(); }

  void Reset() override {
    input_cursor_->Reset();
    cache_.clear();
    cache_it_ = cache_.begin();
    pulled_all_input_ = false;
  }

 private:
  const Accumulate &self_;
  const UniqueCursorPtr input_cursor_;
  utils::pmr::deque<utils::pmr::vector<TypedValue>> cache_;
  decltype(cache_.begin()) cache_it_ = cache_.begin();
  bool pulled_all_input_{false};
};

UniqueCursorPtr Accumulate::MakeCursor(utils::MemoryResource *mem) const {
  memgraph::metrics::IncrementCounter(memgraph::metrics::AccumulateOperator);

  return MakeUniqueCursorPtr<AccumulateCursor>(mem, *this, mem);
}

Aggregate::Aggregate(const std::shared_ptr<LogicalOperator> &input, const std::vector<Aggregate::Element> &aggregations,
                     const std::vector<Expression *> &group_by, const std::vector<Symbol> &remember)
    : input_(input ? input : std::make_shared<Once>()),
      aggregations_(aggregations),
      group_by_(group_by),
      remember_(remember) {}

ACCEPT_WITH_INPUT(Aggregate)

std::vector<Symbol> Aggregate::ModifiedSymbols(const SymbolTable &) const {
  auto symbols = remember_;
  for (const auto &elem : aggregations_) symbols.push_back(elem.output_sym);
  return symbols;
}

namespace {
/** Returns the default TypedValue for an Aggregation element.
 * This value is valid both for returning when where are no inputs
 * to the aggregation op, and for initializing an aggregation result
 * when there are */
TypedValue DefaultAggregationOpValue(const Aggregate::Element &element, utils::MemoryResource *memory) {
  switch (element.op) {
    case Aggregation::Op::MIN:
    case Aggregation::Op::MAX:
    case Aggregation::Op::AVG:
      return TypedValue(memory);
    case Aggregation::Op::COUNT:
    case Aggregation::Op::SUM:
      return TypedValue(0, memory);
    case Aggregation::Op::COLLECT_LIST:
      return TypedValue(TypedValue::TVector(memory));
    case Aggregation::Op::COLLECT_MAP:
      return TypedValue(TypedValue::TMap(memory));
    case Aggregation::Op::PROJECT:
      return TypedValue(query::Graph(memory));
  }
}
}  // namespace

class AggregateCursor : public Cursor {
 public:
  AggregateCursor(const Aggregate &self, utils::MemoryResource *mem)
      : self_(self), input_cursor_(self_.input_->MakeCursor(mem)), aggregation_(mem) {}

  bool Pull(Frame &frame, ExecutionContext &context) override {
    SCOPED_PROFILE_OP("Aggregate");

    if (!pulled_all_input_) {
      ProcessAll(&frame, &context);
      pulled_all_input_ = true;
      aggregation_it_ = aggregation_.begin();

      if (aggregation_.empty()) {
        auto *pull_memory = context.evaluation_context.memory;
        // place default aggregation values on the frame
        for (const auto &elem : self_.aggregations_) {
          frame[elem.output_sym] = DefaultAggregationOpValue(elem, pull_memory);
          if (context.frame_change_collector && context.frame_change_collector->IsKeyTracked(elem.output_sym.name())) {
            context.frame_change_collector->ResetTrackingValue(elem.output_sym.name());
          }
        }

        // place null as remember values on the frame
        for (const Symbol &remember_sym : self_.remember_) {
          frame[remember_sym] = TypedValue(pull_memory);
          if (context.frame_change_collector && context.frame_change_collector->IsKeyTracked(remember_sym.name())) {
            context.frame_change_collector->ResetTrackingValue(remember_sym.name());
          }
        }
        return true;
      }
    }

    if (aggregation_it_ == aggregation_.end()) return false;

    // place aggregation values on the frame
    auto aggregation_values_it = aggregation_it_->second.values_.begin();
    for (const auto &aggregation_elem : self_.aggregations_)
      frame[aggregation_elem.output_sym] = *aggregation_values_it++;

    // place remember values on the frame
    auto remember_values_it = aggregation_it_->second.remember_.begin();
    for (const Symbol &remember_sym : self_.remember_) frame[remember_sym] = *remember_values_it++;

    aggregation_it_++;
    return true;
  }

  void Shutdown() override { input_cursor_->Shutdown(); }

  void Reset() override {
    input_cursor_->Reset();
    aggregation_.clear();
    aggregation_it_ = aggregation_.begin();
    pulled_all_input_ = false;
  }

 private:
  // Data structure for a single aggregation cache.
  // Does NOT include the group-by values since those are a key in the
  // aggregation map. The vectors in an AggregationValue contain one element for
  // each aggregation in this LogicalOp.
  struct AggregationValue {
    explicit AggregationValue(utils::MemoryResource *mem)
        : counts_(mem), values_(mem), remember_(mem), unique_values_(mem) {}

    // how many input rows have been aggregated in respective values_ element so
    // far
    // TODO: The counting value type should be changed to an unsigned type once
    // TypedValue can support signed integer values larger than 64bits so that
    // precision isn't lost.
    utils::pmr::vector<int64_t> counts_;
    // aggregated values. Initially Null (until at least one input row with a
    // valid value gets processed)
    utils::pmr::vector<TypedValue> values_;
    // remember values.
    utils::pmr::vector<TypedValue> remember_;

    using TSet = utils::pmr::unordered_set<TypedValue, TypedValue::Hash, TypedValue::BoolEqual>;

    utils::pmr::vector<TSet> unique_values_;
  };

  const Aggregate &self_;
  const UniqueCursorPtr input_cursor_;
  // storage for aggregated data
  // map key is the vector of group-by values
  // map value is an AggregationValue struct
  utils::pmr::unordered_map<utils::pmr::vector<TypedValue>, AggregationValue,
                            // use FNV collection hashing specialized for a
                            // vector of TypedValues
                            utils::FnvCollection<utils::pmr::vector<TypedValue>, TypedValue, TypedValue::Hash>,
                            // custom equality
                            TypedValueVectorEqual>
      aggregation_;
  // iterator over the accumulated cache
  decltype(aggregation_.begin()) aggregation_it_ = aggregation_.begin();
  // this LogicalOp pulls all from the input on it's first pull
  // this switch tracks if this has been performed
  bool pulled_all_input_{false};

  /**
   * Pulls from the input operator until exhausted and aggregates the
   * results. If the input operator is not provided, a single call
   * to ProcessOne is issued.
   *
   * Accumulation automatically groups the results so that `aggregation_`
   * cache cardinality depends on number of
   * aggregation results, and not on the number of inputs.
   */
  void ProcessAll(Frame *frame, ExecutionContext *context) {
    ExpressionEvaluator evaluator(frame, context->symbol_table, context->evaluation_context, context->db_accessor,
                                  storage::View::NEW);
    while (input_cursor_->Pull(*frame, *context)) {
      ProcessOne(*frame, &evaluator);
    }

    // calculate AVG aggregations (so far they have only been summed)
    for (size_t pos = 0; pos < self_.aggregations_.size(); ++pos) {
      if (self_.aggregations_[pos].op != Aggregation::Op::AVG) continue;
      for (auto &kv : aggregation_) {
        AggregationValue &agg_value = kv.second;
        auto count = agg_value.counts_[pos];
        auto *pull_memory = context->evaluation_context.memory;
        if (count > 0) {
          agg_value.values_[pos] = agg_value.values_[pos] / TypedValue(static_cast<double>(count), pull_memory);
        }
      }
    }
  }

  /**
   * Performs a single accumulation.
   */
  void ProcessOne(const Frame &frame, ExpressionEvaluator *evaluator) {
    auto *mem = aggregation_.get_allocator().GetMemoryResource();
    utils::pmr::vector<TypedValue> group_by(mem);
    group_by.reserve(self_.group_by_.size());
    for (Expression *expression : self_.group_by_) {
      group_by.emplace_back(expression->Accept(*evaluator));
    }
    auto &agg_value = aggregation_.try_emplace(std::move(group_by), mem).first->second;
    EnsureInitialized(frame, &agg_value);
    Update(evaluator, &agg_value);
  }

  /** Ensures the new AggregationValue has been initialized. This means
   * that the value vectors are filled with an appropriate number of Nulls,
   * counts are set to 0 and remember values are remembered.
   */
  void EnsureInitialized(const Frame &frame, AggregateCursor::AggregationValue *agg_value) const {
    if (!agg_value->values_.empty()) return;

    for (const auto &agg_elem : self_.aggregations_) {
      auto *mem = agg_value->values_.get_allocator().GetMemoryResource();
      agg_value->values_.emplace_back(DefaultAggregationOpValue(agg_elem, mem));
      agg_value->unique_values_.emplace_back(AggregationValue::TSet(mem));
    }
    agg_value->counts_.resize(self_.aggregations_.size(), 0);

    for (const Symbol &remember_sym : self_.remember_) agg_value->remember_.push_back(frame[remember_sym]);
  }

  /** Updates the given AggregationValue with new data. Assumes that
   * the AggregationValue has been initialized */
  void Update(ExpressionEvaluator *evaluator, AggregateCursor::AggregationValue *agg_value) {
    DMG_ASSERT(self_.aggregations_.size() == agg_value->values_.size(),
               "Expected as much AggregationValue.values_ as there are "
               "aggregations.");
    DMG_ASSERT(self_.aggregations_.size() == agg_value->counts_.size(),
               "Expected as much AggregationValue.counts_ as there are "
               "aggregations.");

    auto count_it = agg_value->counts_.begin();
    auto value_it = agg_value->values_.begin();
    auto unique_values_it = agg_value->unique_values_.begin();
    auto agg_elem_it = self_.aggregations_.begin();
    for (; count_it < agg_value->counts_.end(); count_it++, value_it++, unique_values_it++, agg_elem_it++) {
      // COUNT(*) is the only case where input expression is optional
      // handle it here
      auto input_expr_ptr = agg_elem_it->value;
      if (!input_expr_ptr) {
        *count_it += 1;
        *value_it = *count_it;
        continue;
      }

      TypedValue input_value = input_expr_ptr->Accept(*evaluator);

      // Aggregations skip Null input values.
      if (input_value.IsNull()) continue;
      const auto &agg_op = agg_elem_it->op;
      if (agg_elem_it->distinct) {
        auto insert_result = unique_values_it->insert(input_value);
        if (!insert_result.second) {
          break;
        }
      }
      *count_it += 1;
      if (*count_it == 1) {
        // first value, nothing to aggregate. check type, set and continue.
        switch (agg_op) {
          case Aggregation::Op::MIN:
          case Aggregation::Op::MAX:
            *value_it = input_value;
            EnsureOkForMinMax(input_value);
            break;
          case Aggregation::Op::SUM:
          case Aggregation::Op::AVG:
            *value_it = input_value;
            EnsureOkForAvgSum(input_value);
            break;
          case Aggregation::Op::COUNT:
            *value_it = 1;
            break;
          case Aggregation::Op::COLLECT_LIST:
            value_it->ValueList().push_back(input_value);
            break;
          case Aggregation::Op::PROJECT: {
            EnsureOkForProject(input_value);
            value_it->ValueGraph().Expand(input_value.ValuePath());
            break;
          }
          case Aggregation::Op::COLLECT_MAP:
            auto key = agg_elem_it->key->Accept(*evaluator);
            if (key.type() != TypedValue::Type::String) throw QueryRuntimeException("Map key must be a string.");
            value_it->ValueMap().emplace(key.ValueString(), input_value);
            break;
        }
        continue;
      }

      // aggregation of existing values
      switch (agg_op) {
        case Aggregation::Op::COUNT:
          *value_it = *count_it;
          break;
        case Aggregation::Op::MIN: {
          EnsureOkForMinMax(input_value);
          try {
            TypedValue comparison_result = input_value < *value_it;
            // since we skip nulls we either have a valid comparison, or
            // an exception was just thrown above
            // safe to assume a bool TypedValue
            if (comparison_result.ValueBool()) *value_it = input_value;
          } catch (const TypedValueException &) {
            throw QueryRuntimeException("Unable to get MIN of '{}' and '{}'.", input_value.type(), value_it->type());
          }
          break;
        }
        case Aggregation::Op::MAX: {
          //  all comments as for Op::Min
          EnsureOkForMinMax(input_value);
          try {
            TypedValue comparison_result = input_value > *value_it;
            if (comparison_result.ValueBool()) *value_it = input_value;
          } catch (const TypedValueException &) {
            throw QueryRuntimeException("Unable to get MAX of '{}' and '{}'.", input_value.type(), value_it->type());
          }
          break;
        }
        case Aggregation::Op::AVG:
        // for averaging we sum first and divide by count once all
        // the input has been processed
        case Aggregation::Op::SUM:
          EnsureOkForAvgSum(input_value);
          *value_it = *value_it + input_value;
          break;
        case Aggregation::Op::COLLECT_LIST:
          value_it->ValueList().push_back(input_value);
          break;
        case Aggregation::Op::PROJECT: {
          EnsureOkForProject(input_value);
          value_it->ValueGraph().Expand(input_value.ValuePath());
          break;
        }
        case Aggregation::Op::COLLECT_MAP:
          auto key = agg_elem_it->key->Accept(*evaluator);
          if (key.type() != TypedValue::Type::String) throw QueryRuntimeException("Map key must be a string.");
          value_it->ValueMap().emplace(key.ValueString(), input_value);
          break;
      }  // end switch over Aggregation::Op enum
    }    // end loop over all aggregations
  }

  /** Checks if the given TypedValue is legal in MIN and MAX. If not
   * an appropriate exception is thrown. */
  void EnsureOkForMinMax(const TypedValue &value) const {
    switch (value.type()) {
      case TypedValue::Type::Bool:
      case TypedValue::Type::Int:
      case TypedValue::Type::Double:
      case TypedValue::Type::String:
        return;
      default:
        throw QueryRuntimeException(
            "Only boolean, numeric and string values are allowed in "
            "MIN and MAX aggregations.");
    }
  }

  /** Checks if the given TypedValue is legal in AVG and SUM. If not
   * an appropriate exception is thrown. */
  void EnsureOkForAvgSum(const TypedValue &value) const {
    switch (value.type()) {
      case TypedValue::Type::Int:
      case TypedValue::Type::Double:
        return;
      default:
        throw QueryRuntimeException("Only numeric values allowed in SUM and AVG aggregations.");
    }
  }

  /** Checks if the given TypedValue is legal in PROJECT and PROJECT_TRANSITIVE. If not
   * an appropriate exception is thrown. */
  // NOLINTNEXTLINE(readability-convert-member-functions-to-static)
  void EnsureOkForProject(const TypedValue &value) const {
    switch (value.type()) {
      case TypedValue::Type::Path:
        return;
      default:
        throw QueryRuntimeException("Only path values allowed in PROJECT aggregation.");
    }
  }
};

UniqueCursorPtr Aggregate::MakeCursor(utils::MemoryResource *mem) const {
  memgraph::metrics::IncrementCounter(memgraph::metrics::AggregateOperator);

  return MakeUniqueCursorPtr<AggregateCursor>(mem, *this, mem);
}

Skip::Skip(const std::shared_ptr<LogicalOperator> &input, Expression *expression)
    : input_(input), expression_(expression) {}

ACCEPT_WITH_INPUT(Skip)

UniqueCursorPtr Skip::MakeCursor(utils::MemoryResource *mem) const {
  memgraph::metrics::IncrementCounter(memgraph::metrics::SkipOperator);

  return MakeUniqueCursorPtr<SkipCursor>(mem, *this, mem);
}

std::vector<Symbol> Skip::OutputSymbols(const SymbolTable &symbol_table) const {
  // Propagate this to potential Produce.
  return input_->OutputSymbols(symbol_table);
}

std::vector<Symbol> Skip::ModifiedSymbols(const SymbolTable &table) const { return input_->ModifiedSymbols(table); }

Skip::SkipCursor::SkipCursor(const Skip &self, utils::MemoryResource *mem)
    : self_(self), input_cursor_(self_.input_->MakeCursor(mem)) {}

bool Skip::SkipCursor::Pull(Frame &frame, ExecutionContext &context) {
  SCOPED_PROFILE_OP("Skip");

  while (input_cursor_->Pull(frame, context)) {
    if (to_skip_ == -1) {
      // First successful pull from the input, evaluate the skip expression.
      // The skip expression doesn't contain identifiers so graph view
      // parameter is not important.
      ExpressionEvaluator evaluator(&frame, context.symbol_table, context.evaluation_context, context.db_accessor,
                                    storage::View::OLD);
      TypedValue to_skip = self_.expression_->Accept(evaluator);
      if (to_skip.type() != TypedValue::Type::Int)
        throw QueryRuntimeException("Number of elements to skip must be an integer.");

      to_skip_ = to_skip.ValueInt();
      if (to_skip_ < 0) throw QueryRuntimeException("Number of elements to skip must be non-negative.");
    }

    if (skipped_++ < to_skip_) continue;
    return true;
  }
  return false;
}

void Skip::SkipCursor::Shutdown() { input_cursor_->Shutdown(); }

void Skip::SkipCursor::Reset() {
  input_cursor_->Reset();
  to_skip_ = -1;
  skipped_ = 0;
}

Limit::Limit(const std::shared_ptr<LogicalOperator> &input, Expression *expression)
    : input_(input), expression_(expression) {}

ACCEPT_WITH_INPUT(Limit)

UniqueCursorPtr Limit::MakeCursor(utils::MemoryResource *mem) const {
  memgraph::metrics::IncrementCounter(memgraph::metrics::LimitOperator);

  return MakeUniqueCursorPtr<LimitCursor>(mem, *this, mem);
}

std::vector<Symbol> Limit::OutputSymbols(const SymbolTable &symbol_table) const {
  // Propagate this to potential Produce.
  return input_->OutputSymbols(symbol_table);
}

std::vector<Symbol> Limit::ModifiedSymbols(const SymbolTable &table) const { return input_->ModifiedSymbols(table); }

Limit::LimitCursor::LimitCursor(const Limit &self, utils::MemoryResource *mem)
    : self_(self), input_cursor_(self_.input_->MakeCursor(mem)) {}

bool Limit::LimitCursor::Pull(Frame &frame, ExecutionContext &context) {
  SCOPED_PROFILE_OP("Limit");

  // We need to evaluate the limit expression before the first input Pull
  // because it might be 0 and thereby we shouldn't Pull from input at all.
  // We can do this before Pulling from the input because the limit expression
  // is not allowed to contain any identifiers.
  if (limit_ == -1) {
    // Limit expression doesn't contain identifiers so graph view is not
    // important.
    ExpressionEvaluator evaluator(&frame, context.symbol_table, context.evaluation_context, context.db_accessor,
                                  storage::View::OLD);
    TypedValue limit = self_.expression_->Accept(evaluator);
    if (limit.type() != TypedValue::Type::Int)
      throw QueryRuntimeException("Limit on number of returned elements must be an integer.");

    limit_ = limit.ValueInt();
    if (limit_ < 0) throw QueryRuntimeException("Limit on number of returned elements must be non-negative.");
  }

  // check we have not exceeded the limit before pulling
  if (pulled_++ >= limit_) return false;

  return input_cursor_->Pull(frame, context);
}

void Limit::LimitCursor::Shutdown() { input_cursor_->Shutdown(); }

void Limit::LimitCursor::Reset() {
  input_cursor_->Reset();
  limit_ = -1;
  pulled_ = 0;
}

OrderBy::OrderBy(const std::shared_ptr<LogicalOperator> &input, const std::vector<SortItem> &order_by,
                 const std::vector<Symbol> &output_symbols)
    : input_(input), output_symbols_(output_symbols) {
  // split the order_by vector into two vectors of orderings and expressions
  std::vector<Ordering> ordering;
  ordering.reserve(order_by.size());
  order_by_.reserve(order_by.size());
  for (const auto &ordering_expression_pair : order_by) {
    ordering.emplace_back(ordering_expression_pair.ordering);
    order_by_.emplace_back(ordering_expression_pair.expression);
  }
  compare_ = TypedValueVectorCompare(ordering);
}

ACCEPT_WITH_INPUT(OrderBy)

std::vector<Symbol> OrderBy::OutputSymbols(const SymbolTable &symbol_table) const {
  // Propagate this to potential Produce.
  return input_->OutputSymbols(symbol_table);
}

std::vector<Symbol> OrderBy::ModifiedSymbols(const SymbolTable &table) const { return input_->ModifiedSymbols(table); }

class OrderByCursor : public Cursor {
 public:
  OrderByCursor(const OrderBy &self, utils::MemoryResource *mem)
      : self_(self), input_cursor_(self_.input_->MakeCursor(mem)), cache_(mem) {}

  bool Pull(Frame &frame, ExecutionContext &context) override {
    SCOPED_PROFILE_OP("OrderBy");

    if (!did_pull_all_) {
      ExpressionEvaluator evaluator(&frame, context.symbol_table, context.evaluation_context, context.db_accessor,
                                    storage::View::OLD);
      auto *mem = cache_.get_allocator().GetMemoryResource();
      while (input_cursor_->Pull(frame, context)) {
        // collect the order_by elements
        utils::pmr::vector<TypedValue> order_by(mem);
        order_by.reserve(self_.order_by_.size());
        for (auto expression_ptr : self_.order_by_) {
          order_by.emplace_back(expression_ptr->Accept(evaluator));
        }

        // collect the output elements
        utils::pmr::vector<TypedValue> output(mem);
        output.reserve(self_.output_symbols_.size());
        for (const Symbol &output_sym : self_.output_symbols_) output.emplace_back(frame[output_sym]);

        cache_.push_back(Element{std::move(order_by), std::move(output)});
      }

      std::sort(cache_.begin(), cache_.end(), [this](const auto &pair1, const auto &pair2) {
        return self_.compare_(pair1.order_by, pair2.order_by);
      });

      did_pull_all_ = true;
      cache_it_ = cache_.begin();
    }

    if (cache_it_ == cache_.end()) return false;

    AbortCheck(context);

    // place the output values on the frame
    DMG_ASSERT(self_.output_symbols_.size() == cache_it_->remember.size(),
               "Number of values does not match the number of output symbols "
               "in OrderBy");
    auto output_sym_it = self_.output_symbols_.begin();
    for (const TypedValue &output : cache_it_->remember) {
      if (context.frame_change_collector && context.frame_change_collector->IsKeyTracked(output_sym_it->name())) {
        context.frame_change_collector->ResetTrackingValue(output_sym_it->name());
      }
      frame[*output_sym_it++] = output;
    }
    cache_it_++;
    return true;
  }
  void Shutdown() override { input_cursor_->Shutdown(); }

  void Reset() override {
    input_cursor_->Reset();
    did_pull_all_ = false;
    cache_.clear();
    cache_it_ = cache_.begin();
  }

 private:
  struct Element {
    utils::pmr::vector<TypedValue> order_by;
    utils::pmr::vector<TypedValue> remember;
  };

  const OrderBy &self_;
  const UniqueCursorPtr input_cursor_;
  bool did_pull_all_{false};
  // a cache of elements pulled from the input
  // the cache is filled and sorted (only on first elem) on first Pull
  utils::pmr::vector<Element> cache_;
  // iterator over the cache_, maintains state between Pulls
  decltype(cache_.begin()) cache_it_ = cache_.begin();
};

UniqueCursorPtr OrderBy::MakeCursor(utils::MemoryResource *mem) const {
  memgraph::metrics::IncrementCounter(memgraph::metrics::OrderByOperator);

  return MakeUniqueCursorPtr<OrderByCursor>(mem, *this, mem);
}

Merge::Merge(const std::shared_ptr<LogicalOperator> &input, const std::shared_ptr<LogicalOperator> &merge_match,
             const std::shared_ptr<LogicalOperator> &merge_create)
    : input_(input ? input : std::make_shared<Once>()), merge_match_(merge_match), merge_create_(merge_create) {}

bool Merge::Accept(HierarchicalLogicalOperatorVisitor &visitor) {
  if (visitor.PreVisit(*this)) {
    input_->Accept(visitor) && merge_match_->Accept(visitor) && merge_create_->Accept(visitor);
  }
  return visitor.PostVisit(*this);
}

UniqueCursorPtr Merge::MakeCursor(utils::MemoryResource *mem) const {
  memgraph::metrics::IncrementCounter(memgraph::metrics::MergeOperator);

  return MakeUniqueCursorPtr<MergeCursor>(mem, *this, mem);
}

std::vector<Symbol> Merge::ModifiedSymbols(const SymbolTable &table) const {
  auto symbols = input_->ModifiedSymbols(table);
  // Match and create branches should have the same symbols, so just take one
  // of them.
  auto my_symbols = merge_match_->OutputSymbols(table);
  symbols.insert(symbols.end(), my_symbols.begin(), my_symbols.end());
  return symbols;
}

Merge::MergeCursor::MergeCursor(const Merge &self, utils::MemoryResource *mem)
    : input_cursor_(self.input_->MakeCursor(mem)),
      merge_match_cursor_(self.merge_match_->MakeCursor(mem)),
      merge_create_cursor_(self.merge_create_->MakeCursor(mem)) {}

bool Merge::MergeCursor::Pull(Frame &frame, ExecutionContext &context) {
  SCOPED_PROFILE_OP("Merge");

  while (true) {
    if (pull_input_) {
      if (input_cursor_->Pull(frame, context)) {
        // after a successful input from the input
        // reset merge_match (it's expand iterators maintain state)
        // and merge_create (could have a Once at the beginning)
        merge_match_cursor_->Reset();
        merge_create_cursor_->Reset();
      } else
        // input is exhausted, we're done
        return false;
    }

    // pull from the merge_match cursor
    if (merge_match_cursor_->Pull(frame, context)) {
      // if successful, next Pull from this should not pull_input_
      pull_input_ = false;
      return true;
    } else {
      // failed to Pull from the merge_match cursor
      if (pull_input_) {
        // if we have just now pulled from the input
        // and failed to pull from merge_match, we should create
        return merge_create_cursor_->Pull(frame, context);
      }
      // We have exhausted merge_match_cursor_ after 1 or more successful
      // Pulls. Attempt next input_cursor_ pull
      pull_input_ = true;
      continue;
    }
  }
}

void Merge::MergeCursor::Shutdown() {
  input_cursor_->Shutdown();
  merge_match_cursor_->Shutdown();
  merge_create_cursor_->Shutdown();
}

void Merge::MergeCursor::Reset() {
  input_cursor_->Reset();
  merge_match_cursor_->Reset();
  merge_create_cursor_->Reset();
  pull_input_ = true;
}

Optional::Optional(const std::shared_ptr<LogicalOperator> &input, const std::shared_ptr<LogicalOperator> &optional,
                   const std::vector<Symbol> &optional_symbols)
    : input_(input ? input : std::make_shared<Once>()), optional_(optional), optional_symbols_(optional_symbols) {}

bool Optional::Accept(HierarchicalLogicalOperatorVisitor &visitor) {
  if (visitor.PreVisit(*this)) {
    input_->Accept(visitor) && optional_->Accept(visitor);
  }
  return visitor.PostVisit(*this);
}

UniqueCursorPtr Optional::MakeCursor(utils::MemoryResource *mem) const {
  memgraph::metrics::IncrementCounter(memgraph::metrics::OptionalOperator);

  return MakeUniqueCursorPtr<OptionalCursor>(mem, *this, mem);
}

std::vector<Symbol> Optional::ModifiedSymbols(const SymbolTable &table) const {
  auto symbols = input_->ModifiedSymbols(table);
  auto my_symbols = optional_->ModifiedSymbols(table);
  symbols.insert(symbols.end(), my_symbols.begin(), my_symbols.end());
  return symbols;
}

Optional::OptionalCursor::OptionalCursor(const Optional &self, utils::MemoryResource *mem)
    : self_(self), input_cursor_(self.input_->MakeCursor(mem)), optional_cursor_(self.optional_->MakeCursor(mem)) {}

bool Optional::OptionalCursor::Pull(Frame &frame, ExecutionContext &context) {
  SCOPED_PROFILE_OP("Optional");

  while (true) {
    if (pull_input_) {
      if (input_cursor_->Pull(frame, context)) {
        // after a successful input from the input
        // reset optional_ (it's expand iterators maintain state)
        optional_cursor_->Reset();
      } else
        // input is exhausted, we're done
        return false;
    }

    // pull from the optional_ cursor
    if (optional_cursor_->Pull(frame, context)) {
      // if successful, next Pull from this should not pull_input_
      pull_input_ = false;
      return true;
    } else {
      // failed to Pull from the merge_match cursor
      if (pull_input_) {
        // if we have just now pulled from the input
        // and failed to pull from optional_ so set the
        // optional symbols to Null, ensure next time the
        // input gets pulled and return true
        for (const Symbol &sym : self_.optional_symbols_) frame[sym] = TypedValue(context.evaluation_context.memory);
        pull_input_ = true;
        return true;
      }
      // we have exhausted optional_cursor_ after 1 or more successful Pulls
      // attempt next input_cursor_ pull
      pull_input_ = true;
      continue;
    }
  }
}

void Optional::OptionalCursor::Shutdown() {
  input_cursor_->Shutdown();
  optional_cursor_->Shutdown();
}

void Optional::OptionalCursor::Reset() {
  input_cursor_->Reset();
  optional_cursor_->Reset();
  pull_input_ = true;
}

Unwind::Unwind(const std::shared_ptr<LogicalOperator> &input, Expression *input_expression, Symbol output_symbol)
    : input_(input ? input : std::make_shared<Once>()),
      input_expression_(input_expression),
      output_symbol_(output_symbol) {}

ACCEPT_WITH_INPUT(Unwind)

std::vector<Symbol> Unwind::ModifiedSymbols(const SymbolTable &table) const {
  auto symbols = input_->ModifiedSymbols(table);
  symbols.emplace_back(output_symbol_);
  return symbols;
}

class UnwindCursor : public Cursor {
 public:
  UnwindCursor(const Unwind &self, utils::MemoryResource *mem)
      : self_(self), input_cursor_(self.input_->MakeCursor(mem)), input_value_(mem) {}

  bool Pull(Frame &frame, ExecutionContext &context) override {
    SCOPED_PROFILE_OP("Unwind");
    while (true) {
      AbortCheck(context);
      // if we reached the end of our list of values
      // pull from the input
      if (input_value_it_ == input_value_.end()) {
        if (!input_cursor_->Pull(frame, context)) return false;

        // successful pull from input, initialize value and iterator
        ExpressionEvaluator evaluator(&frame, context.symbol_table, context.evaluation_context, context.db_accessor,
                                      storage::View::OLD);
        TypedValue input_value = self_.input_expression_->Accept(evaluator);
        if (input_value.type() != TypedValue::Type::List)
          throw QueryRuntimeException("Argument of UNWIND must be a list, but '{}' was provided.", input_value.type());
        // Copy the evaluted input_value_list to our vector.
        input_value_ = input_value.ValueList();
        input_value_it_ = input_value_.begin();
      }

      // if we reached the end of our list of values goto back to top
      if (input_value_it_ == input_value_.end()) continue;

      frame[self_.output_symbol_] = *input_value_it_++;
      if (context.frame_change_collector && context.frame_change_collector->IsKeyTracked(self_.output_symbol_.name_)) {
        context.frame_change_collector->ResetTrackingValue(self_.output_symbol_.name_);
      }
      return true;
    }
  }

  void Shutdown() override { input_cursor_->Shutdown(); }

  void Reset() override {
    input_cursor_->Reset();
    input_value_.clear();
    input_value_it_ = input_value_.end();
  }

 private:
  const Unwind &self_;
  const UniqueCursorPtr input_cursor_;
  // typed values we are unwinding and yielding
  utils::pmr::vector<TypedValue> input_value_;
  // current position in input_value_
  decltype(input_value_)::iterator input_value_it_ = input_value_.end();
};

UniqueCursorPtr Unwind::MakeCursor(utils::MemoryResource *mem) const {
  memgraph::metrics::IncrementCounter(memgraph::metrics::UnwindOperator);

  return MakeUniqueCursorPtr<UnwindCursor>(mem, *this, mem);
}

class DistinctCursor : public Cursor {
 public:
  DistinctCursor(const Distinct &self, utils::MemoryResource *mem)
      : self_(self), input_cursor_(self.input_->MakeCursor(mem)), seen_rows_(mem) {}

  bool Pull(Frame &frame, ExecutionContext &context) override {
    SCOPED_PROFILE_OP("Distinct");

    while (true) {
      if (!input_cursor_->Pull(frame, context)) return false;

      utils::pmr::vector<TypedValue> row(seen_rows_.get_allocator().GetMemoryResource());
      row.reserve(self_.value_symbols_.size());

      for (const auto &symbol : self_.value_symbols_) {
        row.emplace_back(frame.at(symbol));
      }

      if (seen_rows_.insert(std::move(row)).second) {
        return true;
      }
    }
  }

  void Shutdown() override { input_cursor_->Shutdown(); }

  void Reset() override {
    input_cursor_->Reset();
    seen_rows_.clear();
  }

 private:
  const Distinct &self_;
  const UniqueCursorPtr input_cursor_;
  // a set of already seen rows
  utils::pmr::unordered_set<utils::pmr::vector<TypedValue>,
                            // use FNV collection hashing specialized for a
                            // vector of TypedValue
                            utils::FnvCollection<utils::pmr::vector<TypedValue>, TypedValue, TypedValue::Hash>,
                            TypedValueVectorEqual>
      seen_rows_;
};

Distinct::Distinct(const std::shared_ptr<LogicalOperator> &input, const std::vector<Symbol> &value_symbols)
    : input_(input ? input : std::make_shared<Once>()), value_symbols_(value_symbols) {}

ACCEPT_WITH_INPUT(Distinct)

UniqueCursorPtr Distinct::MakeCursor(utils::MemoryResource *mem) const {
  memgraph::metrics::IncrementCounter(memgraph::metrics::DistinctOperator);

  return MakeUniqueCursorPtr<DistinctCursor>(mem, *this, mem);
}

std::vector<Symbol> Distinct::OutputSymbols(const SymbolTable &symbol_table) const {
  // Propagate this to potential Produce.
  return input_->OutputSymbols(symbol_table);
}

std::vector<Symbol> Distinct::ModifiedSymbols(const SymbolTable &table) const { return input_->ModifiedSymbols(table); }

Union::Union(const std::shared_ptr<LogicalOperator> &left_op, const std::shared_ptr<LogicalOperator> &right_op,
             const std::vector<Symbol> &union_symbols, const std::vector<Symbol> &left_symbols,
             const std::vector<Symbol> &right_symbols)
    : left_op_(left_op),
      right_op_(right_op),
      union_symbols_(union_symbols),
      left_symbols_(left_symbols),
      right_symbols_(right_symbols) {}

UniqueCursorPtr Union::MakeCursor(utils::MemoryResource *mem) const {
  memgraph::metrics::IncrementCounter(memgraph::metrics::UnionOperator);

  return MakeUniqueCursorPtr<Union::UnionCursor>(mem, *this, mem);
}

bool Union::Accept(HierarchicalLogicalOperatorVisitor &visitor) {
  if (visitor.PreVisit(*this)) {
    if (left_op_->Accept(visitor)) {
      right_op_->Accept(visitor);
    }
  }
  return visitor.PostVisit(*this);
}

std::vector<Symbol> Union::OutputSymbols(const SymbolTable &) const { return union_symbols_; }

std::vector<Symbol> Union::ModifiedSymbols(const SymbolTable &) const { return union_symbols_; }

WITHOUT_SINGLE_INPUT(Union);

Union::UnionCursor::UnionCursor(const Union &self, utils::MemoryResource *mem)
    : self_(self), left_cursor_(self.left_op_->MakeCursor(mem)), right_cursor_(self.right_op_->MakeCursor(mem)) {}

bool Union::UnionCursor::Pull(Frame &frame, ExecutionContext &context) {
  SCOPED_PROFILE_OP("Union");

  utils::pmr::unordered_map<std::string, TypedValue> results(context.evaluation_context.memory);
  if (left_cursor_->Pull(frame, context)) {
    // collect values from the left child
    for (const auto &output_symbol : self_.left_symbols_) {
      results[output_symbol.name()] = frame[output_symbol];
      if (context.frame_change_collector && context.frame_change_collector->IsKeyTracked(output_symbol.name())) {
        context.frame_change_collector->ResetTrackingValue(output_symbol.name());
      }
    }
  } else if (right_cursor_->Pull(frame, context)) {
    // collect values from the right child
    for (const auto &output_symbol : self_.right_symbols_) {
      results[output_symbol.name()] = frame[output_symbol];
      if (context.frame_change_collector && context.frame_change_collector->IsKeyTracked(output_symbol.name())) {
        context.frame_change_collector->ResetTrackingValue(output_symbol.name());
      }
    }
  } else {
    return false;
  }

  // put collected values on frame under union symbols
  for (const auto &symbol : self_.union_symbols_) {
    frame[symbol] = results[symbol.name()];
    if (context.frame_change_collector && context.frame_change_collector->IsKeyTracked(symbol.name())) {
      context.frame_change_collector->ResetTrackingValue(symbol.name());
    }
  }
  return true;
}

void Union::UnionCursor::Shutdown() {
  left_cursor_->Shutdown();
  right_cursor_->Shutdown();
}

void Union::UnionCursor::Reset() {
  left_cursor_->Reset();
  right_cursor_->Reset();
}

std::vector<Symbol> Cartesian::ModifiedSymbols(const SymbolTable &table) const {
  auto symbols = left_op_->ModifiedSymbols(table);
  auto right = right_op_->ModifiedSymbols(table);
  symbols.insert(symbols.end(), right.begin(), right.end());
  return symbols;
}

bool Cartesian::Accept(HierarchicalLogicalOperatorVisitor &visitor) {
  if (visitor.PreVisit(*this)) {
    left_op_->Accept(visitor) && right_op_->Accept(visitor);
  }
  return visitor.PostVisit(*this);
}

WITHOUT_SINGLE_INPUT(Cartesian);

namespace {

class CartesianCursor : public Cursor {
 public:
  CartesianCursor(const Cartesian &self, utils::MemoryResource *mem)
      : self_(self),
        left_op_frames_(mem),
        right_op_frame_(mem),
        left_op_cursor_(self.left_op_->MakeCursor(mem)),
        right_op_cursor_(self_.right_op_->MakeCursor(mem)) {
    MG_ASSERT(left_op_cursor_ != nullptr, "CartesianCursor: Missing left operator cursor.");
    MG_ASSERT(right_op_cursor_ != nullptr, "CartesianCursor: Missing right operator cursor.");
  }

  bool Pull(Frame &frame, ExecutionContext &context) override {
    SCOPED_PROFILE_OP("Cartesian");

    if (!cartesian_pull_initialized_) {
      // Pull all left_op frames.
      while (left_op_cursor_->Pull(frame, context)) {
        left_op_frames_.emplace_back(frame.elems().begin(), frame.elems().end());
      }

      // We're setting the iterator to 'end' here so it pulls the right
      // cursor.
      left_op_frames_it_ = left_op_frames_.end();
      cartesian_pull_initialized_ = true;
    }

    // If left operator yielded zero results there is no cartesian product.
    if (left_op_frames_.empty()) {
      return false;
    }

    auto restore_frame = [&frame, &context](const auto &symbols, const auto &restore_from) {
      for (const auto &symbol : symbols) {
        frame[symbol] = restore_from[symbol.position()];
        if (context.frame_change_collector && context.frame_change_collector->IsKeyTracked(symbol.name())) {
          context.frame_change_collector->ResetTrackingValue(symbol.name());
        }
      }
    };

    if (left_op_frames_it_ == left_op_frames_.end()) {
      // Advance right_op_cursor_.
      if (!right_op_cursor_->Pull(frame, context)) return false;

      right_op_frame_.assign(frame.elems().begin(), frame.elems().end());
      left_op_frames_it_ = left_op_frames_.begin();
    } else {
      // Make sure right_op_cursor last pulled results are on frame.
      restore_frame(self_.right_symbols_, right_op_frame_);
    }

    AbortCheck(context);

    restore_frame(self_.left_symbols_, *left_op_frames_it_);
    left_op_frames_it_++;
    return true;
  }

  void Shutdown() override {
    left_op_cursor_->Shutdown();
    right_op_cursor_->Shutdown();
  }

  void Reset() override {
    left_op_cursor_->Reset();
    right_op_cursor_->Reset();
    right_op_frame_.clear();
    left_op_frames_.clear();
    left_op_frames_it_ = left_op_frames_.end();
    cartesian_pull_initialized_ = false;
  }

 private:
  const Cartesian &self_;
  utils::pmr::vector<utils::pmr::vector<TypedValue>> left_op_frames_;
  utils::pmr::vector<TypedValue> right_op_frame_;
  const UniqueCursorPtr left_op_cursor_;
  const UniqueCursorPtr right_op_cursor_;
  utils::pmr::vector<utils::pmr::vector<TypedValue>>::iterator left_op_frames_it_;
  bool cartesian_pull_initialized_{false};
};

}  // namespace

UniqueCursorPtr Cartesian::MakeCursor(utils::MemoryResource *mem) const {
  memgraph::metrics::IncrementCounter(memgraph::metrics::CartesianOperator);

  return MakeUniqueCursorPtr<CartesianCursor>(mem, *this, mem);
}

OutputTable::OutputTable(std::vector<Symbol> output_symbols, std::vector<std::vector<TypedValue>> rows)
    : output_symbols_(std::move(output_symbols)), callback_([rows](Frame *, ExecutionContext *) { return rows; }) {}

OutputTable::OutputTable(std::vector<Symbol> output_symbols,
                         std::function<std::vector<std::vector<TypedValue>>(Frame *, ExecutionContext *)> callback)
    : output_symbols_(std::move(output_symbols)), callback_(std::move(callback)) {}

WITHOUT_SINGLE_INPUT(OutputTable);

class OutputTableCursor : public Cursor {
 public:
  OutputTableCursor(const OutputTable &self) : self_(self) {}

  bool Pull(Frame &frame, ExecutionContext &context) override {
    if (!pulled_) {
      rows_ = self_.callback_(&frame, &context);
      for (const auto &row : rows_) {
        MG_ASSERT(row.size() == self_.output_symbols_.size(), "Wrong number of columns in row!");
      }
      pulled_ = true;
    }
    if (current_row_ < rows_.size()) {
      for (size_t i = 0; i < self_.output_symbols_.size(); ++i) {
        frame[self_.output_symbols_[i]] = rows_[current_row_][i];
        if (context.frame_change_collector &&
            context.frame_change_collector->IsKeyTracked(self_.output_symbols_[i].name())) {
          context.frame_change_collector->ResetTrackingValue(self_.output_symbols_[i].name());
        }
      }
      current_row_++;
      return true;
    }
    return false;
  }

  void Reset() override {
    pulled_ = false;
    current_row_ = 0;
    rows_.clear();
  }

  void Shutdown() override {}

 private:
  const OutputTable &self_;
  size_t current_row_{0};
  std::vector<std::vector<TypedValue>> rows_;
  bool pulled_{false};
};

UniqueCursorPtr OutputTable::MakeCursor(utils::MemoryResource *mem) const {
  return MakeUniqueCursorPtr<OutputTableCursor>(mem, *this);
}

OutputTableStream::OutputTableStream(
    std::vector<Symbol> output_symbols,
    std::function<std::optional<std::vector<TypedValue>>(Frame *, ExecutionContext *)> callback)
    : output_symbols_(std::move(output_symbols)), callback_(std::move(callback)) {}

WITHOUT_SINGLE_INPUT(OutputTableStream);

class OutputTableStreamCursor : public Cursor {
 public:
  explicit OutputTableStreamCursor(const OutputTableStream *self) : self_(self) {}

  bool Pull(Frame &frame, ExecutionContext &context) override {
    const auto row = self_->callback_(&frame, &context);
    if (row) {
      MG_ASSERT(row->size() == self_->output_symbols_.size(), "Wrong number of columns in row!");
      for (size_t i = 0; i < self_->output_symbols_.size(); ++i) {
        frame[self_->output_symbols_[i]] = row->at(i);
        if (context.frame_change_collector &&
            context.frame_change_collector->IsKeyTracked(self_->output_symbols_[i].name())) {
          context.frame_change_collector->ResetTrackingValue(self_->output_symbols_[i].name());
        }
      }
      return true;
    }
    return false;
  }

  // TODO(tsabolcec): Come up with better approach for handling `Reset()`.
  // One possibility is to implement a custom closure utility class with
  // `Reset()` method.
  void Reset() override { throw utils::NotYetImplemented("OutputTableStreamCursor::Reset"); }

  void Shutdown() override {}

 private:
  const OutputTableStream *self_;
};

UniqueCursorPtr OutputTableStream::MakeCursor(utils::MemoryResource *mem) const {
  return MakeUniqueCursorPtr<OutputTableStreamCursor>(mem, this);
}

CallProcedure::CallProcedure(std::shared_ptr<LogicalOperator> input, std::string name, std::vector<Expression *> args,
                             std::vector<std::string> fields, std::vector<Symbol> symbols, Expression *memory_limit,
                             size_t memory_scale, bool is_write, bool void_procedure)
    : input_(input ? input : std::make_shared<Once>()),
      procedure_name_(name),
      arguments_(args),
      result_fields_(fields),
      result_symbols_(symbols),
      memory_limit_(memory_limit),
      memory_scale_(memory_scale),
      is_write_(is_write),
      void_procedure_(void_procedure) {}

ACCEPT_WITH_INPUT(CallProcedure);

std::vector<Symbol> CallProcedure::OutputSymbols(const SymbolTable &) const { return result_symbols_; }

std::vector<Symbol> CallProcedure::ModifiedSymbols(const SymbolTable &table) const {
  auto symbols = input_->ModifiedSymbols(table);
  symbols.insert(symbols.end(), result_symbols_.begin(), result_symbols_.end());
  return symbols;
}

void CallProcedure::IncrementCounter(const std::string &procedure_name) {
  procedure_counters_.WithLock([&](auto &counters) { ++counters[procedure_name]; });
}

std::unordered_map<std::string, int64_t> CallProcedure::GetAndResetCounters() {
  auto counters = procedure_counters_.Lock();
  auto ret = std::move(*counters);
  counters->clear();
  return ret;
}

namespace {

void CallCustomProcedure(const std::string_view fully_qualified_procedure_name, const mgp_proc &proc,
                         const std::vector<Expression *> &args, mgp_graph &graph, ExpressionEvaluator *evaluator,
                         utils::MemoryResource *memory, std::optional<size_t> memory_limit, mgp_result *result,
                         const bool call_initializer = false) {
  static_assert(std::uses_allocator_v<mgp_value, utils::Allocator<mgp_value>>,
                "Expected mgp_value to use custom allocator and makes STL "
                "containers aware of that");
  // Build and type check procedure arguments.
  mgp_list proc_args(memory);
  std::vector<TypedValue> args_list;
  args_list.reserve(args.size());
  for (auto *expression : args) {
    args_list.emplace_back(expression->Accept(*evaluator));
  }
  std::optional<query::Graph> subgraph;
  std::optional<query::SubgraphDbAccessor> db_acc;

  if (!args_list.empty() && args_list.front().type() == TypedValue::Type::Graph) {
    auto subgraph_value = args_list.front().ValueGraph();
    subgraph = query::Graph(std::move(subgraph_value), subgraph_value.GetMemoryResource());
    args_list.erase(args_list.begin());

    db_acc = query::SubgraphDbAccessor(*std::get<query::DbAccessor *>(graph.impl), &*subgraph);
    graph.impl = &*db_acc;
  }

  procedure::ConstructArguments(args_list, proc, fully_qualified_procedure_name, proc_args, graph);
  if (call_initializer) {
    MG_ASSERT(proc.initializer);
    mgp_memory initializer_memory{memory};
    proc.initializer.value()(&proc_args, &graph, &initializer_memory);
  }
  if (memory_limit) {
    SPDLOG_INFO("Running '{}' with memory limit of {}", fully_qualified_procedure_name,
                utils::GetReadableSize(*memory_limit));
    utils::LimitedMemoryResource limited_mem(memory, *memory_limit);
    mgp_memory proc_memory{&limited_mem};
    MG_ASSERT(result->signature == &proc.results);
    // TODO: What about cross library boundary exceptions? OMG C++?!
    proc.cb(&proc_args, &graph, result, &proc_memory);
    size_t leaked_bytes = limited_mem.GetAllocatedBytes();
    if (leaked_bytes > 0U) {
      spdlog::warn("Query procedure '{}' leaked {} *tracked* bytes", fully_qualified_procedure_name, leaked_bytes);
    }
  } else {
    // TODO: Add a tracking MemoryResource without limits, so that we report
    // memory leaks in procedure.
    mgp_memory proc_memory{memory};
    MG_ASSERT(result->signature == &proc.results);
    // TODO: What about cross library boundary exceptions? OMG C++?!
    proc.cb(&proc_args, &graph, result, &proc_memory);
  }
}

}  // namespace

class CallProcedureCursor : public Cursor {
  const CallProcedure *self_;
  UniqueCursorPtr input_cursor_;
  mgp_result *result_;
  decltype(result_->rows.end()) result_row_it_{result_->rows.end()};
  size_t result_signature_size_{0};
  bool stream_exhausted{true};
  bool call_initializer{false};
  std::optional<std::function<void()>> cleanup_{std::nullopt};

 public:
  CallProcedureCursor(const CallProcedure *self, utils::MemoryResource *mem)
      : self_(self),
        input_cursor_(self_->input_->MakeCursor(mem)),
        // result_ needs to live throughout multiple Pull evaluations, until all
        // rows are produced. We don't use the memory dedicated for QueryExecution (and Frame),
        // but memory dedicated for procedure to wipe result_ and everything allocated in procedure all at once.
        result_(utils::Allocator<mgp_result>(self_->memory_resource)
                    .new_object<mgp_result>(nullptr, self_->memory_resource)) {
    MG_ASSERT(self_->result_fields_.size() == self_->result_symbols_.size(), "Incorrectly constructed CallProcedure");
  }

  bool Pull(Frame &frame, ExecutionContext &context) override {
    SCOPED_PROFILE_OP("CallProcedure");

    AbortCheck(context);

    // We need to fetch new procedure results after pulling from input.
    // TODO: Look into openCypher's distinction between procedures returning an
    // empty result set vs procedures which return `void`. We currently don't
    // have procedures registering what they return.
    // This `while` loop will skip over empty results.
    while (result_row_it_ == result_->rows.end()) {
      // It might be a good idea to resolve the procedure name once, at the
      // start. Unfortunately, this could deadlock if we tried to invoke a
      // procedure from a module (read lock) and reload a module (write lock)
      // inside the same execution thread. Also, our RWLock is setup so that
      // it's not possible for a single thread to request multiple read locks.
      // Builtin module registration in query/procedure/module.cpp depends on
      // this locking scheme.
      const auto &maybe_found = procedure::FindProcedure(procedure::gModuleRegistry, self_->procedure_name_,
                                                         context.evaluation_context.memory);
      if (!maybe_found) {
        throw QueryRuntimeException("There is no procedure named '{}'.", self_->procedure_name_);
      }
      const auto &[module, proc] = *maybe_found;
      if (proc->info.is_write != self_->is_write_) {
        auto get_proc_type_str = [](bool is_write) { return is_write ? "write" : "read"; };
        throw QueryRuntimeException("The procedure named '{}' was a {} procedure, but changed to be a {} procedure.",
                                    self_->procedure_name_, get_proc_type_str(self_->is_write_),
                                    get_proc_type_str(proc->info.is_write));
      }
      if (!proc->info.is_batched) {
        stream_exhausted = true;
      }

      if (stream_exhausted) {
        if (!input_cursor_->Pull(frame, context)) {
          if (proc->cleanup) {
            proc->cleanup.value()();
          }
          return false;
        }
        stream_exhausted = false;
        if (proc->initializer) {
          call_initializer = true;
          MG_ASSERT(proc->cleanup);
          proc->cleanup.value()();
        }
      }
      if (!cleanup_ && proc->cleanup) [[unlikely]] {
        cleanup_.emplace(*proc->cleanup);
      }
      // Unpluging memory without calling destruct on each object since everything was allocated with this memory
      // resource
      self_->monotonic_memory.Release();
      result_ =
          utils::Allocator<mgp_result>(self_->memory_resource).new_object<mgp_result>(nullptr, self_->memory_resource);

      const auto graph_view = proc->info.is_write ? storage::View::NEW : storage::View::OLD;
      ExpressionEvaluator evaluator(&frame, context.symbol_table, context.evaluation_context, context.db_accessor,
                                    graph_view);

      result_->signature = &proc->results;

      // Use special memory as invoking procedure is complex
      // TODO: This will probably need to be changed when we add support for
      // generator like procedures which yield a new result on new query calls.
      auto *memory = self_->memory_resource;
      auto memory_limit = EvaluateMemoryLimit(&evaluator, self_->memory_limit_, self_->memory_scale_);
      auto graph = mgp_graph::WritableGraph(*context.db_accessor, graph_view, context);
      CallCustomProcedure(self_->procedure_name_, *proc, self_->arguments_, graph, &evaluator, memory, memory_limit,
                          result_, call_initializer);

      if (call_initializer) call_initializer = false;

      // Reset result_.signature to nullptr, because outside of this scope we
      // will no longer hold a lock on the `module`. If someone were to reload
      // it, the pointer would be invalid.
      result_signature_size_ = result_->signature->size();
      result_->signature = nullptr;
      if (result_->error_msg) {
        throw QueryRuntimeException("{}: {}", self_->procedure_name_, *result_->error_msg);
      }
      result_row_it_ = result_->rows.begin();

      stream_exhausted = result_row_it_ == result_->rows.end();
    }

    auto &values = result_row_it_->values;
    // Check that the row has all fields as required by the result signature.
    // C API guarantees that it's impossible to set fields which are not part of
    // the result record, but it does not gurantee that some may be missing. See
    // `mgp_result_record_insert`.
    if (values.size() != result_signature_size_) {
      throw QueryRuntimeException(
          "Procedure '{}' did not yield all fields as required by its "
          "signature.",
          self_->procedure_name_);
    }
    for (size_t i = 0; i < self_->result_fields_.size(); ++i) {
      std::string_view field_name(self_->result_fields_[i]);
      auto result_it = values.find(field_name);
      if (result_it == values.end()) {
        throw QueryRuntimeException("Procedure '{}' did not yield a record with '{}' field.", self_->procedure_name_,
                                    field_name);
      }
      frame[self_->result_symbols_[i]] = std::move(result_it->second);
      if (context.frame_change_collector &&
          context.frame_change_collector->IsKeyTracked(self_->result_symbols_[i].name())) {
        context.frame_change_collector->ResetTrackingValue(self_->result_symbols_[i].name());
      }
    }
    ++result_row_it_;

    return true;
  }

  void Reset() override {
    self_->monotonic_memory.Release();
    result_ =
        utils::Allocator<mgp_result>(self_->memory_resource).new_object<mgp_result>(nullptr, self_->memory_resource);
    if (cleanup_) {
      cleanup_.value()();
    }
  }

  void Shutdown() override {
    self_->monotonic_memory.Release();
    if (cleanup_) {
      cleanup_.value()();
    }
  }
};

class CallValidateProcedureCursor : public Cursor {
  const CallProcedure *self_;
  UniqueCursorPtr input_cursor_;

 public:
  CallValidateProcedureCursor(const CallProcedure *self, utils::MemoryResource *mem)
      : self_(self), input_cursor_(self_->input_->MakeCursor(mem)) {}

  bool Pull(Frame &frame, ExecutionContext &context) override {
    SCOPED_PROFILE_OP("CallValidateProcedureCursor");

    AbortCheck(context);
    if (!input_cursor_->Pull(frame, context)) {
      return false;
    }

    ExpressionEvaluator evaluator(&frame, context.symbol_table, context.evaluation_context, context.db_accessor,
                                  storage::View::NEW);

    const auto args = self_->arguments_;
    MG_ASSERT(args.size() == 3U);

    const auto predicate = args[0]->Accept(evaluator);
    const bool predicate_val = predicate.ValueBool();

    if (predicate_val) [[unlikely]] {
      const auto &message = args[1]->Accept(evaluator);
      const auto &message_args = args[2]->Accept(evaluator);

      using TString = std::remove_cvref_t<decltype(message.ValueString())>;
      using TElement = std::remove_cvref_t<decltype(message_args.ValueList()[0])>;

      utils::JStringFormatter<TString, TElement> formatter;

      try {
        const auto &msg = formatter.FormatString(message.ValueString(), message_args.ValueList());
        throw QueryRuntimeException(msg);
      } catch (const utils::JStringFormatException &e) {
        throw QueryRuntimeException(e.what());
      }
    }

    return true;
  }

  void Reset() override { input_cursor_->Reset(); }

  void Shutdown() override {}
};

UniqueCursorPtr CallProcedure::MakeCursor(utils::MemoryResource *mem) const {
  memgraph::metrics::IncrementCounter(memgraph::metrics::CallProcedureOperator);
  CallProcedure::IncrementCounter(procedure_name_);

  if (void_procedure_) {
    // Currently we do not support Call procedures that do not return
    // anything. This cursor is way too specific, but it provides a workaround
    // to ensure GraphQL compatibility until we start supporting truly void
    // procedures.
    return MakeUniqueCursorPtr<CallValidateProcedureCursor>(mem, this, mem);
  }

  return MakeUniqueCursorPtr<CallProcedureCursor>(mem, this, mem);
}

LoadCsv::LoadCsv(std::shared_ptr<LogicalOperator> input, Expression *file, bool with_header, bool ignore_bad,
                 Expression *delimiter, Expression *quote, Expression *nullif, Symbol row_var)
    : input_(input ? input : (std::make_shared<Once>())),
      file_(file),
      with_header_(with_header),
      ignore_bad_(ignore_bad),
      delimiter_(delimiter),
      quote_(quote),
      nullif_(nullif),
      row_var_(row_var) {
  MG_ASSERT(file_, "Something went wrong - '{}' member file_ shouldn't be a nullptr", __func__);
}

ACCEPT_WITH_INPUT(LoadCsv)

class LoadCsvCursor;

std::vector<Symbol> LoadCsv::OutputSymbols(const SymbolTable &sym_table) const { return {row_var_}; };

std::vector<Symbol> LoadCsv::ModifiedSymbols(const SymbolTable &sym_table) const {
  auto symbols = input_->ModifiedSymbols(sym_table);
  symbols.push_back(row_var_);
  return symbols;
};

namespace {
// copy-pasted from interpreter.cpp
TypedValue EvaluateOptionalExpression(Expression *expression, ExpressionEvaluator *eval) {
  return expression ? expression->Accept(*eval) : TypedValue();
}

auto ToOptionalString(ExpressionEvaluator *evaluator, Expression *expression) -> std::optional<utils::pmr::string> {
  const auto evaluated_expr = EvaluateOptionalExpression(expression, evaluator);
  if (evaluated_expr.IsString()) {
    return utils::pmr::string(evaluated_expr.ValueString(), utils::NewDeleteResource());
  }
  return std::nullopt;
};

TypedValue CsvRowToTypedList(csv::Reader::Row &row, std::optional<utils::pmr::string> &nullif) {
  auto *mem = row.get_allocator().GetMemoryResource();
  auto typed_columns = utils::pmr::vector<TypedValue>(mem);
  typed_columns.reserve(row.size());
  for (auto &column : row) {
    if (!nullif.has_value() || column != nullif.value()) {
      typed_columns.emplace_back(std::move(column));
    } else {
      typed_columns.emplace_back();
    }
  }
  return {std::move(typed_columns), mem};
}

TypedValue CsvRowToTypedMap(csv::Reader::Row &row, csv::Reader::Header header,
                            std::optional<utils::pmr::string> &nullif) {
  // a valid row has the same number of elements as the header
  auto *mem = row.get_allocator().GetMemoryResource();
  utils::pmr::map<utils::pmr::string, TypedValue> m(mem);
  for (auto i = 0; i < row.size(); ++i) {
    if (!nullif.has_value() || row[i] != nullif.value()) {
      m.emplace(std::move(header[i]), std::move(row[i]));
    } else {
      m.emplace(std::piecewise_construct, std::forward_as_tuple(std::move(header[i])), std::forward_as_tuple());
    }
  }
  return {std::move(m), mem};
}

}  // namespace

class LoadCsvCursor : public Cursor {
  const LoadCsv *self_;
  const UniqueCursorPtr input_cursor_;
  bool did_pull_;
  std::optional<csv::Reader> reader_{};
  std::optional<utils::pmr::string> nullif_;

 public:
  LoadCsvCursor(const LoadCsv *self, utils::MemoryResource *mem)
      : self_(self), input_cursor_(self_->input_->MakeCursor(mem)), did_pull_{false} {}

  bool Pull(Frame &frame, ExecutionContext &context) override {
    SCOPED_PROFILE_OP("LoadCsv");

    AbortCheck(context);

    // ToDo(the-joksim):
    //  - this is an ungodly hack because the pipeline of creating a plan
    //  doesn't allow evaluating the expressions contained in self_->file_,
    //  self_->delimiter_, and self_->quote_ earlier (say, in the interpreter.cpp)
    //  without massacring the code even worse than I did here
    if (UNLIKELY(!reader_)) {
      reader_ = MakeReader(&context.evaluation_context);
      nullif_ = ParseNullif(&context.evaluation_context);
    }

    if (input_cursor_->Pull(frame, context)) {
      if (did_pull_) {
        throw QueryRuntimeException(
            "LOAD CSV can be executed only once, please check if the cardinality of the operator before LOAD CSV is 1");
      }
      did_pull_ = true;
    }

    auto row = reader_->GetNextRow(context.evaluation_context.memory);
    if (!row) {
      return false;
    }
    if (!reader_->HasHeader()) {
      frame[self_->row_var_] = CsvRowToTypedList(*row, nullif_);
    } else {
      frame[self_->row_var_] =
          CsvRowToTypedMap(*row, csv::Reader::Header(reader_->GetHeader(), context.evaluation_context.memory), nullif_);
    }
    if (context.frame_change_collector && context.frame_change_collector->IsKeyTracked(self_->row_var_.name())) {
      context.frame_change_collector->ResetTrackingValue(self_->row_var_.name());
    }
    return true;
  }

  void Reset() override { input_cursor_->Reset(); }
  void Shutdown() override { input_cursor_->Shutdown(); }

 private:
  csv::Reader MakeReader(EvaluationContext *eval_context) {
    Frame frame(0);
    SymbolTable symbol_table;
    DbAccessor *dba = nullptr;
    auto evaluator = ExpressionEvaluator(&frame, symbol_table, *eval_context, dba, storage::View::OLD);

    auto maybe_file = ToOptionalString(&evaluator, self_->file_);
    auto maybe_delim = ToOptionalString(&evaluator, self_->delimiter_);
    auto maybe_quote = ToOptionalString(&evaluator, self_->quote_);

    // No need to check if maybe_file is std::nullopt, as the parser makes sure
    // we can't get a nullptr for the 'file_' member in the LoadCsv clause.
    // Note that the reader has to be given its own memory resource, as it
    // persists between pulls, so it can't use the evalutation context memory
    // resource.
    return csv::Reader(
        csv::CsvSource::Create(*maybe_file),
        csv::Reader::Config(self_->with_header_, self_->ignore_bad_, std::move(maybe_delim), std::move(maybe_quote)),
        utils::NewDeleteResource());
  }

  std::optional<utils::pmr::string> ParseNullif(EvaluationContext *eval_context) {
    Frame frame(0);
    SymbolTable symbol_table;
    DbAccessor *dba = nullptr;
    auto evaluator = ExpressionEvaluator(&frame, symbol_table, *eval_context, dba, storage::View::OLD);

    return ToOptionalString(&evaluator, self_->nullif_);
  }
};

UniqueCursorPtr LoadCsv::MakeCursor(utils::MemoryResource *mem) const {
  return MakeUniqueCursorPtr<LoadCsvCursor>(mem, this, mem);
};

class ForeachCursor : public Cursor {
 public:
  explicit ForeachCursor(const Foreach &foreach, utils::MemoryResource *mem)
      : loop_variable_symbol_(foreach.loop_variable_symbol_),
        input_(foreach.input_->MakeCursor(mem)),
        updates_(foreach.update_clauses_->MakeCursor(mem)),
        expression(foreach.expression_) {}

  bool Pull(Frame &frame, ExecutionContext &context) override {
    SCOPED_PROFILE_OP(op_name_);

    if (!input_->Pull(frame, context)) {
      return false;
    }

    ExpressionEvaluator evaluator(&frame, context.symbol_table, context.evaluation_context, context.db_accessor,
                                  storage::View::NEW);
    TypedValue expr_result = expression->Accept(evaluator);

    if (expr_result.IsNull()) {
      return true;
    }

    if (!expr_result.IsList()) {
      throw QueryRuntimeException("FOREACH expression must resolve to a list, but got '{}'.", expr_result.type());
    }

    const auto &cache_ = expr_result.ValueList();
    for (const auto &index : cache_) {
      frame[loop_variable_symbol_] = index;
      while (updates_->Pull(frame, context)) {
      }
      ResetUpdates();
    }

    return true;
  }

  void Shutdown() override { input_->Shutdown(); }

  void ResetUpdates() { updates_->Reset(); }

  void Reset() override {
    input_->Reset();
    ResetUpdates();
  }

 private:
  const Symbol loop_variable_symbol_;
  const UniqueCursorPtr input_;
  const UniqueCursorPtr updates_;
  Expression *expression;
  const char *op_name_{"Foreach"};
};

Foreach::Foreach(std::shared_ptr<LogicalOperator> input, std::shared_ptr<LogicalOperator> updates, Expression *expr,
                 Symbol loop_variable_symbol)
    : input_(input ? std::move(input) : std::make_shared<Once>()),
      update_clauses_(std::move(updates)),
      expression_(expr),
      loop_variable_symbol_(loop_variable_symbol) {}

UniqueCursorPtr Foreach::MakeCursor(utils::MemoryResource *mem) const {
  memgraph::metrics::IncrementCounter(memgraph::metrics::ForeachOperator);
  return MakeUniqueCursorPtr<ForeachCursor>(mem, *this, mem);
}

std::vector<Symbol> Foreach::ModifiedSymbols(const SymbolTable &table) const {
  auto symbols = input_->ModifiedSymbols(table);
  symbols.emplace_back(loop_variable_symbol_);
  return symbols;
}

bool Foreach::Accept(HierarchicalLogicalOperatorVisitor &visitor) {
  if (visitor.PreVisit(*this)) {
    input_->Accept(visitor);
    update_clauses_->Accept(visitor);
  }
  return visitor.PostVisit(*this);
}

Apply::Apply(const std::shared_ptr<LogicalOperator> input, const std::shared_ptr<LogicalOperator> subquery,
             bool subquery_has_return)
    : input_(input ? input : std::make_shared<Once>()),
      subquery_(subquery),
      subquery_has_return_(subquery_has_return) {}

bool Apply::Accept(HierarchicalLogicalOperatorVisitor &visitor) {
  if (visitor.PreVisit(*this)) {
    input_->Accept(visitor) && subquery_->Accept(visitor);
  }
  return visitor.PostVisit(*this);
}

UniqueCursorPtr Apply::MakeCursor(utils::MemoryResource *mem) const {
  memgraph::metrics::IncrementCounter(memgraph::metrics::ApplyOperator);

  return MakeUniqueCursorPtr<ApplyCursor>(mem, *this, mem);
}

Apply::ApplyCursor::ApplyCursor(const Apply &self, utils::MemoryResource *mem)
    : self_(self),
      input_(self.input_->MakeCursor(mem)),
      subquery_(self.subquery_->MakeCursor(mem)),
      subquery_has_return_(self.subquery_has_return_) {}

std::vector<Symbol> Apply::ModifiedSymbols(const SymbolTable &table) const {
  // Since Apply is the Cartesian product, modified symbols are combined from
  // both execution branches.
  auto symbols = input_->ModifiedSymbols(table);
  auto subquery_symbols = subquery_->ModifiedSymbols(table);
  symbols.insert(symbols.end(), subquery_symbols.begin(), subquery_symbols.end());
  return symbols;
}

bool Apply::ApplyCursor::Pull(Frame &frame, ExecutionContext &context) {
  SCOPED_PROFILE_OP("Apply");

  while (true) {
    if (pull_input_ && !input_->Pull(frame, context)) {
      return false;
    };

    if (subquery_->Pull(frame, context)) {
      // if successful, next Pull from this should not pull_input_
      pull_input_ = false;
      return true;
    }
    // failed to pull from subquery cursor
    // skip that row
    pull_input_ = true;
    subquery_->Reset();

    // don't skip row if no rows are returned from subquery, return input_ rows
    if (!subquery_has_return_) return true;
  }
}

void Apply::ApplyCursor::Shutdown() {
  input_->Shutdown();
  subquery_->Shutdown();
}

void Apply::ApplyCursor::Reset() {
  input_->Reset();
  subquery_->Reset();
  pull_input_ = true;
}

}  // namespace memgraph::query::plan<|MERGE_RESOLUTION|>--- conflicted
+++ resolved
@@ -2724,15 +2724,9 @@
 ///     RecordAccessor<Edge>
 template <AccessorWithProperties TRecordAccessor>
 void SetPropertiesOnRecord(TRecordAccessor *record, const TypedValue &rhs, SetProperties::Op op,
-<<<<<<< HEAD
-                           ExecutionContext *context,
-                           std::unordered_map<std::string, storage::PropertyId> &cached_name_id) {
-  std::optional<std::map<storage::PropertyId, storage::PropertyValue>> old_values;
-=======
                            ExecutionContext *context) {
   using PropertiesMap = std::map<storage::PropertyId, storage::PropertyValue>;
   std::optional<PropertiesMap> old_values;
->>>>>>> 2e51e703
   const bool should_register_change =
       context->trigger_context_collector &&
       context->trigger_context_collector->ShouldRegisterObjectPropertyChange<TRecordAccessor>();
@@ -2813,27 +2807,12 @@
       break;
     }
     case TypedValue::Type::Map: {
-<<<<<<< HEAD
-      std::map<storage::PropertyId, storage::PropertyValue> new_properties;
-      for (const auto &kv : rhs.ValueMap()) {
-        if (auto it = cached_name_id.find(std::string(kv.first)); it == cached_name_id.end()) {
-          auto key = context->db_accessor->NameToProperty(kv.first);
-          new_properties.emplace(key, kv.second);
-          cached_name_id.emplace(kv.first, key);
-        } else {
-          new_properties.emplace(it->second, kv.second);
-        }
-      }
-      auto result = record->UpdateProperties(new_properties);
-      MG_ASSERT(!result.HasError() && *result);
-=======
       PropertiesMap new_properties;
       for (const auto &[prop_id, prop_value] : rhs.ValueMap()) {
         auto key = context->db_accessor->NameToProperty(prop_id);
         new_properties.emplace(key, prop_value);
       }
       update_props(new_properties);
->>>>>>> 2e51e703
       break;
     }
     default:
@@ -2875,11 +2854,7 @@
         throw QueryRuntimeException("Vertex properties not set due to not having enough permission!");
       }
 #endif
-<<<<<<< HEAD
-      SetPropertiesOnRecord(&lhs.ValueVertex(), rhs, self_.op_, &context, cached_name_id_);
-=======
       SetPropertiesOnRecord(&lhs.ValueVertex(), rhs, self_.op_, &context);
->>>>>>> 2e51e703
       break;
     case TypedValue::Type::Edge:
 #ifdef MG_ENTERPRISE
