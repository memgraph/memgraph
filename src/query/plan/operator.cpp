// Copyright 2023 Memgraph Ltd.
//
// Use of this software is governed by the Business Source License
// included in the file licenses/BSL.txt; by using this file, you agree to be bound by the terms of the Business Source
// License, and you may not use this file except in compliance with the Business Source License.
//
// As of the Change Date specified in that file, in accordance with
// the Business Source License, use of this software will be governed
// by the Apache License, Version 2.0, included in the file
// licenses/APL.txt.

#include "query/plan/operator.hpp"

#include <algorithm>
#include <cstdint>
#include <limits>
#include <queue>
#include <random>
#include <string>
#include <tuple>
#include <type_traits>
#include <unordered_map>
#include <unordered_set>
#include <utility>

#include <cppitertools/chain.hpp>
#include <cppitertools/imap.hpp>
#include "spdlog/spdlog.h"

#include "license/license.hpp"
#include "query/auth_checker.hpp"
#include "query/context.hpp"
#include "query/db_accessor.hpp"
#include "query/exceptions.hpp"
#include "query/frontend/ast/ast.hpp"
#include "query/frontend/semantic/symbol_table.hpp"
#include "query/graph.hpp"
#include "query/interpret/eval.hpp"
#include "query/path.hpp"
#include "query/plan/scoped_profile.hpp"
#include "query/procedure/cypher_types.hpp"
#include "query/procedure/mg_procedure_impl.hpp"
#include "query/procedure/module.hpp"
#include "query/typed_value.hpp"
#include "storage/v2/property_value.hpp"
#include "storage/v2/view.hpp"
#include "utils/algorithm.hpp"
#include "utils/csv_parsing.hpp"
#include "utils/event_counter.hpp"
#include "utils/exceptions.hpp"
#include "utils/fnv.hpp"
#include "utils/likely.hpp"
#include "utils/logging.hpp"
#include "utils/memory.hpp"
#include "utils/pmr/list.hpp"
#include "utils/pmr/unordered_map.hpp"
#include "utils/pmr/unordered_set.hpp"
#include "utils/pmr/vector.hpp"
#include "utils/readable_size.hpp"
#include "utils/string.hpp"
#include "utils/temporal.hpp"

// macro for the default implementation of LogicalOperator::Accept
// that accepts the visitor and visits it's input_ operator
#define ACCEPT_WITH_INPUT(class_name)                                    \
  bool class_name::Accept(HierarchicalLogicalOperatorVisitor &visitor) { \
    if (visitor.PreVisit(*this)) {                                       \
      input_->Accept(visitor);                                           \
    }                                                                    \
    return visitor.PostVisit(*this);                                     \
  }

#define WITHOUT_SINGLE_INPUT(class_name)                         \
  bool class_name::HasSingleInput() const { return false; }      \
  std::shared_ptr<LogicalOperator> class_name::input() const {   \
    LOG_FATAL("Operator " #class_name " has no single input!");  \
  }                                                              \
  void class_name::set_input(std::shared_ptr<LogicalOperator>) { \
    LOG_FATAL("Operator " #class_name " has no single input!");  \
  }

namespace EventCounter {
extern const Event OnceOperator;
extern const Event CreateNodeOperator;
extern const Event CreateExpandOperator;
extern const Event ScanAllOperator;
extern const Event ScanAllByLabelOperator;
extern const Event ScanAllByLabelPropertyRangeOperator;
extern const Event ScanAllByLabelPropertyValueOperator;
extern const Event ScanAllByLabelPropertyOperator;
extern const Event ScanAllByIdOperator;
extern const Event ExpandOperator;
extern const Event ExpandVariableOperator;
extern const Event ConstructNamedPathOperator;
extern const Event FilterOperator;
extern const Event ProduceOperator;
extern const Event DeleteOperator;
extern const Event SetPropertyOperator;
extern const Event SetPropertiesOperator;
extern const Event SetLabelsOperator;
extern const Event RemovePropertyOperator;
extern const Event RemoveLabelsOperator;
extern const Event EdgeUniquenessFilterOperator;
extern const Event AccumulateOperator;
extern const Event AggregateOperator;
extern const Event SkipOperator;
extern const Event LimitOperator;
extern const Event OrderByOperator;
extern const Event MergeOperator;
extern const Event OptionalOperator;
extern const Event UnwindOperator;
extern const Event DistinctOperator;
extern const Event UnionOperator;
extern const Event CartesianOperator;
extern const Event CallProcedureOperator;
extern const Event ForeachOperator;
extern const Event EmptyResultOperator;
extern const Event EvaluatePatternFilterOperator;
}  // namespace EventCounter

namespace memgraph::query::plan {

namespace {

// Custom equality function for a vector of typed values.
// Used in unordered_maps in Aggregate and Distinct operators.
struct TypedValueVectorEqual {
  template <class TAllocator>
  bool operator()(const std::vector<TypedValue, TAllocator> &left,
                  const std::vector<TypedValue, TAllocator> &right) const {
    MG_ASSERT(left.size() == right.size(),
              "TypedValueVector comparison should only be done over vectors "
              "of the same size");
    return std::equal(left.begin(), left.end(), right.begin(), TypedValue::BoolEqual{});
  }
};

// Returns boolean result of evaluating filter expression. Null is treated as
// false. Other non boolean values raise a QueryRuntimeException.
bool EvaluateFilter(ExpressionEvaluator &evaluator, Expression *filter) {
  TypedValue result = filter->Accept(evaluator);
  // Null is treated like false.
  if (result.IsNull()) return false;
  if (result.type() != TypedValue::Type::Bool)
    throw QueryRuntimeException("Filter expression must evaluate to bool or null, got {}.", result.type());
  return result.ValueBool();
}

template <typename T>
uint64_t ComputeProfilingKey(const T *obj) {
  static_assert(sizeof(T *) == sizeof(uint64_t));
  return reinterpret_cast<uint64_t>(obj);
}

}  // namespace

#define SCOPED_PROFILE_OP(name) ScopedProfile profile{ComputeProfilingKey(this), name, &context};

bool Once::OnceCursor::Pull(Frame &, ExecutionContext &context) {
  SCOPED_PROFILE_OP("Once");

  if (!did_pull_) {
    did_pull_ = true;
    return true;
  }
  return false;
}

UniqueCursorPtr Once::MakeCursor(utils::MemoryResource *mem) const {
  EventCounter::IncrementCounter(EventCounter::OnceOperator);

  return MakeUniqueCursorPtr<OnceCursor>(mem);
}

WITHOUT_SINGLE_INPUT(Once);

void Once::OnceCursor::Shutdown() {}

void Once::OnceCursor::Reset() { did_pull_ = false; }

CreateNode::CreateNode(const std::shared_ptr<LogicalOperator> &input, const NodeCreationInfo &node_info)
    : input_(input ? input : std::make_shared<Once>()), node_info_(node_info) {}

// Creates a vertex on this GraphDb. Returns a reference to vertex placed on the
// frame.
VertexAccessor &CreateLocalVertex(const NodeCreationInfo &node_info, Frame *frame, ExecutionContext &context) {
  auto &dba = *context.db_accessor;
  auto new_node = dba.InsertVertex();
  context.execution_stats[ExecutionStats::Key::CREATED_NODES] += 1;
  for (auto label : node_info.labels) {
    auto maybe_error = new_node.AddLabel(label);
    if (maybe_error.HasError()) {
      switch (maybe_error.GetError()) {
        case storage::Error::SERIALIZATION_ERROR:
          throw TransactionSerializationException();
        case storage::Error::DELETED_OBJECT:
          throw QueryRuntimeException("Trying to set a label on a deleted node.");
        case storage::Error::VERTEX_HAS_EDGES:
        case storage::Error::PROPERTIES_DISABLED:
        case storage::Error::NONEXISTENT_OBJECT:
          throw QueryRuntimeException("Unexpected error when setting a label.");
      }
    }
    context.execution_stats[ExecutionStats::Key::CREATED_LABELS] += 1;
  }
  // Evaluator should use the latest accessors, as modified in this query, when
  // setting properties on new nodes.
  ExpressionEvaluator evaluator(frame, context.symbol_table, context.evaluation_context, context.db_accessor,
                                storage::View::NEW);
  // TODO: PropsSetChecked allocates a PropertyValue, make it use context.memory
  // when we update PropertyValue with custom allocator.
  if (const auto *node_info_properties = std::get_if<PropertiesMapList>(&node_info.properties)) {
    for (const auto &[key, value_expression] : *node_info_properties) {
      PropsSetChecked(&new_node, key, value_expression->Accept(evaluator));
    }
  } else {
    auto property_map = evaluator.Visit(*std::get<ParameterLookup *>(node_info.properties));
    for (const auto &[key, value] : property_map.ValueMap()) {
      auto property_id = dba.NameToProperty(key);
      PropsSetChecked(&new_node, property_id, value);
    }
  }

  (*frame)[node_info.symbol] = new_node;
  return (*frame)[node_info.symbol].ValueVertex();
}

ACCEPT_WITH_INPUT(CreateNode)

UniqueCursorPtr CreateNode::MakeCursor(utils::MemoryResource *mem) const {
  EventCounter::IncrementCounter(EventCounter::CreateNodeOperator);

  return MakeUniqueCursorPtr<CreateNodeCursor>(mem, *this, mem);
}

std::vector<Symbol> CreateNode::ModifiedSymbols(const SymbolTable &table) const {
  auto symbols = input_->ModifiedSymbols(table);
  symbols.emplace_back(node_info_.symbol);
  return symbols;
}

CreateNode::CreateNodeCursor::CreateNodeCursor(const CreateNode &self, utils::MemoryResource *mem)
    : self_(self), input_cursor_(self.input_->MakeCursor(mem)) {}

bool CreateNode::CreateNodeCursor::Pull(Frame &frame, ExecutionContext &context) {
  SCOPED_PROFILE_OP("CreateNode");
#ifdef MG_ENTERPRISE
  if (license::global_license_checker.IsEnterpriseValidFast() && context.auth_checker &&
      !context.auth_checker->Has(self_.node_info_.labels,
                                 memgraph::query::AuthQuery::FineGrainedPrivilege::CREATE_DELETE)) {
    throw QueryRuntimeException("Vertex not created due to not having enough permission!");
  }
#endif

  if (input_cursor_->Pull(frame, context)) {
    auto created_vertex = CreateLocalVertex(self_.node_info_, &frame, context);
    if (context.trigger_context_collector) {
      context.trigger_context_collector->RegisterCreatedObject(created_vertex);
    }
    return true;
  }

  return false;
}

void CreateNode::CreateNodeCursor::Shutdown() { input_cursor_->Shutdown(); }

void CreateNode::CreateNodeCursor::Reset() { input_cursor_->Reset(); }

CreateExpand::CreateExpand(const NodeCreationInfo &node_info, const EdgeCreationInfo &edge_info,
                           const std::shared_ptr<LogicalOperator> &input, Symbol input_symbol, bool existing_node)
    : node_info_(node_info),
      edge_info_(edge_info),
      input_(input ? input : std::make_shared<Once>()),
      input_symbol_(input_symbol),
      existing_node_(existing_node) {}

ACCEPT_WITH_INPUT(CreateExpand)

UniqueCursorPtr CreateExpand::MakeCursor(utils::MemoryResource *mem) const {
  EventCounter::IncrementCounter(EventCounter::CreateNodeOperator);

  return MakeUniqueCursorPtr<CreateExpandCursor>(mem, *this, mem);
}

std::vector<Symbol> CreateExpand::ModifiedSymbols(const SymbolTable &table) const {
  auto symbols = input_->ModifiedSymbols(table);
  symbols.emplace_back(node_info_.symbol);
  symbols.emplace_back(edge_info_.symbol);
  return symbols;
}

CreateExpand::CreateExpandCursor::CreateExpandCursor(const CreateExpand &self, utils::MemoryResource *mem)
    : self_(self), input_cursor_(self.input_->MakeCursor(mem)) {}

namespace {

EdgeAccessor CreateEdge(const EdgeCreationInfo &edge_info, DbAccessor *dba, VertexAccessor *from, VertexAccessor *to,
                        Frame *frame, ExpressionEvaluator *evaluator) {
  auto maybe_edge = dba->InsertEdge(from, to, edge_info.edge_type);
  if (maybe_edge.HasValue()) {
    auto &edge = *maybe_edge;
    if (const auto *properties = std::get_if<PropertiesMapList>(&edge_info.properties)) {
      for (const auto &[key, value_expression] : *properties) {
        PropsSetChecked(&edge, key, value_expression->Accept(*evaluator));
      }
    } else {
      auto property_map = evaluator->Visit(*std::get<ParameterLookup *>(edge_info.properties));
      for (const auto &[key, value] : property_map.ValueMap()) {
        auto property_id = dba->NameToProperty(key);
        PropsSetChecked(&edge, property_id, value);
      }
    }

    (*frame)[edge_info.symbol] = edge;
  } else {
    switch (maybe_edge.GetError()) {
      case storage::Error::SERIALIZATION_ERROR:
        throw TransactionSerializationException();
      case storage::Error::DELETED_OBJECT:
        throw QueryRuntimeException("Trying to create an edge on a deleted node.");
      case storage::Error::VERTEX_HAS_EDGES:
      case storage::Error::PROPERTIES_DISABLED:
      case storage::Error::NONEXISTENT_OBJECT:
        throw QueryRuntimeException("Unexpected error when creating an edge.");
    }
  }

  return *maybe_edge;
}

}  // namespace

bool CreateExpand::CreateExpandCursor::Pull(Frame &frame, ExecutionContext &context) {
  SCOPED_PROFILE_OP("CreateExpand");

  if (!input_cursor_->Pull(frame, context)) return false;

#ifdef MG_ENTERPRISE
  if (license::global_license_checker.IsEnterpriseValidFast()) {
    const auto fine_grained_permission = self_.existing_node_
                                             ? memgraph::query::AuthQuery::FineGrainedPrivilege::UPDATE

                                             : memgraph::query::AuthQuery::FineGrainedPrivilege::CREATE_DELETE;

    if (context.auth_checker &&
        !(context.auth_checker->Has(self_.edge_info_.edge_type,
                                    memgraph::query::AuthQuery::FineGrainedPrivilege::CREATE_DELETE) &&
          context.auth_checker->Has(self_.node_info_.labels, fine_grained_permission))) {
      throw QueryRuntimeException("Edge not created due to not having enough permission!");
    }
  }
#endif
  // get the origin vertex
  TypedValue &vertex_value = frame[self_.input_symbol_];
  ExpectType(self_.input_symbol_, vertex_value, TypedValue::Type::Vertex);
  auto &v1 = vertex_value.ValueVertex();

  // Similarly to CreateNode, newly created edges and nodes should use the
  // storage::View::NEW.
  // E.g. we pickup new properties: `CREATE (n {p: 42}) -[:r {ep: n.p}]-> ()`
  ExpressionEvaluator evaluator(&frame, context.symbol_table, context.evaluation_context, context.db_accessor,
                                storage::View::NEW);

  // get the destination vertex (possibly an existing node)
  auto &v2 = OtherVertex(frame, context);

  // create an edge between the two nodes
  auto *dba = context.db_accessor;

  auto created_edge = [&] {
    switch (self_.edge_info_.direction) {
      case EdgeAtom::Direction::IN:
        return CreateEdge(self_.edge_info_, dba, &v2, &v1, &frame, &evaluator);
      case EdgeAtom::Direction::OUT:
      // in the case of an undirected CreateExpand we choose an arbitrary
      // direction. this is used in the MERGE clause
      // it is not allowed in the CREATE clause, and the semantic
      // checker needs to ensure it doesn't reach this point
      case EdgeAtom::Direction::BOTH:
        return CreateEdge(self_.edge_info_, dba, &v1, &v2, &frame, &evaluator);
    }
  }();

  context.execution_stats[ExecutionStats::Key::CREATED_EDGES] += 1;
  if (context.trigger_context_collector) {
    context.trigger_context_collector->RegisterCreatedObject(created_edge);
  }

  return true;
}

void CreateExpand::CreateExpandCursor::Shutdown() { input_cursor_->Shutdown(); }

void CreateExpand::CreateExpandCursor::Reset() { input_cursor_->Reset(); }

VertexAccessor &CreateExpand::CreateExpandCursor::OtherVertex(Frame &frame, ExecutionContext &context) {
  if (self_.existing_node_) {
    TypedValue &dest_node_value = frame[self_.node_info_.symbol];
    ExpectType(self_.node_info_.symbol, dest_node_value, TypedValue::Type::Vertex);
    return dest_node_value.ValueVertex();
  } else {
    auto &created_vertex = CreateLocalVertex(self_.node_info_, &frame, context);
    if (context.trigger_context_collector) {
      context.trigger_context_collector->RegisterCreatedObject(created_vertex);
    }
    return created_vertex;
  }
}

template <class TVerticesFun>
class ScanAllCursor : public Cursor {
 public:
  explicit ScanAllCursor(Symbol output_symbol, UniqueCursorPtr input_cursor, storage::View view,
                         TVerticesFun get_vertices, const char *op_name)
      : output_symbol_(output_symbol),
        input_cursor_(std::move(input_cursor)),
        view_(view),
        get_vertices_(std::move(get_vertices)),
        op_name_(op_name) {}

  bool Pull(Frame &frame, ExecutionContext &context) override {
    SCOPED_PROFILE_OP(op_name_);

    if (MustAbort(context)) throw HintedAbortError();

    while (!vertices_ || vertices_it_.value() == vertices_.value().end()) {
      if (!input_cursor_->Pull(frame, context)) return false;
      // We need a getter function, because in case of exhausting a lazy
      // iterable, we cannot simply reset it by calling begin().
      auto next_vertices = get_vertices_(frame, context);
      if (!next_vertices) continue;
      // Since vertices iterator isn't nothrow_move_assignable, we have to use
      // the roundabout assignment + emplace, instead of simple:
      // vertices _ = get_vertices_(frame, context);
      vertices_.emplace(std::move(next_vertices.value()));
      vertices_it_.emplace(vertices_.value().begin());
    }
#ifdef MG_ENTERPRISE
    if (license::global_license_checker.IsEnterpriseValidFast() && context.auth_checker && !FindNextVertex(context)) {
      return false;
    }
#endif

    frame[output_symbol_] = *vertices_it_.value();
    ++vertices_it_.value();
    return true;
  }

#ifdef MG_ENTERPRISE
  bool FindNextVertex(const ExecutionContext &context) {
    while (vertices_it_.value() != vertices_.value().end()) {
      if (context.auth_checker->Has(*vertices_it_.value(), view_,
                                    memgraph::query::AuthQuery::FineGrainedPrivilege::READ)) {
        return true;
      }
      ++vertices_it_.value();
    }
    return false;
  }
#endif

  void Shutdown() override { input_cursor_->Shutdown(); }

  void Reset() override {
    input_cursor_->Reset();
    vertices_ = std::nullopt;
    vertices_it_ = std::nullopt;
  }

 private:
  const Symbol output_symbol_;
  const UniqueCursorPtr input_cursor_;
  storage::View view_;
  TVerticesFun get_vertices_;
  std::optional<typename std::result_of<TVerticesFun(Frame &, ExecutionContext &)>::type::value_type> vertices_;
  std::optional<decltype(vertices_.value().begin())> vertices_it_;
  const char *op_name_;
};

ScanAll::ScanAll(const std::shared_ptr<LogicalOperator> &input, Symbol output_symbol, storage::View view)
    : input_(input ? input : std::make_shared<Once>()), output_symbol_(output_symbol), view_(view) {}

ACCEPT_WITH_INPUT(ScanAll)

UniqueCursorPtr ScanAll::MakeCursor(utils::MemoryResource *mem) const {
  EventCounter::IncrementCounter(EventCounter::ScanAllOperator);

  auto vertices = [this](Frame &, ExecutionContext &context) {
    auto *db = context.db_accessor;
    return std::make_optional(db->Vertices(view_));
  };
  return MakeUniqueCursorPtr<ScanAllCursor<decltype(vertices)>>(mem, output_symbol_, input_->MakeCursor(mem), view_,
                                                                std::move(vertices), "ScanAll");
}

std::vector<Symbol> ScanAll::ModifiedSymbols(const SymbolTable &table) const {
  auto symbols = input_->ModifiedSymbols(table);
  symbols.emplace_back(output_symbol_);
  return symbols;
}

ScanAllByLabel::ScanAllByLabel(const std::shared_ptr<LogicalOperator> &input, Symbol output_symbol,
                               storage::LabelId label, storage::View view)
    : ScanAll(input, output_symbol, view), label_(label) {}

ACCEPT_WITH_INPUT(ScanAllByLabel)

UniqueCursorPtr ScanAllByLabel::MakeCursor(utils::MemoryResource *mem) const {
  EventCounter::IncrementCounter(EventCounter::ScanAllByLabelOperator);

  auto vertices = [this](Frame &, ExecutionContext &context) {
    auto *db = context.db_accessor;
    return std::make_optional(db->Vertices(view_, label_));
  };
  return MakeUniqueCursorPtr<ScanAllCursor<decltype(vertices)>>(mem, output_symbol_, input_->MakeCursor(mem), view_,
                                                                std::move(vertices), "ScanAllByLabel");
}

// TODO(buda): Implement ScanAllByLabelProperty operator to iterate over
// vertices that have the label and some value for the given property.

ScanAllByLabelPropertyRange::ScanAllByLabelPropertyRange(const std::shared_ptr<LogicalOperator> &input,
                                                         Symbol output_symbol, storage::LabelId label,
                                                         storage::PropertyId property, const std::string &property_name,
                                                         std::optional<Bound> lower_bound,
                                                         std::optional<Bound> upper_bound, storage::View view)
    : ScanAll(input, output_symbol, view),
      label_(label),
      property_(property),
      property_name_(property_name),
      lower_bound_(lower_bound),
      upper_bound_(upper_bound) {
  MG_ASSERT(lower_bound_ || upper_bound_, "Only one bound can be left out");
}

ACCEPT_WITH_INPUT(ScanAllByLabelPropertyRange)

UniqueCursorPtr ScanAllByLabelPropertyRange::MakeCursor(utils::MemoryResource *mem) const {
  EventCounter::IncrementCounter(EventCounter::ScanAllByLabelPropertyRangeOperator);

  auto vertices = [this](Frame &frame, ExecutionContext &context)
      -> std::optional<decltype(context.db_accessor->Vertices(view_, label_, property_, std::nullopt, std::nullopt))> {
    auto *db = context.db_accessor;
    ExpressionEvaluator evaluator(&frame, context.symbol_table, context.evaluation_context, context.db_accessor, view_);
    auto convert = [&evaluator](const auto &bound) -> std::optional<utils::Bound<storage::PropertyValue>> {
      if (!bound) return std::nullopt;
      const auto &value = bound->value()->Accept(evaluator);
      try {
        const auto &property_value = storage::PropertyValue(value);
        switch (property_value.type()) {
          case storage::PropertyValue::Type::Bool:
          case storage::PropertyValue::Type::List:
          case storage::PropertyValue::Type::Map:
            // Prevent indexed lookup with something that would fail if we did
            // the original filter with `operator<`. Note, for some reason,
            // Cypher does not support comparing boolean values.
            throw QueryRuntimeException("Invalid type {} for '<'.", value.type());
          case storage::PropertyValue::Type::Null:
          case storage::PropertyValue::Type::Int:
          case storage::PropertyValue::Type::Double:
          case storage::PropertyValue::Type::String:
          case storage::PropertyValue::Type::TemporalData:
            // These are all fine, there's also Point, Date and Time data types
            // which were added to Cypher, but we don't have support for those
            // yet.
            return std::make_optional(utils::Bound<storage::PropertyValue>(property_value, bound->type()));
        }
      } catch (const TypedValueException &) {
        throw QueryRuntimeException("'{}' cannot be used as a property value.", value.type());
      }
    };
    auto maybe_lower = convert(lower_bound_);
    auto maybe_upper = convert(upper_bound_);
    // If any bound is null, then the comparison would result in nulls. This
    // is treated as not satisfying the filter, so return no vertices.
    if (maybe_lower && maybe_lower->value().IsNull()) return std::nullopt;
    if (maybe_upper && maybe_upper->value().IsNull()) return std::nullopt;
    return std::make_optional(db->Vertices(view_, label_, property_, maybe_lower, maybe_upper));
  };
  return MakeUniqueCursorPtr<ScanAllCursor<decltype(vertices)>>(mem, output_symbol_, input_->MakeCursor(mem), view_,
                                                                std::move(vertices), "ScanAllByLabelPropertyRange");
}

ScanAllByLabelPropertyValue::ScanAllByLabelPropertyValue(const std::shared_ptr<LogicalOperator> &input,
                                                         Symbol output_symbol, storage::LabelId label,
                                                         storage::PropertyId property, const std::string &property_name,
                                                         Expression *expression, storage::View view)
    : ScanAll(input, output_symbol, view),
      label_(label),
      property_(property),
      property_name_(property_name),
      expression_(expression) {
  DMG_ASSERT(expression, "Expression is not optional.");
}

ACCEPT_WITH_INPUT(ScanAllByLabelPropertyValue)

UniqueCursorPtr ScanAllByLabelPropertyValue::MakeCursor(utils::MemoryResource *mem) const {
  EventCounter::IncrementCounter(EventCounter::ScanAllByLabelPropertyValueOperator);

  auto vertices = [this](Frame &frame, ExecutionContext &context)
      -> std::optional<decltype(context.db_accessor->Vertices(view_, label_, property_, storage::PropertyValue()))> {
    auto *db = context.db_accessor;
    ExpressionEvaluator evaluator(&frame, context.symbol_table, context.evaluation_context, context.db_accessor, view_);
    auto value = expression_->Accept(evaluator);
    if (value.IsNull()) return std::nullopt;
    if (!value.IsPropertyValue()) {
      throw QueryRuntimeException("'{}' cannot be used as a property value.", value.type());
    }
    return std::make_optional(db->Vertices(view_, label_, property_, storage::PropertyValue(value)));
  };
  return MakeUniqueCursorPtr<ScanAllCursor<decltype(vertices)>>(mem, output_symbol_, input_->MakeCursor(mem), view_,
                                                                std::move(vertices), "ScanAllByLabelPropertyValue");
}

ScanAllByLabelProperty::ScanAllByLabelProperty(const std::shared_ptr<LogicalOperator> &input, Symbol output_symbol,
                                               storage::LabelId label, storage::PropertyId property,
                                               const std::string &property_name, storage::View view)
    : ScanAll(input, output_symbol, view), label_(label), property_(property), property_name_(property_name) {}

ACCEPT_WITH_INPUT(ScanAllByLabelProperty)

UniqueCursorPtr ScanAllByLabelProperty::MakeCursor(utils::MemoryResource *mem) const {
  EventCounter::IncrementCounter(EventCounter::ScanAllByLabelPropertyOperator);

  auto vertices = [this](Frame &frame, ExecutionContext &context) {
    auto *db = context.db_accessor;
    return std::make_optional(db->Vertices(view_, label_, property_));
  };
  return MakeUniqueCursorPtr<ScanAllCursor<decltype(vertices)>>(mem, output_symbol_, input_->MakeCursor(mem), view_,
                                                                std::move(vertices), "ScanAllByLabelProperty");
}

ScanAllById::ScanAllById(const std::shared_ptr<LogicalOperator> &input, Symbol output_symbol, Expression *expression,
                         storage::View view)
    : ScanAll(input, output_symbol, view), expression_(expression) {
  MG_ASSERT(expression);
}

ACCEPT_WITH_INPUT(ScanAllById)

UniqueCursorPtr ScanAllById::MakeCursor(utils::MemoryResource *mem) const {
  EventCounter::IncrementCounter(EventCounter::ScanAllByIdOperator);

  auto vertices = [this](Frame &frame, ExecutionContext &context) -> std::optional<std::vector<VertexAccessor>> {
    auto *db = context.db_accessor;
    ExpressionEvaluator evaluator(&frame, context.symbol_table, context.evaluation_context, context.db_accessor, view_);
    auto value = expression_->Accept(evaluator);
    if (!value.IsNumeric()) return std::nullopt;
    int64_t id = value.IsInt() ? value.ValueInt() : value.ValueDouble();
    if (value.IsDouble() && id != value.ValueDouble()) return std::nullopt;
    auto maybe_vertex = db->FindVertex(storage::Gid::FromInt(id), view_);
    if (!maybe_vertex) return std::nullopt;
    return std::vector<VertexAccessor>{*maybe_vertex};
  };
  return MakeUniqueCursorPtr<ScanAllCursor<decltype(vertices)>>(mem, output_symbol_, input_->MakeCursor(mem), view_,
                                                                std::move(vertices), "ScanAllById");
}

namespace {
bool CheckExistingNode(const VertexAccessor &new_node, const Symbol &existing_node_sym, Frame &frame) {
  const TypedValue &existing_node = frame[existing_node_sym];
  if (existing_node.IsNull()) return false;
  ExpectType(existing_node_sym, existing_node, TypedValue::Type::Vertex);
  return existing_node.ValueVertex() == new_node;
}

template <class TEdges>
auto UnwrapEdgesResult(storage::Result<TEdges> &&result) {
  if (result.HasError()) {
    switch (result.GetError()) {
      case storage::Error::DELETED_OBJECT:
        throw QueryRuntimeException("Trying to get relationships of a deleted node.");
      case storage::Error::NONEXISTENT_OBJECT:
        throw query::QueryRuntimeException("Trying to get relationships from a node that doesn't exist.");
      case storage::Error::VERTEX_HAS_EDGES:
      case storage::Error::SERIALIZATION_ERROR:
      case storage::Error::PROPERTIES_DISABLED:
        throw QueryRuntimeException("Unexpected error when accessing relationships.");
    }
  }
  return std::move(*result);
}

}  // namespace

Expand::Expand(const std::shared_ptr<LogicalOperator> &input, Symbol input_symbol, Symbol node_symbol,
               Symbol edge_symbol, EdgeAtom::Direction direction, const std::vector<storage::EdgeTypeId> &edge_types,
               bool existing_node, storage::View view)
    : input_(input ? input : std::make_shared<Once>()),
      input_symbol_(input_symbol),
      common_{node_symbol, edge_symbol, direction, edge_types, existing_node},
      view_(view) {}

ACCEPT_WITH_INPUT(Expand)

UniqueCursorPtr Expand::MakeCursor(utils::MemoryResource *mem) const {
  EventCounter::IncrementCounter(EventCounter::ExpandOperator);

  return MakeUniqueCursorPtr<ExpandCursor>(mem, *this, mem);
}

std::vector<Symbol> Expand::ModifiedSymbols(const SymbolTable &table) const {
  auto symbols = input_->ModifiedSymbols(table);
  symbols.emplace_back(common_.node_symbol);
  symbols.emplace_back(common_.edge_symbol);
  return symbols;
}

Expand::ExpandCursor::ExpandCursor(const Expand &self, utils::MemoryResource *mem)
    : self_(self), input_cursor_(self.input_->MakeCursor(mem)) {}

bool Expand::ExpandCursor::Pull(Frame &frame, ExecutionContext &context) {
  SCOPED_PROFILE_OP("Expand");

  // A helper function for expanding a node from an edge.
  auto pull_node = [this, &frame](const EdgeAccessor &new_edge, EdgeAtom::Direction direction) {
    if (self_.common_.existing_node) return;
    switch (direction) {
      case EdgeAtom::Direction::IN:
        frame[self_.common_.node_symbol] = new_edge.From();
        break;
      case EdgeAtom::Direction::OUT:
        frame[self_.common_.node_symbol] = new_edge.To();
        break;
      case EdgeAtom::Direction::BOTH:
        LOG_FATAL("Must indicate exact expansion direction here");
    }
  };

  while (true) {
    if (MustAbort(context)) throw HintedAbortError();
    // attempt to get a value from the incoming edges
    if (in_edges_ && *in_edges_it_ != in_edges_->end()) {
      auto edge = *(*in_edges_it_)++;
#ifdef MG_ENTERPRISE
      if (license::global_license_checker.IsEnterpriseValidFast() && context.auth_checker &&
          !(context.auth_checker->Has(edge, memgraph::query::AuthQuery::FineGrainedPrivilege::READ) &&
            context.auth_checker->Has(edge.From(), self_.view_,
                                      memgraph::query::AuthQuery::FineGrainedPrivilege::READ))) {
        continue;
      }
#endif

      frame[self_.common_.edge_symbol] = edge;
      pull_node(edge, EdgeAtom::Direction::IN);
      return true;
    }

    // attempt to get a value from the outgoing edges
    if (out_edges_ && *out_edges_it_ != out_edges_->end()) {
      auto edge = *(*out_edges_it_)++;
      // when expanding in EdgeAtom::Direction::BOTH directions
      // we should do only one expansion for cycles, and it was
      // already done in the block above
      if (self_.common_.direction == EdgeAtom::Direction::BOTH && edge.IsCycle()) continue;
#ifdef MG_ENTERPRISE
      if (license::global_license_checker.IsEnterpriseValidFast() && context.auth_checker &&
          !(context.auth_checker->Has(edge, memgraph::query::AuthQuery::FineGrainedPrivilege::READ) &&
            context.auth_checker->Has(edge.To(), self_.view_,
                                      memgraph::query::AuthQuery::FineGrainedPrivilege::READ))) {
        continue;
      }
#endif
      frame[self_.common_.edge_symbol] = edge;
      pull_node(edge, EdgeAtom::Direction::OUT);
      return true;
    }

    // If we are here, either the edges have not been initialized,
    // or they have been exhausted. Attempt to initialize the edges.
    if (!InitEdges(frame, context)) return false;

    // we have re-initialized the edges, continue with the loop
  }
}

void Expand::ExpandCursor::Shutdown() { input_cursor_->Shutdown(); }

void Expand::ExpandCursor::Reset() {
  input_cursor_->Reset();
  in_edges_ = std::nullopt;
  in_edges_it_ = std::nullopt;
  out_edges_ = std::nullopt;
  out_edges_it_ = std::nullopt;
}

bool Expand::ExpandCursor::InitEdges(Frame &frame, ExecutionContext &context) {
  // Input Vertex could be null if it is created by a failed optional match. In
  // those cases we skip that input pull and continue with the next.
  while (true) {
    if (!input_cursor_->Pull(frame, context)) return false;
    TypedValue &vertex_value = frame[self_.input_symbol_];

    // Null check due to possible failed optional match.
    if (vertex_value.IsNull()) continue;

    ExpectType(self_.input_symbol_, vertex_value, TypedValue::Type::Vertex);
    auto &vertex = vertex_value.ValueVertex();

    auto direction = self_.common_.direction;
    if (direction == EdgeAtom::Direction::IN || direction == EdgeAtom::Direction::BOTH) {
      if (self_.common_.existing_node) {
        TypedValue &existing_node = frame[self_.common_.node_symbol];
        // old_node_value may be Null when using optional matching
        if (!existing_node.IsNull()) {
          ExpectType(self_.common_.node_symbol, existing_node, TypedValue::Type::Vertex);
          in_edges_.emplace(
              UnwrapEdgesResult(vertex.InEdges(self_.view_, self_.common_.edge_types, existing_node.ValueVertex())));
        }
      } else {
        in_edges_.emplace(UnwrapEdgesResult(vertex.InEdges(self_.view_, self_.common_.edge_types)));
      }
      if (in_edges_) {
        in_edges_it_.emplace(in_edges_->begin());
      }
    }

    if (direction == EdgeAtom::Direction::OUT || direction == EdgeAtom::Direction::BOTH) {
      if (self_.common_.existing_node) {
        TypedValue &existing_node = frame[self_.common_.node_symbol];
        // old_node_value may be Null when using optional matching
        if (!existing_node.IsNull()) {
          ExpectType(self_.common_.node_symbol, existing_node, TypedValue::Type::Vertex);
          out_edges_.emplace(
              UnwrapEdgesResult(vertex.OutEdges(self_.view_, self_.common_.edge_types, existing_node.ValueVertex())));
        }
      } else {
        out_edges_.emplace(UnwrapEdgesResult(vertex.OutEdges(self_.view_, self_.common_.edge_types)));
      }
      if (out_edges_) {
        out_edges_it_.emplace(out_edges_->begin());
      }
    }

    return true;
  }
}

ExpandVariable::ExpandVariable(const std::shared_ptr<LogicalOperator> &input, Symbol input_symbol, Symbol node_symbol,
                               Symbol edge_symbol, EdgeAtom::Type type, EdgeAtom::Direction direction,
                               const std::vector<storage::EdgeTypeId> &edge_types, bool is_reverse,
                               Expression *lower_bound, Expression *upper_bound, bool existing_node,
                               ExpansionLambda filter_lambda, std::optional<ExpansionLambda> weight_lambda,
                               std::optional<Symbol> total_weight)
    : input_(input ? input : std::make_shared<Once>()),
      input_symbol_(input_symbol),
      common_{node_symbol, edge_symbol, direction, edge_types, existing_node},
      type_(type),
      is_reverse_(is_reverse),
      lower_bound_(lower_bound),
      upper_bound_(upper_bound),
      filter_lambda_(filter_lambda),
      weight_lambda_(weight_lambda),
      total_weight_(total_weight) {
  DMG_ASSERT(type_ == EdgeAtom::Type::DEPTH_FIRST || type_ == EdgeAtom::Type::BREADTH_FIRST ||
                 type_ == EdgeAtom::Type::WEIGHTED_SHORTEST_PATH || type_ == EdgeAtom::Type::ALL_SHORTEST_PATHS,
             "ExpandVariable can only be used with breadth first, depth first, "
             "weighted shortest path or all shortest paths type");
  DMG_ASSERT(!(type_ == EdgeAtom::Type::BREADTH_FIRST && is_reverse), "Breadth first expansion can't be reversed");
}

ACCEPT_WITH_INPUT(ExpandVariable)

std::vector<Symbol> ExpandVariable::ModifiedSymbols(const SymbolTable &table) const {
  auto symbols = input_->ModifiedSymbols(table);
  symbols.emplace_back(common_.node_symbol);
  symbols.emplace_back(common_.edge_symbol);
  return symbols;
}

namespace {

/**
 * Helper function that returns an iterable over
 * <EdgeAtom::Direction, EdgeAccessor> pairs
 * for the given params.
 *
 * @param vertex - The vertex to expand from.
 * @param direction - Expansion direction. All directions (IN, OUT, BOTH)
 *    are supported.
 * @param memory - Used to allocate the result.
 * @return See above.
 */
auto ExpandFromVertex(const VertexAccessor &vertex, EdgeAtom::Direction direction,
                      const std::vector<storage::EdgeTypeId> &edge_types, utils::MemoryResource *memory) {
  // wraps an EdgeAccessor into a pair <accessor, direction>
  auto wrapper = [](EdgeAtom::Direction direction, auto &&edges) {
    return iter::imap([direction](const auto &edge) { return std::make_pair(edge, direction); },
                      std::forward<decltype(edges)>(edges));
  };

  storage::View view = storage::View::OLD;
  utils::pmr::vector<decltype(wrapper(direction, *vertex.InEdges(view, edge_types)))> chain_elements(memory);

  if (direction != EdgeAtom::Direction::OUT) {
    auto edges = UnwrapEdgesResult(vertex.InEdges(view, edge_types));
    if (edges.begin() != edges.end()) {
      chain_elements.emplace_back(wrapper(EdgeAtom::Direction::IN, std::move(edges)));
    }
  }

  if (direction != EdgeAtom::Direction::IN) {
    auto edges = UnwrapEdgesResult(vertex.OutEdges(view, edge_types));
    if (edges.begin() != edges.end()) {
      chain_elements.emplace_back(wrapper(EdgeAtom::Direction::OUT, std::move(edges)));
    }
  }

  // TODO: Investigate whether itertools perform heap allocation?
  return iter::chain.from_iterable(std::move(chain_elements));
}

}  // namespace

class ExpandVariableCursor : public Cursor {
 public:
  ExpandVariableCursor(const ExpandVariable &self, utils::MemoryResource *mem)
      : self_(self), input_cursor_(self.input_->MakeCursor(mem)), edges_(mem), edges_it_(mem) {}

  bool Pull(Frame &frame, ExecutionContext &context) override {
    SCOPED_PROFILE_OP("ExpandVariable");

    ExpressionEvaluator evaluator(&frame, context.symbol_table, context.evaluation_context, context.db_accessor,
                                  storage::View::OLD);
    while (true) {
      if (Expand(frame, context)) return true;

      if (PullInput(frame, context)) {
        // if lower bound is zero we also yield empty paths
        if (lower_bound_ == 0) {
          auto &start_vertex = frame[self_.input_symbol_].ValueVertex();
          if (!self_.common_.existing_node) {
            frame[self_.common_.node_symbol] = start_vertex;
            return true;
          } else if (CheckExistingNode(start_vertex, self_.common_.node_symbol, frame)) {
            return true;
          }
        }
        // if lower bound is not zero, we just continue, the next
        // loop iteration will attempt to expand and we're good
      } else
        return false;
      // else continue with the loop, try to expand again
      // because we succesfully pulled from the input
    }
  }

  void Shutdown() override { input_cursor_->Shutdown(); }

  void Reset() override {
    input_cursor_->Reset();
    edges_.clear();
    edges_it_.clear();
  }

 private:
  const ExpandVariable &self_;
  const UniqueCursorPtr input_cursor_;
  // bounds. in the cursor they are not optional but set to
  // default values if missing in the ExpandVariable operator
  // initialize to arbitrary values, they should only be used
  // after a successful pull from the input
  int64_t upper_bound_{-1};
  int64_t lower_bound_{-1};

  // a stack of edge iterables corresponding to the level/depth of
  // the expansion currently being Pulled
  using ExpandEdges = decltype(ExpandFromVertex(std::declval<VertexAccessor>(), EdgeAtom::Direction::IN,
                                                self_.common_.edge_types, utils::NewDeleteResource()));

  utils::pmr::vector<ExpandEdges> edges_;
  // an iterator indicating the position in the corresponding edges_ element
  utils::pmr::vector<decltype(edges_.begin()->begin())> edges_it_;

  /**
   * Helper function that Pulls from the input vertex and
   * makes iteration over it's edges possible.
   *
   * @return If the Pull succeeded. If not, this VariableExpandCursor
   * is exhausted.
   */
  bool PullInput(Frame &frame, ExecutionContext &context) {
    // Input Vertex could be null if it is created by a failed optional match.
    // In those cases we skip that input pull and continue with the next.
    while (true) {
      if (MustAbort(context)) throw HintedAbortError();
      if (!input_cursor_->Pull(frame, context)) return false;
      TypedValue &vertex_value = frame[self_.input_symbol_];

      // Null check due to possible failed optional match.
      if (vertex_value.IsNull()) continue;

      ExpectType(self_.input_symbol_, vertex_value, TypedValue::Type::Vertex);
      auto &vertex = vertex_value.ValueVertex();

      // Evaluate the upper and lower bounds.
      ExpressionEvaluator evaluator(&frame, context.symbol_table, context.evaluation_context, context.db_accessor,
                                    storage::View::OLD);
      auto calc_bound = [&evaluator](auto &bound) {
        auto value = EvaluateInt(&evaluator, bound, "Variable expansion bound");
        if (value < 0) throw QueryRuntimeException("Variable expansion bound must be a non-negative integer.");
        return value;
      };

      lower_bound_ = self_.lower_bound_ ? calc_bound(self_.lower_bound_) : 1;
      upper_bound_ = self_.upper_bound_ ? calc_bound(self_.upper_bound_) : std::numeric_limits<int64_t>::max();

      if (upper_bound_ > 0) {
        auto *memory = edges_.get_allocator().GetMemoryResource();
        edges_.emplace_back(ExpandFromVertex(vertex, self_.common_.direction, self_.common_.edge_types, memory));
        edges_it_.emplace_back(edges_.back().begin());
      }

      // reset the frame value to an empty edge list
      auto *pull_memory = context.evaluation_context.memory;
      frame[self_.common_.edge_symbol] = TypedValue::TVector(pull_memory);

      return true;
    }
  }

  // Helper function for appending an edge to the list on the frame.
  void AppendEdge(const EdgeAccessor &new_edge, utils::pmr::vector<TypedValue> *edges_on_frame) {
    // We are placing an edge on the frame. It is possible that there already
    // exists an edge on the frame for this level. If so first remove it.
    DMG_ASSERT(edges_.size() > 0, "Edges are empty");
    if (self_.is_reverse_) {
      // TODO: This is innefficient, we should look into replacing
      // vector with something else for TypedValue::List.
      size_t diff = edges_on_frame->size() - std::min(edges_on_frame->size(), edges_.size() - 1U);
      if (diff > 0U) edges_on_frame->erase(edges_on_frame->begin(), edges_on_frame->begin() + diff);
      edges_on_frame->emplace(edges_on_frame->begin(), new_edge);
    } else {
      edges_on_frame->resize(std::min(edges_on_frame->size(), edges_.size() - 1U));
      edges_on_frame->emplace_back(new_edge);
    }
  }

  /**
   * Performs a single expansion for the current state of this
   * VariableExpansionCursor.
   *
   * @return True if the expansion was a success and this Cursor's
   * consumer can consume it. False if the expansion failed. In that
   * case no more expansions are available from the current input
   * vertex and another Pull from the input cursor should be performed.
   */
  bool Expand(Frame &frame, ExecutionContext &context) {
    ExpressionEvaluator evaluator(&frame, context.symbol_table, context.evaluation_context, context.db_accessor,
                                  storage::View::OLD);
    // Some expansions might not be valid due to edge uniqueness and
    // existing_node criterions, so expand in a loop until either the input
    // vertex is exhausted or a valid variable-length expansion is available.
    while (true) {
      if (MustAbort(context)) throw HintedAbortError();
      // pop from the stack while there is stuff to pop and the current
      // level is exhausted
      while (!edges_.empty() && edges_it_.back() == edges_.back().end()) {
        edges_.pop_back();
        edges_it_.pop_back();
      }

      // check if we exhausted everything, if so return false
      if (edges_.empty()) return false;

      // we use this a lot
      auto &edges_on_frame = frame[self_.common_.edge_symbol].ValueList();

      // it is possible that edges_on_frame does not contain as many
      // elements as edges_ due to edge-uniqueness (when a whole layer
      // gets exhausted but no edges are valid). for that reason only
      // pop from edges_on_frame if they contain enough elements
      if (self_.is_reverse_) {
        auto diff = edges_on_frame.size() - std::min(edges_on_frame.size(), edges_.size());
        if (diff > 0) {
          edges_on_frame.erase(edges_on_frame.begin(), edges_on_frame.begin() + diff);
        }
      } else {
        edges_on_frame.resize(std::min(edges_on_frame.size(), edges_.size()));
      }

      // if we are here, we have a valid stack,
      // get the edge, increase the relevant iterator
      auto current_edge = *edges_it_.back()++;
      // Check edge-uniqueness.
      bool found_existing =
          std::any_of(edges_on_frame.begin(), edges_on_frame.end(),
                      [&current_edge](const TypedValue &edge) { return current_edge.first == edge.ValueEdge(); });
      if (found_existing) continue;

      VertexAccessor current_vertex =
          current_edge.second == EdgeAtom::Direction::IN ? current_edge.first.From() : current_edge.first.To();
#ifdef MG_ENTERPRISE
      if (license::global_license_checker.IsEnterpriseValidFast() && context.auth_checker &&
          !(context.auth_checker->Has(current_edge.first, memgraph::query::AuthQuery::FineGrainedPrivilege::READ) &&
            context.auth_checker->Has(current_vertex, storage::View::OLD,
                                      memgraph::query::AuthQuery::FineGrainedPrivilege::READ))) {
        continue;
      }
#endif
      AppendEdge(current_edge.first, &edges_on_frame);

      if (!self_.common_.existing_node) {
        frame[self_.common_.node_symbol] = current_vertex;
      }

      // Skip expanding out of filtered expansion.
      frame[self_.filter_lambda_.inner_edge_symbol] = current_edge.first;
      frame[self_.filter_lambda_.inner_node_symbol] = current_vertex;
      if (self_.filter_lambda_.expression && !EvaluateFilter(evaluator, self_.filter_lambda_.expression)) continue;

      // we are doing depth-first search, so place the current
      // edge's expansions onto the stack, if we should continue to expand
      if (upper_bound_ > static_cast<int64_t>(edges_.size())) {
        auto *memory = edges_.get_allocator().GetMemoryResource();
        edges_.emplace_back(
            ExpandFromVertex(current_vertex, self_.common_.direction, self_.common_.edge_types, memory));
        edges_it_.emplace_back(edges_.back().begin());
      }

      if (self_.common_.existing_node && !CheckExistingNode(current_vertex, self_.common_.node_symbol, frame)) continue;

      // We only yield true if we satisfy the lower bound.
      if (static_cast<int64_t>(edges_on_frame.size()) >= lower_bound_)
        return true;
      else
        continue;
    }
  }
};

class STShortestPathCursor : public query::plan::Cursor {
 public:
  STShortestPathCursor(const ExpandVariable &self, utils::MemoryResource *mem)
      : self_(self), input_cursor_(self_.input()->MakeCursor(mem)) {
    MG_ASSERT(self_.common_.existing_node,
              "s-t shortest path algorithm should only "
              "be used when `existing_node` flag is "
              "set!");
  }

  bool Pull(Frame &frame, ExecutionContext &context) override {
    SCOPED_PROFILE_OP("STShortestPath");

    ExpressionEvaluator evaluator(&frame, context.symbol_table, context.evaluation_context, context.db_accessor,
                                  storage::View::OLD);
    while (input_cursor_->Pull(frame, context)) {
      const auto &source_tv = frame[self_.input_symbol_];
      const auto &sink_tv = frame[self_.common_.node_symbol];

      // It is possible that source or sink vertex is Null due to optional
      // matching.
      if (source_tv.IsNull() || sink_tv.IsNull()) continue;

      const auto &source = source_tv.ValueVertex();
      const auto &sink = sink_tv.ValueVertex();

      int64_t lower_bound =
          self_.lower_bound_ ? EvaluateInt(&evaluator, self_.lower_bound_, "Min depth in breadth-first expansion") : 1;
      int64_t upper_bound = self_.upper_bound_
                                ? EvaluateInt(&evaluator, self_.upper_bound_, "Max depth in breadth-first expansion")
                                : std::numeric_limits<int64_t>::max();

      if (upper_bound < 1 || lower_bound > upper_bound) continue;

      if (FindPath(*context.db_accessor, source, sink, lower_bound, upper_bound, &frame, &evaluator, context)) {
        return true;
      }
    }
    return false;
  }

  void Shutdown() override { input_cursor_->Shutdown(); }

  void Reset() override { input_cursor_->Reset(); }

 private:
  const ExpandVariable &self_;
  UniqueCursorPtr input_cursor_;

  using VertexEdgeMapT = utils::pmr::unordered_map<VertexAccessor, std::optional<EdgeAccessor>>;

  void ReconstructPath(const VertexAccessor &midpoint, const VertexEdgeMapT &in_edge, const VertexEdgeMapT &out_edge,
                       Frame *frame, utils::MemoryResource *pull_memory) {
    utils::pmr::vector<TypedValue> result(pull_memory);
    auto last_vertex = midpoint;
    while (true) {
      const auto &last_edge = in_edge.at(last_vertex);
      if (!last_edge) break;
      last_vertex = last_edge->From() == last_vertex ? last_edge->To() : last_edge->From();
      result.emplace_back(*last_edge);
    }
    std::reverse(result.begin(), result.end());
    last_vertex = midpoint;
    while (true) {
      const auto &last_edge = out_edge.at(last_vertex);
      if (!last_edge) break;
      last_vertex = last_edge->From() == last_vertex ? last_edge->To() : last_edge->From();
      result.emplace_back(*last_edge);
    }
    frame->at(self_.common_.edge_symbol) = std::move(result);
  }

  bool ShouldExpand(const VertexAccessor &vertex, const EdgeAccessor &edge, Frame *frame,
                    ExpressionEvaluator *evaluator) {
    if (!self_.filter_lambda_.expression) return true;

    frame->at(self_.filter_lambda_.inner_node_symbol) = vertex;
    frame->at(self_.filter_lambda_.inner_edge_symbol) = edge;

    TypedValue result = self_.filter_lambda_.expression->Accept(*evaluator);
    if (result.IsNull()) return false;
    if (result.IsBool()) return result.ValueBool();

    throw QueryRuntimeException("Expansion condition must evaluate to boolean or null");
  }

  bool FindPath(const DbAccessor &dba, const VertexAccessor &source, const VertexAccessor &sink, int64_t lower_bound,
                int64_t upper_bound, Frame *frame, ExpressionEvaluator *evaluator, const ExecutionContext &context) {
    using utils::Contains;

    if (source == sink) return false;

    // We expand from both directions, both from the source and the sink.
    // Expansions meet at the middle of the path if it exists. This should
    // perform better for real-world like graphs where the expansion front
    // grows exponentially, effectively reducing the exponent by half.

    auto *pull_memory = evaluator->GetMemoryResource();
    // Holds vertices at the current level of expansion from the source
    // (sink).
    utils::pmr::vector<VertexAccessor> source_frontier(pull_memory);
    utils::pmr::vector<VertexAccessor> sink_frontier(pull_memory);

    // Holds vertices we can expand to from `source_frontier`
    // (`sink_frontier`).
    utils::pmr::vector<VertexAccessor> source_next(pull_memory);
    utils::pmr::vector<VertexAccessor> sink_next(pull_memory);

    // Maps each vertex we visited expanding from the source (sink) to the
    // edge used. Necessary for path reconstruction.
    VertexEdgeMapT in_edge(pull_memory);
    VertexEdgeMapT out_edge(pull_memory);

    size_t current_length = 0;

    source_frontier.emplace_back(source);
    in_edge[source] = std::nullopt;
    sink_frontier.emplace_back(sink);
    out_edge[sink] = std::nullopt;

    while (true) {
      if (MustAbort(context)) throw HintedAbortError();
      // Top-down step (expansion from the source).
      ++current_length;
      if (current_length > upper_bound) return false;

      for (const auto &vertex : source_frontier) {
        if (self_.common_.direction != EdgeAtom::Direction::IN) {
          auto out_edges = UnwrapEdgesResult(vertex.OutEdges(storage::View::OLD, self_.common_.edge_types));
          for (const auto &edge : out_edges) {
#ifdef MG_ENTERPRISE
            if (license::global_license_checker.IsEnterpriseValidFast() && context.auth_checker &&
                !(context.auth_checker->Has(edge, memgraph::query::AuthQuery::FineGrainedPrivilege::READ) &&
                  context.auth_checker->Has(edge.To(), storage::View::OLD,
                                            memgraph::query::AuthQuery::FineGrainedPrivilege::READ))) {
              continue;
            }
#endif

            if (ShouldExpand(edge.To(), edge, frame, evaluator) && !Contains(in_edge, edge.To())) {
              in_edge.emplace(edge.To(), edge);
              if (Contains(out_edge, edge.To())) {
                if (current_length >= lower_bound) {
                  ReconstructPath(edge.To(), in_edge, out_edge, frame, pull_memory);
                  return true;
                } else {
                  return false;
                }
              }
              source_next.push_back(edge.To());
            }
          }
        }
        if (self_.common_.direction != EdgeAtom::Direction::OUT) {
          auto in_edges = UnwrapEdgesResult(vertex.InEdges(storage::View::OLD, self_.common_.edge_types));
          for (const auto &edge : in_edges) {
#ifdef MG_ENTERPRISE
            if (license::global_license_checker.IsEnterpriseValidFast() && context.auth_checker &&
                !(context.auth_checker->Has(edge, memgraph::query::AuthQuery::FineGrainedPrivilege::READ) &&
                  context.auth_checker->Has(edge.From(), storage::View::OLD,
                                            memgraph::query::AuthQuery::FineGrainedPrivilege::READ))) {
              continue;
            }
#endif

            if (ShouldExpand(edge.From(), edge, frame, evaluator) && !Contains(in_edge, edge.From())) {
              in_edge.emplace(edge.From(), edge);
              if (Contains(out_edge, edge.From())) {
                if (current_length >= lower_bound) {
                  ReconstructPath(edge.From(), in_edge, out_edge, frame, pull_memory);
                  return true;
                } else {
                  return false;
                }
              }
              source_next.push_back(edge.From());
            }
          }
        }
      }

      if (source_next.empty()) return false;
      source_frontier.clear();
      std::swap(source_frontier, source_next);

      // Bottom-up step (expansion from the sink).
      ++current_length;
      if (current_length > upper_bound) return false;

      // When expanding from the sink we have to be careful which edge
      // endpoint we pass to `should_expand`, because everything is
      // reversed.
      for (const auto &vertex : sink_frontier) {
        if (self_.common_.direction != EdgeAtom::Direction::OUT) {
          auto out_edges = UnwrapEdgesResult(vertex.OutEdges(storage::View::OLD, self_.common_.edge_types));
          for (const auto &edge : out_edges) {
#ifdef MG_ENTERPRISE
            if (license::global_license_checker.IsEnterpriseValidFast() && context.auth_checker &&
                !(context.auth_checker->Has(edge, memgraph::query::AuthQuery::FineGrainedPrivilege::READ) &&
                  context.auth_checker->Has(edge.To(), storage::View::OLD,
                                            memgraph::query::AuthQuery::FineGrainedPrivilege::READ))) {
              continue;
            }
#endif
            if (ShouldExpand(vertex, edge, frame, evaluator) && !Contains(out_edge, edge.To())) {
              out_edge.emplace(edge.To(), edge);
              if (Contains(in_edge, edge.To())) {
                if (current_length >= lower_bound) {
                  ReconstructPath(edge.To(), in_edge, out_edge, frame, pull_memory);
                  return true;
                } else {
                  return false;
                }
              }
              sink_next.push_back(edge.To());
            }
          }
        }
        if (self_.common_.direction != EdgeAtom::Direction::IN) {
          auto in_edges = UnwrapEdgesResult(vertex.InEdges(storage::View::OLD, self_.common_.edge_types));
          for (const auto &edge : in_edges) {
#ifdef MG_ENTERPRISE
            if (license::global_license_checker.IsEnterpriseValidFast() && context.auth_checker &&
                !(context.auth_checker->Has(edge, memgraph::query::AuthQuery::FineGrainedPrivilege::READ) &&
                  context.auth_checker->Has(edge.From(), storage::View::OLD,
                                            memgraph::query::AuthQuery::FineGrainedPrivilege::READ))) {
              continue;
            }
#endif
            if (ShouldExpand(vertex, edge, frame, evaluator) && !Contains(out_edge, edge.From())) {
              out_edge.emplace(edge.From(), edge);
              if (Contains(in_edge, edge.From())) {
                if (current_length >= lower_bound) {
                  ReconstructPath(edge.From(), in_edge, out_edge, frame, pull_memory);
                  return true;
                } else {
                  return false;
                }
              }
              sink_next.push_back(edge.From());
            }
          }
        }
      }

      if (sink_next.empty()) return false;
      sink_frontier.clear();
      std::swap(sink_frontier, sink_next);
    }
  }
};

class SingleSourceShortestPathCursor : public query::plan::Cursor {
 public:
  SingleSourceShortestPathCursor(const ExpandVariable &self, utils::MemoryResource *mem)
      : self_(self),
        input_cursor_(self_.input()->MakeCursor(mem)),
        processed_(mem),
        to_visit_current_(mem),
        to_visit_next_(mem) {
    MG_ASSERT(!self_.common_.existing_node,
              "Single source shortest path algorithm "
              "should not be used when `existing_node` "
              "flag is set, s-t shortest path algorithm "
              "should be used instead!");
  }

  bool Pull(Frame &frame, ExecutionContext &context) override {
    SCOPED_PROFILE_OP("SingleSourceShortestPath");

    ExpressionEvaluator evaluator(&frame, context.symbol_table, context.evaluation_context, context.db_accessor,
                                  storage::View::OLD);

    // for the given (edge, vertex) pair checks if they satisfy the
    // "where" condition. if so, places them in the to_visit_ structure.
    auto expand_pair = [this, &evaluator, &frame, &context](EdgeAccessor edge, VertexAccessor vertex) {
      // if we already processed the given vertex it doesn't get expanded
      if (processed_.find(vertex) != processed_.end()) return;
#ifdef MG_ENTERPRISE
      if (license::global_license_checker.IsEnterpriseValidFast() && context.auth_checker &&
          !(context.auth_checker->Has(vertex, storage::View::OLD,
                                      memgraph::query::AuthQuery::FineGrainedPrivilege::READ) &&
            context.auth_checker->Has(edge, memgraph::query::AuthQuery::FineGrainedPrivilege::READ))) {
        return;
      }
#endif
      frame[self_.filter_lambda_.inner_edge_symbol] = edge;
      frame[self_.filter_lambda_.inner_node_symbol] = vertex;

      if (self_.filter_lambda_.expression) {
        TypedValue result = self_.filter_lambda_.expression->Accept(evaluator);
        switch (result.type()) {
          case TypedValue::Type::Null:
            return;
          case TypedValue::Type::Bool:
            if (!result.ValueBool()) return;
            break;
          default:
            throw QueryRuntimeException("Expansion condition must evaluate to boolean or null.");
        }
      }
      to_visit_next_.emplace_back(edge, vertex);
      processed_.emplace(vertex, edge);
    };

    // populates the to_visit_next_ structure with expansions
    // from the given vertex. skips expansions that don't satisfy
    // the "where" condition.
    auto expand_from_vertex = [this, &expand_pair](const auto &vertex) {
      if (self_.common_.direction != EdgeAtom::Direction::IN) {
        auto out_edges = UnwrapEdgesResult(vertex.OutEdges(storage::View::OLD, self_.common_.edge_types));
        for (const auto &edge : out_edges) expand_pair(edge, edge.To());
      }
      if (self_.common_.direction != EdgeAtom::Direction::OUT) {
        auto in_edges = UnwrapEdgesResult(vertex.InEdges(storage::View::OLD, self_.common_.edge_types));
        for (const auto &edge : in_edges) expand_pair(edge, edge.From());
      }
    };

    // do it all in a loop because we skip some elements
    while (true) {
      if (MustAbort(context)) throw HintedAbortError();
      // if we have nothing to visit on the current depth, switch to next
      if (to_visit_current_.empty()) to_visit_current_.swap(to_visit_next_);

      // if current is still empty, it means both are empty, so pull from
      // input
      if (to_visit_current_.empty()) {
        if (!input_cursor_->Pull(frame, context)) return false;

        to_visit_current_.clear();
        to_visit_next_.clear();
        processed_.clear();

        const auto &vertex_value = frame[self_.input_symbol_];
        // it is possible that the vertex is Null due to optional matching
        if (vertex_value.IsNull()) continue;
        lower_bound_ = self_.lower_bound_
                           ? EvaluateInt(&evaluator, self_.lower_bound_, "Min depth in breadth-first expansion")
                           : 1;
        upper_bound_ = self_.upper_bound_
                           ? EvaluateInt(&evaluator, self_.upper_bound_, "Max depth in breadth-first expansion")
                           : std::numeric_limits<int64_t>::max();

        if (upper_bound_ < 1 || lower_bound_ > upper_bound_) continue;

        const auto &vertex = vertex_value.ValueVertex();
        processed_.emplace(vertex, std::nullopt);

        expand_from_vertex(vertex);

        // go back to loop start and see if we expanded anything
        continue;
      }

      // take the next expansion from the queue
      auto expansion = to_visit_current_.back();
      to_visit_current_.pop_back();

      // create the frame value for the edges
      auto *pull_memory = context.evaluation_context.memory;
      utils::pmr::vector<TypedValue> edge_list(pull_memory);
      edge_list.emplace_back(expansion.first);
      auto last_vertex = expansion.second;
      while (true) {
        const EdgeAccessor &last_edge = edge_list.back().ValueEdge();
        last_vertex = last_edge.From() == last_vertex ? last_edge.To() : last_edge.From();
        // origin_vertex must be in processed
        const auto &previous_edge = processed_.find(last_vertex)->second;
        if (!previous_edge) break;

        edge_list.emplace_back(previous_edge.value());
      }

      // expand only if what we've just expanded is less then max depth
      if (static_cast<int64_t>(edge_list.size()) < upper_bound_) expand_from_vertex(expansion.second);

      if (static_cast<int64_t>(edge_list.size()) < lower_bound_) continue;

      frame[self_.common_.node_symbol] = expansion.second;

      // place edges on the frame in the correct order
      std::reverse(edge_list.begin(), edge_list.end());
      frame[self_.common_.edge_symbol] = std::move(edge_list);

      return true;
    }
  }

  void Shutdown() override { input_cursor_->Shutdown(); }

  void Reset() override {
    input_cursor_->Reset();
    processed_.clear();
    to_visit_next_.clear();
    to_visit_current_.clear();
  }

 private:
  const ExpandVariable &self_;
  const UniqueCursorPtr input_cursor_;

  // Depth bounds. Calculated on each pull from the input, the initial value
  // is irrelevant.
  int64_t lower_bound_{-1};
  int64_t upper_bound_{-1};

  // maps vertices to the edge they got expanded from. it is an optional
  // edge because the root does not get expanded from anything.
  // contains visited vertices as well as those scheduled to be visited.
  utils::pmr::unordered_map<VertexAccessor, std::optional<EdgeAccessor>> processed_;
  // edge/vertex pairs we have yet to visit, for current and next depth
  utils::pmr::vector<std::pair<EdgeAccessor, VertexAccessor>> to_visit_current_;
  utils::pmr::vector<std::pair<EdgeAccessor, VertexAccessor>> to_visit_next_;
};

namespace {

void CheckWeightType(TypedValue current_weight, utils::MemoryResource *memory) {
  if (!current_weight.IsNumeric() && !current_weight.IsDuration()) {
    throw QueryRuntimeException("Calculated weight must be numeric or a Duration, got {}.", current_weight.type());
  }

  const auto is_valid_numeric = [&] {
    return current_weight.IsNumeric() && (current_weight >= TypedValue(0, memory)).ValueBool();
  };

  const auto is_valid_duration = [&] {
    return current_weight.IsDuration() && (current_weight >= TypedValue(utils::Duration(0), memory)).ValueBool();
  };

  if (!is_valid_numeric() && !is_valid_duration()) {
    throw QueryRuntimeException("Calculated weight must be non-negative!");
  }
}

}  // namespace

class ExpandWeightedShortestPathCursor : public query::plan::Cursor {
 public:
  ExpandWeightedShortestPathCursor(const ExpandVariable &self, utils::MemoryResource *mem)
      : self_(self),
        input_cursor_(self_.input_->MakeCursor(mem)),
        total_cost_(mem),
        previous_(mem),
        yielded_vertices_(mem),
        pq_(mem) {}

  bool Pull(Frame &frame, ExecutionContext &context) override {
    SCOPED_PROFILE_OP("ExpandWeightedShortestPath");

    ExpressionEvaluator evaluator(&frame, context.symbol_table, context.evaluation_context, context.db_accessor,
                                  storage::View::OLD);
    auto create_state = [this](const VertexAccessor &vertex, int64_t depth) {
      return std::make_pair(vertex, upper_bound_set_ ? depth : 0);
    };

    // For the given (edge, vertex, weight, depth) tuple checks if they
    // satisfy the "where" condition. if so, places them in the priority
    // queue.
    auto expand_pair = [this, &evaluator, &frame, &create_state, &context](
                           const EdgeAccessor &edge, const VertexAccessor &vertex, const TypedValue &total_weight,
                           int64_t depth) {
      auto *memory = evaluator.GetMemoryResource();
#ifdef MG_ENTERPRISE
      if (license::global_license_checker.IsEnterpriseValidFast() && context.auth_checker &&
          !(context.auth_checker->Has(vertex, storage::View::OLD,
                                      memgraph::query::AuthQuery::FineGrainedPrivilege::READ) &&
            context.auth_checker->Has(edge, memgraph::query::AuthQuery::FineGrainedPrivilege::READ))) {
        return;
      }
#endif
      if (self_.filter_lambda_.expression) {
        frame[self_.filter_lambda_.inner_edge_symbol] = edge;
        frame[self_.filter_lambda_.inner_node_symbol] = vertex;

        if (!EvaluateFilter(evaluator, self_.filter_lambda_.expression)) return;
      }

      frame[self_.weight_lambda_->inner_edge_symbol] = edge;
      frame[self_.weight_lambda_->inner_node_symbol] = vertex;

      TypedValue current_weight = self_.weight_lambda_->expression->Accept(evaluator);

      CheckWeightType(current_weight, memory);

      auto next_state = create_state(vertex, depth);

      TypedValue next_weight = std::invoke([&] {
        if (total_weight.IsNull()) {
          return current_weight;
        }

        ValidateWeightTypes(current_weight, total_weight);

        return TypedValue(current_weight, memory) + total_weight;
      });

      auto found_it = total_cost_.find(next_state);
      if (found_it != total_cost_.end() && (found_it->second.IsNull() || (found_it->second <= next_weight).ValueBool()))
        return;

      pq_.push({next_weight, depth + 1, vertex, edge});
    };

    // Populates the priority queue structure with expansions
    // from the given vertex. skips expansions that don't satisfy
    // the "where" condition.
    auto expand_from_vertex = [this, &expand_pair](const VertexAccessor &vertex, const TypedValue &weight,
                                                   int64_t depth) {
      if (self_.common_.direction != EdgeAtom::Direction::IN) {
        auto out_edges = UnwrapEdgesResult(vertex.OutEdges(storage::View::OLD, self_.common_.edge_types));
        for (const auto &edge : out_edges) {
          expand_pair(edge, edge.To(), weight, depth);
        }
      }
      if (self_.common_.direction != EdgeAtom::Direction::OUT) {
        auto in_edges = UnwrapEdgesResult(vertex.InEdges(storage::View::OLD, self_.common_.edge_types));
        for (const auto &edge : in_edges) {
          expand_pair(edge, edge.From(), weight, depth);
        }
      }
    };

    while (true) {
      if (MustAbort(context)) throw HintedAbortError();
      if (pq_.empty()) {
        if (!input_cursor_->Pull(frame, context)) return false;
        const auto &vertex_value = frame[self_.input_symbol_];
        if (vertex_value.IsNull()) continue;
        auto vertex = vertex_value.ValueVertex();
        if (self_.common_.existing_node) {
          const auto &node = frame[self_.common_.node_symbol];
          // Due to optional matching the existing node could be null.
          // Skip expansion for such nodes.
          if (node.IsNull()) continue;
        }
        if (self_.upper_bound_) {
          upper_bound_ = EvaluateInt(&evaluator, self_.upper_bound_, "Max depth in weighted shortest path expansion");
          upper_bound_set_ = true;
        } else {
          upper_bound_ = std::numeric_limits<int64_t>::max();
          upper_bound_set_ = false;
        }
        if (upper_bound_ < 1)
          throw QueryRuntimeException(
              "Maximum depth in weighted shortest path expansion must be at "
              "least 1.");

        // Clear existing data structures.
        previous_.clear();
        total_cost_.clear();
        yielded_vertices_.clear();

        pq_.push({TypedValue(), 0, vertex, std::nullopt});
        // We are adding the starting vertex to the set of yielded vertices
        // because we don't want to yield paths that end with the starting
        // vertex.
        yielded_vertices_.insert(vertex);
      }

      while (!pq_.empty()) {
        if (MustAbort(context)) throw HintedAbortError();
        auto [current_weight, current_depth, current_vertex, current_edge] = pq_.top();
        pq_.pop();

        auto current_state = create_state(current_vertex, current_depth);

        // Check if the vertex has already been processed.
        if (total_cost_.find(current_state) != total_cost_.end()) {
          continue;
        }
        previous_.emplace(current_state, current_edge);
        total_cost_.emplace(current_state, current_weight);

        // Expand only if what we've just expanded is less than max depth.
        if (current_depth < upper_bound_) expand_from_vertex(current_vertex, current_weight, current_depth);

        // If we yielded a path for a vertex already, make the expansion but
        // don't return the path again.
        if (yielded_vertices_.find(current_vertex) != yielded_vertices_.end()) continue;

        // Reconstruct the path.
        auto last_vertex = current_vertex;
        auto last_depth = current_depth;
        auto *pull_memory = context.evaluation_context.memory;
        utils::pmr::vector<TypedValue> edge_list(pull_memory);
        while (true) {
          // Origin_vertex must be in previous.
          const auto &previous_edge = previous_.find(create_state(last_vertex, last_depth))->second;
          if (!previous_edge) break;
          last_vertex = previous_edge->From() == last_vertex ? previous_edge->To() : previous_edge->From();
          last_depth--;
          edge_list.emplace_back(previous_edge.value());
        }

        // Place destination node on the frame, handle existence flag.
        if (self_.common_.existing_node) {
          const auto &node = frame[self_.common_.node_symbol];
          if ((node != TypedValue(current_vertex, pull_memory)).ValueBool())
            continue;
          else
            // Prevent expanding other paths, because we found the
            // shortest to existing node.
            ClearQueue();
        } else {
          frame[self_.common_.node_symbol] = current_vertex;
        }

        if (!self_.is_reverse_) {
          // Place edges on the frame in the correct order.
          std::reverse(edge_list.begin(), edge_list.end());
        }
        frame[self_.common_.edge_symbol] = std::move(edge_list);
        frame[self_.total_weight_.value()] = current_weight;
        yielded_vertices_.insert(current_vertex);
        return true;
      }
    }
  }

  void Shutdown() override { input_cursor_->Shutdown(); }

  void Reset() override {
    input_cursor_->Reset();
    previous_.clear();
    total_cost_.clear();
    yielded_vertices_.clear();
    ClearQueue();
  }

 private:
  const ExpandVariable &self_;
  const UniqueCursorPtr input_cursor_;

  // Upper bound on the path length.
  int64_t upper_bound_{-1};
  bool upper_bound_set_{false};

  struct WspStateHash {
    size_t operator()(const std::pair<VertexAccessor, int64_t> &key) const {
      return utils::HashCombine<VertexAccessor, int64_t>{}(key.first, key.second);
    }
  };

  // Maps vertices to weights they got in expansion.
  utils::pmr::unordered_map<std::pair<VertexAccessor, int64_t>, TypedValue, WspStateHash> total_cost_;

  // Maps vertices to edges used to reach them.
  utils::pmr::unordered_map<std::pair<VertexAccessor, int64_t>, std::optional<EdgeAccessor>, WspStateHash> previous_;

  // Keeps track of vertices for which we yielded a path already.
  utils::pmr::unordered_set<VertexAccessor> yielded_vertices_;

  static void ValidateWeightTypes(const TypedValue &lhs, const TypedValue &rhs) {
    if (!((lhs.IsNumeric() && lhs.IsNumeric()) || (rhs.IsDuration() && rhs.IsDuration()))) {
      throw QueryRuntimeException(utils::MessageWithLink(
          "All weights should be of the same type, either numeric or a Duration. Please update the weight "
          "expression or the filter expression.",
          "https://memgr.ph/wsp"));
    }
  }

  // Priority queue comparator. Keep lowest weight on top of the queue.
  class PriorityQueueComparator {
   public:
    bool operator()(const std::tuple<TypedValue, int64_t, VertexAccessor, std::optional<EdgeAccessor>> &lhs,
                    const std::tuple<TypedValue, int64_t, VertexAccessor, std::optional<EdgeAccessor>> &rhs) {
      const auto &lhs_weight = std::get<0>(lhs);
      const auto &rhs_weight = std::get<0>(rhs);
      // Null defines minimum value for all types
      if (lhs_weight.IsNull()) {
        return false;
      }

      if (rhs_weight.IsNull()) {
        return true;
      }

      ValidateWeightTypes(lhs_weight, rhs_weight);
      return (lhs_weight > rhs_weight).ValueBool();
    }
  };

  std::priority_queue<std::tuple<TypedValue, int64_t, VertexAccessor, std::optional<EdgeAccessor>>,
                      utils::pmr::vector<std::tuple<TypedValue, int64_t, VertexAccessor, std::optional<EdgeAccessor>>>,
                      PriorityQueueComparator>
      pq_;

  void ClearQueue() {
    while (!pq_.empty()) pq_.pop();
  }
};

class ExpandAllShortestPathsCursor : public query::plan::Cursor {
 public:
  ExpandAllShortestPathsCursor(const ExpandVariable &self, utils::MemoryResource *mem)
      : self_(self),
        input_cursor_(self_.input_->MakeCursor(mem)),
        visited_cost_(mem),
        expanded_(mem),
        next_edges_(mem),
        traversal_stack_(mem),
        pq_(mem) {}

  bool Pull(Frame &frame, ExecutionContext &context) override {
    SCOPED_PROFILE_OP("ExpandAllShortestPathsCursor");

    ExpressionEvaluator evaluator(&frame, context.symbol_table, context.evaluation_context, context.db_accessor,
                                  storage::View::OLD);

    // For the given (edge, direction, weight, depth) tuple checks if they
    // satisfy the "where" condition. if so, places them in the priority
    // queue.
    auto expand_vertex = [this, &evaluator, &frame](const EdgeAccessor &edge, const EdgeAtom::Direction direction,
                                                    const TypedValue &total_weight, int64_t depth) {
      auto *memory = evaluator.GetMemoryResource();

      auto const &next_vertex = direction == EdgeAtom::Direction::IN ? edge.From() : edge.To();

      // If filter expression exists, evaluate filter
      if (self_.filter_lambda_.expression) {
        frame[self_.filter_lambda_.inner_edge_symbol] = edge;
        frame[self_.filter_lambda_.inner_node_symbol] = next_vertex;

        if (!EvaluateFilter(evaluator, self_.filter_lambda_.expression)) return;
      }

      // Evaluate current weight
      frame[self_.weight_lambda_->inner_edge_symbol] = edge;
      frame[self_.weight_lambda_->inner_node_symbol] = next_vertex;

      TypedValue current_weight = self_.weight_lambda_->expression->Accept(evaluator);

      CheckWeightType(current_weight, memory);

      TypedValue next_weight = std::invoke([&] {
        if (total_weight.IsNull()) {
          return current_weight;
        }

        ValidateWeightTypes(current_weight, total_weight);

        return TypedValue(current_weight, memory) + total_weight;
      });

      auto found_it = visited_cost_.find(next_vertex);
      // Check if the vertex has already been processed.
      if (found_it != visited_cost_.end()) {
        auto weight = found_it->second;

        if (weight.IsNull() || (next_weight <= weight).ValueBool()) {
          // Has been visited, but now found a shorter path
          visited_cost_[next_vertex] = next_weight;
        } else {
          // Continue and do not expand if current weight is larger
          return;
        }
      } else {
        visited_cost_[next_vertex] = next_weight;
      }

      DirectedEdge directed_edge = {edge, direction, next_weight};
      pq_.push({next_weight, depth + 1, next_vertex, directed_edge});
    };

    // Populates the priority queue structure with expansions
    // from the given vertex. skips expansions that don't satisfy
    // the "where" condition.
    auto expand_from_vertex = [this, &expand_vertex, &context](const VertexAccessor &vertex, const TypedValue &weight,
                                                               int64_t depth) {
      if (self_.common_.direction != EdgeAtom::Direction::IN) {
        auto out_edges = UnwrapEdgesResult(vertex.OutEdges(storage::View::OLD, self_.common_.edge_types));
        for (const auto &edge : out_edges) {
#ifdef MG_ENTERPRISE
          if (license::global_license_checker.IsEnterpriseValidFast() && context.auth_checker &&
              !(context.auth_checker->Has(edge.To(), storage::View::OLD,
                                          memgraph::query::AuthQuery::FineGrainedPrivilege::READ) &&
                context.auth_checker->Has(edge, memgraph::query::AuthQuery::FineGrainedPrivilege::READ))) {
            continue;
          }
#endif
          expand_vertex(edge, EdgeAtom::Direction::OUT, weight, depth);
        }
      }
      if (self_.common_.direction != EdgeAtom::Direction::OUT) {
        auto in_edges = UnwrapEdgesResult(vertex.InEdges(storage::View::OLD, self_.common_.edge_types));
        for (const auto &edge : in_edges) {
#ifdef MG_ENTERPRISE
          if (license::global_license_checker.IsEnterpriseValidFast() && context.auth_checker &&
              !(context.auth_checker->Has(edge.From(), storage::View::OLD,
                                          memgraph::query::AuthQuery::FineGrainedPrivilege::READ) &&
                context.auth_checker->Has(edge, memgraph::query::AuthQuery::FineGrainedPrivilege::READ))) {
            continue;
          }
#endif
          expand_vertex(edge, EdgeAtom::Direction::IN, weight, depth);
        }
      }
    };

    // Check if upper bound exists
    upper_bound_ = self_.upper_bound_
                       ? EvaluateInt(&evaluator, self_.upper_bound_, "Max depth in all shortest paths expansion")
                       : std::numeric_limits<int64_t>::max();

    // Check if upper bound is valid
    if (upper_bound_ < 1) {
      throw QueryRuntimeException("Maximum depth in all shortest paths expansion must be at least 1.");
    }

    std::optional<VertexAccessor> start_vertex;
    auto *memory = context.evaluation_context.memory;

    while (true) {
      // Check if there is an external error.
      if (MustAbort(context)) throw HintedAbortError();

      // If traversal stack if filled, the DFS traversal tree is created. Traverse the tree iteratively by
      // preserving the traversal state on stack.
      while (!traversal_stack_.empty()) {
        auto &current_level = traversal_stack_.back();
        auto &edges_on_frame = frame[self_.common_.edge_symbol].ValueList();

        // Clean out the current stack
        if (current_level.empty()) {
          if (!edges_on_frame.empty()) {
            if (!self_.is_reverse_)
              edges_on_frame.erase(edges_on_frame.end());
            else
              edges_on_frame.erase(edges_on_frame.begin());
          }
          traversal_stack_.pop_back();
          continue;
        }

        auto [current_edge, current_edge_direction, current_weight] = current_level.back();
        current_level.pop_back();

        // Edges order depends on direction of expansion
        if (!self_.is_reverse_)
          edges_on_frame.emplace_back(current_edge);
        else
          edges_on_frame.emplace(edges_on_frame.begin(), current_edge);

        auto next_vertex = current_edge_direction == EdgeAtom::Direction::IN ? current_edge.From() : current_edge.To();
        frame[self_.total_weight_.value()] = current_weight;

        if (next_edges_.find({next_vertex, traversal_stack_.size()}) != next_edges_.end()) {
          auto next_vertex_edges = next_edges_[{next_vertex, traversal_stack_.size()}];
          traversal_stack_.emplace_back(std::move(next_vertex_edges));
        } else {
          // Signal the end of iteration
          utils::pmr::list<DirectedEdge> empty(memory);
          traversal_stack_.emplace_back(std::move(empty));
        }

        if ((current_weight > visited_cost_.at(next_vertex)).ValueBool()) continue;

        // Place destination node on the frame, handle existence flag
        if (self_.common_.existing_node) {
          const auto &node = frame[self_.common_.node_symbol];
          ExpectType(self_.common_.node_symbol, node, TypedValue::Type::Vertex);
          if (node.ValueVertex() != next_vertex) continue;
        } else {
          frame[self_.common_.node_symbol] = next_vertex;
        }
        return true;
      }

      // If priority queue is empty start new pulling stream.
      if (pq_.empty()) {
        // Finish if there is nothing to pull
        if (!input_cursor_->Pull(frame, context)) return false;

        const auto &vertex_value = frame[self_.input_symbol_];
        if (vertex_value.IsNull()) continue;

        start_vertex = vertex_value.ValueVertex();
        if (self_.common_.existing_node) {
          const auto &node = frame[self_.common_.node_symbol];
          // Due to optional matching the existing node could be null.
          // Skip expansion for such nodes.
          if (node.IsNull()) continue;
        }

        // Clear existing data structures.
        visited_cost_.clear();
        expanded_.clear();
        next_edges_.clear();
        traversal_stack_.clear();

        expand_from_vertex(*start_vertex, TypedValue(), 0);
        visited_cost_.emplace(*start_vertex, 0);
        frame[self_.common_.edge_symbol] = TypedValue::TVector(memory);
      }

      // Create a DFS traversal tree from the start node
      while (!pq_.empty()) {
        if (MustAbort(context)) throw HintedAbortError();

        const auto [current_weight, current_depth, current_vertex, directed_edge] = pq_.top();
        pq_.pop();

        const auto &[current_edge, direction, weight] = directed_edge;
        if (expanded_.contains(current_edge)) continue;
        expanded_.emplace(current_edge);

        // Expand only if what we've just expanded is less than max depth.
        if (current_depth < upper_bound_) {
          expand_from_vertex(current_vertex, current_weight, current_depth);
        }

        // Searching for a previous vertex in the expansion
        auto prev_vertex = direction == EdgeAtom::Direction::IN ? current_edge.To() : current_edge.From();

        // Update the parent
        if (next_edges_.find({prev_vertex, current_depth - 1}) == next_edges_.end()) {
          utils::pmr::list<DirectedEdge> empty(memory);
          next_edges_[{prev_vertex, current_depth - 1}] = std::move(empty);
        }

        next_edges_.at({prev_vertex, current_depth - 1}).emplace_back(directed_edge);
      }

      if (start_vertex && next_edges_.find({*start_vertex, 0}) != next_edges_.end()) {
        auto start_vertex_edges = next_edges_[{*start_vertex, 0}];
        traversal_stack_.emplace_back(std::move(start_vertex_edges));
      }
    }
  }

  void Shutdown() override { input_cursor_->Shutdown(); }

  void Reset() override {
    input_cursor_->Reset();
    visited_cost_.clear();
    expanded_.clear();
    next_edges_.clear();
    traversal_stack_.clear();
    ClearQueue();
  }

 private:
  const ExpandVariable &self_;
  const UniqueCursorPtr input_cursor_;

  // Upper bound on the path length.
  int64_t upper_bound_{-1};

  struct AspStateHash {
    size_t operator()(const std::pair<VertexAccessor, int64_t> &key) const {
      return utils::HashCombine<VertexAccessor, int64_t>{}(key.first, key.second);
    }
  };

  using DirectedEdge = std::tuple<EdgeAccessor, EdgeAtom::Direction, TypedValue>;
  using NextEdgesState = std::pair<VertexAccessor, int64_t>;
  // Maps vertices to minimum weights they got in expansion.
  utils::pmr::unordered_map<VertexAccessor, TypedValue> visited_cost_;
  // Marking the expanded edges to prevent multiple visits.
  utils::pmr::unordered_set<EdgeAccessor> expanded_;
  // Maps the vertex with the potential expansion edge.
  utils::pmr::unordered_map<NextEdgesState, utils::pmr::list<DirectedEdge>, AspStateHash> next_edges_;
  // Stack indicating the traversal level.
  utils::pmr::list<utils::pmr::list<DirectedEdge>> traversal_stack_;

  static void ValidateWeightTypes(const TypedValue &lhs, const TypedValue &rhs) {
    if (!((lhs.IsNumeric() && lhs.IsNumeric()) || (rhs.IsDuration() && rhs.IsDuration()))) {
      throw QueryRuntimeException(utils::MessageWithLink(
          "All weights should be of the same type, either numeric or a Duration. Please update the weight "
          "expression or the filter expression.",
          "https://memgr.ph/wsp"));
    }
  }

  // Priority queue comparator. Keep lowest weight on top of the queue.
  class PriorityQueueComparator {
   public:
    bool operator()(const std::tuple<TypedValue, int64_t, VertexAccessor, DirectedEdge> &lhs,
                    const std::tuple<TypedValue, int64_t, VertexAccessor, DirectedEdge> &rhs) {
      const auto &lhs_weight = std::get<0>(lhs);
      const auto &rhs_weight = std::get<0>(rhs);
      // Null defines minimum value for all types
      if (lhs_weight.IsNull()) {
        return false;
      }

      if (rhs_weight.IsNull()) {
        return true;
      }

      ValidateWeightTypes(lhs_weight, rhs_weight);
      return (lhs_weight > rhs_weight).ValueBool();
    }
  };

  // Priority queue - core element of the algorithm.
  // Stores: {weight, depth, next vertex, edge and direction}
  std::priority_queue<std::tuple<TypedValue, int64_t, VertexAccessor, DirectedEdge>,
                      utils::pmr::vector<std::tuple<TypedValue, int64_t, VertexAccessor, DirectedEdge>>,
                      PriorityQueueComparator>
      pq_;

  void ClearQueue() {
    while (!pq_.empty()) pq_.pop();
  }
};

UniqueCursorPtr ExpandVariable::MakeCursor(utils::MemoryResource *mem) const {
  EventCounter::IncrementCounter(EventCounter::ExpandVariableOperator);

  switch (type_) {
    case EdgeAtom::Type::BREADTH_FIRST:
      if (common_.existing_node) {
        return MakeUniqueCursorPtr<STShortestPathCursor>(mem, *this, mem);
      } else {
        return MakeUniqueCursorPtr<SingleSourceShortestPathCursor>(mem, *this, mem);
      }
    case EdgeAtom::Type::DEPTH_FIRST:
      return MakeUniqueCursorPtr<ExpandVariableCursor>(mem, *this, mem);
    case EdgeAtom::Type::WEIGHTED_SHORTEST_PATH:
      return MakeUniqueCursorPtr<ExpandWeightedShortestPathCursor>(mem, *this, mem);
    case EdgeAtom::Type::ALL_SHORTEST_PATHS:
      return MakeUniqueCursorPtr<ExpandAllShortestPathsCursor>(mem, *this, mem);
    case EdgeAtom::Type::SINGLE:
      LOG_FATAL("ExpandVariable should not be planned for a single expansion!");
  }
}

class ConstructNamedPathCursor : public Cursor {
 public:
  ConstructNamedPathCursor(const ConstructNamedPath &self, utils::MemoryResource *mem)
      : self_(self), input_cursor_(self_.input()->MakeCursor(mem)) {}

  bool Pull(Frame &frame, ExecutionContext &context) override {
    SCOPED_PROFILE_OP("ConstructNamedPath");

    if (!input_cursor_->Pull(frame, context)) return false;

    auto symbol_it = self_.path_elements_.begin();
    DMG_ASSERT(symbol_it != self_.path_elements_.end(), "Named path must contain at least one node");

    const auto &start_vertex = frame[*symbol_it++];
    auto *pull_memory = context.evaluation_context.memory;
    // In an OPTIONAL MATCH everything could be Null.
    if (start_vertex.IsNull()) {
      frame[self_.path_symbol_] = TypedValue(pull_memory);
      return true;
    }

    DMG_ASSERT(start_vertex.IsVertex(), "First named path element must be a vertex");
    query::Path path(start_vertex.ValueVertex(), pull_memory);

    // If the last path element symbol was for an edge list, then
    // the next symbol is a vertex and it should not append to the path
    // because
    // expansion already did it.
    bool last_was_edge_list = false;

    for (; symbol_it != self_.path_elements_.end(); symbol_it++) {
      const auto &expansion = frame[*symbol_it];
      //  We can have Null (OPTIONAL MATCH), a vertex, an edge, or an edge
      //  list (variable expand or BFS).
      switch (expansion.type()) {
        case TypedValue::Type::Null:
          frame[self_.path_symbol_] = TypedValue(pull_memory);
          return true;
        case TypedValue::Type::Vertex:
          if (!last_was_edge_list) path.Expand(expansion.ValueVertex());
          last_was_edge_list = false;
          break;
        case TypedValue::Type::Edge:
          path.Expand(expansion.ValueEdge());
          break;
        case TypedValue::Type::List: {
          last_was_edge_list = true;
          // We need to expand all edges in the list and intermediary
          // vertices.
          const auto &edges = expansion.ValueList();
          for (const auto &edge_value : edges) {
            const auto &edge = edge_value.ValueEdge();
            const auto &from = edge.From();
            if (path.vertices().back() == from)
              path.Expand(edge, edge.To());
            else
              path.Expand(edge, from);
          }
          break;
        }
        default:
          LOG_FATAL("Unsupported type in named path construction");

          break;
      }
    }

    frame[self_.path_symbol_] = path;
    return true;
  }

  void Shutdown() override { input_cursor_->Shutdown(); }

  void Reset() override { input_cursor_->Reset(); }

 private:
  const ConstructNamedPath self_;
  const UniqueCursorPtr input_cursor_;
};

ACCEPT_WITH_INPUT(ConstructNamedPath)

UniqueCursorPtr ConstructNamedPath::MakeCursor(utils::MemoryResource *mem) const {
  EventCounter::IncrementCounter(EventCounter::ConstructNamedPathOperator);

  return MakeUniqueCursorPtr<ConstructNamedPathCursor>(mem, *this, mem);
}

std::vector<Symbol> ConstructNamedPath::ModifiedSymbols(const SymbolTable &table) const {
  auto symbols = input_->ModifiedSymbols(table);
  symbols.emplace_back(path_symbol_);
  return symbols;
}

<<<<<<< HEAD
Filter::Filter(const std::shared_ptr<LogicalOperator> &input,
               const std::vector<std::shared_ptr<LogicalOperator>> &complex_filters, Expression *expression)
    : input_(input ? input : std::make_shared<Once>()), complex_filters_(complex_filters), expression_(expression) {}
=======
Filter::Filter(const std::shared_ptr<LogicalOperator> &input, const std::shared_ptr<LogicalOperator> &pattern_filter,
               Expression *expression)
    : input_(input ? input : std::make_shared<Once>()), pattern_filter_(pattern_filter), expression_(expression) {}
>>>>>>> 5ce76c2a

ACCEPT_WITH_INPUT(Filter)

UniqueCursorPtr Filter::MakeCursor(utils::MemoryResource *mem) const {
  EventCounter::IncrementCounter(EventCounter::FilterOperator);

  return MakeUniqueCursorPtr<FilterCursor>(mem, *this, mem);
}

std::vector<Symbol> Filter::ModifiedSymbols(const SymbolTable &table) const { return input_->ModifiedSymbols(table); }

static std::vector<UniqueCursorPtr> MakeCursorVector(std::vector<std::shared_ptr<LogicalOperator>> ops,
                                                     utils::MemoryResource *mem) {
  std::vector<UniqueCursorPtr> cursors;

  if (!ops.empty()) {
    for (const auto &filter : ops) {
      cursors.emplace_back(filter->MakeCursor(mem));
    }
  }
  return cursors;
}

Filter::FilterCursor::FilterCursor(const Filter &self, utils::MemoryResource *mem)
    : self_(self),
      input_cursor_(self_.input_->MakeCursor(mem)),
<<<<<<< HEAD
      complex_filter_cursors_(MakeCursorVector(self_.complex_filters_, mem)) {}
=======
      pattern_filter_cursor_(self_.pattern_filter_ ? self_.pattern_filter_->MakeCursor(mem) : nullptr) {}
>>>>>>> 5ce76c2a

bool Filter::FilterCursor::Pull(Frame &frame, ExecutionContext &context) {
  SCOPED_PROFILE_OP("Filter");

  // Like all filters, newly set values should not affect filtering of old
  // nodes and edges.
  ExpressionEvaluator evaluator(&frame, context.symbol_table, context.evaluation_context, context.db_accessor,
                                storage::View::OLD);
  while (input_cursor_->Pull(frame, context)) {
<<<<<<< HEAD
    if (!complex_filter_cursors_.empty()) {
      for (const auto &pattern_cursor : complex_filter_cursors_) {
        pattern_cursor->Pull(frame, context);
      }
=======
    if (pattern_filter_cursor_) {
      pattern_filter_cursor_->Pull(frame, context);
>>>>>>> 5ce76c2a
    }

    if (EvaluateFilter(evaluator, self_.expression_)) return true;
  }
  return false;
}

void Filter::FilterCursor::Shutdown() { input_cursor_->Shutdown(); }

void Filter::FilterCursor::Reset() { input_cursor_->Reset(); }

EvaluatePatternFilter::EvaluatePatternFilter(const std::shared_ptr<LogicalOperator> &input, Symbol output_symbol)
    : input_(input), output_symbol_(output_symbol) {}

ACCEPT_WITH_INPUT(EvaluatePatternFilter);

UniqueCursorPtr EvaluatePatternFilter::MakeCursor(utils::MemoryResource *mem) const {
  EventCounter::IncrementCounter(EventCounter::EvaluatePatternFilterOperator);

  return MakeUniqueCursorPtr<EvaluatePatternFilterCursor>(mem, *this, mem);
}

EvaluatePatternFilter::EvaluatePatternFilterCursor::EvaluatePatternFilterCursor(const EvaluatePatternFilter &self,
                                                                                utils::MemoryResource *mem)
    : self_(self), input_cursor_(self_.input_->MakeCursor(mem)) {}

std::vector<Symbol> EvaluatePatternFilter::ModifiedSymbols(const SymbolTable &table) const {
  return input_->ModifiedSymbols(table);
}

bool EvaluatePatternFilter::EvaluatePatternFilterCursor::Pull(Frame &frame, ExecutionContext &context) {
  SCOPED_PROFILE_OP("EvaluatePatternFilter");

  input_cursor_->Reset();

  if (input_cursor_->Pull(frame, context)) {
    frame[self_.output_symbol_] = TypedValue(true, context.evaluation_context.memory);
  } else {
    frame[self_.output_symbol_] = TypedValue(false, context.evaluation_context.memory);
  }

  return true;
}

void EvaluatePatternFilter::EvaluatePatternFilterCursor::Shutdown() { input_cursor_->Shutdown(); }

void EvaluatePatternFilter::EvaluatePatternFilterCursor::Reset() { input_cursor_->Reset(); }

Produce::Produce(const std::shared_ptr<LogicalOperator> &input, const std::vector<NamedExpression *> &named_expressions)
    : input_(input ? input : std::make_shared<Once>()), named_expressions_(named_expressions) {}

ACCEPT_WITH_INPUT(Produce)

UniqueCursorPtr Produce::MakeCursor(utils::MemoryResource *mem) const {
  EventCounter::IncrementCounter(EventCounter::ProduceOperator);

  return MakeUniqueCursorPtr<ProduceCursor>(mem, *this, mem);
}

std::vector<Symbol> Produce::OutputSymbols(const SymbolTable &symbol_table) const {
  std::vector<Symbol> symbols;
  for (const auto &named_expr : named_expressions_) {
    symbols.emplace_back(symbol_table.at(*named_expr));
  }
  return symbols;
}

std::vector<Symbol> Produce::ModifiedSymbols(const SymbolTable &table) const { return OutputSymbols(table); }

Produce::ProduceCursor::ProduceCursor(const Produce &self, utils::MemoryResource *mem)
    : self_(self), input_cursor_(self_.input_->MakeCursor(mem)) {}

bool Produce::ProduceCursor::Pull(Frame &frame, ExecutionContext &context) {
  SCOPED_PROFILE_OP("Produce");

  if (input_cursor_->Pull(frame, context)) {
    // Produce should always yield the latest results.
    ExpressionEvaluator evaluator(&frame, context.symbol_table, context.evaluation_context, context.db_accessor,
                                  storage::View::NEW);
    for (auto named_expr : self_.named_expressions_) named_expr->Accept(evaluator);

    return true;
  }
  return false;
}

void Produce::ProduceCursor::Shutdown() { input_cursor_->Shutdown(); }

void Produce::ProduceCursor::Reset() { input_cursor_->Reset(); }

Delete::Delete(const std::shared_ptr<LogicalOperator> &input_, const std::vector<Expression *> &expressions,
               bool detach_)
    : input_(input_), expressions_(expressions), detach_(detach_) {}

ACCEPT_WITH_INPUT(Delete)

UniqueCursorPtr Delete::MakeCursor(utils::MemoryResource *mem) const {
  EventCounter::IncrementCounter(EventCounter::DeleteOperator);

  return MakeUniqueCursorPtr<DeleteCursor>(mem, *this, mem);
}

std::vector<Symbol> Delete::ModifiedSymbols(const SymbolTable &table) const { return input_->ModifiedSymbols(table); }

Delete::DeleteCursor::DeleteCursor(const Delete &self, utils::MemoryResource *mem)
    : self_(self), input_cursor_(self_.input_->MakeCursor(mem)) {}

bool Delete::DeleteCursor::Pull(Frame &frame, ExecutionContext &context) {
  SCOPED_PROFILE_OP("Delete");

  if (!input_cursor_->Pull(frame, context)) return false;

  // Delete should get the latest information, this way it is also possible
  // to delete newly added nodes and edges.
  ExpressionEvaluator evaluator(&frame, context.symbol_table, context.evaluation_context, context.db_accessor,
                                storage::View::NEW);
  auto *pull_memory = context.evaluation_context.memory;
  // collect expressions results so edges can get deleted before vertices
  // this is necessary because an edge that gets deleted could block vertex
  // deletion
  utils::pmr::vector<TypedValue> expression_results(pull_memory);
  expression_results.reserve(self_.expressions_.size());
  for (Expression *expression : self_.expressions_) {
    expression_results.emplace_back(expression->Accept(evaluator));
  }

  auto &dba = *context.db_accessor;
  // delete edges first
  for (TypedValue &expression_result : expression_results) {
    if (MustAbort(context)) throw HintedAbortError();
    if (expression_result.type() == TypedValue::Type::Edge) {
      auto &ea = expression_result.ValueEdge();
#ifdef MG_ENTERPRISE
      if (license::global_license_checker.IsEnterpriseValidFast() && context.auth_checker &&
          !(context.auth_checker->Has(ea, query::AuthQuery::FineGrainedPrivilege::CREATE_DELETE) &&
            context.auth_checker->Has(ea.To(), storage::View::NEW, query::AuthQuery::FineGrainedPrivilege::UPDATE) &&
            context.auth_checker->Has(ea.From(), storage::View::NEW, query::AuthQuery::FineGrainedPrivilege::UPDATE))) {
        throw QueryRuntimeException("Edge not deleted due to not having enough permission!");
      }
#endif
      auto maybe_value = dba.RemoveEdge(&ea);
      if (maybe_value.HasError()) {
        switch (maybe_value.GetError()) {
          case storage::Error::SERIALIZATION_ERROR:
            throw TransactionSerializationException();
          case storage::Error::DELETED_OBJECT:
          case storage::Error::VERTEX_HAS_EDGES:
          case storage::Error::PROPERTIES_DISABLED:
          case storage::Error::NONEXISTENT_OBJECT:
            throw QueryRuntimeException("Unexpected error when deleting an edge.");
        }
      }
      context.execution_stats[ExecutionStats::Key::DELETED_EDGES] += 1;
      if (context.trigger_context_collector && maybe_value.GetValue()) {
        context.trigger_context_collector->RegisterDeletedObject(*maybe_value.GetValue());
      }
    }
  }

  // delete vertices
  for (TypedValue &expression_result : expression_results) {
    if (MustAbort(context)) throw HintedAbortError();
    switch (expression_result.type()) {
      case TypedValue::Type::Vertex: {
        auto &va = expression_result.ValueVertex();
#ifdef MG_ENTERPRISE
        if (license::global_license_checker.IsEnterpriseValidFast() && context.auth_checker &&
            !context.auth_checker->Has(va, storage::View::NEW, query::AuthQuery::FineGrainedPrivilege::CREATE_DELETE)) {
          throw QueryRuntimeException("Vertex not deleted due to not having enough permission!");
        }
#endif
        if (self_.detach_) {
          auto res = dba.DetachRemoveVertex(&va);
          if (res.HasError()) {
            switch (res.GetError()) {
              case storage::Error::SERIALIZATION_ERROR:
                throw TransactionSerializationException();
              case storage::Error::DELETED_OBJECT:
              case storage::Error::VERTEX_HAS_EDGES:
              case storage::Error::PROPERTIES_DISABLED:
              case storage::Error::NONEXISTENT_OBJECT:
                throw QueryRuntimeException("Unexpected error when deleting a node.");
            }
          }

          context.execution_stats[ExecutionStats::Key::DELETED_NODES] += 1;
          if (*res) {
            context.execution_stats[ExecutionStats::Key::DELETED_EDGES] += static_cast<int64_t>((*res)->second.size());
          }
          std::invoke([&] {
            if (!context.trigger_context_collector || !*res) {
              return;
            }

            context.trigger_context_collector->RegisterDeletedObject((*res)->first);
            if (!context.trigger_context_collector->ShouldRegisterDeletedObject<query::EdgeAccessor>()) {
              return;
            }
            for (const auto &edge : (*res)->second) {
              context.trigger_context_collector->RegisterDeletedObject(edge);
            }
          });
        } else {
          auto res = dba.RemoveVertex(&va);
          if (res.HasError()) {
            switch (res.GetError()) {
              case storage::Error::SERIALIZATION_ERROR:
                throw TransactionSerializationException();
              case storage::Error::VERTEX_HAS_EDGES:
                throw RemoveAttachedVertexException();
              case storage::Error::DELETED_OBJECT:
              case storage::Error::PROPERTIES_DISABLED:
              case storage::Error::NONEXISTENT_OBJECT:
                throw QueryRuntimeException("Unexpected error when deleting a node.");
            }
          }
          context.execution_stats[ExecutionStats::Key::DELETED_NODES] += 1;
          if (context.trigger_context_collector && res.GetValue()) {
            context.trigger_context_collector->RegisterDeletedObject(*res.GetValue());
          }
        }
        break;
      }

      // skip Edges (already deleted) and Nulls (can occur in optional
      // match)
      case TypedValue::Type::Edge:
      case TypedValue::Type::Null:
        break;
      // check we're not trying to delete anything except vertices and edges
      default:
        throw QueryRuntimeException("Only edges and vertices can be deleted.");
    }
  }

  return true;
}

void Delete::DeleteCursor::Shutdown() { input_cursor_->Shutdown(); }

void Delete::DeleteCursor::Reset() { input_cursor_->Reset(); }

SetProperty::SetProperty(const std::shared_ptr<LogicalOperator> &input, storage::PropertyId property,
                         PropertyLookup *lhs, Expression *rhs)
    : input_(input), property_(property), lhs_(lhs), rhs_(rhs) {}

ACCEPT_WITH_INPUT(SetProperty)

UniqueCursorPtr SetProperty::MakeCursor(utils::MemoryResource *mem) const {
  EventCounter::IncrementCounter(EventCounter::SetPropertyOperator);

  return MakeUniqueCursorPtr<SetPropertyCursor>(mem, *this, mem);
}

std::vector<Symbol> SetProperty::ModifiedSymbols(const SymbolTable &table) const {
  return input_->ModifiedSymbols(table);
}

SetProperty::SetPropertyCursor::SetPropertyCursor(const SetProperty &self, utils::MemoryResource *mem)
    : self_(self), input_cursor_(self.input_->MakeCursor(mem)) {}

bool SetProperty::SetPropertyCursor::Pull(Frame &frame, ExecutionContext &context) {
  SCOPED_PROFILE_OP("SetProperty");

  if (!input_cursor_->Pull(frame, context)) return false;

  // Set, just like Create needs to see the latest changes.
  ExpressionEvaluator evaluator(&frame, context.symbol_table, context.evaluation_context, context.db_accessor,
                                storage::View::NEW);
  TypedValue lhs = self_.lhs_->expression_->Accept(evaluator);
  TypedValue rhs = self_.rhs_->Accept(evaluator);

  switch (lhs.type()) {
    case TypedValue::Type::Vertex: {
#ifdef MG_ENTERPRISE
      if (license::global_license_checker.IsEnterpriseValidFast() && context.auth_checker &&
          !context.auth_checker->Has(lhs.ValueVertex(), storage::View::NEW,
                                     memgraph::query::AuthQuery::FineGrainedPrivilege::UPDATE)) {
        throw QueryRuntimeException("Vertex property not set due to not having enough permission!");
      }
#endif
      auto old_value = PropsSetChecked(&lhs.ValueVertex(), self_.property_, rhs);
      context.execution_stats[ExecutionStats::Key::UPDATED_PROPERTIES] += 1;
      if (context.trigger_context_collector) {
        // rhs cannot be moved because it was created with the allocator that is only valid during current pull
        context.trigger_context_collector->RegisterSetObjectProperty(lhs.ValueVertex(), self_.property_,
                                                                     TypedValue{std::move(old_value)}, TypedValue{rhs});
      }
      break;
    }
    case TypedValue::Type::Edge: {
#ifdef MG_ENTERPRISE
      if (license::global_license_checker.IsEnterpriseValidFast() && context.auth_checker &&
          !context.auth_checker->Has(lhs.ValueEdge(), memgraph::query::AuthQuery::FineGrainedPrivilege::UPDATE)) {
        throw QueryRuntimeException("Edge property not set due to not having enough permission!");
      }
#endif
      auto old_value = PropsSetChecked(&lhs.ValueEdge(), self_.property_, rhs);
      context.execution_stats[ExecutionStats::Key::UPDATED_PROPERTIES] += 1;
      if (context.trigger_context_collector) {
        // rhs cannot be moved because it was created with the allocator that is only valid
        // during current pull
        context.trigger_context_collector->RegisterSetObjectProperty(lhs.ValueEdge(), self_.property_,
                                                                     TypedValue{std::move(old_value)}, TypedValue{rhs});
      }
      break;
    }
    case TypedValue::Type::Null:
      // Skip setting properties on Null (can occur in optional match).
      break;
    case TypedValue::Type::Map:
    // Semantically modifying a map makes sense, but it's not supported due
    // to all the copying we do (when PropertyValue -> TypedValue and in
    // ExpressionEvaluator). So even though we set a map property here, that
    // is never visible to the user and it's not stored.
    // TODO: fix above described bug
    default:
      throw QueryRuntimeException("Properties can only be set on edges and vertices.");
  }
  return true;
}

void SetProperty::SetPropertyCursor::Shutdown() { input_cursor_->Shutdown(); }

void SetProperty::SetPropertyCursor::Reset() { input_cursor_->Reset(); }

SetProperties::SetProperties(const std::shared_ptr<LogicalOperator> &input, Symbol input_symbol, Expression *rhs, Op op)
    : input_(input), input_symbol_(input_symbol), rhs_(rhs), op_(op) {}

ACCEPT_WITH_INPUT(SetProperties)

UniqueCursorPtr SetProperties::MakeCursor(utils::MemoryResource *mem) const {
  EventCounter::IncrementCounter(EventCounter::SetPropertiesOperator);

  return MakeUniqueCursorPtr<SetPropertiesCursor>(mem, *this, mem);
}

std::vector<Symbol> SetProperties::ModifiedSymbols(const SymbolTable &table) const {
  return input_->ModifiedSymbols(table);
}

SetProperties::SetPropertiesCursor::SetPropertiesCursor(const SetProperties &self, utils::MemoryResource *mem)
    : self_(self), input_cursor_(self.input_->MakeCursor(mem)) {}

namespace {

template <typename T>
concept AccessorWithProperties = requires(T value, storage::PropertyId property_id,
                                          storage::PropertyValue property_value) {
  { value.ClearProperties() } -> std::same_as<storage::Result<std::map<storage::PropertyId, storage::PropertyValue>>>;
  {value.SetProperty(property_id, property_value)};
};

/// Helper function that sets the given values on either a Vertex or an Edge.
///
/// @tparam TRecordAccessor Either RecordAccessor<Vertex> or
///     RecordAccessor<Edge>
template <AccessorWithProperties TRecordAccessor>
void SetPropertiesOnRecord(TRecordAccessor *record, const TypedValue &rhs, SetProperties::Op op,
                           ExecutionContext *context) {
  std::optional<std::map<storage::PropertyId, storage::PropertyValue>> old_values;
  const bool should_register_change =
      context->trigger_context_collector &&
      context->trigger_context_collector->ShouldRegisterObjectPropertyChange<TRecordAccessor>();
  if (op == SetProperties::Op::REPLACE) {
    auto maybe_value = record->ClearProperties();
    if (maybe_value.HasError()) {
      switch (maybe_value.GetError()) {
        case storage::Error::DELETED_OBJECT:
          throw QueryRuntimeException("Trying to set properties on a deleted graph element.");
        case storage::Error::SERIALIZATION_ERROR:
          throw TransactionSerializationException();
        case storage::Error::PROPERTIES_DISABLED:
          throw QueryRuntimeException("Can't set property because properties on edges are disabled.");
        case storage::Error::VERTEX_HAS_EDGES:
        case storage::Error::NONEXISTENT_OBJECT:
          throw QueryRuntimeException("Unexpected error when setting properties.");
      }
    }

    if (should_register_change) {
      old_values.emplace(std::move(*maybe_value));
    }
  }

  auto get_props = [](const auto &record) {
    auto maybe_props = record.Properties(storage::View::NEW);
    if (maybe_props.HasError()) {
      switch (maybe_props.GetError()) {
        case storage::Error::DELETED_OBJECT:
          throw QueryRuntimeException("Trying to get properties from a deleted object.");
        case storage::Error::NONEXISTENT_OBJECT:
          throw query::QueryRuntimeException("Trying to get properties from an object that doesn't exist.");
        case storage::Error::SERIALIZATION_ERROR:
        case storage::Error::VERTEX_HAS_EDGES:
        case storage::Error::PROPERTIES_DISABLED:
          throw QueryRuntimeException("Unexpected error when getting properties.");
      }
    }
    return *maybe_props;
  };

  auto register_set_property = [&](auto &&returned_old_value, auto key, auto &&new_value) {
    auto old_value = [&]() -> storage::PropertyValue {
      if (!old_values) {
        return std::forward<decltype(returned_old_value)>(returned_old_value);
      }

      if (auto it = old_values->find(key); it != old_values->end()) {
        return std::move(it->second);
      }

      return {};
    }();

    context->trigger_context_collector->RegisterSetObjectProperty(
        *record, key, TypedValue(std::move(old_value)), TypedValue(std::forward<decltype(new_value)>(new_value)));
  };

  auto set_props = [&, record](auto properties) {
    for (auto &kv : properties) {
      auto maybe_error = record->SetProperty(kv.first, kv.second);
      if (maybe_error.HasError()) {
        switch (maybe_error.GetError()) {
          case storage::Error::DELETED_OBJECT:
            throw QueryRuntimeException("Trying to set properties on a deleted graph element.");
          case storage::Error::SERIALIZATION_ERROR:
            throw TransactionSerializationException();
          case storage::Error::PROPERTIES_DISABLED:
            throw QueryRuntimeException("Can't set property because properties on edges are disabled.");
          case storage::Error::VERTEX_HAS_EDGES:
          case storage::Error::NONEXISTENT_OBJECT:
            throw QueryRuntimeException("Unexpected error when setting properties.");
        }
      }

      if (should_register_change) {
        register_set_property(std::move(*maybe_error), kv.first, std::move(kv.second));
      }
    }
  };

  switch (rhs.type()) {
    case TypedValue::Type::Edge:
      set_props(get_props(rhs.ValueEdge()));
      break;
    case TypedValue::Type::Vertex:
      set_props(get_props(rhs.ValueVertex()));
      break;
    case TypedValue::Type::Map: {
      for (const auto &kv : rhs.ValueMap()) {
        auto key = context->db_accessor->NameToProperty(kv.first);
        auto old_value = PropsSetChecked(record, key, kv.second);
        if (should_register_change) {
          register_set_property(std::move(old_value), key, kv.second);
        }
      }
      break;
    }
    default:
      throw QueryRuntimeException(
          "Right-hand side in SET expression must be a node, an edge or a "
          "map.");
  }

  if (should_register_change && old_values) {
    // register removed properties
    for (auto &[property_id, property_value] : *old_values) {
      context->trigger_context_collector->RegisterRemovedObjectProperty(*record, property_id,
                                                                        TypedValue(std::move(property_value)));
    }
  }
}

}  // namespace

bool SetProperties::SetPropertiesCursor::Pull(Frame &frame, ExecutionContext &context) {
  SCOPED_PROFILE_OP("SetProperties");

  if (!input_cursor_->Pull(frame, context)) return false;

  TypedValue &lhs = frame[self_.input_symbol_];

  // Set, just like Create needs to see the latest changes.
  ExpressionEvaluator evaluator(&frame, context.symbol_table, context.evaluation_context, context.db_accessor,
                                storage::View::NEW);
  TypedValue rhs = self_.rhs_->Accept(evaluator);

  switch (lhs.type()) {
    case TypedValue::Type::Vertex:
#ifdef MG_ENTERPRISE
      if (license::global_license_checker.IsEnterpriseValidFast() && context.auth_checker &&
          !context.auth_checker->Has(lhs.ValueVertex(), storage::View::NEW,
                                     memgraph::query::AuthQuery::FineGrainedPrivilege::UPDATE)) {
        throw QueryRuntimeException("Vertex properties not set due to not having enough permission!");
      }
#endif

      SetPropertiesOnRecord(&lhs.ValueVertex(), rhs, self_.op_, &context);
      break;
    case TypedValue::Type::Edge:
#ifdef MG_ENTERPRISE
      if (license::global_license_checker.IsEnterpriseValidFast() && context.auth_checker &&
          !context.auth_checker->Has(lhs.ValueEdge(), memgraph::query::AuthQuery::FineGrainedPrivilege::UPDATE)) {
        throw QueryRuntimeException("Edge properties not set due to not having enough permission!");
      }
#endif
      SetPropertiesOnRecord(&lhs.ValueEdge(), rhs, self_.op_, &context);
      break;
    case TypedValue::Type::Null:
      // Skip setting properties on Null (can occur in optional match).
      break;
    default:
      throw QueryRuntimeException("Properties can only be set on edges and vertices.");
  }
  return true;
}

void SetProperties::SetPropertiesCursor::Shutdown() { input_cursor_->Shutdown(); }

void SetProperties::SetPropertiesCursor::Reset() { input_cursor_->Reset(); }

SetLabels::SetLabels(const std::shared_ptr<LogicalOperator> &input, Symbol input_symbol,
                     const std::vector<storage::LabelId> &labels)
    : input_(input), input_symbol_(input_symbol), labels_(labels) {}

ACCEPT_WITH_INPUT(SetLabels)

UniqueCursorPtr SetLabels::MakeCursor(utils::MemoryResource *mem) const {
  EventCounter::IncrementCounter(EventCounter::SetLabelsOperator);

  return MakeUniqueCursorPtr<SetLabelsCursor>(mem, *this, mem);
}

std::vector<Symbol> SetLabels::ModifiedSymbols(const SymbolTable &table) const {
  return input_->ModifiedSymbols(table);
}

SetLabels::SetLabelsCursor::SetLabelsCursor(const SetLabels &self, utils::MemoryResource *mem)
    : self_(self), input_cursor_(self.input_->MakeCursor(mem)) {}

bool SetLabels::SetLabelsCursor::Pull(Frame &frame, ExecutionContext &context) {
  SCOPED_PROFILE_OP("SetLabels");

#ifdef MG_ENTERPRISE
  if (license::global_license_checker.IsEnterpriseValidFast() && context.auth_checker &&
      !context.auth_checker->Has(self_.labels_, memgraph::query::AuthQuery::FineGrainedPrivilege::CREATE_DELETE)) {
    throw QueryRuntimeException("Couldn't set label due to not having enough permission!");
  }
#endif

  if (!input_cursor_->Pull(frame, context)) return false;

  TypedValue &vertex_value = frame[self_.input_symbol_];
  // Skip setting labels on Null (can occur in optional match).
  if (vertex_value.IsNull()) return true;
  ExpectType(self_.input_symbol_, vertex_value, TypedValue::Type::Vertex);
  auto &vertex = vertex_value.ValueVertex();

#ifdef MG_ENTERPRISE
  if (license::global_license_checker.IsEnterpriseValidFast() && context.auth_checker &&
      !context.auth_checker->Has(vertex, storage::View::OLD,
                                 memgraph::query::AuthQuery::FineGrainedPrivilege::UPDATE)) {
    throw QueryRuntimeException("Couldn't set label due to not having enough permission!");
  }
#endif

  for (auto label : self_.labels_) {
    auto maybe_value = vertex.AddLabel(label);
    if (maybe_value.HasError()) {
      switch (maybe_value.GetError()) {
        case storage::Error::SERIALIZATION_ERROR:
          throw TransactionSerializationException();
        case storage::Error::DELETED_OBJECT:
          throw QueryRuntimeException("Trying to set a label on a deleted node.");
        case storage::Error::VERTEX_HAS_EDGES:
        case storage::Error::PROPERTIES_DISABLED:
        case storage::Error::NONEXISTENT_OBJECT:
          throw QueryRuntimeException("Unexpected error when setting a label.");
      }
    }

    if (context.trigger_context_collector && *maybe_value) {
      context.trigger_context_collector->RegisterSetVertexLabel(vertex, label);
    }
  }

  return true;
}

void SetLabels::SetLabelsCursor::Shutdown() { input_cursor_->Shutdown(); }

void SetLabels::SetLabelsCursor::Reset() { input_cursor_->Reset(); }

RemoveProperty::RemoveProperty(const std::shared_ptr<LogicalOperator> &input, storage::PropertyId property,
                               PropertyLookup *lhs)
    : input_(input), property_(property), lhs_(lhs) {}

ACCEPT_WITH_INPUT(RemoveProperty)

UniqueCursorPtr RemoveProperty::MakeCursor(utils::MemoryResource *mem) const {
  EventCounter::IncrementCounter(EventCounter::RemovePropertyOperator);

  return MakeUniqueCursorPtr<RemovePropertyCursor>(mem, *this, mem);
}

std::vector<Symbol> RemoveProperty::ModifiedSymbols(const SymbolTable &table) const {
  return input_->ModifiedSymbols(table);
}

RemoveProperty::RemovePropertyCursor::RemovePropertyCursor(const RemoveProperty &self, utils::MemoryResource *mem)
    : self_(self), input_cursor_(self.input_->MakeCursor(mem)) {}

bool RemoveProperty::RemovePropertyCursor::Pull(Frame &frame, ExecutionContext &context) {
  SCOPED_PROFILE_OP("RemoveProperty");

  if (!input_cursor_->Pull(frame, context)) return false;

  // Remove, just like Delete needs to see the latest changes.
  ExpressionEvaluator evaluator(&frame, context.symbol_table, context.evaluation_context, context.db_accessor,
                                storage::View::NEW);
  TypedValue lhs = self_.lhs_->expression_->Accept(evaluator);

  auto remove_prop = [property = self_.property_, &context](auto *record) {
    auto maybe_old_value = record->RemoveProperty(property);
    if (maybe_old_value.HasError()) {
      switch (maybe_old_value.GetError()) {
        case storage::Error::DELETED_OBJECT:
          throw QueryRuntimeException("Trying to remove a property on a deleted graph element.");
        case storage::Error::SERIALIZATION_ERROR:
          throw TransactionSerializationException();
        case storage::Error::PROPERTIES_DISABLED:
          throw QueryRuntimeException(
              "Can't remove property because properties on edges are "
              "disabled.");
        case storage::Error::VERTEX_HAS_EDGES:
        case storage::Error::NONEXISTENT_OBJECT:
          throw QueryRuntimeException("Unexpected error when removing property.");
      }
    }

    if (context.trigger_context_collector) {
      context.trigger_context_collector->RegisterRemovedObjectProperty(*record, property,
                                                                       TypedValue(std::move(*maybe_old_value)));
    }
  };

  switch (lhs.type()) {
    case TypedValue::Type::Vertex:
#ifdef MG_ENTERPRISE
      if (license::global_license_checker.IsEnterpriseValidFast() && context.auth_checker &&
          !context.auth_checker->Has(lhs.ValueVertex(), storage::View::NEW,
                                     memgraph::query::AuthQuery::FineGrainedPrivilege::UPDATE)) {
        throw QueryRuntimeException("Vertex property not removed due to not having enough permission!");
      }
#endif
      remove_prop(&lhs.ValueVertex());
      break;
    case TypedValue::Type::Edge:
#ifdef MG_ENTERPRISE
      if (license::global_license_checker.IsEnterpriseValidFast() && context.auth_checker &&
          !context.auth_checker->Has(lhs.ValueEdge(), memgraph::query::AuthQuery::FineGrainedPrivilege::UPDATE)) {
        throw QueryRuntimeException("Edge property not removed due to not having enough permission!");
      }
#endif
      remove_prop(&lhs.ValueEdge());
      break;
    case TypedValue::Type::Null:
      // Skip removing properties on Null (can occur in optional match).
      break;
    default:
      throw QueryRuntimeException("Properties can only be removed from vertices and edges.");
  }
  return true;
}

void RemoveProperty::RemovePropertyCursor::Shutdown() { input_cursor_->Shutdown(); }

void RemoveProperty::RemovePropertyCursor::Reset() { input_cursor_->Reset(); }

RemoveLabels::RemoveLabels(const std::shared_ptr<LogicalOperator> &input, Symbol input_symbol,
                           const std::vector<storage::LabelId> &labels)
    : input_(input), input_symbol_(input_symbol), labels_(labels) {}

ACCEPT_WITH_INPUT(RemoveLabels)

UniqueCursorPtr RemoveLabels::MakeCursor(utils::MemoryResource *mem) const {
  EventCounter::IncrementCounter(EventCounter::RemoveLabelsOperator);

  return MakeUniqueCursorPtr<RemoveLabelsCursor>(mem, *this, mem);
}

std::vector<Symbol> RemoveLabels::ModifiedSymbols(const SymbolTable &table) const {
  return input_->ModifiedSymbols(table);
}

RemoveLabels::RemoveLabelsCursor::RemoveLabelsCursor(const RemoveLabels &self, utils::MemoryResource *mem)
    : self_(self), input_cursor_(self.input_->MakeCursor(mem)) {}

bool RemoveLabels::RemoveLabelsCursor::Pull(Frame &frame, ExecutionContext &context) {
  SCOPED_PROFILE_OP("RemoveLabels");

#ifdef MG_ENTERPRISE
  if (license::global_license_checker.IsEnterpriseValidFast() && context.auth_checker &&
      !context.auth_checker->Has(self_.labels_, memgraph::query::AuthQuery::FineGrainedPrivilege::CREATE_DELETE)) {
    throw QueryRuntimeException("Couldn't remove label due to not having enough permission!");
  }
#endif

  if (!input_cursor_->Pull(frame, context)) return false;

  TypedValue &vertex_value = frame[self_.input_symbol_];
  // Skip removing labels on Null (can occur in optional match).
  if (vertex_value.IsNull()) return true;
  ExpectType(self_.input_symbol_, vertex_value, TypedValue::Type::Vertex);
  auto &vertex = vertex_value.ValueVertex();

#ifdef MG_ENTERPRISE
  if (license::global_license_checker.IsEnterpriseValidFast() && context.auth_checker &&
      !context.auth_checker->Has(vertex, storage::View::OLD,
                                 memgraph::query::AuthQuery::FineGrainedPrivilege::UPDATE)) {
    throw QueryRuntimeException("Couldn't remove label due to not having enough permission!");
  }
#endif

  for (auto label : self_.labels_) {
    auto maybe_value = vertex.RemoveLabel(label);
    if (maybe_value.HasError()) {
      switch (maybe_value.GetError()) {
        case storage::Error::SERIALIZATION_ERROR:
          throw TransactionSerializationException();
        case storage::Error::DELETED_OBJECT:
          throw QueryRuntimeException("Trying to remove labels from a deleted node.");
        case storage::Error::VERTEX_HAS_EDGES:
        case storage::Error::PROPERTIES_DISABLED:
        case storage::Error::NONEXISTENT_OBJECT:
          throw QueryRuntimeException("Unexpected error when removing labels from a node.");
      }
    }

    context.execution_stats[ExecutionStats::Key::DELETED_LABELS] += 1;
    if (context.trigger_context_collector && *maybe_value) {
      context.trigger_context_collector->RegisterRemovedVertexLabel(vertex, label);
    }
  }

  return true;
}

void RemoveLabels::RemoveLabelsCursor::Shutdown() { input_cursor_->Shutdown(); }

void RemoveLabels::RemoveLabelsCursor::Reset() { input_cursor_->Reset(); }

EdgeUniquenessFilter::EdgeUniquenessFilter(const std::shared_ptr<LogicalOperator> &input, Symbol expand_symbol,
                                           const std::vector<Symbol> &previous_symbols)
    : input_(input), expand_symbol_(expand_symbol), previous_symbols_(previous_symbols) {}

ACCEPT_WITH_INPUT(EdgeUniquenessFilter)

UniqueCursorPtr EdgeUniquenessFilter::MakeCursor(utils::MemoryResource *mem) const {
  EventCounter::IncrementCounter(EventCounter::EdgeUniquenessFilterOperator);

  return MakeUniqueCursorPtr<EdgeUniquenessFilterCursor>(mem, *this, mem);
}

std::vector<Symbol> EdgeUniquenessFilter::ModifiedSymbols(const SymbolTable &table) const {
  return input_->ModifiedSymbols(table);
}

EdgeUniquenessFilter::EdgeUniquenessFilterCursor::EdgeUniquenessFilterCursor(const EdgeUniquenessFilter &self,
                                                                             utils::MemoryResource *mem)
    : self_(self), input_cursor_(self.input_->MakeCursor(mem)) {}

namespace {
/**
 * Returns true if:
 *    - a and b are either edge or edge-list values, and there
 *    is at least one matching edge in the two values
 */
bool ContainsSameEdge(const TypedValue &a, const TypedValue &b) {
  auto compare_to_list = [](const TypedValue &list, const TypedValue &other) {
    for (const TypedValue &list_elem : list.ValueList())
      if (ContainsSameEdge(list_elem, other)) return true;
    return false;
  };

  if (a.type() == TypedValue::Type::List) return compare_to_list(a, b);
  if (b.type() == TypedValue::Type::List) return compare_to_list(b, a);

  return a.ValueEdge() == b.ValueEdge();
}
}  // namespace

bool EdgeUniquenessFilter::EdgeUniquenessFilterCursor::Pull(Frame &frame, ExecutionContext &context) {
  SCOPED_PROFILE_OP("EdgeUniquenessFilter");

  auto expansion_ok = [&]() {
    const auto &expand_value = frame[self_.expand_symbol_];
    for (const auto &previous_symbol : self_.previous_symbols_) {
      const auto &previous_value = frame[previous_symbol];
      // This shouldn't raise a TypedValueException, because the planner
      // makes sure these are all of the expected type. In case they are not
      // an error should be raised long before this code is executed.
      if (ContainsSameEdge(previous_value, expand_value)) return false;
    }
    return true;
  };

  while (input_cursor_->Pull(frame, context))
    if (expansion_ok()) return true;
  return false;
}

void EdgeUniquenessFilter::EdgeUniquenessFilterCursor::Shutdown() { input_cursor_->Shutdown(); }

void EdgeUniquenessFilter::EdgeUniquenessFilterCursor::Reset() { input_cursor_->Reset(); }

EmptyResult::EmptyResult(const std::shared_ptr<LogicalOperator> &input)
    : input_(input ? input : std::make_shared<Once>()) {}

ACCEPT_WITH_INPUT(EmptyResult)

std::vector<Symbol> EmptyResult::OutputSymbols(const SymbolTable &) const {  // NOLINT(hicpp-named-parameter)
  return {};
}

std::vector<Symbol> EmptyResult::ModifiedSymbols(const SymbolTable &) const {  // NOLINT(hicpp-named-parameter)
  return {};
}

class EmptyResultCursor : public Cursor {
 public:
  EmptyResultCursor(const EmptyResult &self, utils::MemoryResource *mem)
      : input_cursor_(self.input_->MakeCursor(mem)) {}

  bool Pull(Frame &frame, ExecutionContext &context) override {
    SCOPED_PROFILE_OP("EmptyResult");

    if (!pulled_all_input_) {
      while (input_cursor_->Pull(frame, context)) {
        if (MustAbort(context)) {
          throw HintedAbortError();
        }
      }
      pulled_all_input_ = true;
    }
    return false;
  }

  void Shutdown() override { input_cursor_->Shutdown(); }

  void Reset() override {
    input_cursor_->Reset();
    pulled_all_input_ = false;
  }

 private:
  const UniqueCursorPtr input_cursor_;
  bool pulled_all_input_{false};
};

UniqueCursorPtr EmptyResult::MakeCursor(utils::MemoryResource *mem) const {
  EventCounter::IncrementCounter(EventCounter::EmptyResultOperator);

  return MakeUniqueCursorPtr<EmptyResultCursor>(mem, *this, mem);
}

Accumulate::Accumulate(const std::shared_ptr<LogicalOperator> &input, const std::vector<Symbol> &symbols,
                       bool advance_command)
    : input_(input), symbols_(symbols), advance_command_(advance_command) {}

ACCEPT_WITH_INPUT(Accumulate)

std::vector<Symbol> Accumulate::ModifiedSymbols(const SymbolTable &) const { return symbols_; }

class AccumulateCursor : public Cursor {
 public:
  AccumulateCursor(const Accumulate &self, utils::MemoryResource *mem)
      : self_(self), input_cursor_(self.input_->MakeCursor(mem)), cache_(mem) {}

  bool Pull(Frame &frame, ExecutionContext &context) override {
    SCOPED_PROFILE_OP("Accumulate");

    auto &dba = *context.db_accessor;
    // cache all the input
    if (!pulled_all_input_) {
      while (input_cursor_->Pull(frame, context)) {
        utils::pmr::vector<TypedValue> row(cache_.get_allocator().GetMemoryResource());
        row.reserve(self_.symbols_.size());
        for (const Symbol &symbol : self_.symbols_) row.emplace_back(frame[symbol]);
        cache_.emplace_back(std::move(row));
      }
      pulled_all_input_ = true;
      cache_it_ = cache_.begin();

      if (self_.advance_command_) dba.AdvanceCommand();
    }

    if (MustAbort(context)) throw HintedAbortError();
    if (cache_it_ == cache_.end()) return false;
    auto row_it = (cache_it_++)->begin();
    for (const Symbol &symbol : self_.symbols_) frame[symbol] = *row_it++;
    return true;
  }

  void Shutdown() override { input_cursor_->Shutdown(); }

  void Reset() override {
    input_cursor_->Reset();
    cache_.clear();
    cache_it_ = cache_.begin();
    pulled_all_input_ = false;
  }

 private:
  const Accumulate &self_;
  const UniqueCursorPtr input_cursor_;
  utils::pmr::vector<utils::pmr::vector<TypedValue>> cache_;
  decltype(cache_.begin()) cache_it_ = cache_.begin();
  bool pulled_all_input_{false};
};

UniqueCursorPtr Accumulate::MakeCursor(utils::MemoryResource *mem) const {
  EventCounter::IncrementCounter(EventCounter::AccumulateOperator);

  return MakeUniqueCursorPtr<AccumulateCursor>(mem, *this, mem);
}

Aggregate::Aggregate(const std::shared_ptr<LogicalOperator> &input, const std::vector<Aggregate::Element> &aggregations,
                     const std::vector<Expression *> &group_by, const std::vector<Symbol> &remember)
    : input_(input ? input : std::make_shared<Once>()),
      aggregations_(aggregations),
      group_by_(group_by),
      remember_(remember) {}

ACCEPT_WITH_INPUT(Aggregate)

std::vector<Symbol> Aggregate::ModifiedSymbols(const SymbolTable &) const {
  auto symbols = remember_;
  for (const auto &elem : aggregations_) symbols.push_back(elem.output_sym);
  return symbols;
}

namespace {
/** Returns the default TypedValue for an Aggregation element.
 * This value is valid both for returning when where are no inputs
 * to the aggregation op, and for initializing an aggregation result
 * when there are */
TypedValue DefaultAggregationOpValue(const Aggregate::Element &element, utils::MemoryResource *memory) {
  switch (element.op) {
    case Aggregation::Op::MIN:
    case Aggregation::Op::MAX:
    case Aggregation::Op::AVG:
      return TypedValue(memory);
    case Aggregation::Op::COUNT:
    case Aggregation::Op::SUM:
      return TypedValue(0, memory);
    case Aggregation::Op::COLLECT_LIST:
      return TypedValue(TypedValue::TVector(memory));
    case Aggregation::Op::COLLECT_MAP:
      return TypedValue(TypedValue::TMap(memory));
    case Aggregation::Op::PROJECT:
      return TypedValue(query::Graph(memory));
  }
}
}  // namespace

class AggregateCursor : public Cursor {
 public:
  AggregateCursor(const Aggregate &self, utils::MemoryResource *mem)
      : self_(self), input_cursor_(self_.input_->MakeCursor(mem)), aggregation_(mem) {}

  bool Pull(Frame &frame, ExecutionContext &context) override {
    SCOPED_PROFILE_OP("Aggregate");

    if (!pulled_all_input_) {
      ProcessAll(&frame, &context);
      pulled_all_input_ = true;
      aggregation_it_ = aggregation_.begin();

      if (aggregation_.empty()) {
        auto *pull_memory = context.evaluation_context.memory;
        // place default aggregation values on the frame
        for (const auto &elem : self_.aggregations_)
          frame[elem.output_sym] = DefaultAggregationOpValue(elem, pull_memory);
        // place null as remember values on the frame
        for (const Symbol &remember_sym : self_.remember_) frame[remember_sym] = TypedValue(pull_memory);
        return true;
      }
    }

    if (aggregation_it_ == aggregation_.end()) return false;

    // place aggregation values on the frame
    auto aggregation_values_it = aggregation_it_->second.values_.begin();
    for (const auto &aggregation_elem : self_.aggregations_)
      frame[aggregation_elem.output_sym] = *aggregation_values_it++;

    // place remember values on the frame
    auto remember_values_it = aggregation_it_->second.remember_.begin();
    for (const Symbol &remember_sym : self_.remember_) frame[remember_sym] = *remember_values_it++;

    aggregation_it_++;
    return true;
  }

  void Shutdown() override { input_cursor_->Shutdown(); }

  void Reset() override {
    input_cursor_->Reset();
    aggregation_.clear();
    aggregation_it_ = aggregation_.begin();
    pulled_all_input_ = false;
  }

 private:
  // Data structure for a single aggregation cache.
  // Does NOT include the group-by values since those are a key in the
  // aggregation map. The vectors in an AggregationValue contain one element for
  // each aggregation in this LogicalOp.
  struct AggregationValue {
    explicit AggregationValue(utils::MemoryResource *mem)
        : counts_(mem), values_(mem), remember_(mem), unique_values_(mem) {}

    // how many input rows have been aggregated in respective values_ element so
    // far
    // TODO: The counting value type should be changed to an unsigned type once
    // TypedValue can support signed integer values larger than 64bits so that
    // precision isn't lost.
    utils::pmr::vector<int64_t> counts_;
    // aggregated values. Initially Null (until at least one input row with a
    // valid value gets processed)
    utils::pmr::vector<TypedValue> values_;
    // remember values.
    utils::pmr::vector<TypedValue> remember_;

    using TSet = utils::pmr::unordered_set<TypedValue, TypedValue::Hash, TypedValue::BoolEqual>;

    utils::pmr::vector<TSet> unique_values_;
  };

  const Aggregate &self_;
  const UniqueCursorPtr input_cursor_;
  // storage for aggregated data
  // map key is the vector of group-by values
  // map value is an AggregationValue struct
  utils::pmr::unordered_map<utils::pmr::vector<TypedValue>, AggregationValue,
                            // use FNV collection hashing specialized for a
                            // vector of TypedValues
                            utils::FnvCollection<utils::pmr::vector<TypedValue>, TypedValue, TypedValue::Hash>,
                            // custom equality
                            TypedValueVectorEqual>
      aggregation_;
  // iterator over the accumulated cache
  decltype(aggregation_.begin()) aggregation_it_ = aggregation_.begin();
  // this LogicalOp pulls all from the input on it's first pull
  // this switch tracks if this has been performed
  bool pulled_all_input_{false};

  /**
   * Pulls from the input operator until exhausted and aggregates the
   * results. If the input operator is not provided, a single call
   * to ProcessOne is issued.
   *
   * Accumulation automatically groups the results so that `aggregation_`
   * cache cardinality depends on number of
   * aggregation results, and not on the number of inputs.
   */
  void ProcessAll(Frame *frame, ExecutionContext *context) {
    ExpressionEvaluator evaluator(frame, context->symbol_table, context->evaluation_context, context->db_accessor,
                                  storage::View::NEW);
    while (input_cursor_->Pull(*frame, *context)) {
      ProcessOne(*frame, &evaluator);
    }

    // calculate AVG aggregations (so far they have only been summed)
    for (size_t pos = 0; pos < self_.aggregations_.size(); ++pos) {
      if (self_.aggregations_[pos].op != Aggregation::Op::AVG) continue;
      for (auto &kv : aggregation_) {
        AggregationValue &agg_value = kv.second;
        auto count = agg_value.counts_[pos];
        auto *pull_memory = context->evaluation_context.memory;
        if (count > 0) {
          agg_value.values_[pos] = agg_value.values_[pos] / TypedValue(static_cast<double>(count), pull_memory);
        }
      }
    }
  }

  /**
   * Performs a single accumulation.
   */
  void ProcessOne(const Frame &frame, ExpressionEvaluator *evaluator) {
    auto *mem = aggregation_.get_allocator().GetMemoryResource();
    utils::pmr::vector<TypedValue> group_by(mem);
    group_by.reserve(self_.group_by_.size());
    for (Expression *expression : self_.group_by_) {
      group_by.emplace_back(expression->Accept(*evaluator));
    }
    auto &agg_value = aggregation_.try_emplace(std::move(group_by), mem).first->second;
    EnsureInitialized(frame, &agg_value);
    Update(evaluator, &agg_value);
  }

  /** Ensures the new AggregationValue has been initialized. This means
   * that the value vectors are filled with an appropriate number of Nulls,
   * counts are set to 0 and remember values are remembered.
   */
  void EnsureInitialized(const Frame &frame, AggregateCursor::AggregationValue *agg_value) const {
    if (!agg_value->values_.empty()) return;

    for (const auto &agg_elem : self_.aggregations_) {
      auto *mem = agg_value->values_.get_allocator().GetMemoryResource();
      agg_value->values_.emplace_back(DefaultAggregationOpValue(agg_elem, mem));
      agg_value->unique_values_.emplace_back(AggregationValue::TSet(mem));
    }
    agg_value->counts_.resize(self_.aggregations_.size(), 0);

    for (const Symbol &remember_sym : self_.remember_) agg_value->remember_.push_back(frame[remember_sym]);
  }

  /** Updates the given AggregationValue with new data. Assumes that
   * the AggregationValue has been initialized */
  void Update(ExpressionEvaluator *evaluator, AggregateCursor::AggregationValue *agg_value) {
    DMG_ASSERT(self_.aggregations_.size() == agg_value->values_.size(),
               "Expected as much AggregationValue.values_ as there are "
               "aggregations.");
    DMG_ASSERT(self_.aggregations_.size() == agg_value->counts_.size(),
               "Expected as much AggregationValue.counts_ as there are "
               "aggregations.");

    auto count_it = agg_value->counts_.begin();
    auto value_it = agg_value->values_.begin();
    auto unique_values_it = agg_value->unique_values_.begin();
    auto agg_elem_it = self_.aggregations_.begin();
    for (; count_it < agg_value->counts_.end(); count_it++, value_it++, unique_values_it++, agg_elem_it++) {
      // COUNT(*) is the only case where input expression is optional
      // handle it here
      auto input_expr_ptr = agg_elem_it->value;
      if (!input_expr_ptr) {
        *count_it += 1;
        *value_it = *count_it;
        continue;
      }

      TypedValue input_value = input_expr_ptr->Accept(*evaluator);

      // Aggregations skip Null input values.
      if (input_value.IsNull()) continue;
      const auto &agg_op = agg_elem_it->op;
      if (agg_elem_it->distinct) {
        auto insert_result = unique_values_it->insert(input_value);
        if (!insert_result.second) {
          break;
        }
      }
      *count_it += 1;
      if (*count_it == 1) {
        // first value, nothing to aggregate. check type, set and continue.
        switch (agg_op) {
          case Aggregation::Op::MIN:
          case Aggregation::Op::MAX:
            *value_it = input_value;
            EnsureOkForMinMax(input_value);
            break;
          case Aggregation::Op::SUM:
          case Aggregation::Op::AVG:
            *value_it = input_value;
            EnsureOkForAvgSum(input_value);
            break;
          case Aggregation::Op::COUNT:
            *value_it = 1;
            break;
          case Aggregation::Op::COLLECT_LIST:
            value_it->ValueList().push_back(input_value);
            break;
          case Aggregation::Op::PROJECT: {
            EnsureOkForProject(input_value);
            value_it->ValueGraph().Expand(input_value.ValuePath());
            break;
          }
          case Aggregation::Op::COLLECT_MAP:
            auto key = agg_elem_it->key->Accept(*evaluator);
            if (key.type() != TypedValue::Type::String) throw QueryRuntimeException("Map key must be a string.");
            value_it->ValueMap().emplace(key.ValueString(), input_value);
            break;
        }
        continue;
      }

      // aggregation of existing values
      switch (agg_op) {
        case Aggregation::Op::COUNT:
          *value_it = *count_it;
          break;
        case Aggregation::Op::MIN: {
          EnsureOkForMinMax(input_value);
          try {
            TypedValue comparison_result = input_value < *value_it;
            // since we skip nulls we either have a valid comparison, or
            // an exception was just thrown above
            // safe to assume a bool TypedValue
            if (comparison_result.ValueBool()) *value_it = input_value;
          } catch (const TypedValueException &) {
            throw QueryRuntimeException("Unable to get MIN of '{}' and '{}'.", input_value.type(), value_it->type());
          }
          break;
        }
        case Aggregation::Op::MAX: {
          //  all comments as for Op::Min
          EnsureOkForMinMax(input_value);
          try {
            TypedValue comparison_result = input_value > *value_it;
            if (comparison_result.ValueBool()) *value_it = input_value;
          } catch (const TypedValueException &) {
            throw QueryRuntimeException("Unable to get MAX of '{}' and '{}'.", input_value.type(), value_it->type());
          }
          break;
        }
        case Aggregation::Op::AVG:
        // for averaging we sum first and divide by count once all
        // the input has been processed
        case Aggregation::Op::SUM:
          EnsureOkForAvgSum(input_value);
          *value_it = *value_it + input_value;
          break;
        case Aggregation::Op::COLLECT_LIST:
          value_it->ValueList().push_back(input_value);
          break;
        case Aggregation::Op::PROJECT: {
          EnsureOkForProject(input_value);
          value_it->ValueGraph().Expand(input_value.ValuePath());
          break;
        }
        case Aggregation::Op::COLLECT_MAP:
          auto key = agg_elem_it->key->Accept(*evaluator);
          if (key.type() != TypedValue::Type::String) throw QueryRuntimeException("Map key must be a string.");
          value_it->ValueMap().emplace(key.ValueString(), input_value);
          break;
      }  // end switch over Aggregation::Op enum
    }    // end loop over all aggregations
  }

  /** Checks if the given TypedValue is legal in MIN and MAX. If not
   * an appropriate exception is thrown. */
  void EnsureOkForMinMax(const TypedValue &value) const {
    switch (value.type()) {
      case TypedValue::Type::Bool:
      case TypedValue::Type::Int:
      case TypedValue::Type::Double:
      case TypedValue::Type::String:
        return;
      default:
        throw QueryRuntimeException(
            "Only boolean, numeric and string values are allowed in "
            "MIN and MAX aggregations.");
    }
  }

  /** Checks if the given TypedValue is legal in AVG and SUM. If not
   * an appropriate exception is thrown. */
  void EnsureOkForAvgSum(const TypedValue &value) const {
    switch (value.type()) {
      case TypedValue::Type::Int:
      case TypedValue::Type::Double:
        return;
      default:
        throw QueryRuntimeException("Only numeric values allowed in SUM and AVG aggregations.");
    }
  }

  /** Checks if the given TypedValue is legal in PROJECT and PROJECT_TRANSITIVE. If not
   * an appropriate exception is thrown. */
  // NOLINTNEXTLINE(readability-convert-member-functions-to-static)
  void EnsureOkForProject(const TypedValue &value) const {
    switch (value.type()) {
      case TypedValue::Type::Path:
        return;
      default:
        throw QueryRuntimeException("Only path values allowed in PROJECT aggregation.");
    }
  }
};

UniqueCursorPtr Aggregate::MakeCursor(utils::MemoryResource *mem) const {
  EventCounter::IncrementCounter(EventCounter::AggregateOperator);

  return MakeUniqueCursorPtr<AggregateCursor>(mem, *this, mem);
}

Skip::Skip(const std::shared_ptr<LogicalOperator> &input, Expression *expression)
    : input_(input), expression_(expression) {}

ACCEPT_WITH_INPUT(Skip)

UniqueCursorPtr Skip::MakeCursor(utils::MemoryResource *mem) const {
  EventCounter::IncrementCounter(EventCounter::SkipOperator);

  return MakeUniqueCursorPtr<SkipCursor>(mem, *this, mem);
}

std::vector<Symbol> Skip::OutputSymbols(const SymbolTable &symbol_table) const {
  // Propagate this to potential Produce.
  return input_->OutputSymbols(symbol_table);
}

std::vector<Symbol> Skip::ModifiedSymbols(const SymbolTable &table) const { return input_->ModifiedSymbols(table); }

Skip::SkipCursor::SkipCursor(const Skip &self, utils::MemoryResource *mem)
    : self_(self), input_cursor_(self_.input_->MakeCursor(mem)) {}

bool Skip::SkipCursor::Pull(Frame &frame, ExecutionContext &context) {
  SCOPED_PROFILE_OP("Skip");

  while (input_cursor_->Pull(frame, context)) {
    if (to_skip_ == -1) {
      // First successful pull from the input, evaluate the skip expression.
      // The skip expression doesn't contain identifiers so graph view
      // parameter is not important.
      ExpressionEvaluator evaluator(&frame, context.symbol_table, context.evaluation_context, context.db_accessor,
                                    storage::View::OLD);
      TypedValue to_skip = self_.expression_->Accept(evaluator);
      if (to_skip.type() != TypedValue::Type::Int)
        throw QueryRuntimeException("Number of elements to skip must be an integer.");

      to_skip_ = to_skip.ValueInt();
      if (to_skip_ < 0) throw QueryRuntimeException("Number of elements to skip must be non-negative.");
    }

    if (skipped_++ < to_skip_) continue;
    return true;
  }
  return false;
}

void Skip::SkipCursor::Shutdown() { input_cursor_->Shutdown(); }

void Skip::SkipCursor::Reset() {
  input_cursor_->Reset();
  to_skip_ = -1;
  skipped_ = 0;
}

Limit::Limit(const std::shared_ptr<LogicalOperator> &input, Expression *expression)
    : input_(input), expression_(expression) {}

ACCEPT_WITH_INPUT(Limit)

UniqueCursorPtr Limit::MakeCursor(utils::MemoryResource *mem) const {
  EventCounter::IncrementCounter(EventCounter::LimitOperator);

  return MakeUniqueCursorPtr<LimitCursor>(mem, *this, mem);
}

std::vector<Symbol> Limit::OutputSymbols(const SymbolTable &symbol_table) const {
  // Propagate this to potential Produce.
  return input_->OutputSymbols(symbol_table);
}

std::vector<Symbol> Limit::ModifiedSymbols(const SymbolTable &table) const { return input_->ModifiedSymbols(table); }

Limit::LimitCursor::LimitCursor(const Limit &self, utils::MemoryResource *mem)
    : self_(self), input_cursor_(self_.input_->MakeCursor(mem)) {}

bool Limit::LimitCursor::Pull(Frame &frame, ExecutionContext &context) {
  SCOPED_PROFILE_OP("Limit");

  // We need to evaluate the limit expression before the first input Pull
  // because it might be 0 and thereby we shouldn't Pull from input at all.
  // We can do this before Pulling from the input because the limit expression
  // is not allowed to contain any identifiers.
  if (limit_ == -1) {
    // Limit expression doesn't contain identifiers so graph view is not
    // important.
    ExpressionEvaluator evaluator(&frame, context.symbol_table, context.evaluation_context, context.db_accessor,
                                  storage::View::OLD);
    TypedValue limit = self_.expression_->Accept(evaluator);
    if (limit.type() != TypedValue::Type::Int)
      throw QueryRuntimeException("Limit on number of returned elements must be an integer.");

    limit_ = limit.ValueInt();
    if (limit_ < 0) throw QueryRuntimeException("Limit on number of returned elements must be non-negative.");
  }

  // check we have not exceeded the limit before pulling
  if (pulled_++ >= limit_) return false;

  return input_cursor_->Pull(frame, context);
}

void Limit::LimitCursor::Shutdown() { input_cursor_->Shutdown(); }

void Limit::LimitCursor::Reset() {
  input_cursor_->Reset();
  limit_ = -1;
  pulled_ = 0;
}

OrderBy::OrderBy(const std::shared_ptr<LogicalOperator> &input, const std::vector<SortItem> &order_by,
                 const std::vector<Symbol> &output_symbols)
    : input_(input), output_symbols_(output_symbols) {
  // split the order_by vector into two vectors of orderings and expressions
  std::vector<Ordering> ordering;
  ordering.reserve(order_by.size());
  order_by_.reserve(order_by.size());
  for (const auto &ordering_expression_pair : order_by) {
    ordering.emplace_back(ordering_expression_pair.ordering);
    order_by_.emplace_back(ordering_expression_pair.expression);
  }
  compare_ = TypedValueVectorCompare(ordering);
}

ACCEPT_WITH_INPUT(OrderBy)

std::vector<Symbol> OrderBy::OutputSymbols(const SymbolTable &symbol_table) const {
  // Propagate this to potential Produce.
  return input_->OutputSymbols(symbol_table);
}

std::vector<Symbol> OrderBy::ModifiedSymbols(const SymbolTable &table) const { return input_->ModifiedSymbols(table); }

class OrderByCursor : public Cursor {
 public:
  OrderByCursor(const OrderBy &self, utils::MemoryResource *mem)
      : self_(self), input_cursor_(self_.input_->MakeCursor(mem)), cache_(mem) {}

  bool Pull(Frame &frame, ExecutionContext &context) override {
    SCOPED_PROFILE_OP("OrderBy");

    if (!did_pull_all_) {
      ExpressionEvaluator evaluator(&frame, context.symbol_table, context.evaluation_context, context.db_accessor,
                                    storage::View::OLD);
      auto *mem = cache_.get_allocator().GetMemoryResource();
      while (input_cursor_->Pull(frame, context)) {
        // collect the order_by elements
        utils::pmr::vector<TypedValue> order_by(mem);
        order_by.reserve(self_.order_by_.size());
        for (auto expression_ptr : self_.order_by_) {
          order_by.emplace_back(expression_ptr->Accept(evaluator));
        }

        // collect the output elements
        utils::pmr::vector<TypedValue> output(mem);
        output.reserve(self_.output_symbols_.size());
        for (const Symbol &output_sym : self_.output_symbols_) output.emplace_back(frame[output_sym]);

        cache_.push_back(Element{std::move(order_by), std::move(output)});
      }

      std::sort(cache_.begin(), cache_.end(), [this](const auto &pair1, const auto &pair2) {
        return self_.compare_(pair1.order_by, pair2.order_by);
      });

      did_pull_all_ = true;
      cache_it_ = cache_.begin();
    }

    if (cache_it_ == cache_.end()) return false;

    if (MustAbort(context)) throw HintedAbortError();

    // place the output values on the frame
    DMG_ASSERT(self_.output_symbols_.size() == cache_it_->remember.size(),
               "Number of values does not match the number of output symbols "
               "in OrderBy");
    auto output_sym_it = self_.output_symbols_.begin();
    for (const TypedValue &output : cache_it_->remember) frame[*output_sym_it++] = output;

    cache_it_++;
    return true;
  }
  void Shutdown() override { input_cursor_->Shutdown(); }

  void Reset() override {
    input_cursor_->Reset();
    did_pull_all_ = false;
    cache_.clear();
    cache_it_ = cache_.begin();
  }

 private:
  struct Element {
    utils::pmr::vector<TypedValue> order_by;
    utils::pmr::vector<TypedValue> remember;
  };

  const OrderBy &self_;
  const UniqueCursorPtr input_cursor_;
  bool did_pull_all_{false};
  // a cache of elements pulled from the input
  // the cache is filled and sorted (only on first elem) on first Pull
  utils::pmr::vector<Element> cache_;
  // iterator over the cache_, maintains state between Pulls
  decltype(cache_.begin()) cache_it_ = cache_.begin();
};

UniqueCursorPtr OrderBy::MakeCursor(utils::MemoryResource *mem) const {
  EventCounter::IncrementCounter(EventCounter::OrderByOperator);

  return MakeUniqueCursorPtr<OrderByCursor>(mem, *this, mem);
}

Merge::Merge(const std::shared_ptr<LogicalOperator> &input, const std::shared_ptr<LogicalOperator> &merge_match,
             const std::shared_ptr<LogicalOperator> &merge_create)
    : input_(input ? input : std::make_shared<Once>()), merge_match_(merge_match), merge_create_(merge_create) {}

bool Merge::Accept(HierarchicalLogicalOperatorVisitor &visitor) {
  if (visitor.PreVisit(*this)) {
    input_->Accept(visitor) && merge_match_->Accept(visitor) && merge_create_->Accept(visitor);
  }
  return visitor.PostVisit(*this);
}

UniqueCursorPtr Merge::MakeCursor(utils::MemoryResource *mem) const {
  EventCounter::IncrementCounter(EventCounter::MergeOperator);

  return MakeUniqueCursorPtr<MergeCursor>(mem, *this, mem);
}

std::vector<Symbol> Merge::ModifiedSymbols(const SymbolTable &table) const {
  auto symbols = input_->ModifiedSymbols(table);
  // Match and create branches should have the same symbols, so just take one
  // of them.
  auto my_symbols = merge_match_->OutputSymbols(table);
  symbols.insert(symbols.end(), my_symbols.begin(), my_symbols.end());
  return symbols;
}

Merge::MergeCursor::MergeCursor(const Merge &self, utils::MemoryResource *mem)
    : input_cursor_(self.input_->MakeCursor(mem)),
      merge_match_cursor_(self.merge_match_->MakeCursor(mem)),
      merge_create_cursor_(self.merge_create_->MakeCursor(mem)) {}

bool Merge::MergeCursor::Pull(Frame &frame, ExecutionContext &context) {
  SCOPED_PROFILE_OP("Merge");

  while (true) {
    if (pull_input_) {
      if (input_cursor_->Pull(frame, context)) {
        // after a successful input from the input
        // reset merge_match (it's expand iterators maintain state)
        // and merge_create (could have a Once at the beginning)
        merge_match_cursor_->Reset();
        merge_create_cursor_->Reset();
      } else
        // input is exhausted, we're done
        return false;
    }

    // pull from the merge_match cursor
    if (merge_match_cursor_->Pull(frame, context)) {
      // if successful, next Pull from this should not pull_input_
      pull_input_ = false;
      return true;
    } else {
      // failed to Pull from the merge_match cursor
      if (pull_input_) {
        // if we have just now pulled from the input
        // and failed to pull from merge_match, we should create
        return merge_create_cursor_->Pull(frame, context);
      }
      // We have exhausted merge_match_cursor_ after 1 or more successful
      // Pulls. Attempt next input_cursor_ pull
      pull_input_ = true;
      continue;
    }
  }
}

void Merge::MergeCursor::Shutdown() {
  input_cursor_->Shutdown();
  merge_match_cursor_->Shutdown();
  merge_create_cursor_->Shutdown();
}

void Merge::MergeCursor::Reset() {
  input_cursor_->Reset();
  merge_match_cursor_->Reset();
  merge_create_cursor_->Reset();
  pull_input_ = true;
}

Optional::Optional(const std::shared_ptr<LogicalOperator> &input, const std::shared_ptr<LogicalOperator> &optional,
                   const std::vector<Symbol> &optional_symbols)
    : input_(input ? input : std::make_shared<Once>()), optional_(optional), optional_symbols_(optional_symbols) {}

bool Optional::Accept(HierarchicalLogicalOperatorVisitor &visitor) {
  if (visitor.PreVisit(*this)) {
    input_->Accept(visitor) && optional_->Accept(visitor);
  }
  return visitor.PostVisit(*this);
}

UniqueCursorPtr Optional::MakeCursor(utils::MemoryResource *mem) const {
  EventCounter::IncrementCounter(EventCounter::OptionalOperator);

  return MakeUniqueCursorPtr<OptionalCursor>(mem, *this, mem);
}

std::vector<Symbol> Optional::ModifiedSymbols(const SymbolTable &table) const {
  auto symbols = input_->ModifiedSymbols(table);
  auto my_symbols = optional_->ModifiedSymbols(table);
  symbols.insert(symbols.end(), my_symbols.begin(), my_symbols.end());
  return symbols;
}

Optional::OptionalCursor::OptionalCursor(const Optional &self, utils::MemoryResource *mem)
    : self_(self), input_cursor_(self.input_->MakeCursor(mem)), optional_cursor_(self.optional_->MakeCursor(mem)) {}

bool Optional::OptionalCursor::Pull(Frame &frame, ExecutionContext &context) {
  SCOPED_PROFILE_OP("Optional");

  while (true) {
    if (pull_input_) {
      if (input_cursor_->Pull(frame, context)) {
        // after a successful input from the input
        // reset optional_ (it's expand iterators maintain state)
        optional_cursor_->Reset();
      } else
        // input is exhausted, we're done
        return false;
    }

    // pull from the optional_ cursor
    if (optional_cursor_->Pull(frame, context)) {
      // if successful, next Pull from this should not pull_input_
      pull_input_ = false;
      return true;
    } else {
      // failed to Pull from the merge_match cursor
      if (pull_input_) {
        // if we have just now pulled from the input
        // and failed to pull from optional_ so set the
        // optional symbols to Null, ensure next time the
        // input gets pulled and return true
        for (const Symbol &sym : self_.optional_symbols_) frame[sym] = TypedValue(context.evaluation_context.memory);
        pull_input_ = true;
        return true;
      }
      // we have exhausted optional_cursor_ after 1 or more successful Pulls
      // attempt next input_cursor_ pull
      pull_input_ = true;
      continue;
    }
  }
}

void Optional::OptionalCursor::Shutdown() {
  input_cursor_->Shutdown();
  optional_cursor_->Shutdown();
}

void Optional::OptionalCursor::Reset() {
  input_cursor_->Reset();
  optional_cursor_->Reset();
  pull_input_ = true;
}

Unwind::Unwind(const std::shared_ptr<LogicalOperator> &input, Expression *input_expression, Symbol output_symbol)
    : input_(input ? input : std::make_shared<Once>()),
      input_expression_(input_expression),
      output_symbol_(output_symbol) {}

ACCEPT_WITH_INPUT(Unwind)

std::vector<Symbol> Unwind::ModifiedSymbols(const SymbolTable &table) const {
  auto symbols = input_->ModifiedSymbols(table);
  symbols.emplace_back(output_symbol_);
  return symbols;
}

class UnwindCursor : public Cursor {
 public:
  UnwindCursor(const Unwind &self, utils::MemoryResource *mem)
      : self_(self), input_cursor_(self.input_->MakeCursor(mem)), input_value_(mem) {}

  bool Pull(Frame &frame, ExecutionContext &context) override {
    SCOPED_PROFILE_OP("Unwind");
    while (true) {
      if (MustAbort(context)) throw HintedAbortError();
      // if we reached the end of our list of values
      // pull from the input
      if (input_value_it_ == input_value_.end()) {
        if (!input_cursor_->Pull(frame, context)) return false;

        // successful pull from input, initialize value and iterator
        ExpressionEvaluator evaluator(&frame, context.symbol_table, context.evaluation_context, context.db_accessor,
                                      storage::View::OLD);
        TypedValue input_value = self_.input_expression_->Accept(evaluator);
        if (input_value.type() != TypedValue::Type::List)
          throw QueryRuntimeException("Argument of UNWIND must be a list, but '{}' was provided.", input_value.type());
        // Copy the evaluted input_value_list to our vector.
        input_value_ = input_value.ValueList();
        input_value_it_ = input_value_.begin();
      }

      // if we reached the end of our list of values goto back to top
      if (input_value_it_ == input_value_.end()) continue;

      frame[self_.output_symbol_] = *input_value_it_++;
      return true;
    }
  }

  void Shutdown() override { input_cursor_->Shutdown(); }

  void Reset() override {
    input_cursor_->Reset();
    input_value_.clear();
    input_value_it_ = input_value_.end();
  }

 private:
  const Unwind &self_;
  const UniqueCursorPtr input_cursor_;
  // typed values we are unwinding and yielding
  utils::pmr::vector<TypedValue> input_value_;
  // current position in input_value_
  decltype(input_value_)::iterator input_value_it_ = input_value_.end();
};

UniqueCursorPtr Unwind::MakeCursor(utils::MemoryResource *mem) const {
  EventCounter::IncrementCounter(EventCounter::UnwindOperator);

  return MakeUniqueCursorPtr<UnwindCursor>(mem, *this, mem);
}

class DistinctCursor : public Cursor {
 public:
  DistinctCursor(const Distinct &self, utils::MemoryResource *mem)
      : self_(self), input_cursor_(self.input_->MakeCursor(mem)), seen_rows_(mem) {}

  bool Pull(Frame &frame, ExecutionContext &context) override {
    SCOPED_PROFILE_OP("Distinct");

    while (true) {
      if (!input_cursor_->Pull(frame, context)) return false;

      utils::pmr::vector<TypedValue> row(seen_rows_.get_allocator().GetMemoryResource());
      row.reserve(self_.value_symbols_.size());
      for (const auto &symbol : self_.value_symbols_) row.emplace_back(frame[symbol]);
      if (seen_rows_.insert(std::move(row)).second) return true;
    }
  }

  void Shutdown() override { input_cursor_->Shutdown(); }

  void Reset() override {
    input_cursor_->Reset();
    seen_rows_.clear();
  }

 private:
  const Distinct &self_;
  const UniqueCursorPtr input_cursor_;
  // a set of already seen rows
  utils::pmr::unordered_set<utils::pmr::vector<TypedValue>,
                            // use FNV collection hashing specialized for a
                            // vector of TypedValue
                            utils::FnvCollection<utils::pmr::vector<TypedValue>, TypedValue, TypedValue::Hash>,
                            TypedValueVectorEqual>
      seen_rows_;
};

Distinct::Distinct(const std::shared_ptr<LogicalOperator> &input, const std::vector<Symbol> &value_symbols)
    : input_(input ? input : std::make_shared<Once>()), value_symbols_(value_symbols) {}

ACCEPT_WITH_INPUT(Distinct)

UniqueCursorPtr Distinct::MakeCursor(utils::MemoryResource *mem) const {
  EventCounter::IncrementCounter(EventCounter::DistinctOperator);

  return MakeUniqueCursorPtr<DistinctCursor>(mem, *this, mem);
}

std::vector<Symbol> Distinct::OutputSymbols(const SymbolTable &symbol_table) const {
  // Propagate this to potential Produce.
  return input_->OutputSymbols(symbol_table);
}

std::vector<Symbol> Distinct::ModifiedSymbols(const SymbolTable &table) const { return input_->ModifiedSymbols(table); }

Union::Union(const std::shared_ptr<LogicalOperator> &left_op, const std::shared_ptr<LogicalOperator> &right_op,
             const std::vector<Symbol> &union_symbols, const std::vector<Symbol> &left_symbols,
             const std::vector<Symbol> &right_symbols)
    : left_op_(left_op),
      right_op_(right_op),
      union_symbols_(union_symbols),
      left_symbols_(left_symbols),
      right_symbols_(right_symbols) {}

UniqueCursorPtr Union::MakeCursor(utils::MemoryResource *mem) const {
  EventCounter::IncrementCounter(EventCounter::UnionOperator);

  return MakeUniqueCursorPtr<Union::UnionCursor>(mem, *this, mem);
}

bool Union::Accept(HierarchicalLogicalOperatorVisitor &visitor) {
  if (visitor.PreVisit(*this)) {
    if (left_op_->Accept(visitor)) {
      right_op_->Accept(visitor);
    }
  }
  return visitor.PostVisit(*this);
}

std::vector<Symbol> Union::OutputSymbols(const SymbolTable &) const { return union_symbols_; }

std::vector<Symbol> Union::ModifiedSymbols(const SymbolTable &) const { return union_symbols_; }

WITHOUT_SINGLE_INPUT(Union);

Union::UnionCursor::UnionCursor(const Union &self, utils::MemoryResource *mem)
    : self_(self), left_cursor_(self.left_op_->MakeCursor(mem)), right_cursor_(self.right_op_->MakeCursor(mem)) {}

bool Union::UnionCursor::Pull(Frame &frame, ExecutionContext &context) {
  SCOPED_PROFILE_OP("Union");

  utils::pmr::unordered_map<std::string, TypedValue> results(context.evaluation_context.memory);
  if (left_cursor_->Pull(frame, context)) {
    // collect values from the left child
    for (const auto &output_symbol : self_.left_symbols_) {
      results[output_symbol.name()] = frame[output_symbol];
    }
  } else if (right_cursor_->Pull(frame, context)) {
    // collect values from the right child
    for (const auto &output_symbol : self_.right_symbols_) {
      results[output_symbol.name()] = frame[output_symbol];
    }
  } else {
    return false;
  }

  // put collected values on frame under union symbols
  for (const auto &symbol : self_.union_symbols_) {
    frame[symbol] = results[symbol.name()];
  }
  return true;
}

void Union::UnionCursor::Shutdown() {
  left_cursor_->Shutdown();
  right_cursor_->Shutdown();
}

void Union::UnionCursor::Reset() {
  left_cursor_->Reset();
  right_cursor_->Reset();
}

std::vector<Symbol> Cartesian::ModifiedSymbols(const SymbolTable &table) const {
  auto symbols = left_op_->ModifiedSymbols(table);
  auto right = right_op_->ModifiedSymbols(table);
  symbols.insert(symbols.end(), right.begin(), right.end());
  return symbols;
}

bool Cartesian::Accept(HierarchicalLogicalOperatorVisitor &visitor) {
  if (visitor.PreVisit(*this)) {
    left_op_->Accept(visitor) && right_op_->Accept(visitor);
  }
  return visitor.PostVisit(*this);
}

WITHOUT_SINGLE_INPUT(Cartesian);

namespace {

class CartesianCursor : public Cursor {
 public:
  CartesianCursor(const Cartesian &self, utils::MemoryResource *mem)
      : self_(self),
        left_op_frames_(mem),
        right_op_frame_(mem),
        left_op_cursor_(self.left_op_->MakeCursor(mem)),
        right_op_cursor_(self_.right_op_->MakeCursor(mem)) {
    MG_ASSERT(left_op_cursor_ != nullptr, "CartesianCursor: Missing left operator cursor.");
    MG_ASSERT(right_op_cursor_ != nullptr, "CartesianCursor: Missing right operator cursor.");
  }

  bool Pull(Frame &frame, ExecutionContext &context) override {
    SCOPED_PROFILE_OP("Cartesian");

    if (!cartesian_pull_initialized_) {
      // Pull all left_op frames.
      while (left_op_cursor_->Pull(frame, context)) {
        left_op_frames_.emplace_back(frame.elems().begin(), frame.elems().end());
      }

      // We're setting the iterator to 'end' here so it pulls the right
      // cursor.
      left_op_frames_it_ = left_op_frames_.end();
      cartesian_pull_initialized_ = true;
    }

    // If left operator yielded zero results there is no cartesian product.
    if (left_op_frames_.empty()) {
      return false;
    }

    auto restore_frame = [&frame](const auto &symbols, const auto &restore_from) {
      for (const auto &symbol : symbols) {
        frame[symbol] = restore_from[symbol.position()];
      }
    };

    if (left_op_frames_it_ == left_op_frames_.end()) {
      // Advance right_op_cursor_.
      if (!right_op_cursor_->Pull(frame, context)) return false;

      right_op_frame_.assign(frame.elems().begin(), frame.elems().end());
      left_op_frames_it_ = left_op_frames_.begin();
    } else {
      // Make sure right_op_cursor last pulled results are on frame.
      restore_frame(self_.right_symbols_, right_op_frame_);
    }

    if (MustAbort(context)) throw HintedAbortError();

    restore_frame(self_.left_symbols_, *left_op_frames_it_);
    left_op_frames_it_++;
    return true;
  }

  void Shutdown() override {
    left_op_cursor_->Shutdown();
    right_op_cursor_->Shutdown();
  }

  void Reset() override {
    left_op_cursor_->Reset();
    right_op_cursor_->Reset();
    right_op_frame_.clear();
    left_op_frames_.clear();
    left_op_frames_it_ = left_op_frames_.end();
    cartesian_pull_initialized_ = false;
  }

 private:
  const Cartesian &self_;
  utils::pmr::vector<utils::pmr::vector<TypedValue>> left_op_frames_;
  utils::pmr::vector<TypedValue> right_op_frame_;
  const UniqueCursorPtr left_op_cursor_;
  const UniqueCursorPtr right_op_cursor_;
  utils::pmr::vector<utils::pmr::vector<TypedValue>>::iterator left_op_frames_it_;
  bool cartesian_pull_initialized_{false};
};

}  // namespace

UniqueCursorPtr Cartesian::MakeCursor(utils::MemoryResource *mem) const {
  EventCounter::IncrementCounter(EventCounter::CartesianOperator);

  return MakeUniqueCursorPtr<CartesianCursor>(mem, *this, mem);
}

OutputTable::OutputTable(std::vector<Symbol> output_symbols, std::vector<std::vector<TypedValue>> rows)
    : output_symbols_(std::move(output_symbols)), callback_([rows](Frame *, ExecutionContext *) { return rows; }) {}

OutputTable::OutputTable(std::vector<Symbol> output_symbols,
                         std::function<std::vector<std::vector<TypedValue>>(Frame *, ExecutionContext *)> callback)
    : output_symbols_(std::move(output_symbols)), callback_(std::move(callback)) {}

WITHOUT_SINGLE_INPUT(OutputTable);

class OutputTableCursor : public Cursor {
 public:
  OutputTableCursor(const OutputTable &self) : self_(self) {}

  bool Pull(Frame &frame, ExecutionContext &context) override {
    if (!pulled_) {
      rows_ = self_.callback_(&frame, &context);
      for (const auto &row : rows_) {
        MG_ASSERT(row.size() == self_.output_symbols_.size(), "Wrong number of columns in row!");
      }
      pulled_ = true;
    }
    if (current_row_ < rows_.size()) {
      for (size_t i = 0; i < self_.output_symbols_.size(); ++i) {
        frame[self_.output_symbols_[i]] = rows_[current_row_][i];
      }
      current_row_++;
      return true;
    }
    return false;
  }

  void Reset() override {
    pulled_ = false;
    current_row_ = 0;
    rows_.clear();
  }

  void Shutdown() override {}

 private:
  const OutputTable &self_;
  size_t current_row_{0};
  std::vector<std::vector<TypedValue>> rows_;
  bool pulled_{false};
};

UniqueCursorPtr OutputTable::MakeCursor(utils::MemoryResource *mem) const {
  return MakeUniqueCursorPtr<OutputTableCursor>(mem, *this);
}

OutputTableStream::OutputTableStream(
    std::vector<Symbol> output_symbols,
    std::function<std::optional<std::vector<TypedValue>>(Frame *, ExecutionContext *)> callback)
    : output_symbols_(std::move(output_symbols)), callback_(std::move(callback)) {}

WITHOUT_SINGLE_INPUT(OutputTableStream);

class OutputTableStreamCursor : public Cursor {
 public:
  explicit OutputTableStreamCursor(const OutputTableStream *self) : self_(self) {}

  bool Pull(Frame &frame, ExecutionContext &context) override {
    const auto row = self_->callback_(&frame, &context);
    if (row) {
      MG_ASSERT(row->size() == self_->output_symbols_.size(), "Wrong number of columns in row!");
      for (size_t i = 0; i < self_->output_symbols_.size(); ++i) {
        frame[self_->output_symbols_[i]] = row->at(i);
      }
      return true;
    }
    return false;
  }

  // TODO(tsabolcec): Come up with better approach for handling `Reset()`.
  // One possibility is to implement a custom closure utility class with
  // `Reset()` method.
  void Reset() override { throw utils::NotYetImplemented("OutputTableStreamCursor::Reset"); }

  void Shutdown() override {}

 private:
  const OutputTableStream *self_;
};

UniqueCursorPtr OutputTableStream::MakeCursor(utils::MemoryResource *mem) const {
  return MakeUniqueCursorPtr<OutputTableStreamCursor>(mem, this);
}

CallProcedure::CallProcedure(std::shared_ptr<LogicalOperator> input, std::string name, std::vector<Expression *> args,
                             std::vector<std::string> fields, std::vector<Symbol> symbols, Expression *memory_limit,
                             size_t memory_scale, bool is_write)
    : input_(input ? input : std::make_shared<Once>()),
      procedure_name_(name),
      arguments_(args),
      result_fields_(fields),
      result_symbols_(symbols),
      memory_limit_(memory_limit),
      memory_scale_(memory_scale),
      is_write_(is_write) {}

ACCEPT_WITH_INPUT(CallProcedure);

std::vector<Symbol> CallProcedure::OutputSymbols(const SymbolTable &) const { return result_symbols_; }

std::vector<Symbol> CallProcedure::ModifiedSymbols(const SymbolTable &table) const {
  auto symbols = input_->ModifiedSymbols(table);
  symbols.insert(symbols.end(), result_symbols_.begin(), result_symbols_.end());
  return symbols;
}

void CallProcedure::IncrementCounter(const std::string &procedure_name) {
  procedure_counters_.WithLock([&](auto &counters) { ++counters[procedure_name]; });
}

std::unordered_map<std::string, int64_t> CallProcedure::GetAndResetCounters() {
  auto counters = procedure_counters_.Lock();
  auto ret = std::move(*counters);
  counters->clear();
  return ret;
}

namespace {

void CallCustomProcedure(const std::string_view fully_qualified_procedure_name, const mgp_proc &proc,
                         const std::vector<Expression *> &args, mgp_graph &graph, ExpressionEvaluator *evaluator,
                         utils::MemoryResource *memory, std::optional<size_t> memory_limit, mgp_result *result) {
  static_assert(std::uses_allocator_v<mgp_value, utils::Allocator<mgp_value>>,
                "Expected mgp_value to use custom allocator and makes STL "
                "containers aware of that");
  // Build and type check procedure arguments.
  mgp_list proc_args(memory);
  std::vector<TypedValue> args_list;
  args_list.reserve(args.size());
  for (auto *expression : args) {
    args_list.emplace_back(expression->Accept(*evaluator));
  }
  std::optional<query::Graph> subgraph;
  std::optional<query::SubgraphDbAccessor> db_acc;

  if (!args_list.empty() && args_list.front().type() == TypedValue::Type::Graph) {
    auto subgraph_value = args_list.front().ValueGraph();
    subgraph = query::Graph(std::move(subgraph_value), subgraph_value.GetMemoryResource());
    args_list.erase(args_list.begin());

    db_acc = query::SubgraphDbAccessor(*std::get<query::DbAccessor *>(graph.impl), &*subgraph);
    graph.impl = &*db_acc;
  }

  procedure::ConstructArguments(args_list, proc, fully_qualified_procedure_name, proc_args, graph);
  if (memory_limit) {
    SPDLOG_INFO("Running '{}' with memory limit of {}", fully_qualified_procedure_name,
                utils::GetReadableSize(*memory_limit));
    utils::LimitedMemoryResource limited_mem(memory, *memory_limit);
    mgp_memory proc_memory{&limited_mem};
    MG_ASSERT(result->signature == &proc.results);
    // TODO: What about cross library boundary exceptions? OMG C++?!
    proc.cb(&proc_args, &graph, result, &proc_memory);
    size_t leaked_bytes = limited_mem.GetAllocatedBytes();
    if (leaked_bytes > 0U) {
      spdlog::warn("Query procedure '{}' leaked {} *tracked* bytes", fully_qualified_procedure_name, leaked_bytes);
    }
  } else {
    // TODO: Add a tracking MemoryResource without limits, so that we report
    // memory leaks in procedure.
    mgp_memory proc_memory{memory};
    MG_ASSERT(result->signature == &proc.results);
    // TODO: What about cross library boundary exceptions? OMG C++?!
    proc.cb(&proc_args, &graph, result, &proc_memory);
  }
}

}  // namespace

class CallProcedureCursor : public Cursor {
  const CallProcedure *self_;
  UniqueCursorPtr input_cursor_;
  mgp_result result_;
  decltype(result_.rows.end()) result_row_it_{result_.rows.end()};
  size_t result_signature_size_{0};

 public:
  CallProcedureCursor(const CallProcedure *self, utils::MemoryResource *mem)
      : self_(self),
        input_cursor_(self_->input_->MakeCursor(mem)),
        // result_ needs to live throughout multiple Pull evaluations, until all
        // rows are produced. Therefore, we use the memory dedicated for the
        // whole execution.
        result_(nullptr, mem) {
    MG_ASSERT(self_->result_fields_.size() == self_->result_symbols_.size(), "Incorrectly constructed CallProcedure");
  }

  bool Pull(Frame &frame, ExecutionContext &context) override {
    SCOPED_PROFILE_OP("CallProcedure");

    if (MustAbort(context)) throw HintedAbortError();

    // We need to fetch new procedure results after pulling from input.
    // TODO: Look into openCypher's distinction between procedures returning an
    // empty result set vs procedures which return `void`. We currently don't
    // have procedures registering what they return.
    // This `while` loop will skip over empty results.
    while (result_row_it_ == result_.rows.end()) {
      if (!input_cursor_->Pull(frame, context)) return false;
      result_.signature = nullptr;
      result_.rows.clear();
      result_.error_msg.reset();
      // It might be a good idea to resolve the procedure name once, at the
      // start. Unfortunately, this could deadlock if we tried to invoke a
      // procedure from a module (read lock) and reload a module (write lock)
      // inside the same execution thread. Also, our RWLock is setup so that
      // it's not possible for a single thread to request multiple read locks.
      // Builtin module registration in query/procedure/module.cpp depends on
      // this locking scheme.
      const auto &maybe_found = procedure::FindProcedure(procedure::gModuleRegistry, self_->procedure_name_,
                                                         context.evaluation_context.memory);
      if (!maybe_found) {
        throw QueryRuntimeException("There is no procedure named '{}'.", self_->procedure_name_);
      }
      const auto &[module, proc] = *maybe_found;
      if (proc->info.is_write != self_->is_write_) {
        auto get_proc_type_str = [](bool is_write) { return is_write ? "write" : "read"; };
        throw QueryRuntimeException("The procedure named '{}' was a {} procedure, but changed to be a {} procedure.",
                                    self_->procedure_name_, get_proc_type_str(self_->is_write_),
                                    get_proc_type_str(proc->info.is_write));
      }
      const auto graph_view = proc->info.is_write ? storage::View::NEW : storage::View::OLD;
      ExpressionEvaluator evaluator(&frame, context.symbol_table, context.evaluation_context, context.db_accessor,
                                    graph_view);

      result_.signature = &proc->results;
      // Use evaluation memory, as invoking a procedure is akin to a simple
      // evaluation of an expression.
      // TODO: This will probably need to be changed when we add support for
      // generator like procedures which yield a new result on each invocation.
      auto *memory = context.evaluation_context.memory;
      auto memory_limit = EvaluateMemoryLimit(&evaluator, self_->memory_limit_, self_->memory_scale_);
      auto graph = mgp_graph::WritableGraph(*context.db_accessor, graph_view, context);
      CallCustomProcedure(self_->procedure_name_, *proc, self_->arguments_, graph, &evaluator, memory, memory_limit,
                          &result_);

      // Reset result_.signature to nullptr, because outside of this scope we
      // will no longer hold a lock on the `module`. If someone were to reload
      // it, the pointer would be invalid.
      result_signature_size_ = result_.signature->size();
      result_.signature = nullptr;
      if (result_.error_msg) {
        throw QueryRuntimeException("{}: {}", self_->procedure_name_, *result_.error_msg);
      }
      result_row_it_ = result_.rows.begin();
    }

    const auto &values = result_row_it_->values;
    // Check that the row has all fields as required by the result signature.
    // C API guarantees that it's impossible to set fields which are not part of
    // the result record, but it does not gurantee that some may be missing. See
    // `mgp_result_record_insert`.
    if (values.size() != result_signature_size_) {
      throw QueryRuntimeException(
          "Procedure '{}' did not yield all fields as required by its "
          "signature.",
          self_->procedure_name_);
    }
    for (size_t i = 0; i < self_->result_fields_.size(); ++i) {
      std::string_view field_name(self_->result_fields_[i]);
      auto result_it = values.find(field_name);
      if (result_it == values.end()) {
        throw QueryRuntimeException("Procedure '{}' did not yield a record with '{}' field.", self_->procedure_name_,
                                    field_name);
      }
      frame[self_->result_symbols_[i]] = result_it->second;
    }
    ++result_row_it_;

    return true;
  }

  void Reset() override {
    result_.rows.clear();
    result_.error_msg.reset();
    input_cursor_->Reset();
  }

  void Shutdown() override {}
};

UniqueCursorPtr CallProcedure::MakeCursor(utils::MemoryResource *mem) const {
  EventCounter::IncrementCounter(EventCounter::CallProcedureOperator);
  CallProcedure::IncrementCounter(procedure_name_);

  return MakeUniqueCursorPtr<CallProcedureCursor>(mem, this, mem);
}

LoadCsv::LoadCsv(std::shared_ptr<LogicalOperator> input, Expression *file, bool with_header, bool ignore_bad,
                 Expression *delimiter, Expression *quote, Symbol row_var)
    : input_(input ? input : (std::make_shared<Once>())),
      file_(file),
      with_header_(with_header),
      ignore_bad_(ignore_bad),
      delimiter_(delimiter),
      quote_(quote),
      row_var_(row_var) {
  MG_ASSERT(file_, "Something went wrong - '{}' member file_ shouldn't be a nullptr", __func__);
}

bool LoadCsv::Accept(HierarchicalLogicalOperatorVisitor &visitor) { return false; };

class LoadCsvCursor;

std::vector<Symbol> LoadCsv::OutputSymbols(const SymbolTable &sym_table) const { return {row_var_}; };

std::vector<Symbol> LoadCsv::ModifiedSymbols(const SymbolTable &sym_table) const {
  auto symbols = input_->ModifiedSymbols(sym_table);
  symbols.push_back(row_var_);
  return symbols;
};

namespace {
// copy-pasted from interpreter.cpp
TypedValue EvaluateOptionalExpression(Expression *expression, ExpressionEvaluator *eval) {
  return expression ? expression->Accept(*eval) : TypedValue();
}

auto ToOptionalString(ExpressionEvaluator *evaluator, Expression *expression) -> std::optional<utils::pmr::string> {
  const auto evaluated_expr = EvaluateOptionalExpression(expression, evaluator);
  if (evaluated_expr.IsString()) {
    return utils::pmr::string(evaluated_expr.ValueString(), utils::NewDeleteResource());
  }
  return std::nullopt;
};

TypedValue CsvRowToTypedList(csv::Reader::Row &row) {
  auto *mem = row.get_allocator().GetMemoryResource();
  auto typed_columns = utils::pmr::vector<TypedValue>(mem);
  typed_columns.reserve(row.size());
  for (auto &column : row) {
    typed_columns.emplace_back(std::move(column));
  }
  return {std::move(typed_columns), mem};
}

TypedValue CsvRowToTypedMap(csv::Reader::Row &row, csv::Reader::Header header) {
  // a valid row has the same number of elements as the header
  auto *mem = row.get_allocator().GetMemoryResource();
  utils::pmr::map<utils::pmr::string, TypedValue> m(mem);
  for (auto i = 0; i < row.size(); ++i) {
    m.emplace(std::move(header[i]), std::move(row[i]));
  }
  return {std::move(m), mem};
}

}  // namespace

class LoadCsvCursor : public Cursor {
  const LoadCsv *self_;
  const UniqueCursorPtr input_cursor_;
  bool input_is_once_;
  std::optional<csv::Reader> reader_{};

 public:
  LoadCsvCursor(const LoadCsv *self, utils::MemoryResource *mem)
      : self_(self), input_cursor_(self_->input_->MakeCursor(mem)) {
    input_is_once_ = dynamic_cast<Once *>(self_->input_.get());
  }

  bool Pull(Frame &frame, ExecutionContext &context) override {
    SCOPED_PROFILE_OP("LoadCsv");

    if (MustAbort(context)) throw HintedAbortError();

    // ToDo(the-joksim):
    //  - this is an ungodly hack because the pipeline of creating a plan
    //  doesn't allow evaluating the expressions contained in self_->file_,
    //  self_->delimiter_, and self_->quote_ earlier (say, in the interpreter.cpp)
    //  without massacring the code even worse than I did here
    if (UNLIKELY(!reader_)) {
      reader_ = MakeReader(&context.evaluation_context);
    }

    bool input_pulled = input_cursor_->Pull(frame, context);

    // If the input is Once, we have to keep going until we read all the rows,
    // regardless of whether the pull on Once returned false.
    // If we have e.g. MATCH(n) LOAD CSV ... AS x SET n.name = x.name, then we
    // have to read at most cardinality(n) rows (but we can read less and stop
    // pulling MATCH).
    if (!input_is_once_ && !input_pulled) return false;
    auto row = reader_->GetNextRow(context.evaluation_context.memory);
    if (!row) {
      return false;
    }
    if (!reader_->HasHeader()) {
      frame[self_->row_var_] = CsvRowToTypedList(*row);
    } else {
      frame[self_->row_var_] =
          CsvRowToTypedMap(*row, csv::Reader::Header(reader_->GetHeader(), context.evaluation_context.memory));
    }
    return true;
  }

  void Reset() override { input_cursor_->Reset(); }
  void Shutdown() override { input_cursor_->Shutdown(); }

 private:
  csv::Reader MakeReader(EvaluationContext *eval_context) {
    Frame frame(0);
    SymbolTable symbol_table;
    DbAccessor *dba = nullptr;
    auto evaluator = ExpressionEvaluator(&frame, symbol_table, *eval_context, dba, storage::View::OLD);

    auto maybe_file = ToOptionalString(&evaluator, self_->file_);
    auto maybe_delim = ToOptionalString(&evaluator, self_->delimiter_);
    auto maybe_quote = ToOptionalString(&evaluator, self_->quote_);

    // No need to check if maybe_file is std::nullopt, as the parser makes sure
    // we can't get a nullptr for the 'file_' member in the LoadCsv clause.
    // Note that the reader has to be given its own memory resource, as it
    // persists between pulls, so it can't use the evalutation context memory
    // resource.
    return csv::Reader(
        *maybe_file,
        csv::Reader::Config(self_->with_header_, self_->ignore_bad_, std::move(maybe_delim), std::move(maybe_quote)),
        utils::NewDeleteResource());
  }
};

UniqueCursorPtr LoadCsv::MakeCursor(utils::MemoryResource *mem) const {
  return MakeUniqueCursorPtr<LoadCsvCursor>(mem, this, mem);
};

class ForeachCursor : public Cursor {
 public:
  explicit ForeachCursor(const Foreach &foreach, utils::MemoryResource *mem)
      : loop_variable_symbol_(foreach.loop_variable_symbol_),
        input_(foreach.input_->MakeCursor(mem)),
        updates_(foreach.update_clauses_->MakeCursor(mem)),
        expression(foreach.expression_) {}

  bool Pull(Frame &frame, ExecutionContext &context) override {
    SCOPED_PROFILE_OP(op_name_);

    if (!input_->Pull(frame, context)) {
      return false;
    }

    ExpressionEvaluator evaluator(&frame, context.symbol_table, context.evaluation_context, context.db_accessor,
                                  storage::View::NEW);
    TypedValue expr_result = expression->Accept(evaluator);

    if (expr_result.IsNull()) {
      return true;
    }

    if (!expr_result.IsList()) {
      throw QueryRuntimeException("FOREACH expression must resolve to a list, but got '{}'.", expr_result.type());
    }

    const auto &cache_ = expr_result.ValueList();
    for (const auto &index : cache_) {
      frame[loop_variable_symbol_] = index;
      while (updates_->Pull(frame, context)) {
      }
      ResetUpdates();
    }

    return true;
  }

  void Shutdown() override { input_->Shutdown(); }

  void ResetUpdates() { updates_->Reset(); }

  void Reset() override {
    input_->Reset();
    ResetUpdates();
  }

 private:
  const Symbol loop_variable_symbol_;
  const UniqueCursorPtr input_;
  const UniqueCursorPtr updates_;
  Expression *expression;
  const char *op_name_{"Foreach"};
};

Foreach::Foreach(std::shared_ptr<LogicalOperator> input, std::shared_ptr<LogicalOperator> updates, Expression *expr,
                 Symbol loop_variable_symbol)
    : input_(input ? std::move(input) : std::make_shared<Once>()),
      update_clauses_(std::move(updates)),
      expression_(expr),
      loop_variable_symbol_(loop_variable_symbol) {}

UniqueCursorPtr Foreach::MakeCursor(utils::MemoryResource *mem) const {
  EventCounter::IncrementCounter(EventCounter::ForeachOperator);
  return MakeUniqueCursorPtr<ForeachCursor>(mem, *this, mem);
}

std::vector<Symbol> Foreach::ModifiedSymbols(const SymbolTable &table) const {
  auto symbols = input_->ModifiedSymbols(table);
  symbols.emplace_back(loop_variable_symbol_);
  return symbols;
}

bool Foreach::Accept(HierarchicalLogicalOperatorVisitor &visitor) {
  if (visitor.PreVisit(*this)) {
    input_->Accept(visitor);
    update_clauses_->Accept(visitor);
  }
  return visitor.PostVisit(*this);
}

}  // namespace memgraph::query::plan<|MERGE_RESOLUTION|>--- conflicted
+++ resolved
@@ -2255,15 +2255,9 @@
   return symbols;
 }
 
-<<<<<<< HEAD
 Filter::Filter(const std::shared_ptr<LogicalOperator> &input,
-               const std::vector<std::shared_ptr<LogicalOperator>> &complex_filters, Expression *expression)
-    : input_(input ? input : std::make_shared<Once>()), complex_filters_(complex_filters), expression_(expression) {}
-=======
-Filter::Filter(const std::shared_ptr<LogicalOperator> &input, const std::shared_ptr<LogicalOperator> &pattern_filter,
-               Expression *expression)
-    : input_(input ? input : std::make_shared<Once>()), pattern_filter_(pattern_filter), expression_(expression) {}
->>>>>>> 5ce76c2a
+               const std::vector<std::shared_ptr<LogicalOperator>> &pattern_filters, Expression *expression)
+    : input_(input ? input : std::make_shared<Once>()), pattern_filters_(pattern_filters), expression_(expression) {}
 
 ACCEPT_WITH_INPUT(Filter)
 
@@ -2290,11 +2284,7 @@
 Filter::FilterCursor::FilterCursor(const Filter &self, utils::MemoryResource *mem)
     : self_(self),
       input_cursor_(self_.input_->MakeCursor(mem)),
-<<<<<<< HEAD
-      complex_filter_cursors_(MakeCursorVector(self_.complex_filters_, mem)) {}
-=======
-      pattern_filter_cursor_(self_.pattern_filter_ ? self_.pattern_filter_->MakeCursor(mem) : nullptr) {}
->>>>>>> 5ce76c2a
+      pattern_filter_cursors_(MakeCursorVector(self_.pattern_filters_, mem)) {}
 
 bool Filter::FilterCursor::Pull(Frame &frame, ExecutionContext &context) {
   SCOPED_PROFILE_OP("Filter");
@@ -2304,15 +2294,10 @@
   ExpressionEvaluator evaluator(&frame, context.symbol_table, context.evaluation_context, context.db_accessor,
                                 storage::View::OLD);
   while (input_cursor_->Pull(frame, context)) {
-<<<<<<< HEAD
-    if (!complex_filter_cursors_.empty()) {
-      for (const auto &pattern_cursor : complex_filter_cursors_) {
-        pattern_cursor->Pull(frame, context);
-      }
-=======
-    if (pattern_filter_cursor_) {
-      pattern_filter_cursor_->Pull(frame, context);
->>>>>>> 5ce76c2a
+    if (!pattern_filter_cursors_.empty()) {
+      for (const auto &pattern_filter_cursor : pattern_filter_cursors_) {
+        pattern_filter_cursor->Pull(frame, context);
+      }
     }
 
     if (EvaluateFilter(evaluator, self_.expression_)) return true;
