// Copyright 2023 Memgraph Ltd.
//
// Use of this software is governed by the Business Source License
// included in the file licenses/BSL.txt; by using this file, you agree to be bound by the terms of the Business Source
// License, and you may not use this file except in compliance with the Business Source License.
//
// As of the Change Date specified in that file, in accordance with
// the Business Source License, use of this software will be governed
// by the Apache License, Version 2.0, included in the file
// licenses/APL.txt.

#include "query/plan/operator.hpp"

#include <algorithm>
#include <cstdint>
#include <limits>
#include <optional>
#include <queue>
#include <random>
#include <string>
#include <tuple>
#include <type_traits>
#include <unordered_map>
#include <unordered_set>
#include <utility>

#include <cppitertools/chain.hpp>
#include <cppitertools/imap.hpp>
#include "query/common.hpp"
#include "spdlog/spdlog.h"

#include "csv/parsing.hpp"
#include "license/license.hpp"
#include "query/auth_checker.hpp"
#include "query/context.hpp"
#include "query/db_accessor.hpp"
#include "query/exceptions.hpp"
#include "query/frontend/ast/ast.hpp"
#include "query/frontend/semantic/symbol_table.hpp"
#include "query/graph.hpp"
#include "query/interpret/eval.hpp"
#include "query/path.hpp"
#include "query/plan/scoped_profile.hpp"
#include "query/procedure/cypher_types.hpp"
#include "query/procedure/mg_procedure_impl.hpp"
#include "query/procedure/module.hpp"
#include "query/typed_value.hpp"
#include "storage/v2/property_value.hpp"
#include "storage/v2/view.hpp"
#include "utils/algorithm.hpp"
#include "utils/event_counter.hpp"
#include "utils/exceptions.hpp"
#include "utils/fnv.hpp"
#include "utils/likely.hpp"
#include "utils/logging.hpp"
#include "utils/memory.hpp"
#include "utils/message.hpp"
#include "utils/pmr/deque.hpp"
#include "utils/pmr/list.hpp"
#include "utils/pmr/unordered_map.hpp"
#include "utils/pmr/unordered_set.hpp"
#include "utils/pmr/vector.hpp"
#include "utils/readable_size.hpp"
#include "utils/string.hpp"
#include "utils/temporal.hpp"
#include "utils/typeinfo.hpp"

// macro for the default implementation of LogicalOperator::Accept
// that accepts the visitor and visits it's input_ operator
#define ACCEPT_WITH_INPUT(class_name)                                    \
  bool class_name::Accept(HierarchicalLogicalOperatorVisitor &visitor) { \
    if (visitor.PreVisit(*this)) {                                       \
      input_->Accept(visitor);                                           \
    }                                                                    \
    return visitor.PostVisit(*this);                                     \
  }

#define WITHOUT_SINGLE_INPUT(class_name)                         \
  bool class_name::HasSingleInput() const { return false; }      \
  std::shared_ptr<LogicalOperator> class_name::input() const {   \
    LOG_FATAL("Operator " #class_name " has no single input!");  \
  }                                                              \
  void class_name::set_input(std::shared_ptr<LogicalOperator>) { \
    LOG_FATAL("Operator " #class_name " has no single input!");  \
  }

namespace memgraph::metrics {
extern const Event OnceOperator;
extern const Event CreateNodeOperator;
extern const Event CreateExpandOperator;
extern const Event ScanAllOperator;
extern const Event ScanAllByLabelOperator;
extern const Event ScanAllByLabelPropertyRangeOperator;
extern const Event ScanAllByLabelPropertyValueOperator;
extern const Event ScanAllByLabelPropertyOperator;
extern const Event ScanAllByIdOperator;
extern const Event ExpandOperator;
extern const Event ExpandVariableOperator;
extern const Event ConstructNamedPathOperator;
extern const Event FilterOperator;
extern const Event ProduceOperator;
extern const Event DeleteOperator;
extern const Event SetPropertyOperator;
extern const Event SetPropertiesOperator;
extern const Event SetLabelsOperator;
extern const Event RemovePropertyOperator;
extern const Event RemoveLabelsOperator;
extern const Event EdgeUniquenessFilterOperator;
extern const Event AccumulateOperator;
extern const Event AggregateOperator;
extern const Event SkipOperator;
extern const Event LimitOperator;
extern const Event OrderByOperator;
extern const Event MergeOperator;
extern const Event OptionalOperator;
extern const Event UnwindOperator;
extern const Event DistinctOperator;
extern const Event UnionOperator;
extern const Event CartesianOperator;
extern const Event CallProcedureOperator;
extern const Event ForeachOperator;
extern const Event EmptyResultOperator;
extern const Event EvaluatePatternFilterOperator;
extern const Event ApplyOperator;
}  // namespace memgraph::metrics

namespace memgraph::query::plan {

namespace {

// Custom equality function for a vector of typed values.
// Used in unordered_maps in Aggregate and Distinct operators.
struct TypedValueVectorEqual {
  template <class TAllocator>
  bool operator()(const std::vector<TypedValue, TAllocator> &left,
                  const std::vector<TypedValue, TAllocator> &right) const {
    MG_ASSERT(left.size() == right.size(),
              "TypedValueVector comparison should only be done over vectors "
              "of the same size");
    return std::equal(left.begin(), left.end(), right.begin(), TypedValue::BoolEqual{});
  }
};

// Returns boolean result of evaluating filter expression. Null is treated as
// false. Other non boolean values raise a QueryRuntimeException.
bool EvaluateFilter(ExpressionEvaluator &evaluator, Expression *filter) {
  TypedValue result = filter->Accept(evaluator);
  // Null is treated like false.
  if (result.IsNull()) return false;
  if (result.type() != TypedValue::Type::Bool)
    throw QueryRuntimeException("Filter expression must evaluate to bool or null, got {}.", result.type());
  return result.ValueBool();
}

template <typename T>
uint64_t ComputeProfilingKey(const T *obj) {
  static_assert(sizeof(T *) == sizeof(uint64_t));
  return reinterpret_cast<uint64_t>(obj);
}

}  // namespace

#define SCOPED_PROFILE_OP(name) ScopedProfile profile{ComputeProfilingKey(this), name, &context};

bool Once::OnceCursor::Pull(Frame &, ExecutionContext &context) {
  SCOPED_PROFILE_OP("Once");

  if (!did_pull_) {
    did_pull_ = true;
    return true;
  }
  return false;
}

UniqueCursorPtr Once::MakeCursor(utils::MemoryResource *mem) const {
  memgraph::metrics::IncrementCounter(memgraph::metrics::OnceOperator);

  return MakeUniqueCursorPtr<OnceCursor>(mem);
}

WITHOUT_SINGLE_INPUT(Once);

void Once::OnceCursor::Shutdown() {}

void Once::OnceCursor::Reset() { did_pull_ = false; }

CreateNode::CreateNode(const std::shared_ptr<LogicalOperator> &input, const NodeCreationInfo &node_info)
    : input_(input ? input : std::make_shared<Once>()), node_info_(node_info) {}

// Creates a vertex on this GraphDb. Returns a reference to vertex placed on the
// frame.
VertexAccessor &CreateLocalVertex(const NodeCreationInfo &node_info, Frame *frame, ExecutionContext &context) {
  auto &dba = *context.db_accessor;
  auto new_node = dba.InsertVertex();
  context.execution_stats[ExecutionStats::Key::CREATED_NODES] += 1;
  for (auto label : node_info.labels) {
    auto maybe_error = new_node.AddLabel(label);
    if (maybe_error.HasError()) {
      switch (maybe_error.GetError()) {
        case storage::Error::SERIALIZATION_ERROR:
          throw TransactionSerializationException();
        case storage::Error::DELETED_OBJECT:
          throw QueryRuntimeException("Trying to set a label on a deleted node.");
        case storage::Error::VERTEX_HAS_EDGES:
        case storage::Error::PROPERTIES_DISABLED:
        case storage::Error::NONEXISTENT_OBJECT:
          throw QueryRuntimeException("Unexpected error when setting a label.");
      }
    }
    context.execution_stats[ExecutionStats::Key::CREATED_LABELS] += 1;
  }
  // Evaluator should use the latest accessors, as modified in this query, when
  // setting properties on new nodes.
  ExpressionEvaluator evaluator(frame, context.symbol_table, context.evaluation_context, context.db_accessor,
                                storage::View::NEW);
  // TODO: PropsSetChecked allocates a PropertyValue, make it use context.memory
  // when we update PropertyValue with custom allocator.
  std::map<storage::PropertyId, storage::PropertyValue> properties;
  if (const auto *node_info_properties = std::get_if<PropertiesMapList>(&node_info.properties)) {
    for (const auto &[key, value_expression] : *node_info_properties) {
      properties.emplace(key, value_expression->Accept(evaluator));
    }
  } else {
    auto property_map = evaluator.Visit(*std::get<ParameterLookup *>(node_info.properties));
    for (const auto &[key, value] : property_map.ValueMap()) {
      properties.emplace(dba.NameToProperty(key), value);
    }
  }
  MultiPropsInitChecked(&new_node, properties);

  (*frame)[node_info.symbol] = new_node;
  return (*frame)[node_info.symbol].ValueVertex();
}

ACCEPT_WITH_INPUT(CreateNode)

UniqueCursorPtr CreateNode::MakeCursor(utils::MemoryResource *mem) const {
  memgraph::metrics::IncrementCounter(memgraph::metrics::CreateNodeOperator);

  return MakeUniqueCursorPtr<CreateNodeCursor>(mem, *this, mem);
}

std::vector<Symbol> CreateNode::ModifiedSymbols(const SymbolTable &table) const {
  auto symbols = input_->ModifiedSymbols(table);
  symbols.emplace_back(node_info_.symbol);
  return symbols;
}

CreateNode::CreateNodeCursor::CreateNodeCursor(const CreateNode &self, utils::MemoryResource *mem)
    : self_(self), input_cursor_(self.input_->MakeCursor(mem)) {}

bool CreateNode::CreateNodeCursor::Pull(Frame &frame, ExecutionContext &context) {
  SCOPED_PROFILE_OP("CreateNode");
#ifdef MG_ENTERPRISE
  if (license::global_license_checker.IsEnterpriseValidFast() && context.auth_checker &&
      !context.auth_checker->Has(self_.node_info_.labels,
                                 memgraph::query::AuthQuery::FineGrainedPrivilege::CREATE_DELETE)) {
    throw QueryRuntimeException("Vertex not created due to not having enough permission!");
  }
#endif

  if (input_cursor_->Pull(frame, context)) {
    auto created_vertex = CreateLocalVertex(self_.node_info_, &frame, context);
    if (context.trigger_context_collector) {
      context.trigger_context_collector->RegisterCreatedObject(created_vertex);
    }
    return true;
  }

  return false;
}

void CreateNode::CreateNodeCursor::Shutdown() { input_cursor_->Shutdown(); }

void CreateNode::CreateNodeCursor::Reset() { input_cursor_->Reset(); }

CreateExpand::CreateExpand(const NodeCreationInfo &node_info, const EdgeCreationInfo &edge_info,
                           const std::shared_ptr<LogicalOperator> &input, Symbol input_symbol, bool existing_node)
    : node_info_(node_info),
      edge_info_(edge_info),
      input_(input ? input : std::make_shared<Once>()),
      input_symbol_(input_symbol),
      existing_node_(existing_node) {}

ACCEPT_WITH_INPUT(CreateExpand)

UniqueCursorPtr CreateExpand::MakeCursor(utils::MemoryResource *mem) const {
  memgraph::metrics::IncrementCounter(memgraph::metrics::CreateNodeOperator);

  return MakeUniqueCursorPtr<CreateExpandCursor>(mem, *this, mem);
}

std::vector<Symbol> CreateExpand::ModifiedSymbols(const SymbolTable &table) const {
  auto symbols = input_->ModifiedSymbols(table);
  symbols.emplace_back(node_info_.symbol);
  symbols.emplace_back(edge_info_.symbol);
  return symbols;
}

CreateExpand::CreateExpandCursor::CreateExpandCursor(const CreateExpand &self, utils::MemoryResource *mem)
    : self_(self), input_cursor_(self.input_->MakeCursor(mem)) {}

namespace {

EdgeAccessor CreateEdge(const EdgeCreationInfo &edge_info, DbAccessor *dba, VertexAccessor *from, VertexAccessor *to,
                        Frame *frame, ExpressionEvaluator *evaluator) {
  auto maybe_edge = dba->InsertEdge(from, to, edge_info.edge_type);
  if (maybe_edge.HasValue()) {
    auto &edge = *maybe_edge;
    std::map<storage::PropertyId, storage::PropertyValue> properties;
    if (const auto *edge_info_properties = std::get_if<PropertiesMapList>(&edge_info.properties)) {
      for (const auto &[key, value_expression] : *edge_info_properties) {
        properties.emplace(key, value_expression->Accept(*evaluator));
      }
    } else {
      auto property_map = evaluator->Visit(*std::get<ParameterLookup *>(edge_info.properties));
      for (const auto &[key, value] : property_map.ValueMap()) {
        properties.emplace(dba->NameToProperty(key), value);
      }
    }
    if (!properties.empty()) MultiPropsInitChecked(&edge, properties);

    (*frame)[edge_info.symbol] = edge;
  } else {
    switch (maybe_edge.GetError()) {
      case storage::Error::SERIALIZATION_ERROR:
        throw TransactionSerializationException();
      case storage::Error::DELETED_OBJECT:
        throw QueryRuntimeException("Trying to create an edge on a deleted node.");
      case storage::Error::VERTEX_HAS_EDGES:
      case storage::Error::PROPERTIES_DISABLED:
      case storage::Error::NONEXISTENT_OBJECT:
        throw QueryRuntimeException("Unexpected error when creating an edge.");
    }
  }

  return *maybe_edge;
}

}  // namespace

bool CreateExpand::CreateExpandCursor::Pull(Frame &frame, ExecutionContext &context) {
  SCOPED_PROFILE_OP("CreateExpand");

  if (!input_cursor_->Pull(frame, context)) return false;

#ifdef MG_ENTERPRISE
  if (license::global_license_checker.IsEnterpriseValidFast()) {
    const auto fine_grained_permission = self_.existing_node_
                                             ? memgraph::query::AuthQuery::FineGrainedPrivilege::UPDATE

                                             : memgraph::query::AuthQuery::FineGrainedPrivilege::CREATE_DELETE;

    if (context.auth_checker &&
        !(context.auth_checker->Has(self_.edge_info_.edge_type,
                                    memgraph::query::AuthQuery::FineGrainedPrivilege::CREATE_DELETE) &&
          context.auth_checker->Has(self_.node_info_.labels, fine_grained_permission))) {
      throw QueryRuntimeException("Edge not created due to not having enough permission!");
    }
  }
#endif
  // get the origin vertex
  TypedValue &vertex_value = frame[self_.input_symbol_];
  ExpectType(self_.input_symbol_, vertex_value, TypedValue::Type::Vertex);
  auto &v1 = vertex_value.ValueVertex();

  // Similarly to CreateNode, newly created edges and nodes should use the
  // storage::View::NEW.
  // E.g. we pickup new properties: `CREATE (n {p: 42}) -[:r {ep: n.p}]-> ()`
  ExpressionEvaluator evaluator(&frame, context.symbol_table, context.evaluation_context, context.db_accessor,
                                storage::View::NEW);

  // get the destination vertex (possibly an existing node)
  auto &v2 = OtherVertex(frame, context);

  // create an edge between the two nodes
  auto *dba = context.db_accessor;

  auto created_edge = [&] {
    switch (self_.edge_info_.direction) {
      case EdgeAtom::Direction::IN:
        return CreateEdge(self_.edge_info_, dba, &v2, &v1, &frame, &evaluator);
      case EdgeAtom::Direction::OUT:
      // in the case of an undirected CreateExpand we choose an arbitrary
      // direction. this is used in the MERGE clause
      // it is not allowed in the CREATE clause, and the semantic
      // checker needs to ensure it doesn't reach this point
      case EdgeAtom::Direction::BOTH:
        return CreateEdge(self_.edge_info_, dba, &v1, &v2, &frame, &evaluator);
    }
  }();

  context.execution_stats[ExecutionStats::Key::CREATED_EDGES] += 1;
  if (context.trigger_context_collector) {
    context.trigger_context_collector->RegisterCreatedObject(created_edge);
  }

  return true;
}

void CreateExpand::CreateExpandCursor::Shutdown() { input_cursor_->Shutdown(); }

void CreateExpand::CreateExpandCursor::Reset() { input_cursor_->Reset(); }

VertexAccessor &CreateExpand::CreateExpandCursor::OtherVertex(Frame &frame, ExecutionContext &context) {
  if (self_.existing_node_) {
    TypedValue &dest_node_value = frame[self_.node_info_.symbol];
    ExpectType(self_.node_info_.symbol, dest_node_value, TypedValue::Type::Vertex);
    return dest_node_value.ValueVertex();
  } else {
    auto &created_vertex = CreateLocalVertex(self_.node_info_, &frame, context);
    if (context.trigger_context_collector) {
      context.trigger_context_collector->RegisterCreatedObject(created_vertex);
    }
    return created_vertex;
  }
}

template <class TVerticesFun>
class ScanAllCursor : public Cursor {
 public:
  explicit ScanAllCursor(Symbol output_symbol, UniqueCursorPtr input_cursor, storage::View view,
                         TVerticesFun get_vertices, const char *op_name)
      : output_symbol_(output_symbol),
        input_cursor_(std::move(input_cursor)),
        view_(view),
        get_vertices_(std::move(get_vertices)),
        op_name_(op_name) {}

  bool Pull(Frame &frame, ExecutionContext &context) override {
    SCOPED_PROFILE_OP(op_name_);

    if (MustAbort(context)) throw HintedAbortError();

    while (!vertices_ || vertices_it_.value() == vertices_.value().end()) {
      if (!input_cursor_->Pull(frame, context)) return false;
      // We need a getter function, because in case of exhausting a lazy
      // iterable, we cannot simply reset it by calling begin().
      auto next_vertices = get_vertices_(frame, context);
      if (!next_vertices) continue;
      // Since vertices iterator isn't nothrow_move_assignable, we have to use
      // the roundabout assignment + emplace, instead of simple:
      // vertices _ = get_vertices_(frame, context);
      vertices_.emplace(std::move(next_vertices.value()));
      vertices_it_.emplace(vertices_.value().begin());
    }
#ifdef MG_ENTERPRISE
    if (license::global_license_checker.IsEnterpriseValidFast() && context.auth_checker && !FindNextVertex(context)) {
      return false;
    }
#endif

    frame[output_symbol_] = *vertices_it_.value();
    ++vertices_it_.value();
    return true;
  }

#ifdef MG_ENTERPRISE
  bool FindNextVertex(const ExecutionContext &context) {
    while (vertices_it_.value() != vertices_.value().end()) {
      if (context.auth_checker->Has(*vertices_it_.value(), view_,
                                    memgraph::query::AuthQuery::FineGrainedPrivilege::READ)) {
        return true;
      }
      ++vertices_it_.value();
    }
    return false;
  }
#endif

  void Shutdown() override { input_cursor_->Shutdown(); }

  void Reset() override {
    input_cursor_->Reset();
    vertices_ = std::nullopt;
    vertices_it_ = std::nullopt;
  }

 private:
  const Symbol output_symbol_;
  const UniqueCursorPtr input_cursor_;
  storage::View view_;
  TVerticesFun get_vertices_;
  std::optional<typename std::result_of<TVerticesFun(Frame &, ExecutionContext &)>::type::value_type> vertices_;
  std::optional<decltype(vertices_.value().begin())> vertices_it_;
  const char *op_name_;
};

ScanAll::ScanAll(const std::shared_ptr<LogicalOperator> &input, Symbol output_symbol, storage::View view)
    : input_(input ? input : std::make_shared<Once>()), output_symbol_(output_symbol), view_(view) {}

ACCEPT_WITH_INPUT(ScanAll)

UniqueCursorPtr ScanAll::MakeCursor(utils::MemoryResource *mem) const {
  memgraph::metrics::IncrementCounter(memgraph::metrics::ScanAllOperator);

  auto vertices = [this](Frame &, ExecutionContext &context) {
    auto *db = context.db_accessor;
    return std::make_optional(db->Vertices(view_));
  };
  return MakeUniqueCursorPtr<ScanAllCursor<decltype(vertices)>>(mem, output_symbol_, input_->MakeCursor(mem), view_,
                                                                std::move(vertices), "ScanAll");
}

std::vector<Symbol> ScanAll::ModifiedSymbols(const SymbolTable &table) const {
  auto symbols = input_->ModifiedSymbols(table);
  symbols.emplace_back(output_symbol_);
  return symbols;
}

ScanAllByLabel::ScanAllByLabel(const std::shared_ptr<LogicalOperator> &input, Symbol output_symbol,
                               storage::LabelId label, storage::View view)
    : ScanAll(input, output_symbol, view), label_(label) {}

ACCEPT_WITH_INPUT(ScanAllByLabel)

UniqueCursorPtr ScanAllByLabel::MakeCursor(utils::MemoryResource *mem) const {
  memgraph::metrics::IncrementCounter(memgraph::metrics::ScanAllByLabelOperator);

  auto vertices = [this](Frame &, ExecutionContext &context) {
    auto *db = context.db_accessor;
    return std::make_optional(db->Vertices(view_, label_));
  };
  return MakeUniqueCursorPtr<ScanAllCursor<decltype(vertices)>>(mem, output_symbol_, input_->MakeCursor(mem), view_,
                                                                std::move(vertices), "ScanAllByLabel");
}

// TODO(buda): Implement ScanAllByLabelProperty operator to iterate over
// vertices that have the label and some value for the given property.

ScanAllByLabelPropertyRange::ScanAllByLabelPropertyRange(const std::shared_ptr<LogicalOperator> &input,
                                                         Symbol output_symbol, storage::LabelId label,
                                                         storage::PropertyId property, const std::string &property_name,
                                                         std::optional<Bound> lower_bound,
                                                         std::optional<Bound> upper_bound, storage::View view)
    : ScanAll(input, output_symbol, view),
      label_(label),
      property_(property),
      property_name_(property_name),
      lower_bound_(lower_bound),
      upper_bound_(upper_bound) {
  MG_ASSERT(lower_bound_ || upper_bound_, "Only one bound can be left out");
}

ACCEPT_WITH_INPUT(ScanAllByLabelPropertyRange)

UniqueCursorPtr ScanAllByLabelPropertyRange::MakeCursor(utils::MemoryResource *mem) const {
  memgraph::metrics::IncrementCounter(memgraph::metrics::ScanAllByLabelPropertyRangeOperator);

  auto vertices = [this](Frame &frame, ExecutionContext &context)
      -> std::optional<decltype(context.db_accessor->Vertices(view_, label_, property_, std::nullopt, std::nullopt))> {
    auto *db = context.db_accessor;
    ExpressionEvaluator evaluator(&frame, context.symbol_table, context.evaluation_context, context.db_accessor, view_);
    auto convert = [&evaluator](const auto &bound) -> std::optional<utils::Bound<storage::PropertyValue>> {
      if (!bound) return std::nullopt;
      const auto &value = bound->value()->Accept(evaluator);
      try {
        const auto &property_value = storage::PropertyValue(value);
        switch (property_value.type()) {
          case storage::PropertyValue::Type::Bool:
          case storage::PropertyValue::Type::List:
          case storage::PropertyValue::Type::Map:
            // Prevent indexed lookup with something that would fail if we did
            // the original filter with `operator<`. Note, for some reason,
            // Cypher does not support comparing boolean values.
            throw QueryRuntimeException("Invalid type {} for '<'.", value.type());
          case storage::PropertyValue::Type::Null:
          case storage::PropertyValue::Type::Int:
          case storage::PropertyValue::Type::Double:
          case storage::PropertyValue::Type::String:
          case storage::PropertyValue::Type::TemporalData:
            // These are all fine, there's also Point, Date and Time data types
            // which were added to Cypher, but we don't have support for those
            // yet.
            return std::make_optional(utils::Bound<storage::PropertyValue>(property_value, bound->type()));
        }
      } catch (const TypedValueException &) {
        throw QueryRuntimeException("'{}' cannot be used as a property value.", value.type());
      }
    };
    auto maybe_lower = convert(lower_bound_);
    auto maybe_upper = convert(upper_bound_);
    // If any bound is null, then the comparison would result in nulls. This
    // is treated as not satisfying the filter, so return no vertices.
    if (maybe_lower && maybe_lower->value().IsNull()) return std::nullopt;
    if (maybe_upper && maybe_upper->value().IsNull()) return std::nullopt;
    return std::make_optional(db->Vertices(view_, label_, property_, maybe_lower, maybe_upper));
  };
  return MakeUniqueCursorPtr<ScanAllCursor<decltype(vertices)>>(mem, output_symbol_, input_->MakeCursor(mem), view_,
                                                                std::move(vertices), "ScanAllByLabelPropertyRange");
}

ScanAllByLabelPropertyValue::ScanAllByLabelPropertyValue(const std::shared_ptr<LogicalOperator> &input,
                                                         Symbol output_symbol, storage::LabelId label,
                                                         storage::PropertyId property, const std::string &property_name,
                                                         Expression *expression, storage::View view)
    : ScanAll(input, output_symbol, view),
      label_(label),
      property_(property),
      property_name_(property_name),
      expression_(expression) {
  DMG_ASSERT(expression, "Expression is not optional.");
}

ACCEPT_WITH_INPUT(ScanAllByLabelPropertyValue)

UniqueCursorPtr ScanAllByLabelPropertyValue::MakeCursor(utils::MemoryResource *mem) const {
  memgraph::metrics::IncrementCounter(memgraph::metrics::ScanAllByLabelPropertyValueOperator);

  auto vertices = [this](Frame &frame, ExecutionContext &context)
      -> std::optional<decltype(context.db_accessor->Vertices(view_, label_, property_, storage::PropertyValue()))> {
    auto *db = context.db_accessor;
    ExpressionEvaluator evaluator(&frame, context.symbol_table, context.evaluation_context, context.db_accessor, view_);
    auto value = expression_->Accept(evaluator);
    if (value.IsNull()) return std::nullopt;
    if (!value.IsPropertyValue()) {
      throw QueryRuntimeException("'{}' cannot be used as a property value.", value.type());
    }
    return std::make_optional(db->Vertices(view_, label_, property_, storage::PropertyValue(value)));
  };
  return MakeUniqueCursorPtr<ScanAllCursor<decltype(vertices)>>(mem, output_symbol_, input_->MakeCursor(mem), view_,
                                                                std::move(vertices), "ScanAllByLabelPropertyValue");
}

ScanAllByLabelProperty::ScanAllByLabelProperty(const std::shared_ptr<LogicalOperator> &input, Symbol output_symbol,
                                               storage::LabelId label, storage::PropertyId property,
                                               const std::string &property_name, storage::View view)
    : ScanAll(input, output_symbol, view), label_(label), property_(property), property_name_(property_name) {}

ACCEPT_WITH_INPUT(ScanAllByLabelProperty)

UniqueCursorPtr ScanAllByLabelProperty::MakeCursor(utils::MemoryResource *mem) const {
  memgraph::metrics::IncrementCounter(memgraph::metrics::ScanAllByLabelPropertyOperator);

  auto vertices = [this](Frame &frame, ExecutionContext &context) {
    auto *db = context.db_accessor;
    return std::make_optional(db->Vertices(view_, label_, property_));
  };
  return MakeUniqueCursorPtr<ScanAllCursor<decltype(vertices)>>(mem, output_symbol_, input_->MakeCursor(mem), view_,
                                                                std::move(vertices), "ScanAllByLabelProperty");
}

ScanAllById::ScanAllById(const std::shared_ptr<LogicalOperator> &input, Symbol output_symbol, Expression *expression,
                         storage::View view)
    : ScanAll(input, output_symbol, view), expression_(expression) {
  MG_ASSERT(expression);
}

ACCEPT_WITH_INPUT(ScanAllById)

UniqueCursorPtr ScanAllById::MakeCursor(utils::MemoryResource *mem) const {
  memgraph::metrics::IncrementCounter(memgraph::metrics::ScanAllByIdOperator);

  auto vertices = [this](Frame &frame, ExecutionContext &context) -> std::optional<std::vector<VertexAccessor>> {
    auto *db = context.db_accessor;
    ExpressionEvaluator evaluator(&frame, context.symbol_table, context.evaluation_context, context.db_accessor, view_);
    auto value = expression_->Accept(evaluator);
    if (!value.IsNumeric()) return std::nullopt;
    int64_t id = value.IsInt() ? value.ValueInt() : value.ValueDouble();
    if (value.IsDouble() && id != value.ValueDouble()) return std::nullopt;
    auto maybe_vertex = db->FindVertex(storage::Gid::FromInt(id), view_);
    if (!maybe_vertex) return std::nullopt;
    return std::vector<VertexAccessor>{*maybe_vertex};
  };
  return MakeUniqueCursorPtr<ScanAllCursor<decltype(vertices)>>(mem, output_symbol_, input_->MakeCursor(mem), view_,
                                                                std::move(vertices), "ScanAllById");
}

namespace {
bool CheckExistingNode(const VertexAccessor &new_node, const Symbol &existing_node_sym, Frame &frame) {
  const TypedValue &existing_node = frame[existing_node_sym];
  if (existing_node.IsNull()) return false;
  ExpectType(existing_node_sym, existing_node, TypedValue::Type::Vertex);
  return existing_node.ValueVertex() == new_node;
}

template <class TEdges>
auto UnwrapEdgesResult(storage::Result<TEdges> &&result) {
  if (result.HasError()) {
    switch (result.GetError()) {
      case storage::Error::DELETED_OBJECT:
        throw QueryRuntimeException("Trying to get relationships of a deleted node.");
      case storage::Error::NONEXISTENT_OBJECT:
        throw query::QueryRuntimeException("Trying to get relationships from a node that doesn't exist.");
      case storage::Error::VERTEX_HAS_EDGES:
      case storage::Error::SERIALIZATION_ERROR:
      case storage::Error::PROPERTIES_DISABLED:
        throw QueryRuntimeException("Unexpected error when accessing relationships.");
    }
  }
  return std::move(*result);
}

}  // namespace

Expand::Expand(const std::shared_ptr<LogicalOperator> &input, Symbol input_symbol, Symbol node_symbol,
               Symbol edge_symbol, EdgeAtom::Direction direction, const std::vector<storage::EdgeTypeId> &edge_types,
               bool existing_node, storage::View view)
    : input_(input ? input : std::make_shared<Once>()),
      input_symbol_(input_symbol),
      common_{node_symbol, edge_symbol, direction, edge_types, existing_node},
      view_(view) {}

ACCEPT_WITH_INPUT(Expand)

UniqueCursorPtr Expand::MakeCursor(utils::MemoryResource *mem) const {
  memgraph::metrics::IncrementCounter(memgraph::metrics::ExpandOperator);

  return MakeUniqueCursorPtr<ExpandCursor>(mem, *this, mem);
}

std::vector<Symbol> Expand::ModifiedSymbols(const SymbolTable &table) const {
  auto symbols = input_->ModifiedSymbols(table);
  symbols.emplace_back(common_.node_symbol);
  symbols.emplace_back(common_.edge_symbol);
  return symbols;
}

Expand::ExpandCursor::ExpandCursor(const Expand &self, utils::MemoryResource *mem)
    : self_(self), input_cursor_(self.input_->MakeCursor(mem)) {}

bool Expand::ExpandCursor::Pull(Frame &frame, ExecutionContext &context) {
  SCOPED_PROFILE_OP("Expand");

  // A helper function for expanding a node from an edge.
  auto pull_node = [this, &frame](const EdgeAccessor &new_edge, EdgeAtom::Direction direction) {
    if (self_.common_.existing_node) return;
    switch (direction) {
      case EdgeAtom::Direction::IN:
        frame[self_.common_.node_symbol] = new_edge.From();
        break;
      case EdgeAtom::Direction::OUT:
        frame[self_.common_.node_symbol] = new_edge.To();
        break;
      case EdgeAtom::Direction::BOTH:
        LOG_FATAL("Must indicate exact expansion direction here");
    }
  };

  while (true) {
    if (MustAbort(context)) throw HintedAbortError();
    // attempt to get a value from the incoming edges
    if (in_edges_ && *in_edges_it_ != in_edges_->end()) {
      auto edge = *(*in_edges_it_)++;
#ifdef MG_ENTERPRISE
      if (license::global_license_checker.IsEnterpriseValidFast() && context.auth_checker &&
          !(context.auth_checker->Has(edge, memgraph::query::AuthQuery::FineGrainedPrivilege::READ) &&
            context.auth_checker->Has(edge.From(), self_.view_,
                                      memgraph::query::AuthQuery::FineGrainedPrivilege::READ))) {
        continue;
      }
#endif

      frame[self_.common_.edge_symbol] = edge;
      pull_node(edge, EdgeAtom::Direction::IN);
      return true;
    }

    // attempt to get a value from the outgoing edges
    if (out_edges_ && *out_edges_it_ != out_edges_->end()) {
      auto edge = *(*out_edges_it_)++;
      // when expanding in EdgeAtom::Direction::BOTH directions
      // we should do only one expansion for cycles, and it was
      // already done in the block above
      if (self_.common_.direction == EdgeAtom::Direction::BOTH && edge.IsCycle()) continue;
#ifdef MG_ENTERPRISE
      if (license::global_license_checker.IsEnterpriseValidFast() && context.auth_checker &&
          !(context.auth_checker->Has(edge, memgraph::query::AuthQuery::FineGrainedPrivilege::READ) &&
            context.auth_checker->Has(edge.To(), self_.view_,
                                      memgraph::query::AuthQuery::FineGrainedPrivilege::READ))) {
        continue;
      }
#endif
      frame[self_.common_.edge_symbol] = edge;
      pull_node(edge, EdgeAtom::Direction::OUT);
      return true;
    }

    // If we are here, either the edges have not been initialized,
    // or they have been exhausted. Attempt to initialize the edges.
    if (!InitEdges(frame, context)) return false;

    // we have re-initialized the edges, continue with the loop
  }
}

void Expand::ExpandCursor::Shutdown() { input_cursor_->Shutdown(); }

void Expand::ExpandCursor::Reset() {
  input_cursor_->Reset();
  in_edges_ = std::nullopt;
  in_edges_it_ = std::nullopt;
  out_edges_ = std::nullopt;
  out_edges_it_ = std::nullopt;
}

bool Expand::ExpandCursor::InitEdges(Frame &frame, ExecutionContext &context) {
  // Input Vertex could be null if it is created by a failed optional match. In
  // those cases we skip that input pull and continue with the next.
  while (true) {
    if (!input_cursor_->Pull(frame, context)) return false;
    TypedValue &vertex_value = frame[self_.input_symbol_];

    // Null check due to possible failed optional match.
    if (vertex_value.IsNull()) continue;

    ExpectType(self_.input_symbol_, vertex_value, TypedValue::Type::Vertex);
    auto &vertex = vertex_value.ValueVertex();

    auto direction = self_.common_.direction;
    if (direction == EdgeAtom::Direction::IN || direction == EdgeAtom::Direction::BOTH) {
      if (self_.common_.existing_node) {
        TypedValue &existing_node = frame[self_.common_.node_symbol];
        // old_node_value may be Null when using optional matching
        if (!existing_node.IsNull()) {
          ExpectType(self_.common_.node_symbol, existing_node, TypedValue::Type::Vertex);
          context.db_accessor->PrefetchInEdges(vertex);
          in_edges_.emplace(
              UnwrapEdgesResult(vertex.InEdges(self_.view_, self_.common_.edge_types, existing_node.ValueVertex())));
        }
      } else {
        context.db_accessor->PrefetchInEdges(vertex);
        in_edges_.emplace(UnwrapEdgesResult(vertex.InEdges(self_.view_, self_.common_.edge_types)));
      }
      if (in_edges_) {
        in_edges_it_.emplace(in_edges_->begin());
      }
    }

    if (direction == EdgeAtom::Direction::OUT || direction == EdgeAtom::Direction::BOTH) {
      if (self_.common_.existing_node) {
        TypedValue &existing_node = frame[self_.common_.node_symbol];
        // old_node_value may be Null when using optional matching
        if (!existing_node.IsNull()) {
          ExpectType(self_.common_.node_symbol, existing_node, TypedValue::Type::Vertex);
          context.db_accessor->PrefetchOutEdges(vertex);
          out_edges_.emplace(
              UnwrapEdgesResult(vertex.OutEdges(self_.view_, self_.common_.edge_types, existing_node.ValueVertex())));
        }
      } else {
        context.db_accessor->PrefetchOutEdges(vertex);
        out_edges_.emplace(UnwrapEdgesResult(vertex.OutEdges(self_.view_, self_.common_.edge_types)));
      }
      if (out_edges_) {
        out_edges_it_.emplace(out_edges_->begin());
      }
    }

    return true;
  }
}

ExpandVariable::ExpandVariable(const std::shared_ptr<LogicalOperator> &input, Symbol input_symbol, Symbol node_symbol,
                               Symbol edge_symbol, EdgeAtom::Type type, EdgeAtom::Direction direction,
                               const std::vector<storage::EdgeTypeId> &edge_types, bool is_reverse,
                               Expression *lower_bound, Expression *upper_bound, bool existing_node,
                               ExpansionLambda filter_lambda, std::optional<ExpansionLambda> weight_lambda,
                               std::optional<Symbol> total_weight)
    : input_(input ? input : std::make_shared<Once>()),
      input_symbol_(input_symbol),
      common_{node_symbol, edge_symbol, direction, edge_types, existing_node},
      type_(type),
      is_reverse_(is_reverse),
      lower_bound_(lower_bound),
      upper_bound_(upper_bound),
      filter_lambda_(filter_lambda),
      weight_lambda_(weight_lambda),
      total_weight_(total_weight) {
  DMG_ASSERT(type_ == EdgeAtom::Type::DEPTH_FIRST || type_ == EdgeAtom::Type::BREADTH_FIRST ||
                 type_ == EdgeAtom::Type::WEIGHTED_SHORTEST_PATH || type_ == EdgeAtom::Type::ALL_SHORTEST_PATHS,
             "ExpandVariable can only be used with breadth first, depth first, "
             "weighted shortest path or all shortest paths type");
  DMG_ASSERT(!(type_ == EdgeAtom::Type::BREADTH_FIRST && is_reverse), "Breadth first expansion can't be reversed");
}

ACCEPT_WITH_INPUT(ExpandVariable)

std::vector<Symbol> ExpandVariable::ModifiedSymbols(const SymbolTable &table) const {
  auto symbols = input_->ModifiedSymbols(table);
  symbols.emplace_back(common_.node_symbol);
  symbols.emplace_back(common_.edge_symbol);
  return symbols;
}

namespace {

/**
 * Helper function that returns an iterable over
 * <EdgeAtom::Direction, EdgeAccessor> pairs
 * for the given params.
 *
 * @param vertex - The vertex to expand from.
 * @param direction - Expansion direction. All directions (IN, OUT, BOTH)
 *    are supported.
 * @param memory - Used to allocate the result.
 * @return See above.
 */
auto ExpandFromVertex(const VertexAccessor &vertex, EdgeAtom::Direction direction,
                      const std::vector<storage::EdgeTypeId> &edge_types, utils::MemoryResource *memory,
                      DbAccessor *db_accessor) {
  // wraps an EdgeAccessor into a pair <accessor, direction>
  auto wrapper = [](EdgeAtom::Direction direction, auto &&edges) {
    return iter::imap([direction](const auto &edge) { return std::make_pair(edge, direction); },
                      std::forward<decltype(edges)>(edges));
  };

  storage::View view = storage::View::OLD;
  utils::pmr::vector<decltype(wrapper(direction, *vertex.InEdges(view, edge_types)))> chain_elements(memory);

  if (direction != EdgeAtom::Direction::OUT) {
    db_accessor->PrefetchInEdges(vertex);
    auto edges = UnwrapEdgesResult(vertex.InEdges(view, edge_types));
    if (edges.begin() != edges.end()) {
      chain_elements.emplace_back(wrapper(EdgeAtom::Direction::IN, std::move(edges)));
    }
  }

  if (direction != EdgeAtom::Direction::IN) {
    db_accessor->PrefetchOutEdges(vertex);
    auto edges = UnwrapEdgesResult(vertex.OutEdges(view, edge_types));
    if (edges.begin() != edges.end()) {
      chain_elements.emplace_back(wrapper(EdgeAtom::Direction::OUT, std::move(edges)));
    }
  }

  // TODO: Investigate whether itertools perform heap allocation?
  return iter::chain.from_iterable(std::move(chain_elements));
}

}  // namespace

class ExpandVariableCursor : public Cursor {
 public:
  ExpandVariableCursor(const ExpandVariable &self, utils::MemoryResource *mem)
      : self_(self), input_cursor_(self.input_->MakeCursor(mem)), edges_(mem), edges_it_(mem) {}

  bool Pull(Frame &frame, ExecutionContext &context) override {
    SCOPED_PROFILE_OP("ExpandVariable");

    ExpressionEvaluator evaluator(&frame, context.symbol_table, context.evaluation_context, context.db_accessor,
                                  storage::View::OLD);
    while (true) {
      if (Expand(frame, context)) return true;

      if (PullInput(frame, context)) {
        // if lower bound is zero we also yield empty paths
        if (lower_bound_ == 0) {
          auto &start_vertex = frame[self_.input_symbol_].ValueVertex();
          if (!self_.common_.existing_node) {
            frame[self_.common_.node_symbol] = start_vertex;
            return true;
          } else if (CheckExistingNode(start_vertex, self_.common_.node_symbol, frame)) {
            return true;
          }
        }
        // if lower bound is not zero, we just continue, the next
        // loop iteration will attempt to expand and we're good
      } else
        return false;
      // else continue with the loop, try to expand again
      // because we succesfully pulled from the input
    }
  }

  void Shutdown() override { input_cursor_->Shutdown(); }

  void Reset() override {
    input_cursor_->Reset();
    edges_.clear();
    edges_it_.clear();
  }

 private:
  const ExpandVariable &self_;
  const UniqueCursorPtr input_cursor_;
  // bounds. in the cursor they are not optional but set to
  // default values if missing in the ExpandVariable operator
  // initialize to arbitrary values, they should only be used
  // after a successful pull from the input
  int64_t upper_bound_{-1};
  int64_t lower_bound_{-1};

  // a stack of edge iterables corresponding to the level/depth of
  // the expansion currently being Pulled
  using ExpandEdges =
      decltype(ExpandFromVertex(std::declval<VertexAccessor>(), EdgeAtom::Direction::IN, self_.common_.edge_types,
                                utils::NewDeleteResource(), std::declval<DbAccessor *>()));

  utils::pmr::vector<ExpandEdges> edges_;
  // an iterator indicating the position in the corresponding edges_ element
  utils::pmr::vector<decltype(edges_.begin()->begin())> edges_it_;

  /**
   * Helper function that Pulls from the input vertex and
   * makes iteration over it's edges possible.
   *
   * @return If the Pull succeeded. If not, this VariableExpandCursor
   * is exhausted.
   */
  bool PullInput(Frame &frame, ExecutionContext &context) {
    // Input Vertex could be null if it is created by a failed optional match.
    // In those cases we skip that input pull and continue with the next.
    while (true) {
      if (MustAbort(context)) throw HintedAbortError();
      if (!input_cursor_->Pull(frame, context)) return false;
      TypedValue &vertex_value = frame[self_.input_symbol_];

      // Null check due to possible failed optional match.
      if (vertex_value.IsNull()) continue;

      ExpectType(self_.input_symbol_, vertex_value, TypedValue::Type::Vertex);
      auto &vertex = vertex_value.ValueVertex();

      // Evaluate the upper and lower bounds.
      ExpressionEvaluator evaluator(&frame, context.symbol_table, context.evaluation_context, context.db_accessor,
                                    storage::View::OLD);
      auto calc_bound = [&evaluator](auto &bound) {
        auto value = EvaluateInt(&evaluator, bound, "Variable expansion bound");
        if (value < 0) throw QueryRuntimeException("Variable expansion bound must be a non-negative integer.");
        return value;
      };

      lower_bound_ = self_.lower_bound_ ? calc_bound(self_.lower_bound_) : 1;
      upper_bound_ = self_.upper_bound_ ? calc_bound(self_.upper_bound_) : std::numeric_limits<int64_t>::max();

      if (upper_bound_ > 0) {
        auto *memory = edges_.get_allocator().GetMemoryResource();
        edges_.emplace_back(
            ExpandFromVertex(vertex, self_.common_.direction, self_.common_.edge_types, memory, context.db_accessor));
        edges_it_.emplace_back(edges_.back().begin());
      }

      // reset the frame value to an empty edge list
      auto *pull_memory = context.evaluation_context.memory;
      frame[self_.common_.edge_symbol] = TypedValue::TVector(pull_memory);

      return true;
    }
  }

  // Helper function for appending an edge to the list on the frame.
  void AppendEdge(const EdgeAccessor &new_edge, utils::pmr::vector<TypedValue> *edges_on_frame) {
    // We are placing an edge on the frame. It is possible that there already
    // exists an edge on the frame for this level. If so first remove it.
    DMG_ASSERT(edges_.size() > 0, "Edges are empty");
    if (self_.is_reverse_) {
      // TODO: This is innefficient, we should look into replacing
      // vector with something else for TypedValue::List.
      size_t diff = edges_on_frame->size() - std::min(edges_on_frame->size(), edges_.size() - 1U);
      if (diff > 0U) edges_on_frame->erase(edges_on_frame->begin(), edges_on_frame->begin() + diff);
      edges_on_frame->emplace(edges_on_frame->begin(), new_edge);
    } else {
      edges_on_frame->resize(std::min(edges_on_frame->size(), edges_.size() - 1U));
      edges_on_frame->emplace_back(new_edge);
    }
  }

  /**
   * Performs a single expansion for the current state of this
   * VariableExpansionCursor.
   *
   * @return True if the expansion was a success and this Cursor's
   * consumer can consume it. False if the expansion failed. In that
   * case no more expansions are available from the current input
   * vertex and another Pull from the input cursor should be performed.
   */
  bool Expand(Frame &frame, ExecutionContext &context) {
    ExpressionEvaluator evaluator(&frame, context.symbol_table, context.evaluation_context, context.db_accessor,
                                  storage::View::OLD);
    // Some expansions might not be valid due to edge uniqueness and
    // existing_node criterions, so expand in a loop until either the input
    // vertex is exhausted or a valid variable-length expansion is available.
    while (true) {
      if (MustAbort(context)) throw HintedAbortError();
      // pop from the stack while there is stuff to pop and the current
      // level is exhausted
      while (!edges_.empty() && edges_it_.back() == edges_.back().end()) {
        edges_.pop_back();
        edges_it_.pop_back();
      }

      // check if we exhausted everything, if so return false
      if (edges_.empty()) return false;

      // we use this a lot
      auto &edges_on_frame = frame[self_.common_.edge_symbol].ValueList();

      // it is possible that edges_on_frame does not contain as many
      // elements as edges_ due to edge-uniqueness (when a whole layer
      // gets exhausted but no edges are valid). for that reason only
      // pop from edges_on_frame if they contain enough elements
      if (self_.is_reverse_) {
        auto diff = edges_on_frame.size() - std::min(edges_on_frame.size(), edges_.size());
        if (diff > 0) {
          edges_on_frame.erase(edges_on_frame.begin(), edges_on_frame.begin() + diff);
        }
      } else {
        edges_on_frame.resize(std::min(edges_on_frame.size(), edges_.size()));
      }

      // if we are here, we have a valid stack,
      // get the edge, increase the relevant iterator
      auto current_edge = *edges_it_.back()++;
      // Check edge-uniqueness.
      bool found_existing =
          std::any_of(edges_on_frame.begin(), edges_on_frame.end(),
                      [&current_edge](const TypedValue &edge) { return current_edge.first == edge.ValueEdge(); });
      if (found_existing) continue;

      VertexAccessor current_vertex =
          current_edge.second == EdgeAtom::Direction::IN ? current_edge.first.From() : current_edge.first.To();
#ifdef MG_ENTERPRISE
      if (license::global_license_checker.IsEnterpriseValidFast() && context.auth_checker &&
          !(context.auth_checker->Has(current_edge.first, memgraph::query::AuthQuery::FineGrainedPrivilege::READ) &&
            context.auth_checker->Has(current_vertex, storage::View::OLD,
                                      memgraph::query::AuthQuery::FineGrainedPrivilege::READ))) {
        continue;
      }
#endif
      AppendEdge(current_edge.first, &edges_on_frame);

      if (!self_.common_.existing_node) {
        frame[self_.common_.node_symbol] = current_vertex;
      }

      // Skip expanding out of filtered expansion.
      frame[self_.filter_lambda_.inner_edge_symbol] = current_edge.first;
      frame[self_.filter_lambda_.inner_node_symbol] = current_vertex;
      if (self_.filter_lambda_.expression && !EvaluateFilter(evaluator, self_.filter_lambda_.expression)) continue;

      // we are doing depth-first search, so place the current
      // edge's expansions onto the stack, if we should continue to expand
      if (upper_bound_ > static_cast<int64_t>(edges_.size())) {
        auto *memory = edges_.get_allocator().GetMemoryResource();
        edges_.emplace_back(ExpandFromVertex(current_vertex, self_.common_.direction, self_.common_.edge_types, memory,
                                             context.db_accessor));
        edges_it_.emplace_back(edges_.back().begin());
      }

      if (self_.common_.existing_node && !CheckExistingNode(current_vertex, self_.common_.node_symbol, frame)) continue;

      // We only yield true if we satisfy the lower bound.
      if (static_cast<int64_t>(edges_on_frame.size()) >= lower_bound_)
        return true;
      else
        continue;
    }
  }
};

class STShortestPathCursor : public query::plan::Cursor {
 public:
  STShortestPathCursor(const ExpandVariable &self, utils::MemoryResource *mem)
      : self_(self), input_cursor_(self_.input()->MakeCursor(mem)) {
    MG_ASSERT(self_.common_.existing_node,
              "s-t shortest path algorithm should only "
              "be used when `existing_node` flag is "
              "set!");
  }

  bool Pull(Frame &frame, ExecutionContext &context) override {
    SCOPED_PROFILE_OP("STShortestPath");

    ExpressionEvaluator evaluator(&frame, context.symbol_table, context.evaluation_context, context.db_accessor,
                                  storage::View::OLD);
    while (input_cursor_->Pull(frame, context)) {
      const auto &source_tv = frame[self_.input_symbol_];
      const auto &sink_tv = frame[self_.common_.node_symbol];

      // It is possible that source or sink vertex is Null due to optional
      // matching.
      if (source_tv.IsNull() || sink_tv.IsNull()) continue;

      const auto &source = source_tv.ValueVertex();
      const auto &sink = sink_tv.ValueVertex();

      int64_t lower_bound =
          self_.lower_bound_ ? EvaluateInt(&evaluator, self_.lower_bound_, "Min depth in breadth-first expansion") : 1;
      int64_t upper_bound = self_.upper_bound_
                                ? EvaluateInt(&evaluator, self_.upper_bound_, "Max depth in breadth-first expansion")
                                : std::numeric_limits<int64_t>::max();

      if (upper_bound < 1 || lower_bound > upper_bound) continue;

      if (FindPath(*context.db_accessor, source, sink, lower_bound, upper_bound, &frame, &evaluator, context)) {
        return true;
      }
    }
    return false;
  }

  void Shutdown() override { input_cursor_->Shutdown(); }

  void Reset() override { input_cursor_->Reset(); }

 private:
  const ExpandVariable &self_;
  UniqueCursorPtr input_cursor_;

  using VertexEdgeMapT = utils::pmr::unordered_map<VertexAccessor, std::optional<EdgeAccessor>>;

  void ReconstructPath(const VertexAccessor &midpoint, const VertexEdgeMapT &in_edge, const VertexEdgeMapT &out_edge,
                       Frame *frame, utils::MemoryResource *pull_memory) {
    utils::pmr::vector<TypedValue> result(pull_memory);
    auto last_vertex = midpoint;
    while (true) {
      const auto &last_edge = in_edge.at(last_vertex);
      if (!last_edge) break;
      last_vertex = last_edge->From() == last_vertex ? last_edge->To() : last_edge->From();
      result.emplace_back(*last_edge);
    }
    std::reverse(result.begin(), result.end());
    last_vertex = midpoint;
    while (true) {
      const auto &last_edge = out_edge.at(last_vertex);
      if (!last_edge) break;
      last_vertex = last_edge->From() == last_vertex ? last_edge->To() : last_edge->From();
      result.emplace_back(*last_edge);
    }
    frame->at(self_.common_.edge_symbol) = std::move(result);
  }

  bool ShouldExpand(const VertexAccessor &vertex, const EdgeAccessor &edge, Frame *frame,
                    ExpressionEvaluator *evaluator) {
    if (!self_.filter_lambda_.expression) return true;

    frame->at(self_.filter_lambda_.inner_node_symbol) = vertex;
    frame->at(self_.filter_lambda_.inner_edge_symbol) = edge;

    TypedValue result = self_.filter_lambda_.expression->Accept(*evaluator);
    if (result.IsNull()) return false;
    if (result.IsBool()) return result.ValueBool();

    throw QueryRuntimeException("Expansion condition must evaluate to boolean or null");
  }

  bool FindPath(const DbAccessor &dba, const VertexAccessor &source, const VertexAccessor &sink, int64_t lower_bound,
                int64_t upper_bound, Frame *frame, ExpressionEvaluator *evaluator, const ExecutionContext &context) {
    using utils::Contains;

    if (source == sink) return false;

    // We expand from both directions, both from the source and the sink.
    // Expansions meet at the middle of the path if it exists. This should
    // perform better for real-world like graphs where the expansion front
    // grows exponentially, effectively reducing the exponent by half.

    auto *pull_memory = evaluator->GetMemoryResource();
    // Holds vertices at the current level of expansion from the source
    // (sink).
    utils::pmr::vector<VertexAccessor> source_frontier(pull_memory);
    utils::pmr::vector<VertexAccessor> sink_frontier(pull_memory);

    // Holds vertices we can expand to from `source_frontier`
    // (`sink_frontier`).
    utils::pmr::vector<VertexAccessor> source_next(pull_memory);
    utils::pmr::vector<VertexAccessor> sink_next(pull_memory);

    // Maps each vertex we visited expanding from the source (sink) to the
    // edge used. Necessary for path reconstruction.
    VertexEdgeMapT in_edge(pull_memory);
    VertexEdgeMapT out_edge(pull_memory);

    size_t current_length = 0;

    source_frontier.emplace_back(source);
    in_edge[source] = std::nullopt;
    sink_frontier.emplace_back(sink);
    out_edge[sink] = std::nullopt;

    while (true) {
      if (MustAbort(context)) throw HintedAbortError();
      // Top-down step (expansion from the source).
      ++current_length;
      if (current_length > upper_bound) return false;

      for (const auto &vertex : source_frontier) {
        if (self_.common_.direction != EdgeAtom::Direction::IN) {
          context.db_accessor->PrefetchOutEdges(vertex);
          auto out_edges = UnwrapEdgesResult(vertex.OutEdges(storage::View::OLD, self_.common_.edge_types));
          for (const auto &edge : out_edges) {
#ifdef MG_ENTERPRISE
            if (license::global_license_checker.IsEnterpriseValidFast() && context.auth_checker &&
                !(context.auth_checker->Has(edge, memgraph::query::AuthQuery::FineGrainedPrivilege::READ) &&
                  context.auth_checker->Has(edge.To(), storage::View::OLD,
                                            memgraph::query::AuthQuery::FineGrainedPrivilege::READ))) {
              continue;
            }
#endif

            if (ShouldExpand(edge.To(), edge, frame, evaluator) && !Contains(in_edge, edge.To())) {
              in_edge.emplace(edge.To(), edge);
              if (Contains(out_edge, edge.To())) {
                if (current_length >= lower_bound) {
                  ReconstructPath(edge.To(), in_edge, out_edge, frame, pull_memory);
                  return true;
                } else {
                  return false;
                }
              }
              source_next.push_back(edge.To());
            }
          }
        }
        if (self_.common_.direction != EdgeAtom::Direction::OUT) {
          dba.PrefetchInEdges(vertex);
          auto in_edges = UnwrapEdgesResult(vertex.InEdges(storage::View::OLD, self_.common_.edge_types));
          for (const auto &edge : in_edges) {
#ifdef MG_ENTERPRISE
            if (license::global_license_checker.IsEnterpriseValidFast() && context.auth_checker &&
                !(context.auth_checker->Has(edge, memgraph::query::AuthQuery::FineGrainedPrivilege::READ) &&
                  context.auth_checker->Has(edge.From(), storage::View::OLD,
                                            memgraph::query::AuthQuery::FineGrainedPrivilege::READ))) {
              continue;
            }
#endif

            if (ShouldExpand(edge.From(), edge, frame, evaluator) && !Contains(in_edge, edge.From())) {
              in_edge.emplace(edge.From(), edge);
              if (Contains(out_edge, edge.From())) {
                if (current_length >= lower_bound) {
                  ReconstructPath(edge.From(), in_edge, out_edge, frame, pull_memory);
                  return true;
                } else {
                  return false;
                }
              }
              source_next.push_back(edge.From());
            }
          }
        }
      }

      if (source_next.empty()) return false;
      source_frontier.clear();
      std::swap(source_frontier, source_next);

      // Bottom-up step (expansion from the sink).
      ++current_length;
      if (current_length > upper_bound) return false;

      // When expanding from the sink we have to be careful which edge
      // endpoint we pass to `should_expand`, because everything is
      // reversed.
      for (const auto &vertex : sink_frontier) {
        if (self_.common_.direction != EdgeAtom::Direction::OUT) {
          context.db_accessor->PrefetchOutEdges(vertex);
          auto out_edges = UnwrapEdgesResult(vertex.OutEdges(storage::View::OLD, self_.common_.edge_types));
          for (const auto &edge : out_edges) {
#ifdef MG_ENTERPRISE
            if (license::global_license_checker.IsEnterpriseValidFast() && context.auth_checker &&
                !(context.auth_checker->Has(edge, memgraph::query::AuthQuery::FineGrainedPrivilege::READ) &&
                  context.auth_checker->Has(edge.To(), storage::View::OLD,
                                            memgraph::query::AuthQuery::FineGrainedPrivilege::READ))) {
              continue;
            }
#endif
            if (ShouldExpand(vertex, edge, frame, evaluator) && !Contains(out_edge, edge.To())) {
              out_edge.emplace(edge.To(), edge);
              if (Contains(in_edge, edge.To())) {
                if (current_length >= lower_bound) {
                  ReconstructPath(edge.To(), in_edge, out_edge, frame, pull_memory);
                  return true;
                } else {
                  return false;
                }
              }
              sink_next.push_back(edge.To());
            }
          }
        }
        if (self_.common_.direction != EdgeAtom::Direction::IN) {
          dba.PrefetchInEdges(vertex);
          auto in_edges = UnwrapEdgesResult(vertex.InEdges(storage::View::OLD, self_.common_.edge_types));
          for (const auto &edge : in_edges) {
#ifdef MG_ENTERPRISE
            if (license::global_license_checker.IsEnterpriseValidFast() && context.auth_checker &&
                !(context.auth_checker->Has(edge, memgraph::query::AuthQuery::FineGrainedPrivilege::READ) &&
                  context.auth_checker->Has(edge.From(), storage::View::OLD,
                                            memgraph::query::AuthQuery::FineGrainedPrivilege::READ))) {
              continue;
            }
#endif
            if (ShouldExpand(vertex, edge, frame, evaluator) && !Contains(out_edge, edge.From())) {
              out_edge.emplace(edge.From(), edge);
              if (Contains(in_edge, edge.From())) {
                if (current_length >= lower_bound) {
                  ReconstructPath(edge.From(), in_edge, out_edge, frame, pull_memory);
                  return true;
                } else {
                  return false;
                }
              }
              sink_next.push_back(edge.From());
            }
          }
        }
      }

      if (sink_next.empty()) return false;
      sink_frontier.clear();
      std::swap(sink_frontier, sink_next);
    }
  }
};

class SingleSourceShortestPathCursor : public query::plan::Cursor {
 public:
  SingleSourceShortestPathCursor(const ExpandVariable &self, utils::MemoryResource *mem)
      : self_(self),
        input_cursor_(self_.input()->MakeCursor(mem)),
        processed_(mem),
        to_visit_current_(mem),
        to_visit_next_(mem) {
    MG_ASSERT(!self_.common_.existing_node,
              "Single source shortest path algorithm "
              "should not be used when `existing_node` "
              "flag is set, s-t shortest path algorithm "
              "should be used instead!");
  }

  bool Pull(Frame &frame, ExecutionContext &context) override {
    SCOPED_PROFILE_OP("SingleSourceShortestPath");

    ExpressionEvaluator evaluator(&frame, context.symbol_table, context.evaluation_context, context.db_accessor,
                                  storage::View::OLD);

    // for the given (edge, vertex) pair checks if they satisfy the
    // "where" condition. if so, places them in the to_visit_ structure.
    auto expand_pair = [this, &evaluator, &frame, &context](EdgeAccessor edge, VertexAccessor vertex) {
      // if we already processed the given vertex it doesn't get expanded
      if (processed_.find(vertex) != processed_.end()) return;
#ifdef MG_ENTERPRISE
      if (license::global_license_checker.IsEnterpriseValidFast() && context.auth_checker &&
          !(context.auth_checker->Has(vertex, storage::View::OLD,
                                      memgraph::query::AuthQuery::FineGrainedPrivilege::READ) &&
            context.auth_checker->Has(edge, memgraph::query::AuthQuery::FineGrainedPrivilege::READ))) {
        return;
      }
#endif
      frame[self_.filter_lambda_.inner_edge_symbol] = edge;
      frame[self_.filter_lambda_.inner_node_symbol] = vertex;

      if (self_.filter_lambda_.expression) {
        TypedValue result = self_.filter_lambda_.expression->Accept(evaluator);
        switch (result.type()) {
          case TypedValue::Type::Null:
            return;
          case TypedValue::Type::Bool:
            if (!result.ValueBool()) return;
            break;
          default:
            throw QueryRuntimeException("Expansion condition must evaluate to boolean or null.");
        }
      }
      to_visit_next_.emplace_back(edge, vertex);
      processed_.emplace(vertex, edge);
    };

    // populates the to_visit_next_ structure with expansions
    // from the given vertex. skips expansions that don't satisfy
    // the "where" condition.
    auto expand_from_vertex = [this, &expand_pair, &context](const auto &vertex) {
      if (self_.common_.direction != EdgeAtom::Direction::IN) {
        context.db_accessor->PrefetchOutEdges(vertex);
        auto out_edges = UnwrapEdgesResult(vertex.OutEdges(storage::View::OLD, self_.common_.edge_types));
        for (const auto &edge : out_edges) expand_pair(edge, edge.To());
      }
      if (self_.common_.direction != EdgeAtom::Direction::OUT) {
        context.db_accessor->PrefetchInEdges(vertex);
        auto in_edges = UnwrapEdgesResult(vertex.InEdges(storage::View::OLD, self_.common_.edge_types));
        for (const auto &edge : in_edges) expand_pair(edge, edge.From());
      }
    };

    // do it all in a loop because we skip some elements
    while (true) {
      if (MustAbort(context)) throw HintedAbortError();
      // if we have nothing to visit on the current depth, switch to next
      if (to_visit_current_.empty()) to_visit_current_.swap(to_visit_next_);

      // if current is still empty, it means both are empty, so pull from
      // input
      if (to_visit_current_.empty()) {
        if (!input_cursor_->Pull(frame, context)) return false;

        to_visit_current_.clear();
        to_visit_next_.clear();
        processed_.clear();

        const auto &vertex_value = frame[self_.input_symbol_];
        // it is possible that the vertex is Null due to optional matching
        if (vertex_value.IsNull()) continue;
        lower_bound_ = self_.lower_bound_
                           ? EvaluateInt(&evaluator, self_.lower_bound_, "Min depth in breadth-first expansion")
                           : 1;
        upper_bound_ = self_.upper_bound_
                           ? EvaluateInt(&evaluator, self_.upper_bound_, "Max depth in breadth-first expansion")
                           : std::numeric_limits<int64_t>::max();

        if (upper_bound_ < 1 || lower_bound_ > upper_bound_) continue;

        const auto &vertex = vertex_value.ValueVertex();
        processed_.emplace(vertex, std::nullopt);

        expand_from_vertex(vertex);

        // go back to loop start and see if we expanded anything
        continue;
      }

      // take the next expansion from the queue
      auto expansion = to_visit_current_.back();
      to_visit_current_.pop_back();

      // create the frame value for the edges
      auto *pull_memory = context.evaluation_context.memory;
      utils::pmr::vector<TypedValue> edge_list(pull_memory);
      edge_list.emplace_back(expansion.first);
      auto last_vertex = expansion.second;
      while (true) {
        const EdgeAccessor &last_edge = edge_list.back().ValueEdge();
        last_vertex = last_edge.From() == last_vertex ? last_edge.To() : last_edge.From();
        // origin_vertex must be in processed
        const auto &previous_edge = processed_.find(last_vertex)->second;
        if (!previous_edge) break;

        edge_list.emplace_back(previous_edge.value());
      }

      // expand only if what we've just expanded is less then max depth
      if (static_cast<int64_t>(edge_list.size()) < upper_bound_) expand_from_vertex(expansion.second);

      if (static_cast<int64_t>(edge_list.size()) < lower_bound_) continue;

      frame[self_.common_.node_symbol] = expansion.second;

      // place edges on the frame in the correct order
      std::reverse(edge_list.begin(), edge_list.end());
      frame[self_.common_.edge_symbol] = std::move(edge_list);

      return true;
    }
  }

  void Shutdown() override { input_cursor_->Shutdown(); }

  void Reset() override {
    input_cursor_->Reset();
    processed_.clear();
    to_visit_next_.clear();
    to_visit_current_.clear();
  }

 private:
  const ExpandVariable &self_;
  const UniqueCursorPtr input_cursor_;

  // Depth bounds. Calculated on each pull from the input, the initial value
  // is irrelevant.
  int64_t lower_bound_{-1};
  int64_t upper_bound_{-1};

  // maps vertices to the edge they got expanded from. it is an optional
  // edge because the root does not get expanded from anything.
  // contains visited vertices as well as those scheduled to be visited.
  utils::pmr::unordered_map<VertexAccessor, std::optional<EdgeAccessor>> processed_;
  // edge/vertex pairs we have yet to visit, for current and next depth
  utils::pmr::vector<std::pair<EdgeAccessor, VertexAccessor>> to_visit_current_;
  utils::pmr::vector<std::pair<EdgeAccessor, VertexAccessor>> to_visit_next_;
};

namespace {

void CheckWeightType(TypedValue current_weight, utils::MemoryResource *memory) {
  if (!current_weight.IsNumeric() && !current_weight.IsDuration()) {
    throw QueryRuntimeException("Calculated weight must be numeric or a Duration, got {}.", current_weight.type());
  }

  const auto is_valid_numeric = [&] {
    return current_weight.IsNumeric() && (current_weight >= TypedValue(0, memory)).ValueBool();
  };

  const auto is_valid_duration = [&] {
    return current_weight.IsDuration() && (current_weight >= TypedValue(utils::Duration(0), memory)).ValueBool();
  };

  if (!is_valid_numeric() && !is_valid_duration()) {
    throw QueryRuntimeException("Calculated weight must be non-negative!");
  }
}

}  // namespace

class ExpandWeightedShortestPathCursor : public query::plan::Cursor {
 public:
  ExpandWeightedShortestPathCursor(const ExpandVariable &self, utils::MemoryResource *mem)
      : self_(self),
        input_cursor_(self_.input_->MakeCursor(mem)),
        total_cost_(mem),
        previous_(mem),
        yielded_vertices_(mem),
        pq_(mem) {}

  bool Pull(Frame &frame, ExecutionContext &context) override {
    SCOPED_PROFILE_OP("ExpandWeightedShortestPath");

    ExpressionEvaluator evaluator(&frame, context.symbol_table, context.evaluation_context, context.db_accessor,
                                  storage::View::OLD);
    auto create_state = [this](const VertexAccessor &vertex, int64_t depth) {
      return std::make_pair(vertex, upper_bound_set_ ? depth : 0);
    };

    // For the given (edge, vertex, weight, depth) tuple checks if they
    // satisfy the "where" condition. if so, places them in the priority
    // queue.
    auto expand_pair = [this, &evaluator, &frame, &create_state, &context](
                           const EdgeAccessor &edge, const VertexAccessor &vertex, const TypedValue &total_weight,
                           int64_t depth) {
      auto *memory = evaluator.GetMemoryResource();
#ifdef MG_ENTERPRISE
      if (license::global_license_checker.IsEnterpriseValidFast() && context.auth_checker &&
          !(context.auth_checker->Has(vertex, storage::View::OLD,
                                      memgraph::query::AuthQuery::FineGrainedPrivilege::READ) &&
            context.auth_checker->Has(edge, memgraph::query::AuthQuery::FineGrainedPrivilege::READ))) {
        return;
      }
#endif
      if (self_.filter_lambda_.expression) {
        frame[self_.filter_lambda_.inner_edge_symbol] = edge;
        frame[self_.filter_lambda_.inner_node_symbol] = vertex;

        if (!EvaluateFilter(evaluator, self_.filter_lambda_.expression)) return;
      }

      frame[self_.weight_lambda_->inner_edge_symbol] = edge;
      frame[self_.weight_lambda_->inner_node_symbol] = vertex;

      TypedValue current_weight = self_.weight_lambda_->expression->Accept(evaluator);

      CheckWeightType(current_weight, memory);

      auto next_state = create_state(vertex, depth);

      TypedValue next_weight = std::invoke([&] {
        if (total_weight.IsNull()) {
          return current_weight;
        }

        ValidateWeightTypes(current_weight, total_weight);

        return TypedValue(current_weight, memory) + total_weight;
      });

      auto found_it = total_cost_.find(next_state);
      if (found_it != total_cost_.end() && (found_it->second.IsNull() || (found_it->second <= next_weight).ValueBool()))
        return;

      pq_.push({next_weight, depth + 1, vertex, edge});
    };

    // Populates the priority queue structure with expansions
    // from the given vertex. skips expansions that don't satisfy
    // the "where" condition.
    auto expand_from_vertex = [this, &expand_pair, &context](const VertexAccessor &vertex, const TypedValue &weight,
                                                             int64_t depth) {
      if (self_.common_.direction != EdgeAtom::Direction::IN) {
        context.db_accessor->PrefetchOutEdges(vertex);
        auto out_edges = UnwrapEdgesResult(vertex.OutEdges(storage::View::OLD, self_.common_.edge_types));
        for (const auto &edge : out_edges) {
          expand_pair(edge, edge.To(), weight, depth);
        }
      }
      if (self_.common_.direction != EdgeAtom::Direction::OUT) {
        context.db_accessor->PrefetchInEdges(vertex);
        auto in_edges = UnwrapEdgesResult(vertex.InEdges(storage::View::OLD, self_.common_.edge_types));
        for (const auto &edge : in_edges) {
          expand_pair(edge, edge.From(), weight, depth);
        }
      }
    };

    while (true) {
      if (MustAbort(context)) throw HintedAbortError();
      if (pq_.empty()) {
        if (!input_cursor_->Pull(frame, context)) return false;
        const auto &vertex_value = frame[self_.input_symbol_];
        if (vertex_value.IsNull()) continue;
        auto vertex = vertex_value.ValueVertex();
        if (self_.common_.existing_node) {
          const auto &node = frame[self_.common_.node_symbol];
          // Due to optional matching the existing node could be null.
          // Skip expansion for such nodes.
          if (node.IsNull()) continue;
        }
        if (self_.upper_bound_) {
          upper_bound_ = EvaluateInt(&evaluator, self_.upper_bound_, "Max depth in weighted shortest path expansion");
          upper_bound_set_ = true;
        } else {
          upper_bound_ = std::numeric_limits<int64_t>::max();
          upper_bound_set_ = false;
        }
        if (upper_bound_ < 1)
          throw QueryRuntimeException(
              "Maximum depth in weighted shortest path expansion must be at "
              "least 1.");

        // Clear existing data structures.
        previous_.clear();
        total_cost_.clear();
        yielded_vertices_.clear();

        pq_.push({TypedValue(), 0, vertex, std::nullopt});
        // We are adding the starting vertex to the set of yielded vertices
        // because we don't want to yield paths that end with the starting
        // vertex.
        yielded_vertices_.insert(vertex);
      }

      while (!pq_.empty()) {
        if (MustAbort(context)) throw HintedAbortError();
        auto [current_weight, current_depth, current_vertex, current_edge] = pq_.top();
        pq_.pop();

        auto current_state = create_state(current_vertex, current_depth);

        // Check if the vertex has already been processed.
        if (total_cost_.find(current_state) != total_cost_.end()) {
          continue;
        }
        previous_.emplace(current_state, current_edge);
        total_cost_.emplace(current_state, current_weight);

        // Expand only if what we've just expanded is less than max depth.
        if (current_depth < upper_bound_) expand_from_vertex(current_vertex, current_weight, current_depth);

        // If we yielded a path for a vertex already, make the expansion but
        // don't return the path again.
        if (yielded_vertices_.find(current_vertex) != yielded_vertices_.end()) continue;

        // Reconstruct the path.
        auto last_vertex = current_vertex;
        auto last_depth = current_depth;
        auto *pull_memory = context.evaluation_context.memory;
        utils::pmr::vector<TypedValue> edge_list(pull_memory);
        while (true) {
          // Origin_vertex must be in previous.
          const auto &previous_edge = previous_.find(create_state(last_vertex, last_depth))->second;
          if (!previous_edge) break;
          last_vertex = previous_edge->From() == last_vertex ? previous_edge->To() : previous_edge->From();
          last_depth--;
          edge_list.emplace_back(previous_edge.value());
        }

        // Place destination node on the frame, handle existence flag.
        if (self_.common_.existing_node) {
          const auto &node = frame[self_.common_.node_symbol];
          if ((node != TypedValue(current_vertex, pull_memory)).ValueBool())
            continue;
          else
            // Prevent expanding other paths, because we found the
            // shortest to existing node.
            ClearQueue();
        } else {
          frame[self_.common_.node_symbol] = current_vertex;
        }

        if (!self_.is_reverse_) {
          // Place edges on the frame in the correct order.
          std::reverse(edge_list.begin(), edge_list.end());
        }
        frame[self_.common_.edge_symbol] = std::move(edge_list);
        frame[self_.total_weight_.value()] = current_weight;
        yielded_vertices_.insert(current_vertex);
        return true;
      }
    }
  }

  void Shutdown() override { input_cursor_->Shutdown(); }

  void Reset() override {
    input_cursor_->Reset();
    previous_.clear();
    total_cost_.clear();
    yielded_vertices_.clear();
    ClearQueue();
  }

 private:
  const ExpandVariable &self_;
  const UniqueCursorPtr input_cursor_;

  // Upper bound on the path length.
  int64_t upper_bound_{-1};
  bool upper_bound_set_{false};

  struct WspStateHash {
    size_t operator()(const std::pair<VertexAccessor, int64_t> &key) const {
      return utils::HashCombine<VertexAccessor, int64_t>{}(key.first, key.second);
    }
  };

  // Maps vertices to weights they got in expansion.
  utils::pmr::unordered_map<std::pair<VertexAccessor, int64_t>, TypedValue, WspStateHash> total_cost_;

  // Maps vertices to edges used to reach them.
  utils::pmr::unordered_map<std::pair<VertexAccessor, int64_t>, std::optional<EdgeAccessor>, WspStateHash> previous_;

  // Keeps track of vertices for which we yielded a path already.
  utils::pmr::unordered_set<VertexAccessor> yielded_vertices_;

  static void ValidateWeightTypes(const TypedValue &lhs, const TypedValue &rhs) {
    if (!((lhs.IsNumeric() && lhs.IsNumeric()) || (rhs.IsDuration() && rhs.IsDuration()))) {
      throw QueryRuntimeException(utils::MessageWithLink(
          "All weights should be of the same type, either numeric or a Duration. Please update the weight "
          "expression or the filter expression.",
          "https://memgr.ph/wsp"));
    }
  }

  // Priority queue comparator. Keep lowest weight on top of the queue.
  class PriorityQueueComparator {
   public:
    bool operator()(const std::tuple<TypedValue, int64_t, VertexAccessor, std::optional<EdgeAccessor>> &lhs,
                    const std::tuple<TypedValue, int64_t, VertexAccessor, std::optional<EdgeAccessor>> &rhs) {
      const auto &lhs_weight = std::get<0>(lhs);
      const auto &rhs_weight = std::get<0>(rhs);
      // Null defines minimum value for all types
      if (lhs_weight.IsNull()) {
        return false;
      }

      if (rhs_weight.IsNull()) {
        return true;
      }

      ValidateWeightTypes(lhs_weight, rhs_weight);
      return (lhs_weight > rhs_weight).ValueBool();
    }
  };

  std::priority_queue<std::tuple<TypedValue, int64_t, VertexAccessor, std::optional<EdgeAccessor>>,
                      utils::pmr::vector<std::tuple<TypedValue, int64_t, VertexAccessor, std::optional<EdgeAccessor>>>,
                      PriorityQueueComparator>
      pq_;

  void ClearQueue() {
    while (!pq_.empty()) pq_.pop();
  }
};

class ExpandAllShortestPathsCursor : public query::plan::Cursor {
 public:
  ExpandAllShortestPathsCursor(const ExpandVariable &self, utils::MemoryResource *mem)
      : self_(self),
        input_cursor_(self_.input_->MakeCursor(mem)),
        visited_cost_(mem),
        total_cost_(mem),
        next_edges_(mem),
        traversal_stack_(mem),
        pq_(mem) {}

  bool Pull(Frame &frame, ExecutionContext &context) override {
    SCOPED_PROFILE_OP("ExpandAllShortestPathsCursor");

    ExpressionEvaluator evaluator(&frame, context.symbol_table, context.evaluation_context, context.db_accessor,
                                  storage::View::OLD);
    auto create_state = [this](const VertexAccessor &vertex, int64_t depth) {
      return std::make_pair(vertex, upper_bound_set_ ? depth : 0);
    };

    // For the given (edge, direction, weight, depth) tuple checks if they
    // satisfy the "where" condition. if so, places them in the priority
    // queue.
    auto expand_vertex = [this, &evaluator, &frame](const EdgeAccessor &edge, const EdgeAtom::Direction direction,
                                                    const TypedValue &total_weight, int64_t depth) {
      auto *memory = evaluator.GetMemoryResource();

      auto const &next_vertex = direction == EdgeAtom::Direction::IN ? edge.From() : edge.To();

      // If filter expression exists, evaluate filter
      if (self_.filter_lambda_.expression) {
        frame[self_.filter_lambda_.inner_edge_symbol] = edge;
        frame[self_.filter_lambda_.inner_node_symbol] = next_vertex;

        if (!EvaluateFilter(evaluator, self_.filter_lambda_.expression)) return;
      }

      // Evaluate current weight
      frame[self_.weight_lambda_->inner_edge_symbol] = edge;
      frame[self_.weight_lambda_->inner_node_symbol] = next_vertex;

      TypedValue current_weight = self_.weight_lambda_->expression->Accept(evaluator);

      CheckWeightType(current_weight, memory);

      TypedValue next_weight = std::invoke([&] {
        if (total_weight.IsNull()) {
          return current_weight;
        }

        ValidateWeightTypes(current_weight, total_weight);

        return TypedValue(current_weight, memory) + total_weight;
      });

      auto found_it = visited_cost_.find(next_vertex);
      // Check if the vertex has already been processed.
      if (found_it != visited_cost_.end()) {
        auto weight = found_it->second;

        if (weight.IsNull() || (next_weight <= weight).ValueBool()) {
          // Has been visited, but now found a shorter path
          visited_cost_[next_vertex] = next_weight;
        } else {
          // Continue and do not expand if current weight is larger
          return;
        }
      } else {
        visited_cost_[next_vertex] = next_weight;
      }

      DirectedEdge directed_edge = {edge, direction, next_weight};
      pq_.push({next_weight, depth + 1, next_vertex, directed_edge});
    };

    // Populates the priority queue structure with expansions
    // from the given vertex. skips expansions that don't satisfy
    // the "where" condition.
    auto expand_from_vertex = [this, &expand_vertex, &context](const VertexAccessor &vertex, const TypedValue &weight,
                                                               int64_t depth) {
      if (self_.common_.direction != EdgeAtom::Direction::IN) {
        context.db_accessor->PrefetchOutEdges(vertex);
        auto out_edges = UnwrapEdgesResult(vertex.OutEdges(storage::View::OLD, self_.common_.edge_types));
        for (const auto &edge : out_edges) {
#ifdef MG_ENTERPRISE
          if (license::global_license_checker.IsEnterpriseValidFast() && context.auth_checker &&
              !(context.auth_checker->Has(edge.To(), storage::View::OLD,
                                          memgraph::query::AuthQuery::FineGrainedPrivilege::READ) &&
                context.auth_checker->Has(edge, memgraph::query::AuthQuery::FineGrainedPrivilege::READ))) {
            continue;
          }
#endif
          expand_vertex(edge, EdgeAtom::Direction::OUT, weight, depth);
        }
      }
      if (self_.common_.direction != EdgeAtom::Direction::OUT) {
        context.db_accessor->PrefetchInEdges(vertex);
        auto in_edges = UnwrapEdgesResult(vertex.InEdges(storage::View::OLD, self_.common_.edge_types));
        for (const auto &edge : in_edges) {
#ifdef MG_ENTERPRISE
          if (license::global_license_checker.IsEnterpriseValidFast() && context.auth_checker &&
              !(context.auth_checker->Has(edge.From(), storage::View::OLD,
                                          memgraph::query::AuthQuery::FineGrainedPrivilege::READ) &&
                context.auth_checker->Has(edge, memgraph::query::AuthQuery::FineGrainedPrivilege::READ))) {
            continue;
          }
#endif
          expand_vertex(edge, EdgeAtom::Direction::IN, weight, depth);
        }
      }
    };

    std::optional<VertexAccessor> start_vertex;
    auto *memory = context.evaluation_context.memory;

    auto create_path = [this, &frame, &memory]() {
      auto &current_level = traversal_stack_.back();
      auto &edges_on_frame = frame[self_.common_.edge_symbol].ValueList();

      // Clean out the current stack
      if (current_level.empty()) {
        if (!edges_on_frame.empty()) {
          if (!self_.is_reverse_)
            edges_on_frame.erase(edges_on_frame.end());
          else
            edges_on_frame.erase(edges_on_frame.begin());
        }
        traversal_stack_.pop_back();
        return false;
      }

      auto [current_edge, current_edge_direction, current_weight] = current_level.back();
      current_level.pop_back();

      // Edges order depends on direction of expansion
      if (!self_.is_reverse_)
        edges_on_frame.emplace_back(current_edge);
      else
        edges_on_frame.emplace(edges_on_frame.begin(), current_edge);

      auto next_vertex = current_edge_direction == EdgeAtom::Direction::IN ? current_edge.From() : current_edge.To();
      frame[self_.total_weight_.value()] = current_weight;

      if (next_edges_.find({next_vertex, traversal_stack_.size()}) != next_edges_.end()) {
        auto next_vertex_edges = next_edges_[{next_vertex, traversal_stack_.size()}];
        traversal_stack_.emplace_back(std::move(next_vertex_edges));
      } else {
        // Signal the end of iteration
        utils::pmr::list<DirectedEdge> empty(memory);
        traversal_stack_.emplace_back(std::move(empty));
      }

      if ((current_weight > visited_cost_.at(next_vertex)).ValueBool()) return false;

      // Place destination node on the frame, handle existence flag
      if (self_.common_.existing_node) {
        const auto &node = frame[self_.common_.node_symbol];
        ExpectType(self_.common_.node_symbol, node, TypedValue::Type::Vertex);
        if (node.ValueVertex() != next_vertex) return false;
      } else {
        frame[self_.common_.node_symbol] = next_vertex;
      }
      return true;
    };

    auto create_DFS_traversal_tree = [this, &context, &memory, &create_state, &expand_from_vertex]() {
      while (!pq_.empty()) {
        if (MustAbort(context)) throw HintedAbortError();

        const auto [current_weight, current_depth, current_vertex, directed_edge] = pq_.top();
        pq_.pop();

        const auto &[current_edge, direction, weight] = directed_edge;
        auto current_state = create_state(current_vertex, current_depth);

        auto position = total_cost_.find(current_state);
        if (position != total_cost_.end()) {
          if ((position->second < current_weight).ValueBool()) continue;
        } else {
          total_cost_.emplace(current_state, current_weight);
          if (current_depth < upper_bound_) {
            expand_from_vertex(current_vertex, current_weight, current_depth);
          }
        }

        // Searching for a previous vertex in the expansion
        auto prev_vertex = direction == EdgeAtom::Direction::IN ? current_edge.To() : current_edge.From();

        // Update the parent
        if (next_edges_.find({prev_vertex, current_depth - 1}) == next_edges_.end()) {
          utils::pmr::list<DirectedEdge> empty(memory);
          next_edges_[{prev_vertex, current_depth - 1}] = std::move(empty);
        }
        next_edges_.at({prev_vertex, current_depth - 1}).emplace_back(directed_edge);
      }
    };

    // upper_bound_set is used when storing visited edges, because with an upper bound we also consider suboptimal paths
    // if they are shorter in depth
    if (self_.upper_bound_) {
      upper_bound_ = EvaluateInt(&evaluator, self_.upper_bound_, "Max depth in all shortest path expansion");
      upper_bound_set_ = true;
    } else {
      upper_bound_ = std::numeric_limits<int64_t>::max();
      upper_bound_set_ = false;
    }

    // Check if upper bound is valid
    if (upper_bound_ < 1) {
      throw QueryRuntimeException("Maximum depth in all shortest paths expansion must be at least 1.");
    }

    // On first Pull run, traversal stack and priority queue are empty, so we start a pulling stream
    // and create a DFS traversal tree (main part of algorithm). Then we return the first path
    // created from the DFS traversal tree (basically a DFS algorithm).
    // On each subsequent Pull run, paths are created from the traversal stack and returned.
    while (true) {
      // Check if there is an external error.
      if (MustAbort(context)) throw HintedAbortError();

      // The algorithm is run all at once by create_DFS_traversal_tree, after which we
      // traverse the tree iteratively by preserving the traversal state on stack.
      while (!traversal_stack_.empty()) {
        if (create_path()) return true;
      }

      // If priority queue is empty start new pulling stream.
      if (pq_.empty()) {
        // Finish if there is nothing to pull
        if (!input_cursor_->Pull(frame, context)) return false;

        const auto &vertex_value = frame[self_.input_symbol_];
        if (vertex_value.IsNull()) continue;

        start_vertex = vertex_value.ValueVertex();
        if (self_.common_.existing_node) {
          const auto &node = frame[self_.common_.node_symbol];
          // Due to optional matching the existing node could be null.
          // Skip expansion for such nodes.
          if (node.IsNull()) continue;
        }

        // Clear existing data structures.
        visited_cost_.clear();
        next_edges_.clear();
        traversal_stack_.clear();
        total_cost_.clear();

        expand_from_vertex(*start_vertex, TypedValue(), 0);
        visited_cost_.emplace(*start_vertex, 0);
        frame[self_.common_.edge_symbol] = TypedValue::TVector(memory);
      }

      // Create a DFS traversal tree from the start node
      create_DFS_traversal_tree();

      // DFS traversal tree is create,
      if (start_vertex && next_edges_.find({*start_vertex, 0}) != next_edges_.end()) {
        auto start_vertex_edges = next_edges_[{*start_vertex, 0}];
        traversal_stack_.emplace_back(std::move(start_vertex_edges));
      }
    }
  }

  void Shutdown() override { input_cursor_->Shutdown(); }

  void Reset() override {
    input_cursor_->Reset();
    visited_cost_.clear();
    next_edges_.clear();
    traversal_stack_.clear();
    total_cost_.clear();
    ClearQueue();
  }

 private:
  const ExpandVariable &self_;
  const UniqueCursorPtr input_cursor_;

  // Upper bound on the path length.
  int64_t upper_bound_{-1};
  bool upper_bound_set_{false};

  struct AspStateHash {
    size_t operator()(const std::pair<VertexAccessor, int64_t> &key) const {
      return utils::HashCombine<VertexAccessor, int64_t>{}(key.first, key.second);
    }
  };

  using DirectedEdge = std::tuple<EdgeAccessor, EdgeAtom::Direction, TypedValue>;
  using NextEdgesState = std::pair<VertexAccessor, int64_t>;
  // Maps vertices to minimum weights they got in expansion.
  utils::pmr::unordered_map<VertexAccessor, TypedValue> visited_cost_;
  // Maps vertices to weights they got in expansion.
  utils::pmr::unordered_map<NextEdgesState, TypedValue, AspStateHash> total_cost_;
  // Maps the vertex with the potential expansion edge.
  utils::pmr::unordered_map<NextEdgesState, utils::pmr::list<DirectedEdge>, AspStateHash> next_edges_;
  // Stack indicating the traversal level.
  utils::pmr::list<utils::pmr::list<DirectedEdge>> traversal_stack_;

  static void ValidateWeightTypes(const TypedValue &lhs, const TypedValue &rhs) {
    if (!((lhs.IsNumeric() && lhs.IsNumeric()) || (rhs.IsDuration() && rhs.IsDuration()))) {
      throw QueryRuntimeException(utils::MessageWithLink(
          "All weights should be of the same type, either numeric or a Duration. Please update the weight "
          "expression or the filter expression.",
          "https://memgr.ph/wsp"));
    }
  }

  // Priority queue comparator. Keep lowest weight on top of the queue.
  class PriorityQueueComparator {
   public:
    bool operator()(const std::tuple<TypedValue, int64_t, VertexAccessor, DirectedEdge> &lhs,
                    const std::tuple<TypedValue, int64_t, VertexAccessor, DirectedEdge> &rhs) {
      const auto &lhs_weight = std::get<0>(lhs);
      const auto &rhs_weight = std::get<0>(rhs);
      // Null defines minimum value for all types
      if (lhs_weight.IsNull()) {
        return false;
      }

      if (rhs_weight.IsNull()) {
        return true;
      }

      ValidateWeightTypes(lhs_weight, rhs_weight);
      return (lhs_weight > rhs_weight).ValueBool();
    }
  };

  // Priority queue - core element of the algorithm.
  // Stores: {weight, depth, next vertex, edge and direction}
  std::priority_queue<std::tuple<TypedValue, int64_t, VertexAccessor, DirectedEdge>,
                      utils::pmr::vector<std::tuple<TypedValue, int64_t, VertexAccessor, DirectedEdge>>,
                      PriorityQueueComparator>
      pq_;

  void ClearQueue() {
    while (!pq_.empty()) pq_.pop();
  }
};

UniqueCursorPtr ExpandVariable::MakeCursor(utils::MemoryResource *mem) const {
  memgraph::metrics::IncrementCounter(memgraph::metrics::ExpandVariableOperator);

  switch (type_) {
    case EdgeAtom::Type::BREADTH_FIRST:
      if (common_.existing_node) {
        return MakeUniqueCursorPtr<STShortestPathCursor>(mem, *this, mem);
      } else {
        return MakeUniqueCursorPtr<SingleSourceShortestPathCursor>(mem, *this, mem);
      }
    case EdgeAtom::Type::DEPTH_FIRST:
      return MakeUniqueCursorPtr<ExpandVariableCursor>(mem, *this, mem);
    case EdgeAtom::Type::WEIGHTED_SHORTEST_PATH:
      return MakeUniqueCursorPtr<ExpandWeightedShortestPathCursor>(mem, *this, mem);
    case EdgeAtom::Type::ALL_SHORTEST_PATHS:
      return MakeUniqueCursorPtr<ExpandAllShortestPathsCursor>(mem, *this, mem);
    case EdgeAtom::Type::SINGLE:
      LOG_FATAL("ExpandVariable should not be planned for a single expansion!");
  }
}

class ConstructNamedPathCursor : public Cursor {
 public:
  ConstructNamedPathCursor(const ConstructNamedPath &self, utils::MemoryResource *mem)
      : self_(self), input_cursor_(self_.input()->MakeCursor(mem)) {}

  bool Pull(Frame &frame, ExecutionContext &context) override {
    SCOPED_PROFILE_OP("ConstructNamedPath");

    if (!input_cursor_->Pull(frame, context)) return false;

    auto symbol_it = self_.path_elements_.begin();
    DMG_ASSERT(symbol_it != self_.path_elements_.end(), "Named path must contain at least one node");

    const auto &start_vertex = frame[*symbol_it++];
    auto *pull_memory = context.evaluation_context.memory;
    // In an OPTIONAL MATCH everything could be Null.
    if (start_vertex.IsNull()) {
      frame[self_.path_symbol_] = TypedValue(pull_memory);
      return true;
    }

    DMG_ASSERT(start_vertex.IsVertex(), "First named path element must be a vertex");
    query::Path path(start_vertex.ValueVertex(), pull_memory);

    // If the last path element symbol was for an edge list, then
    // the next symbol is a vertex and it should not append to the path
    // because
    // expansion already did it.
    bool last_was_edge_list = false;

    for (; symbol_it != self_.path_elements_.end(); symbol_it++) {
      const auto &expansion = frame[*symbol_it];
      //  We can have Null (OPTIONAL MATCH), a vertex, an edge, or an edge
      //  list (variable expand or BFS).
      switch (expansion.type()) {
        case TypedValue::Type::Null:
          frame[self_.path_symbol_] = TypedValue(pull_memory);
          return true;
        case TypedValue::Type::Vertex:
          if (!last_was_edge_list) path.Expand(expansion.ValueVertex());
          last_was_edge_list = false;
          break;
        case TypedValue::Type::Edge:
          path.Expand(expansion.ValueEdge());
          break;
        case TypedValue::Type::List: {
          last_was_edge_list = true;
          // We need to expand all edges in the list and intermediary
          // vertices.
          const auto &edges = expansion.ValueList();
          for (const auto &edge_value : edges) {
            const auto &edge = edge_value.ValueEdge();
            const auto &from = edge.From();
            if (path.vertices().back() == from)
              path.Expand(edge, edge.To());
            else
              path.Expand(edge, from);
          }
          break;
        }
        default:
          LOG_FATAL("Unsupported type in named path construction");

          break;
      }
    }

    frame[self_.path_symbol_] = path;
    return true;
  }

  void Shutdown() override { input_cursor_->Shutdown(); }

  void Reset() override { input_cursor_->Reset(); }

 private:
  const ConstructNamedPath self_;
  const UniqueCursorPtr input_cursor_;
};

ACCEPT_WITH_INPUT(ConstructNamedPath)

UniqueCursorPtr ConstructNamedPath::MakeCursor(utils::MemoryResource *mem) const {
  memgraph::metrics::IncrementCounter(memgraph::metrics::ConstructNamedPathOperator);

  return MakeUniqueCursorPtr<ConstructNamedPathCursor>(mem, *this, mem);
}

std::vector<Symbol> ConstructNamedPath::ModifiedSymbols(const SymbolTable &table) const {
  auto symbols = input_->ModifiedSymbols(table);
  symbols.emplace_back(path_symbol_);
  return symbols;
}

Filter::Filter(const std::shared_ptr<LogicalOperator> &input,
               const std::vector<std::shared_ptr<LogicalOperator>> &pattern_filters, Expression *expression)
    : input_(input ? input : std::make_shared<Once>()), pattern_filters_(pattern_filters), expression_(expression) {}

bool Filter::Accept(HierarchicalLogicalOperatorVisitor &visitor) {
  if (visitor.PreVisit(*this)) {
    input_->Accept(visitor);
    for (const auto &pattern_filter : pattern_filters_) {
      pattern_filter->Accept(visitor);
    }
  }
  return visitor.PostVisit(*this);
}

UniqueCursorPtr Filter::MakeCursor(utils::MemoryResource *mem) const {
  memgraph::metrics::IncrementCounter(memgraph::metrics::FilterOperator);

  return MakeUniqueCursorPtr<FilterCursor>(mem, *this, mem);
}

std::vector<Symbol> Filter::ModifiedSymbols(const SymbolTable &table) const { return input_->ModifiedSymbols(table); }

static std::vector<UniqueCursorPtr> MakeCursorVector(const std::vector<std::shared_ptr<LogicalOperator>> &ops,
                                                     utils::MemoryResource *mem) {
  std::vector<UniqueCursorPtr> cursors;
  cursors.reserve(ops.size());

  if (!ops.empty()) {
    for (const auto &op : ops) {
      cursors.push_back(op->MakeCursor(mem));
    }
  }

  return cursors;
}

Filter::FilterCursor::FilterCursor(const Filter &self, utils::MemoryResource *mem)
    : self_(self),
      input_cursor_(self_.input_->MakeCursor(mem)),
      pattern_filter_cursors_(MakeCursorVector(self_.pattern_filters_, mem)) {}

bool Filter::FilterCursor::Pull(Frame &frame, ExecutionContext &context) {
  SCOPED_PROFILE_OP("Filter");

  // Like all filters, newly set values should not affect filtering of old
  // nodes and edges.
  ExpressionEvaluator evaluator(&frame, context.symbol_table, context.evaluation_context, context.db_accessor,
                                storage::View::OLD, context.frame_change_collector);
  while (input_cursor_->Pull(frame, context)) {
    for (const auto &pattern_filter_cursor : pattern_filter_cursors_) {
      pattern_filter_cursor->Pull(frame, context);
    }
    if (EvaluateFilter(evaluator, self_.expression_)) return true;
  }
  return false;
}

void Filter::FilterCursor::Shutdown() { input_cursor_->Shutdown(); }

void Filter::FilterCursor::Reset() { input_cursor_->Reset(); }

EvaluatePatternFilter::EvaluatePatternFilter(const std::shared_ptr<LogicalOperator> &input, Symbol output_symbol)
    : input_(input), output_symbol_(output_symbol) {}

ACCEPT_WITH_INPUT(EvaluatePatternFilter);

UniqueCursorPtr EvaluatePatternFilter::MakeCursor(utils::MemoryResource *mem) const {
  memgraph::metrics::IncrementCounter(memgraph::metrics::EvaluatePatternFilterOperator);

  return MakeUniqueCursorPtr<EvaluatePatternFilterCursor>(mem, *this, mem);
}

EvaluatePatternFilter::EvaluatePatternFilterCursor::EvaluatePatternFilterCursor(const EvaluatePatternFilter &self,
                                                                                utils::MemoryResource *mem)
    : self_(self), input_cursor_(self_.input_->MakeCursor(mem)) {}

std::vector<Symbol> EvaluatePatternFilter::ModifiedSymbols(const SymbolTable &table) const {
  return input_->ModifiedSymbols(table);
}

bool EvaluatePatternFilter::EvaluatePatternFilterCursor::Pull(Frame &frame, ExecutionContext &context) {
  SCOPED_PROFILE_OP("EvaluatePatternFilter");

  input_cursor_->Reset();

  frame[self_.output_symbol_] = TypedValue(input_cursor_->Pull(frame, context), context.evaluation_context.memory);

  return true;
}

void EvaluatePatternFilter::EvaluatePatternFilterCursor::Shutdown() { input_cursor_->Shutdown(); }

void EvaluatePatternFilter::EvaluatePatternFilterCursor::Reset() { input_cursor_->Reset(); }

Produce::Produce(const std::shared_ptr<LogicalOperator> &input, const std::vector<NamedExpression *> &named_expressions)
    : input_(input ? input : std::make_shared<Once>()), named_expressions_(named_expressions) {}

ACCEPT_WITH_INPUT(Produce)

UniqueCursorPtr Produce::MakeCursor(utils::MemoryResource *mem) const {
  memgraph::metrics::IncrementCounter(memgraph::metrics::ProduceOperator);

  return MakeUniqueCursorPtr<ProduceCursor>(mem, *this, mem);
}

std::vector<Symbol> Produce::OutputSymbols(const SymbolTable &symbol_table) const {
  std::vector<Symbol> symbols;
  for (const auto &named_expr : named_expressions_) {
    symbols.emplace_back(symbol_table.at(*named_expr));
  }
  return symbols;
}

std::vector<Symbol> Produce::ModifiedSymbols(const SymbolTable &table) const { return OutputSymbols(table); }

Produce::ProduceCursor::ProduceCursor(const Produce &self, utils::MemoryResource *mem)
    : self_(self), input_cursor_(self_.input_->MakeCursor(mem)) {}

bool Produce::ProduceCursor::Pull(Frame &frame, ExecutionContext &context) {
  SCOPED_PROFILE_OP("Produce");

  if (input_cursor_->Pull(frame, context)) {
    // Produce should always yield the latest results.
    ExpressionEvaluator evaluator(&frame, context.symbol_table, context.evaluation_context, context.db_accessor,
<<<<<<< HEAD
                                  storage::View::NEW);

    for (auto named_expr : self_.named_expressions_) named_expr->Accept(evaluator);

=======
                                  storage::View::NEW, context.frame_change_collector);
    for (auto *named_expr : self_.named_expressions_) {
      if (context.frame_change_collector && context.frame_change_collector->IsKeyTracked(named_expr->name_)) {
        context.frame_change_collector->ResetTrackingValue(named_expr->name_);
      }
      named_expr->Accept(evaluator);
    }
>>>>>>> 036da58d
    return true;
  }
  return false;
}

void Produce::ProduceCursor::Shutdown() { input_cursor_->Shutdown(); }

void Produce::ProduceCursor::Reset() { input_cursor_->Reset(); }

Delete::Delete(const std::shared_ptr<LogicalOperator> &input_, const std::vector<Expression *> &expressions,
               bool detach_)
    : input_(input_), expressions_(expressions), detach_(detach_) {}

ACCEPT_WITH_INPUT(Delete)

UniqueCursorPtr Delete::MakeCursor(utils::MemoryResource *mem) const {
  memgraph::metrics::IncrementCounter(memgraph::metrics::DeleteOperator);

  return MakeUniqueCursorPtr<DeleteCursor>(mem, *this, mem);
}

std::vector<Symbol> Delete::ModifiedSymbols(const SymbolTable &table) const { return input_->ModifiedSymbols(table); }

Delete::DeleteCursor::DeleteCursor(const Delete &self, utils::MemoryResource *mem)
    : self_(self), input_cursor_(self_.input_->MakeCursor(mem)) {}

bool Delete::DeleteCursor::Pull(Frame &frame, ExecutionContext &context) {
  SCOPED_PROFILE_OP("Delete");

  if (!input_cursor_->Pull(frame, context)) return false;

  // Delete should get the latest information, this way it is also possible
  // to delete newly added nodes and edges.
  ExpressionEvaluator evaluator(&frame, context.symbol_table, context.evaluation_context, context.db_accessor,
                                storage::View::NEW);
  auto *pull_memory = context.evaluation_context.memory;
  // collect expressions results so edges can get deleted before vertices
  // this is necessary because an edge that gets deleted could block vertex
  // deletion
  utils::pmr::vector<TypedValue> expression_results(pull_memory);
  expression_results.reserve(self_.expressions_.size());
  for (Expression *expression : self_.expressions_) {
    expression_results.emplace_back(expression->Accept(evaluator));
  }

  auto &dba = *context.db_accessor;
  // delete edges first
  for (TypedValue &expression_result : expression_results) {
    if (MustAbort(context)) throw HintedAbortError();
    if (expression_result.type() == TypedValue::Type::Edge) {
      auto &ea = expression_result.ValueEdge();
#ifdef MG_ENTERPRISE
      if (license::global_license_checker.IsEnterpriseValidFast() && context.auth_checker &&
          !(context.auth_checker->Has(ea, query::AuthQuery::FineGrainedPrivilege::CREATE_DELETE) &&
            context.auth_checker->Has(ea.To(), storage::View::NEW, query::AuthQuery::FineGrainedPrivilege::UPDATE) &&
            context.auth_checker->Has(ea.From(), storage::View::NEW, query::AuthQuery::FineGrainedPrivilege::UPDATE))) {
        throw QueryRuntimeException("Edge not deleted due to not having enough permission!");
      }
#endif
      auto maybe_value = dba.RemoveEdge(&ea);
      if (maybe_value.HasError()) {
        switch (maybe_value.GetError()) {
          case storage::Error::SERIALIZATION_ERROR:
            throw TransactionSerializationException();
          case storage::Error::DELETED_OBJECT:
          case storage::Error::VERTEX_HAS_EDGES:
          case storage::Error::PROPERTIES_DISABLED:
          case storage::Error::NONEXISTENT_OBJECT:
            throw QueryRuntimeException("Unexpected error when deleting an edge.");
        }
      }
      context.execution_stats[ExecutionStats::Key::DELETED_EDGES] += 1;
      if (context.trigger_context_collector && maybe_value.GetValue()) {
        context.trigger_context_collector->RegisterDeletedObject(*maybe_value.GetValue());
      }
    }
  }

  // delete vertices
  for (TypedValue &expression_result : expression_results) {
    if (MustAbort(context)) throw HintedAbortError();
    switch (expression_result.type()) {
      case TypedValue::Type::Vertex: {
        auto &va = expression_result.ValueVertex();
#ifdef MG_ENTERPRISE
        if (license::global_license_checker.IsEnterpriseValidFast() && context.auth_checker &&
            !context.auth_checker->Has(va, storage::View::NEW, query::AuthQuery::FineGrainedPrivilege::CREATE_DELETE)) {
          throw QueryRuntimeException("Vertex not deleted due to not having enough permission!");
        }
#endif
        if (self_.detach_) {
          auto res = dba.DetachRemoveVertex(&va);
          if (res.HasError()) {
            switch (res.GetError()) {
              case storage::Error::SERIALIZATION_ERROR:
                throw TransactionSerializationException();
              case storage::Error::DELETED_OBJECT:
              case storage::Error::VERTEX_HAS_EDGES:
              case storage::Error::PROPERTIES_DISABLED:
              case storage::Error::NONEXISTENT_OBJECT:
                throw QueryRuntimeException("Unexpected error when deleting a node.");
            }
          }

          context.execution_stats[ExecutionStats::Key::DELETED_NODES] += 1;
          if (*res) {
            context.execution_stats[ExecutionStats::Key::DELETED_EDGES] += static_cast<int64_t>((*res)->second.size());
          }
          std::invoke([&] {
            if (!context.trigger_context_collector || !*res) {
              return;
            }

            context.trigger_context_collector->RegisterDeletedObject((*res)->first);
            if (!context.trigger_context_collector->ShouldRegisterDeletedObject<query::EdgeAccessor>()) {
              return;
            }
            for (const auto &edge : (*res)->second) {
              context.trigger_context_collector->RegisterDeletedObject(edge);
            }
          });
        } else {
          auto res = dba.RemoveVertex(&va);
          if (res.HasError()) {
            switch (res.GetError()) {
              case storage::Error::SERIALIZATION_ERROR:
                throw TransactionSerializationException();
              case storage::Error::VERTEX_HAS_EDGES:
                throw RemoveAttachedVertexException();
              case storage::Error::DELETED_OBJECT:
              case storage::Error::PROPERTIES_DISABLED:
              case storage::Error::NONEXISTENT_OBJECT:
                throw QueryRuntimeException("Unexpected error when deleting a node.");
            }
          }
          context.execution_stats[ExecutionStats::Key::DELETED_NODES] += 1;
          if (context.trigger_context_collector && res.GetValue()) {
            context.trigger_context_collector->RegisterDeletedObject(*res.GetValue());
          }
        }
        break;
      }

      // skip Edges (already deleted) and Nulls (can occur in optional
      // match)
      case TypedValue::Type::Edge:
      case TypedValue::Type::Null:
        break;
      // check we're not trying to delete anything except vertices and edges
      default:
        throw QueryRuntimeException("Only edges and vertices can be deleted.");
    }
  }

  return true;
}

void Delete::DeleteCursor::Shutdown() { input_cursor_->Shutdown(); }

void Delete::DeleteCursor::Reset() { input_cursor_->Reset(); }

SetProperty::SetProperty(const std::shared_ptr<LogicalOperator> &input, storage::PropertyId property,
                         PropertyLookup *lhs, Expression *rhs)
    : input_(input), property_(property), lhs_(lhs), rhs_(rhs) {}

ACCEPT_WITH_INPUT(SetProperty)

UniqueCursorPtr SetProperty::MakeCursor(utils::MemoryResource *mem) const {
  memgraph::metrics::IncrementCounter(memgraph::metrics::SetPropertyOperator);

  return MakeUniqueCursorPtr<SetPropertyCursor>(mem, *this, mem);
}

std::vector<Symbol> SetProperty::ModifiedSymbols(const SymbolTable &table) const {
  return input_->ModifiedSymbols(table);
}

SetProperty::SetPropertyCursor::SetPropertyCursor(const SetProperty &self, utils::MemoryResource *mem)
    : self_(self), input_cursor_(self.input_->MakeCursor(mem)) {}

bool SetProperty::SetPropertyCursor::Pull(Frame &frame, ExecutionContext &context) {
  SCOPED_PROFILE_OP("SetProperty");

  if (!input_cursor_->Pull(frame, context)) return false;

  // Set, just like Create needs to see the latest changes.
  ExpressionEvaluator evaluator(&frame, context.symbol_table, context.evaluation_context, context.db_accessor,
                                storage::View::NEW);
  TypedValue lhs = self_.lhs_->expression_->Accept(evaluator);
  TypedValue rhs = self_.rhs_->Accept(evaluator);

  switch (lhs.type()) {
    case TypedValue::Type::Vertex: {
#ifdef MG_ENTERPRISE
      if (license::global_license_checker.IsEnterpriseValidFast() && context.auth_checker &&
          !context.auth_checker->Has(lhs.ValueVertex(), storage::View::NEW,
                                     memgraph::query::AuthQuery::FineGrainedPrivilege::UPDATE)) {
        throw QueryRuntimeException("Vertex property not set due to not having enough permission!");
      }
#endif
      auto old_value = PropsSetChecked(&lhs.ValueVertex(), self_.property_, rhs);
      context.execution_stats[ExecutionStats::Key::UPDATED_PROPERTIES] += 1;
      if (context.trigger_context_collector) {
        // rhs cannot be moved because it was created with the allocator that is only valid during current pull
        context.trigger_context_collector->RegisterSetObjectProperty(lhs.ValueVertex(), self_.property_,
                                                                     TypedValue{std::move(old_value)}, TypedValue{rhs});
      }
      break;
    }
    case TypedValue::Type::Edge: {
#ifdef MG_ENTERPRISE
      if (license::global_license_checker.IsEnterpriseValidFast() && context.auth_checker &&
          !context.auth_checker->Has(lhs.ValueEdge(), memgraph::query::AuthQuery::FineGrainedPrivilege::UPDATE)) {
        throw QueryRuntimeException("Edge property not set due to not having enough permission!");
      }
#endif
      auto old_value = PropsSetChecked(&lhs.ValueEdge(), self_.property_, rhs);
      context.execution_stats[ExecutionStats::Key::UPDATED_PROPERTIES] += 1;
      if (context.trigger_context_collector) {
        // rhs cannot be moved because it was created with the allocator that is only valid
        // during current pull
        context.trigger_context_collector->RegisterSetObjectProperty(lhs.ValueEdge(), self_.property_,
                                                                     TypedValue{std::move(old_value)}, TypedValue{rhs});
      }
      break;
    }
    case TypedValue::Type::Null:
      // Skip setting properties on Null (can occur in optional match).
      break;
    case TypedValue::Type::Map:
    // Semantically modifying a map makes sense, but it's not supported due
    // to all the copying we do (when PropertyValue -> TypedValue and in
    // ExpressionEvaluator). So even though we set a map property here, that
    // is never visible to the user and it's not stored.
    // TODO: fix above described bug
    default:
      throw QueryRuntimeException("Properties can only be set on edges and vertices.");
  }
  return true;
}

void SetProperty::SetPropertyCursor::Shutdown() { input_cursor_->Shutdown(); }

void SetProperty::SetPropertyCursor::Reset() { input_cursor_->Reset(); }

SetProperties::SetProperties(const std::shared_ptr<LogicalOperator> &input, Symbol input_symbol, Expression *rhs, Op op)
    : input_(input), input_symbol_(input_symbol), rhs_(rhs), op_(op) {}

ACCEPT_WITH_INPUT(SetProperties)

UniqueCursorPtr SetProperties::MakeCursor(utils::MemoryResource *mem) const {
  memgraph::metrics::IncrementCounter(memgraph::metrics::SetPropertiesOperator);

  return MakeUniqueCursorPtr<SetPropertiesCursor>(mem, *this, mem);
}

std::vector<Symbol> SetProperties::ModifiedSymbols(const SymbolTable &table) const {
  return input_->ModifiedSymbols(table);
}

SetProperties::SetPropertiesCursor::SetPropertiesCursor(const SetProperties &self, utils::MemoryResource *mem)
    : self_(self), input_cursor_(self.input_->MakeCursor(mem)) {}

namespace {

template <typename T>
concept AccessorWithProperties = requires(T value, storage::PropertyId property_id,
                                          storage::PropertyValue property_value) {
  { value.ClearProperties() } -> std::same_as<storage::Result<std::map<storage::PropertyId, storage::PropertyValue>>>;
  {value.SetProperty(property_id, property_value)};
};

/// Helper function that sets the given values on either a Vertex or an Edge.
///
/// @tparam TRecordAccessor Either RecordAccessor<Vertex> or
///     RecordAccessor<Edge>
template <AccessorWithProperties TRecordAccessor>
void SetPropertiesOnRecord(TRecordAccessor *record, const TypedValue &rhs, SetProperties::Op op,
                           ExecutionContext *context) {
  std::optional<std::map<storage::PropertyId, storage::PropertyValue>> old_values;
  const bool should_register_change =
      context->trigger_context_collector &&
      context->trigger_context_collector->ShouldRegisterObjectPropertyChange<TRecordAccessor>();
  if (op == SetProperties::Op::REPLACE) {
    auto maybe_value = record->ClearProperties();
    if (maybe_value.HasError()) {
      switch (maybe_value.GetError()) {
        case storage::Error::DELETED_OBJECT:
          throw QueryRuntimeException("Trying to set properties on a deleted graph element.");
        case storage::Error::SERIALIZATION_ERROR:
          throw TransactionSerializationException();
        case storage::Error::PROPERTIES_DISABLED:
          throw QueryRuntimeException("Can't set property because properties on edges are disabled.");
        case storage::Error::VERTEX_HAS_EDGES:
        case storage::Error::NONEXISTENT_OBJECT:
          throw QueryRuntimeException("Unexpected error when setting properties.");
      }
    }

    if (should_register_change) {
      old_values.emplace(std::move(*maybe_value));
    }
  }

  auto get_props = [](const auto &record) {
    auto maybe_props = record.Properties(storage::View::NEW);
    if (maybe_props.HasError()) {
      switch (maybe_props.GetError()) {
        case storage::Error::DELETED_OBJECT:
          throw QueryRuntimeException("Trying to get properties from a deleted object.");
        case storage::Error::NONEXISTENT_OBJECT:
          throw query::QueryRuntimeException("Trying to get properties from an object that doesn't exist.");
        case storage::Error::SERIALIZATION_ERROR:
        case storage::Error::VERTEX_HAS_EDGES:
        case storage::Error::PROPERTIES_DISABLED:
          throw QueryRuntimeException("Unexpected error when getting properties.");
      }
    }
    return *maybe_props;
  };

  auto register_set_property = [&](auto &&returned_old_value, auto key, auto &&new_value) {
    auto old_value = [&]() -> storage::PropertyValue {
      if (!old_values) {
        return std::forward<decltype(returned_old_value)>(returned_old_value);
      }

      if (auto it = old_values->find(key); it != old_values->end()) {
        return std::move(it->second);
      }

      return {};
    }();

    context->trigger_context_collector->RegisterSetObjectProperty(
        *record, key, TypedValue(std::move(old_value)), TypedValue(std::forward<decltype(new_value)>(new_value)));
  };

  auto set_props = [&, record](auto properties) {
    for (auto &kv : properties) {
      auto maybe_error = record->SetProperty(kv.first, kv.second);
      if (maybe_error.HasError()) {
        switch (maybe_error.GetError()) {
          case storage::Error::DELETED_OBJECT:
            throw QueryRuntimeException("Trying to set properties on a deleted graph element.");
          case storage::Error::SERIALIZATION_ERROR:
            throw TransactionSerializationException();
          case storage::Error::PROPERTIES_DISABLED:
            throw QueryRuntimeException("Can't set property because properties on edges are disabled.");
          case storage::Error::VERTEX_HAS_EDGES:
          case storage::Error::NONEXISTENT_OBJECT:
            throw QueryRuntimeException("Unexpected error when setting properties.");
        }
      }

      if (should_register_change) {
        register_set_property(std::move(*maybe_error), kv.first, std::move(kv.second));
      }
    }
  };

  switch (rhs.type()) {
    case TypedValue::Type::Edge:
      set_props(get_props(rhs.ValueEdge()));
      break;
    case TypedValue::Type::Vertex:
      set_props(get_props(rhs.ValueVertex()));
      break;
    case TypedValue::Type::Map: {
      for (const auto &kv : rhs.ValueMap()) {
        auto key = context->db_accessor->NameToProperty(kv.first);
        auto old_value = PropsSetChecked(record, key, kv.second);
        if (should_register_change) {
          register_set_property(std::move(old_value), key, kv.second);
        }
      }
      break;
    }
    default:
      throw QueryRuntimeException(
          "Right-hand side in SET expression must be a node, an edge or a "
          "map.");
  }

  if (should_register_change && old_values) {
    // register removed properties
    for (auto &[property_id, property_value] : *old_values) {
      context->trigger_context_collector->RegisterRemovedObjectProperty(*record, property_id,
                                                                        TypedValue(std::move(property_value)));
    }
  }
}

}  // namespace

bool SetProperties::SetPropertiesCursor::Pull(Frame &frame, ExecutionContext &context) {
  SCOPED_PROFILE_OP("SetProperties");

  if (!input_cursor_->Pull(frame, context)) return false;

  TypedValue &lhs = frame[self_.input_symbol_];

  // Set, just like Create needs to see the latest changes.
  ExpressionEvaluator evaluator(&frame, context.symbol_table, context.evaluation_context, context.db_accessor,
                                storage::View::NEW);
  TypedValue rhs = self_.rhs_->Accept(evaluator);

  switch (lhs.type()) {
    case TypedValue::Type::Vertex:
#ifdef MG_ENTERPRISE
      if (license::global_license_checker.IsEnterpriseValidFast() && context.auth_checker &&
          !context.auth_checker->Has(lhs.ValueVertex(), storage::View::NEW,
                                     memgraph::query::AuthQuery::FineGrainedPrivilege::UPDATE)) {
        throw QueryRuntimeException("Vertex properties not set due to not having enough permission!");
      }
#endif

      SetPropertiesOnRecord(&lhs.ValueVertex(), rhs, self_.op_, &context);
      break;
    case TypedValue::Type::Edge:
#ifdef MG_ENTERPRISE
      if (license::global_license_checker.IsEnterpriseValidFast() && context.auth_checker &&
          !context.auth_checker->Has(lhs.ValueEdge(), memgraph::query::AuthQuery::FineGrainedPrivilege::UPDATE)) {
        throw QueryRuntimeException("Edge properties not set due to not having enough permission!");
      }
#endif
      SetPropertiesOnRecord(&lhs.ValueEdge(), rhs, self_.op_, &context);
      break;
    case TypedValue::Type::Null:
      // Skip setting properties on Null (can occur in optional match).
      break;
    default:
      throw QueryRuntimeException("Properties can only be set on edges and vertices.");
  }
  return true;
}

void SetProperties::SetPropertiesCursor::Shutdown() { input_cursor_->Shutdown(); }

void SetProperties::SetPropertiesCursor::Reset() { input_cursor_->Reset(); }

SetLabels::SetLabels(const std::shared_ptr<LogicalOperator> &input, Symbol input_symbol,
                     const std::vector<storage::LabelId> &labels)
    : input_(input), input_symbol_(input_symbol), labels_(labels) {}

ACCEPT_WITH_INPUT(SetLabels)

UniqueCursorPtr SetLabels::MakeCursor(utils::MemoryResource *mem) const {
  memgraph::metrics::IncrementCounter(memgraph::metrics::SetLabelsOperator);

  return MakeUniqueCursorPtr<SetLabelsCursor>(mem, *this, mem);
}

std::vector<Symbol> SetLabels::ModifiedSymbols(const SymbolTable &table) const {
  return input_->ModifiedSymbols(table);
}

SetLabels::SetLabelsCursor::SetLabelsCursor(const SetLabels &self, utils::MemoryResource *mem)
    : self_(self), input_cursor_(self.input_->MakeCursor(mem)) {}

bool SetLabels::SetLabelsCursor::Pull(Frame &frame, ExecutionContext &context) {
  SCOPED_PROFILE_OP("SetLabels");

#ifdef MG_ENTERPRISE
  if (license::global_license_checker.IsEnterpriseValidFast() && context.auth_checker &&
      !context.auth_checker->Has(self_.labels_, memgraph::query::AuthQuery::FineGrainedPrivilege::CREATE_DELETE)) {
    throw QueryRuntimeException("Couldn't set label due to not having enough permission!");
  }
#endif

  if (!input_cursor_->Pull(frame, context)) return false;

  TypedValue &vertex_value = frame[self_.input_symbol_];
  // Skip setting labels on Null (can occur in optional match).
  if (vertex_value.IsNull()) return true;
  ExpectType(self_.input_symbol_, vertex_value, TypedValue::Type::Vertex);
  auto &vertex = vertex_value.ValueVertex();

#ifdef MG_ENTERPRISE
  if (license::global_license_checker.IsEnterpriseValidFast() && context.auth_checker &&
      !context.auth_checker->Has(vertex, storage::View::OLD,
                                 memgraph::query::AuthQuery::FineGrainedPrivilege::UPDATE)) {
    throw QueryRuntimeException("Couldn't set label due to not having enough permission!");
  }
#endif

  for (auto label : self_.labels_) {
    auto maybe_value = vertex.AddLabel(label);
    if (maybe_value.HasError()) {
      switch (maybe_value.GetError()) {
        case storage::Error::SERIALIZATION_ERROR:
          throw TransactionSerializationException();
        case storage::Error::DELETED_OBJECT:
          throw QueryRuntimeException("Trying to set a label on a deleted node.");
        case storage::Error::VERTEX_HAS_EDGES:
        case storage::Error::PROPERTIES_DISABLED:
        case storage::Error::NONEXISTENT_OBJECT:
          throw QueryRuntimeException("Unexpected error when setting a label.");
      }
    }

    if (context.trigger_context_collector && *maybe_value) {
      context.trigger_context_collector->RegisterSetVertexLabel(vertex, label);
    }
  }

  return true;
}

void SetLabels::SetLabelsCursor::Shutdown() { input_cursor_->Shutdown(); }

void SetLabels::SetLabelsCursor::Reset() { input_cursor_->Reset(); }

RemoveProperty::RemoveProperty(const std::shared_ptr<LogicalOperator> &input, storage::PropertyId property,
                               PropertyLookup *lhs)
    : input_(input), property_(property), lhs_(lhs) {}

ACCEPT_WITH_INPUT(RemoveProperty)

UniqueCursorPtr RemoveProperty::MakeCursor(utils::MemoryResource *mem) const {
  memgraph::metrics::IncrementCounter(memgraph::metrics::RemovePropertyOperator);

  return MakeUniqueCursorPtr<RemovePropertyCursor>(mem, *this, mem);
}

std::vector<Symbol> RemoveProperty::ModifiedSymbols(const SymbolTable &table) const {
  return input_->ModifiedSymbols(table);
}

RemoveProperty::RemovePropertyCursor::RemovePropertyCursor(const RemoveProperty &self, utils::MemoryResource *mem)
    : self_(self), input_cursor_(self.input_->MakeCursor(mem)) {}

bool RemoveProperty::RemovePropertyCursor::Pull(Frame &frame, ExecutionContext &context) {
  SCOPED_PROFILE_OP("RemoveProperty");

  if (!input_cursor_->Pull(frame, context)) return false;

  // Remove, just like Delete needs to see the latest changes.
  ExpressionEvaluator evaluator(&frame, context.symbol_table, context.evaluation_context, context.db_accessor,
                                storage::View::NEW);
  TypedValue lhs = self_.lhs_->expression_->Accept(evaluator);

  auto remove_prop = [property = self_.property_, &context](auto *record) {
    auto maybe_old_value = record->RemoveProperty(property);
    if (maybe_old_value.HasError()) {
      switch (maybe_old_value.GetError()) {
        case storage::Error::DELETED_OBJECT:
          throw QueryRuntimeException("Trying to remove a property on a deleted graph element.");
        case storage::Error::SERIALIZATION_ERROR:
          throw TransactionSerializationException();
        case storage::Error::PROPERTIES_DISABLED:
          throw QueryRuntimeException(
              "Can't remove property because properties on edges are "
              "disabled.");
        case storage::Error::VERTEX_HAS_EDGES:
        case storage::Error::NONEXISTENT_OBJECT:
          throw QueryRuntimeException("Unexpected error when removing property.");
      }
    }

    if (context.trigger_context_collector) {
      context.trigger_context_collector->RegisterRemovedObjectProperty(*record, property,
                                                                       TypedValue(std::move(*maybe_old_value)));
    }
  };

  switch (lhs.type()) {
    case TypedValue::Type::Vertex:
#ifdef MG_ENTERPRISE
      if (license::global_license_checker.IsEnterpriseValidFast() && context.auth_checker &&
          !context.auth_checker->Has(lhs.ValueVertex(), storage::View::NEW,
                                     memgraph::query::AuthQuery::FineGrainedPrivilege::UPDATE)) {
        throw QueryRuntimeException("Vertex property not removed due to not having enough permission!");
      }
#endif
      remove_prop(&lhs.ValueVertex());
      break;
    case TypedValue::Type::Edge:
#ifdef MG_ENTERPRISE
      if (license::global_license_checker.IsEnterpriseValidFast() && context.auth_checker &&
          !context.auth_checker->Has(lhs.ValueEdge(), memgraph::query::AuthQuery::FineGrainedPrivilege::UPDATE)) {
        throw QueryRuntimeException("Edge property not removed due to not having enough permission!");
      }
#endif
      remove_prop(&lhs.ValueEdge());
      break;
    case TypedValue::Type::Null:
      // Skip removing properties on Null (can occur in optional match).
      break;
    default:
      throw QueryRuntimeException("Properties can only be removed from vertices and edges.");
  }
  return true;
}

void RemoveProperty::RemovePropertyCursor::Shutdown() { input_cursor_->Shutdown(); }

void RemoveProperty::RemovePropertyCursor::Reset() { input_cursor_->Reset(); }

RemoveLabels::RemoveLabels(const std::shared_ptr<LogicalOperator> &input, Symbol input_symbol,
                           const std::vector<storage::LabelId> &labels)
    : input_(input), input_symbol_(input_symbol), labels_(labels) {}

ACCEPT_WITH_INPUT(RemoveLabels)

UniqueCursorPtr RemoveLabels::MakeCursor(utils::MemoryResource *mem) const {
  memgraph::metrics::IncrementCounter(memgraph::metrics::RemoveLabelsOperator);

  return MakeUniqueCursorPtr<RemoveLabelsCursor>(mem, *this, mem);
}

std::vector<Symbol> RemoveLabels::ModifiedSymbols(const SymbolTable &table) const {
  return input_->ModifiedSymbols(table);
}

RemoveLabels::RemoveLabelsCursor::RemoveLabelsCursor(const RemoveLabels &self, utils::MemoryResource *mem)
    : self_(self), input_cursor_(self.input_->MakeCursor(mem)) {}

bool RemoveLabels::RemoveLabelsCursor::Pull(Frame &frame, ExecutionContext &context) {
  SCOPED_PROFILE_OP("RemoveLabels");

#ifdef MG_ENTERPRISE
  if (license::global_license_checker.IsEnterpriseValidFast() && context.auth_checker &&
      !context.auth_checker->Has(self_.labels_, memgraph::query::AuthQuery::FineGrainedPrivilege::CREATE_DELETE)) {
    throw QueryRuntimeException("Couldn't remove label due to not having enough permission!");
  }
#endif

  if (!input_cursor_->Pull(frame, context)) return false;

  TypedValue &vertex_value = frame[self_.input_symbol_];
  // Skip removing labels on Null (can occur in optional match).
  if (vertex_value.IsNull()) return true;
  ExpectType(self_.input_symbol_, vertex_value, TypedValue::Type::Vertex);
  auto &vertex = vertex_value.ValueVertex();

#ifdef MG_ENTERPRISE
  if (license::global_license_checker.IsEnterpriseValidFast() && context.auth_checker &&
      !context.auth_checker->Has(vertex, storage::View::OLD,
                                 memgraph::query::AuthQuery::FineGrainedPrivilege::UPDATE)) {
    throw QueryRuntimeException("Couldn't remove label due to not having enough permission!");
  }
#endif

  for (auto label : self_.labels_) {
    auto maybe_value = vertex.RemoveLabel(label);
    if (maybe_value.HasError()) {
      switch (maybe_value.GetError()) {
        case storage::Error::SERIALIZATION_ERROR:
          throw TransactionSerializationException();
        case storage::Error::DELETED_OBJECT:
          throw QueryRuntimeException("Trying to remove labels from a deleted node.");
        case storage::Error::VERTEX_HAS_EDGES:
        case storage::Error::PROPERTIES_DISABLED:
        case storage::Error::NONEXISTENT_OBJECT:
          throw QueryRuntimeException("Unexpected error when removing labels from a node.");
      }
    }

    context.execution_stats[ExecutionStats::Key::DELETED_LABELS] += 1;
    if (context.trigger_context_collector && *maybe_value) {
      context.trigger_context_collector->RegisterRemovedVertexLabel(vertex, label);
    }
  }

  return true;
}

void RemoveLabels::RemoveLabelsCursor::Shutdown() { input_cursor_->Shutdown(); }

void RemoveLabels::RemoveLabelsCursor::Reset() { input_cursor_->Reset(); }

EdgeUniquenessFilter::EdgeUniquenessFilter(const std::shared_ptr<LogicalOperator> &input, Symbol expand_symbol,
                                           const std::vector<Symbol> &previous_symbols)
    : input_(input), expand_symbol_(expand_symbol), previous_symbols_(previous_symbols) {}

ACCEPT_WITH_INPUT(EdgeUniquenessFilter)

UniqueCursorPtr EdgeUniquenessFilter::MakeCursor(utils::MemoryResource *mem) const {
  memgraph::metrics::IncrementCounter(memgraph::metrics::EdgeUniquenessFilterOperator);

  return MakeUniqueCursorPtr<EdgeUniquenessFilterCursor>(mem, *this, mem);
}

std::vector<Symbol> EdgeUniquenessFilter::ModifiedSymbols(const SymbolTable &table) const {
  return input_->ModifiedSymbols(table);
}

EdgeUniquenessFilter::EdgeUniquenessFilterCursor::EdgeUniquenessFilterCursor(const EdgeUniquenessFilter &self,
                                                                             utils::MemoryResource *mem)
    : self_(self), input_cursor_(self.input_->MakeCursor(mem)) {}

namespace {
/**
 * Returns true if:
 *    - a and b are either edge or edge-list values, and there
 *    is at least one matching edge in the two values
 */
bool ContainsSameEdge(const TypedValue &a, const TypedValue &b) {
  auto compare_to_list = [](const TypedValue &list, const TypedValue &other) {
    for (const TypedValue &list_elem : list.ValueList())
      if (ContainsSameEdge(list_elem, other)) return true;
    return false;
  };

  if (a.type() == TypedValue::Type::List) return compare_to_list(a, b);
  if (b.type() == TypedValue::Type::List) return compare_to_list(b, a);

  return a.ValueEdge() == b.ValueEdge();
}
}  // namespace

bool EdgeUniquenessFilter::EdgeUniquenessFilterCursor::Pull(Frame &frame, ExecutionContext &context) {
  SCOPED_PROFILE_OP("EdgeUniquenessFilter");

  auto expansion_ok = [&]() {
    const auto &expand_value = frame[self_.expand_symbol_];
    for (const auto &previous_symbol : self_.previous_symbols_) {
      const auto &previous_value = frame[previous_symbol];
      // This shouldn't raise a TypedValueException, because the planner
      // makes sure these are all of the expected type. In case they are not
      // an error should be raised long before this code is executed.
      if (ContainsSameEdge(previous_value, expand_value)) return false;
    }
    return true;
  };

  while (input_cursor_->Pull(frame, context))
    if (expansion_ok()) return true;
  return false;
}

void EdgeUniquenessFilter::EdgeUniquenessFilterCursor::Shutdown() { input_cursor_->Shutdown(); }

void EdgeUniquenessFilter::EdgeUniquenessFilterCursor::Reset() { input_cursor_->Reset(); }

EmptyResult::EmptyResult(const std::shared_ptr<LogicalOperator> &input)
    : input_(input ? input : std::make_shared<Once>()) {}

ACCEPT_WITH_INPUT(EmptyResult)

std::vector<Symbol> EmptyResult::OutputSymbols(const SymbolTable &) const {  // NOLINT(hicpp-named-parameter)
  return {};
}

std::vector<Symbol> EmptyResult::ModifiedSymbols(const SymbolTable &) const {  // NOLINT(hicpp-named-parameter)
  return {};
}

class EmptyResultCursor : public Cursor {
 public:
  EmptyResultCursor(const EmptyResult &self, utils::MemoryResource *mem)
      : input_cursor_(self.input_->MakeCursor(mem)) {}

  bool Pull(Frame &frame, ExecutionContext &context) override {
    SCOPED_PROFILE_OP("EmptyResult");

    if (!pulled_all_input_) {
      while (input_cursor_->Pull(frame, context)) {
        if (MustAbort(context)) {
          throw HintedAbortError();
        }
      }
      pulled_all_input_ = true;
    }
    return false;
  }

  void Shutdown() override { input_cursor_->Shutdown(); }

  void Reset() override {
    input_cursor_->Reset();
    pulled_all_input_ = false;
  }

 private:
  const UniqueCursorPtr input_cursor_;
  bool pulled_all_input_{false};
};

UniqueCursorPtr EmptyResult::MakeCursor(utils::MemoryResource *mem) const {
  memgraph::metrics::IncrementCounter(memgraph::metrics::EmptyResultOperator);

  return MakeUniqueCursorPtr<EmptyResultCursor>(mem, *this, mem);
}

Accumulate::Accumulate(const std::shared_ptr<LogicalOperator> &input, const std::vector<Symbol> &symbols,
                       bool advance_command)
    : input_(input), symbols_(symbols), advance_command_(advance_command) {}

ACCEPT_WITH_INPUT(Accumulate)

std::vector<Symbol> Accumulate::ModifiedSymbols(const SymbolTable &) const { return symbols_; }

class AccumulateCursor : public Cursor {
 public:
  AccumulateCursor(const Accumulate &self, utils::MemoryResource *mem)
      : self_(self), input_cursor_(self.input_->MakeCursor(mem)), cache_(mem) {}

  bool Pull(Frame &frame, ExecutionContext &context) override {
    SCOPED_PROFILE_OP("Accumulate");

    auto &dba = *context.db_accessor;
    // cache all the input
    if (!pulled_all_input_) {
      while (input_cursor_->Pull(frame, context)) {
        utils::pmr::vector<TypedValue> row(cache_.get_allocator().GetMemoryResource());
        row.reserve(self_.symbols_.size());
        for (const Symbol &symbol : self_.symbols_) row.emplace_back(frame[symbol]);
        cache_.emplace_back(std::move(row));
      }
      pulled_all_input_ = true;
      cache_it_ = cache_.begin();

      if (self_.advance_command_) dba.AdvanceCommand();
    }

    if (MustAbort(context)) throw HintedAbortError();
    if (cache_it_ == cache_.end()) return false;
    auto row_it = (cache_it_++)->begin();
    for (const Symbol &symbol : self_.symbols_) {
      if (context.frame_change_collector && context.frame_change_collector->IsKeyTracked(symbol.name())) {
        context.frame_change_collector->ResetTrackingValue(symbol.name());
      }
      frame[symbol] = *row_it++;
    }
    return true;
  }

  void Shutdown() override { input_cursor_->Shutdown(); }

  void Reset() override {
    input_cursor_->Reset();
    cache_.clear();
    cache_it_ = cache_.begin();
    pulled_all_input_ = false;
  }

 private:
  const Accumulate &self_;
  const UniqueCursorPtr input_cursor_;
  utils::pmr::deque<utils::pmr::vector<TypedValue>> cache_;
  decltype(cache_.begin()) cache_it_ = cache_.begin();
  bool pulled_all_input_{false};
};

UniqueCursorPtr Accumulate::MakeCursor(utils::MemoryResource *mem) const {
  memgraph::metrics::IncrementCounter(memgraph::metrics::AccumulateOperator);

  return MakeUniqueCursorPtr<AccumulateCursor>(mem, *this, mem);
}

Aggregate::Aggregate(const std::shared_ptr<LogicalOperator> &input, const std::vector<Aggregate::Element> &aggregations,
                     const std::vector<Expression *> &group_by, const std::vector<Symbol> &remember)
    : input_(input ? input : std::make_shared<Once>()),
      aggregations_(aggregations),
      group_by_(group_by),
      remember_(remember) {}

ACCEPT_WITH_INPUT(Aggregate)

std::vector<Symbol> Aggregate::ModifiedSymbols(const SymbolTable &) const {
  auto symbols = remember_;
  for (const auto &elem : aggregations_) symbols.push_back(elem.output_sym);
  return symbols;
}

namespace {
/** Returns the default TypedValue for an Aggregation element.
 * This value is valid both for returning when where are no inputs
 * to the aggregation op, and for initializing an aggregation result
 * when there are */
TypedValue DefaultAggregationOpValue(const Aggregate::Element &element, utils::MemoryResource *memory) {
  switch (element.op) {
    case Aggregation::Op::MIN:
    case Aggregation::Op::MAX:
    case Aggregation::Op::AVG:
      return TypedValue(memory);
    case Aggregation::Op::COUNT:
    case Aggregation::Op::SUM:
      return TypedValue(0, memory);
    case Aggregation::Op::COLLECT_LIST:
      return TypedValue(TypedValue::TVector(memory));
    case Aggregation::Op::COLLECT_MAP:
      return TypedValue(TypedValue::TMap(memory));
    case Aggregation::Op::PROJECT:
      return TypedValue(query::Graph(memory));
  }
}
}  // namespace

class AggregateCursor : public Cursor {
 public:
  AggregateCursor(const Aggregate &self, utils::MemoryResource *mem)
      : self_(self), input_cursor_(self_.input_->MakeCursor(mem)), aggregation_(mem) {}

  bool Pull(Frame &frame, ExecutionContext &context) override {
    SCOPED_PROFILE_OP("Aggregate");

    if (!pulled_all_input_) {
      ProcessAll(&frame, &context);
      pulled_all_input_ = true;
      aggregation_it_ = aggregation_.begin();

      if (aggregation_.empty()) {
        auto *pull_memory = context.evaluation_context.memory;
        // place default aggregation values on the frame
        for (const auto &elem : self_.aggregations_) {
          frame[elem.output_sym] = DefaultAggregationOpValue(elem, pull_memory);
          if (context.frame_change_collector && context.frame_change_collector->IsKeyTracked(elem.output_sym.name())) {
            context.frame_change_collector->ResetTrackingValue(elem.output_sym.name());
          }
        }

        // place null as remember values on the frame
        for (const Symbol &remember_sym : self_.remember_) {
          frame[remember_sym] = TypedValue(pull_memory);
          if (context.frame_change_collector && context.frame_change_collector->IsKeyTracked(remember_sym.name())) {
            context.frame_change_collector->ResetTrackingValue(remember_sym.name());
          }
        }
        return true;
      }
    }

    if (aggregation_it_ == aggregation_.end()) return false;

    // place aggregation values on the frame
    auto aggregation_values_it = aggregation_it_->second.values_.begin();
    for (const auto &aggregation_elem : self_.aggregations_)
      frame[aggregation_elem.output_sym] = *aggregation_values_it++;

    // place remember values on the frame
    auto remember_values_it = aggregation_it_->second.remember_.begin();
    for (const Symbol &remember_sym : self_.remember_) frame[remember_sym] = *remember_values_it++;

    aggregation_it_++;
    return true;
  }

  void Shutdown() override { input_cursor_->Shutdown(); }

  void Reset() override {
    input_cursor_->Reset();
    aggregation_.clear();
    aggregation_it_ = aggregation_.begin();
    pulled_all_input_ = false;
  }

 private:
  // Data structure for a single aggregation cache.
  // Does NOT include the group-by values since those are a key in the
  // aggregation map. The vectors in an AggregationValue contain one element for
  // each aggregation in this LogicalOp.
  struct AggregationValue {
    explicit AggregationValue(utils::MemoryResource *mem)
        : counts_(mem), values_(mem), remember_(mem), unique_values_(mem) {}

    // how many input rows have been aggregated in respective values_ element so
    // far
    // TODO: The counting value type should be changed to an unsigned type once
    // TypedValue can support signed integer values larger than 64bits so that
    // precision isn't lost.
    utils::pmr::vector<int64_t> counts_;
    // aggregated values. Initially Null (until at least one input row with a
    // valid value gets processed)
    utils::pmr::vector<TypedValue> values_;
    // remember values.
    utils::pmr::vector<TypedValue> remember_;

    using TSet = utils::pmr::unordered_set<TypedValue, TypedValue::Hash, TypedValue::BoolEqual>;

    utils::pmr::vector<TSet> unique_values_;
  };

  const Aggregate &self_;
  const UniqueCursorPtr input_cursor_;
  // storage for aggregated data
  // map key is the vector of group-by values
  // map value is an AggregationValue struct
  utils::pmr::unordered_map<utils::pmr::vector<TypedValue>, AggregationValue,
                            // use FNV collection hashing specialized for a
                            // vector of TypedValues
                            utils::FnvCollection<utils::pmr::vector<TypedValue>, TypedValue, TypedValue::Hash>,
                            // custom equality
                            TypedValueVectorEqual>
      aggregation_;
  // iterator over the accumulated cache
  decltype(aggregation_.begin()) aggregation_it_ = aggregation_.begin();
  // this LogicalOp pulls all from the input on it's first pull
  // this switch tracks if this has been performed
  bool pulled_all_input_{false};

  /**
   * Pulls from the input operator until exhausted and aggregates the
   * results. If the input operator is not provided, a single call
   * to ProcessOne is issued.
   *
   * Accumulation automatically groups the results so that `aggregation_`
   * cache cardinality depends on number of
   * aggregation results, and not on the number of inputs.
   */
  void ProcessAll(Frame *frame, ExecutionContext *context) {
    ExpressionEvaluator evaluator(frame, context->symbol_table, context->evaluation_context, context->db_accessor,
                                  storage::View::NEW);
    while (input_cursor_->Pull(*frame, *context)) {
      ProcessOne(*frame, &evaluator);
    }

    // calculate AVG aggregations (so far they have only been summed)
    for (size_t pos = 0; pos < self_.aggregations_.size(); ++pos) {
      if (self_.aggregations_[pos].op != Aggregation::Op::AVG) continue;
      for (auto &kv : aggregation_) {
        AggregationValue &agg_value = kv.second;
        auto count = agg_value.counts_[pos];
        auto *pull_memory = context->evaluation_context.memory;
        if (count > 0) {
          agg_value.values_[pos] = agg_value.values_[pos] / TypedValue(static_cast<double>(count), pull_memory);
        }
      }
    }
  }

  /**
   * Performs a single accumulation.
   */
  void ProcessOne(const Frame &frame, ExpressionEvaluator *evaluator) {
    auto *mem = aggregation_.get_allocator().GetMemoryResource();
    utils::pmr::vector<TypedValue> group_by(mem);
    group_by.reserve(self_.group_by_.size());
    for (Expression *expression : self_.group_by_) {
      group_by.emplace_back(expression->Accept(*evaluator));
    }
    auto &agg_value = aggregation_.try_emplace(std::move(group_by), mem).first->second;
    EnsureInitialized(frame, &agg_value);
    Update(evaluator, &agg_value);
  }

  /** Ensures the new AggregationValue has been initialized. This means
   * that the value vectors are filled with an appropriate number of Nulls,
   * counts are set to 0 and remember values are remembered.
   */
  void EnsureInitialized(const Frame &frame, AggregateCursor::AggregationValue *agg_value) const {
    if (!agg_value->values_.empty()) return;

    for (const auto &agg_elem : self_.aggregations_) {
      auto *mem = agg_value->values_.get_allocator().GetMemoryResource();
      agg_value->values_.emplace_back(DefaultAggregationOpValue(agg_elem, mem));
      agg_value->unique_values_.emplace_back(AggregationValue::TSet(mem));
    }
    agg_value->counts_.resize(self_.aggregations_.size(), 0);

    for (const Symbol &remember_sym : self_.remember_) agg_value->remember_.push_back(frame[remember_sym]);
  }

  /** Updates the given AggregationValue with new data. Assumes that
   * the AggregationValue has been initialized */
  void Update(ExpressionEvaluator *evaluator, AggregateCursor::AggregationValue *agg_value) {
    DMG_ASSERT(self_.aggregations_.size() == agg_value->values_.size(),
               "Expected as much AggregationValue.values_ as there are "
               "aggregations.");
    DMG_ASSERT(self_.aggregations_.size() == agg_value->counts_.size(),
               "Expected as much AggregationValue.counts_ as there are "
               "aggregations.");

    auto count_it = agg_value->counts_.begin();
    auto value_it = agg_value->values_.begin();
    auto unique_values_it = agg_value->unique_values_.begin();
    auto agg_elem_it = self_.aggregations_.begin();
    for (; count_it < agg_value->counts_.end(); count_it++, value_it++, unique_values_it++, agg_elem_it++) {
      // COUNT(*) is the only case where input expression is optional
      // handle it here
      auto input_expr_ptr = agg_elem_it->value;
      if (!input_expr_ptr) {
        *count_it += 1;
        *value_it = *count_it;
        continue;
      }

      TypedValue input_value = input_expr_ptr->Accept(*evaluator);

      // Aggregations skip Null input values.
      if (input_value.IsNull()) continue;
      const auto &agg_op = agg_elem_it->op;
      if (agg_elem_it->distinct) {
        auto insert_result = unique_values_it->insert(input_value);
        if (!insert_result.second) {
          break;
        }
      }
      *count_it += 1;
      if (*count_it == 1) {
        // first value, nothing to aggregate. check type, set and continue.
        switch (agg_op) {
          case Aggregation::Op::MIN:
          case Aggregation::Op::MAX:
            *value_it = input_value;
            EnsureOkForMinMax(input_value);
            break;
          case Aggregation::Op::SUM:
          case Aggregation::Op::AVG:
            *value_it = input_value;
            EnsureOkForAvgSum(input_value);
            break;
          case Aggregation::Op::COUNT:
            *value_it = 1;
            break;
          case Aggregation::Op::COLLECT_LIST:
            value_it->ValueList().push_back(input_value);
            break;
          case Aggregation::Op::PROJECT: {
            EnsureOkForProject(input_value);
            value_it->ValueGraph().Expand(input_value.ValuePath());
            break;
          }
          case Aggregation::Op::COLLECT_MAP:
            auto key = agg_elem_it->key->Accept(*evaluator);
            if (key.type() != TypedValue::Type::String) throw QueryRuntimeException("Map key must be a string.");
            value_it->ValueMap().emplace(key.ValueString(), input_value);
            break;
        }
        continue;
      }

      // aggregation of existing values
      switch (agg_op) {
        case Aggregation::Op::COUNT:
          *value_it = *count_it;
          break;
        case Aggregation::Op::MIN: {
          EnsureOkForMinMax(input_value);
          try {
            TypedValue comparison_result = input_value < *value_it;
            // since we skip nulls we either have a valid comparison, or
            // an exception was just thrown above
            // safe to assume a bool TypedValue
            if (comparison_result.ValueBool()) *value_it = input_value;
          } catch (const TypedValueException &) {
            throw QueryRuntimeException("Unable to get MIN of '{}' and '{}'.", input_value.type(), value_it->type());
          }
          break;
        }
        case Aggregation::Op::MAX: {
          //  all comments as for Op::Min
          EnsureOkForMinMax(input_value);
          try {
            TypedValue comparison_result = input_value > *value_it;
            if (comparison_result.ValueBool()) *value_it = input_value;
          } catch (const TypedValueException &) {
            throw QueryRuntimeException("Unable to get MAX of '{}' and '{}'.", input_value.type(), value_it->type());
          }
          break;
        }
        case Aggregation::Op::AVG:
        // for averaging we sum first and divide by count once all
        // the input has been processed
        case Aggregation::Op::SUM:
          EnsureOkForAvgSum(input_value);
          *value_it = *value_it + input_value;
          break;
        case Aggregation::Op::COLLECT_LIST:
          value_it->ValueList().push_back(input_value);
          break;
        case Aggregation::Op::PROJECT: {
          EnsureOkForProject(input_value);
          value_it->ValueGraph().Expand(input_value.ValuePath());
          break;
        }
        case Aggregation::Op::COLLECT_MAP:
          auto key = agg_elem_it->key->Accept(*evaluator);
          if (key.type() != TypedValue::Type::String) throw QueryRuntimeException("Map key must be a string.");
          value_it->ValueMap().emplace(key.ValueString(), input_value);
          break;
      }  // end switch over Aggregation::Op enum
    }    // end loop over all aggregations
  }

  /** Checks if the given TypedValue is legal in MIN and MAX. If not
   * an appropriate exception is thrown. */
  void EnsureOkForMinMax(const TypedValue &value) const {
    switch (value.type()) {
      case TypedValue::Type::Bool:
      case TypedValue::Type::Int:
      case TypedValue::Type::Double:
      case TypedValue::Type::String:
        return;
      default:
        throw QueryRuntimeException(
            "Only boolean, numeric and string values are allowed in "
            "MIN and MAX aggregations.");
    }
  }

  /** Checks if the given TypedValue is legal in AVG and SUM. If not
   * an appropriate exception is thrown. */
  void EnsureOkForAvgSum(const TypedValue &value) const {
    switch (value.type()) {
      case TypedValue::Type::Int:
      case TypedValue::Type::Double:
        return;
      default:
        throw QueryRuntimeException("Only numeric values allowed in SUM and AVG aggregations.");
    }
  }

  /** Checks if the given TypedValue is legal in PROJECT and PROJECT_TRANSITIVE. If not
   * an appropriate exception is thrown. */
  // NOLINTNEXTLINE(readability-convert-member-functions-to-static)
  void EnsureOkForProject(const TypedValue &value) const {
    switch (value.type()) {
      case TypedValue::Type::Path:
        return;
      default:
        throw QueryRuntimeException("Only path values allowed in PROJECT aggregation.");
    }
  }
};

UniqueCursorPtr Aggregate::MakeCursor(utils::MemoryResource *mem) const {
  memgraph::metrics::IncrementCounter(memgraph::metrics::AggregateOperator);

  return MakeUniqueCursorPtr<AggregateCursor>(mem, *this, mem);
}

Skip::Skip(const std::shared_ptr<LogicalOperator> &input, Expression *expression)
    : input_(input), expression_(expression) {}

ACCEPT_WITH_INPUT(Skip)

UniqueCursorPtr Skip::MakeCursor(utils::MemoryResource *mem) const {
  memgraph::metrics::IncrementCounter(memgraph::metrics::SkipOperator);

  return MakeUniqueCursorPtr<SkipCursor>(mem, *this, mem);
}

std::vector<Symbol> Skip::OutputSymbols(const SymbolTable &symbol_table) const {
  // Propagate this to potential Produce.
  return input_->OutputSymbols(symbol_table);
}

std::vector<Symbol> Skip::ModifiedSymbols(const SymbolTable &table) const { return input_->ModifiedSymbols(table); }

Skip::SkipCursor::SkipCursor(const Skip &self, utils::MemoryResource *mem)
    : self_(self), input_cursor_(self_.input_->MakeCursor(mem)) {}

bool Skip::SkipCursor::Pull(Frame &frame, ExecutionContext &context) {
  SCOPED_PROFILE_OP("Skip");

  while (input_cursor_->Pull(frame, context)) {
    if (to_skip_ == -1) {
      // First successful pull from the input, evaluate the skip expression.
      // The skip expression doesn't contain identifiers so graph view
      // parameter is not important.
      ExpressionEvaluator evaluator(&frame, context.symbol_table, context.evaluation_context, context.db_accessor,
                                    storage::View::OLD);
      TypedValue to_skip = self_.expression_->Accept(evaluator);
      if (to_skip.type() != TypedValue::Type::Int)
        throw QueryRuntimeException("Number of elements to skip must be an integer.");

      to_skip_ = to_skip.ValueInt();
      if (to_skip_ < 0) throw QueryRuntimeException("Number of elements to skip must be non-negative.");
    }

    if (skipped_++ < to_skip_) continue;
    return true;
  }
  return false;
}

void Skip::SkipCursor::Shutdown() { input_cursor_->Shutdown(); }

void Skip::SkipCursor::Reset() {
  input_cursor_->Reset();
  to_skip_ = -1;
  skipped_ = 0;
}

Limit::Limit(const std::shared_ptr<LogicalOperator> &input, Expression *expression)
    : input_(input), expression_(expression) {}

ACCEPT_WITH_INPUT(Limit)

UniqueCursorPtr Limit::MakeCursor(utils::MemoryResource *mem) const {
  memgraph::metrics::IncrementCounter(memgraph::metrics::LimitOperator);

  return MakeUniqueCursorPtr<LimitCursor>(mem, *this, mem);
}

std::vector<Symbol> Limit::OutputSymbols(const SymbolTable &symbol_table) const {
  // Propagate this to potential Produce.
  return input_->OutputSymbols(symbol_table);
}

std::vector<Symbol> Limit::ModifiedSymbols(const SymbolTable &table) const { return input_->ModifiedSymbols(table); }

Limit::LimitCursor::LimitCursor(const Limit &self, utils::MemoryResource *mem)
    : self_(self), input_cursor_(self_.input_->MakeCursor(mem)) {}

bool Limit::LimitCursor::Pull(Frame &frame, ExecutionContext &context) {
  SCOPED_PROFILE_OP("Limit");

  // We need to evaluate the limit expression before the first input Pull
  // because it might be 0 and thereby we shouldn't Pull from input at all.
  // We can do this before Pulling from the input because the limit expression
  // is not allowed to contain any identifiers.
  if (limit_ == -1) {
    // Limit expression doesn't contain identifiers so graph view is not
    // important.
    ExpressionEvaluator evaluator(&frame, context.symbol_table, context.evaluation_context, context.db_accessor,
                                  storage::View::OLD);
    TypedValue limit = self_.expression_->Accept(evaluator);
    if (limit.type() != TypedValue::Type::Int)
      throw QueryRuntimeException("Limit on number of returned elements must be an integer.");

    limit_ = limit.ValueInt();
    if (limit_ < 0) throw QueryRuntimeException("Limit on number of returned elements must be non-negative.");
  }

  // check we have not exceeded the limit before pulling
  if (pulled_++ >= limit_) return false;

  return input_cursor_->Pull(frame, context);
}

void Limit::LimitCursor::Shutdown() { input_cursor_->Shutdown(); }

void Limit::LimitCursor::Reset() {
  input_cursor_->Reset();
  limit_ = -1;
  pulled_ = 0;
}

OrderBy::OrderBy(const std::shared_ptr<LogicalOperator> &input, const std::vector<SortItem> &order_by,
                 const std::vector<Symbol> &output_symbols)
    : input_(input), output_symbols_(output_symbols) {
  // split the order_by vector into two vectors of orderings and expressions
  std::vector<Ordering> ordering;
  ordering.reserve(order_by.size());
  order_by_.reserve(order_by.size());
  for (const auto &ordering_expression_pair : order_by) {
    ordering.emplace_back(ordering_expression_pair.ordering);
    order_by_.emplace_back(ordering_expression_pair.expression);
  }
  compare_ = TypedValueVectorCompare(ordering);
}

ACCEPT_WITH_INPUT(OrderBy)

std::vector<Symbol> OrderBy::OutputSymbols(const SymbolTable &symbol_table) const {
  // Propagate this to potential Produce.
  return input_->OutputSymbols(symbol_table);
}

std::vector<Symbol> OrderBy::ModifiedSymbols(const SymbolTable &table) const { return input_->ModifiedSymbols(table); }

class OrderByCursor : public Cursor {
 public:
  OrderByCursor(const OrderBy &self, utils::MemoryResource *mem)
      : self_(self), input_cursor_(self_.input_->MakeCursor(mem)), cache_(mem) {}

  bool Pull(Frame &frame, ExecutionContext &context) override {
    SCOPED_PROFILE_OP("OrderBy");

    if (!did_pull_all_) {
      ExpressionEvaluator evaluator(&frame, context.symbol_table, context.evaluation_context, context.db_accessor,
                                    storage::View::OLD);
      auto *mem = cache_.get_allocator().GetMemoryResource();
      while (input_cursor_->Pull(frame, context)) {
        // collect the order_by elements
        utils::pmr::vector<TypedValue> order_by(mem);
        order_by.reserve(self_.order_by_.size());
        for (auto expression_ptr : self_.order_by_) {
          order_by.emplace_back(expression_ptr->Accept(evaluator));
        }

        // collect the output elements
        utils::pmr::vector<TypedValue> output(mem);
        output.reserve(self_.output_symbols_.size());
        for (const Symbol &output_sym : self_.output_symbols_) output.emplace_back(frame[output_sym]);

        cache_.push_back(Element{std::move(order_by), std::move(output)});
      }

      std::sort(cache_.begin(), cache_.end(), [this](const auto &pair1, const auto &pair2) {
        return self_.compare_(pair1.order_by, pair2.order_by);
      });

      did_pull_all_ = true;
      cache_it_ = cache_.begin();
    }

    if (cache_it_ == cache_.end()) return false;

    if (MustAbort(context)) throw HintedAbortError();

    // place the output values on the frame
    DMG_ASSERT(self_.output_symbols_.size() == cache_it_->remember.size(),
               "Number of values does not match the number of output symbols "
               "in OrderBy");
    auto output_sym_it = self_.output_symbols_.begin();
    for (const TypedValue &output : cache_it_->remember) {
      if (context.frame_change_collector && context.frame_change_collector->IsKeyTracked(output_sym_it->name())) {
        context.frame_change_collector->ResetTrackingValue(output_sym_it->name());
      }
      frame[*output_sym_it++] = output;
    }
    cache_it_++;
    return true;
  }
  void Shutdown() override { input_cursor_->Shutdown(); }

  void Reset() override {
    input_cursor_->Reset();
    did_pull_all_ = false;
    cache_.clear();
    cache_it_ = cache_.begin();
  }

 private:
  struct Element {
    utils::pmr::vector<TypedValue> order_by;
    utils::pmr::vector<TypedValue> remember;
  };

  const OrderBy &self_;
  const UniqueCursorPtr input_cursor_;
  bool did_pull_all_{false};
  // a cache of elements pulled from the input
  // the cache is filled and sorted (only on first elem) on first Pull
  utils::pmr::vector<Element> cache_;
  // iterator over the cache_, maintains state between Pulls
  decltype(cache_.begin()) cache_it_ = cache_.begin();
};

UniqueCursorPtr OrderBy::MakeCursor(utils::MemoryResource *mem) const {
  memgraph::metrics::IncrementCounter(memgraph::metrics::OrderByOperator);

  return MakeUniqueCursorPtr<OrderByCursor>(mem, *this, mem);
}

Merge::Merge(const std::shared_ptr<LogicalOperator> &input, const std::shared_ptr<LogicalOperator> &merge_match,
             const std::shared_ptr<LogicalOperator> &merge_create)
    : input_(input ? input : std::make_shared<Once>()), merge_match_(merge_match), merge_create_(merge_create) {}

bool Merge::Accept(HierarchicalLogicalOperatorVisitor &visitor) {
  if (visitor.PreVisit(*this)) {
    input_->Accept(visitor) && merge_match_->Accept(visitor) && merge_create_->Accept(visitor);
  }
  return visitor.PostVisit(*this);
}

UniqueCursorPtr Merge::MakeCursor(utils::MemoryResource *mem) const {
  memgraph::metrics::IncrementCounter(memgraph::metrics::MergeOperator);

  return MakeUniqueCursorPtr<MergeCursor>(mem, *this, mem);
}

std::vector<Symbol> Merge::ModifiedSymbols(const SymbolTable &table) const {
  auto symbols = input_->ModifiedSymbols(table);
  // Match and create branches should have the same symbols, so just take one
  // of them.
  auto my_symbols = merge_match_->OutputSymbols(table);
  symbols.insert(symbols.end(), my_symbols.begin(), my_symbols.end());
  return symbols;
}

Merge::MergeCursor::MergeCursor(const Merge &self, utils::MemoryResource *mem)
    : input_cursor_(self.input_->MakeCursor(mem)),
      merge_match_cursor_(self.merge_match_->MakeCursor(mem)),
      merge_create_cursor_(self.merge_create_->MakeCursor(mem)) {}

bool Merge::MergeCursor::Pull(Frame &frame, ExecutionContext &context) {
  SCOPED_PROFILE_OP("Merge");

  while (true) {
    if (pull_input_) {
      if (input_cursor_->Pull(frame, context)) {
        // after a successful input from the input
        // reset merge_match (it's expand iterators maintain state)
        // and merge_create (could have a Once at the beginning)
        merge_match_cursor_->Reset();
        merge_create_cursor_->Reset();
      } else
        // input is exhausted, we're done
        return false;
    }

    // pull from the merge_match cursor
    if (merge_match_cursor_->Pull(frame, context)) {
      // if successful, next Pull from this should not pull_input_
      pull_input_ = false;
      return true;
    } else {
      // failed to Pull from the merge_match cursor
      if (pull_input_) {
        // if we have just now pulled from the input
        // and failed to pull from merge_match, we should create
        return merge_create_cursor_->Pull(frame, context);
      }
      // We have exhausted merge_match_cursor_ after 1 or more successful
      // Pulls. Attempt next input_cursor_ pull
      pull_input_ = true;
      continue;
    }
  }
}

void Merge::MergeCursor::Shutdown() {
  input_cursor_->Shutdown();
  merge_match_cursor_->Shutdown();
  merge_create_cursor_->Shutdown();
}

void Merge::MergeCursor::Reset() {
  input_cursor_->Reset();
  merge_match_cursor_->Reset();
  merge_create_cursor_->Reset();
  pull_input_ = true;
}

Optional::Optional(const std::shared_ptr<LogicalOperator> &input, const std::shared_ptr<LogicalOperator> &optional,
                   const std::vector<Symbol> &optional_symbols)
    : input_(input ? input : std::make_shared<Once>()), optional_(optional), optional_symbols_(optional_symbols) {}

bool Optional::Accept(HierarchicalLogicalOperatorVisitor &visitor) {
  if (visitor.PreVisit(*this)) {
    input_->Accept(visitor) && optional_->Accept(visitor);
  }
  return visitor.PostVisit(*this);
}

UniqueCursorPtr Optional::MakeCursor(utils::MemoryResource *mem) const {
  memgraph::metrics::IncrementCounter(memgraph::metrics::OptionalOperator);

  return MakeUniqueCursorPtr<OptionalCursor>(mem, *this, mem);
}

std::vector<Symbol> Optional::ModifiedSymbols(const SymbolTable &table) const {
  auto symbols = input_->ModifiedSymbols(table);
  auto my_symbols = optional_->ModifiedSymbols(table);
  symbols.insert(symbols.end(), my_symbols.begin(), my_symbols.end());
  return symbols;
}

Optional::OptionalCursor::OptionalCursor(const Optional &self, utils::MemoryResource *mem)
    : self_(self), input_cursor_(self.input_->MakeCursor(mem)), optional_cursor_(self.optional_->MakeCursor(mem)) {}

bool Optional::OptionalCursor::Pull(Frame &frame, ExecutionContext &context) {
  SCOPED_PROFILE_OP("Optional");

  while (true) {
    if (pull_input_) {
      if (input_cursor_->Pull(frame, context)) {
        // after a successful input from the input
        // reset optional_ (it's expand iterators maintain state)
        optional_cursor_->Reset();
      } else
        // input is exhausted, we're done
        return false;
    }

    // pull from the optional_ cursor
    if (optional_cursor_->Pull(frame, context)) {
      // if successful, next Pull from this should not pull_input_
      pull_input_ = false;
      return true;
    } else {
      // failed to Pull from the merge_match cursor
      if (pull_input_) {
        // if we have just now pulled from the input
        // and failed to pull from optional_ so set the
        // optional symbols to Null, ensure next time the
        // input gets pulled and return true
        for (const Symbol &sym : self_.optional_symbols_) frame[sym] = TypedValue(context.evaluation_context.memory);
        pull_input_ = true;
        return true;
      }
      // we have exhausted optional_cursor_ after 1 or more successful Pulls
      // attempt next input_cursor_ pull
      pull_input_ = true;
      continue;
    }
  }
}

void Optional::OptionalCursor::Shutdown() {
  input_cursor_->Shutdown();
  optional_cursor_->Shutdown();
}

void Optional::OptionalCursor::Reset() {
  input_cursor_->Reset();
  optional_cursor_->Reset();
  pull_input_ = true;
}

Unwind::Unwind(const std::shared_ptr<LogicalOperator> &input, Expression *input_expression, Symbol output_symbol)
    : input_(input ? input : std::make_shared<Once>()),
      input_expression_(input_expression),
      output_symbol_(output_symbol) {}

ACCEPT_WITH_INPUT(Unwind)

std::vector<Symbol> Unwind::ModifiedSymbols(const SymbolTable &table) const {
  auto symbols = input_->ModifiedSymbols(table);
  symbols.emplace_back(output_symbol_);
  return symbols;
}

class UnwindCursor : public Cursor {
 public:
  UnwindCursor(const Unwind &self, utils::MemoryResource *mem)
      : self_(self), input_cursor_(self.input_->MakeCursor(mem)), input_value_(mem) {}

  bool Pull(Frame &frame, ExecutionContext &context) override {
    SCOPED_PROFILE_OP("Unwind");
    while (true) {
      if (MustAbort(context)) throw HintedAbortError();
      // if we reached the end of our list of values
      // pull from the input
      if (input_value_it_ == input_value_.end()) {
        if (!input_cursor_->Pull(frame, context)) return false;

        // successful pull from input, initialize value and iterator
        ExpressionEvaluator evaluator(&frame, context.symbol_table, context.evaluation_context, context.db_accessor,
                                      storage::View::OLD);
        TypedValue input_value = self_.input_expression_->Accept(evaluator);
        if (input_value.type() != TypedValue::Type::List)
          throw QueryRuntimeException("Argument of UNWIND must be a list, but '{}' was provided.", input_value.type());
        // Copy the evaluted input_value_list to our vector.
        input_value_ = input_value.ValueList();
        input_value_it_ = input_value_.begin();
      }

      // if we reached the end of our list of values goto back to top
      if (input_value_it_ == input_value_.end()) continue;

      frame[self_.output_symbol_] = *input_value_it_++;
      if (context.frame_change_collector && context.frame_change_collector->IsKeyTracked(self_.output_symbol_.name_)) {
        context.frame_change_collector->ResetTrackingValue(self_.output_symbol_.name_);
      }
      return true;
    }
  }

  void Shutdown() override { input_cursor_->Shutdown(); }

  void Reset() override {
    input_cursor_->Reset();
    input_value_.clear();
    input_value_it_ = input_value_.end();
  }

 private:
  const Unwind &self_;
  const UniqueCursorPtr input_cursor_;
  // typed values we are unwinding and yielding
  utils::pmr::vector<TypedValue> input_value_;
  // current position in input_value_
  decltype(input_value_)::iterator input_value_it_ = input_value_.end();
};

UniqueCursorPtr Unwind::MakeCursor(utils::MemoryResource *mem) const {
  memgraph::metrics::IncrementCounter(memgraph::metrics::UnwindOperator);

  return MakeUniqueCursorPtr<UnwindCursor>(mem, *this, mem);
}

class DistinctCursor : public Cursor {
 public:
  DistinctCursor(const Distinct &self, utils::MemoryResource *mem)
      : self_(self), input_cursor_(self.input_->MakeCursor(mem)), seen_rows_(mem) {}

  bool Pull(Frame &frame, ExecutionContext &context) override {
    SCOPED_PROFILE_OP("Distinct");

    while (true) {
      if (!input_cursor_->Pull(frame, context)) return false;

      utils::pmr::vector<TypedValue> row(seen_rows_.get_allocator().GetMemoryResource());
      row.reserve(self_.value_symbols_.size());

      for (const auto &symbol : self_.value_symbols_) {
        row.emplace_back(frame.at(symbol));
      }

      if (seen_rows_.insert(std::move(row)).second) {
        return true;
      }
    }
  }

  void Shutdown() override { input_cursor_->Shutdown(); }

  void Reset() override {
    input_cursor_->Reset();
    seen_rows_.clear();
  }

 private:
  const Distinct &self_;
  const UniqueCursorPtr input_cursor_;
  // a set of already seen rows
  utils::pmr::unordered_set<utils::pmr::vector<TypedValue>,
                            // use FNV collection hashing specialized for a
                            // vector of TypedValue
                            utils::FnvCollection<utils::pmr::vector<TypedValue>, TypedValue, TypedValue::Hash>,
                            TypedValueVectorEqual>
      seen_rows_;
};

Distinct::Distinct(const std::shared_ptr<LogicalOperator> &input, const std::vector<Symbol> &value_symbols)
    : input_(input ? input : std::make_shared<Once>()), value_symbols_(value_symbols) {}

ACCEPT_WITH_INPUT(Distinct)

UniqueCursorPtr Distinct::MakeCursor(utils::MemoryResource *mem) const {
  memgraph::metrics::IncrementCounter(memgraph::metrics::DistinctOperator);

  return MakeUniqueCursorPtr<DistinctCursor>(mem, *this, mem);
}

std::vector<Symbol> Distinct::OutputSymbols(const SymbolTable &symbol_table) const {
  // Propagate this to potential Produce.
  return input_->OutputSymbols(symbol_table);
}

std::vector<Symbol> Distinct::ModifiedSymbols(const SymbolTable &table) const { return input_->ModifiedSymbols(table); }

Union::Union(const std::shared_ptr<LogicalOperator> &left_op, const std::shared_ptr<LogicalOperator> &right_op,
             const std::vector<Symbol> &union_symbols, const std::vector<Symbol> &left_symbols,
             const std::vector<Symbol> &right_symbols)
    : left_op_(left_op),
      right_op_(right_op),
      union_symbols_(union_symbols),
      left_symbols_(left_symbols),
      right_symbols_(right_symbols) {}

UniqueCursorPtr Union::MakeCursor(utils::MemoryResource *mem) const {
  memgraph::metrics::IncrementCounter(memgraph::metrics::UnionOperator);

  return MakeUniqueCursorPtr<Union::UnionCursor>(mem, *this, mem);
}

bool Union::Accept(HierarchicalLogicalOperatorVisitor &visitor) {
  if (visitor.PreVisit(*this)) {
    if (left_op_->Accept(visitor)) {
      right_op_->Accept(visitor);
    }
  }
  return visitor.PostVisit(*this);
}

std::vector<Symbol> Union::OutputSymbols(const SymbolTable &) const { return union_symbols_; }

std::vector<Symbol> Union::ModifiedSymbols(const SymbolTable &) const { return union_symbols_; }

WITHOUT_SINGLE_INPUT(Union);

Union::UnionCursor::UnionCursor(const Union &self, utils::MemoryResource *mem)
    : self_(self), left_cursor_(self.left_op_->MakeCursor(mem)), right_cursor_(self.right_op_->MakeCursor(mem)) {}

bool Union::UnionCursor::Pull(Frame &frame, ExecutionContext &context) {
  SCOPED_PROFILE_OP("Union");

  utils::pmr::unordered_map<std::string, TypedValue> results(context.evaluation_context.memory);
  if (left_cursor_->Pull(frame, context)) {
    // collect values from the left child
    for (const auto &output_symbol : self_.left_symbols_) {
      results[output_symbol.name()] = frame[output_symbol];
      if (context.frame_change_collector && context.frame_change_collector->IsKeyTracked(output_symbol.name())) {
        context.frame_change_collector->ResetTrackingValue(output_symbol.name());
      }
    }
  } else if (right_cursor_->Pull(frame, context)) {
    // collect values from the right child
    for (const auto &output_symbol : self_.right_symbols_) {
      results[output_symbol.name()] = frame[output_symbol];
      if (context.frame_change_collector && context.frame_change_collector->IsKeyTracked(output_symbol.name())) {
        context.frame_change_collector->ResetTrackingValue(output_symbol.name());
      }
    }
  } else {
    return false;
  }

  // put collected values on frame under union symbols
  for (const auto &symbol : self_.union_symbols_) {
    frame[symbol] = results[symbol.name()];
    if (context.frame_change_collector && context.frame_change_collector->IsKeyTracked(symbol.name())) {
      context.frame_change_collector->ResetTrackingValue(symbol.name());
    }
  }
  return true;
}

void Union::UnionCursor::Shutdown() {
  left_cursor_->Shutdown();
  right_cursor_->Shutdown();
}

void Union::UnionCursor::Reset() {
  left_cursor_->Reset();
  right_cursor_->Reset();
}

std::vector<Symbol> Cartesian::ModifiedSymbols(const SymbolTable &table) const {
  auto symbols = left_op_->ModifiedSymbols(table);
  auto right = right_op_->ModifiedSymbols(table);
  symbols.insert(symbols.end(), right.begin(), right.end());
  return symbols;
}

bool Cartesian::Accept(HierarchicalLogicalOperatorVisitor &visitor) {
  if (visitor.PreVisit(*this)) {
    left_op_->Accept(visitor) && right_op_->Accept(visitor);
  }
  return visitor.PostVisit(*this);
}

WITHOUT_SINGLE_INPUT(Cartesian);

namespace {

class CartesianCursor : public Cursor {
 public:
  CartesianCursor(const Cartesian &self, utils::MemoryResource *mem)
      : self_(self),
        left_op_frames_(mem),
        right_op_frame_(mem),
        left_op_cursor_(self.left_op_->MakeCursor(mem)),
        right_op_cursor_(self_.right_op_->MakeCursor(mem)) {
    MG_ASSERT(left_op_cursor_ != nullptr, "CartesianCursor: Missing left operator cursor.");
    MG_ASSERT(right_op_cursor_ != nullptr, "CartesianCursor: Missing right operator cursor.");
  }

  bool Pull(Frame &frame, ExecutionContext &context) override {
    SCOPED_PROFILE_OP("Cartesian");

    if (!cartesian_pull_initialized_) {
      // Pull all left_op frames.
      while (left_op_cursor_->Pull(frame, context)) {
        left_op_frames_.emplace_back(frame.elems().begin(), frame.elems().end());
      }

      // We're setting the iterator to 'end' here so it pulls the right
      // cursor.
      left_op_frames_it_ = left_op_frames_.end();
      cartesian_pull_initialized_ = true;
    }

    // If left operator yielded zero results there is no cartesian product.
    if (left_op_frames_.empty()) {
      return false;
    }

    auto restore_frame = [&frame, &context](const auto &symbols, const auto &restore_from) {
      for (const auto &symbol : symbols) {
        frame[symbol] = restore_from[symbol.position()];
        if (context.frame_change_collector && context.frame_change_collector->IsKeyTracked(symbol.name())) {
          context.frame_change_collector->ResetTrackingValue(symbol.name());
        }
      }
    };

    if (left_op_frames_it_ == left_op_frames_.end()) {
      // Advance right_op_cursor_.
      if (!right_op_cursor_->Pull(frame, context)) return false;

      right_op_frame_.assign(frame.elems().begin(), frame.elems().end());
      left_op_frames_it_ = left_op_frames_.begin();
    } else {
      // Make sure right_op_cursor last pulled results are on frame.
      restore_frame(self_.right_symbols_, right_op_frame_);
    }

    if (MustAbort(context)) throw HintedAbortError();

    restore_frame(self_.left_symbols_, *left_op_frames_it_);
    left_op_frames_it_++;
    return true;
  }

  void Shutdown() override {
    left_op_cursor_->Shutdown();
    right_op_cursor_->Shutdown();
  }

  void Reset() override {
    left_op_cursor_->Reset();
    right_op_cursor_->Reset();
    right_op_frame_.clear();
    left_op_frames_.clear();
    left_op_frames_it_ = left_op_frames_.end();
    cartesian_pull_initialized_ = false;
  }

 private:
  const Cartesian &self_;
  utils::pmr::vector<utils::pmr::vector<TypedValue>> left_op_frames_;
  utils::pmr::vector<TypedValue> right_op_frame_;
  const UniqueCursorPtr left_op_cursor_;
  const UniqueCursorPtr right_op_cursor_;
  utils::pmr::vector<utils::pmr::vector<TypedValue>>::iterator left_op_frames_it_;
  bool cartesian_pull_initialized_{false};
};

}  // namespace

UniqueCursorPtr Cartesian::MakeCursor(utils::MemoryResource *mem) const {
  memgraph::metrics::IncrementCounter(memgraph::metrics::CartesianOperator);

  return MakeUniqueCursorPtr<CartesianCursor>(mem, *this, mem);
}

OutputTable::OutputTable(std::vector<Symbol> output_symbols, std::vector<std::vector<TypedValue>> rows)
    : output_symbols_(std::move(output_symbols)), callback_([rows](Frame *, ExecutionContext *) { return rows; }) {}

OutputTable::OutputTable(std::vector<Symbol> output_symbols,
                         std::function<std::vector<std::vector<TypedValue>>(Frame *, ExecutionContext *)> callback)
    : output_symbols_(std::move(output_symbols)), callback_(std::move(callback)) {}

WITHOUT_SINGLE_INPUT(OutputTable);

class OutputTableCursor : public Cursor {
 public:
  OutputTableCursor(const OutputTable &self) : self_(self) {}

  bool Pull(Frame &frame, ExecutionContext &context) override {
    if (!pulled_) {
      rows_ = self_.callback_(&frame, &context);
      for (const auto &row : rows_) {
        MG_ASSERT(row.size() == self_.output_symbols_.size(), "Wrong number of columns in row!");
      }
      pulled_ = true;
    }
    if (current_row_ < rows_.size()) {
      for (size_t i = 0; i < self_.output_symbols_.size(); ++i) {
        frame[self_.output_symbols_[i]] = rows_[current_row_][i];
        if (context.frame_change_collector &&
            context.frame_change_collector->IsKeyTracked(self_.output_symbols_[i].name())) {
          context.frame_change_collector->ResetTrackingValue(self_.output_symbols_[i].name());
        }
      }
      current_row_++;
      return true;
    }
    return false;
  }

  void Reset() override {
    pulled_ = false;
    current_row_ = 0;
    rows_.clear();
  }

  void Shutdown() override {}

 private:
  const OutputTable &self_;
  size_t current_row_{0};
  std::vector<std::vector<TypedValue>> rows_;
  bool pulled_{false};
};

UniqueCursorPtr OutputTable::MakeCursor(utils::MemoryResource *mem) const {
  return MakeUniqueCursorPtr<OutputTableCursor>(mem, *this);
}

OutputTableStream::OutputTableStream(
    std::vector<Symbol> output_symbols,
    std::function<std::optional<std::vector<TypedValue>>(Frame *, ExecutionContext *)> callback)
    : output_symbols_(std::move(output_symbols)), callback_(std::move(callback)) {}

WITHOUT_SINGLE_INPUT(OutputTableStream);

class OutputTableStreamCursor : public Cursor {
 public:
  explicit OutputTableStreamCursor(const OutputTableStream *self) : self_(self) {}

  bool Pull(Frame &frame, ExecutionContext &context) override {
    const auto row = self_->callback_(&frame, &context);
    if (row) {
      MG_ASSERT(row->size() == self_->output_symbols_.size(), "Wrong number of columns in row!");
      for (size_t i = 0; i < self_->output_symbols_.size(); ++i) {
        frame[self_->output_symbols_[i]] = row->at(i);
        if (context.frame_change_collector &&
            context.frame_change_collector->IsKeyTracked(self_->output_symbols_[i].name())) {
          context.frame_change_collector->ResetTrackingValue(self_->output_symbols_[i].name());
        }
      }
      return true;
    }
    return false;
  }

  // TODO(tsabolcec): Come up with better approach for handling `Reset()`.
  // One possibility is to implement a custom closure utility class with
  // `Reset()` method.
  void Reset() override { throw utils::NotYetImplemented("OutputTableStreamCursor::Reset"); }

  void Shutdown() override {}

 private:
  const OutputTableStream *self_;
};

UniqueCursorPtr OutputTableStream::MakeCursor(utils::MemoryResource *mem) const {
  return MakeUniqueCursorPtr<OutputTableStreamCursor>(mem, this);
}

CallProcedure::CallProcedure(std::shared_ptr<LogicalOperator> input, std::string name, std::vector<Expression *> args,
                             std::vector<std::string> fields, std::vector<Symbol> symbols, Expression *memory_limit,
                             size_t memory_scale, bool is_write)
    : input_(input ? input : std::make_shared<Once>()),
      procedure_name_(name),
      arguments_(args),
      result_fields_(fields),
      result_symbols_(symbols),
      memory_limit_(memory_limit),
      memory_scale_(memory_scale),
      is_write_(is_write) {}

ACCEPT_WITH_INPUT(CallProcedure);

std::vector<Symbol> CallProcedure::OutputSymbols(const SymbolTable &) const { return result_symbols_; }

std::vector<Symbol> CallProcedure::ModifiedSymbols(const SymbolTable &table) const {
  auto symbols = input_->ModifiedSymbols(table);
  symbols.insert(symbols.end(), result_symbols_.begin(), result_symbols_.end());
  return symbols;
}

void CallProcedure::IncrementCounter(const std::string &procedure_name) {
  procedure_counters_.WithLock([&](auto &counters) { ++counters[procedure_name]; });
}

std::unordered_map<std::string, int64_t> CallProcedure::GetAndResetCounters() {
  auto counters = procedure_counters_.Lock();
  auto ret = std::move(*counters);
  counters->clear();
  return ret;
}

namespace {

void CallCustomProcedure(const std::string_view fully_qualified_procedure_name, const mgp_proc &proc,
                         const std::vector<Expression *> &args, mgp_graph &graph, ExpressionEvaluator *evaluator,
                         utils::MemoryResource *memory, std::optional<size_t> memory_limit, mgp_result *result,
                         const bool call_initializer = false) {
  static_assert(std::uses_allocator_v<mgp_value, utils::Allocator<mgp_value>>,
                "Expected mgp_value to use custom allocator and makes STL "
                "containers aware of that");
  // Build and type check procedure arguments.
  mgp_list proc_args(memory);
  std::vector<TypedValue> args_list;
  args_list.reserve(args.size());
  for (auto *expression : args) {
    args_list.emplace_back(expression->Accept(*evaluator));
  }
  std::optional<query::Graph> subgraph;
  std::optional<query::SubgraphDbAccessor> db_acc;

  if (!args_list.empty() && args_list.front().type() == TypedValue::Type::Graph) {
    auto subgraph_value = args_list.front().ValueGraph();
    subgraph = query::Graph(std::move(subgraph_value), subgraph_value.GetMemoryResource());
    args_list.erase(args_list.begin());

    db_acc = query::SubgraphDbAccessor(*std::get<query::DbAccessor *>(graph.impl), &*subgraph);
    graph.impl = &*db_acc;
  }

  procedure::ConstructArguments(args_list, proc, fully_qualified_procedure_name, proc_args, graph);
  if (call_initializer) {
    MG_ASSERT(proc.initializer);
    mgp_memory initializer_memory{memory};
    proc.initializer.value()(&proc_args, &graph, &initializer_memory);
  }
  if (memory_limit) {
    SPDLOG_INFO("Running '{}' with memory limit of {}", fully_qualified_procedure_name,
                utils::GetReadableSize(*memory_limit));
    utils::LimitedMemoryResource limited_mem(memory, *memory_limit);
    mgp_memory proc_memory{&limited_mem};
    MG_ASSERT(result->signature == &proc.results);
    // TODO: What about cross library boundary exceptions? OMG C++?!
    proc.cb(&proc_args, &graph, result, &proc_memory);
    size_t leaked_bytes = limited_mem.GetAllocatedBytes();
    if (leaked_bytes > 0U) {
      spdlog::warn("Query procedure '{}' leaked {} *tracked* bytes", fully_qualified_procedure_name, leaked_bytes);
    }
  } else {
    // TODO: Add a tracking MemoryResource without limits, so that we report
    // memory leaks in procedure.
    mgp_memory proc_memory{memory};
    MG_ASSERT(result->signature == &proc.results);
    // TODO: What about cross library boundary exceptions? OMG C++?!
    proc.cb(&proc_args, &graph, result, &proc_memory);
  }
}

}  // namespace

class CallProcedureCursor : public Cursor {
  const CallProcedure *self_;
  UniqueCursorPtr input_cursor_;
  mgp_result *result_;
  decltype(result_->rows.end()) result_row_it_{result_->rows.end()};
  size_t result_signature_size_{0};
  bool stream_exhausted{true};
  bool call_initializer{false};
  std::optional<std::function<void()>> cleanup_{std::nullopt};

 public:
  CallProcedureCursor(const CallProcedure *self, utils::MemoryResource *mem)
      : self_(self),
        input_cursor_(self_->input_->MakeCursor(mem)),
        // result_ needs to live throughout multiple Pull evaluations, until all
        // rows are produced. We don't use the memory dedicated for QueryExecution (and Frame),
        // but memory dedicated for procedure to wipe result_ and everything allocated in procedure all at once.
        result_(utils::Allocator<mgp_result>(self_->memory_resource)
                    .new_object<mgp_result>(nullptr, self_->memory_resource)) {
    MG_ASSERT(self_->result_fields_.size() == self_->result_symbols_.size(), "Incorrectly constructed CallProcedure");
  }

  bool Pull(Frame &frame, ExecutionContext &context) override {
    SCOPED_PROFILE_OP("CallProcedure");

    if (MustAbort(context)) throw HintedAbortError();

    // We need to fetch new procedure results after pulling from input.
    // TODO: Look into openCypher's distinction between procedures returning an
    // empty result set vs procedures which return `void`. We currently don't
    // have procedures registering what they return.
    // This `while` loop will skip over empty results.
    while (result_row_it_ == result_->rows.end()) {
      // It might be a good idea to resolve the procedure name once, at the
      // start. Unfortunately, this could deadlock if we tried to invoke a
      // procedure from a module (read lock) and reload a module (write lock)
      // inside the same execution thread. Also, our RWLock is setup so that
      // it's not possible for a single thread to request multiple read locks.
      // Builtin module registration in query/procedure/module.cpp depends on
      // this locking scheme.
      const auto &maybe_found = procedure::FindProcedure(procedure::gModuleRegistry, self_->procedure_name_,
                                                         context.evaluation_context.memory);
      if (!maybe_found) {
        throw QueryRuntimeException("There is no procedure named '{}'.", self_->procedure_name_);
      }
      const auto &[module, proc] = *maybe_found;
      if (proc->info.is_write != self_->is_write_) {
        auto get_proc_type_str = [](bool is_write) { return is_write ? "write" : "read"; };
        throw QueryRuntimeException("The procedure named '{}' was a {} procedure, but changed to be a {} procedure.",
                                    self_->procedure_name_, get_proc_type_str(self_->is_write_),
                                    get_proc_type_str(proc->info.is_write));
      }
      if (!proc->info.is_batched) {
        stream_exhausted = true;
      }

      if (stream_exhausted) {
        if (!input_cursor_->Pull(frame, context)) {
          if (proc->cleanup) {
            proc->cleanup.value()();
          }
          return false;
        }
        stream_exhausted = false;
        if (proc->initializer) {
          call_initializer = true;
          MG_ASSERT(proc->cleanup);
          proc->cleanup.value()();
        }
      }
      if (!cleanup_ && proc->cleanup) [[unlikely]] {
        cleanup_.emplace(*proc->cleanup);
      }
      // Unpluging memory without calling destruct on each object since everything was allocated with this memory
      // resource
      self_->monotonic_memory.Release();
      result_ =
          utils::Allocator<mgp_result>(self_->memory_resource).new_object<mgp_result>(nullptr, self_->memory_resource);

      const auto graph_view = proc->info.is_write ? storage::View::NEW : storage::View::OLD;
      ExpressionEvaluator evaluator(&frame, context.symbol_table, context.evaluation_context, context.db_accessor,
                                    graph_view);

      result_->signature = &proc->results;

      // Use special memory as invoking procedure is complex
      // TODO: This will probably need to be changed when we add support for
      // generator like procedures which yield a new result on new query calls.
      auto *memory = self_->memory_resource;
      auto memory_limit = EvaluateMemoryLimit(&evaluator, self_->memory_limit_, self_->memory_scale_);
      auto graph = mgp_graph::WritableGraph(*context.db_accessor, graph_view, context);
      CallCustomProcedure(self_->procedure_name_, *proc, self_->arguments_, graph, &evaluator, memory, memory_limit,
                          result_, call_initializer);

      if (call_initializer) call_initializer = false;

      // Reset result_.signature to nullptr, because outside of this scope we
      // will no longer hold a lock on the `module`. If someone were to reload
      // it, the pointer would be invalid.
      result_signature_size_ = result_->signature->size();
      result_->signature = nullptr;
      if (result_->error_msg) {
        throw QueryRuntimeException("{}: {}", self_->procedure_name_, *result_->error_msg);
      }
      result_row_it_ = result_->rows.begin();

      stream_exhausted = result_row_it_ == result_->rows.end();
    }

    auto &values = result_row_it_->values;
    // Check that the row has all fields as required by the result signature.
    // C API guarantees that it's impossible to set fields which are not part of
    // the result record, but it does not gurantee that some may be missing. See
    // `mgp_result_record_insert`.
    if (values.size() != result_signature_size_) {
      throw QueryRuntimeException(
          "Procedure '{}' did not yield all fields as required by its "
          "signature.",
          self_->procedure_name_);
    }
    for (size_t i = 0; i < self_->result_fields_.size(); ++i) {
      std::string_view field_name(self_->result_fields_[i]);
      auto result_it = values.find(field_name);
      if (result_it == values.end()) {
        throw QueryRuntimeException("Procedure '{}' did not yield a record with '{}' field.", self_->procedure_name_,
                                    field_name);
      }
      frame[self_->result_symbols_[i]] = std::move(result_it->second);
      if (context.frame_change_collector &&
          context.frame_change_collector->IsKeyTracked(self_->result_symbols_[i].name())) {
        context.frame_change_collector->ResetTrackingValue(self_->result_symbols_[i].name());
      }
    }
    ++result_row_it_;

    return true;
  }

  void Reset() override {
    self_->monotonic_memory.Release();
    result_ =
        utils::Allocator<mgp_result>(self_->memory_resource).new_object<mgp_result>(nullptr, self_->memory_resource);
    if (cleanup_) {
      cleanup_.value()();
    }
  }

  void Shutdown() override {
    self_->monotonic_memory.Release();
    if (cleanup_) {
      cleanup_.value()();
    }
  }
};

UniqueCursorPtr CallProcedure::MakeCursor(utils::MemoryResource *mem) const {
  memgraph::metrics::IncrementCounter(memgraph::metrics::CallProcedureOperator);
  CallProcedure::IncrementCounter(procedure_name_);

  return MakeUniqueCursorPtr<CallProcedureCursor>(mem, this, mem);
}

LoadCsv::LoadCsv(std::shared_ptr<LogicalOperator> input, Expression *file, bool with_header, bool ignore_bad,
                 Expression *delimiter, Expression *quote, Expression *nullif, Symbol row_var)
    : input_(input ? input : (std::make_shared<Once>())),
      file_(file),
      with_header_(with_header),
      ignore_bad_(ignore_bad),
      delimiter_(delimiter),
      quote_(quote),
      nullif_(nullif),
      row_var_(row_var) {
  MG_ASSERT(file_, "Something went wrong - '{}' member file_ shouldn't be a nullptr", __func__);
}

ACCEPT_WITH_INPUT(LoadCsv)

class LoadCsvCursor;

std::vector<Symbol> LoadCsv::OutputSymbols(const SymbolTable &sym_table) const { return {row_var_}; };

std::vector<Symbol> LoadCsv::ModifiedSymbols(const SymbolTable &sym_table) const {
  auto symbols = input_->ModifiedSymbols(sym_table);
  symbols.push_back(row_var_);
  return symbols;
};

namespace {
// copy-pasted from interpreter.cpp
TypedValue EvaluateOptionalExpression(Expression *expression, ExpressionEvaluator *eval) {
  return expression ? expression->Accept(*eval) : TypedValue();
}

auto ToOptionalString(ExpressionEvaluator *evaluator, Expression *expression) -> std::optional<utils::pmr::string> {
  const auto evaluated_expr = EvaluateOptionalExpression(expression, evaluator);
  if (evaluated_expr.IsString()) {
    return utils::pmr::string(evaluated_expr.ValueString(), utils::NewDeleteResource());
  }
  return std::nullopt;
};

TypedValue CsvRowToTypedList(csv::Reader::Row &row, std::optional<utils::pmr::string> &nullif) {
  auto *mem = row.get_allocator().GetMemoryResource();
  auto typed_columns = utils::pmr::vector<TypedValue>(mem);
  typed_columns.reserve(row.size());
  for (auto &column : row) {
    if (!nullif.has_value() || column != nullif.value()) {
      typed_columns.emplace_back(std::move(column));
    } else {
      typed_columns.emplace_back();
    }
  }
  return {std::move(typed_columns), mem};
}

TypedValue CsvRowToTypedMap(csv::Reader::Row &row, csv::Reader::Header header,
                            std::optional<utils::pmr::string> &nullif) {
  // a valid row has the same number of elements as the header
  auto *mem = row.get_allocator().GetMemoryResource();
  utils::pmr::map<utils::pmr::string, TypedValue> m(mem);
  for (auto i = 0; i < row.size(); ++i) {
    if (!nullif.has_value() || row[i] != nullif.value()) {
      m.emplace(std::move(header[i]), std::move(row[i]));
    } else {
      m.emplace(std::piecewise_construct, std::forward_as_tuple(std::move(header[i])), std::forward_as_tuple());
    }
  }
  return {std::move(m), mem};
}

}  // namespace

class LoadCsvCursor : public Cursor {
  const LoadCsv *self_;
  const UniqueCursorPtr input_cursor_;
  bool did_pull_;
  std::optional<csv::Reader> reader_{};
  std::optional<utils::pmr::string> nullif_;

 public:
  LoadCsvCursor(const LoadCsv *self, utils::MemoryResource *mem)
      : self_(self), input_cursor_(self_->input_->MakeCursor(mem)), did_pull_{false} {}

  bool Pull(Frame &frame, ExecutionContext &context) override {
    SCOPED_PROFILE_OP("LoadCsv");

    if (MustAbort(context)) throw HintedAbortError();

    // ToDo(the-joksim):
    //  - this is an ungodly hack because the pipeline of creating a plan
    //  doesn't allow evaluating the expressions contained in self_->file_,
    //  self_->delimiter_, and self_->quote_ earlier (say, in the interpreter.cpp)
    //  without massacring the code even worse than I did here
    if (UNLIKELY(!reader_)) {
      reader_ = MakeReader(&context.evaluation_context);
      nullif_ = ParseNullif(&context.evaluation_context);
    }

    if (input_cursor_->Pull(frame, context)) {
      if (did_pull_) {
        throw QueryRuntimeException(
            "LOAD CSV can be executed only once, please check if the cardinality of the operator before LOAD CSV is 1");
      }
      did_pull_ = true;
    }

    auto row = reader_->GetNextRow(context.evaluation_context.memory);
    if (!row) {
      return false;
    }
    if (!reader_->HasHeader()) {
      frame[self_->row_var_] = CsvRowToTypedList(*row, nullif_);
    } else {
      frame[self_->row_var_] =
          CsvRowToTypedMap(*row, csv::Reader::Header(reader_->GetHeader(), context.evaluation_context.memory), nullif_);
    }
    if (context.frame_change_collector && context.frame_change_collector->IsKeyTracked(self_->row_var_.name())) {
      context.frame_change_collector->ResetTrackingValue(self_->row_var_.name());
    }
    return true;
  }

  void Reset() override { input_cursor_->Reset(); }
  void Shutdown() override { input_cursor_->Shutdown(); }

 private:
  csv::Reader MakeReader(EvaluationContext *eval_context) {
    Frame frame(0);
    SymbolTable symbol_table;
    DbAccessor *dba = nullptr;
    auto evaluator = ExpressionEvaluator(&frame, symbol_table, *eval_context, dba, storage::View::OLD);

    auto maybe_file = ToOptionalString(&evaluator, self_->file_);
    auto maybe_delim = ToOptionalString(&evaluator, self_->delimiter_);
    auto maybe_quote = ToOptionalString(&evaluator, self_->quote_);

    // No need to check if maybe_file is std::nullopt, as the parser makes sure
    // we can't get a nullptr for the 'file_' member in the LoadCsv clause.
    // Note that the reader has to be given its own memory resource, as it
    // persists between pulls, so it can't use the evalutation context memory
    // resource.
    return csv::Reader(
        csv::CsvSource::Create(*maybe_file),
        csv::Reader::Config(self_->with_header_, self_->ignore_bad_, std::move(maybe_delim), std::move(maybe_quote)),
        utils::NewDeleteResource());
  }

  std::optional<utils::pmr::string> ParseNullif(EvaluationContext *eval_context) {
    Frame frame(0);
    SymbolTable symbol_table;
    DbAccessor *dba = nullptr;
    auto evaluator = ExpressionEvaluator(&frame, symbol_table, *eval_context, dba, storage::View::OLD);

    return ToOptionalString(&evaluator, self_->nullif_);
  }
};

UniqueCursorPtr LoadCsv::MakeCursor(utils::MemoryResource *mem) const {
  return MakeUniqueCursorPtr<LoadCsvCursor>(mem, this, mem);
};

class ForeachCursor : public Cursor {
 public:
  explicit ForeachCursor(const Foreach &foreach, utils::MemoryResource *mem)
      : loop_variable_symbol_(foreach.loop_variable_symbol_),
        input_(foreach.input_->MakeCursor(mem)),
        updates_(foreach.update_clauses_->MakeCursor(mem)),
        expression(foreach.expression_) {}

  bool Pull(Frame &frame, ExecutionContext &context) override {
    SCOPED_PROFILE_OP(op_name_);

    if (!input_->Pull(frame, context)) {
      return false;
    }

    ExpressionEvaluator evaluator(&frame, context.symbol_table, context.evaluation_context, context.db_accessor,
                                  storage::View::NEW);
    TypedValue expr_result = expression->Accept(evaluator);

    if (expr_result.IsNull()) {
      return true;
    }

    if (!expr_result.IsList()) {
      throw QueryRuntimeException("FOREACH expression must resolve to a list, but got '{}'.", expr_result.type());
    }

    const auto &cache_ = expr_result.ValueList();
    for (const auto &index : cache_) {
      frame[loop_variable_symbol_] = index;
      while (updates_->Pull(frame, context)) {
      }
      ResetUpdates();
    }

    return true;
  }

  void Shutdown() override { input_->Shutdown(); }

  void ResetUpdates() { updates_->Reset(); }

  void Reset() override {
    input_->Reset();
    ResetUpdates();
  }

 private:
  const Symbol loop_variable_symbol_;
  const UniqueCursorPtr input_;
  const UniqueCursorPtr updates_;
  Expression *expression;
  const char *op_name_{"Foreach"};
};

Foreach::Foreach(std::shared_ptr<LogicalOperator> input, std::shared_ptr<LogicalOperator> updates, Expression *expr,
                 Symbol loop_variable_symbol)
    : input_(input ? std::move(input) : std::make_shared<Once>()),
      update_clauses_(std::move(updates)),
      expression_(expr),
      loop_variable_symbol_(loop_variable_symbol) {}

UniqueCursorPtr Foreach::MakeCursor(utils::MemoryResource *mem) const {
  memgraph::metrics::IncrementCounter(memgraph::metrics::ForeachOperator);
  return MakeUniqueCursorPtr<ForeachCursor>(mem, *this, mem);
}

std::vector<Symbol> Foreach::ModifiedSymbols(const SymbolTable &table) const {
  auto symbols = input_->ModifiedSymbols(table);
  symbols.emplace_back(loop_variable_symbol_);
  return symbols;
}

bool Foreach::Accept(HierarchicalLogicalOperatorVisitor &visitor) {
  if (visitor.PreVisit(*this)) {
    input_->Accept(visitor);
    update_clauses_->Accept(visitor);
  }
  return visitor.PostVisit(*this);
}

Apply::Apply(const std::shared_ptr<LogicalOperator> input, const std::shared_ptr<LogicalOperator> subquery,
             bool subquery_has_return)
    : input_(input ? input : std::make_shared<Once>()),
      subquery_(subquery),
      subquery_has_return_(subquery_has_return) {}

bool Apply::Accept(HierarchicalLogicalOperatorVisitor &visitor) {
  if (visitor.PreVisit(*this)) {
    input_->Accept(visitor) && subquery_->Accept(visitor);
  }
  return visitor.PostVisit(*this);
}

UniqueCursorPtr Apply::MakeCursor(utils::MemoryResource *mem) const {
  memgraph::metrics::IncrementCounter(memgraph::metrics::ApplyOperator);

  return MakeUniqueCursorPtr<ApplyCursor>(mem, *this, mem);
}

Apply::ApplyCursor::ApplyCursor(const Apply &self, utils::MemoryResource *mem)
    : self_(self),
      input_(self.input_->MakeCursor(mem)),
      subquery_(self.subquery_->MakeCursor(mem)),
      subquery_has_return_(self.subquery_has_return_) {}

std::vector<Symbol> Apply::ModifiedSymbols(const SymbolTable &table) const {
  // Since Apply is the Cartesian product, modified symbols are combined from
  // both execution branches.
  auto symbols = input_->ModifiedSymbols(table);
  auto subquery_symbols = subquery_->ModifiedSymbols(table);
  symbols.insert(symbols.end(), subquery_symbols.begin(), subquery_symbols.end());
  return symbols;
}

bool Apply::ApplyCursor::Pull(Frame &frame, ExecutionContext &context) {
  SCOPED_PROFILE_OP("Apply");

  while (true) {
    if (pull_input_ && !input_->Pull(frame, context)) {
      return false;
    };

    if (subquery_->Pull(frame, context)) {
      // if successful, next Pull from this should not pull_input_
      pull_input_ = false;
      return true;
    }
    // failed to pull from subquery cursor
    // skip that row
    pull_input_ = true;
    subquery_->Reset();

    // don't skip row if no rows are returned from subquery, return input_ rows
    if (!subquery_has_return_) return true;
  }
}

void Apply::ApplyCursor::Shutdown() {
  input_->Shutdown();
  subquery_->Shutdown();
}

void Apply::ApplyCursor::Reset() {
  input_->Reset();
  subquery_->Reset();
  pull_input_ = true;
}

}  // namespace memgraph::query::plan<|MERGE_RESOLUTION|>--- conflicted
+++ resolved
@@ -2431,12 +2431,6 @@
   if (input_cursor_->Pull(frame, context)) {
     // Produce should always yield the latest results.
     ExpressionEvaluator evaluator(&frame, context.symbol_table, context.evaluation_context, context.db_accessor,
-<<<<<<< HEAD
-                                  storage::View::NEW);
-
-    for (auto named_expr : self_.named_expressions_) named_expr->Accept(evaluator);
-
-=======
                                   storage::View::NEW, context.frame_change_collector);
     for (auto *named_expr : self_.named_expressions_) {
       if (context.frame_change_collector && context.frame_change_collector->IsKeyTracked(named_expr->name_)) {
@@ -2444,7 +2438,6 @@
       }
       named_expr->Accept(evaluator);
     }
->>>>>>> 036da58d
     return true;
   }
   return false;
