// Copyright 2023 Memgraph Ltd.
//
// Use of this software is governed by the Business Source License
// included in the file licenses/BSL.txt; by using this file, you agree to be bound by the terms of the Business Source
// License, and you may not use this file except in compliance with the Business Source License.
//
// As of the Change Date specified in that file, in accordance with
// the Business Source License, use of this software will be governed
// by the Apache License, Version 2.0, included in the file
// licenses/APL.txt.

#include "query/plan/operator.hpp"

#include <algorithm>
#include <cctype>
#include <cstdint>
#include <limits>
#include <optional>
#include <queue>
#include <random>
#include <string>
#include <tuple>
#include <type_traits>
#include <unordered_map>
#include <unordered_set>
#include <utility>

#include <cppitertools/chain.hpp>
#include <cppitertools/imap.hpp>
#include "query/common.hpp"
#include "spdlog/spdlog.h"

#include "csv/parsing.hpp"
#include "license/license.hpp"
#include "query/auth_checker.hpp"
#include "query/context.hpp"
#include "query/db_accessor.hpp"
#include "query/exceptions.hpp"
#include "query/frontend/ast/ast.hpp"
#include "query/frontend/semantic/symbol_table.hpp"
#include "query/graph.hpp"
#include "query/interpret/eval.hpp"
#include "query/path.hpp"
#include "query/plan/scoped_profile.hpp"
#include "query/procedure/cypher_types.hpp"
#include "query/procedure/mg_procedure_impl.hpp"
#include "query/procedure/module.hpp"
#include "query/typed_value.hpp"
#include "storage/v2/property_value.hpp"
#include "storage/v2/view.hpp"
#include "utils/algorithm.hpp"
#include "utils/event_counter.hpp"
#include "utils/exceptions.hpp"
#include "utils/fnv.hpp"
#include "utils/java_string_formatter.hpp"
#include "utils/likely.hpp"
#include "utils/logging.hpp"
#include "utils/memory.hpp"
#include "utils/message.hpp"
#include "utils/pmr/deque.hpp"
#include "utils/pmr/list.hpp"
#include "utils/pmr/unordered_map.hpp"
#include "utils/pmr/unordered_set.hpp"
#include "utils/pmr/vector.hpp"
#include "utils/readable_size.hpp"
#include "utils/string.hpp"
#include "utils/temporal.hpp"
#include "utils/typeinfo.hpp"

// macro for the default implementation of LogicalOperator::Accept
// that accepts the visitor and visits it's input_ operator
// NOLINTNEXTLINE
#define ACCEPT_WITH_INPUT(class_name)                                                            \
  bool class_name::Accept(HierarchicalLogicalOperatorVisitor &visitor) {                         \
    if (visitor.PreVisit(*this)) {                                                               \
      if (input_ == nullptr) {                                                                   \
        throw QueryRuntimeException(                                                             \
            "The query couldn't be executed due to the unexpected null value in " #class_name    \
            " operator. To learn more about operators visit https://memgr.ph/query-operators!"); \
      }                                                                                          \
      input_->Accept(visitor);                                                                   \
    }                                                                                            \
    return visitor.PostVisit(*this);                                                             \
  }

#define WITHOUT_SINGLE_INPUT(class_name)                         \
  bool class_name::HasSingleInput() const { return false; }      \
  std::shared_ptr<LogicalOperator> class_name::input() const {   \
    LOG_FATAL("Operator " #class_name " has no single input!");  \
  }                                                              \
  void class_name::set_input(std::shared_ptr<LogicalOperator>) { \
    LOG_FATAL("Operator " #class_name " has no single input!");  \
  }

namespace memgraph::metrics {
extern const Event OnceOperator;
extern const Event CreateNodeOperator;
extern const Event CreateExpandOperator;
extern const Event ScanAllOperator;
extern const Event ScanAllByLabelOperator;
extern const Event ScanAllByLabelPropertyRangeOperator;
extern const Event ScanAllByLabelPropertyValueOperator;
extern const Event ScanAllByLabelPropertyOperator;
extern const Event ScanAllByIdOperator;
extern const Event ExpandOperator;
extern const Event ExpandVariableOperator;
extern const Event ConstructNamedPathOperator;
extern const Event FilterOperator;
extern const Event ProduceOperator;
extern const Event DeleteOperator;
extern const Event SetPropertyOperator;
extern const Event SetPropertiesOperator;
extern const Event SetLabelsOperator;
extern const Event RemovePropertyOperator;
extern const Event RemoveLabelsOperator;
extern const Event EdgeUniquenessFilterOperator;
extern const Event AccumulateOperator;
extern const Event AggregateOperator;
extern const Event SkipOperator;
extern const Event LimitOperator;
extern const Event OrderByOperator;
extern const Event MergeOperator;
extern const Event OptionalOperator;
extern const Event UnwindOperator;
extern const Event DistinctOperator;
extern const Event UnionOperator;
extern const Event CartesianOperator;
extern const Event CallProcedureOperator;
extern const Event ForeachOperator;
extern const Event EmptyResultOperator;
extern const Event EvaluatePatternFilterOperator;
extern const Event ApplyOperator;
<<<<<<< HEAD
extern const Event HashJoinOperator;
=======
extern const Event IndexedJoinOperator;
>>>>>>> eef57b1f
}  // namespace memgraph::metrics

namespace memgraph::query::plan {

namespace {

// Custom equality function for a vector of typed values.
// Used in unordered_maps in Aggregate and Distinct operators.
struct TypedValueVectorEqual {
  template <class TAllocator>
  bool operator()(const std::vector<TypedValue, TAllocator> &left,
                  const std::vector<TypedValue, TAllocator> &right) const {
    MG_ASSERT(left.size() == right.size(),
              "TypedValueVector comparison should only be done over vectors "
              "of the same size");
    return std::equal(left.begin(), left.end(), right.begin(), TypedValue::BoolEqual{});
  }
};

// Returns boolean result of evaluating filter expression. Null is treated as
// false. Other non boolean values raise a QueryRuntimeException.
bool EvaluateFilter(ExpressionEvaluator &evaluator, Expression *filter) {
  TypedValue result = filter->Accept(evaluator);
  // Null is treated like false.
  if (result.IsNull()) return false;
  if (result.type() != TypedValue::Type::Bool)
    throw QueryRuntimeException("Filter expression must evaluate to bool or null, got {}.", result.type());
  return result.ValueBool();
}

template <typename T>
uint64_t ComputeProfilingKey(const T *obj) {
  static_assert(sizeof(T *) == sizeof(uint64_t));
  return reinterpret_cast<uint64_t>(obj);
}

inline void AbortCheck(ExecutionContext const &context) {
  if (auto const reason = MustAbort(context); reason != AbortReason::NO_ABORT) throw HintedAbortError(reason);
}

}  // namespace

// NOLINTNEXTLINE(cppcoreguidelines-macro-usage)
#define SCOPED_PROFILE_OP(name) ScopedProfile profile{ComputeProfilingKey(this), name, &context};
// NOLINTNEXTLINE(cppcoreguidelines-macro-usage)
#define SCOPED_PROFILE_OP_BY_REF(ref) ScopedProfile profile{ComputeProfilingKey(this), ref, &context};

bool Once::OnceCursor::Pull(Frame &, ExecutionContext &context) {
  SCOPED_PROFILE_OP("Once");

  if (!did_pull_) {
    did_pull_ = true;
    return true;
  }
  return false;
}

UniqueCursorPtr Once::MakeCursor(utils::MemoryResource *mem) const {
  memgraph::metrics::IncrementCounter(memgraph::metrics::OnceOperator);

  return MakeUniqueCursorPtr<OnceCursor>(mem);
}

WITHOUT_SINGLE_INPUT(Once);

void Once::OnceCursor::Shutdown() {}

void Once::OnceCursor::Reset() { did_pull_ = false; }

CreateNode::CreateNode(const std::shared_ptr<LogicalOperator> &input, const NodeCreationInfo &node_info)
    : input_(input ? input : std::make_shared<Once>()), node_info_(node_info) {}

// Creates a vertex on this GraphDb. Returns a reference to vertex placed on the
// frame.
VertexAccessor &CreateLocalVertex(const NodeCreationInfo &node_info, Frame *frame, ExecutionContext &context) {
  auto &dba = *context.db_accessor;
  auto new_node = dba.InsertVertex();
  context.execution_stats[ExecutionStats::Key::CREATED_NODES] += 1;
  for (auto label : node_info.labels) {
    auto maybe_error = new_node.AddLabel(label);
    if (maybe_error.HasError()) {
      switch (maybe_error.GetError()) {
        case storage::Error::SERIALIZATION_ERROR:
          throw TransactionSerializationException();
        case storage::Error::DELETED_OBJECT:
          throw QueryRuntimeException("Trying to set a label on a deleted node.");
        case storage::Error::VERTEX_HAS_EDGES:
        case storage::Error::PROPERTIES_DISABLED:
        case storage::Error::NONEXISTENT_OBJECT:
          throw QueryRuntimeException("Unexpected error when setting a label.");
      }
    }
    context.execution_stats[ExecutionStats::Key::CREATED_LABELS] += 1;
  }
  // Evaluator should use the latest accessors, as modified in this query, when
  // setting properties on new nodes.
  ExpressionEvaluator evaluator(frame, context.symbol_table, context.evaluation_context, context.db_accessor,
                                storage::View::NEW);
  // TODO: PropsSetChecked allocates a PropertyValue, make it use context.memory
  // when we update PropertyValue with custom allocator.
  std::map<storage::PropertyId, storage::PropertyValue> properties;
  if (const auto *node_info_properties = std::get_if<PropertiesMapList>(&node_info.properties)) {
    for (const auto &[key, value_expression] : *node_info_properties) {
      properties.emplace(key, value_expression->Accept(evaluator));
    }
  } else {
    auto property_map = evaluator.Visit(*std::get<ParameterLookup *>(node_info.properties));
    for (const auto &[key, value] : property_map.ValueMap()) {
      properties.emplace(dba.NameToProperty(key), value);
    }
  }
  MultiPropsInitChecked(&new_node, properties);

  (*frame)[node_info.symbol] = new_node;
  return (*frame)[node_info.symbol].ValueVertex();
}

ACCEPT_WITH_INPUT(CreateNode)

UniqueCursorPtr CreateNode::MakeCursor(utils::MemoryResource *mem) const {
  memgraph::metrics::IncrementCounter(memgraph::metrics::CreateNodeOperator);

  return MakeUniqueCursorPtr<CreateNodeCursor>(mem, *this, mem);
}

std::vector<Symbol> CreateNode::ModifiedSymbols(const SymbolTable &table) const {
  auto symbols = input_->ModifiedSymbols(table);
  symbols.emplace_back(node_info_.symbol);
  return symbols;
}

CreateNode::CreateNodeCursor::CreateNodeCursor(const CreateNode &self, utils::MemoryResource *mem)
    : self_(self), input_cursor_(self.input_->MakeCursor(mem)) {}

bool CreateNode::CreateNodeCursor::Pull(Frame &frame, ExecutionContext &context) {
  SCOPED_PROFILE_OP("CreateNode");
#ifdef MG_ENTERPRISE
  if (license::global_license_checker.IsEnterpriseValidFast() && context.auth_checker &&
      !context.auth_checker->Has(self_.node_info_.labels,
                                 memgraph::query::AuthQuery::FineGrainedPrivilege::CREATE_DELETE)) {
    throw QueryRuntimeException("Vertex not created due to not having enough permission!");
  }
#endif

  if (input_cursor_->Pull(frame, context)) {
    auto created_vertex = CreateLocalVertex(self_.node_info_, &frame, context);
    if (context.trigger_context_collector) {
      context.trigger_context_collector->RegisterCreatedObject(created_vertex);
    }
    return true;
  }

  return false;
}

void CreateNode::CreateNodeCursor::Shutdown() { input_cursor_->Shutdown(); }

void CreateNode::CreateNodeCursor::Reset() { input_cursor_->Reset(); }

CreateExpand::CreateExpand(const NodeCreationInfo &node_info, const EdgeCreationInfo &edge_info,
                           const std::shared_ptr<LogicalOperator> &input, Symbol input_symbol, bool existing_node)
    : node_info_(node_info),
      edge_info_(edge_info),
      input_(input ? input : std::make_shared<Once>()),
      input_symbol_(input_symbol),
      existing_node_(existing_node) {}

ACCEPT_WITH_INPUT(CreateExpand)

UniqueCursorPtr CreateExpand::MakeCursor(utils::MemoryResource *mem) const {
  memgraph::metrics::IncrementCounter(memgraph::metrics::CreateNodeOperator);

  return MakeUniqueCursorPtr<CreateExpandCursor>(mem, *this, mem);
}

std::vector<Symbol> CreateExpand::ModifiedSymbols(const SymbolTable &table) const {
  auto symbols = input_->ModifiedSymbols(table);
  symbols.emplace_back(node_info_.symbol);
  symbols.emplace_back(edge_info_.symbol);
  return symbols;
}

CreateExpand::CreateExpandCursor::CreateExpandCursor(const CreateExpand &self, utils::MemoryResource *mem)
    : self_(self), input_cursor_(self.input_->MakeCursor(mem)) {}

namespace {

EdgeAccessor CreateEdge(const EdgeCreationInfo &edge_info, DbAccessor *dba, VertexAccessor *from, VertexAccessor *to,
                        Frame *frame, ExpressionEvaluator *evaluator) {
  auto maybe_edge = dba->InsertEdge(from, to, edge_info.edge_type);
  if (maybe_edge.HasValue()) {
    auto &edge = *maybe_edge;
    std::map<storage::PropertyId, storage::PropertyValue> properties;
    if (const auto *edge_info_properties = std::get_if<PropertiesMapList>(&edge_info.properties)) {
      for (const auto &[key, value_expression] : *edge_info_properties) {
        properties.emplace(key, value_expression->Accept(*evaluator));
      }
    } else {
      auto property_map = evaluator->Visit(*std::get<ParameterLookup *>(edge_info.properties));
      for (const auto &[key, value] : property_map.ValueMap()) {
        properties.emplace(dba->NameToProperty(key), value);
      }
    }
    if (!properties.empty()) MultiPropsInitChecked(&edge, properties);

    (*frame)[edge_info.symbol] = edge;
  } else {
    switch (maybe_edge.GetError()) {
      case storage::Error::SERIALIZATION_ERROR:
        throw TransactionSerializationException();
      case storage::Error::DELETED_OBJECT:
        throw QueryRuntimeException("Trying to create an edge on a deleted node.");
      case storage::Error::VERTEX_HAS_EDGES:
      case storage::Error::PROPERTIES_DISABLED:
      case storage::Error::NONEXISTENT_OBJECT:
        throw QueryRuntimeException("Unexpected error when creating an edge.");
    }
  }

  return *maybe_edge;
}

}  // namespace

bool CreateExpand::CreateExpandCursor::Pull(Frame &frame, ExecutionContext &context) {
  SCOPED_PROFILE_OP_BY_REF(self_);

  if (!input_cursor_->Pull(frame, context)) return false;

#ifdef MG_ENTERPRISE
  if (license::global_license_checker.IsEnterpriseValidFast()) {
    const auto fine_grained_permission = self_.existing_node_
                                             ? memgraph::query::AuthQuery::FineGrainedPrivilege::UPDATE

                                             : memgraph::query::AuthQuery::FineGrainedPrivilege::CREATE_DELETE;

    if (context.auth_checker &&
        !(context.auth_checker->Has(self_.edge_info_.edge_type,
                                    memgraph::query::AuthQuery::FineGrainedPrivilege::CREATE_DELETE) &&
          context.auth_checker->Has(self_.node_info_.labels, fine_grained_permission))) {
      throw QueryRuntimeException("Edge not created due to not having enough permission!");
    }
  }
#endif
  // get the origin vertex
  TypedValue &vertex_value = frame[self_.input_symbol_];
  ExpectType(self_.input_symbol_, vertex_value, TypedValue::Type::Vertex);
  auto &v1 = vertex_value.ValueVertex();

  // Similarly to CreateNode, newly created edges and nodes should use the
  // storage::View::NEW.
  // E.g. we pickup new properties: `CREATE (n {p: 42}) -[:r {ep: n.p}]-> ()`
  ExpressionEvaluator evaluator(&frame, context.symbol_table, context.evaluation_context, context.db_accessor,
                                storage::View::NEW);

  // get the destination vertex (possibly an existing node)
  auto &v2 = OtherVertex(frame, context);

  // create an edge between the two nodes
  auto *dba = context.db_accessor;

  auto created_edge = [&] {
    switch (self_.edge_info_.direction) {
      case EdgeAtom::Direction::IN:
        return CreateEdge(self_.edge_info_, dba, &v2, &v1, &frame, &evaluator);
      case EdgeAtom::Direction::OUT:
      // in the case of an undirected CreateExpand we choose an arbitrary
      // direction. this is used in the MERGE clause
      // it is not allowed in the CREATE clause, and the semantic
      // checker needs to ensure it doesn't reach this point
      case EdgeAtom::Direction::BOTH:
        return CreateEdge(self_.edge_info_, dba, &v1, &v2, &frame, &evaluator);
    }
  }();

  context.execution_stats[ExecutionStats::Key::CREATED_EDGES] += 1;
  if (context.trigger_context_collector) {
    context.trigger_context_collector->RegisterCreatedObject(created_edge);
  }

  return true;
}

void CreateExpand::CreateExpandCursor::Shutdown() { input_cursor_->Shutdown(); }

void CreateExpand::CreateExpandCursor::Reset() { input_cursor_->Reset(); }

VertexAccessor &CreateExpand::CreateExpandCursor::OtherVertex(Frame &frame, ExecutionContext &context) {
  if (self_.existing_node_) {
    TypedValue &dest_node_value = frame[self_.node_info_.symbol];
    ExpectType(self_.node_info_.symbol, dest_node_value, TypedValue::Type::Vertex);
    return dest_node_value.ValueVertex();
  } else {
    auto &created_vertex = CreateLocalVertex(self_.node_info_, &frame, context);
    if (context.trigger_context_collector) {
      context.trigger_context_collector->RegisterCreatedObject(created_vertex);
    }
    return created_vertex;
  }
}

template <class TVerticesFun>
class ScanAllCursor : public Cursor {
 public:
  explicit ScanAllCursor(const ScanAll &self, Symbol output_symbol, UniqueCursorPtr input_cursor, storage::View view,
                         TVerticesFun get_vertices, const char *op_name)
      : self_(self),
        output_symbol_(output_symbol),
        input_cursor_(std::move(input_cursor)),
        view_(view),
        get_vertices_(std::move(get_vertices)),
        op_name_(op_name) {}

  bool Pull(Frame &frame, ExecutionContext &context) override {
    SCOPED_PROFILE_OP_BY_REF(self_);

    AbortCheck(context);

    while (!vertices_ || vertices_it_.value() == vertices_end_it_.value()) {
      if (!input_cursor_->Pull(frame, context)) return false;
      // We need a getter function, because in case of exhausting a lazy
      // iterable, we cannot simply reset it by calling begin().
      auto next_vertices = get_vertices_(frame, context);
      if (!next_vertices) continue;
      // Since vertices iterator isn't nothrow_move_assignable, we have to use
      // the roundabout assignment + emplace, instead of simple:
      // vertices _ = get_vertices_(frame, context);
      vertices_.emplace(std::move(next_vertices.value()));
      vertices_it_.emplace(vertices_.value().begin());
      vertices_end_it_.emplace(vertices_.value().end());
    }
#ifdef MG_ENTERPRISE
    if (license::global_license_checker.IsEnterpriseValidFast() && context.auth_checker && !FindNextVertex(context)) {
      return false;
    }
#endif

    frame[output_symbol_] = *vertices_it_.value();
    ++vertices_it_.value();
    return true;
  }

#ifdef MG_ENTERPRISE
  bool FindNextVertex(const ExecutionContext &context) {
    while (vertices_it_.value() != vertices_end_it_.value()) {
      if (context.auth_checker->Has(*vertices_it_.value(), view_,
                                    memgraph::query::AuthQuery::FineGrainedPrivilege::READ)) {
        return true;
      }
      ++vertices_it_.value();
    }
    return false;
  }
#endif

  void Shutdown() override { input_cursor_->Shutdown(); }

  void Reset() override {
    input_cursor_->Reset();
    vertices_ = std::nullopt;
    vertices_it_ = std::nullopt;
    vertices_end_it_ = std::nullopt;
  }

 private:
  const ScanAll &self_;
  const Symbol output_symbol_;
  const UniqueCursorPtr input_cursor_;
  storage::View view_;
  TVerticesFun get_vertices_;
  std::optional<typename std::result_of<TVerticesFun(Frame &, ExecutionContext &)>::type::value_type> vertices_;
  std::optional<decltype(vertices_.value().begin())> vertices_it_;
  std::optional<decltype(vertices_.value().end())> vertices_end_it_;
  const char *op_name_;
};

ScanAll::ScanAll(const std::shared_ptr<LogicalOperator> &input, Symbol output_symbol, storage::View view)
    : input_(input ? input : std::make_shared<Once>()), output_symbol_(output_symbol), view_(view) {}

ACCEPT_WITH_INPUT(ScanAll)

UniqueCursorPtr ScanAll::MakeCursor(utils::MemoryResource *mem) const {
  memgraph::metrics::IncrementCounter(memgraph::metrics::ScanAllOperator);

  auto vertices = [this](Frame &, ExecutionContext &context) {
    auto *db = context.db_accessor;
    return std::make_optional(db->Vertices(view_));
  };
  return MakeUniqueCursorPtr<ScanAllCursor<decltype(vertices)>>(mem, *this, output_symbol_, input_->MakeCursor(mem),
                                                                view_, std::move(vertices), "ScanAll");
}

std::vector<Symbol> ScanAll::ModifiedSymbols(const SymbolTable &table) const {
  auto symbols = input_->ModifiedSymbols(table);
  symbols.emplace_back(output_symbol_);
  return symbols;
}

ScanAllByLabel::ScanAllByLabel(const std::shared_ptr<LogicalOperator> &input, Symbol output_symbol,
                               storage::LabelId label, storage::View view)
    : ScanAll(input, output_symbol, view), label_(label) {}

ACCEPT_WITH_INPUT(ScanAllByLabel)

UniqueCursorPtr ScanAllByLabel::MakeCursor(utils::MemoryResource *mem) const {
  memgraph::metrics::IncrementCounter(memgraph::metrics::ScanAllByLabelOperator);

  auto vertices = [this](Frame &, ExecutionContext &context) {
    auto *db = context.db_accessor;
    return std::make_optional(db->Vertices(view_, label_));
  };
  return MakeUniqueCursorPtr<ScanAllCursor<decltype(vertices)>>(mem, *this, output_symbol_, input_->MakeCursor(mem),
                                                                view_, std::move(vertices), "ScanAllByLabel");
}

// TODO(buda): Implement ScanAllByLabelProperty operator to iterate over
// vertices that have the label and some value for the given property.

ScanAllByLabelPropertyRange::ScanAllByLabelPropertyRange(const std::shared_ptr<LogicalOperator> &input,
                                                         Symbol output_symbol, storage::LabelId label,
                                                         storage::PropertyId property, const std::string &property_name,
                                                         std::optional<Bound> lower_bound,
                                                         std::optional<Bound> upper_bound, storage::View view)
    : ScanAll(input, output_symbol, view),
      label_(label),
      property_(property),
      property_name_(property_name),
      lower_bound_(lower_bound),
      upper_bound_(upper_bound) {
  MG_ASSERT(lower_bound_ || upper_bound_, "Only one bound can be left out");
}

ACCEPT_WITH_INPUT(ScanAllByLabelPropertyRange)

UniqueCursorPtr ScanAllByLabelPropertyRange::MakeCursor(utils::MemoryResource *mem) const {
  memgraph::metrics::IncrementCounter(memgraph::metrics::ScanAllByLabelPropertyRangeOperator);

  auto vertices = [this](Frame &frame, ExecutionContext &context)
      -> std::optional<decltype(context.db_accessor->Vertices(view_, label_, property_, std::nullopt, std::nullopt))> {
    auto *db = context.db_accessor;
    ExpressionEvaluator evaluator(&frame, context.symbol_table, context.evaluation_context, context.db_accessor, view_);
    auto convert = [&evaluator](const auto &bound) -> std::optional<utils::Bound<storage::PropertyValue>> {
      if (!bound) return std::nullopt;
      const auto &value = bound->value()->Accept(evaluator);
      try {
        const auto &property_value = storage::PropertyValue(value);
        switch (property_value.type()) {
          case storage::PropertyValue::Type::Bool:
          case storage::PropertyValue::Type::List:
          case storage::PropertyValue::Type::Map:
            // Prevent indexed lookup with something that would fail if we did
            // the original filter with `operator<`. Note, for some reason,
            // Cypher does not support comparing boolean values.
            throw QueryRuntimeException("Invalid type {} for '<'.", value.type());
          case storage::PropertyValue::Type::Null:
          case storage::PropertyValue::Type::Int:
          case storage::PropertyValue::Type::Double:
          case storage::PropertyValue::Type::String:
          case storage::PropertyValue::Type::TemporalData:
            // These are all fine, there's also Point, Date and Time data types
            // which were added to Cypher, but we don't have support for those
            // yet.
            return std::make_optional(utils::Bound<storage::PropertyValue>(property_value, bound->type()));
        }
      } catch (const TypedValueException &) {
        throw QueryRuntimeException("'{}' cannot be used as a property value.", value.type());
      }
    };
    auto maybe_lower = convert(lower_bound_);
    auto maybe_upper = convert(upper_bound_);
    // If any bound is null, then the comparison would result in nulls. This
    // is treated as not satisfying the filter, so return no vertices.
    if (maybe_lower && maybe_lower->value().IsNull()) return std::nullopt;
    if (maybe_upper && maybe_upper->value().IsNull()) return std::nullopt;
    return std::make_optional(db->Vertices(view_, label_, property_, maybe_lower, maybe_upper));
  };
  return MakeUniqueCursorPtr<ScanAllCursor<decltype(vertices)>>(
      mem, *this, output_symbol_, input_->MakeCursor(mem), view_, std::move(vertices), "ScanAllByLabelPropertyRange");
}

ScanAllByLabelPropertyValue::ScanAllByLabelPropertyValue(const std::shared_ptr<LogicalOperator> &input,
                                                         Symbol output_symbol, storage::LabelId label,
                                                         storage::PropertyId property, const std::string &property_name,
                                                         Expression *expression, storage::View view)
    : ScanAll(input, output_symbol, view),
      label_(label),
      property_(property),
      property_name_(property_name),
      expression_(expression) {
  DMG_ASSERT(expression, "Expression is not optional.");
}

ACCEPT_WITH_INPUT(ScanAllByLabelPropertyValue)

UniqueCursorPtr ScanAllByLabelPropertyValue::MakeCursor(utils::MemoryResource *mem) const {
  memgraph::metrics::IncrementCounter(memgraph::metrics::ScanAllByLabelPropertyValueOperator);

  auto vertices = [this](Frame &frame, ExecutionContext &context)
      -> std::optional<decltype(context.db_accessor->Vertices(view_, label_, property_, storage::PropertyValue()))> {
    auto *db = context.db_accessor;
    ExpressionEvaluator evaluator(&frame, context.symbol_table, context.evaluation_context, context.db_accessor, view_);
    auto value = expression_->Accept(evaluator);
    if (value.IsNull()) return std::nullopt;
    if (!value.IsPropertyValue()) {
      throw QueryRuntimeException("'{}' cannot be used as a property value.", value.type());
    }
    return std::make_optional(db->Vertices(view_, label_, property_, storage::PropertyValue(value)));
  };
  return MakeUniqueCursorPtr<ScanAllCursor<decltype(vertices)>>(
      mem, *this, output_symbol_, input_->MakeCursor(mem), view_, std::move(vertices), "ScanAllByLabelPropertyValue");
}

ScanAllByLabelProperty::ScanAllByLabelProperty(const std::shared_ptr<LogicalOperator> &input, Symbol output_symbol,
                                               storage::LabelId label, storage::PropertyId property,
                                               const std::string &property_name, storage::View view)
    : ScanAll(input, output_symbol, view), label_(label), property_(property), property_name_(property_name) {}

ACCEPT_WITH_INPUT(ScanAllByLabelProperty)

UniqueCursorPtr ScanAllByLabelProperty::MakeCursor(utils::MemoryResource *mem) const {
  memgraph::metrics::IncrementCounter(memgraph::metrics::ScanAllByLabelPropertyOperator);

  auto vertices = [this](Frame &frame, ExecutionContext &context) {
    auto *db = context.db_accessor;
    return std::make_optional(db->Vertices(view_, label_, property_));
  };
  return MakeUniqueCursorPtr<ScanAllCursor<decltype(vertices)>>(mem, *this, output_symbol_, input_->MakeCursor(mem),
                                                                view_, std::move(vertices), "ScanAllByLabelProperty");
}

ScanAllById::ScanAllById(const std::shared_ptr<LogicalOperator> &input, Symbol output_symbol, Expression *expression,
                         storage::View view)
    : ScanAll(input, output_symbol, view), expression_(expression) {
  MG_ASSERT(expression);
}

ACCEPT_WITH_INPUT(ScanAllById)

UniqueCursorPtr ScanAllById::MakeCursor(utils::MemoryResource *mem) const {
  memgraph::metrics::IncrementCounter(memgraph::metrics::ScanAllByIdOperator);

  auto vertices = [this](Frame &frame, ExecutionContext &context) -> std::optional<std::vector<VertexAccessor>> {
    auto *db = context.db_accessor;
    ExpressionEvaluator evaluator(&frame, context.symbol_table, context.evaluation_context, context.db_accessor, view_);
    auto value = expression_->Accept(evaluator);
    if (!value.IsNumeric()) return std::nullopt;
    int64_t id = value.IsInt() ? value.ValueInt() : value.ValueDouble();
    if (value.IsDouble() && id != value.ValueDouble()) return std::nullopt;
    auto maybe_vertex = db->FindVertex(storage::Gid::FromInt(id), view_);
    if (!maybe_vertex) return std::nullopt;
    return std::vector<VertexAccessor>{*maybe_vertex};
  };
  return MakeUniqueCursorPtr<ScanAllCursor<decltype(vertices)>>(mem, *this, output_symbol_, input_->MakeCursor(mem),
                                                                view_, std::move(vertices), "ScanAllById");
}

namespace {
bool CheckExistingNode(const VertexAccessor &new_node, const Symbol &existing_node_sym, Frame &frame) {
  const TypedValue &existing_node = frame[existing_node_sym];
  if (existing_node.IsNull()) return false;
  ExpectType(existing_node_sym, existing_node, TypedValue::Type::Vertex);
  return existing_node.ValueVertex() == new_node;
}

template <class TEdgesResult>
auto UnwrapEdgesResult(storage::Result<TEdgesResult> &&result) {
  if (result.HasError()) {
    switch (result.GetError()) {
      case storage::Error::DELETED_OBJECT:
        throw QueryRuntimeException("Trying to get relationships of a deleted node.");
      case storage::Error::NONEXISTENT_OBJECT:
        throw query::QueryRuntimeException("Trying to get relationships from a node that doesn't exist.");
      case storage::Error::VERTEX_HAS_EDGES:
      case storage::Error::SERIALIZATION_ERROR:
      case storage::Error::PROPERTIES_DISABLED:
        throw QueryRuntimeException("Unexpected error when accessing relationships.");
    }
  }
  return std::move(*result);
}

}  // namespace

Expand::Expand(const std::shared_ptr<LogicalOperator> &input, Symbol input_symbol, Symbol node_symbol,
               Symbol edge_symbol, EdgeAtom::Direction direction, const std::vector<storage::EdgeTypeId> &edge_types,
               bool existing_node, storage::View view)
    : input_(input ? input : std::make_shared<Once>()),
      input_symbol_(input_symbol),
      common_{node_symbol, edge_symbol, direction, edge_types, existing_node},
      view_(view) {}

ACCEPT_WITH_INPUT(Expand)

UniqueCursorPtr Expand::MakeCursor(utils::MemoryResource *mem) const {
  memgraph::metrics::IncrementCounter(memgraph::metrics::ExpandOperator);

  return MakeUniqueCursorPtr<ExpandCursor>(mem, *this, mem);
}

std::vector<Symbol> Expand::ModifiedSymbols(const SymbolTable &table) const {
  auto symbols = input_->ModifiedSymbols(table);
  symbols.emplace_back(common_.node_symbol);
  symbols.emplace_back(common_.edge_symbol);
  return symbols;
}

Expand::ExpandCursor::ExpandCursor(const Expand &self, utils::MemoryResource *mem)
    : self_(self), input_cursor_(self.input_->MakeCursor(mem)) {}

Expand::ExpandCursor::ExpandCursor(const Expand &self, int64_t input_degree, int64_t existing_node_degree,
                                   utils::MemoryResource *mem)
    : self_(self),
      input_cursor_(self.input_->MakeCursor(mem)),
      prev_input_degree_(input_degree),
      prev_existing_degree_(existing_node_degree) {}

bool Expand::ExpandCursor::Pull(Frame &frame, ExecutionContext &context) {
  SCOPED_PROFILE_OP_BY_REF(self_);

  // A helper function for expanding a node from an edge.
  auto pull_node = [this, &frame](const EdgeAccessor &new_edge, EdgeAtom::Direction direction) {
    if (self_.common_.existing_node) return;
    switch (direction) {
      case EdgeAtom::Direction::IN:
        frame[self_.common_.node_symbol] = new_edge.From();
        break;
      case EdgeAtom::Direction::OUT:
        frame[self_.common_.node_symbol] = new_edge.To();
        break;
      case EdgeAtom::Direction::BOTH:
        LOG_FATAL("Must indicate exact expansion direction here");
    }
  };

  while (true) {
    AbortCheck(context);
    // attempt to get a value from the incoming edges
    if (in_edges_ && *in_edges_it_ != in_edges_->end()) {
      auto edge = *(*in_edges_it_)++;
#ifdef MG_ENTERPRISE
      if (license::global_license_checker.IsEnterpriseValidFast() && context.auth_checker &&
          !(context.auth_checker->Has(edge, memgraph::query::AuthQuery::FineGrainedPrivilege::READ) &&
            context.auth_checker->Has(edge.From(), self_.view_,
                                      memgraph::query::AuthQuery::FineGrainedPrivilege::READ))) {
        continue;
      }
#endif

      frame[self_.common_.edge_symbol] = edge;
      pull_node(edge, EdgeAtom::Direction::IN);
      return true;
    }

    // attempt to get a value from the outgoing edges
    if (out_edges_ && *out_edges_it_ != out_edges_->end()) {
      auto edge = *(*out_edges_it_)++;
      // when expanding in EdgeAtom::Direction::BOTH directions
      // we should do only one expansion for cycles, and it was
      // already done in the block above
      if (self_.common_.direction == EdgeAtom::Direction::BOTH && edge.IsCycle()) continue;
#ifdef MG_ENTERPRISE
      if (license::global_license_checker.IsEnterpriseValidFast() && context.auth_checker &&
          !(context.auth_checker->Has(edge, memgraph::query::AuthQuery::FineGrainedPrivilege::READ) &&
            context.auth_checker->Has(edge.To(), self_.view_,
                                      memgraph::query::AuthQuery::FineGrainedPrivilege::READ))) {
        continue;
      }
#endif
      frame[self_.common_.edge_symbol] = edge;
      pull_node(edge, EdgeAtom::Direction::OUT);
      return true;
    }

    // If we are here, either the edges have not been initialized,
    // or they have been exhausted. Attempt to initialize the edges.
    if (!InitEdges(frame, context)) return false;

    // we have re-initialized the edges, continue with the loop
  }
}

void Expand::ExpandCursor::Shutdown() { input_cursor_->Shutdown(); }

void Expand::ExpandCursor::Reset() {
  input_cursor_->Reset();
  in_edges_ = std::nullopt;
  in_edges_it_ = std::nullopt;
  out_edges_ = std::nullopt;
  out_edges_it_ = std::nullopt;
}

ExpansionInfo Expand::ExpandCursor::GetExpansionInfo(Frame &frame) {
  TypedValue &vertex_value = frame[self_.input_symbol_];

  if (vertex_value.IsNull()) {
    return ExpansionInfo{};
  }

  ExpectType(self_.input_symbol_, vertex_value, TypedValue::Type::Vertex);
  auto &vertex = vertex_value.ValueVertex();

  auto direction = self_.common_.direction;
  if (!self_.common_.existing_node) {
    return ExpansionInfo{.input_node = vertex, .direction = direction};
  }

  TypedValue &existing_node = frame[self_.common_.node_symbol];

  if (existing_node.IsNull()) {
    return ExpansionInfo{.input_node = vertex, .direction = direction};
  }

  ExpectType(self_.common_.node_symbol, existing_node, TypedValue::Type::Vertex);

  auto &existing_vertex = existing_node.ValueVertex();

  // -1 and -1 -> normal expansion
  // -1 and expanded -> can't happen
  // expanded and -1 -> reverse
  // expanded and expanded -> see if can reverse
  if ((prev_input_degree_ == -1 && prev_existing_degree_ == -1) || prev_input_degree_ < prev_existing_degree_) {
    return ExpansionInfo{.input_node = vertex, .direction = direction, .existing_node = existing_vertex};
  }

  auto new_direction = direction;
  switch (new_direction) {
    case EdgeAtom::Direction::IN:
      new_direction = EdgeAtom::Direction::OUT;
      break;
    case EdgeAtom::Direction::OUT:
      new_direction = EdgeAtom::Direction::IN;
      break;
    default:
      new_direction = EdgeAtom::Direction::BOTH;
      break;
  }

  return ExpansionInfo{
      .input_node = existing_vertex, .direction = new_direction, .existing_node = vertex, .reversed = true};
}

bool Expand::ExpandCursor::InitEdges(Frame &frame, ExecutionContext &context) {
  // Input Vertex could be null if it is created by a failed optional match. In
  // those cases we skip that input pull and continue with the next.
  while (true) {
    if (!input_cursor_->Pull(frame, context)) return false;

    expansion_info_ = GetExpansionInfo(frame);

    if (!expansion_info_.input_node) {
      continue;
    }

    auto vertex = *expansion_info_.input_node;
    auto direction = expansion_info_.direction;

    int64_t num_expanded_first = -1;
    if (direction == EdgeAtom::Direction::IN || direction == EdgeAtom::Direction::BOTH) {
      if (self_.common_.existing_node) {
        if (expansion_info_.existing_node) {
          auto existing_node = *expansion_info_.existing_node;
          context.db_accessor->PrefetchInEdges(vertex);

          auto edges_result = UnwrapEdgesResult(vertex.InEdges(self_.view_, self_.common_.edge_types, existing_node));
          in_edges_.emplace(edges_result.edges);
          num_expanded_first = edges_result.expanded_count;
        }
      } else {
        context.db_accessor->PrefetchInEdges(vertex);

        auto edges_result = UnwrapEdgesResult(vertex.InEdges(self_.view_, self_.common_.edge_types));
        in_edges_.emplace(edges_result.edges);
        num_expanded_first = edges_result.expanded_count;
      }
      if (in_edges_) {
        in_edges_it_.emplace(in_edges_->begin());
      }
    }

    int64_t num_expanded_second = -1;
    if (direction == EdgeAtom::Direction::OUT || direction == EdgeAtom::Direction::BOTH) {
      if (self_.common_.existing_node) {
        if (expansion_info_.existing_node) {
          auto existing_node = *expansion_info_.existing_node;
          context.db_accessor->PrefetchOutEdges(vertex);

          auto edges_result = UnwrapEdgesResult(vertex.OutEdges(self_.view_, self_.common_.edge_types, existing_node));
          out_edges_.emplace(edges_result.edges);
          num_expanded_second = edges_result.expanded_count;
        }
      } else {
        context.db_accessor->PrefetchOutEdges(vertex);

        auto edges_result = UnwrapEdgesResult(vertex.OutEdges(self_.view_, self_.common_.edge_types));
        out_edges_.emplace(edges_result.edges);
        num_expanded_second = edges_result.expanded_count;
      }
      if (out_edges_) {
        out_edges_it_.emplace(out_edges_->begin());
      }
    }

    if (!expansion_info_.existing_node) {
      return true;
    }

    num_expanded_first = num_expanded_first == -1 ? 0 : num_expanded_first;
    num_expanded_second = num_expanded_second == -1 ? 0 : num_expanded_second;
    int64_t total_expanded_edges = num_expanded_first + num_expanded_second;

    if (!expansion_info_.reversed) {
      prev_input_degree_ = total_expanded_edges;
    } else {
      prev_existing_degree_ = total_expanded_edges;
    }

    return true;
  }
}

ExpandVariable::ExpandVariable(const std::shared_ptr<LogicalOperator> &input, Symbol input_symbol, Symbol node_symbol,
                               Symbol edge_symbol, EdgeAtom::Type type, EdgeAtom::Direction direction,
                               const std::vector<storage::EdgeTypeId> &edge_types, bool is_reverse,
                               Expression *lower_bound, Expression *upper_bound, bool existing_node,
                               ExpansionLambda filter_lambda, std::optional<ExpansionLambda> weight_lambda,
                               std::optional<Symbol> total_weight)
    : input_(input ? input : std::make_shared<Once>()),
      input_symbol_(input_symbol),
      common_{node_symbol, edge_symbol, direction, edge_types, existing_node},
      type_(type),
      is_reverse_(is_reverse),
      lower_bound_(lower_bound),
      upper_bound_(upper_bound),
      filter_lambda_(filter_lambda),
      weight_lambda_(weight_lambda),
      total_weight_(total_weight) {
  DMG_ASSERT(type_ == EdgeAtom::Type::DEPTH_FIRST || type_ == EdgeAtom::Type::BREADTH_FIRST ||
                 type_ == EdgeAtom::Type::WEIGHTED_SHORTEST_PATH || type_ == EdgeAtom::Type::ALL_SHORTEST_PATHS,
             "ExpandVariable can only be used with breadth first, depth first, "
             "weighted shortest path or all shortest paths type");
  DMG_ASSERT(!(type_ == EdgeAtom::Type::BREADTH_FIRST && is_reverse), "Breadth first expansion can't be reversed");
}

ACCEPT_WITH_INPUT(ExpandVariable)

std::vector<Symbol> ExpandVariable::ModifiedSymbols(const SymbolTable &table) const {
  auto symbols = input_->ModifiedSymbols(table);
  symbols.emplace_back(common_.node_symbol);
  symbols.emplace_back(common_.edge_symbol);
  return symbols;
}

namespace {

/**
 * Helper function that returns an iterable over
 * <EdgeAtom::Direction, EdgeAccessor> pairs
 * for the given params.
 *
 * @param vertex - The vertex to expand from.
 * @param direction - Expansion direction. All directions (IN, OUT, BOTH)
 *    are supported.
 * @param memory - Used to allocate the result.
 * @return See above.
 */
auto ExpandFromVertex(const VertexAccessor &vertex, EdgeAtom::Direction direction,
                      const std::vector<storage::EdgeTypeId> &edge_types, utils::MemoryResource *memory,
                      DbAccessor *db_accessor) {
  // wraps an EdgeAccessor into a pair <accessor, direction>
  auto wrapper = [](EdgeAtom::Direction direction, auto &&edges) {
    return iter::imap([direction](const auto &edge) { return std::make_pair(edge, direction); },
                      std::forward<decltype(edges)>(edges));
  };

  storage::View view = storage::View::OLD;
  utils::pmr::vector<decltype(wrapper(direction, vertex.InEdges(view, edge_types).GetValue().edges))> chain_elements(
      memory);

  if (direction != EdgeAtom::Direction::OUT) {
    db_accessor->PrefetchInEdges(vertex);
    auto edges = UnwrapEdgesResult(vertex.InEdges(view, edge_types)).edges;
    if (edges.begin() != edges.end()) {
      chain_elements.emplace_back(wrapper(EdgeAtom::Direction::IN, std::move(edges)));
    }
  }

  if (direction != EdgeAtom::Direction::IN) {
    db_accessor->PrefetchOutEdges(vertex);
    auto edges = UnwrapEdgesResult(vertex.OutEdges(view, edge_types)).edges;
    if (edges.begin() != edges.end()) {
      chain_elements.emplace_back(wrapper(EdgeAtom::Direction::OUT, std::move(edges)));
    }
  }

  // TODO: Investigate whether itertools perform heap allocation?
  return iter::chain.from_iterable(std::move(chain_elements));
}

}  // namespace

class ExpandVariableCursor : public Cursor {
 public:
  ExpandVariableCursor(const ExpandVariable &self, utils::MemoryResource *mem)
      : self_(self), input_cursor_(self.input_->MakeCursor(mem)), edges_(mem), edges_it_(mem) {}

  bool Pull(Frame &frame, ExecutionContext &context) override {
    SCOPED_PROFILE_OP_BY_REF(self_);

    ExpressionEvaluator evaluator(&frame, context.symbol_table, context.evaluation_context, context.db_accessor,
                                  storage::View::OLD);
    while (true) {
      if (Expand(frame, context)) return true;

      if (PullInput(frame, context)) {
        // if lower bound is zero we also yield empty paths
        if (lower_bound_ == 0) {
          auto &start_vertex = frame[self_.input_symbol_].ValueVertex();
          if (!self_.common_.existing_node) {
            frame[self_.common_.node_symbol] = start_vertex;
            return true;
          } else if (CheckExistingNode(start_vertex, self_.common_.node_symbol, frame)) {
            return true;
          }
        }
        // if lower bound is not zero, we just continue, the next
        // loop iteration will attempt to expand and we're good
      } else
        return false;
      // else continue with the loop, try to expand again
      // because we succesfully pulled from the input
    }
  }

  void Shutdown() override { input_cursor_->Shutdown(); }

  void Reset() override {
    input_cursor_->Reset();
    edges_.clear();
    edges_it_.clear();
  }

 private:
  const ExpandVariable &self_;
  const UniqueCursorPtr input_cursor_;
  // bounds. in the cursor they are not optional but set to
  // default values if missing in the ExpandVariable operator
  // initialize to arbitrary values, they should only be used
  // after a successful pull from the input
  int64_t upper_bound_{-1};
  int64_t lower_bound_{-1};

  // a stack of edge iterables corresponding to the level/depth of
  // the expansion currently being Pulled
  using ExpandEdges =
      decltype(ExpandFromVertex(std::declval<VertexAccessor>(), EdgeAtom::Direction::IN, self_.common_.edge_types,
                                utils::NewDeleteResource(), std::declval<DbAccessor *>()));

  utils::pmr::vector<ExpandEdges> edges_;
  // an iterator indicating the position in the corresponding edges_ element
  utils::pmr::vector<decltype(edges_.begin()->begin())> edges_it_;

  /**
   * Helper function that Pulls from the input vertex and
   * makes iteration over it's edges possible.
   *
   * @return If the Pull succeeded. If not, this VariableExpandCursor
   * is exhausted.
   */
  bool PullInput(Frame &frame, ExecutionContext &context) {
    // Input Vertex could be null if it is created by a failed optional match.
    // In those cases we skip that input pull and continue with the next.
    while (true) {
      AbortCheck(context);
      if (!input_cursor_->Pull(frame, context)) return false;
      TypedValue &vertex_value = frame[self_.input_symbol_];

      // Null check due to possible failed optional match.
      if (vertex_value.IsNull()) continue;

      ExpectType(self_.input_symbol_, vertex_value, TypedValue::Type::Vertex);
      auto &vertex = vertex_value.ValueVertex();

      // Evaluate the upper and lower bounds.
      ExpressionEvaluator evaluator(&frame, context.symbol_table, context.evaluation_context, context.db_accessor,
                                    storage::View::OLD);
      auto calc_bound = [&evaluator](auto &bound) {
        auto value = EvaluateInt(&evaluator, bound, "Variable expansion bound");
        if (value < 0) throw QueryRuntimeException("Variable expansion bound must be a non-negative integer.");
        return value;
      };

      lower_bound_ = self_.lower_bound_ ? calc_bound(self_.lower_bound_) : 1;
      upper_bound_ = self_.upper_bound_ ? calc_bound(self_.upper_bound_) : std::numeric_limits<int64_t>::max();

      if (upper_bound_ > 0) {
        auto *memory = edges_.get_allocator().GetMemoryResource();
        edges_.emplace_back(
            ExpandFromVertex(vertex, self_.common_.direction, self_.common_.edge_types, memory, context.db_accessor));
        edges_it_.emplace_back(edges_.back().begin());
      }

      // reset the frame value to an empty edge list
      auto *pull_memory = context.evaluation_context.memory;
      frame[self_.common_.edge_symbol] = TypedValue::TVector(pull_memory);

      return true;
    }
  }

  // Helper function for appending an edge to the list on the frame.
  void AppendEdge(const EdgeAccessor &new_edge, utils::pmr::vector<TypedValue> *edges_on_frame) {
    // We are placing an edge on the frame. It is possible that there already
    // exists an edge on the frame for this level. If so first remove it.
    DMG_ASSERT(edges_.size() > 0, "Edges are empty");
    if (self_.is_reverse_) {
      // TODO: This is innefficient, we should look into replacing
      // vector with something else for TypedValue::List.
      size_t diff = edges_on_frame->size() - std::min(edges_on_frame->size(), edges_.size() - 1U);
      if (diff > 0U) edges_on_frame->erase(edges_on_frame->begin(), edges_on_frame->begin() + diff);
      edges_on_frame->emplace(edges_on_frame->begin(), new_edge);
    } else {
      edges_on_frame->resize(std::min(edges_on_frame->size(), edges_.size() - 1U));
      edges_on_frame->emplace_back(new_edge);
    }
  }

  /**
   * Performs a single expansion for the current state of this
   * VariableExpansionCursor.
   *
   * @return True if the expansion was a success and this Cursor's
   * consumer can consume it. False if the expansion failed. In that
   * case no more expansions are available from the current input
   * vertex and another Pull from the input cursor should be performed.
   */
  bool Expand(Frame &frame, ExecutionContext &context) {
    ExpressionEvaluator evaluator(&frame, context.symbol_table, context.evaluation_context, context.db_accessor,
                                  storage::View::OLD);
    // Some expansions might not be valid due to edge uniqueness and
    // existing_node criterions, so expand in a loop until either the input
    // vertex is exhausted or a valid variable-length expansion is available.
    while (true) {
      AbortCheck(context);
      // pop from the stack while there is stuff to pop and the current
      // level is exhausted
      while (!edges_.empty() && edges_it_.back() == edges_.back().end()) {
        edges_.pop_back();
        edges_it_.pop_back();
      }

      // check if we exhausted everything, if so return false
      if (edges_.empty()) return false;

      // we use this a lot
      auto &edges_on_frame = frame[self_.common_.edge_symbol].ValueList();

      // it is possible that edges_on_frame does not contain as many
      // elements as edges_ due to edge-uniqueness (when a whole layer
      // gets exhausted but no edges are valid). for that reason only
      // pop from edges_on_frame if they contain enough elements
      if (self_.is_reverse_) {
        auto diff = edges_on_frame.size() - std::min(edges_on_frame.size(), edges_.size());
        if (diff > 0) {
          edges_on_frame.erase(edges_on_frame.begin(), edges_on_frame.begin() + diff);
        }
      } else {
        edges_on_frame.resize(std::min(edges_on_frame.size(), edges_.size()));
      }

      // if we are here, we have a valid stack,
      // get the edge, increase the relevant iterator
      auto current_edge = *edges_it_.back()++;
      // Check edge-uniqueness.
      bool found_existing =
          std::any_of(edges_on_frame.begin(), edges_on_frame.end(),
                      [&current_edge](const TypedValue &edge) { return current_edge.first == edge.ValueEdge(); });
      if (found_existing) continue;

      VertexAccessor current_vertex =
          current_edge.second == EdgeAtom::Direction::IN ? current_edge.first.From() : current_edge.first.To();
#ifdef MG_ENTERPRISE
      if (license::global_license_checker.IsEnterpriseValidFast() && context.auth_checker &&
          !(context.auth_checker->Has(current_edge.first, memgraph::query::AuthQuery::FineGrainedPrivilege::READ) &&
            context.auth_checker->Has(current_vertex, storage::View::OLD,
                                      memgraph::query::AuthQuery::FineGrainedPrivilege::READ))) {
        continue;
      }
#endif
      AppendEdge(current_edge.first, &edges_on_frame);

      if (!self_.common_.existing_node) {
        frame[self_.common_.node_symbol] = current_vertex;
      }

      // Skip expanding out of filtered expansion.
      frame[self_.filter_lambda_.inner_edge_symbol] = current_edge.first;
      frame[self_.filter_lambda_.inner_node_symbol] = current_vertex;
      if (self_.filter_lambda_.expression && !EvaluateFilter(evaluator, self_.filter_lambda_.expression)) continue;

      // we are doing depth-first search, so place the current
      // edge's expansions onto the stack, if we should continue to expand
      if (upper_bound_ > static_cast<int64_t>(edges_.size())) {
        auto *memory = edges_.get_allocator().GetMemoryResource();
        edges_.emplace_back(ExpandFromVertex(current_vertex, self_.common_.direction, self_.common_.edge_types, memory,
                                             context.db_accessor));
        edges_it_.emplace_back(edges_.back().begin());
      }

      if (self_.common_.existing_node && !CheckExistingNode(current_vertex, self_.common_.node_symbol, frame)) continue;

      // We only yield true if we satisfy the lower bound.
      if (static_cast<int64_t>(edges_on_frame.size()) >= lower_bound_)
        return true;
      else
        continue;
    }
  }
};

class STShortestPathCursor : public query::plan::Cursor {
 public:
  STShortestPathCursor(const ExpandVariable &self, utils::MemoryResource *mem)
      : self_(self), input_cursor_(self_.input()->MakeCursor(mem)) {
    MG_ASSERT(self_.common_.existing_node,
              "s-t shortest path algorithm should only "
              "be used when `existing_node` flag is "
              "set!");
  }

  bool Pull(Frame &frame, ExecutionContext &context) override {
    SCOPED_PROFILE_OP("STShortestPath");

    ExpressionEvaluator evaluator(&frame, context.symbol_table, context.evaluation_context, context.db_accessor,
                                  storage::View::OLD);
    while (input_cursor_->Pull(frame, context)) {
      const auto &source_tv = frame[self_.input_symbol_];
      const auto &sink_tv = frame[self_.common_.node_symbol];

      // It is possible that source or sink vertex is Null due to optional
      // matching.
      if (source_tv.IsNull() || sink_tv.IsNull()) continue;

      const auto &source = source_tv.ValueVertex();
      const auto &sink = sink_tv.ValueVertex();

      int64_t lower_bound =
          self_.lower_bound_ ? EvaluateInt(&evaluator, self_.lower_bound_, "Min depth in breadth-first expansion") : 1;
      int64_t upper_bound = self_.upper_bound_
                                ? EvaluateInt(&evaluator, self_.upper_bound_, "Max depth in breadth-first expansion")
                                : std::numeric_limits<int64_t>::max();

      if (upper_bound < 1 || lower_bound > upper_bound) continue;

      if (FindPath(*context.db_accessor, source, sink, lower_bound, upper_bound, &frame, &evaluator, context)) {
        return true;
      }
    }
    return false;
  }

  void Shutdown() override { input_cursor_->Shutdown(); }

  void Reset() override { input_cursor_->Reset(); }

 private:
  const ExpandVariable &self_;
  UniqueCursorPtr input_cursor_;

  using VertexEdgeMapT = utils::pmr::unordered_map<VertexAccessor, std::optional<EdgeAccessor>>;

  void ReconstructPath(const VertexAccessor &midpoint, const VertexEdgeMapT &in_edge, const VertexEdgeMapT &out_edge,
                       Frame *frame, utils::MemoryResource *pull_memory) {
    utils::pmr::vector<TypedValue> result(pull_memory);
    auto last_vertex = midpoint;
    while (true) {
      const auto &last_edge = in_edge.at(last_vertex);
      if (!last_edge) break;
      last_vertex = last_edge->From() == last_vertex ? last_edge->To() : last_edge->From();
      result.emplace_back(*last_edge);
    }
    std::reverse(result.begin(), result.end());
    last_vertex = midpoint;
    while (true) {
      const auto &last_edge = out_edge.at(last_vertex);
      if (!last_edge) break;
      last_vertex = last_edge->From() == last_vertex ? last_edge->To() : last_edge->From();
      result.emplace_back(*last_edge);
    }
    frame->at(self_.common_.edge_symbol) = std::move(result);
  }

  bool ShouldExpand(const VertexAccessor &vertex, const EdgeAccessor &edge, Frame *frame,
                    ExpressionEvaluator *evaluator) {
    if (!self_.filter_lambda_.expression) return true;

    frame->at(self_.filter_lambda_.inner_node_symbol) = vertex;
    frame->at(self_.filter_lambda_.inner_edge_symbol) = edge;

    TypedValue result = self_.filter_lambda_.expression->Accept(*evaluator);
    if (result.IsNull()) return false;
    if (result.IsBool()) return result.ValueBool();

    throw QueryRuntimeException("Expansion condition must evaluate to boolean or null");
  }

  bool FindPath(const DbAccessor &dba, const VertexAccessor &source, const VertexAccessor &sink, int64_t lower_bound,
                int64_t upper_bound, Frame *frame, ExpressionEvaluator *evaluator, const ExecutionContext &context) {
    using utils::Contains;

    if (source == sink) return false;

    // We expand from both directions, both from the source and the sink.
    // Expansions meet at the middle of the path if it exists. This should
    // perform better for real-world like graphs where the expansion front
    // grows exponentially, effectively reducing the exponent by half.

    auto *pull_memory = evaluator->GetMemoryResource();
    // Holds vertices at the current level of expansion from the source
    // (sink).
    utils::pmr::vector<VertexAccessor> source_frontier(pull_memory);
    utils::pmr::vector<VertexAccessor> sink_frontier(pull_memory);

    // Holds vertices we can expand to from `source_frontier`
    // (`sink_frontier`).
    utils::pmr::vector<VertexAccessor> source_next(pull_memory);
    utils::pmr::vector<VertexAccessor> sink_next(pull_memory);

    // Maps each vertex we visited expanding from the source (sink) to the
    // edge used. Necessary for path reconstruction.
    VertexEdgeMapT in_edge(pull_memory);
    VertexEdgeMapT out_edge(pull_memory);

    size_t current_length = 0;

    source_frontier.emplace_back(source);
    in_edge[source] = std::nullopt;
    sink_frontier.emplace_back(sink);
    out_edge[sink] = std::nullopt;

    while (true) {
      AbortCheck(context);
      // Top-down step (expansion from the source).
      ++current_length;
      if (current_length > upper_bound) return false;

      for (const auto &vertex : source_frontier) {
        if (self_.common_.direction != EdgeAtom::Direction::IN) {
          context.db_accessor->PrefetchOutEdges(vertex);
          auto out_edges = UnwrapEdgesResult(vertex.OutEdges(storage::View::OLD, self_.common_.edge_types)).edges;
          for (const auto &edge : out_edges) {
#ifdef MG_ENTERPRISE
            if (license::global_license_checker.IsEnterpriseValidFast() && context.auth_checker &&
                !(context.auth_checker->Has(edge, memgraph::query::AuthQuery::FineGrainedPrivilege::READ) &&
                  context.auth_checker->Has(edge.To(), storage::View::OLD,
                                            memgraph::query::AuthQuery::FineGrainedPrivilege::READ))) {
              continue;
            }
#endif

            if (ShouldExpand(edge.To(), edge, frame, evaluator) && !Contains(in_edge, edge.To())) {
              in_edge.emplace(edge.To(), edge);
              if (Contains(out_edge, edge.To())) {
                if (current_length >= lower_bound) {
                  ReconstructPath(edge.To(), in_edge, out_edge, frame, pull_memory);
                  return true;
                } else {
                  return false;
                }
              }
              source_next.push_back(edge.To());
            }
          }
        }
        if (self_.common_.direction != EdgeAtom::Direction::OUT) {
          dba.PrefetchInEdges(vertex);
          auto in_edges = UnwrapEdgesResult(vertex.InEdges(storage::View::OLD, self_.common_.edge_types)).edges;
          for (const auto &edge : in_edges) {
#ifdef MG_ENTERPRISE
            if (license::global_license_checker.IsEnterpriseValidFast() && context.auth_checker &&
                !(context.auth_checker->Has(edge, memgraph::query::AuthQuery::FineGrainedPrivilege::READ) &&
                  context.auth_checker->Has(edge.From(), storage::View::OLD,
                                            memgraph::query::AuthQuery::FineGrainedPrivilege::READ))) {
              continue;
            }
#endif

            if (ShouldExpand(edge.From(), edge, frame, evaluator) && !Contains(in_edge, edge.From())) {
              in_edge.emplace(edge.From(), edge);
              if (Contains(out_edge, edge.From())) {
                if (current_length >= lower_bound) {
                  ReconstructPath(edge.From(), in_edge, out_edge, frame, pull_memory);
                  return true;
                } else {
                  return false;
                }
              }
              source_next.push_back(edge.From());
            }
          }
        }
      }

      if (source_next.empty()) return false;
      source_frontier.clear();
      std::swap(source_frontier, source_next);

      // Bottom-up step (expansion from the sink).
      ++current_length;
      if (current_length > upper_bound) return false;

      // When expanding from the sink we have to be careful which edge
      // endpoint we pass to `should_expand`, because everything is
      // reversed.
      for (const auto &vertex : sink_frontier) {
        if (self_.common_.direction != EdgeAtom::Direction::OUT) {
          context.db_accessor->PrefetchOutEdges(vertex);
          auto out_edges = UnwrapEdgesResult(vertex.OutEdges(storage::View::OLD, self_.common_.edge_types)).edges;
          for (const auto &edge : out_edges) {
#ifdef MG_ENTERPRISE
            if (license::global_license_checker.IsEnterpriseValidFast() && context.auth_checker &&
                !(context.auth_checker->Has(edge, memgraph::query::AuthQuery::FineGrainedPrivilege::READ) &&
                  context.auth_checker->Has(edge.To(), storage::View::OLD,
                                            memgraph::query::AuthQuery::FineGrainedPrivilege::READ))) {
              continue;
            }
#endif
            if (ShouldExpand(vertex, edge, frame, evaluator) && !Contains(out_edge, edge.To())) {
              out_edge.emplace(edge.To(), edge);
              if (Contains(in_edge, edge.To())) {
                if (current_length >= lower_bound) {
                  ReconstructPath(edge.To(), in_edge, out_edge, frame, pull_memory);
                  return true;
                } else {
                  return false;
                }
              }
              sink_next.push_back(edge.To());
            }
          }
        }
        if (self_.common_.direction != EdgeAtom::Direction::IN) {
          dba.PrefetchInEdges(vertex);
          auto in_edges = UnwrapEdgesResult(vertex.InEdges(storage::View::OLD, self_.common_.edge_types)).edges;
          for (const auto &edge : in_edges) {
#ifdef MG_ENTERPRISE
            if (license::global_license_checker.IsEnterpriseValidFast() && context.auth_checker &&
                !(context.auth_checker->Has(edge, memgraph::query::AuthQuery::FineGrainedPrivilege::READ) &&
                  context.auth_checker->Has(edge.From(), storage::View::OLD,
                                            memgraph::query::AuthQuery::FineGrainedPrivilege::READ))) {
              continue;
            }
#endif
            if (ShouldExpand(vertex, edge, frame, evaluator) && !Contains(out_edge, edge.From())) {
              out_edge.emplace(edge.From(), edge);
              if (Contains(in_edge, edge.From())) {
                if (current_length >= lower_bound) {
                  ReconstructPath(edge.From(), in_edge, out_edge, frame, pull_memory);
                  return true;
                } else {
                  return false;
                }
              }
              sink_next.push_back(edge.From());
            }
          }
        }
      }

      if (sink_next.empty()) return false;
      sink_frontier.clear();
      std::swap(sink_frontier, sink_next);
    }
  }
};

class SingleSourceShortestPathCursor : public query::plan::Cursor {
 public:
  SingleSourceShortestPathCursor(const ExpandVariable &self, utils::MemoryResource *mem)
      : self_(self),
        input_cursor_(self_.input()->MakeCursor(mem)),
        processed_(mem),
        to_visit_current_(mem),
        to_visit_next_(mem) {
    MG_ASSERT(!self_.common_.existing_node,
              "Single source shortest path algorithm "
              "should not be used when `existing_node` "
              "flag is set, s-t shortest path algorithm "
              "should be used instead!");
  }

  bool Pull(Frame &frame, ExecutionContext &context) override {
    SCOPED_PROFILE_OP("SingleSourceShortestPath");

    ExpressionEvaluator evaluator(&frame, context.symbol_table, context.evaluation_context, context.db_accessor,
                                  storage::View::OLD);

    // for the given (edge, vertex) pair checks if they satisfy the
    // "where" condition. if so, places them in the to_visit_ structure.
    auto expand_pair = [this, &evaluator, &frame, &context](EdgeAccessor edge, VertexAccessor vertex) {
      // if we already processed the given vertex it doesn't get expanded
      if (processed_.find(vertex) != processed_.end()) return;
#ifdef MG_ENTERPRISE
      if (license::global_license_checker.IsEnterpriseValidFast() && context.auth_checker &&
          !(context.auth_checker->Has(vertex, storage::View::OLD,
                                      memgraph::query::AuthQuery::FineGrainedPrivilege::READ) &&
            context.auth_checker->Has(edge, memgraph::query::AuthQuery::FineGrainedPrivilege::READ))) {
        return;
      }
#endif
      frame[self_.filter_lambda_.inner_edge_symbol] = edge;
      frame[self_.filter_lambda_.inner_node_symbol] = vertex;

      if (self_.filter_lambda_.expression) {
        TypedValue result = self_.filter_lambda_.expression->Accept(evaluator);
        switch (result.type()) {
          case TypedValue::Type::Null:
            return;
          case TypedValue::Type::Bool:
            if (!result.ValueBool()) return;
            break;
          default:
            throw QueryRuntimeException("Expansion condition must evaluate to boolean or null.");
        }
      }
      to_visit_next_.emplace_back(edge, vertex);
      processed_.emplace(vertex, edge);
    };

    // populates the to_visit_next_ structure with expansions
    // from the given vertex. skips expansions that don't satisfy
    // the "where" condition.
    auto expand_from_vertex = [this, &expand_pair, &context](const auto &vertex) {
      if (self_.common_.direction != EdgeAtom::Direction::IN) {
        context.db_accessor->PrefetchOutEdges(vertex);
        auto out_edges = UnwrapEdgesResult(vertex.OutEdges(storage::View::OLD, self_.common_.edge_types)).edges;
        for (const auto &edge : out_edges) expand_pair(edge, edge.To());
      }
      if (self_.common_.direction != EdgeAtom::Direction::OUT) {
        context.db_accessor->PrefetchInEdges(vertex);
        auto in_edges = UnwrapEdgesResult(vertex.InEdges(storage::View::OLD, self_.common_.edge_types)).edges;
        for (const auto &edge : in_edges) expand_pair(edge, edge.From());
      }
    };

    // do it all in a loop because we skip some elements
    while (true) {
      AbortCheck(context);
      // if we have nothing to visit on the current depth, switch to next
      if (to_visit_current_.empty()) to_visit_current_.swap(to_visit_next_);

      // if current is still empty, it means both are empty, so pull from
      // input
      if (to_visit_current_.empty()) {
        if (!input_cursor_->Pull(frame, context)) return false;

        to_visit_current_.clear();
        to_visit_next_.clear();
        processed_.clear();

        const auto &vertex_value = frame[self_.input_symbol_];
        // it is possible that the vertex is Null due to optional matching
        if (vertex_value.IsNull()) continue;
        lower_bound_ = self_.lower_bound_
                           ? EvaluateInt(&evaluator, self_.lower_bound_, "Min depth in breadth-first expansion")
                           : 1;
        upper_bound_ = self_.upper_bound_
                           ? EvaluateInt(&evaluator, self_.upper_bound_, "Max depth in breadth-first expansion")
                           : std::numeric_limits<int64_t>::max();

        if (upper_bound_ < 1 || lower_bound_ > upper_bound_) continue;

        const auto &vertex = vertex_value.ValueVertex();
        processed_.emplace(vertex, std::nullopt);

        expand_from_vertex(vertex);

        // go back to loop start and see if we expanded anything
        continue;
      }

      // take the next expansion from the queue
      auto expansion = to_visit_current_.back();
      to_visit_current_.pop_back();

      // create the frame value for the edges
      auto *pull_memory = context.evaluation_context.memory;
      utils::pmr::vector<TypedValue> edge_list(pull_memory);
      edge_list.emplace_back(expansion.first);
      auto last_vertex = expansion.second;
      while (true) {
        const EdgeAccessor &last_edge = edge_list.back().ValueEdge();
        last_vertex = last_edge.From() == last_vertex ? last_edge.To() : last_edge.From();
        // origin_vertex must be in processed
        const auto &previous_edge = processed_.find(last_vertex)->second;
        if (!previous_edge) break;

        edge_list.emplace_back(previous_edge.value());
      }

      // expand only if what we've just expanded is less then max depth
      if (static_cast<int64_t>(edge_list.size()) < upper_bound_) expand_from_vertex(expansion.second);

      if (static_cast<int64_t>(edge_list.size()) < lower_bound_) continue;

      frame[self_.common_.node_symbol] = expansion.second;

      // place edges on the frame in the correct order
      std::reverse(edge_list.begin(), edge_list.end());
      frame[self_.common_.edge_symbol] = std::move(edge_list);

      return true;
    }
  }

  void Shutdown() override { input_cursor_->Shutdown(); }

  void Reset() override {
    input_cursor_->Reset();
    processed_.clear();
    to_visit_next_.clear();
    to_visit_current_.clear();
  }

 private:
  const ExpandVariable &self_;
  const UniqueCursorPtr input_cursor_;

  // Depth bounds. Calculated on each pull from the input, the initial value
  // is irrelevant.
  int64_t lower_bound_{-1};
  int64_t upper_bound_{-1};

  // maps vertices to the edge they got expanded from. it is an optional
  // edge because the root does not get expanded from anything.
  // contains visited vertices as well as those scheduled to be visited.
  utils::pmr::unordered_map<VertexAccessor, std::optional<EdgeAccessor>> processed_;
  // edge/vertex pairs we have yet to visit, for current and next depth
  utils::pmr::vector<std::pair<EdgeAccessor, VertexAccessor>> to_visit_current_;
  utils::pmr::vector<std::pair<EdgeAccessor, VertexAccessor>> to_visit_next_;
};

namespace {

void CheckWeightType(TypedValue current_weight, utils::MemoryResource *memory) {
  if (!current_weight.IsNumeric() && !current_weight.IsDuration()) {
    throw QueryRuntimeException("Calculated weight must be numeric or a Duration, got {}.", current_weight.type());
  }

  const auto is_valid_numeric = [&] {
    return current_weight.IsNumeric() && (current_weight >= TypedValue(0, memory)).ValueBool();
  };

  const auto is_valid_duration = [&] {
    return current_weight.IsDuration() && (current_weight >= TypedValue(utils::Duration(0), memory)).ValueBool();
  };

  if (!is_valid_numeric() && !is_valid_duration()) {
    throw QueryRuntimeException("Calculated weight must be non-negative!");
  }
}

}  // namespace

class ExpandWeightedShortestPathCursor : public query::plan::Cursor {
 public:
  ExpandWeightedShortestPathCursor(const ExpandVariable &self, utils::MemoryResource *mem)
      : self_(self),
        input_cursor_(self_.input_->MakeCursor(mem)),
        total_cost_(mem),
        previous_(mem),
        yielded_vertices_(mem),
        pq_(mem) {}

  bool Pull(Frame &frame, ExecutionContext &context) override {
    SCOPED_PROFILE_OP("ExpandWeightedShortestPath");

    ExpressionEvaluator evaluator(&frame, context.symbol_table, context.evaluation_context, context.db_accessor,
                                  storage::View::OLD);
    auto create_state = [this](const VertexAccessor &vertex, int64_t depth) {
      return std::make_pair(vertex, upper_bound_set_ ? depth : 0);
    };

    // For the given (edge, vertex, weight, depth) tuple checks if they
    // satisfy the "where" condition. if so, places them in the priority
    // queue.
    auto expand_pair = [this, &evaluator, &frame, &create_state, &context](
                           const EdgeAccessor &edge, const VertexAccessor &vertex, const TypedValue &total_weight,
                           int64_t depth) {
      auto *memory = evaluator.GetMemoryResource();
#ifdef MG_ENTERPRISE
      if (license::global_license_checker.IsEnterpriseValidFast() && context.auth_checker &&
          !(context.auth_checker->Has(vertex, storage::View::OLD,
                                      memgraph::query::AuthQuery::FineGrainedPrivilege::READ) &&
            context.auth_checker->Has(edge, memgraph::query::AuthQuery::FineGrainedPrivilege::READ))) {
        return;
      }
#endif
      if (self_.filter_lambda_.expression) {
        frame[self_.filter_lambda_.inner_edge_symbol] = edge;
        frame[self_.filter_lambda_.inner_node_symbol] = vertex;

        if (!EvaluateFilter(evaluator, self_.filter_lambda_.expression)) return;
      }

      frame[self_.weight_lambda_->inner_edge_symbol] = edge;
      frame[self_.weight_lambda_->inner_node_symbol] = vertex;

      TypedValue current_weight = self_.weight_lambda_->expression->Accept(evaluator);

      CheckWeightType(current_weight, memory);

      auto next_state = create_state(vertex, depth);

      TypedValue next_weight = std::invoke([&] {
        if (total_weight.IsNull()) {
          return current_weight;
        }

        ValidateWeightTypes(current_weight, total_weight);

        return TypedValue(current_weight, memory) + total_weight;
      });

      auto found_it = total_cost_.find(next_state);
      if (found_it != total_cost_.end() && (found_it->second.IsNull() || (found_it->second <= next_weight).ValueBool()))
        return;

      pq_.push({next_weight, depth + 1, vertex, edge});
    };

    // Populates the priority queue structure with expansions
    // from the given vertex. skips expansions that don't satisfy
    // the "where" condition.
    auto expand_from_vertex = [this, &expand_pair, &context](const VertexAccessor &vertex, const TypedValue &weight,
                                                             int64_t depth) {
      if (self_.common_.direction != EdgeAtom::Direction::IN) {
        context.db_accessor->PrefetchOutEdges(vertex);
        auto out_edges = UnwrapEdgesResult(vertex.OutEdges(storage::View::OLD, self_.common_.edge_types)).edges;
        for (const auto &edge : out_edges) {
          expand_pair(edge, edge.To(), weight, depth);
        }
      }
      if (self_.common_.direction != EdgeAtom::Direction::OUT) {
        context.db_accessor->PrefetchInEdges(vertex);
        auto in_edges = UnwrapEdgesResult(vertex.InEdges(storage::View::OLD, self_.common_.edge_types)).edges;
        for (const auto &edge : in_edges) {
          expand_pair(edge, edge.From(), weight, depth);
        }
      }
    };

    while (true) {
      AbortCheck(context);
      if (pq_.empty()) {
        if (!input_cursor_->Pull(frame, context)) return false;
        const auto &vertex_value = frame[self_.input_symbol_];
        if (vertex_value.IsNull()) continue;
        auto vertex = vertex_value.ValueVertex();
        if (self_.common_.existing_node) {
          const auto &node = frame[self_.common_.node_symbol];
          // Due to optional matching the existing node could be null.
          // Skip expansion for such nodes.
          if (node.IsNull()) continue;
        }
        if (self_.upper_bound_) {
          upper_bound_ = EvaluateInt(&evaluator, self_.upper_bound_, "Max depth in weighted shortest path expansion");
          upper_bound_set_ = true;
        } else {
          upper_bound_ = std::numeric_limits<int64_t>::max();
          upper_bound_set_ = false;
        }
        if (upper_bound_ < 1)
          throw QueryRuntimeException(
              "Maximum depth in weighted shortest path expansion must be at "
              "least 1.");

        // Clear existing data structures.
        previous_.clear();
        total_cost_.clear();
        yielded_vertices_.clear();

        pq_.push({TypedValue(), 0, vertex, std::nullopt});
        // We are adding the starting vertex to the set of yielded vertices
        // because we don't want to yield paths that end with the starting
        // vertex.
        yielded_vertices_.insert(vertex);
      }

      while (!pq_.empty()) {
        AbortCheck(context);
        auto [current_weight, current_depth, current_vertex, current_edge] = pq_.top();
        pq_.pop();

        auto current_state = create_state(current_vertex, current_depth);

        // Check if the vertex has already been processed.
        if (total_cost_.find(current_state) != total_cost_.end()) {
          continue;
        }
        previous_.emplace(current_state, current_edge);
        total_cost_.emplace(current_state, current_weight);

        // Expand only if what we've just expanded is less than max depth.
        if (current_depth < upper_bound_) expand_from_vertex(current_vertex, current_weight, current_depth);

        // If we yielded a path for a vertex already, make the expansion but
        // don't return the path again.
        if (yielded_vertices_.find(current_vertex) != yielded_vertices_.end()) continue;

        // Reconstruct the path.
        auto last_vertex = current_vertex;
        auto last_depth = current_depth;
        auto *pull_memory = context.evaluation_context.memory;
        utils::pmr::vector<TypedValue> edge_list(pull_memory);
        while (true) {
          // Origin_vertex must be in previous.
          const auto &previous_edge = previous_.find(create_state(last_vertex, last_depth))->second;
          if (!previous_edge) break;
          last_vertex = previous_edge->From() == last_vertex ? previous_edge->To() : previous_edge->From();
          last_depth--;
          edge_list.emplace_back(previous_edge.value());
        }

        // Place destination node on the frame, handle existence flag.
        if (self_.common_.existing_node) {
          const auto &node = frame[self_.common_.node_symbol];
          if ((node != TypedValue(current_vertex, pull_memory)).ValueBool())
            continue;
          else
            // Prevent expanding other paths, because we found the
            // shortest to existing node.
            ClearQueue();
        } else {
          frame[self_.common_.node_symbol] = current_vertex;
        }

        if (!self_.is_reverse_) {
          // Place edges on the frame in the correct order.
          std::reverse(edge_list.begin(), edge_list.end());
        }
        frame[self_.common_.edge_symbol] = std::move(edge_list);
        frame[self_.total_weight_.value()] = current_weight;
        yielded_vertices_.insert(current_vertex);
        return true;
      }
    }
  }

  void Shutdown() override { input_cursor_->Shutdown(); }

  void Reset() override {
    input_cursor_->Reset();
    previous_.clear();
    total_cost_.clear();
    yielded_vertices_.clear();
    ClearQueue();
  }

 private:
  const ExpandVariable &self_;
  const UniqueCursorPtr input_cursor_;

  // Upper bound on the path length.
  int64_t upper_bound_{-1};
  bool upper_bound_set_{false};

  struct WspStateHash {
    size_t operator()(const std::pair<VertexAccessor, int64_t> &key) const {
      return utils::HashCombine<VertexAccessor, int64_t>{}(key.first, key.second);
    }
  };

  // Maps vertices to weights they got in expansion.
  utils::pmr::unordered_map<std::pair<VertexAccessor, int64_t>, TypedValue, WspStateHash> total_cost_;

  // Maps vertices to edges used to reach them.
  utils::pmr::unordered_map<std::pair<VertexAccessor, int64_t>, std::optional<EdgeAccessor>, WspStateHash> previous_;

  // Keeps track of vertices for which we yielded a path already.
  utils::pmr::unordered_set<VertexAccessor> yielded_vertices_;

  static void ValidateWeightTypes(const TypedValue &lhs, const TypedValue &rhs) {
    if (!((lhs.IsNumeric() && lhs.IsNumeric()) || (rhs.IsDuration() && rhs.IsDuration()))) {
      throw QueryRuntimeException(utils::MessageWithLink(
          "All weights should be of the same type, either numeric or a Duration. Please update the weight "
          "expression or the filter expression.",
          "https://memgr.ph/wsp"));
    }
  }

  // Priority queue comparator. Keep lowest weight on top of the queue.
  class PriorityQueueComparator {
   public:
    bool operator()(const std::tuple<TypedValue, int64_t, VertexAccessor, std::optional<EdgeAccessor>> &lhs,
                    const std::tuple<TypedValue, int64_t, VertexAccessor, std::optional<EdgeAccessor>> &rhs) {
      const auto &lhs_weight = std::get<0>(lhs);
      const auto &rhs_weight = std::get<0>(rhs);
      // Null defines minimum value for all types
      if (lhs_weight.IsNull()) {
        return false;
      }

      if (rhs_weight.IsNull()) {
        return true;
      }

      ValidateWeightTypes(lhs_weight, rhs_weight);
      return (lhs_weight > rhs_weight).ValueBool();
    }
  };

  std::priority_queue<std::tuple<TypedValue, int64_t, VertexAccessor, std::optional<EdgeAccessor>>,
                      utils::pmr::vector<std::tuple<TypedValue, int64_t, VertexAccessor, std::optional<EdgeAccessor>>>,
                      PriorityQueueComparator>
      pq_;

  void ClearQueue() {
    while (!pq_.empty()) pq_.pop();
  }
};

class ExpandAllShortestPathsCursor : public query::plan::Cursor {
 public:
  ExpandAllShortestPathsCursor(const ExpandVariable &self, utils::MemoryResource *mem)
      : self_(self),
        input_cursor_(self_.input_->MakeCursor(mem)),
        visited_cost_(mem),
        total_cost_(mem),
        next_edges_(mem),
        traversal_stack_(mem),
        pq_(mem) {}

  bool Pull(Frame &frame, ExecutionContext &context) override {
    SCOPED_PROFILE_OP("ExpandAllShortestPathsCursor");

    ExpressionEvaluator evaluator(&frame, context.symbol_table, context.evaluation_context, context.db_accessor,
                                  storage::View::OLD);
    auto create_state = [this](const VertexAccessor &vertex, int64_t depth) {
      return std::make_pair(vertex, upper_bound_set_ ? depth : 0);
    };

    // For the given (edge, direction, weight, depth) tuple checks if they
    // satisfy the "where" condition. if so, places them in the priority
    // queue.
    auto expand_vertex = [this, &evaluator, &frame](const EdgeAccessor &edge, const EdgeAtom::Direction direction,
                                                    const TypedValue &total_weight, int64_t depth) {
      auto *memory = evaluator.GetMemoryResource();

      auto const &next_vertex = direction == EdgeAtom::Direction::IN ? edge.From() : edge.To();

      // If filter expression exists, evaluate filter
      if (self_.filter_lambda_.expression) {
        frame[self_.filter_lambda_.inner_edge_symbol] = edge;
        frame[self_.filter_lambda_.inner_node_symbol] = next_vertex;

        if (!EvaluateFilter(evaluator, self_.filter_lambda_.expression)) return;
      }

      // Evaluate current weight
      frame[self_.weight_lambda_->inner_edge_symbol] = edge;
      frame[self_.weight_lambda_->inner_node_symbol] = next_vertex;

      TypedValue current_weight = self_.weight_lambda_->expression->Accept(evaluator);

      CheckWeightType(current_weight, memory);

      TypedValue next_weight = std::invoke([&] {
        if (total_weight.IsNull()) {
          return current_weight;
        }

        ValidateWeightTypes(current_weight, total_weight);

        return TypedValue(current_weight, memory) + total_weight;
      });

      auto found_it = visited_cost_.find(next_vertex);
      // Check if the vertex has already been processed.
      if (found_it != visited_cost_.end()) {
        auto weight = found_it->second;

        if (weight.IsNull() || (next_weight <= weight).ValueBool()) {
          // Has been visited, but now found a shorter path
          visited_cost_[next_vertex] = next_weight;
        } else {
          // Continue and do not expand if current weight is larger
          return;
        }
      } else {
        visited_cost_[next_vertex] = next_weight;
      }

      DirectedEdge directed_edge = {edge, direction, next_weight};
      pq_.push({next_weight, depth + 1, next_vertex, directed_edge});
    };

    // Populates the priority queue structure with expansions
    // from the given vertex. skips expansions that don't satisfy
    // the "where" condition.
    auto expand_from_vertex = [this, &expand_vertex, &context](const VertexAccessor &vertex, const TypedValue &weight,
                                                               int64_t depth) {
      if (self_.common_.direction != EdgeAtom::Direction::IN) {
        context.db_accessor->PrefetchOutEdges(vertex);
        auto out_edges = UnwrapEdgesResult(vertex.OutEdges(storage::View::OLD, self_.common_.edge_types)).edges;
        for (const auto &edge : out_edges) {
#ifdef MG_ENTERPRISE
          if (license::global_license_checker.IsEnterpriseValidFast() && context.auth_checker &&
              !(context.auth_checker->Has(edge.To(), storage::View::OLD,
                                          memgraph::query::AuthQuery::FineGrainedPrivilege::READ) &&
                context.auth_checker->Has(edge, memgraph::query::AuthQuery::FineGrainedPrivilege::READ))) {
            continue;
          }
#endif
          expand_vertex(edge, EdgeAtom::Direction::OUT, weight, depth);
        }
      }
      if (self_.common_.direction != EdgeAtom::Direction::OUT) {
        context.db_accessor->PrefetchInEdges(vertex);
        auto in_edges = UnwrapEdgesResult(vertex.InEdges(storage::View::OLD, self_.common_.edge_types)).edges;
        for (const auto &edge : in_edges) {
#ifdef MG_ENTERPRISE
          if (license::global_license_checker.IsEnterpriseValidFast() && context.auth_checker &&
              !(context.auth_checker->Has(edge.From(), storage::View::OLD,
                                          memgraph::query::AuthQuery::FineGrainedPrivilege::READ) &&
                context.auth_checker->Has(edge, memgraph::query::AuthQuery::FineGrainedPrivilege::READ))) {
            continue;
          }
#endif
          expand_vertex(edge, EdgeAtom::Direction::IN, weight, depth);
        }
      }
    };

    std::optional<VertexAccessor> start_vertex;
    auto *memory = context.evaluation_context.memory;

    auto create_path = [this, &frame, &memory]() {
      auto &current_level = traversal_stack_.back();
      auto &edges_on_frame = frame[self_.common_.edge_symbol].ValueList();

      // Clean out the current stack
      if (current_level.empty()) {
        if (!edges_on_frame.empty()) {
          if (!self_.is_reverse_)
            edges_on_frame.erase(edges_on_frame.end());
          else
            edges_on_frame.erase(edges_on_frame.begin());
        }
        traversal_stack_.pop_back();
        return false;
      }

      auto [current_edge, current_edge_direction, current_weight] = current_level.back();
      current_level.pop_back();

      // Edges order depends on direction of expansion
      if (!self_.is_reverse_)
        edges_on_frame.emplace_back(current_edge);
      else
        edges_on_frame.emplace(edges_on_frame.begin(), current_edge);

      auto next_vertex = current_edge_direction == EdgeAtom::Direction::IN ? current_edge.From() : current_edge.To();
      frame[self_.total_weight_.value()] = current_weight;

      if (next_edges_.find({next_vertex, traversal_stack_.size()}) != next_edges_.end()) {
        auto next_vertex_edges = next_edges_[{next_vertex, traversal_stack_.size()}];
        traversal_stack_.emplace_back(std::move(next_vertex_edges));
      } else {
        // Signal the end of iteration
        utils::pmr::list<DirectedEdge> empty(memory);
        traversal_stack_.emplace_back(std::move(empty));
      }

      if ((current_weight > visited_cost_.at(next_vertex)).ValueBool()) return false;

      // Place destination node on the frame, handle existence flag
      if (self_.common_.existing_node) {
        const auto &node = frame[self_.common_.node_symbol];
        ExpectType(self_.common_.node_symbol, node, TypedValue::Type::Vertex);
        if (node.ValueVertex() != next_vertex) return false;
      } else {
        frame[self_.common_.node_symbol] = next_vertex;
      }
      return true;
    };

    auto create_DFS_traversal_tree = [this, &context, &memory, &create_state, &expand_from_vertex]() {
      while (!pq_.empty()) {
        AbortCheck(context);

        const auto [current_weight, current_depth, current_vertex, directed_edge] = pq_.top();
        pq_.pop();

        const auto &[current_edge, direction, weight] = directed_edge;
        auto current_state = create_state(current_vertex, current_depth);

        auto position = total_cost_.find(current_state);
        if (position != total_cost_.end()) {
          if ((position->second < current_weight).ValueBool()) continue;
        } else {
          total_cost_.emplace(current_state, current_weight);
          if (current_depth < upper_bound_) {
            expand_from_vertex(current_vertex, current_weight, current_depth);
          }
        }

        // Searching for a previous vertex in the expansion
        auto prev_vertex = direction == EdgeAtom::Direction::IN ? current_edge.To() : current_edge.From();

        // Update the parent
        if (next_edges_.find({prev_vertex, current_depth - 1}) == next_edges_.end()) {
          utils::pmr::list<DirectedEdge> empty(memory);
          next_edges_[{prev_vertex, current_depth - 1}] = std::move(empty);
        }
        next_edges_.at({prev_vertex, current_depth - 1}).emplace_back(directed_edge);
      }
    };

    // upper_bound_set is used when storing visited edges, because with an upper bound we also consider suboptimal paths
    // if they are shorter in depth
    if (self_.upper_bound_) {
      upper_bound_ = EvaluateInt(&evaluator, self_.upper_bound_, "Max depth in all shortest path expansion");
      upper_bound_set_ = true;
    } else {
      upper_bound_ = std::numeric_limits<int64_t>::max();
      upper_bound_set_ = false;
    }

    // Check if upper bound is valid
    if (upper_bound_ < 1) {
      throw QueryRuntimeException("Maximum depth in all shortest paths expansion must be at least 1.");
    }

    // On first Pull run, traversal stack and priority queue are empty, so we start a pulling stream
    // and create a DFS traversal tree (main part of algorithm). Then we return the first path
    // created from the DFS traversal tree (basically a DFS algorithm).
    // On each subsequent Pull run, paths are created from the traversal stack and returned.
    while (true) {
      // Check if there is an external error.
      AbortCheck(context);

      // The algorithm is run all at once by create_DFS_traversal_tree, after which we
      // traverse the tree iteratively by preserving the traversal state on stack.
      while (!traversal_stack_.empty()) {
        if (create_path()) return true;
      }

      // If priority queue is empty start new pulling stream.
      if (pq_.empty()) {
        // Finish if there is nothing to pull
        if (!input_cursor_->Pull(frame, context)) return false;

        const auto &vertex_value = frame[self_.input_symbol_];
        if (vertex_value.IsNull()) continue;

        start_vertex = vertex_value.ValueVertex();
        if (self_.common_.existing_node) {
          const auto &node = frame[self_.common_.node_symbol];
          // Due to optional matching the existing node could be null.
          // Skip expansion for such nodes.
          if (node.IsNull()) continue;
        }

        // Clear existing data structures.
        visited_cost_.clear();
        next_edges_.clear();
        traversal_stack_.clear();
        total_cost_.clear();

        expand_from_vertex(*start_vertex, TypedValue(), 0);
        visited_cost_.emplace(*start_vertex, 0);
        frame[self_.common_.edge_symbol] = TypedValue::TVector(memory);
      }

      // Create a DFS traversal tree from the start node
      create_DFS_traversal_tree();

      // DFS traversal tree is create,
      if (start_vertex && next_edges_.find({*start_vertex, 0}) != next_edges_.end()) {
        auto start_vertex_edges = next_edges_[{*start_vertex, 0}];
        traversal_stack_.emplace_back(std::move(start_vertex_edges));
      }
    }
  }

  void Shutdown() override { input_cursor_->Shutdown(); }

  void Reset() override {
    input_cursor_->Reset();
    visited_cost_.clear();
    next_edges_.clear();
    traversal_stack_.clear();
    total_cost_.clear();
    ClearQueue();
  }

 private:
  const ExpandVariable &self_;
  const UniqueCursorPtr input_cursor_;

  // Upper bound on the path length.
  int64_t upper_bound_{-1};
  bool upper_bound_set_{false};

  struct AspStateHash {
    size_t operator()(const std::pair<VertexAccessor, int64_t> &key) const {
      return utils::HashCombine<VertexAccessor, int64_t>{}(key.first, key.second);
    }
  };

  using DirectedEdge = std::tuple<EdgeAccessor, EdgeAtom::Direction, TypedValue>;
  using NextEdgesState = std::pair<VertexAccessor, int64_t>;
  // Maps vertices to minimum weights they got in expansion.
  utils::pmr::unordered_map<VertexAccessor, TypedValue> visited_cost_;
  // Maps vertices to weights they got in expansion.
  utils::pmr::unordered_map<NextEdgesState, TypedValue, AspStateHash> total_cost_;
  // Maps the vertex with the potential expansion edge.
  utils::pmr::unordered_map<NextEdgesState, utils::pmr::list<DirectedEdge>, AspStateHash> next_edges_;
  // Stack indicating the traversal level.
  utils::pmr::list<utils::pmr::list<DirectedEdge>> traversal_stack_;

  static void ValidateWeightTypes(const TypedValue &lhs, const TypedValue &rhs) {
    if (!((lhs.IsNumeric() && lhs.IsNumeric()) || (rhs.IsDuration() && rhs.IsDuration()))) {
      throw QueryRuntimeException(utils::MessageWithLink(
          "All weights should be of the same type, either numeric or a Duration. Please update the weight "
          "expression or the filter expression.",
          "https://memgr.ph/wsp"));
    }
  }

  // Priority queue comparator. Keep lowest weight on top of the queue.
  class PriorityQueueComparator {
   public:
    bool operator()(const std::tuple<TypedValue, int64_t, VertexAccessor, DirectedEdge> &lhs,
                    const std::tuple<TypedValue, int64_t, VertexAccessor, DirectedEdge> &rhs) {
      const auto &lhs_weight = std::get<0>(lhs);
      const auto &rhs_weight = std::get<0>(rhs);
      // Null defines minimum value for all types
      if (lhs_weight.IsNull()) {
        return false;
      }

      if (rhs_weight.IsNull()) {
        return true;
      }

      ValidateWeightTypes(lhs_weight, rhs_weight);
      return (lhs_weight > rhs_weight).ValueBool();
    }
  };

  // Priority queue - core element of the algorithm.
  // Stores: {weight, depth, next vertex, edge and direction}
  std::priority_queue<std::tuple<TypedValue, int64_t, VertexAccessor, DirectedEdge>,
                      utils::pmr::vector<std::tuple<TypedValue, int64_t, VertexAccessor, DirectedEdge>>,
                      PriorityQueueComparator>
      pq_;

  void ClearQueue() {
    while (!pq_.empty()) pq_.pop();
  }
};

UniqueCursorPtr ExpandVariable::MakeCursor(utils::MemoryResource *mem) const {
  memgraph::metrics::IncrementCounter(memgraph::metrics::ExpandVariableOperator);

  switch (type_) {
    case EdgeAtom::Type::BREADTH_FIRST:
      if (common_.existing_node) {
        return MakeUniqueCursorPtr<STShortestPathCursor>(mem, *this, mem);
      } else {
        return MakeUniqueCursorPtr<SingleSourceShortestPathCursor>(mem, *this, mem);
      }
    case EdgeAtom::Type::DEPTH_FIRST:
      return MakeUniqueCursorPtr<ExpandVariableCursor>(mem, *this, mem);
    case EdgeAtom::Type::WEIGHTED_SHORTEST_PATH:
      return MakeUniqueCursorPtr<ExpandWeightedShortestPathCursor>(mem, *this, mem);
    case EdgeAtom::Type::ALL_SHORTEST_PATHS:
      return MakeUniqueCursorPtr<ExpandAllShortestPathsCursor>(mem, *this, mem);
    case EdgeAtom::Type::SINGLE:
      LOG_FATAL("ExpandVariable should not be planned for a single expansion!");
  }
}

class ConstructNamedPathCursor : public Cursor {
 public:
  ConstructNamedPathCursor(const ConstructNamedPath &self, utils::MemoryResource *mem)
      : self_(self), input_cursor_(self_.input()->MakeCursor(mem)) {}

  bool Pull(Frame &frame, ExecutionContext &context) override {
    SCOPED_PROFILE_OP("ConstructNamedPath");

    if (!input_cursor_->Pull(frame, context)) return false;

    auto symbol_it = self_.path_elements_.begin();
    DMG_ASSERT(symbol_it != self_.path_elements_.end(), "Named path must contain at least one node");

    const auto &start_vertex = frame[*symbol_it++];
    auto *pull_memory = context.evaluation_context.memory;
    // In an OPTIONAL MATCH everything could be Null.
    if (start_vertex.IsNull()) {
      frame[self_.path_symbol_] = TypedValue(pull_memory);
      return true;
    }

    DMG_ASSERT(start_vertex.IsVertex(), "First named path element must be a vertex");
    query::Path path(start_vertex.ValueVertex(), pull_memory);

    // If the last path element symbol was for an edge list, then
    // the next symbol is a vertex and it should not append to the path
    // because
    // expansion already did it.
    bool last_was_edge_list = false;

    for (; symbol_it != self_.path_elements_.end(); symbol_it++) {
      const auto &expansion = frame[*symbol_it];
      //  We can have Null (OPTIONAL MATCH), a vertex, an edge, or an edge
      //  list (variable expand or BFS).
      switch (expansion.type()) {
        case TypedValue::Type::Null:
          frame[self_.path_symbol_] = TypedValue(pull_memory);
          return true;
        case TypedValue::Type::Vertex:
          if (!last_was_edge_list) path.Expand(expansion.ValueVertex());
          last_was_edge_list = false;
          break;
        case TypedValue::Type::Edge:
          path.Expand(expansion.ValueEdge());
          break;
        case TypedValue::Type::List: {
          last_was_edge_list = true;
          // We need to expand all edges in the list and intermediary
          // vertices.
          const auto &edges = expansion.ValueList();
          for (const auto &edge_value : edges) {
            const auto &edge = edge_value.ValueEdge();
            const auto &from = edge.From();
            if (path.vertices().back() == from)
              path.Expand(edge, edge.To());
            else
              path.Expand(edge, from);
          }
          break;
        }
        default:
          LOG_FATAL("Unsupported type in named path construction");

          break;
      }
    }

    frame[self_.path_symbol_] = path;
    return true;
  }

  void Shutdown() override { input_cursor_->Shutdown(); }

  void Reset() override { input_cursor_->Reset(); }

 private:
  const ConstructNamedPath self_;
  const UniqueCursorPtr input_cursor_;
};

ACCEPT_WITH_INPUT(ConstructNamedPath)

UniqueCursorPtr ConstructNamedPath::MakeCursor(utils::MemoryResource *mem) const {
  memgraph::metrics::IncrementCounter(memgraph::metrics::ConstructNamedPathOperator);

  return MakeUniqueCursorPtr<ConstructNamedPathCursor>(mem, *this, mem);
}

std::vector<Symbol> ConstructNamedPath::ModifiedSymbols(const SymbolTable &table) const {
  auto symbols = input_->ModifiedSymbols(table);
  symbols.emplace_back(path_symbol_);
  return symbols;
}

Filter::Filter(const std::shared_ptr<LogicalOperator> &input,
               const std::vector<std::shared_ptr<LogicalOperator>> &pattern_filters, Expression *expression)
    : input_(input ? input : std::make_shared<Once>()), pattern_filters_(pattern_filters), expression_(expression) {}

bool Filter::Accept(HierarchicalLogicalOperatorVisitor &visitor) {
  if (visitor.PreVisit(*this)) {
    input_->Accept(visitor);
    for (const auto &pattern_filter : pattern_filters_) {
      pattern_filter->Accept(visitor);
    }
  }
  return visitor.PostVisit(*this);
}

UniqueCursorPtr Filter::MakeCursor(utils::MemoryResource *mem) const {
  memgraph::metrics::IncrementCounter(memgraph::metrics::FilterOperator);

  return MakeUniqueCursorPtr<FilterCursor>(mem, *this, mem);
}

std::vector<Symbol> Filter::ModifiedSymbols(const SymbolTable &table) const { return input_->ModifiedSymbols(table); }

static std::vector<UniqueCursorPtr> MakeCursorVector(const std::vector<std::shared_ptr<LogicalOperator>> &ops,
                                                     utils::MemoryResource *mem) {
  std::vector<UniqueCursorPtr> cursors;
  cursors.reserve(ops.size());

  if (!ops.empty()) {
    for (const auto &op : ops) {
      cursors.push_back(op->MakeCursor(mem));
    }
  }

  return cursors;
}

Filter::FilterCursor::FilterCursor(const Filter &self, utils::MemoryResource *mem)
    : self_(self),
      input_cursor_(self_.input_->MakeCursor(mem)),
      pattern_filter_cursors_(MakeCursorVector(self_.pattern_filters_, mem)) {}

bool Filter::FilterCursor::Pull(Frame &frame, ExecutionContext &context) {
  SCOPED_PROFILE_OP("Filter");

  // Like all filters, newly set values should not affect filtering of old
  // nodes and edges.
  ExpressionEvaluator evaluator(&frame, context.symbol_table, context.evaluation_context, context.db_accessor,
                                storage::View::OLD, context.frame_change_collector);
  while (input_cursor_->Pull(frame, context)) {
    for (const auto &pattern_filter_cursor : pattern_filter_cursors_) {
      pattern_filter_cursor->Pull(frame, context);
    }
    if (EvaluateFilter(evaluator, self_.expression_)) return true;
  }
  return false;
}

void Filter::FilterCursor::Shutdown() { input_cursor_->Shutdown(); }

void Filter::FilterCursor::Reset() { input_cursor_->Reset(); }

EvaluatePatternFilter::EvaluatePatternFilter(const std::shared_ptr<LogicalOperator> &input, Symbol output_symbol)
    : input_(input), output_symbol_(output_symbol) {}

ACCEPT_WITH_INPUT(EvaluatePatternFilter);

UniqueCursorPtr EvaluatePatternFilter::MakeCursor(utils::MemoryResource *mem) const {
  memgraph::metrics::IncrementCounter(memgraph::metrics::EvaluatePatternFilterOperator);

  return MakeUniqueCursorPtr<EvaluatePatternFilterCursor>(mem, *this, mem);
}

EvaluatePatternFilter::EvaluatePatternFilterCursor::EvaluatePatternFilterCursor(const EvaluatePatternFilter &self,
                                                                                utils::MemoryResource *mem)
    : self_(self), input_cursor_(self_.input_->MakeCursor(mem)) {}

std::vector<Symbol> EvaluatePatternFilter::ModifiedSymbols(const SymbolTable &table) const {
  return input_->ModifiedSymbols(table);
}

bool EvaluatePatternFilter::EvaluatePatternFilterCursor::Pull(Frame &frame, ExecutionContext &context) {
  SCOPED_PROFILE_OP("EvaluatePatternFilter");

  input_cursor_->Reset();

  frame[self_.output_symbol_] = TypedValue(input_cursor_->Pull(frame, context), context.evaluation_context.memory);

  return true;
}

void EvaluatePatternFilter::EvaluatePatternFilterCursor::Shutdown() { input_cursor_->Shutdown(); }

void EvaluatePatternFilter::EvaluatePatternFilterCursor::Reset() { input_cursor_->Reset(); }

Produce::Produce(const std::shared_ptr<LogicalOperator> &input, const std::vector<NamedExpression *> &named_expressions)
    : input_(input ? input : std::make_shared<Once>()), named_expressions_(named_expressions) {}

ACCEPT_WITH_INPUT(Produce)

UniqueCursorPtr Produce::MakeCursor(utils::MemoryResource *mem) const {
  memgraph::metrics::IncrementCounter(memgraph::metrics::ProduceOperator);

  return MakeUniqueCursorPtr<ProduceCursor>(mem, *this, mem);
}

std::vector<Symbol> Produce::OutputSymbols(const SymbolTable &symbol_table) const {
  std::vector<Symbol> symbols;
  for (const auto &named_expr : named_expressions_) {
    symbols.emplace_back(symbol_table.at(*named_expr));
  }
  return symbols;
}

std::vector<Symbol> Produce::ModifiedSymbols(const SymbolTable &table) const { return OutputSymbols(table); }

Produce::ProduceCursor::ProduceCursor(const Produce &self, utils::MemoryResource *mem)
    : self_(self), input_cursor_(self_.input_->MakeCursor(mem)) {}

bool Produce::ProduceCursor::Pull(Frame &frame, ExecutionContext &context) {
  SCOPED_PROFILE_OP_BY_REF(self_);

  if (input_cursor_->Pull(frame, context)) {
    // Produce should always yield the latest results.
    ExpressionEvaluator evaluator(&frame, context.symbol_table, context.evaluation_context, context.db_accessor,
                                  storage::View::NEW, context.frame_change_collector);
    for (auto *named_expr : self_.named_expressions_) {
      if (context.frame_change_collector && context.frame_change_collector->IsKeyTracked(named_expr->name_)) {
        context.frame_change_collector->ResetTrackingValue(named_expr->name_);
      }
      named_expr->Accept(evaluator);
    }
    return true;
  }
  return false;
}

void Produce::ProduceCursor::Shutdown() { input_cursor_->Shutdown(); }

void Produce::ProduceCursor::Reset() { input_cursor_->Reset(); }

Delete::Delete(const std::shared_ptr<LogicalOperator> &input_, const std::vector<Expression *> &expressions,
               bool detach_)
    : input_(input_), expressions_(expressions), detach_(detach_) {}

ACCEPT_WITH_INPUT(Delete)

UniqueCursorPtr Delete::MakeCursor(utils::MemoryResource *mem) const {
  memgraph::metrics::IncrementCounter(memgraph::metrics::DeleteOperator);

  return MakeUniqueCursorPtr<DeleteCursor>(mem, *this, mem);
}

std::vector<Symbol> Delete::ModifiedSymbols(const SymbolTable &table) const { return input_->ModifiedSymbols(table); }

Delete::DeleteCursor::DeleteCursor(const Delete &self, utils::MemoryResource *mem)
    : self_(self), input_cursor_(self_.input_->MakeCursor(mem)) {}

void Delete::DeleteCursor::UpdateDeleteBuffer(Frame &frame, ExecutionContext &context) {
  // Delete should get the latest information, this way it is also possible
  // to delete newly added nodes and edges.
  ExpressionEvaluator evaluator(&frame, context.symbol_table, context.evaluation_context, context.db_accessor,
                                storage::View::NEW);

  auto *pull_memory = context.evaluation_context.memory;
  // collect expressions results so edges can get deleted before vertices
  // this is necessary because an edge that gets deleted could block vertex
  // deletion
  utils::pmr::vector<TypedValue> expression_results(pull_memory);
  expression_results.reserve(self_.expressions_.size());
  for (Expression *expression : self_.expressions_) {
    expression_results.emplace_back(expression->Accept(evaluator));
  }

  for (TypedValue &expression_result : expression_results) {
    AbortCheck(context);
    switch (expression_result.type()) {
      case TypedValue::Type::Vertex: {
        auto va = expression_result.ValueVertex();
#ifdef MG_ENTERPRISE
        if (license::global_license_checker.IsEnterpriseValidFast() && context.auth_checker &&
            !context.auth_checker->Has(va, storage::View::NEW, query::AuthQuery::FineGrainedPrivilege::CREATE_DELETE)) {
          throw QueryRuntimeException("Vertex not deleted due to not having enough permission!");
        }
#endif
        buffer_.nodes.push_back(va);
        break;
      }
      case TypedValue::Type::Edge: {
        auto ea = expression_result.ValueEdge();
#ifdef MG_ENTERPRISE
        if (license::global_license_checker.IsEnterpriseValidFast() && context.auth_checker &&
            !(context.auth_checker->Has(ea, query::AuthQuery::FineGrainedPrivilege::CREATE_DELETE) &&
              context.auth_checker->Has(ea.To(), storage::View::NEW, query::AuthQuery::FineGrainedPrivilege::UPDATE) &&
              context.auth_checker->Has(ea.From(), storage::View::NEW,
                                        query::AuthQuery::FineGrainedPrivilege::UPDATE))) {
          throw QueryRuntimeException("Edge not deleted due to not having enough permission!");
        }
#endif
        buffer_.edges.push_back(ea);
        break;
      }
      case TypedValue::Type::Null:
        break;
      // check we're not trying to delete anything except vertices and edges
      default:
        throw QueryRuntimeException("Only edges and vertices can be deleted.");
    }
  }
}

bool Delete::DeleteCursor::Pull(Frame &frame, ExecutionContext &context) {
  SCOPED_PROFILE_OP("Delete");

  if (delete_executed_) {
    return false;
  }

  if (input_cursor_->Pull(frame, context)) {
    UpdateDeleteBuffer(frame, context);
    return true;
  }

  auto &dba = *context.db_accessor;
  auto res = dba.DetachDelete(std::move(buffer_.nodes), std::move(buffer_.edges), self_.detach_);
  if (res.HasError()) {
    switch (res.GetError()) {
      case storage::Error::SERIALIZATION_ERROR:
        throw TransactionSerializationException();
      case storage::Error::VERTEX_HAS_EDGES:
        throw RemoveAttachedVertexException();
      case storage::Error::DELETED_OBJECT:
      case storage::Error::PROPERTIES_DISABLED:
      case storage::Error::NONEXISTENT_OBJECT:
        throw QueryRuntimeException("Unexpected error when deleting a node.");
    }
  }

  if (*res) {
    context.execution_stats[ExecutionStats::Key::DELETED_NODES] += static_cast<int64_t>((*res)->first.size());
    context.execution_stats[ExecutionStats::Key::DELETED_EDGES] += static_cast<int64_t>((*res)->second.size());
  }

  // Update deleted objects for triggers
  if (context.trigger_context_collector && *res) {
    for (const auto &node : (*res)->first) {
      context.trigger_context_collector->RegisterDeletedObject(node);
    }

    if (context.trigger_context_collector->ShouldRegisterDeletedObject<query::EdgeAccessor>()) {
      for (const auto &edge : (*res)->second) {
        context.trigger_context_collector->RegisterDeletedObject(edge);
      }
    }
  }

  delete_executed_ = true;

  return false;
}

void Delete::DeleteCursor::Shutdown() { input_cursor_->Shutdown(); }

void Delete::DeleteCursor::Reset() {
  input_cursor_->Reset();
  delete_executed_ = false;
}

SetProperty::SetProperty(const std::shared_ptr<LogicalOperator> &input, storage::PropertyId property,
                         PropertyLookup *lhs, Expression *rhs)
    : input_(input), property_(property), lhs_(lhs), rhs_(rhs) {}

ACCEPT_WITH_INPUT(SetProperty)

UniqueCursorPtr SetProperty::MakeCursor(utils::MemoryResource *mem) const {
  memgraph::metrics::IncrementCounter(memgraph::metrics::SetPropertyOperator);

  return MakeUniqueCursorPtr<SetPropertyCursor>(mem, *this, mem);
}

std::vector<Symbol> SetProperty::ModifiedSymbols(const SymbolTable &table) const {
  return input_->ModifiedSymbols(table);
}

SetProperty::SetPropertyCursor::SetPropertyCursor(const SetProperty &self, utils::MemoryResource *mem)
    : self_(self), input_cursor_(self.input_->MakeCursor(mem)) {}

bool SetProperty::SetPropertyCursor::Pull(Frame &frame, ExecutionContext &context) {
  SCOPED_PROFILE_OP("SetProperty");

  if (!input_cursor_->Pull(frame, context)) return false;

  // Set, just like Create needs to see the latest changes.
  ExpressionEvaluator evaluator(&frame, context.symbol_table, context.evaluation_context, context.db_accessor,
                                storage::View::NEW);
  TypedValue lhs = self_.lhs_->expression_->Accept(evaluator);
  TypedValue rhs = self_.rhs_->Accept(evaluator);

  switch (lhs.type()) {
    case TypedValue::Type::Vertex: {
#ifdef MG_ENTERPRISE
      if (license::global_license_checker.IsEnterpriseValidFast() && context.auth_checker &&
          !context.auth_checker->Has(lhs.ValueVertex(), storage::View::NEW,
                                     memgraph::query::AuthQuery::FineGrainedPrivilege::UPDATE)) {
        throw QueryRuntimeException("Vertex property not set due to not having enough permission!");
      }
#endif
      auto old_value = PropsSetChecked(&lhs.ValueVertex(), self_.property_, rhs);
      context.execution_stats[ExecutionStats::Key::UPDATED_PROPERTIES] += 1;
      if (context.trigger_context_collector) {
        // rhs cannot be moved because it was created with the allocator that is only valid during current pull
        context.trigger_context_collector->RegisterSetObjectProperty(lhs.ValueVertex(), self_.property_,
                                                                     TypedValue{std::move(old_value)}, TypedValue{rhs});
      }
      break;
    }
    case TypedValue::Type::Edge: {
#ifdef MG_ENTERPRISE
      if (license::global_license_checker.IsEnterpriseValidFast() && context.auth_checker &&
          !context.auth_checker->Has(lhs.ValueEdge(), memgraph::query::AuthQuery::FineGrainedPrivilege::UPDATE)) {
        throw QueryRuntimeException("Edge property not set due to not having enough permission!");
      }
#endif
      auto old_value = PropsSetChecked(&lhs.ValueEdge(), self_.property_, rhs);
      context.execution_stats[ExecutionStats::Key::UPDATED_PROPERTIES] += 1;
      if (context.trigger_context_collector) {
        // rhs cannot be moved because it was created with the allocator that is only valid
        // during current pull
        context.trigger_context_collector->RegisterSetObjectProperty(lhs.ValueEdge(), self_.property_,
                                                                     TypedValue{std::move(old_value)}, TypedValue{rhs});
      }
      break;
    }
    case TypedValue::Type::Null:
      // Skip setting properties on Null (can occur in optional match).
      break;
    case TypedValue::Type::Map:
    // Semantically modifying a map makes sense, but it's not supported due
    // to all the copying we do (when PropertyValue -> TypedValue and in
    // ExpressionEvaluator). So even though we set a map property here, that
    // is never visible to the user and it's not stored.
    // TODO: fix above described bug
    default:
      throw QueryRuntimeException("Properties can only be set on edges and vertices.");
  }
  return true;
}

void SetProperty::SetPropertyCursor::Shutdown() { input_cursor_->Shutdown(); }

void SetProperty::SetPropertyCursor::Reset() { input_cursor_->Reset(); }

SetProperties::SetProperties(const std::shared_ptr<LogicalOperator> &input, Symbol input_symbol, Expression *rhs, Op op)
    : input_(input), input_symbol_(input_symbol), rhs_(rhs), op_(op) {}

ACCEPT_WITH_INPUT(SetProperties)

UniqueCursorPtr SetProperties::MakeCursor(utils::MemoryResource *mem) const {
  memgraph::metrics::IncrementCounter(memgraph::metrics::SetPropertiesOperator);

  return MakeUniqueCursorPtr<SetPropertiesCursor>(mem, *this, mem);
}

std::vector<Symbol> SetProperties::ModifiedSymbols(const SymbolTable &table) const {
  return input_->ModifiedSymbols(table);
}

SetProperties::SetPropertiesCursor::SetPropertiesCursor(const SetProperties &self, utils::MemoryResource *mem)
    : self_(self), input_cursor_(self.input_->MakeCursor(mem)) {}

namespace {

template <typename T>
concept AccessorWithProperties = requires(T value, storage::PropertyId property_id,
                                          storage::PropertyValue property_value,
                                          std::map<storage::PropertyId, storage::PropertyValue> properties) {
  { value.ClearProperties() } -> std::same_as<storage::Result<std::map<storage::PropertyId, storage::PropertyValue>>>;
  {value.SetProperty(property_id, property_value)};
  {value.UpdateProperties(properties)};
};

/// Helper function that sets the given values on either a Vertex or an Edge.
///
/// @tparam TRecordAccessor Either RecordAccessor<Vertex> or
///     RecordAccessor<Edge>
template <AccessorWithProperties TRecordAccessor>
void SetPropertiesOnRecord(TRecordAccessor *record, const TypedValue &rhs, SetProperties::Op op,
                           ExecutionContext *context,
                           std::unordered_map<std::string, storage::PropertyId> &cached_name_id) {
  using PropertiesMap = std::map<storage::PropertyId, storage::PropertyValue>;
  std::optional<PropertiesMap> old_values;
  const bool should_register_change =
      context->trigger_context_collector &&
      context->trigger_context_collector->ShouldRegisterObjectPropertyChange<TRecordAccessor>();
  if (op == SetProperties::Op::REPLACE) {
    auto maybe_value = record->ClearProperties();
    if (maybe_value.HasError()) {
      switch (maybe_value.GetError()) {
        case storage::Error::DELETED_OBJECT:
          throw QueryRuntimeException("Trying to set properties on a deleted graph element.");
        case storage::Error::SERIALIZATION_ERROR:
          throw TransactionSerializationException();
        case storage::Error::PROPERTIES_DISABLED:
          throw QueryRuntimeException("Can't set property because properties on edges are disabled.");
        case storage::Error::VERTEX_HAS_EDGES:
        case storage::Error::NONEXISTENT_OBJECT:
          throw QueryRuntimeException("Unexpected error when setting properties.");
      }
    }

    if (should_register_change) {
      old_values.emplace(std::move(*maybe_value));
    }
  }

  auto get_props = [](const auto &record) {
    auto maybe_props = record.Properties(storage::View::NEW);
    if (maybe_props.HasError()) {
      switch (maybe_props.GetError()) {
        case storage::Error::DELETED_OBJECT:
          throw QueryRuntimeException("Trying to get properties from a deleted object.");
        case storage::Error::NONEXISTENT_OBJECT:
          throw query::QueryRuntimeException("Trying to get properties from an object that doesn't exist.");
        case storage::Error::SERIALIZATION_ERROR:
        case storage::Error::VERTEX_HAS_EDGES:
        case storage::Error::PROPERTIES_DISABLED:
          throw QueryRuntimeException("Unexpected error when getting properties.");
      }
    }
    return *maybe_props;
  };

  auto register_set_property = [&](auto &&returned_old_value, auto key, auto &&new_value) {
    auto old_value = [&]() -> storage::PropertyValue {
      if (!old_values) {
        return std::forward<decltype(returned_old_value)>(returned_old_value);
      }

      if (auto it = old_values->find(key); it != old_values->end()) {
        return std::move(it->second);
      }

      return {};
    }();

    context->trigger_context_collector->RegisterSetObjectProperty(
        *record, key, TypedValue(std::move(old_value)), TypedValue(std::forward<decltype(new_value)>(new_value)));
  };

  auto update_props = [&, record](PropertiesMap &new_properties) {
    auto updated_properties = UpdatePropertiesChecked(record, new_properties);

    if (should_register_change) {
      for (const auto &[id, old_value, new_value] : updated_properties) {
        register_set_property(std::move(old_value), id, std::move(new_value));
      }
    }
  };

  switch (rhs.type()) {
    case TypedValue::Type::Edge: {
      PropertiesMap new_properties = get_props(rhs.ValueEdge());
      update_props(new_properties);
      break;
    }
    case TypedValue::Type::Vertex: {
      PropertiesMap new_properties = get_props(rhs.ValueVertex());
      update_props(new_properties);
      break;
    }
    case TypedValue::Type::Map: {
      PropertiesMap new_properties;
      for (const auto &[string_key, value] : rhs.ValueMap()) {
        storage::PropertyId property_id;
        if (auto it = cached_name_id.find(std::string(string_key)); it != cached_name_id.end()) [[likely]] {
          property_id = it->second;
        } else {
          property_id = context->db_accessor->NameToProperty(string_key);
          cached_name_id.emplace(string_key, property_id);
        }
        new_properties.emplace(property_id, value);
      }
      update_props(new_properties);
      break;
    }
    default:
      throw QueryRuntimeException(
          "Right-hand side in SET expression must be a node, an edge or a "
          "map.");
  }

  if (should_register_change && old_values) {
    // register removed properties
    for (auto &[property_id, property_value] : *old_values) {
      context->trigger_context_collector->RegisterRemovedObjectProperty(*record, property_id,
                                                                        TypedValue(std::move(property_value)));
    }
  }
}

}  // namespace

bool SetProperties::SetPropertiesCursor::Pull(Frame &frame, ExecutionContext &context) {
  SCOPED_PROFILE_OP("SetProperties");

  if (!input_cursor_->Pull(frame, context)) return false;

  TypedValue &lhs = frame[self_.input_symbol_];

  // Set, just like Create needs to see the latest changes.
  ExpressionEvaluator evaluator(&frame, context.symbol_table, context.evaluation_context, context.db_accessor,
                                storage::View::NEW);
  TypedValue rhs = self_.rhs_->Accept(evaluator);

  switch (lhs.type()) {
    case TypedValue::Type::Vertex:
#ifdef MG_ENTERPRISE
      if (license::global_license_checker.IsEnterpriseValidFast() && context.auth_checker &&
          !context.auth_checker->Has(lhs.ValueVertex(), storage::View::NEW,
                                     memgraph::query::AuthQuery::FineGrainedPrivilege::UPDATE)) {
        throw QueryRuntimeException("Vertex properties not set due to not having enough permission!");
      }
#endif
      SetPropertiesOnRecord(&lhs.ValueVertex(), rhs, self_.op_, &context, cached_name_id_);
      break;
    case TypedValue::Type::Edge:
#ifdef MG_ENTERPRISE
      if (license::global_license_checker.IsEnterpriseValidFast() && context.auth_checker &&
          !context.auth_checker->Has(lhs.ValueEdge(), memgraph::query::AuthQuery::FineGrainedPrivilege::UPDATE)) {
        throw QueryRuntimeException("Edge properties not set due to not having enough permission!");
      }
#endif
      SetPropertiesOnRecord(&lhs.ValueEdge(), rhs, self_.op_, &context, cached_name_id_);
      break;
    case TypedValue::Type::Null:
      // Skip setting properties on Null (can occur in optional match).
      break;
    default:
      throw QueryRuntimeException("Properties can only be set on edges and vertices.");
  }
  return true;
}

void SetProperties::SetPropertiesCursor::Shutdown() { input_cursor_->Shutdown(); }

void SetProperties::SetPropertiesCursor::Reset() { input_cursor_->Reset(); }

SetLabels::SetLabels(const std::shared_ptr<LogicalOperator> &input, Symbol input_symbol,
                     const std::vector<storage::LabelId> &labels)
    : input_(input), input_symbol_(input_symbol), labels_(labels) {}

ACCEPT_WITH_INPUT(SetLabels)

UniqueCursorPtr SetLabels::MakeCursor(utils::MemoryResource *mem) const {
  memgraph::metrics::IncrementCounter(memgraph::metrics::SetLabelsOperator);

  return MakeUniqueCursorPtr<SetLabelsCursor>(mem, *this, mem);
}

std::vector<Symbol> SetLabels::ModifiedSymbols(const SymbolTable &table) const {
  return input_->ModifiedSymbols(table);
}

SetLabels::SetLabelsCursor::SetLabelsCursor(const SetLabels &self, utils::MemoryResource *mem)
    : self_(self), input_cursor_(self.input_->MakeCursor(mem)) {}

bool SetLabels::SetLabelsCursor::Pull(Frame &frame, ExecutionContext &context) {
  SCOPED_PROFILE_OP("SetLabels");

#ifdef MG_ENTERPRISE
  if (license::global_license_checker.IsEnterpriseValidFast() && context.auth_checker &&
      !context.auth_checker->Has(self_.labels_, memgraph::query::AuthQuery::FineGrainedPrivilege::CREATE_DELETE)) {
    throw QueryRuntimeException("Couldn't set label due to not having enough permission!");
  }
#endif

  if (!input_cursor_->Pull(frame, context)) return false;

  TypedValue &vertex_value = frame[self_.input_symbol_];
  // Skip setting labels on Null (can occur in optional match).
  if (vertex_value.IsNull()) return true;
  ExpectType(self_.input_symbol_, vertex_value, TypedValue::Type::Vertex);
  auto &vertex = vertex_value.ValueVertex();

#ifdef MG_ENTERPRISE
  if (license::global_license_checker.IsEnterpriseValidFast() && context.auth_checker &&
      !context.auth_checker->Has(vertex, storage::View::OLD,
                                 memgraph::query::AuthQuery::FineGrainedPrivilege::UPDATE)) {
    throw QueryRuntimeException("Couldn't set label due to not having enough permission!");
  }
#endif

  for (auto label : self_.labels_) {
    auto maybe_value = vertex.AddLabel(label);
    if (maybe_value.HasError()) {
      switch (maybe_value.GetError()) {
        case storage::Error::SERIALIZATION_ERROR:
          throw TransactionSerializationException();
        case storage::Error::DELETED_OBJECT:
          throw QueryRuntimeException("Trying to set a label on a deleted node.");
        case storage::Error::VERTEX_HAS_EDGES:
        case storage::Error::PROPERTIES_DISABLED:
        case storage::Error::NONEXISTENT_OBJECT:
          throw QueryRuntimeException("Unexpected error when setting a label.");
      }
    }

    if (context.trigger_context_collector && *maybe_value) {
      context.trigger_context_collector->RegisterSetVertexLabel(vertex, label);
    }
  }

  return true;
}

void SetLabels::SetLabelsCursor::Shutdown() { input_cursor_->Shutdown(); }

void SetLabels::SetLabelsCursor::Reset() { input_cursor_->Reset(); }

RemoveProperty::RemoveProperty(const std::shared_ptr<LogicalOperator> &input, storage::PropertyId property,
                               PropertyLookup *lhs)
    : input_(input), property_(property), lhs_(lhs) {}

ACCEPT_WITH_INPUT(RemoveProperty)

UniqueCursorPtr RemoveProperty::MakeCursor(utils::MemoryResource *mem) const {
  memgraph::metrics::IncrementCounter(memgraph::metrics::RemovePropertyOperator);

  return MakeUniqueCursorPtr<RemovePropertyCursor>(mem, *this, mem);
}

std::vector<Symbol> RemoveProperty::ModifiedSymbols(const SymbolTable &table) const {
  return input_->ModifiedSymbols(table);
}

RemoveProperty::RemovePropertyCursor::RemovePropertyCursor(const RemoveProperty &self, utils::MemoryResource *mem)
    : self_(self), input_cursor_(self.input_->MakeCursor(mem)) {}

bool RemoveProperty::RemovePropertyCursor::Pull(Frame &frame, ExecutionContext &context) {
  SCOPED_PROFILE_OP("RemoveProperty");

  if (!input_cursor_->Pull(frame, context)) return false;

  // Remove, just like Delete needs to see the latest changes.
  ExpressionEvaluator evaluator(&frame, context.symbol_table, context.evaluation_context, context.db_accessor,
                                storage::View::NEW);
  TypedValue lhs = self_.lhs_->expression_->Accept(evaluator);

  auto remove_prop = [property = self_.property_, &context](auto *record) {
    auto maybe_old_value = record->RemoveProperty(property);
    if (maybe_old_value.HasError()) {
      switch (maybe_old_value.GetError()) {
        case storage::Error::DELETED_OBJECT:
          throw QueryRuntimeException("Trying to remove a property on a deleted graph element.");
        case storage::Error::SERIALIZATION_ERROR:
          throw TransactionSerializationException();
        case storage::Error::PROPERTIES_DISABLED:
          throw QueryRuntimeException(
              "Can't remove property because properties on edges are "
              "disabled.");
        case storage::Error::VERTEX_HAS_EDGES:
        case storage::Error::NONEXISTENT_OBJECT:
          throw QueryRuntimeException("Unexpected error when removing property.");
      }
    }

    if (context.trigger_context_collector) {
      context.trigger_context_collector->RegisterRemovedObjectProperty(*record, property,
                                                                       TypedValue(std::move(*maybe_old_value)));
    }
  };

  switch (lhs.type()) {
    case TypedValue::Type::Vertex:
#ifdef MG_ENTERPRISE
      if (license::global_license_checker.IsEnterpriseValidFast() && context.auth_checker &&
          !context.auth_checker->Has(lhs.ValueVertex(), storage::View::NEW,
                                     memgraph::query::AuthQuery::FineGrainedPrivilege::UPDATE)) {
        throw QueryRuntimeException("Vertex property not removed due to not having enough permission!");
      }
#endif
      remove_prop(&lhs.ValueVertex());
      break;
    case TypedValue::Type::Edge:
#ifdef MG_ENTERPRISE
      if (license::global_license_checker.IsEnterpriseValidFast() && context.auth_checker &&
          !context.auth_checker->Has(lhs.ValueEdge(), memgraph::query::AuthQuery::FineGrainedPrivilege::UPDATE)) {
        throw QueryRuntimeException("Edge property not removed due to not having enough permission!");
      }
#endif
      remove_prop(&lhs.ValueEdge());
      break;
    case TypedValue::Type::Null:
      // Skip removing properties on Null (can occur in optional match).
      break;
    default:
      throw QueryRuntimeException("Properties can only be removed from vertices and edges.");
  }
  return true;
}

void RemoveProperty::RemovePropertyCursor::Shutdown() { input_cursor_->Shutdown(); }

void RemoveProperty::RemovePropertyCursor::Reset() { input_cursor_->Reset(); }

RemoveLabels::RemoveLabels(const std::shared_ptr<LogicalOperator> &input, Symbol input_symbol,
                           const std::vector<storage::LabelId> &labels)
    : input_(input), input_symbol_(input_symbol), labels_(labels) {}

ACCEPT_WITH_INPUT(RemoveLabels)

UniqueCursorPtr RemoveLabels::MakeCursor(utils::MemoryResource *mem) const {
  memgraph::metrics::IncrementCounter(memgraph::metrics::RemoveLabelsOperator);

  return MakeUniqueCursorPtr<RemoveLabelsCursor>(mem, *this, mem);
}

std::vector<Symbol> RemoveLabels::ModifiedSymbols(const SymbolTable &table) const {
  return input_->ModifiedSymbols(table);
}

RemoveLabels::RemoveLabelsCursor::RemoveLabelsCursor(const RemoveLabels &self, utils::MemoryResource *mem)
    : self_(self), input_cursor_(self.input_->MakeCursor(mem)) {}

bool RemoveLabels::RemoveLabelsCursor::Pull(Frame &frame, ExecutionContext &context) {
  SCOPED_PROFILE_OP("RemoveLabels");

#ifdef MG_ENTERPRISE
  if (license::global_license_checker.IsEnterpriseValidFast() && context.auth_checker &&
      !context.auth_checker->Has(self_.labels_, memgraph::query::AuthQuery::FineGrainedPrivilege::CREATE_DELETE)) {
    throw QueryRuntimeException("Couldn't remove label due to not having enough permission!");
  }
#endif

  if (!input_cursor_->Pull(frame, context)) return false;

  TypedValue &vertex_value = frame[self_.input_symbol_];
  // Skip removing labels on Null (can occur in optional match).
  if (vertex_value.IsNull()) return true;
  ExpectType(self_.input_symbol_, vertex_value, TypedValue::Type::Vertex);
  auto &vertex = vertex_value.ValueVertex();

#ifdef MG_ENTERPRISE
  if (license::global_license_checker.IsEnterpriseValidFast() && context.auth_checker &&
      !context.auth_checker->Has(vertex, storage::View::OLD,
                                 memgraph::query::AuthQuery::FineGrainedPrivilege::UPDATE)) {
    throw QueryRuntimeException("Couldn't remove label due to not having enough permission!");
  }
#endif

  for (auto label : self_.labels_) {
    auto maybe_value = vertex.RemoveLabel(label);
    if (maybe_value.HasError()) {
      switch (maybe_value.GetError()) {
        case storage::Error::SERIALIZATION_ERROR:
          throw TransactionSerializationException();
        case storage::Error::DELETED_OBJECT:
          throw QueryRuntimeException("Trying to remove labels from a deleted node.");
        case storage::Error::VERTEX_HAS_EDGES:
        case storage::Error::PROPERTIES_DISABLED:
        case storage::Error::NONEXISTENT_OBJECT:
          throw QueryRuntimeException("Unexpected error when removing labels from a node.");
      }
    }

    context.execution_stats[ExecutionStats::Key::DELETED_LABELS] += 1;
    if (context.trigger_context_collector && *maybe_value) {
      context.trigger_context_collector->RegisterRemovedVertexLabel(vertex, label);
    }
  }

  return true;
}

void RemoveLabels::RemoveLabelsCursor::Shutdown() { input_cursor_->Shutdown(); }

void RemoveLabels::RemoveLabelsCursor::Reset() { input_cursor_->Reset(); }

EdgeUniquenessFilter::EdgeUniquenessFilter(const std::shared_ptr<LogicalOperator> &input, Symbol expand_symbol,
                                           const std::vector<Symbol> &previous_symbols)
    : input_(input), expand_symbol_(expand_symbol), previous_symbols_(previous_symbols) {}

ACCEPT_WITH_INPUT(EdgeUniquenessFilter)

UniqueCursorPtr EdgeUniquenessFilter::MakeCursor(utils::MemoryResource *mem) const {
  memgraph::metrics::IncrementCounter(memgraph::metrics::EdgeUniquenessFilterOperator);

  return MakeUniqueCursorPtr<EdgeUniquenessFilterCursor>(mem, *this, mem);
}

std::vector<Symbol> EdgeUniquenessFilter::ModifiedSymbols(const SymbolTable &table) const {
  return input_->ModifiedSymbols(table);
}

EdgeUniquenessFilter::EdgeUniquenessFilterCursor::EdgeUniquenessFilterCursor(const EdgeUniquenessFilter &self,
                                                                             utils::MemoryResource *mem)
    : self_(self), input_cursor_(self.input_->MakeCursor(mem)) {}

namespace {
/**
 * Returns true if:
 *    - a and b are either edge or edge-list values, and there
 *    is at least one matching edge in the two values
 */
bool ContainsSameEdge(const TypedValue &a, const TypedValue &b) {
  auto compare_to_list = [](const TypedValue &list, const TypedValue &other) {
    for (const TypedValue &list_elem : list.ValueList())
      if (ContainsSameEdge(list_elem, other)) return true;
    return false;
  };

  if (a.type() == TypedValue::Type::List) return compare_to_list(a, b);
  if (b.type() == TypedValue::Type::List) return compare_to_list(b, a);

  return a.ValueEdge() == b.ValueEdge();
}
}  // namespace

bool EdgeUniquenessFilter::EdgeUniquenessFilterCursor::Pull(Frame &frame, ExecutionContext &context) {
  SCOPED_PROFILE_OP("EdgeUniquenessFilter");

  auto expansion_ok = [&]() {
    const auto &expand_value = frame[self_.expand_symbol_];
    for (const auto &previous_symbol : self_.previous_symbols_) {
      const auto &previous_value = frame[previous_symbol];
      // This shouldn't raise a TypedValueException, because the planner
      // makes sure these are all of the expected type. In case they are not
      // an error should be raised long before this code is executed.
      if (ContainsSameEdge(previous_value, expand_value)) return false;
    }
    return true;
  };

  while (input_cursor_->Pull(frame, context))
    if (expansion_ok()) return true;
  return false;
}

void EdgeUniquenessFilter::EdgeUniquenessFilterCursor::Shutdown() { input_cursor_->Shutdown(); }

void EdgeUniquenessFilter::EdgeUniquenessFilterCursor::Reset() { input_cursor_->Reset(); }

EmptyResult::EmptyResult(const std::shared_ptr<LogicalOperator> &input)
    : input_(input ? input : std::make_shared<Once>()) {}

ACCEPT_WITH_INPUT(EmptyResult)

std::vector<Symbol> EmptyResult::OutputSymbols(const SymbolTable &) const {  // NOLINT(hicpp-named-parameter)
  return {};
}

std::vector<Symbol> EmptyResult::ModifiedSymbols(const SymbolTable &) const {  // NOLINT(hicpp-named-parameter)
  return {};
}

class EmptyResultCursor : public Cursor {
 public:
  EmptyResultCursor(const EmptyResult &self, utils::MemoryResource *mem)
      : input_cursor_(self.input_->MakeCursor(mem)) {}

  bool Pull(Frame &frame, ExecutionContext &context) override {
    SCOPED_PROFILE_OP("EmptyResult");

    if (!pulled_all_input_) {
      while (input_cursor_->Pull(frame, context)) {
        AbortCheck(context);
      }
      pulled_all_input_ = true;
    }
    return false;
  }

  void Shutdown() override { input_cursor_->Shutdown(); }

  void Reset() override {
    input_cursor_->Reset();
    pulled_all_input_ = false;
  }

 private:
  const UniqueCursorPtr input_cursor_;
  bool pulled_all_input_{false};
};

UniqueCursorPtr EmptyResult::MakeCursor(utils::MemoryResource *mem) const {
  memgraph::metrics::IncrementCounter(memgraph::metrics::EmptyResultOperator);

  return MakeUniqueCursorPtr<EmptyResultCursor>(mem, *this, mem);
}

Accumulate::Accumulate(const std::shared_ptr<LogicalOperator> &input, const std::vector<Symbol> &symbols,
                       bool advance_command)
    : input_(input), symbols_(symbols), advance_command_(advance_command) {}

ACCEPT_WITH_INPUT(Accumulate)

std::vector<Symbol> Accumulate::ModifiedSymbols(const SymbolTable &) const { return symbols_; }

class AccumulateCursor : public Cursor {
 public:
  AccumulateCursor(const Accumulate &self, utils::MemoryResource *mem)
      : self_(self), input_cursor_(self.input_->MakeCursor(mem)), cache_(mem) {}

  bool Pull(Frame &frame, ExecutionContext &context) override {
    SCOPED_PROFILE_OP("Accumulate");

    auto &dba = *context.db_accessor;
    // cache all the input
    if (!pulled_all_input_) {
      while (input_cursor_->Pull(frame, context)) {
        utils::pmr::vector<TypedValue> row(cache_.get_allocator().GetMemoryResource());
        row.reserve(self_.symbols_.size());
        for (const Symbol &symbol : self_.symbols_) row.emplace_back(frame[symbol]);
        cache_.emplace_back(std::move(row));
      }
      pulled_all_input_ = true;
      cache_it_ = cache_.begin();

      if (self_.advance_command_) dba.AdvanceCommand();
    }

    AbortCheck(context);
    if (cache_it_ == cache_.end()) return false;
    auto row_it = (cache_it_++)->begin();
    for (const Symbol &symbol : self_.symbols_) {
      if (context.frame_change_collector && context.frame_change_collector->IsKeyTracked(symbol.name())) {
        context.frame_change_collector->ResetTrackingValue(symbol.name());
      }
      frame[symbol] = *row_it++;
    }
    return true;
  }

  void Shutdown() override { input_cursor_->Shutdown(); }

  void Reset() override {
    input_cursor_->Reset();
    cache_.clear();
    cache_it_ = cache_.begin();
    pulled_all_input_ = false;
  }

 private:
  const Accumulate &self_;
  const UniqueCursorPtr input_cursor_;
  utils::pmr::deque<utils::pmr::vector<TypedValue>> cache_;
  decltype(cache_.begin()) cache_it_ = cache_.begin();
  bool pulled_all_input_{false};
};

UniqueCursorPtr Accumulate::MakeCursor(utils::MemoryResource *mem) const {
  memgraph::metrics::IncrementCounter(memgraph::metrics::AccumulateOperator);

  return MakeUniqueCursorPtr<AccumulateCursor>(mem, *this, mem);
}

Aggregate::Aggregate(const std::shared_ptr<LogicalOperator> &input, const std::vector<Aggregate::Element> &aggregations,
                     const std::vector<Expression *> &group_by, const std::vector<Symbol> &remember)
    : input_(input ? input : std::make_shared<Once>()),
      aggregations_(aggregations),
      group_by_(group_by),
      remember_(remember) {}

ACCEPT_WITH_INPUT(Aggregate)

std::vector<Symbol> Aggregate::ModifiedSymbols(const SymbolTable &) const {
  auto symbols = remember_;
  for (const auto &elem : aggregations_) symbols.push_back(elem.output_sym);
  return symbols;
}

namespace {
/** Returns the default TypedValue for an Aggregation element.
 * This value is valid both for returning when where are no inputs
 * to the aggregation op, and for initializing an aggregation result
 * when there are */
TypedValue DefaultAggregationOpValue(const Aggregate::Element &element, utils::MemoryResource *memory) {
  switch (element.op) {
    case Aggregation::Op::MIN:
    case Aggregation::Op::MAX:
    case Aggregation::Op::AVG:
      return TypedValue(memory);
    case Aggregation::Op::COUNT:
    case Aggregation::Op::SUM:
      return TypedValue(0, memory);
    case Aggregation::Op::COLLECT_LIST:
      return TypedValue(TypedValue::TVector(memory));
    case Aggregation::Op::COLLECT_MAP:
      return TypedValue(TypedValue::TMap(memory));
    case Aggregation::Op::PROJECT:
      return TypedValue(query::Graph(memory));
  }
}
}  // namespace

class AggregateCursor : public Cursor {
 public:
  AggregateCursor(const Aggregate &self, utils::MemoryResource *mem)
      : self_(self), input_cursor_(self_.input_->MakeCursor(mem)), aggregation_(mem) {}

  bool Pull(Frame &frame, ExecutionContext &context) override {
    SCOPED_PROFILE_OP_BY_REF(self_);

    if (!pulled_all_input_) {
      ProcessAll(&frame, &context);
      pulled_all_input_ = true;
      aggregation_it_ = aggregation_.begin();

      if (aggregation_.empty()) {
        auto *pull_memory = context.evaluation_context.memory;
        // place default aggregation values on the frame
        for (const auto &elem : self_.aggregations_) {
          frame[elem.output_sym] = DefaultAggregationOpValue(elem, pull_memory);
          if (context.frame_change_collector && context.frame_change_collector->IsKeyTracked(elem.output_sym.name())) {
            context.frame_change_collector->ResetTrackingValue(elem.output_sym.name());
          }
        }

        // place null as remember values on the frame
        for (const Symbol &remember_sym : self_.remember_) {
          frame[remember_sym] = TypedValue(pull_memory);
          if (context.frame_change_collector && context.frame_change_collector->IsKeyTracked(remember_sym.name())) {
            context.frame_change_collector->ResetTrackingValue(remember_sym.name());
          }
        }
        return true;
      }
    }

    if (aggregation_it_ == aggregation_.end()) return false;

    // place aggregation values on the frame
    auto aggregation_values_it = aggregation_it_->second.values_.begin();
    for (const auto &aggregation_elem : self_.aggregations_)
      frame[aggregation_elem.output_sym] = *aggregation_values_it++;

    // place remember values on the frame
    auto remember_values_it = aggregation_it_->second.remember_.begin();
    for (const Symbol &remember_sym : self_.remember_) frame[remember_sym] = *remember_values_it++;

    aggregation_it_++;
    return true;
  }

  void Shutdown() override { input_cursor_->Shutdown(); }

  void Reset() override {
    input_cursor_->Reset();
    aggregation_.clear();
    aggregation_it_ = aggregation_.begin();
    pulled_all_input_ = false;
  }

 private:
  // Data structure for a single aggregation cache.
  // Does NOT include the group-by values since those are a key in the
  // aggregation map. The vectors in an AggregationValue contain one element for
  // each aggregation in this LogicalOp.
  struct AggregationValue {
    explicit AggregationValue(utils::MemoryResource *mem)
        : counts_(mem), values_(mem), remember_(mem), unique_values_(mem) {}

    // how many input rows have been aggregated in respective values_ element so
    // far
    // TODO: The counting value type should be changed to an unsigned type once
    // TypedValue can support signed integer values larger than 64bits so that
    // precision isn't lost.
    utils::pmr::vector<int64_t> counts_;
    // aggregated values. Initially Null (until at least one input row with a
    // valid value gets processed)
    utils::pmr::vector<TypedValue> values_;
    // remember values.
    utils::pmr::vector<TypedValue> remember_;

    using TSet = utils::pmr::unordered_set<TypedValue, TypedValue::Hash, TypedValue::BoolEqual>;

    utils::pmr::vector<TSet> unique_values_;
  };

  const Aggregate &self_;
  const UniqueCursorPtr input_cursor_;
  // storage for aggregated data
  // map key is the vector of group-by values
  // map value is an AggregationValue struct
  utils::pmr::unordered_map<utils::pmr::vector<TypedValue>, AggregationValue,
                            // use FNV collection hashing specialized for a
                            // vector of TypedValues
                            utils::FnvCollection<utils::pmr::vector<TypedValue>, TypedValue, TypedValue::Hash>,
                            // custom equality
                            TypedValueVectorEqual>
      aggregation_;
  // iterator over the accumulated cache
  decltype(aggregation_.begin()) aggregation_it_ = aggregation_.begin();
  // this LogicalOp pulls all from the input on it's first pull
  // this switch tracks if this has been performed
  bool pulled_all_input_{false};

  /**
   * Pulls from the input operator until exhausted and aggregates the
   * results. If the input operator is not provided, a single call
   * to ProcessOne is issued.
   *
   * Accumulation automatically groups the results so that `aggregation_`
   * cache cardinality depends on number of
   * aggregation results, and not on the number of inputs.
   */
  void ProcessAll(Frame *frame, ExecutionContext *context) {
    ExpressionEvaluator evaluator(frame, context->symbol_table, context->evaluation_context, context->db_accessor,
                                  storage::View::NEW);
    while (input_cursor_->Pull(*frame, *context)) {
      ProcessOne(*frame, &evaluator);
    }

    // calculate AVG aggregations (so far they have only been summed)
    for (size_t pos = 0; pos < self_.aggregations_.size(); ++pos) {
      if (self_.aggregations_[pos].op != Aggregation::Op::AVG) continue;
      for (auto &kv : aggregation_) {
        AggregationValue &agg_value = kv.second;
        auto count = agg_value.counts_[pos];
        auto *pull_memory = context->evaluation_context.memory;
        if (count > 0) {
          agg_value.values_[pos] = agg_value.values_[pos] / TypedValue(static_cast<double>(count), pull_memory);
        }
      }
    }
  }

  /**
   * Performs a single accumulation.
   */
  void ProcessOne(const Frame &frame, ExpressionEvaluator *evaluator) {
    auto *mem = aggregation_.get_allocator().GetMemoryResource();
    utils::pmr::vector<TypedValue> group_by(mem);
    group_by.reserve(self_.group_by_.size());
    for (Expression *expression : self_.group_by_) {
      group_by.emplace_back(expression->Accept(*evaluator));
    }
    auto &agg_value = aggregation_.try_emplace(std::move(group_by), mem).first->second;
    EnsureInitialized(frame, &agg_value);
    Update(evaluator, &agg_value);
  }

  /** Ensures the new AggregationValue has been initialized. This means
   * that the value vectors are filled with an appropriate number of Nulls,
   * counts are set to 0 and remember values are remembered.
   */
  void EnsureInitialized(const Frame &frame, AggregateCursor::AggregationValue *agg_value) const {
    if (!agg_value->values_.empty()) return;

    for (const auto &agg_elem : self_.aggregations_) {
      auto *mem = agg_value->values_.get_allocator().GetMemoryResource();
      agg_value->values_.emplace_back(DefaultAggregationOpValue(agg_elem, mem));
      agg_value->unique_values_.emplace_back(AggregationValue::TSet(mem));
    }
    agg_value->counts_.resize(self_.aggregations_.size(), 0);

    for (const Symbol &remember_sym : self_.remember_) agg_value->remember_.push_back(frame[remember_sym]);
  }

  /** Updates the given AggregationValue with new data. Assumes that
   * the AggregationValue has been initialized */
  void Update(ExpressionEvaluator *evaluator, AggregateCursor::AggregationValue *agg_value) {
    DMG_ASSERT(self_.aggregations_.size() == agg_value->values_.size(),
               "Expected as much AggregationValue.values_ as there are "
               "aggregations.");
    DMG_ASSERT(self_.aggregations_.size() == agg_value->counts_.size(),
               "Expected as much AggregationValue.counts_ as there are "
               "aggregations.");

    auto count_it = agg_value->counts_.begin();
    auto value_it = agg_value->values_.begin();
    auto unique_values_it = agg_value->unique_values_.begin();
    auto agg_elem_it = self_.aggregations_.begin();
    for (; count_it < agg_value->counts_.end(); count_it++, value_it++, unique_values_it++, agg_elem_it++) {
      // COUNT(*) is the only case where input expression is optional
      // handle it here
      auto input_expr_ptr = agg_elem_it->value;
      if (!input_expr_ptr) {
        *count_it += 1;
        *value_it = *count_it;
        continue;
      }

      TypedValue input_value = input_expr_ptr->Accept(*evaluator);

      // Aggregations skip Null input values.
      if (input_value.IsNull()) continue;
      const auto &agg_op = agg_elem_it->op;
      if (agg_elem_it->distinct) {
        auto insert_result = unique_values_it->insert(input_value);
        if (!insert_result.second) {
          break;
        }
      }
      *count_it += 1;
      if (*count_it == 1) {
        // first value, nothing to aggregate. check type, set and continue.
        switch (agg_op) {
          case Aggregation::Op::MIN:
          case Aggregation::Op::MAX:
            *value_it = input_value;
            EnsureOkForMinMax(input_value);
            break;
          case Aggregation::Op::SUM:
          case Aggregation::Op::AVG:
            *value_it = input_value;
            EnsureOkForAvgSum(input_value);
            break;
          case Aggregation::Op::COUNT:
            *value_it = 1;
            break;
          case Aggregation::Op::COLLECT_LIST:
            value_it->ValueList().push_back(input_value);
            break;
          case Aggregation::Op::PROJECT: {
            EnsureOkForProject(input_value);
            value_it->ValueGraph().Expand(input_value.ValuePath());
            break;
          }
          case Aggregation::Op::COLLECT_MAP:
            auto key = agg_elem_it->key->Accept(*evaluator);
            if (key.type() != TypedValue::Type::String) throw QueryRuntimeException("Map key must be a string.");
            value_it->ValueMap().emplace(key.ValueString(), input_value);
            break;
        }
        continue;
      }

      // aggregation of existing values
      switch (agg_op) {
        case Aggregation::Op::COUNT:
          *value_it = *count_it;
          break;
        case Aggregation::Op::MIN: {
          EnsureOkForMinMax(input_value);
          try {
            TypedValue comparison_result = input_value < *value_it;
            // since we skip nulls we either have a valid comparison, or
            // an exception was just thrown above
            // safe to assume a bool TypedValue
            if (comparison_result.ValueBool()) *value_it = input_value;
          } catch (const TypedValueException &) {
            throw QueryRuntimeException("Unable to get MIN of '{}' and '{}'.", input_value.type(), value_it->type());
          }
          break;
        }
        case Aggregation::Op::MAX: {
          //  all comments as for Op::Min
          EnsureOkForMinMax(input_value);
          try {
            TypedValue comparison_result = input_value > *value_it;
            if (comparison_result.ValueBool()) *value_it = input_value;
          } catch (const TypedValueException &) {
            throw QueryRuntimeException("Unable to get MAX of '{}' and '{}'.", input_value.type(), value_it->type());
          }
          break;
        }
        case Aggregation::Op::AVG:
        // for averaging we sum first and divide by count once all
        // the input has been processed
        case Aggregation::Op::SUM:
          EnsureOkForAvgSum(input_value);
          *value_it = *value_it + input_value;
          break;
        case Aggregation::Op::COLLECT_LIST:
          value_it->ValueList().push_back(input_value);
          break;
        case Aggregation::Op::PROJECT: {
          EnsureOkForProject(input_value);
          value_it->ValueGraph().Expand(input_value.ValuePath());
          break;
        }
        case Aggregation::Op::COLLECT_MAP:
          auto key = agg_elem_it->key->Accept(*evaluator);
          if (key.type() != TypedValue::Type::String) throw QueryRuntimeException("Map key must be a string.");
          value_it->ValueMap().emplace(key.ValueString(), input_value);
          break;
      }  // end switch over Aggregation::Op enum
    }    // end loop over all aggregations
  }

  /** Checks if the given TypedValue is legal in MIN and MAX. If not
   * an appropriate exception is thrown. */
  void EnsureOkForMinMax(const TypedValue &value) const {
    switch (value.type()) {
      case TypedValue::Type::Bool:
      case TypedValue::Type::Int:
      case TypedValue::Type::Double:
      case TypedValue::Type::String:
        return;
      default:
        throw QueryRuntimeException(
            "Only boolean, numeric and string values are allowed in "
            "MIN and MAX aggregations.");
    }
  }

  /** Checks if the given TypedValue is legal in AVG and SUM. If not
   * an appropriate exception is thrown. */
  void EnsureOkForAvgSum(const TypedValue &value) const {
    switch (value.type()) {
      case TypedValue::Type::Int:
      case TypedValue::Type::Double:
        return;
      default:
        throw QueryRuntimeException("Only numeric values allowed in SUM and AVG aggregations.");
    }
  }

  /** Checks if the given TypedValue is legal in PROJECT and PROJECT_TRANSITIVE. If not
   * an appropriate exception is thrown. */
  // NOLINTNEXTLINE(readability-convert-member-functions-to-static)
  void EnsureOkForProject(const TypedValue &value) const {
    switch (value.type()) {
      case TypedValue::Type::Path:
        return;
      default:
        throw QueryRuntimeException("Only path values allowed in PROJECT aggregation.");
    }
  }
};

UniqueCursorPtr Aggregate::MakeCursor(utils::MemoryResource *mem) const {
  memgraph::metrics::IncrementCounter(memgraph::metrics::AggregateOperator);

  return MakeUniqueCursorPtr<AggregateCursor>(mem, *this, mem);
}

Skip::Skip(const std::shared_ptr<LogicalOperator> &input, Expression *expression)
    : input_(input), expression_(expression) {}

ACCEPT_WITH_INPUT(Skip)

UniqueCursorPtr Skip::MakeCursor(utils::MemoryResource *mem) const {
  memgraph::metrics::IncrementCounter(memgraph::metrics::SkipOperator);

  return MakeUniqueCursorPtr<SkipCursor>(mem, *this, mem);
}

std::vector<Symbol> Skip::OutputSymbols(const SymbolTable &symbol_table) const {
  // Propagate this to potential Produce.
  return input_->OutputSymbols(symbol_table);
}

std::vector<Symbol> Skip::ModifiedSymbols(const SymbolTable &table) const { return input_->ModifiedSymbols(table); }

Skip::SkipCursor::SkipCursor(const Skip &self, utils::MemoryResource *mem)
    : self_(self), input_cursor_(self_.input_->MakeCursor(mem)) {}

bool Skip::SkipCursor::Pull(Frame &frame, ExecutionContext &context) {
  SCOPED_PROFILE_OP("Skip");

  while (input_cursor_->Pull(frame, context)) {
    if (to_skip_ == -1) {
      // First successful pull from the input, evaluate the skip expression.
      // The skip expression doesn't contain identifiers so graph view
      // parameter is not important.
      ExpressionEvaluator evaluator(&frame, context.symbol_table, context.evaluation_context, context.db_accessor,
                                    storage::View::OLD);
      TypedValue to_skip = self_.expression_->Accept(evaluator);
      if (to_skip.type() != TypedValue::Type::Int)
        throw QueryRuntimeException("Number of elements to skip must be an integer.");

      to_skip_ = to_skip.ValueInt();
      if (to_skip_ < 0) throw QueryRuntimeException("Number of elements to skip must be non-negative.");
    }

    if (skipped_++ < to_skip_) continue;
    return true;
  }
  return false;
}

void Skip::SkipCursor::Shutdown() { input_cursor_->Shutdown(); }

void Skip::SkipCursor::Reset() {
  input_cursor_->Reset();
  to_skip_ = -1;
  skipped_ = 0;
}

Limit::Limit(const std::shared_ptr<LogicalOperator> &input, Expression *expression)
    : input_(input), expression_(expression) {}

ACCEPT_WITH_INPUT(Limit)

UniqueCursorPtr Limit::MakeCursor(utils::MemoryResource *mem) const {
  memgraph::metrics::IncrementCounter(memgraph::metrics::LimitOperator);

  return MakeUniqueCursorPtr<LimitCursor>(mem, *this, mem);
}

std::vector<Symbol> Limit::OutputSymbols(const SymbolTable &symbol_table) const {
  // Propagate this to potential Produce.
  return input_->OutputSymbols(symbol_table);
}

std::vector<Symbol> Limit::ModifiedSymbols(const SymbolTable &table) const { return input_->ModifiedSymbols(table); }

Limit::LimitCursor::LimitCursor(const Limit &self, utils::MemoryResource *mem)
    : self_(self), input_cursor_(self_.input_->MakeCursor(mem)) {}

bool Limit::LimitCursor::Pull(Frame &frame, ExecutionContext &context) {
  SCOPED_PROFILE_OP("Limit");

  // We need to evaluate the limit expression before the first input Pull
  // because it might be 0 and thereby we shouldn't Pull from input at all.
  // We can do this before Pulling from the input because the limit expression
  // is not allowed to contain any identifiers.
  if (limit_ == -1) {
    // Limit expression doesn't contain identifiers so graph view is not
    // important.
    ExpressionEvaluator evaluator(&frame, context.symbol_table, context.evaluation_context, context.db_accessor,
                                  storage::View::OLD);
    TypedValue limit = self_.expression_->Accept(evaluator);
    if (limit.type() != TypedValue::Type::Int)
      throw QueryRuntimeException("Limit on number of returned elements must be an integer.");

    limit_ = limit.ValueInt();
    if (limit_ < 0) throw QueryRuntimeException("Limit on number of returned elements must be non-negative.");
  }

  // check we have not exceeded the limit before pulling
  if (pulled_++ >= limit_) return false;

  return input_cursor_->Pull(frame, context);
}

void Limit::LimitCursor::Shutdown() { input_cursor_->Shutdown(); }

void Limit::LimitCursor::Reset() {
  input_cursor_->Reset();
  limit_ = -1;
  pulled_ = 0;
}

OrderBy::OrderBy(const std::shared_ptr<LogicalOperator> &input, const std::vector<SortItem> &order_by,
                 const std::vector<Symbol> &output_symbols)
    : input_(input), output_symbols_(output_symbols) {
  // split the order_by vector into two vectors of orderings and expressions
  std::vector<Ordering> ordering;
  ordering.reserve(order_by.size());
  order_by_.reserve(order_by.size());
  for (const auto &ordering_expression_pair : order_by) {
    ordering.emplace_back(ordering_expression_pair.ordering);
    order_by_.emplace_back(ordering_expression_pair.expression);
  }
  compare_ = TypedValueVectorCompare(ordering);
}

ACCEPT_WITH_INPUT(OrderBy)

std::vector<Symbol> OrderBy::OutputSymbols(const SymbolTable &symbol_table) const {
  // Propagate this to potential Produce.
  return input_->OutputSymbols(symbol_table);
}

std::vector<Symbol> OrderBy::ModifiedSymbols(const SymbolTable &table) const { return input_->ModifiedSymbols(table); }

class OrderByCursor : public Cursor {
 public:
  OrderByCursor(const OrderBy &self, utils::MemoryResource *mem)
      : self_(self), input_cursor_(self_.input_->MakeCursor(mem)), cache_(mem) {}

  bool Pull(Frame &frame, ExecutionContext &context) override {
    SCOPED_PROFILE_OP_BY_REF(self_);

    if (!did_pull_all_) {
      ExpressionEvaluator evaluator(&frame, context.symbol_table, context.evaluation_context, context.db_accessor,
                                    storage::View::OLD);
      auto *mem = cache_.get_allocator().GetMemoryResource();
      while (input_cursor_->Pull(frame, context)) {
        // collect the order_by elements
        utils::pmr::vector<TypedValue> order_by(mem);
        order_by.reserve(self_.order_by_.size());
        for (auto expression_ptr : self_.order_by_) {
          order_by.emplace_back(expression_ptr->Accept(evaluator));
        }

        // collect the output elements
        utils::pmr::vector<TypedValue> output(mem);
        output.reserve(self_.output_symbols_.size());
        for (const Symbol &output_sym : self_.output_symbols_) output.emplace_back(frame[output_sym]);

        cache_.push_back(Element{std::move(order_by), std::move(output)});
      }

      std::sort(cache_.begin(), cache_.end(), [this](const auto &pair1, const auto &pair2) {
        return self_.compare_(pair1.order_by, pair2.order_by);
      });

      did_pull_all_ = true;
      cache_it_ = cache_.begin();
    }

    if (cache_it_ == cache_.end()) return false;

    AbortCheck(context);

    // place the output values on the frame
    DMG_ASSERT(self_.output_symbols_.size() == cache_it_->remember.size(),
               "Number of values does not match the number of output symbols "
               "in OrderBy");
    auto output_sym_it = self_.output_symbols_.begin();
    for (const TypedValue &output : cache_it_->remember) {
      if (context.frame_change_collector && context.frame_change_collector->IsKeyTracked(output_sym_it->name())) {
        context.frame_change_collector->ResetTrackingValue(output_sym_it->name());
      }
      frame[*output_sym_it++] = output;
    }
    cache_it_++;
    return true;
  }
  void Shutdown() override { input_cursor_->Shutdown(); }

  void Reset() override {
    input_cursor_->Reset();
    did_pull_all_ = false;
    cache_.clear();
    cache_it_ = cache_.begin();
  }

 private:
  struct Element {
    utils::pmr::vector<TypedValue> order_by;
    utils::pmr::vector<TypedValue> remember;
  };

  const OrderBy &self_;
  const UniqueCursorPtr input_cursor_;
  bool did_pull_all_{false};
  // a cache of elements pulled from the input
  // the cache is filled and sorted (only on first elem) on first Pull
  utils::pmr::vector<Element> cache_;
  // iterator over the cache_, maintains state between Pulls
  decltype(cache_.begin()) cache_it_ = cache_.begin();
};

UniqueCursorPtr OrderBy::MakeCursor(utils::MemoryResource *mem) const {
  memgraph::metrics::IncrementCounter(memgraph::metrics::OrderByOperator);

  return MakeUniqueCursorPtr<OrderByCursor>(mem, *this, mem);
}

Merge::Merge(const std::shared_ptr<LogicalOperator> &input, const std::shared_ptr<LogicalOperator> &merge_match,
             const std::shared_ptr<LogicalOperator> &merge_create)
    : input_(input ? input : std::make_shared<Once>()), merge_match_(merge_match), merge_create_(merge_create) {}

bool Merge::Accept(HierarchicalLogicalOperatorVisitor &visitor) {
  if (visitor.PreVisit(*this)) {
    input_->Accept(visitor) && merge_match_->Accept(visitor) && merge_create_->Accept(visitor);
  }
  return visitor.PostVisit(*this);
}

UniqueCursorPtr Merge::MakeCursor(utils::MemoryResource *mem) const {
  memgraph::metrics::IncrementCounter(memgraph::metrics::MergeOperator);

  return MakeUniqueCursorPtr<MergeCursor>(mem, *this, mem);
}

std::vector<Symbol> Merge::ModifiedSymbols(const SymbolTable &table) const {
  auto symbols = input_->ModifiedSymbols(table);
  // Match and create branches should have the same symbols, so just take one
  // of them.
  auto my_symbols = merge_match_->OutputSymbols(table);
  symbols.insert(symbols.end(), my_symbols.begin(), my_symbols.end());
  return symbols;
}

Merge::MergeCursor::MergeCursor(const Merge &self, utils::MemoryResource *mem)
    : input_cursor_(self.input_->MakeCursor(mem)),
      merge_match_cursor_(self.merge_match_->MakeCursor(mem)),
      merge_create_cursor_(self.merge_create_->MakeCursor(mem)) {}

bool Merge::MergeCursor::Pull(Frame &frame, ExecutionContext &context) {
  SCOPED_PROFILE_OP("Merge");

  while (true) {
    if (pull_input_) {
      if (input_cursor_->Pull(frame, context)) {
        // after a successful input from the input
        // reset merge_match (it's expand iterators maintain state)
        // and merge_create (could have a Once at the beginning)
        merge_match_cursor_->Reset();
        merge_create_cursor_->Reset();
      } else
        // input is exhausted, we're done
        return false;
    }

    // pull from the merge_match cursor
    if (merge_match_cursor_->Pull(frame, context)) {
      // if successful, next Pull from this should not pull_input_
      pull_input_ = false;
      return true;
    } else {
      // failed to Pull from the merge_match cursor
      if (pull_input_) {
        // if we have just now pulled from the input
        // and failed to pull from merge_match, we should create
        return merge_create_cursor_->Pull(frame, context);
      }
      // We have exhausted merge_match_cursor_ after 1 or more successful
      // Pulls. Attempt next input_cursor_ pull
      pull_input_ = true;
      continue;
    }
  }
}

void Merge::MergeCursor::Shutdown() {
  input_cursor_->Shutdown();
  merge_match_cursor_->Shutdown();
  merge_create_cursor_->Shutdown();
}

void Merge::MergeCursor::Reset() {
  input_cursor_->Reset();
  merge_match_cursor_->Reset();
  merge_create_cursor_->Reset();
  pull_input_ = true;
}

Optional::Optional(const std::shared_ptr<LogicalOperator> &input, const std::shared_ptr<LogicalOperator> &optional,
                   const std::vector<Symbol> &optional_symbols)
    : input_(input ? input : std::make_shared<Once>()), optional_(optional), optional_symbols_(optional_symbols) {}

bool Optional::Accept(HierarchicalLogicalOperatorVisitor &visitor) {
  if (visitor.PreVisit(*this)) {
    input_->Accept(visitor) && optional_->Accept(visitor);
  }
  return visitor.PostVisit(*this);
}

UniqueCursorPtr Optional::MakeCursor(utils::MemoryResource *mem) const {
  memgraph::metrics::IncrementCounter(memgraph::metrics::OptionalOperator);

  return MakeUniqueCursorPtr<OptionalCursor>(mem, *this, mem);
}

std::vector<Symbol> Optional::ModifiedSymbols(const SymbolTable &table) const {
  auto symbols = input_->ModifiedSymbols(table);
  auto my_symbols = optional_->ModifiedSymbols(table);
  symbols.insert(symbols.end(), my_symbols.begin(), my_symbols.end());
  return symbols;
}

Optional::OptionalCursor::OptionalCursor(const Optional &self, utils::MemoryResource *mem)
    : self_(self), input_cursor_(self.input_->MakeCursor(mem)), optional_cursor_(self.optional_->MakeCursor(mem)) {}

bool Optional::OptionalCursor::Pull(Frame &frame, ExecutionContext &context) {
  SCOPED_PROFILE_OP("Optional");

  while (true) {
    if (pull_input_) {
      if (input_cursor_->Pull(frame, context)) {
        // after a successful input from the input
        // reset optional_ (it's expand iterators maintain state)
        optional_cursor_->Reset();
      } else
        // input is exhausted, we're done
        return false;
    }

    // pull from the optional_ cursor
    if (optional_cursor_->Pull(frame, context)) {
      // if successful, next Pull from this should not pull_input_
      pull_input_ = false;
      return true;
    } else {
      // failed to Pull from the merge_match cursor
      if (pull_input_) {
        // if we have just now pulled from the input
        // and failed to pull from optional_ so set the
        // optional symbols to Null, ensure next time the
        // input gets pulled and return true
        for (const Symbol &sym : self_.optional_symbols_) frame[sym] = TypedValue(context.evaluation_context.memory);
        pull_input_ = true;
        return true;
      }
      // we have exhausted optional_cursor_ after 1 or more successful Pulls
      // attempt next input_cursor_ pull
      pull_input_ = true;
      continue;
    }
  }
}

void Optional::OptionalCursor::Shutdown() {
  input_cursor_->Shutdown();
  optional_cursor_->Shutdown();
}

void Optional::OptionalCursor::Reset() {
  input_cursor_->Reset();
  optional_cursor_->Reset();
  pull_input_ = true;
}

Unwind::Unwind(const std::shared_ptr<LogicalOperator> &input, Expression *input_expression, Symbol output_symbol)
    : input_(input ? input : std::make_shared<Once>()),
      input_expression_(input_expression),
      output_symbol_(output_symbol) {}

ACCEPT_WITH_INPUT(Unwind)

std::vector<Symbol> Unwind::ModifiedSymbols(const SymbolTable &table) const {
  auto symbols = input_->ModifiedSymbols(table);
  symbols.emplace_back(output_symbol_);
  return symbols;
}

class UnwindCursor : public Cursor {
 public:
  UnwindCursor(const Unwind &self, utils::MemoryResource *mem)
      : self_(self), input_cursor_(self.input_->MakeCursor(mem)), input_value_(mem) {}

  bool Pull(Frame &frame, ExecutionContext &context) override {
    SCOPED_PROFILE_OP("Unwind");
    while (true) {
      AbortCheck(context);
      // if we reached the end of our list of values
      // pull from the input
      if (input_value_it_ == input_value_.end()) {
        if (!input_cursor_->Pull(frame, context)) return false;

        // successful pull from input, initialize value and iterator
        ExpressionEvaluator evaluator(&frame, context.symbol_table, context.evaluation_context, context.db_accessor,
                                      storage::View::OLD);
        TypedValue input_value = self_.input_expression_->Accept(evaluator);
        if (input_value.type() != TypedValue::Type::List)
          throw QueryRuntimeException("Argument of UNWIND must be a list, but '{}' was provided.", input_value.type());
        // Copy the evaluted input_value_list to our vector.
        input_value_ = input_value.ValueList();
        input_value_it_ = input_value_.begin();
      }

      // if we reached the end of our list of values goto back to top
      if (input_value_it_ == input_value_.end()) continue;

      frame[self_.output_symbol_] = *input_value_it_++;
      if (context.frame_change_collector && context.frame_change_collector->IsKeyTracked(self_.output_symbol_.name_)) {
        context.frame_change_collector->ResetTrackingValue(self_.output_symbol_.name_);
      }
      return true;
    }
  }

  void Shutdown() override { input_cursor_->Shutdown(); }

  void Reset() override {
    input_cursor_->Reset();
    input_value_.clear();
    input_value_it_ = input_value_.end();
  }

 private:
  const Unwind &self_;
  const UniqueCursorPtr input_cursor_;
  // typed values we are unwinding and yielding
  utils::pmr::vector<TypedValue> input_value_;
  // current position in input_value_
  decltype(input_value_)::iterator input_value_it_ = input_value_.end();
};

UniqueCursorPtr Unwind::MakeCursor(utils::MemoryResource *mem) const {
  memgraph::metrics::IncrementCounter(memgraph::metrics::UnwindOperator);

  return MakeUniqueCursorPtr<UnwindCursor>(mem, *this, mem);
}

class DistinctCursor : public Cursor {
 public:
  DistinctCursor(const Distinct &self, utils::MemoryResource *mem)
      : self_(self), input_cursor_(self.input_->MakeCursor(mem)), seen_rows_(mem) {}

  bool Pull(Frame &frame, ExecutionContext &context) override {
    SCOPED_PROFILE_OP("Distinct");

    while (true) {
      if (!input_cursor_->Pull(frame, context)) return false;

      utils::pmr::vector<TypedValue> row(seen_rows_.get_allocator().GetMemoryResource());
      row.reserve(self_.value_symbols_.size());

      for (const auto &symbol : self_.value_symbols_) {
        row.emplace_back(frame.at(symbol));
      }

      if (seen_rows_.insert(std::move(row)).second) {
        return true;
      }
    }
  }

  void Shutdown() override { input_cursor_->Shutdown(); }

  void Reset() override {
    input_cursor_->Reset();
    seen_rows_.clear();
  }

 private:
  const Distinct &self_;
  const UniqueCursorPtr input_cursor_;
  // a set of already seen rows
  utils::pmr::unordered_set<utils::pmr::vector<TypedValue>,
                            // use FNV collection hashing specialized for a
                            // vector of TypedValue
                            utils::FnvCollection<utils::pmr::vector<TypedValue>, TypedValue, TypedValue::Hash>,
                            TypedValueVectorEqual>
      seen_rows_;
};

Distinct::Distinct(const std::shared_ptr<LogicalOperator> &input, const std::vector<Symbol> &value_symbols)
    : input_(input ? input : std::make_shared<Once>()), value_symbols_(value_symbols) {}

ACCEPT_WITH_INPUT(Distinct)

UniqueCursorPtr Distinct::MakeCursor(utils::MemoryResource *mem) const {
  memgraph::metrics::IncrementCounter(memgraph::metrics::DistinctOperator);

  return MakeUniqueCursorPtr<DistinctCursor>(mem, *this, mem);
}

std::vector<Symbol> Distinct::OutputSymbols(const SymbolTable &symbol_table) const {
  // Propagate this to potential Produce.
  return input_->OutputSymbols(symbol_table);
}

std::vector<Symbol> Distinct::ModifiedSymbols(const SymbolTable &table) const { return input_->ModifiedSymbols(table); }

Union::Union(const std::shared_ptr<LogicalOperator> &left_op, const std::shared_ptr<LogicalOperator> &right_op,
             const std::vector<Symbol> &union_symbols, const std::vector<Symbol> &left_symbols,
             const std::vector<Symbol> &right_symbols)
    : left_op_(left_op),
      right_op_(right_op),
      union_symbols_(union_symbols),
      left_symbols_(left_symbols),
      right_symbols_(right_symbols) {}

UniqueCursorPtr Union::MakeCursor(utils::MemoryResource *mem) const {
  memgraph::metrics::IncrementCounter(memgraph::metrics::UnionOperator);

  return MakeUniqueCursorPtr<Union::UnionCursor>(mem, *this, mem);
}

bool Union::Accept(HierarchicalLogicalOperatorVisitor &visitor) {
  if (visitor.PreVisit(*this)) {
    if (left_op_->Accept(visitor)) {
      right_op_->Accept(visitor);
    }
  }
  return visitor.PostVisit(*this);
}

std::vector<Symbol> Union::OutputSymbols(const SymbolTable &) const { return union_symbols_; }

std::vector<Symbol> Union::ModifiedSymbols(const SymbolTable &) const { return union_symbols_; }

WITHOUT_SINGLE_INPUT(Union);

Union::UnionCursor::UnionCursor(const Union &self, utils::MemoryResource *mem)
    : self_(self), left_cursor_(self.left_op_->MakeCursor(mem)), right_cursor_(self.right_op_->MakeCursor(mem)) {}

bool Union::UnionCursor::Pull(Frame &frame, ExecutionContext &context) {
  SCOPED_PROFILE_OP_BY_REF(self_);

  utils::pmr::unordered_map<std::string, TypedValue> results(context.evaluation_context.memory);
  if (left_cursor_->Pull(frame, context)) {
    // collect values from the left child
    for (const auto &output_symbol : self_.left_symbols_) {
      results[output_symbol.name()] = frame[output_symbol];
      if (context.frame_change_collector && context.frame_change_collector->IsKeyTracked(output_symbol.name())) {
        context.frame_change_collector->ResetTrackingValue(output_symbol.name());
      }
    }
  } else if (right_cursor_->Pull(frame, context)) {
    // collect values from the right child
    for (const auto &output_symbol : self_.right_symbols_) {
      results[output_symbol.name()] = frame[output_symbol];
      if (context.frame_change_collector && context.frame_change_collector->IsKeyTracked(output_symbol.name())) {
        context.frame_change_collector->ResetTrackingValue(output_symbol.name());
      }
    }
  } else {
    return false;
  }

  // put collected values on frame under union symbols
  for (const auto &symbol : self_.union_symbols_) {
    frame[symbol] = results[symbol.name()];
    if (context.frame_change_collector && context.frame_change_collector->IsKeyTracked(symbol.name())) {
      context.frame_change_collector->ResetTrackingValue(symbol.name());
    }
  }
  return true;
}

void Union::UnionCursor::Shutdown() {
  left_cursor_->Shutdown();
  right_cursor_->Shutdown();
}

void Union::UnionCursor::Reset() {
  left_cursor_->Reset();
  right_cursor_->Reset();
}

std::vector<Symbol> Cartesian::ModifiedSymbols(const SymbolTable &table) const {
  auto symbols = left_op_->ModifiedSymbols(table);
  auto right = right_op_->ModifiedSymbols(table);
  symbols.insert(symbols.end(), right.begin(), right.end());
  return symbols;
}

bool Cartesian::Accept(HierarchicalLogicalOperatorVisitor &visitor) {
  if (visitor.PreVisit(*this)) {
    left_op_->Accept(visitor) && right_op_->Accept(visitor);
  }
  return visitor.PostVisit(*this);
}

WITHOUT_SINGLE_INPUT(Cartesian);

namespace {

class CartesianCursor : public Cursor {
 public:
  CartesianCursor(const Cartesian &self, utils::MemoryResource *mem)
      : self_(self),
        left_op_frames_(mem),
        right_op_frame_(mem),
        left_op_cursor_(self.left_op_->MakeCursor(mem)),
        right_op_cursor_(self_.right_op_->MakeCursor(mem)) {
    MG_ASSERT(left_op_cursor_ != nullptr, "CartesianCursor: Missing left operator cursor.");
    MG_ASSERT(right_op_cursor_ != nullptr, "CartesianCursor: Missing right operator cursor.");
  }

  bool Pull(Frame &frame, ExecutionContext &context) override {
    SCOPED_PROFILE_OP_BY_REF(self_);

    if (!cartesian_pull_initialized_) {
      // Pull all left_op frames.
      while (left_op_cursor_->Pull(frame, context)) {
        left_op_frames_.emplace_back(frame.elems().begin(), frame.elems().end());
      }

      // We're setting the iterator to 'end' here so it pulls the right
      // cursor.
      left_op_frames_it_ = left_op_frames_.end();
      cartesian_pull_initialized_ = true;
    }

    // If left operator yielded zero results there is no cartesian product.
    if (left_op_frames_.empty()) {
      return false;
    }

    auto restore_frame = [&frame, &context](const auto &symbols, const auto &restore_from) {
      for (const auto &symbol : symbols) {
        frame[symbol] = restore_from[symbol.position()];
        if (context.frame_change_collector && context.frame_change_collector->IsKeyTracked(symbol.name())) {
          context.frame_change_collector->ResetTrackingValue(symbol.name());
        }
      }
    };

    if (left_op_frames_it_ == left_op_frames_.end()) {
      // Advance right_op_cursor_.
      if (!right_op_cursor_->Pull(frame, context)) return false;

      right_op_frame_.assign(frame.elems().begin(), frame.elems().end());
      left_op_frames_it_ = left_op_frames_.begin();
    } else {
      // Make sure right_op_cursor last pulled results are on frame.
      restore_frame(self_.right_symbols_, right_op_frame_);
    }

    AbortCheck(context);

    restore_frame(self_.left_symbols_, *left_op_frames_it_);
    left_op_frames_it_++;
    return true;
  }

  void Shutdown() override {
    left_op_cursor_->Shutdown();
    right_op_cursor_->Shutdown();
  }

  void Reset() override {
    left_op_cursor_->Reset();
    right_op_cursor_->Reset();
    right_op_frame_.clear();
    left_op_frames_.clear();
    left_op_frames_it_ = left_op_frames_.end();
    cartesian_pull_initialized_ = false;
  }

 private:
  const Cartesian &self_;
  utils::pmr::vector<utils::pmr::vector<TypedValue>> left_op_frames_;
  utils::pmr::vector<TypedValue> right_op_frame_;
  const UniqueCursorPtr left_op_cursor_;
  const UniqueCursorPtr right_op_cursor_;
  utils::pmr::vector<utils::pmr::vector<TypedValue>>::iterator left_op_frames_it_;
  bool cartesian_pull_initialized_{false};
};

}  // namespace

UniqueCursorPtr Cartesian::MakeCursor(utils::MemoryResource *mem) const {
  memgraph::metrics::IncrementCounter(memgraph::metrics::CartesianOperator);

  return MakeUniqueCursorPtr<CartesianCursor>(mem, *this, mem);
}

std::vector<Symbol> HashJoin::ModifiedSymbols(const SymbolTable &table) const {
  auto symbols = left_op_->ModifiedSymbols(table);
  auto right = right_op_->ModifiedSymbols(table);
  symbols.insert(symbols.end(), right.begin(), right.end());
  return symbols;
}

bool HashJoin::Accept(HierarchicalLogicalOperatorVisitor &visitor) {
  if (visitor.PreVisit(*this)) {
    left_op_->Accept(visitor) && right_op_->Accept(visitor);
  }
  return visitor.PostVisit(*this);
}

WITHOUT_SINGLE_INPUT(HashJoin);

namespace {

class HashJoinCursor : public Cursor {
 public:
  HashJoinCursor(const HashJoin &self, utils::MemoryResource *mem)
      : self_(self),
        left_op_cursor_(self.left_op_->MakeCursor(mem)),
        right_op_cursor_(self_.right_op_->MakeCursor(mem)) {
    MG_ASSERT(left_op_cursor_ != nullptr, "HashJoinCursor: Missing left operator cursor.");
    MG_ASSERT(right_op_cursor_ != nullptr, "HashJoinCursor: Missing right operator cursor.");
  }

  bool Pull(Frame &frame, ExecutionContext &context) override {
    SCOPED_PROFILE_OP("HashJoin");
    return true;
  }

  void Shutdown() override {
    left_op_cursor_->Shutdown();
    right_op_cursor_->Shutdown();
  }

  void Reset() override {
    left_op_cursor_->Reset();
    right_op_cursor_->Reset();
  }

 private:
  const HashJoin &self_;
  const UniqueCursorPtr left_op_cursor_;
  const UniqueCursorPtr right_op_cursor_;
};

}  // namespace

UniqueCursorPtr HashJoin::MakeCursor(utils::MemoryResource *mem) const {
  memgraph::metrics::IncrementCounter(memgraph::metrics::HashJoinOperator);

  return MakeUniqueCursorPtr<HashJoinCursor>(mem, *this, mem);
}

OutputTable::OutputTable(std::vector<Symbol> output_symbols, std::vector<std::vector<TypedValue>> rows)
    : output_symbols_(std::move(output_symbols)), callback_([rows](Frame *, ExecutionContext *) { return rows; }) {}

OutputTable::OutputTable(std::vector<Symbol> output_symbols,
                         std::function<std::vector<std::vector<TypedValue>>(Frame *, ExecutionContext *)> callback)
    : output_symbols_(std::move(output_symbols)), callback_(std::move(callback)) {}

WITHOUT_SINGLE_INPUT(OutputTable);

class OutputTableCursor : public Cursor {
 public:
  OutputTableCursor(const OutputTable &self) : self_(self) {}

  bool Pull(Frame &frame, ExecutionContext &context) override {
    if (!pulled_) {
      rows_ = self_.callback_(&frame, &context);
      for (const auto &row : rows_) {
        MG_ASSERT(row.size() == self_.output_symbols_.size(), "Wrong number of columns in row!");
      }
      pulled_ = true;
    }
    if (current_row_ < rows_.size()) {
      for (size_t i = 0; i < self_.output_symbols_.size(); ++i) {
        frame[self_.output_symbols_[i]] = rows_[current_row_][i];
        if (context.frame_change_collector &&
            context.frame_change_collector->IsKeyTracked(self_.output_symbols_[i].name())) {
          context.frame_change_collector->ResetTrackingValue(self_.output_symbols_[i].name());
        }
      }
      current_row_++;
      return true;
    }
    return false;
  }

  void Reset() override {
    pulled_ = false;
    current_row_ = 0;
    rows_.clear();
  }

  void Shutdown() override {}

 private:
  const OutputTable &self_;
  size_t current_row_{0};
  std::vector<std::vector<TypedValue>> rows_;
  bool pulled_{false};
};

UniqueCursorPtr OutputTable::MakeCursor(utils::MemoryResource *mem) const {
  return MakeUniqueCursorPtr<OutputTableCursor>(mem, *this);
}

OutputTableStream::OutputTableStream(
    std::vector<Symbol> output_symbols,
    std::function<std::optional<std::vector<TypedValue>>(Frame *, ExecutionContext *)> callback)
    : output_symbols_(std::move(output_symbols)), callback_(std::move(callback)) {}

WITHOUT_SINGLE_INPUT(OutputTableStream);

class OutputTableStreamCursor : public Cursor {
 public:
  explicit OutputTableStreamCursor(const OutputTableStream *self) : self_(self) {}

  bool Pull(Frame &frame, ExecutionContext &context) override {
    const auto row = self_->callback_(&frame, &context);
    if (row) {
      MG_ASSERT(row->size() == self_->output_symbols_.size(), "Wrong number of columns in row!");
      for (size_t i = 0; i < self_->output_symbols_.size(); ++i) {
        frame[self_->output_symbols_[i]] = row->at(i);
        if (context.frame_change_collector &&
            context.frame_change_collector->IsKeyTracked(self_->output_symbols_[i].name())) {
          context.frame_change_collector->ResetTrackingValue(self_->output_symbols_[i].name());
        }
      }
      return true;
    }
    return false;
  }

  // TODO(tsabolcec): Come up with better approach for handling `Reset()`.
  // One possibility is to implement a custom closure utility class with
  // `Reset()` method.
  void Reset() override { throw utils::NotYetImplemented("OutputTableStreamCursor::Reset"); }

  void Shutdown() override {}

 private:
  const OutputTableStream *self_;
};

UniqueCursorPtr OutputTableStream::MakeCursor(utils::MemoryResource *mem) const {
  return MakeUniqueCursorPtr<OutputTableStreamCursor>(mem, this);
}

CallProcedure::CallProcedure(std::shared_ptr<LogicalOperator> input, std::string name, std::vector<Expression *> args,
                             std::vector<std::string> fields, std::vector<Symbol> symbols, Expression *memory_limit,
                             size_t memory_scale, bool is_write, bool void_procedure)
    : input_(input ? input : std::make_shared<Once>()),
      procedure_name_(name),
      arguments_(args),
      result_fields_(fields),
      result_symbols_(symbols),
      memory_limit_(memory_limit),
      memory_scale_(memory_scale),
      is_write_(is_write),
      void_procedure_(void_procedure) {}

ACCEPT_WITH_INPUT(CallProcedure);

std::vector<Symbol> CallProcedure::OutputSymbols(const SymbolTable &) const { return result_symbols_; }

std::vector<Symbol> CallProcedure::ModifiedSymbols(const SymbolTable &table) const {
  auto symbols = input_->ModifiedSymbols(table);
  symbols.insert(symbols.end(), result_symbols_.begin(), result_symbols_.end());
  return symbols;
}

void CallProcedure::IncrementCounter(const std::string &procedure_name) {
  procedure_counters_.WithLock([&](auto &counters) { ++counters[procedure_name]; });
}

std::unordered_map<std::string, int64_t> CallProcedure::GetAndResetCounters() {
  auto counters = procedure_counters_.Lock();
  auto ret = std::move(*counters);
  counters->clear();
  return ret;
}

namespace {

void CallCustomProcedure(const std::string_view fully_qualified_procedure_name, const mgp_proc &proc,
                         const std::vector<Expression *> &args, mgp_graph &graph, ExpressionEvaluator *evaluator,
                         utils::MemoryResource *memory, std::optional<size_t> memory_limit, mgp_result *result,
                         const bool call_initializer = false) {
  static_assert(std::uses_allocator_v<mgp_value, utils::Allocator<mgp_value>>,
                "Expected mgp_value to use custom allocator and makes STL "
                "containers aware of that");
  // Build and type check procedure arguments.
  mgp_list proc_args(memory);
  std::vector<TypedValue> args_list;
  args_list.reserve(args.size());
  for (auto *expression : args) {
    args_list.emplace_back(expression->Accept(*evaluator));
  }
  std::optional<query::Graph> subgraph;
  std::optional<query::SubgraphDbAccessor> db_acc;

  if (!args_list.empty() && args_list.front().type() == TypedValue::Type::Graph) {
    auto subgraph_value = args_list.front().ValueGraph();
    subgraph = query::Graph(std::move(subgraph_value), subgraph_value.GetMemoryResource());
    args_list.erase(args_list.begin());

    db_acc = query::SubgraphDbAccessor(*std::get<query::DbAccessor *>(graph.impl), &*subgraph);
    graph.impl = &*db_acc;
  }

  procedure::ConstructArguments(args_list, proc, fully_qualified_procedure_name, proc_args, graph);
  if (call_initializer) {
    MG_ASSERT(proc.initializer);
    mgp_memory initializer_memory{memory};
    proc.initializer.value()(&proc_args, &graph, &initializer_memory);
  }
  if (memory_limit) {
    SPDLOG_INFO("Running '{}' with memory limit of {}", fully_qualified_procedure_name,
                utils::GetReadableSize(*memory_limit));
    utils::LimitedMemoryResource limited_mem(memory, *memory_limit);
    mgp_memory proc_memory{&limited_mem};
    MG_ASSERT(result->signature == &proc.results);
    // TODO: What about cross library boundary exceptions? OMG C++?!
    proc.cb(&proc_args, &graph, result, &proc_memory);
    size_t leaked_bytes = limited_mem.GetAllocatedBytes();
    if (leaked_bytes > 0U) {
      spdlog::warn("Query procedure '{}' leaked {} *tracked* bytes", fully_qualified_procedure_name, leaked_bytes);
    }
  } else {
    // TODO: Add a tracking MemoryResource without limits, so that we report
    // memory leaks in procedure.
    mgp_memory proc_memory{memory};
    MG_ASSERT(result->signature == &proc.results);
    // TODO: What about cross library boundary exceptions? OMG C++?!
    proc.cb(&proc_args, &graph, result, &proc_memory);
  }
}

}  // namespace

class CallProcedureCursor : public Cursor {
  const CallProcedure *self_;
  UniqueCursorPtr input_cursor_;
  mgp_result *result_;
  decltype(result_->rows.end()) result_row_it_{result_->rows.end()};
  size_t result_signature_size_{0};
  bool stream_exhausted{true};
  bool call_initializer{false};
  std::optional<std::function<void()>> cleanup_{std::nullopt};

 public:
  CallProcedureCursor(const CallProcedure *self, utils::MemoryResource *mem)
      : self_(self),
        input_cursor_(self_->input_->MakeCursor(mem)),
        // result_ needs to live throughout multiple Pull evaluations, until all
        // rows are produced. We don't use the memory dedicated for QueryExecution (and Frame),
        // but memory dedicated for procedure to wipe result_ and everything allocated in procedure all at once.
        result_(utils::Allocator<mgp_result>(self_->memory_resource)
                    .new_object<mgp_result>(nullptr, self_->memory_resource)) {
    MG_ASSERT(self_->result_fields_.size() == self_->result_symbols_.size(), "Incorrectly constructed CallProcedure");
  }

  bool Pull(Frame &frame, ExecutionContext &context) override {
    SCOPED_PROFILE_OP_BY_REF(*self_);

    AbortCheck(context);

    // We need to fetch new procedure results after pulling from input.
    // TODO: Look into openCypher's distinction between procedures returning an
    // empty result set vs procedures which return `void`. We currently don't
    // have procedures registering what they return.
    // This `while` loop will skip over empty results.
    while (result_row_it_ == result_->rows.end()) {
      // It might be a good idea to resolve the procedure name once, at the
      // start. Unfortunately, this could deadlock if we tried to invoke a
      // procedure from a module (read lock) and reload a module (write lock)
      // inside the same execution thread. Also, our RWLock is setup so that
      // it's not possible for a single thread to request multiple read locks.
      // Builtin module registration in query/procedure/module.cpp depends on
      // this locking scheme.
      const auto &maybe_found = procedure::FindProcedure(procedure::gModuleRegistry, self_->procedure_name_,
                                                         context.evaluation_context.memory);
      if (!maybe_found) {
        throw QueryRuntimeException("There is no procedure named '{}'.", self_->procedure_name_);
      }
      const auto &[module, proc] = *maybe_found;
      if (proc->info.is_write != self_->is_write_) {
        auto get_proc_type_str = [](bool is_write) { return is_write ? "write" : "read"; };
        throw QueryRuntimeException("The procedure named '{}' was a {} procedure, but changed to be a {} procedure.",
                                    self_->procedure_name_, get_proc_type_str(self_->is_write_),
                                    get_proc_type_str(proc->info.is_write));
      }
      if (!proc->info.is_batched) {
        stream_exhausted = true;
      }

      if (stream_exhausted) {
        if (!input_cursor_->Pull(frame, context)) {
          if (proc->cleanup) {
            proc->cleanup.value()();
          }
          return false;
        }
        stream_exhausted = false;
        if (proc->initializer) {
          call_initializer = true;
          MG_ASSERT(proc->cleanup);
          proc->cleanup.value()();
        }
      }
      if (!cleanup_ && proc->cleanup) [[unlikely]] {
        cleanup_.emplace(*proc->cleanup);
      }
      // Unpluging memory without calling destruct on each object since everything was allocated with this memory
      // resource
      self_->monotonic_memory.Release();
      result_ =
          utils::Allocator<mgp_result>(self_->memory_resource).new_object<mgp_result>(nullptr, self_->memory_resource);

      const auto graph_view = proc->info.is_write ? storage::View::NEW : storage::View::OLD;
      ExpressionEvaluator evaluator(&frame, context.symbol_table, context.evaluation_context, context.db_accessor,
                                    graph_view);

      result_->signature = &proc->results;

      // Use special memory as invoking procedure is complex
      // TODO: This will probably need to be changed when we add support for
      // generator like procedures which yield a new result on new query calls.
      auto *memory = self_->memory_resource;
      auto memory_limit = EvaluateMemoryLimit(evaluator, self_->memory_limit_, self_->memory_scale_);
      auto graph = mgp_graph::WritableGraph(*context.db_accessor, graph_view, context);
      CallCustomProcedure(self_->procedure_name_, *proc, self_->arguments_, graph, &evaluator, memory, memory_limit,
                          result_, call_initializer);

      if (call_initializer) call_initializer = false;

      // Reset result_.signature to nullptr, because outside of this scope we
      // will no longer hold a lock on the `module`. If someone were to reload
      // it, the pointer would be invalid.
      result_signature_size_ = result_->signature->size();
      result_->signature = nullptr;
      if (result_->error_msg) {
        throw QueryRuntimeException("{}: {}", self_->procedure_name_, *result_->error_msg);
      }
      result_row_it_ = result_->rows.begin();

      stream_exhausted = result_row_it_ == result_->rows.end();
    }

    auto &values = result_row_it_->values;
    // Check that the row has all fields as required by the result signature.
    // C API guarantees that it's impossible to set fields which are not part of
    // the result record, but it does not gurantee that some may be missing. See
    // `mgp_result_record_insert`.
    if (values.size() != result_signature_size_) {
      throw QueryRuntimeException(
          "Procedure '{}' did not yield all fields as required by its "
          "signature.",
          self_->procedure_name_);
    }
    for (size_t i = 0; i < self_->result_fields_.size(); ++i) {
      std::string_view field_name(self_->result_fields_[i]);
      auto result_it = values.find(field_name);
      if (result_it == values.end()) {
        throw QueryRuntimeException("Procedure '{}' did not yield a record with '{}' field.", self_->procedure_name_,
                                    field_name);
      }
      frame[self_->result_symbols_[i]] = std::move(result_it->second);
      if (context.frame_change_collector &&
          context.frame_change_collector->IsKeyTracked(self_->result_symbols_[i].name())) {
        context.frame_change_collector->ResetTrackingValue(self_->result_symbols_[i].name());
      }
    }
    ++result_row_it_;

    return true;
  }

  void Reset() override {
    self_->monotonic_memory.Release();
    result_ =
        utils::Allocator<mgp_result>(self_->memory_resource).new_object<mgp_result>(nullptr, self_->memory_resource);
    if (cleanup_) {
      cleanup_.value()();
    }
  }

  void Shutdown() override {
    self_->monotonic_memory.Release();
    if (cleanup_) {
      cleanup_.value()();
    }
  }
};

class CallValidateProcedureCursor : public Cursor {
  const CallProcedure *self_;
  UniqueCursorPtr input_cursor_;

 public:
  CallValidateProcedureCursor(const CallProcedure *self, utils::MemoryResource *mem)
      : self_(self), input_cursor_(self_->input_->MakeCursor(mem)) {}

  bool Pull(Frame &frame, ExecutionContext &context) override {
    SCOPED_PROFILE_OP("CallValidateProcedureCursor");

    AbortCheck(context);
    if (!input_cursor_->Pull(frame, context)) {
      return false;
    }

    ExpressionEvaluator evaluator(&frame, context.symbol_table, context.evaluation_context, context.db_accessor,
                                  storage::View::NEW);

    const auto args = self_->arguments_;
    MG_ASSERT(args.size() == 3U);

    const auto predicate = args[0]->Accept(evaluator);
    const bool predicate_val = predicate.ValueBool();

    if (predicate_val) [[unlikely]] {
      const auto &message = args[1]->Accept(evaluator);
      const auto &message_args = args[2]->Accept(evaluator);

      using TString = std::remove_cvref_t<decltype(message.ValueString())>;
      using TElement = std::remove_cvref_t<decltype(message_args.ValueList()[0])>;

      utils::JStringFormatter<TString, TElement> formatter;

      try {
        const auto &msg = formatter.FormatString(message.ValueString(), message_args.ValueList());
        throw QueryRuntimeException(msg);
      } catch (const utils::JStringFormatException &e) {
        throw QueryRuntimeException(e.what());
      }
    }

    return true;
  }

  void Reset() override { input_cursor_->Reset(); }

  void Shutdown() override {}
};

UniqueCursorPtr CallProcedure::MakeCursor(utils::MemoryResource *mem) const {
  memgraph::metrics::IncrementCounter(memgraph::metrics::CallProcedureOperator);
  CallProcedure::IncrementCounter(procedure_name_);

  if (void_procedure_) {
    // Currently we do not support Call procedures that do not return
    // anything. This cursor is way too specific, but it provides a workaround
    // to ensure GraphQL compatibility until we start supporting truly void
    // procedures.
    return MakeUniqueCursorPtr<CallValidateProcedureCursor>(mem, this, mem);
  }

  return MakeUniqueCursorPtr<CallProcedureCursor>(mem, this, mem);
}

LoadCsv::LoadCsv(std::shared_ptr<LogicalOperator> input, Expression *file, bool with_header, bool ignore_bad,
                 Expression *delimiter, Expression *quote, Expression *nullif, Symbol row_var)
    : input_(input ? input : (std::make_shared<Once>())),
      file_(file),
      with_header_(with_header),
      ignore_bad_(ignore_bad),
      delimiter_(delimiter),
      quote_(quote),
      nullif_(nullif),
      row_var_(row_var) {
  MG_ASSERT(file_, "Something went wrong - '{}' member file_ shouldn't be a nullptr", __func__);
}

ACCEPT_WITH_INPUT(LoadCsv)

class LoadCsvCursor;

std::vector<Symbol> LoadCsv::OutputSymbols(const SymbolTable &sym_table) const { return {row_var_}; };

std::vector<Symbol> LoadCsv::ModifiedSymbols(const SymbolTable &sym_table) const {
  auto symbols = input_->ModifiedSymbols(sym_table);
  symbols.push_back(row_var_);
  return symbols;
};

namespace {
// copy-pasted from interpreter.cpp
TypedValue EvaluateOptionalExpression(Expression *expression, ExpressionEvaluator *eval) {
  return expression ? expression->Accept(*eval) : TypedValue();
}

auto ToOptionalString(ExpressionEvaluator *evaluator, Expression *expression) -> std::optional<utils::pmr::string> {
  const auto evaluated_expr = EvaluateOptionalExpression(expression, evaluator);
  if (evaluated_expr.IsString()) {
    return utils::pmr::string(evaluated_expr.ValueString(), utils::NewDeleteResource());
  }
  return std::nullopt;
};

TypedValue CsvRowToTypedList(csv::Reader::Row &row, std::optional<utils::pmr::string> &nullif) {
  auto *mem = row.get_allocator().GetMemoryResource();
  auto typed_columns = utils::pmr::vector<TypedValue>(mem);
  typed_columns.reserve(row.size());
  for (auto &column : row) {
    if (!nullif.has_value() || column != nullif.value()) {
      typed_columns.emplace_back(std::move(column));
    } else {
      typed_columns.emplace_back();
    }
  }
  return {std::move(typed_columns), mem};
}

TypedValue CsvRowToTypedMap(csv::Reader::Row &row, csv::Reader::Header header,
                            std::optional<utils::pmr::string> &nullif) {
  // a valid row has the same number of elements as the header
  auto *mem = row.get_allocator().GetMemoryResource();
  utils::pmr::map<utils::pmr::string, TypedValue> m(mem);
  for (auto i = 0; i < row.size(); ++i) {
    if (!nullif.has_value() || row[i] != nullif.value()) {
      m.emplace(std::move(header[i]), std::move(row[i]));
    } else {
      m.emplace(std::piecewise_construct, std::forward_as_tuple(std::move(header[i])), std::forward_as_tuple());
    }
  }
  return {std::move(m), mem};
}

}  // namespace

class LoadCsvCursor : public Cursor {
  const LoadCsv *self_;
  const UniqueCursorPtr input_cursor_;
  bool did_pull_;
  std::optional<csv::Reader> reader_{};
  std::optional<utils::pmr::string> nullif_;

 public:
  LoadCsvCursor(const LoadCsv *self, utils::MemoryResource *mem)
      : self_(self), input_cursor_(self_->input_->MakeCursor(mem)), did_pull_{false} {}

  bool Pull(Frame &frame, ExecutionContext &context) override {
    SCOPED_PROFILE_OP_BY_REF(*self_);

    AbortCheck(context);

    // ToDo(the-joksim):
    //  - this is an ungodly hack because the pipeline of creating a plan
    //  doesn't allow evaluating the expressions contained in self_->file_,
    //  self_->delimiter_, and self_->quote_ earlier (say, in the interpreter.cpp)
    //  without massacring the code even worse than I did here
    if (UNLIKELY(!reader_)) {
      reader_ = MakeReader(&context.evaluation_context);
      nullif_ = ParseNullif(&context.evaluation_context);
    }

    if (input_cursor_->Pull(frame, context)) {
      if (did_pull_) {
        throw QueryRuntimeException(
            "LOAD CSV can be executed only once, please check if the cardinality of the operator before LOAD CSV "
            "is "
            "1");
      }
      did_pull_ = true;
    }

    auto row = reader_->GetNextRow(context.evaluation_context.memory);
    if (!row) {
      return false;
    }
    if (!reader_->HasHeader()) {
      frame[self_->row_var_] = CsvRowToTypedList(*row, nullif_);
    } else {
      frame[self_->row_var_] =
          CsvRowToTypedMap(*row, csv::Reader::Header(reader_->GetHeader(), context.evaluation_context.memory), nullif_);
    }
    if (context.frame_change_collector && context.frame_change_collector->IsKeyTracked(self_->row_var_.name())) {
      context.frame_change_collector->ResetTrackingValue(self_->row_var_.name());
    }
    return true;
  }

  void Reset() override { input_cursor_->Reset(); }
  void Shutdown() override { input_cursor_->Shutdown(); }

 private:
  csv::Reader MakeReader(EvaluationContext *eval_context) {
    Frame frame(0);
    SymbolTable symbol_table;
    DbAccessor *dba = nullptr;
    auto evaluator = ExpressionEvaluator(&frame, symbol_table, *eval_context, dba, storage::View::OLD);

    auto maybe_file = ToOptionalString(&evaluator, self_->file_);
    auto maybe_delim = ToOptionalString(&evaluator, self_->delimiter_);
    auto maybe_quote = ToOptionalString(&evaluator, self_->quote_);

    // No need to check if maybe_file is std::nullopt, as the parser makes sure
    // we can't get a nullptr for the 'file_' member in the LoadCsv clause.
    // Note that the reader has to be given its own memory resource, as it
    // persists between pulls, so it can't use the evalutation context memory
    // resource.
    return csv::Reader(
        csv::CsvSource::Create(*maybe_file),
        csv::Reader::Config(self_->with_header_, self_->ignore_bad_, std::move(maybe_delim), std::move(maybe_quote)),
        utils::NewDeleteResource());
  }

  std::optional<utils::pmr::string> ParseNullif(EvaluationContext *eval_context) {
    Frame frame(0);
    SymbolTable symbol_table;
    DbAccessor *dba = nullptr;
    auto evaluator = ExpressionEvaluator(&frame, symbol_table, *eval_context, dba, storage::View::OLD);

    return ToOptionalString(&evaluator, self_->nullif_);
  }
};

UniqueCursorPtr LoadCsv::MakeCursor(utils::MemoryResource *mem) const {
  return MakeUniqueCursorPtr<LoadCsvCursor>(mem, this, mem);
};

class ForeachCursor : public Cursor {
 public:
  explicit ForeachCursor(const Foreach &foreach, utils::MemoryResource *mem)
      : loop_variable_symbol_(foreach.loop_variable_symbol_),
        input_(foreach.input_->MakeCursor(mem)),
        updates_(foreach.update_clauses_->MakeCursor(mem)),
        expression(foreach.expression_) {}

  bool Pull(Frame &frame, ExecutionContext &context) override {
    SCOPED_PROFILE_OP(op_name_);

    if (!input_->Pull(frame, context)) {
      return false;
    }

    ExpressionEvaluator evaluator(&frame, context.symbol_table, context.evaluation_context, context.db_accessor,
                                  storage::View::NEW);
    TypedValue expr_result = expression->Accept(evaluator);

    if (expr_result.IsNull()) {
      return true;
    }

    if (!expr_result.IsList()) {
      throw QueryRuntimeException("FOREACH expression must resolve to a list, but got '{}'.", expr_result.type());
    }

    const auto &cache_ = expr_result.ValueList();
    for (const auto &index : cache_) {
      frame[loop_variable_symbol_] = index;
      while (updates_->Pull(frame, context)) {
      }
      ResetUpdates();
    }

    return true;
  }

  void Shutdown() override { input_->Shutdown(); }

  void ResetUpdates() { updates_->Reset(); }

  void Reset() override {
    input_->Reset();
    ResetUpdates();
  }

 private:
  const Symbol loop_variable_symbol_;
  const UniqueCursorPtr input_;
  const UniqueCursorPtr updates_;
  Expression *expression;
  const char *op_name_{"Foreach"};
};

Foreach::Foreach(std::shared_ptr<LogicalOperator> input, std::shared_ptr<LogicalOperator> updates, Expression *expr,
                 Symbol loop_variable_symbol)
    : input_(input ? std::move(input) : std::make_shared<Once>()),
      update_clauses_(std::move(updates)),
      expression_(expr),
      loop_variable_symbol_(loop_variable_symbol) {}

UniqueCursorPtr Foreach::MakeCursor(utils::MemoryResource *mem) const {
  memgraph::metrics::IncrementCounter(memgraph::metrics::ForeachOperator);
  return MakeUniqueCursorPtr<ForeachCursor>(mem, *this, mem);
}

std::vector<Symbol> Foreach::ModifiedSymbols(const SymbolTable &table) const {
  auto symbols = input_->ModifiedSymbols(table);
  symbols.emplace_back(loop_variable_symbol_);
  return symbols;
}

bool Foreach::Accept(HierarchicalLogicalOperatorVisitor &visitor) {
  if (visitor.PreVisit(*this)) {
    input_->Accept(visitor);
    update_clauses_->Accept(visitor);
  }
  return visitor.PostVisit(*this);
}

Apply::Apply(const std::shared_ptr<LogicalOperator> input, const std::shared_ptr<LogicalOperator> subquery,
             bool subquery_has_return)
    : input_(input ? input : std::make_shared<Once>()),
      subquery_(subquery),
      subquery_has_return_(subquery_has_return) {}

bool Apply::Accept(HierarchicalLogicalOperatorVisitor &visitor) {
  if (visitor.PreVisit(*this)) {
    input_->Accept(visitor) && subquery_->Accept(visitor);
  }
  return visitor.PostVisit(*this);
}

UniqueCursorPtr Apply::MakeCursor(utils::MemoryResource *mem) const {
  memgraph::metrics::IncrementCounter(memgraph::metrics::ApplyOperator);

  return MakeUniqueCursorPtr<ApplyCursor>(mem, *this, mem);
}

Apply::ApplyCursor::ApplyCursor(const Apply &self, utils::MemoryResource *mem)
    : self_(self),
      input_(self.input_->MakeCursor(mem)),
      subquery_(self.subquery_->MakeCursor(mem)),
      subquery_has_return_(self.subquery_has_return_) {}

std::vector<Symbol> Apply::ModifiedSymbols(const SymbolTable &table) const {
  // Since Apply is the Cartesian product, modified symbols are combined from
  // both execution branches.
  auto symbols = input_->ModifiedSymbols(table);
  auto subquery_symbols = subquery_->ModifiedSymbols(table);
  symbols.insert(symbols.end(), subquery_symbols.begin(), subquery_symbols.end());
  return symbols;
}

bool Apply::ApplyCursor::Pull(Frame &frame, ExecutionContext &context) {
  SCOPED_PROFILE_OP("Apply");

  while (true) {
    if (pull_input_ && !input_->Pull(frame, context)) {
      return false;
    };

    if (subquery_->Pull(frame, context)) {
      // if successful, next Pull from this should not pull_input_
      pull_input_ = false;
      return true;
    }
    // failed to pull from subquery cursor
    // skip that row
    pull_input_ = true;
    subquery_->Reset();

    // don't skip row if no rows are returned from subquery, return input_ rows
    if (!subquery_has_return_) return true;
  }
}

void Apply::ApplyCursor::Shutdown() {
  input_->Shutdown();
  subquery_->Shutdown();
}

void Apply::ApplyCursor::Reset() {
  input_->Reset();
  subquery_->Reset();
  pull_input_ = true;
}

IndexedJoin::IndexedJoin(const std::shared_ptr<LogicalOperator> left, const std::shared_ptr<LogicalOperator> right)
    : left_(left ? left : std::make_shared<Once>()), right_(right) {}

WITHOUT_SINGLE_INPUT(IndexedJoin);

bool IndexedJoin::Accept(HierarchicalLogicalOperatorVisitor &visitor) {
  if (visitor.PreVisit(*this)) {
    left_->Accept(visitor) && right_->Accept(visitor);
  }
  return visitor.PostVisit(*this);
}

UniqueCursorPtr IndexedJoin::MakeCursor(utils::MemoryResource *mem) const {
  memgraph::metrics::IncrementCounter(memgraph::metrics::IndexedJoinOperator);

  return MakeUniqueCursorPtr<IndexedJoinCursor>(mem, *this, mem);
}

IndexedJoin::IndexedJoinCursor::IndexedJoinCursor(const IndexedJoin &self, utils::MemoryResource *mem)
    : self_(self), left_(self.left_->MakeCursor(mem)), right_(self.right_->MakeCursor(mem)) {}

std::vector<Symbol> IndexedJoin::ModifiedSymbols(const SymbolTable &table) const {
  // Since Apply is the Cartesian product, modified symbols are combined from
  // both execution branches.
  auto symbols = left_->ModifiedSymbols(table);
  auto subquery_symbols = right_->ModifiedSymbols(table);
  symbols.insert(symbols.end(), subquery_symbols.begin(), subquery_symbols.end());
  return symbols;
}

bool IndexedJoin::IndexedJoinCursor::Pull(Frame &frame, ExecutionContext &context) {
  SCOPED_PROFILE_OP("Apply");

  while (true) {
    if (pull_input_ && !left_->Pull(frame, context)) {
      return false;
    };

    if (right_->Pull(frame, context)) {
      // if successful, next Pull from this should not pull_input_
      pull_input_ = false;
      return true;
    }
    // failed to pull from subquery cursor
    // skip that row
    pull_input_ = true;
    right_->Reset();
  }
}

void IndexedJoin::IndexedJoinCursor::Shutdown() {
  left_->Shutdown();
  right_->Shutdown();
}

void IndexedJoin::IndexedJoinCursor::Reset() {
  left_->Reset();
  right_->Reset();
  pull_input_ = true;
}

}  // namespace memgraph::query::plan<|MERGE_RESOLUTION|>--- conflicted
+++ resolved
@@ -130,11 +130,8 @@
 extern const Event EmptyResultOperator;
 extern const Event EvaluatePatternFilterOperator;
 extern const Event ApplyOperator;
-<<<<<<< HEAD
+extern const Event IndexedJoinOperator;
 extern const Event HashJoinOperator;
-=======
-extern const Event IndexedJoinOperator;
->>>>>>> eef57b1f
 }  // namespace memgraph::metrics
 
 namespace memgraph::query::plan {
@@ -4431,57 +4428,6 @@
   return MakeUniqueCursorPtr<CartesianCursor>(mem, *this, mem);
 }
 
-std::vector<Symbol> HashJoin::ModifiedSymbols(const SymbolTable &table) const {
-  auto symbols = left_op_->ModifiedSymbols(table);
-  auto right = right_op_->ModifiedSymbols(table);
-  symbols.insert(symbols.end(), right.begin(), right.end());
-  return symbols;
-}
-
-bool HashJoin::Accept(HierarchicalLogicalOperatorVisitor &visitor) {
-  if (visitor.PreVisit(*this)) {
-    left_op_->Accept(visitor) && right_op_->Accept(visitor);
-  }
-  return visitor.PostVisit(*this);
-}
-
-WITHOUT_SINGLE_INPUT(HashJoin);
-
-namespace {
-
-class HashJoinCursor : public Cursor {
- public:
-  HashJoinCursor(const HashJoin &self, utils::MemoryResource *mem)
-      : self_(self),
-        left_op_cursor_(self.left_op_->MakeCursor(mem)),
-        right_op_cursor_(self_.right_op_->MakeCursor(mem)) {
-    MG_ASSERT(left_op_cursor_ != nullptr, "HashJoinCursor: Missing left operator cursor.");
-    MG_ASSERT(right_op_cursor_ != nullptr, "HashJoinCursor: Missing right operator cursor.");
-  }
-
-  bool Pull(Frame &frame, ExecutionContext &context) override {
-    SCOPED_PROFILE_OP("HashJoin");
-    return true;
-  }
-
-  void Shutdown() override {
-    left_op_cursor_->Shutdown();
-    right_op_cursor_->Shutdown();
-  }
-
-  void Reset() override {
-    left_op_cursor_->Reset();
-    right_op_cursor_->Reset();
-  }
-
- private:
-  const HashJoin &self_;
-  const UniqueCursorPtr left_op_cursor_;
-  const UniqueCursorPtr right_op_cursor_;
-};
-
-}  // namespace
-
 UniqueCursorPtr HashJoin::MakeCursor(utils::MemoryResource *mem) const {
   memgraph::metrics::IncrementCounter(memgraph::metrics::HashJoinOperator);
 
@@ -5267,4 +5213,55 @@
   pull_input_ = true;
 }
 
+std::vector<Symbol> HashJoin::ModifiedSymbols(const SymbolTable &table) const {
+  auto symbols = left_op_->ModifiedSymbols(table);
+  auto right = right_op_->ModifiedSymbols(table);
+  symbols.insert(symbols.end(), right.begin(), right.end());
+  return symbols;
+}
+
+bool HashJoin::Accept(HierarchicalLogicalOperatorVisitor &visitor) {
+  if (visitor.PreVisit(*this)) {
+    left_op_->Accept(visitor) && right_op_->Accept(visitor);
+  }
+  return visitor.PostVisit(*this);
+}
+
+WITHOUT_SINGLE_INPUT(HashJoin);
+
+namespace {
+
+class HashJoinCursor : public Cursor {
+ public:
+  HashJoinCursor(const HashJoin &self, utils::MemoryResource *mem)
+      : self_(self),
+        left_op_cursor_(self.left_op_->MakeCursor(mem)),
+        right_op_cursor_(self_.right_op_->MakeCursor(mem)) {
+    MG_ASSERT(left_op_cursor_ != nullptr, "HashJoinCursor: Missing left operator cursor.");
+    MG_ASSERT(right_op_cursor_ != nullptr, "HashJoinCursor: Missing right operator cursor.");
+  }
+
+  bool Pull(Frame &frame, ExecutionContext &context) override {
+    SCOPED_PROFILE_OP("HashJoin");
+    return true;
+  }
+
+  void Shutdown() override {
+    left_op_cursor_->Shutdown();
+    right_op_cursor_->Shutdown();
+  }
+
+  void Reset() override {
+    left_op_cursor_->Reset();
+    right_op_cursor_->Reset();
+  }
+
+ private:
+  const HashJoin &self_;
+  const UniqueCursorPtr left_op_cursor_;
+  const UniqueCursorPtr right_op_cursor_;
+};
+
+}  // namespace
+
 }  // namespace memgraph::query::plan