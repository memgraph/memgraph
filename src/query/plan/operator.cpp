--- conflicted
+++ resolved
@@ -2793,21 +2793,12 @@
 
 bool SetLabels::SetLabelsCursor::Pull(Frame &frame, ExecutionContext &context) {
   SCOPED_PROFILE_OP("SetLabels");
-<<<<<<< HEAD
+
 #ifdef MG_ENTERPRISE
-  if (utils::license::global_license_checker.IsValidLicenseFast()) {
-    if (context.auth_checker &&
-        !context.auth_checker->Accept(*context.db_accessor, self_.labels_,
-                                      memgraph::query::AuthQuery::FineGrainedPrivilege::UPDATE)) {
-      throw QueryRuntimeException("Couldn't remove label due to not having enough permission!");
-    }
-=======
-
-  if (context.auth_checker &&
+  if (utils::license::global_license_checker.IsValidLicenseFast() && context.auth_checker &&
       !context.auth_checker->Accept(*context.db_accessor, self_.labels_,
-                                    memgraph::query::AuthQuery::FineGrainedPrivilege::CREATE_DELETE)) {
+                                    memgraph::query::AuthQuery::FineGrainedPrivilege::UPDATE)) {
     throw QueryRuntimeException("Couldn't set label due to not having enough permission!");
->>>>>>> f4b37797
   }
 #endif
 
@@ -2819,10 +2810,13 @@
   ExpectType(self_.input_symbol_, vertex_value, TypedValue::Type::Vertex);
   auto &vertex = vertex_value.ValueVertex();
 
-  if (context.auth_checker && !context.auth_checker->Accept(*context.db_accessor, vertex, storage::View::OLD,
-                                                            memgraph::query::AuthQuery::FineGrainedPrivilege::UPDATE)) {
+#ifdef MG_ENTERPRISE
+  if (utils::license::global_license_checker.IsValidLicenseFast() && context.auth_checker &&
+      !context.auth_checker->Accept(*context.db_accessor, vertex, storage::View::OLD,
+                                    memgraph::query::AuthQuery::FineGrainedPrivilege::UPDATE)) {
     throw QueryRuntimeException("Couldn't set label due to not having enough permission!");
   }
+#endif
 
   for (auto label : self_.labels_) {
     auto maybe_value = vertex.AddLabel(label);
@@ -2963,23 +2957,15 @@
 
 bool RemoveLabels::RemoveLabelsCursor::Pull(Frame &frame, ExecutionContext &context) {
   SCOPED_PROFILE_OP("RemoveLabels");
-<<<<<<< HEAD
+
 #ifdef MG_ENTERPRISE
-  if (utils::license::global_license_checker.IsValidLicenseFast()) {
-    if (context.auth_checker &&
-        !context.auth_checker->Accept(*context.db_accessor, self_.labels_,
-                                      memgraph::query::AuthQuery::FineGrainedPrivilege::UPDATE)) {
-      throw QueryRuntimeException("Couldn't remove label due to not having enough permission!");
-    }
-=======
-
-  if (context.auth_checker &&
+  if (utils::license::global_license_checker.IsValidLicenseFast() && context.auth_checker &&
       !context.auth_checker->Accept(*context.db_accessor, self_.labels_,
-                                    memgraph::query::AuthQuery::FineGrainedPrivilege::CREATE_DELETE)) {
+                                    memgraph::query::AuthQuery::FineGrainedPrivilege::UPDATE)) {
     throw QueryRuntimeException("Couldn't remove label due to not having enough permission!");
->>>>>>> f4b37797
   }
 #endif
+
   if (!input_cursor_->Pull(frame, context)) return false;
 
   TypedValue &vertex_value = frame[self_.input_symbol_];
@@ -2987,10 +2973,14 @@
   if (vertex_value.IsNull()) return true;
   ExpectType(self_.input_symbol_, vertex_value, TypedValue::Type::Vertex);
   auto &vertex = vertex_value.ValueVertex();
-  if (context.auth_checker && !context.auth_checker->Accept(*context.db_accessor, vertex, storage::View::OLD,
-                                                            memgraph::query::AuthQuery::FineGrainedPrivilege::UPDATE)) {
+
+#ifdef MG_ENTERPRISE
+  if (utils::license::global_license_checker.IsValidLicenseFast() && context.auth_checker &&
+      !context.auth_checker->Accept(*context.db_accessor, vertex, storage::View::OLD,
+                                    memgraph::query::AuthQuery::FineGrainedPrivilege::UPDATE)) {
     throw QueryRuntimeException("Couldn't remove label due to not having enough permission!");
   }
+#endif
 
   for (auto label : self_.labels_) {
     auto maybe_value = vertex.RemoveLabel(label);
