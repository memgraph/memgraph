--- conflicted
+++ resolved
@@ -1061,23 +1061,15 @@
         if (expansion_info_.existing_node) {
           auto existing_node = *expansion_info_.existing_node;
 
-<<<<<<< HEAD
           auto edges_result = UnwrapEdgesResult(
               vertex.InEdges(self_.view_, self_.common_.edge_types, existing_node, &context.hops_limit));
-=======
-          auto edges_result = UnwrapEdgesResult(vertex.InEdges(self_.view_, self_.common_.edge_types, existing_node));
->>>>>>> 5076d402
           context.number_of_hops += edges_result.expanded_count;
           in_edges_.emplace(std::move(edges_result.edges));
           num_expanded_first = edges_result.expanded_count;
         }
       } else {
-<<<<<<< HEAD
         auto edges_result =
             UnwrapEdgesResult(vertex.InEdges(self_.view_, self_.common_.edge_types, &context.hops_limit));
-=======
-        auto edges_result = UnwrapEdgesResult(vertex.InEdges(self_.view_, self_.common_.edge_types));
->>>>>>> 5076d402
         context.number_of_hops += edges_result.expanded_count;
         in_edges_.emplace(std::move(edges_result.edges));
         num_expanded_first = edges_result.expanded_count;
@@ -1092,23 +1084,15 @@
       if (self_.common_.existing_node) {
         if (expansion_info_.existing_node) {
           auto existing_node = *expansion_info_.existing_node;
-<<<<<<< HEAD
           auto edges_result = UnwrapEdgesResult(
               vertex.OutEdges(self_.view_, self_.common_.edge_types, existing_node, &context.hops_limit));
-=======
-          auto edges_result = UnwrapEdgesResult(vertex.OutEdges(self_.view_, self_.common_.edge_types, existing_node));
->>>>>>> 5076d402
           context.number_of_hops += edges_result.expanded_count;
           out_edges_.emplace(std::move(edges_result.edges));
           num_expanded_second = edges_result.expanded_count;
         }
       } else {
-<<<<<<< HEAD
         auto edges_result =
             UnwrapEdgesResult(vertex.OutEdges(self_.view_, self_.common_.edge_types, &context.hops_limit));
-=======
-        auto edges_result = UnwrapEdgesResult(vertex.OutEdges(self_.view_, self_.common_.edge_types));
->>>>>>> 5076d402
         context.number_of_hops += edges_result.expanded_count;
         out_edges_.emplace(std::move(edges_result.edges));
         num_expanded_second = edges_result.expanded_count;
@@ -1195,11 +1179,7 @@
       memory);
 
   if (direction != EdgeAtom::Direction::OUT) {
-<<<<<<< HEAD
     auto edges_result = UnwrapEdgesResult(vertex.InEdges(view, edge_types, &context->hops_limit));
-=======
-    auto edges_result = UnwrapEdgesResult(vertex.InEdges(view, edge_types));
->>>>>>> 5076d402
     context->number_of_hops += edges_result.expanded_count;
     if (!edges_result.edges.empty()) {
       chain_elements.emplace_back(wrapper(EdgeAtom::Direction::IN, std::move(edges_result.edges)));
@@ -1207,11 +1187,7 @@
   }
 
   if (direction != EdgeAtom::Direction::IN) {
-<<<<<<< HEAD
     auto edges_result = UnwrapEdgesResult(vertex.OutEdges(view, edge_types, &context->hops_limit));
-=======
-    auto edges_result = UnwrapEdgesResult(vertex.OutEdges(view, edge_types));
->>>>>>> 5076d402
     context->number_of_hops += edges_result.expanded_count;
     if (!edges_result.edges.empty()) {
       chain_elements.emplace_back(wrapper(EdgeAtom::Direction::OUT, std::move(edges_result.edges)));
@@ -1604,12 +1580,8 @@
       for (const auto &vertex : source_frontier) {
         if (context.hops_limit.has_value() && context.hops_limit.value() < 0) break;
         if (self_.common_.direction != EdgeAtom::Direction::IN) {
-<<<<<<< HEAD
           auto out_edges_result =
               UnwrapEdgesResult(vertex.OutEdges(storage::View::OLD, self_.common_.edge_types, &context.hops_limit));
-=======
-          auto out_edges_result = UnwrapEdgesResult(vertex.OutEdges(storage::View::OLD, self_.common_.edge_types));
->>>>>>> 5076d402
           context.number_of_hops += out_edges_result.expanded_count;
           for (const auto &edge : out_edges_result.edges) {
 #ifdef MG_ENTERPRISE
@@ -1635,12 +1607,8 @@
           }
         }
         if (self_.common_.direction != EdgeAtom::Direction::OUT) {
-<<<<<<< HEAD
           auto in_edges_result =
               UnwrapEdgesResult(vertex.InEdges(storage::View::OLD, self_.common_.edge_types, &context.hops_limit));
-=======
-          auto in_edges_result = UnwrapEdgesResult(vertex.InEdges(storage::View::OLD, self_.common_.edge_types));
->>>>>>> 5076d402
           context.number_of_hops += in_edges_result.expanded_count;
           for (const auto &edge : in_edges_result.edges) {
 #ifdef MG_ENTERPRISE
@@ -1681,12 +1649,8 @@
       for (const auto &vertex : sink_frontier) {
         if (context.hops_limit.has_value() && context.hops_limit.value() < 0) break;
         if (self_.common_.direction != EdgeAtom::Direction::OUT) {
-<<<<<<< HEAD
           auto out_edges_result =
               UnwrapEdgesResult(vertex.OutEdges(storage::View::OLD, self_.common_.edge_types, &context.hops_limit));
-=======
-          auto out_edges_result = UnwrapEdgesResult(vertex.OutEdges(storage::View::OLD, self_.common_.edge_types));
->>>>>>> 5076d402
           context.number_of_hops += out_edges_result.expanded_count;
           for (const auto &edge : out_edges_result.edges) {
 #ifdef MG_ENTERPRISE
@@ -1712,12 +1676,8 @@
           }
         }
         if (self_.common_.direction != EdgeAtom::Direction::IN) {
-<<<<<<< HEAD
           auto in_edges_result =
               UnwrapEdgesResult(vertex.InEdges(storage::View::OLD, self_.common_.edge_types, &context.hops_limit));
-=======
-          auto in_edges_result = UnwrapEdgesResult(vertex.InEdges(storage::View::OLD, self_.common_.edge_types));
->>>>>>> 5076d402
           context.number_of_hops += in_edges_result.expanded_count;
           for (const auto &edge : in_edges_result.edges) {
 #ifdef MG_ENTERPRISE
@@ -1826,12 +1786,8 @@
     // the "where" condition.
     auto expand_from_vertex = [this, &expand_pair, &restore_frame_state_after_expansion, &context](const auto &vertex) {
       if (self_.common_.direction != EdgeAtom::Direction::IN) {
-<<<<<<< HEAD
         auto out_edges_result =
             UnwrapEdgesResult(vertex.OutEdges(storage::View::OLD, self_.common_.edge_types, &context.hops_limit));
-=======
-        auto out_edges_result = UnwrapEdgesResult(vertex.OutEdges(storage::View::OLD, self_.common_.edge_types));
->>>>>>> 5076d402
         context.number_of_hops += out_edges_result.expanded_count;
         for (const auto &edge : out_edges_result.edges) {
           bool was_expanded = expand_pair(edge, edge.To());
@@ -1839,12 +1795,8 @@
         }
       }
       if (self_.common_.direction != EdgeAtom::Direction::OUT) {
-<<<<<<< HEAD
         auto in_edges_result =
             UnwrapEdgesResult(vertex.InEdges(storage::View::OLD, self_.common_.edge_types, &context.hops_limit));
-=======
-        auto in_edges_result = UnwrapEdgesResult(vertex.InEdges(storage::View::OLD, self_.common_.edge_types));
->>>>>>> 5076d402
         context.number_of_hops += in_edges_result.expanded_count;
         for (const auto &edge : in_edges_result.edges) {
           bool was_expanded = expand_pair(edge, edge.From());
