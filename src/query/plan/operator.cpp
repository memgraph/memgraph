--- conflicted
+++ resolved
@@ -5986,14 +5986,9 @@
   return MakeUniqueCursorPtr<RollUpApplyCursor>(mem, *this, mem);
 }
 
-<<<<<<< HEAD
 PeriodicCommit::PeriodicCommit(std::shared_ptr<LogicalOperator> &&input, Expression *commit_frequency,
                                DatabaseAccessProtector db_acc)
     : input_(std::move(input)), commit_frequency_(commit_frequency), db_acc_(std::move(db_acc)) {}
-=======
-PeriodicCommit::PeriodicCommit(std::shared_ptr<LogicalOperator> &&input, Expression *commit_frequency)
-    : input_(std::move(input)), commit_frequency_(commit_frequency) {}
->>>>>>> 8080fe0d
 
 std::vector<Symbol> PeriodicCommit::ModifiedSymbols(const SymbolTable &table) const {
   return input_->ModifiedSymbols(table);
@@ -6019,12 +6014,8 @@
   bool Pull(Frame &frame, ExecutionContext &context) override {
     // NOLINTNEXTLINE(misc-const-correctness)
     OOMExceptionEnabler oom_exception;
-<<<<<<< HEAD
-    const SCOPED_PROFILE_OP_BY_REF(self_);
-=======
     // NOLINTNEXTLINE(misc-const-correctness)
     SCOPED_PROFILE_OP_BY_REF(self_);
->>>>>>> 8080fe0d
 
     if (!commit_frequency_.has_value()) [[unlikely]] {
       ExpressionEvaluator evaluator(&frame, context.symbol_table, context.evaluation_context, context.db_accessor,
@@ -6037,19 +6028,11 @@
     pulled_++;
     if (pulled_ >= commit_frequency_) {
       // do periodic commit since we pulled that many times
-<<<<<<< HEAD
       [[maybe_unused]] auto commit_result = context.db_accessor->PeriodicCommit({}, self_.db_acc_);
       pulled_ = 0;
     } else if (!pull_value && pulled_ > 0) {
       // do periodic commit for the rest of pulled items
       [[maybe_unused]] auto commit_result = context.db_accessor->PeriodicCommit({}, self_.db_acc_);
-=======
-      [[maybe_unused]] auto commit_result = context.db_accessor->PeriodicCommit();
-      pulled_ = 0;
-    } else if (!pull_value && pulled_ > 0) {
-      // do periodic commit for the rest of pulled items
-      [[maybe_unused]] auto commit_result = context.db_accessor->PeriodicCommit();
->>>>>>> 8080fe0d
     }
 
     return pull_value;
@@ -6064,10 +6047,7 @@
   }
 
  private:
-<<<<<<< HEAD
-=======
   // NOLINTNEXTLINE(cppcoreguidelines-avoid-const-or-ref-data-members)
->>>>>>> 8080fe0d
   const PeriodicCommit &self_;
   const UniqueCursorPtr input_cursor_;
   std::optional<uint64_t> commit_frequency_;
@@ -6082,18 +6062,11 @@
 
 PeriodicSubquery::PeriodicSubquery(const std::shared_ptr<LogicalOperator> input,
                                    const std::shared_ptr<LogicalOperator> subquery, Expression *commit_frequency,
-<<<<<<< HEAD
                                    DatabaseAccessProtector db_acc, bool subquery_has_return)
     : input_(input ? input : std::make_shared<Once>()),
       subquery_(subquery),
       commit_frequency_(commit_frequency),
       db_acc_(std::move(db_acc)),
-=======
-                                   bool subquery_has_return)
-    : input_(input ? input : std::make_shared<Once>()),
-      subquery_(subquery),
-      commit_frequency_(commit_frequency),
->>>>>>> 8080fe0d
       subquery_has_return_(subquery_has_return) {}
 
 bool PeriodicSubquery::Accept(HierarchicalLogicalOperatorVisitor &visitor) {
@@ -6123,13 +6096,9 @@
   }
 
   bool Pull(Frame &frame, ExecutionContext &context) override {
-<<<<<<< HEAD
-    OOMExceptionEnabler oom_exception;
-=======
     // NOLINTNEXTLINE(misc-const-correctness)
     OOMExceptionEnabler oom_exception;
     // NOLINTNEXTLINE(misc-const-correctness)
->>>>>>> 8080fe0d
     SCOPED_PROFILE_OP("PeriodicSubquery");
 
     if (!commit_frequency_.has_value()) [[unlikely]] {
@@ -6145,11 +6114,7 @@
         } else {
           if (pulled_ > 0) {
             // do periodic commit for the rest of pulled items
-<<<<<<< HEAD
-            [[maybe_unused]] auto commit_result = context.db_accessor->PeriodicCommit({}, self_.db_acc_);
-=======
             [[maybe_unused]] auto commit_result = context.db_accessor->PeriodicCommit();
->>>>>>> 8080fe0d
           }
           return false;
         }
@@ -6163,11 +6128,7 @@
 
       if (pulled_ >= commit_frequency_) {
         // do periodic commit since we pulled that many times
-<<<<<<< HEAD
-        [[maybe_unused]] auto commit_result = context.db_accessor->PeriodicCommit({}, self_.db_acc_);
-=======
         [[maybe_unused]] auto commit_result = context.db_accessor->PeriodicCommit();
->>>>>>> 8080fe0d
         pulled_ = 0;
       }
 
@@ -6195,10 +6156,7 @@
   }
 
  private:
-<<<<<<< HEAD
-=======
   // NOLINTNEXTLINE(cppcoreguidelines-avoid-const-or-ref-data-members)
->>>>>>> 8080fe0d
   const PeriodicSubquery &self_;
   UniqueCursorPtr input_;
   UniqueCursorPtr subquery_;
