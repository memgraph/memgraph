// Copyright 2022 Memgraph Ltd.
//
// Use of this software is governed by the Business Source License
// included in the file licenses/BSL.txt; by using this file, you agree to be bound by the terms of the Business Source
// License, and you may not use this file except in compliance with the Business Source License.
//
// As of the Change Date specified in that file, in accordance with
// the Business Source License, use of this software will be governed
// by the Apache License, Version 2.0, included in the file
// licenses/APL.txt.

#include "query/plan/operator.hpp"

#include <algorithm>
#include <cstdint>
#include <limits>
#include <queue>
#include <random>
#include <string>
#include <tuple>
#include <type_traits>
#include <unordered_map>
#include <unordered_set>
#include <utility>

#include <cppitertools/chain.hpp>
#include <cppitertools/imap.hpp>

#include "query/context.hpp"
#include "query/db_accessor.hpp"
#include "query/exceptions.hpp"
#include "query/frontend/ast/ast.hpp"
#include "query/frontend/semantic/symbol_table.hpp"
#include "query/graph.hpp"
#include "query/interpret/eval.hpp"
#include "query/path.hpp"
#include "query/plan/scoped_profile.hpp"
#include "query/procedure/cypher_types.hpp"
#include "query/procedure/mg_procedure_impl.hpp"
#include "query/procedure/module.hpp"
#include "storage/v2/property_value.hpp"
#include "utils/algorithm.hpp"
#include "utils/csv_parsing.hpp"
#include "utils/event_counter.hpp"
#include "utils/exceptions.hpp"
#include "utils/fnv.hpp"
#include "utils/likely.hpp"
#include "utils/logging.hpp"
#include "utils/memory.hpp"
#include "utils/pmr/unordered_map.hpp"
#include "utils/pmr/unordered_set.hpp"
#include "utils/pmr/vector.hpp"
#include "utils/readable_size.hpp"
#include "utils/string.hpp"
#include "utils/temporal.hpp"

// macro for the default implementation of LogicalOperator::Accept
// that accepts the visitor and visits it's input_ operator
#define ACCEPT_WITH_INPUT(class_name)                                    \
  bool class_name::Accept(HierarchicalLogicalOperatorVisitor &visitor) { \
    if (visitor.PreVisit(*this)) {                                       \
      input_->Accept(visitor);                                           \
    }                                                                    \
    return visitor.PostVisit(*this);                                     \
  }

#define WITHOUT_SINGLE_INPUT(class_name)                         \
  bool class_name::HasSingleInput() const { return false; }      \
  std::shared_ptr<LogicalOperator> class_name::input() const {   \
    LOG_FATAL("Operator " #class_name " has no single input!");  \
  }                                                              \
  void class_name::set_input(std::shared_ptr<LogicalOperator>) { \
    LOG_FATAL("Operator " #class_name " has no single input!");  \
  }

namespace EventCounter {
extern const Event OnceOperator;
extern const Event CreateNodeOperator;
extern const Event CreateExpandOperator;
extern const Event ScanAllOperator;
extern const Event ScanAllByLabelOperator;
extern const Event ScanAllByLabelPropertyRangeOperator;
extern const Event ScanAllByLabelPropertyValueOperator;
extern const Event ScanAllByLabelPropertyOperator;
extern const Event ScanAllByIdOperator;
extern const Event ExpandOperator;
extern const Event ExpandVariableOperator;
extern const Event ConstructNamedPathOperator;
extern const Event FilterOperator;
extern const Event ProduceOperator;
extern const Event DeleteOperator;
extern const Event SetPropertyOperator;
extern const Event SetPropertiesOperator;
extern const Event SetLabelsOperator;
extern const Event RemovePropertyOperator;
extern const Event RemoveLabelsOperator;
extern const Event EdgeUniquenessFilterOperator;
extern const Event AccumulateOperator;
extern const Event AggregateOperator;
extern const Event SkipOperator;
extern const Event LimitOperator;
extern const Event OrderByOperator;
extern const Event MergeOperator;
extern const Event OptionalOperator;
extern const Event UnwindOperator;
extern const Event DistinctOperator;
extern const Event UnionOperator;
extern const Event CartesianOperator;
extern const Event CallProcedureOperator;
extern const Event ForeachOperator;
}  // namespace EventCounter

namespace memgraph::query::plan {

namespace {

// Custom equality function for a vector of typed values.
// Used in unordered_maps in Aggregate and Distinct operators.
struct TypedValueVectorEqual {
  template <class TAllocator>
  bool operator()(const std::vector<TypedValue, TAllocator> &left,
                  const std::vector<TypedValue, TAllocator> &right) const {
    MG_ASSERT(left.size() == right.size(),
              "TypedValueVector comparison should only be done over vectors "
              "of the same size");
    return std::equal(left.begin(), left.end(), right.begin(), TypedValue::BoolEqual{});
  }
};

// Returns boolean result of evaluating filter expression. Null is treated as
// false. Other non boolean values raise a QueryRuntimeException.
bool EvaluateFilter(ExpressionEvaluator &evaluator, Expression *filter) {
  TypedValue result = filter->Accept(evaluator);
  // Null is treated like false.
  if (result.IsNull()) return false;
  if (result.type() != TypedValue::Type::Bool)
    throw QueryRuntimeException("Filter expression must evaluate to bool or null, got {}.", result.type());
  return result.ValueBool();
}

template <typename T>
uint64_t ComputeProfilingKey(const T *obj) {
  static_assert(sizeof(T *) == sizeof(uint64_t));
  return reinterpret_cast<uint64_t>(obj);
}

}  // namespace

#define SCOPED_PROFILE_OP(name) ScopedProfile profile{ComputeProfilingKey(this), name, &context};

bool Once::OnceCursor::Pull(Frame &, ExecutionContext &context) {
  SCOPED_PROFILE_OP("Once");

  if (!did_pull_) {
    did_pull_ = true;
    return true;
  }
  return false;
}

UniqueCursorPtr Once::MakeCursor(utils::MemoryResource *mem) const {
  EventCounter::IncrementCounter(EventCounter::OnceOperator);

  return MakeUniqueCursorPtr<OnceCursor>(mem);
}

WITHOUT_SINGLE_INPUT(Once);

void Once::OnceCursor::Shutdown() {}

void Once::OnceCursor::Reset() { did_pull_ = false; }

CreateNode::CreateNode(const std::shared_ptr<LogicalOperator> &input, const NodeCreationInfo &node_info)
    : input_(input ? input : std::make_shared<Once>()), node_info_(node_info) {}

// Creates a vertex on this GraphDb. Returns a reference to vertex placed on the
// frame.
VertexAccessor &CreateLocalVertex(const NodeCreationInfo &node_info, Frame *frame, ExecutionContext &context) {
  auto &dba = *context.db_accessor;
  auto new_node = dba.InsertVertex();
  context.execution_stats[ExecutionStats::Key::CREATED_NODES] += 1;
  for (auto label : node_info.labels) {
    auto maybe_error = new_node.AddLabel(label);
    if (maybe_error.HasError()) {
      switch (maybe_error.GetError()) {
        case storage::Error::SERIALIZATION_ERROR:
          throw TransactionSerializationException();
        case storage::Error::DELETED_OBJECT:
          throw QueryRuntimeException("Trying to set a label on a deleted node.");
        case storage::Error::VERTEX_HAS_EDGES:
        case storage::Error::PROPERTIES_DISABLED:
        case storage::Error::NONEXISTENT_OBJECT:
          throw QueryRuntimeException("Unexpected error when setting a label.");
      }
    }
    context.execution_stats[ExecutionStats::Key::CREATED_LABELS] += 1;
  }
  // Evaluator should use the latest accessors, as modified in this query, when
  // setting properties on new nodes.
  ExpressionEvaluator evaluator(frame, context.symbol_table, context.evaluation_context, context.db_accessor,
                                storage::View::NEW);
  // TODO: PropsSetChecked allocates a PropertyValue, make it use context.memory
  // when we update PropertyValue with custom allocator.
  if (const auto *node_info_properties = std::get_if<PropertiesMapList>(&node_info.properties)) {
    for (const auto &[key, value_expression] : *node_info_properties) {
      PropsSetChecked(&new_node, key, value_expression->Accept(evaluator));
    }
  } else {
    auto property_map = evaluator.Visit(*std::get<ParameterLookup *>(node_info.properties));
    for (const auto &[key, value] : property_map.ValueMap()) {
      auto property_id = dba.NameToProperty(key);
      PropsSetChecked(&new_node, property_id, value);
    }
  }

  (*frame)[node_info.symbol] = new_node;
  return (*frame)[node_info.symbol].ValueVertex();
}

ACCEPT_WITH_INPUT(CreateNode)

UniqueCursorPtr CreateNode::MakeCursor(utils::MemoryResource *mem) const {
  EventCounter::IncrementCounter(EventCounter::CreateNodeOperator);

  return MakeUniqueCursorPtr<CreateNodeCursor>(mem, *this, mem);
}

std::vector<Symbol> CreateNode::ModifiedSymbols(const SymbolTable &table) const {
  auto symbols = input_->ModifiedSymbols(table);
  symbols.emplace_back(node_info_.symbol);
  return symbols;
}

CreateNode::CreateNodeCursor::CreateNodeCursor(const CreateNode &self, utils::MemoryResource *mem)
    : self_(self), input_cursor_(self.input_->MakeCursor(mem)) {}

bool CreateNode::CreateNodeCursor::Pull(Frame &frame, ExecutionContext &context) {
  SCOPED_PROFILE_OP("CreateNode");

  if (input_cursor_->Pull(frame, context)) {
    auto created_vertex = CreateLocalVertex(self_.node_info_, &frame, context);
    if (context.trigger_context_collector) {
      context.trigger_context_collector->RegisterCreatedObject(created_vertex);
    }
    return true;
  }

  return false;
}

void CreateNode::CreateNodeCursor::Shutdown() { input_cursor_->Shutdown(); }

void CreateNode::CreateNodeCursor::Reset() { input_cursor_->Reset(); }

CreateExpand::CreateExpand(const NodeCreationInfo &node_info, const EdgeCreationInfo &edge_info,
                           const std::shared_ptr<LogicalOperator> &input, Symbol input_symbol, bool existing_node)
    : node_info_(node_info),
      edge_info_(edge_info),
      input_(input ? input : std::make_shared<Once>()),
      input_symbol_(input_symbol),
      existing_node_(existing_node) {}

ACCEPT_WITH_INPUT(CreateExpand)

UniqueCursorPtr CreateExpand::MakeCursor(utils::MemoryResource *mem) const {
  EventCounter::IncrementCounter(EventCounter::CreateNodeOperator);

  return MakeUniqueCursorPtr<CreateExpandCursor>(mem, *this, mem);
}

std::vector<Symbol> CreateExpand::ModifiedSymbols(const SymbolTable &table) const {
  auto symbols = input_->ModifiedSymbols(table);
  symbols.emplace_back(node_info_.symbol);
  symbols.emplace_back(edge_info_.symbol);
  return symbols;
}

CreateExpand::CreateExpandCursor::CreateExpandCursor(const CreateExpand &self, utils::MemoryResource *mem)
    : self_(self), input_cursor_(self.input_->MakeCursor(mem)) {}

namespace {

EdgeAccessor CreateEdge(const EdgeCreationInfo &edge_info, DbAccessor *dba, VertexAccessor *from, VertexAccessor *to,
                        Frame *frame, ExpressionEvaluator *evaluator) {
  auto maybe_edge = dba->InsertEdge(from, to, edge_info.edge_type);
  if (maybe_edge.HasValue()) {
    auto &edge = *maybe_edge;
    if (const auto *properties = std::get_if<PropertiesMapList>(&edge_info.properties)) {
      for (const auto &[key, value_expression] : *properties) {
        PropsSetChecked(&edge, key, value_expression->Accept(*evaluator));
      }
    } else {
      auto property_map = evaluator->Visit(*std::get<ParameterLookup *>(edge_info.properties));
      for (const auto &[key, value] : property_map.ValueMap()) {
        auto property_id = dba->NameToProperty(key);
        PropsSetChecked(&edge, property_id, value);
      }
    }

    (*frame)[edge_info.symbol] = edge;
  } else {
    switch (maybe_edge.GetError()) {
      case storage::Error::SERIALIZATION_ERROR:
        throw TransactionSerializationException();
      case storage::Error::DELETED_OBJECT:
        throw QueryRuntimeException("Trying to create an edge on a deleted node.");
      case storage::Error::VERTEX_HAS_EDGES:
      case storage::Error::PROPERTIES_DISABLED:
      case storage::Error::NONEXISTENT_OBJECT:
        throw QueryRuntimeException("Unexpected error when creating an edge.");
    }
  }

  return *maybe_edge;
}

}  // namespace

bool CreateExpand::CreateExpandCursor::Pull(Frame &frame, ExecutionContext &context) {
  SCOPED_PROFILE_OP("CreateExpand");

  if (!input_cursor_->Pull(frame, context)) return false;

  // get the origin vertex
  TypedValue &vertex_value = frame[self_.input_symbol_];
  ExpectType(self_.input_symbol_, vertex_value, TypedValue::Type::Vertex);
  auto &v1 = vertex_value.ValueVertex();

  // Similarly to CreateNode, newly created edges and nodes should use the
  // storage::View::NEW.
  // E.g. we pickup new properties: `CREATE (n {p: 42}) -[:r {ep: n.p}]-> ()`
  ExpressionEvaluator evaluator(&frame, context.symbol_table, context.evaluation_context, context.db_accessor,
                                storage::View::NEW);

  // get the destination vertex (possibly an existing node)
  auto &v2 = OtherVertex(frame, context);

  // create an edge between the two nodes
  auto *dba = context.db_accessor;

  auto created_edge = [&] {
    switch (self_.edge_info_.direction) {
      case EdgeAtom::Direction::IN:
        return CreateEdge(self_.edge_info_, dba, &v2, &v1, &frame, &evaluator);
      case EdgeAtom::Direction::OUT:
      // in the case of an undirected CreateExpand we choose an arbitrary
      // direction. this is used in the MERGE clause
      // it is not allowed in the CREATE clause, and the semantic
      // checker needs to ensure it doesn't reach this point
      case EdgeAtom::Direction::BOTH:
        return CreateEdge(self_.edge_info_, dba, &v1, &v2, &frame, &evaluator);
    }
  }();

  context.execution_stats[ExecutionStats::Key::CREATED_EDGES] += 1;
  if (context.trigger_context_collector) {
    context.trigger_context_collector->RegisterCreatedObject(created_edge);
  }

  return true;
}

void CreateExpand::CreateExpandCursor::Shutdown() { input_cursor_->Shutdown(); }

void CreateExpand::CreateExpandCursor::Reset() { input_cursor_->Reset(); }

VertexAccessor &CreateExpand::CreateExpandCursor::OtherVertex(Frame &frame, ExecutionContext &context) {
  if (self_.existing_node_) {
    TypedValue &dest_node_value = frame[self_.node_info_.symbol];
    ExpectType(self_.node_info_.symbol, dest_node_value, TypedValue::Type::Vertex);
    return dest_node_value.ValueVertex();
  } else {
    auto &created_vertex = CreateLocalVertex(self_.node_info_, &frame, context);
    if (context.trigger_context_collector) {
      context.trigger_context_collector->RegisterCreatedObject(created_vertex);
    }
    return created_vertex;
  }
}

template <class TVerticesFun>
class ScanAllCursor : public Cursor {
 public:
  explicit ScanAllCursor(Symbol output_symbol, UniqueCursorPtr input_cursor, TVerticesFun get_vertices,
                         const char *op_name)
      : output_symbol_(output_symbol),
        input_cursor_(std::move(input_cursor)),
        get_vertices_(std::move(get_vertices)),
        op_name_(op_name) {}

  bool Pull(Frame &frame, ExecutionContext &context) override {
    SCOPED_PROFILE_OP(op_name_);

    if (MustAbort(context)) throw HintedAbortError();

    while (!vertices_ || vertices_it_.value() == vertices_.value().end()) {
      if (!input_cursor_->Pull(frame, context)) return false;
      // We need a getter function, because in case of exhausting a lazy
      // iterable, we cannot simply reset it by calling begin().
      auto next_vertices = get_vertices_(frame, context);
      if (!next_vertices) continue;
      // Since vertices iterator isn't nothrow_move_assignable, we have to use
      // the roundabout assignment + emplace, instead of simple:
      // vertices _ = get_vertices_(frame, context);
      vertices_.emplace(std::move(next_vertices.value()));
      vertices_it_.emplace(vertices_.value().begin());
    }

    frame[output_symbol_] = *vertices_it_.value();
    ++vertices_it_.value();
    return true;
  }

  void Shutdown() override { input_cursor_->Shutdown(); }

  void Reset() override {
    input_cursor_->Reset();
    vertices_ = std::nullopt;
    vertices_it_ = std::nullopt;
  }

 private:
  const Symbol output_symbol_;
  const UniqueCursorPtr input_cursor_;
  TVerticesFun get_vertices_;
  std::optional<typename std::result_of<TVerticesFun(Frame &, ExecutionContext &)>::type::value_type> vertices_;
  std::optional<decltype(vertices_.value().begin())> vertices_it_;
  const char *op_name_;
};

ScanAll::ScanAll(const std::shared_ptr<LogicalOperator> &input, Symbol output_symbol, storage::View view)
    : input_(input ? input : std::make_shared<Once>()), output_symbol_(output_symbol), view_(view) {}

ACCEPT_WITH_INPUT(ScanAll)

UniqueCursorPtr ScanAll::MakeCursor(utils::MemoryResource *mem) const {
  EventCounter::IncrementCounter(EventCounter::ScanAllOperator);

  auto vertices = [this](Frame &, ExecutionContext &context) {
    auto *db = context.db_accessor;
    return std::make_optional(db->Vertices(view_));
  };
  return MakeUniqueCursorPtr<ScanAllCursor<decltype(vertices)>>(mem, output_symbol_, input_->MakeCursor(mem),
                                                                std::move(vertices), "ScanAll");
}

std::vector<Symbol> ScanAll::ModifiedSymbols(const SymbolTable &table) const {
  auto symbols = input_->ModifiedSymbols(table);
  symbols.emplace_back(output_symbol_);
  return symbols;
}

ScanAllByLabel::ScanAllByLabel(const std::shared_ptr<LogicalOperator> &input, Symbol output_symbol,
                               storage::LabelId label, storage::View view)
    : ScanAll(input, output_symbol, view), label_(label) {}

ACCEPT_WITH_INPUT(ScanAllByLabel)

UniqueCursorPtr ScanAllByLabel::MakeCursor(utils::MemoryResource *mem) const {
  EventCounter::IncrementCounter(EventCounter::ScanAllByLabelOperator);

  auto vertices = [this](Frame &, ExecutionContext &context) {
    auto *db = context.db_accessor;
    return std::make_optional(db->Vertices(view_, label_));
  };
  return MakeUniqueCursorPtr<ScanAllCursor<decltype(vertices)>>(mem, output_symbol_, input_->MakeCursor(mem),
                                                                std::move(vertices), "ScanAllByLabel");
}

// TODO(buda): Implement ScanAllByLabelProperty operator to iterate over
// vertices that have the label and some value for the given property.

ScanAllByLabelPropertyRange::ScanAllByLabelPropertyRange(const std::shared_ptr<LogicalOperator> &input,
                                                         Symbol output_symbol, storage::LabelId label,
                                                         storage::PropertyId property, const std::string &property_name,
                                                         std::optional<Bound> lower_bound,
                                                         std::optional<Bound> upper_bound, storage::View view)
    : ScanAll(input, output_symbol, view),
      label_(label),
      property_(property),
      property_name_(property_name),
      lower_bound_(lower_bound),
      upper_bound_(upper_bound) {
  MG_ASSERT(lower_bound_ || upper_bound_, "Only one bound can be left out");
}

ACCEPT_WITH_INPUT(ScanAllByLabelPropertyRange)

UniqueCursorPtr ScanAllByLabelPropertyRange::MakeCursor(utils::MemoryResource *mem) const {
  EventCounter::IncrementCounter(EventCounter::ScanAllByLabelPropertyRangeOperator);

  auto vertices = [this](Frame &frame, ExecutionContext &context)
      -> std::optional<decltype(context.db_accessor->Vertices(view_, label_, property_, std::nullopt, std::nullopt))> {
    auto *db = context.db_accessor;
    ExpressionEvaluator evaluator(&frame, context.symbol_table, context.evaluation_context, context.db_accessor, view_);
    auto convert = [&evaluator](const auto &bound) -> std::optional<utils::Bound<storage::PropertyValue>> {
      if (!bound) return std::nullopt;
      const auto &value = bound->value()->Accept(evaluator);
      try {
        const auto &property_value = storage::PropertyValue(value);
        switch (property_value.type()) {
          case storage::PropertyValue::Type::Bool:
          case storage::PropertyValue::Type::List:
          case storage::PropertyValue::Type::Map:
            // Prevent indexed lookup with something that would fail if we did
            // the original filter with `operator<`. Note, for some reason,
            // Cypher does not support comparing boolean values.
            throw QueryRuntimeException("Invalid type {} for '<'.", value.type());
          case storage::PropertyValue::Type::Null:
          case storage::PropertyValue::Type::Int:
          case storage::PropertyValue::Type::Double:
          case storage::PropertyValue::Type::String:
          case storage::PropertyValue::Type::TemporalData:
            // These are all fine, there's also Point, Date and Time data types
            // which were added to Cypher, but we don't have support for those
            // yet.
            return std::make_optional(utils::Bound<storage::PropertyValue>(property_value, bound->type()));
        }
      } catch (const TypedValueException &) {
        throw QueryRuntimeException("'{}' cannot be used as a property value.", value.type());
      }
    };
    auto maybe_lower = convert(lower_bound_);
    auto maybe_upper = convert(upper_bound_);
    // If any bound is null, then the comparison would result in nulls. This
    // is treated as not satisfying the filter, so return no vertices.
    if (maybe_lower && maybe_lower->value().IsNull()) return std::nullopt;
    if (maybe_upper && maybe_upper->value().IsNull()) return std::nullopt;
    return std::make_optional(db->Vertices(view_, label_, property_, maybe_lower, maybe_upper));
  };
  return MakeUniqueCursorPtr<ScanAllCursor<decltype(vertices)>>(mem, output_symbol_, input_->MakeCursor(mem),
                                                                std::move(vertices), "ScanAllByLabelPropertyRange");
}

ScanAllByLabelPropertyValue::ScanAllByLabelPropertyValue(const std::shared_ptr<LogicalOperator> &input,
                                                         Symbol output_symbol, storage::LabelId label,
                                                         storage::PropertyId property, const std::string &property_name,
                                                         Expression *expression, storage::View view)
    : ScanAll(input, output_symbol, view),
      label_(label),
      property_(property),
      property_name_(property_name),
      expression_(expression) {
  DMG_ASSERT(expression, "Expression is not optional.");
}

ACCEPT_WITH_INPUT(ScanAllByLabelPropertyValue)

UniqueCursorPtr ScanAllByLabelPropertyValue::MakeCursor(utils::MemoryResource *mem) const {
  EventCounter::IncrementCounter(EventCounter::ScanAllByLabelPropertyValueOperator);

  auto vertices = [this](Frame &frame, ExecutionContext &context)
      -> std::optional<decltype(context.db_accessor->Vertices(view_, label_, property_, storage::PropertyValue()))> {
    auto *db = context.db_accessor;
    ExpressionEvaluator evaluator(&frame, context.symbol_table, context.evaluation_context, context.db_accessor, view_);
    auto value = expression_->Accept(evaluator);
    if (value.IsNull()) return std::nullopt;
    if (!value.IsPropertyValue()) {
      throw QueryRuntimeException("'{}' cannot be used as a property value.", value.type());
    }
    return std::make_optional(db->Vertices(view_, label_, property_, storage::PropertyValue(value)));
  };
  return MakeUniqueCursorPtr<ScanAllCursor<decltype(vertices)>>(mem, output_symbol_, input_->MakeCursor(mem),
                                                                std::move(vertices), "ScanAllByLabelPropertyValue");
}

ScanAllByLabelProperty::ScanAllByLabelProperty(const std::shared_ptr<LogicalOperator> &input, Symbol output_symbol,
                                               storage::LabelId label, storage::PropertyId property,
                                               const std::string &property_name, storage::View view)
    : ScanAll(input, output_symbol, view), label_(label), property_(property), property_name_(property_name) {}

ACCEPT_WITH_INPUT(ScanAllByLabelProperty)

UniqueCursorPtr ScanAllByLabelProperty::MakeCursor(utils::MemoryResource *mem) const {
  EventCounter::IncrementCounter(EventCounter::ScanAllByLabelPropertyOperator);

  auto vertices = [this](Frame &frame, ExecutionContext &context) {
    auto *db = context.db_accessor;
    return std::make_optional(db->Vertices(view_, label_, property_));
  };
  return MakeUniqueCursorPtr<ScanAllCursor<decltype(vertices)>>(mem, output_symbol_, input_->MakeCursor(mem),
                                                                std::move(vertices), "ScanAllByLabelProperty");
}

ScanAllById::ScanAllById(const std::shared_ptr<LogicalOperator> &input, Symbol output_symbol, Expression *expression,
                         storage::View view)
    : ScanAll(input, output_symbol, view), expression_(expression) {
  MG_ASSERT(expression);
}

ACCEPT_WITH_INPUT(ScanAllById)

UniqueCursorPtr ScanAllById::MakeCursor(utils::MemoryResource *mem) const {
  EventCounter::IncrementCounter(EventCounter::ScanAllByIdOperator);

  auto vertices = [this](Frame &frame, ExecutionContext &context) -> std::optional<std::vector<VertexAccessor>> {
    auto *db = context.db_accessor;
    ExpressionEvaluator evaluator(&frame, context.symbol_table, context.evaluation_context, context.db_accessor, view_);
    auto value = expression_->Accept(evaluator);
    if (!value.IsNumeric()) return std::nullopt;
    int64_t id = value.IsInt() ? value.ValueInt() : value.ValueDouble();
    if (value.IsDouble() && id != value.ValueDouble()) return std::nullopt;
    auto maybe_vertex = db->FindVertex(storage::Gid::FromInt(id), view_);
    if (!maybe_vertex) return std::nullopt;
    return std::vector<VertexAccessor>{*maybe_vertex};
  };
  return MakeUniqueCursorPtr<ScanAllCursor<decltype(vertices)>>(mem, output_symbol_, input_->MakeCursor(mem),
                                                                std::move(vertices), "ScanAllById");
}

namespace {
bool CheckExistingNode(const VertexAccessor &new_node, const Symbol &existing_node_sym, Frame &frame) {
  const TypedValue &existing_node = frame[existing_node_sym];
  if (existing_node.IsNull()) return false;
  ExpectType(existing_node_sym, existing_node, TypedValue::Type::Vertex);
  return existing_node.ValueVertex() == new_node;
}

template <class TEdges>
auto UnwrapEdgesResult(storage::Result<TEdges> &&result) {
  if (result.HasError()) {
    switch (result.GetError()) {
      case storage::Error::DELETED_OBJECT:
        throw QueryRuntimeException("Trying to get relationships of a deleted node.");
      case storage::Error::NONEXISTENT_OBJECT:
        throw query::QueryRuntimeException("Trying to get relationships from a node that doesn't exist.");
      case storage::Error::VERTEX_HAS_EDGES:
      case storage::Error::SERIALIZATION_ERROR:
      case storage::Error::PROPERTIES_DISABLED:
        throw QueryRuntimeException("Unexpected error when accessing relationships.");
    }
  }
  return std::move(*result);
}

}  // namespace

Expand::Expand(const std::shared_ptr<LogicalOperator> &input, Symbol input_symbol, Symbol node_symbol,
               Symbol edge_symbol, EdgeAtom::Direction direction, const std::vector<storage::EdgeTypeId> &edge_types,
               bool existing_node, storage::View view)
    : input_(input ? input : std::make_shared<Once>()),
      input_symbol_(input_symbol),
      common_{node_symbol, edge_symbol, direction, edge_types, existing_node},
      view_(view) {}

ACCEPT_WITH_INPUT(Expand)

UniqueCursorPtr Expand::MakeCursor(utils::MemoryResource *mem) const {
  EventCounter::IncrementCounter(EventCounter::ExpandOperator);

  return MakeUniqueCursorPtr<ExpandCursor>(mem, *this, mem);
}

std::vector<Symbol> Expand::ModifiedSymbols(const SymbolTable &table) const {
  auto symbols = input_->ModifiedSymbols(table);
  symbols.emplace_back(common_.node_symbol);
  symbols.emplace_back(common_.edge_symbol);
  return symbols;
}

Expand::ExpandCursor::ExpandCursor(const Expand &self, utils::MemoryResource *mem)
    : self_(self), input_cursor_(self.input_->MakeCursor(mem)) {}

bool Expand::ExpandCursor::Pull(Frame &frame, ExecutionContext &context) {
  SCOPED_PROFILE_OP("Expand");

  // A helper function for expanding a node from an edge.
  auto pull_node = [this, &frame](const EdgeAccessor &new_edge, EdgeAtom::Direction direction) {
    if (self_.common_.existing_node) return;
    switch (direction) {
      case EdgeAtom::Direction::IN:
        frame[self_.common_.node_symbol] = new_edge.From();
        break;
      case EdgeAtom::Direction::OUT:
        frame[self_.common_.node_symbol] = new_edge.To();
        break;
      case EdgeAtom::Direction::BOTH:
        LOG_FATAL("Must indicate exact expansion direction here");
    }
  };

  while (true) {
    if (MustAbort(context)) throw HintedAbortError();
    // attempt to get a value from the incoming edges
    if (in_edges_ && *in_edges_it_ != in_edges_->end()) {
      auto edge = *(*in_edges_it_)++;
      frame[self_.common_.edge_symbol] = edge;
      pull_node(edge, EdgeAtom::Direction::IN);
      return true;
    }

    // attempt to get a value from the outgoing edges
    if (out_edges_ && *out_edges_it_ != out_edges_->end()) {
      auto edge = *(*out_edges_it_)++;
      // when expanding in EdgeAtom::Direction::BOTH directions
      // we should do only one expansion for cycles, and it was
      // already done in the block above
      if (self_.common_.direction == EdgeAtom::Direction::BOTH && edge.IsCycle()) continue;
      frame[self_.common_.edge_symbol] = edge;
      pull_node(edge, EdgeAtom::Direction::OUT);
      return true;
    }

    // If we are here, either the edges have not been initialized,
    // or they have been exhausted. Attempt to initialize the edges.
    if (!InitEdges(frame, context)) return false;

    // we have re-initialized the edges, continue with the loop
  }
}

void Expand::ExpandCursor::Shutdown() { input_cursor_->Shutdown(); }

void Expand::ExpandCursor::Reset() {
  input_cursor_->Reset();
  in_edges_ = std::nullopt;
  in_edges_it_ = std::nullopt;
  out_edges_ = std::nullopt;
  out_edges_it_ = std::nullopt;
}

bool Expand::ExpandCursor::InitEdges(Frame &frame, ExecutionContext &context) {
  // Input Vertex could be null if it is created by a failed optional match. In
  // those cases we skip that input pull and continue with the next.
  while (true) {
    if (!input_cursor_->Pull(frame, context)) return false;
    TypedValue &vertex_value = frame[self_.input_symbol_];

    // Null check due to possible failed optional match.
    if (vertex_value.IsNull()) continue;

    ExpectType(self_.input_symbol_, vertex_value, TypedValue::Type::Vertex);
    auto &vertex = vertex_value.ValueVertex();

    auto direction = self_.common_.direction;
    if (direction == EdgeAtom::Direction::IN || direction == EdgeAtom::Direction::BOTH) {
      if (self_.common_.existing_node) {
        TypedValue &existing_node = frame[self_.common_.node_symbol];
        // old_node_value may be Null when using optional matching
        if (!existing_node.IsNull()) {
          ExpectType(self_.common_.node_symbol, existing_node, TypedValue::Type::Vertex);
          in_edges_.emplace(
              UnwrapEdgesResult(vertex.InEdges(self_.view_, self_.common_.edge_types, existing_node.ValueVertex())));
        }
      } else {
        in_edges_.emplace(UnwrapEdgesResult(vertex.InEdges(self_.view_, self_.common_.edge_types)));
      }
      if (in_edges_) {
        in_edges_it_.emplace(in_edges_->begin());
      }
    }

    if (direction == EdgeAtom::Direction::OUT || direction == EdgeAtom::Direction::BOTH) {
      if (self_.common_.existing_node) {
        TypedValue &existing_node = frame[self_.common_.node_symbol];
        // old_node_value may be Null when using optional matching
        if (!existing_node.IsNull()) {
          ExpectType(self_.common_.node_symbol, existing_node, TypedValue::Type::Vertex);
          out_edges_.emplace(
              UnwrapEdgesResult(vertex.OutEdges(self_.view_, self_.common_.edge_types, existing_node.ValueVertex())));
        }
      } else {
        out_edges_.emplace(UnwrapEdgesResult(vertex.OutEdges(self_.view_, self_.common_.edge_types)));
      }
      if (out_edges_) {
        out_edges_it_.emplace(out_edges_->begin());
      }
    }

    return true;
  }
}

ExpandVariable::ExpandVariable(const std::shared_ptr<LogicalOperator> &input, Symbol input_symbol, Symbol node_symbol,
                               Symbol edge_symbol, EdgeAtom::Type type, EdgeAtom::Direction direction,
                               const std::vector<storage::EdgeTypeId> &edge_types, bool is_reverse,
                               Expression *lower_bound, Expression *upper_bound, bool existing_node,
                               ExpansionLambda filter_lambda, std::optional<ExpansionLambda> weight_lambda,
                               std::optional<Symbol> total_weight)
    : input_(input ? input : std::make_shared<Once>()),
      input_symbol_(input_symbol),
      common_{node_symbol, edge_symbol, direction, edge_types, existing_node},
      type_(type),
      is_reverse_(is_reverse),
      lower_bound_(lower_bound),
      upper_bound_(upper_bound),
      filter_lambda_(filter_lambda),
      weight_lambda_(weight_lambda),
      total_weight_(total_weight) {
  DMG_ASSERT(type_ == EdgeAtom::Type::DEPTH_FIRST || type_ == EdgeAtom::Type::BREADTH_FIRST ||
                 type_ == EdgeAtom::Type::WEIGHTED_SHORTEST_PATH,
             "ExpandVariable can only be used with breadth first, depth first or "
             "weighted shortest path type");
  DMG_ASSERT(!(type_ == EdgeAtom::Type::BREADTH_FIRST && is_reverse), "Breadth first expansion can't be reversed");
}

ACCEPT_WITH_INPUT(ExpandVariable)

std::vector<Symbol> ExpandVariable::ModifiedSymbols(const SymbolTable &table) const {
  auto symbols = input_->ModifiedSymbols(table);
  symbols.emplace_back(common_.node_symbol);
  symbols.emplace_back(common_.edge_symbol);
  return symbols;
}

namespace {

/**
 * Helper function that returns an iterable over
 * <EdgeAtom::Direction, EdgeAccessor> pairs
 * for the given params.
 *
 * @param vertex - The vertex to expand from.
 * @param direction - Expansion direction. All directions (IN, OUT, BOTH)
 *    are supported.
 * @param memory - Used to allocate the result.
 * @return See above.
 */
auto ExpandFromVertex(const VertexAccessor &vertex, EdgeAtom::Direction direction,
                      const std::vector<storage::EdgeTypeId> &edge_types, utils::MemoryResource *memory) {
  // wraps an EdgeAccessor into a pair <accessor, direction>
  auto wrapper = [](EdgeAtom::Direction direction, auto &&edges) {
    return iter::imap([direction](const auto &edge) { return std::make_pair(edge, direction); },
                      std::forward<decltype(edges)>(edges));
  };

  storage::View view = storage::View::OLD;
  utils::pmr::vector<decltype(wrapper(direction, *vertex.InEdges(view, edge_types)))> chain_elements(memory);

  if (direction != EdgeAtom::Direction::OUT) {
    auto edges = UnwrapEdgesResult(vertex.InEdges(view, edge_types));
    if (edges.begin() != edges.end()) {
      chain_elements.emplace_back(wrapper(EdgeAtom::Direction::IN, std::move(edges)));
    }
  }
  if (direction != EdgeAtom::Direction::IN) {
    auto edges = UnwrapEdgesResult(vertex.OutEdges(view, edge_types));
    if (edges.begin() != edges.end()) {
      chain_elements.emplace_back(wrapper(EdgeAtom::Direction::OUT, std::move(edges)));
    }
  }

  // TODO: Investigate whether itertools perform heap allocation?
  return iter::chain.from_iterable(std::move(chain_elements));
}

}  // namespace

class ExpandVariableCursor : public Cursor {
 public:
  ExpandVariableCursor(const ExpandVariable &self, utils::MemoryResource *mem)
      : self_(self), input_cursor_(self.input_->MakeCursor(mem)), edges_(mem), edges_it_(mem) {}

  bool Pull(Frame &frame, ExecutionContext &context) override {
    SCOPED_PROFILE_OP("ExpandVariable");

    ExpressionEvaluator evaluator(&frame, context.symbol_table, context.evaluation_context, context.db_accessor,
                                  storage::View::OLD);
    while (true) {
      if (Expand(frame, context)) return true;

      if (PullInput(frame, context)) {
        // if lower bound is zero we also yield empty paths
        if (lower_bound_ == 0) {
          auto &start_vertex = frame[self_.input_symbol_].ValueVertex();
          if (!self_.common_.existing_node) {
            frame[self_.common_.node_symbol] = start_vertex;
            return true;
          } else if (CheckExistingNode(start_vertex, self_.common_.node_symbol, frame)) {
            return true;
          }
        }
        // if lower bound is not zero, we just continue, the next
        // loop iteration will attempt to expand and we're good
      } else
        return false;
      // else continue with the loop, try to expand again
      // because we succesfully pulled from the input
    }
  }

  void Shutdown() override { input_cursor_->Shutdown(); }

  void Reset() override {
    input_cursor_->Reset();
    edges_.clear();
    edges_it_.clear();
  }

 private:
  const ExpandVariable &self_;
  const UniqueCursorPtr input_cursor_;
  // bounds. in the cursor they are not optional but set to
  // default values if missing in the ExpandVariable operator
  // initialize to arbitrary values, they should only be used
  // after a successful pull from the input
  int64_t upper_bound_{-1};
  int64_t lower_bound_{-1};

  // a stack of edge iterables corresponding to the level/depth of
  // the expansion currently being Pulled
  using ExpandEdges = decltype(ExpandFromVertex(std::declval<VertexAccessor>(), EdgeAtom::Direction::IN,
                                                self_.common_.edge_types, utils::NewDeleteResource()));

  utils::pmr::vector<ExpandEdges> edges_;
  // an iterator indicating the position in the corresponding edges_ element
  utils::pmr::vector<decltype(edges_.begin()->begin())> edges_it_;

  /**
   * Helper function that Pulls from the input vertex and
   * makes iteration over it's edges possible.
   *
   * @return If the Pull succeeded. If not, this VariableExpandCursor
   * is exhausted.
   */
  bool PullInput(Frame &frame, ExecutionContext &context) {
    // Input Vertex could be null if it is created by a failed optional match.
    // In those cases we skip that input pull and continue with the next.
    while (true) {
      if (MustAbort(context)) throw HintedAbortError();
      if (!input_cursor_->Pull(frame, context)) return false;
      TypedValue &vertex_value = frame[self_.input_symbol_];

      // Null check due to possible failed optional match.
      if (vertex_value.IsNull()) continue;

      ExpectType(self_.input_symbol_, vertex_value, TypedValue::Type::Vertex);
      auto &vertex = vertex_value.ValueVertex();

      // Evaluate the upper and lower bounds.
      ExpressionEvaluator evaluator(&frame, context.symbol_table, context.evaluation_context, context.db_accessor,
                                    storage::View::OLD);
      auto calc_bound = [&evaluator](auto &bound) {
        auto value = EvaluateInt(&evaluator, bound, "Variable expansion bound");
        if (value < 0) throw QueryRuntimeException("Variable expansion bound must be a non-negative integer.");
        return value;
      };

      lower_bound_ = self_.lower_bound_ ? calc_bound(self_.lower_bound_) : 1;
      upper_bound_ = self_.upper_bound_ ? calc_bound(self_.upper_bound_) : std::numeric_limits<int64_t>::max();

      if (upper_bound_ > 0) {
        auto *memory = edges_.get_allocator().GetMemoryResource();
        edges_.emplace_back(ExpandFromVertex(vertex, self_.common_.direction, self_.common_.edge_types, memory));
        edges_it_.emplace_back(edges_.back().begin());
      }

      // reset the frame value to an empty edge list
      auto *pull_memory = context.evaluation_context.memory;
      frame[self_.common_.edge_symbol] = TypedValue::TVector(pull_memory);

      return true;
    }
  }

  // Helper function for appending an edge to the list on the frame.
  void AppendEdge(const EdgeAccessor &new_edge, utils::pmr::vector<TypedValue> *edges_on_frame) {
    // We are placing an edge on the frame. It is possible that there already
    // exists an edge on the frame for this level. If so first remove it.
    DMG_ASSERT(edges_.size() > 0, "Edges are empty");
    if (self_.is_reverse_) {
      // TODO: This is innefficient, we should look into replacing
      // vector with something else for TypedValue::List.
      size_t diff = edges_on_frame->size() - std::min(edges_on_frame->size(), edges_.size() - 1U);
      if (diff > 0U) edges_on_frame->erase(edges_on_frame->begin(), edges_on_frame->begin() + diff);
      edges_on_frame->emplace(edges_on_frame->begin(), new_edge);
    } else {
      edges_on_frame->resize(std::min(edges_on_frame->size(), edges_.size() - 1U));
      edges_on_frame->emplace_back(new_edge);
    }
  }

  /**
   * Performs a single expansion for the current state of this
   * VariableExpansionCursor.
   *
   * @return True if the expansion was a success and this Cursor's
   * consumer can consume it. False if the expansion failed. In that
   * case no more expansions are available from the current input
   * vertex and another Pull from the input cursor should be performed.
   */
  bool Expand(Frame &frame, ExecutionContext &context) {
    ExpressionEvaluator evaluator(&frame, context.symbol_table, context.evaluation_context, context.db_accessor,
                                  storage::View::OLD);
    // Some expansions might not be valid due to edge uniqueness and
    // existing_node criterions, so expand in a loop until either the input
    // vertex is exhausted or a valid variable-length expansion is available.
    while (true) {
      if (MustAbort(context)) throw HintedAbortError();
      // pop from the stack while there is stuff to pop and the current
      // level is exhausted
      while (!edges_.empty() && edges_it_.back() == edges_.back().end()) {
        edges_.pop_back();
        edges_it_.pop_back();
      }

      // check if we exhausted everything, if so return false
      if (edges_.empty()) return false;

      // we use this a lot
      auto &edges_on_frame = frame[self_.common_.edge_symbol].ValueList();

      // it is possible that edges_on_frame does not contain as many
      // elements as edges_ due to edge-uniqueness (when a whole layer
      // gets exhausted but no edges are valid). for that reason only
      // pop from edges_on_frame if they contain enough elements
      if (self_.is_reverse_) {
        auto diff = edges_on_frame.size() - std::min(edges_on_frame.size(), edges_.size());
        if (diff > 0) {
          edges_on_frame.erase(edges_on_frame.begin(), edges_on_frame.begin() + diff);
        }
      } else {
        edges_on_frame.resize(std::min(edges_on_frame.size(), edges_.size()));
      }

      // if we are here, we have a valid stack,
      // get the edge, increase the relevant iterator
      auto current_edge = *edges_it_.back()++;

      // Check edge-uniqueness.
      bool found_existing =
          std::any_of(edges_on_frame.begin(), edges_on_frame.end(),
                      [&current_edge](const TypedValue &edge) { return current_edge.first == edge.ValueEdge(); });
      if (found_existing) continue;

      AppendEdge(current_edge.first, &edges_on_frame);
      VertexAccessor current_vertex =
          current_edge.second == EdgeAtom::Direction::IN ? current_edge.first.From() : current_edge.first.To();

      if (!self_.common_.existing_node) {
        frame[self_.common_.node_symbol] = current_vertex;
      }

      // Skip expanding out of filtered expansion.
      frame[self_.filter_lambda_.inner_edge_symbol] = current_edge.first;
      frame[self_.filter_lambda_.inner_node_symbol] = current_vertex;
      if (self_.filter_lambda_.expression && !EvaluateFilter(evaluator, self_.filter_lambda_.expression)) continue;

      // we are doing depth-first search, so place the current
      // edge's expansions onto the stack, if we should continue to expand
      if (upper_bound_ > static_cast<int64_t>(edges_.size())) {
        auto *memory = edges_.get_allocator().GetMemoryResource();
        edges_.emplace_back(
            ExpandFromVertex(current_vertex, self_.common_.direction, self_.common_.edge_types, memory));
        edges_it_.emplace_back(edges_.back().begin());
      }

      if (self_.common_.existing_node && !CheckExistingNode(current_vertex, self_.common_.node_symbol, frame)) continue;

      // We only yield true if we satisfy the lower bound.
      if (static_cast<int64_t>(edges_on_frame.size()) >= lower_bound_)
        return true;
      else
        continue;
    }
  }
};

class STShortestPathCursor : public query::plan::Cursor {
 public:
  STShortestPathCursor(const ExpandVariable &self, utils::MemoryResource *mem)
      : self_(self), input_cursor_(self_.input()->MakeCursor(mem)) {
    MG_ASSERT(self_.common_.existing_node,
              "s-t shortest path algorithm should only "
              "be used when `existing_node` flag is "
              "set!");
  }

  bool Pull(Frame &frame, ExecutionContext &context) override {
    SCOPED_PROFILE_OP("STShortestPath");

    ExpressionEvaluator evaluator(&frame, context.symbol_table, context.evaluation_context, context.db_accessor,
                                  storage::View::OLD);
    while (input_cursor_->Pull(frame, context)) {
      const auto &source_tv = frame[self_.input_symbol_];
      const auto &sink_tv = frame[self_.common_.node_symbol];

      // It is possible that source or sink vertex is Null due to optional
      // matching.
      if (source_tv.IsNull() || sink_tv.IsNull()) continue;

      const auto &source = source_tv.ValueVertex();
      const auto &sink = sink_tv.ValueVertex();

      int64_t lower_bound =
          self_.lower_bound_ ? EvaluateInt(&evaluator, self_.lower_bound_, "Min depth in breadth-first expansion") : 1;
      int64_t upper_bound = self_.upper_bound_
                                ? EvaluateInt(&evaluator, self_.upper_bound_, "Max depth in breadth-first expansion")
                                : std::numeric_limits<int64_t>::max();

      if (upper_bound < 1 || lower_bound > upper_bound) continue;

      if (FindPath(*context.db_accessor, source, sink, lower_bound, upper_bound, &frame, &evaluator, context)) {
        return true;
      }
    }
    return false;
  }

  void Shutdown() override { input_cursor_->Shutdown(); }

  void Reset() override { input_cursor_->Reset(); }

 private:
  const ExpandVariable &self_;
  UniqueCursorPtr input_cursor_;

  using VertexEdgeMapT = utils::pmr::unordered_map<VertexAccessor, std::optional<EdgeAccessor>>;

  void ReconstructPath(const VertexAccessor &midpoint, const VertexEdgeMapT &in_edge, const VertexEdgeMapT &out_edge,
                       Frame *frame, utils::MemoryResource *pull_memory) {
    utils::pmr::vector<TypedValue> result(pull_memory);
    auto last_vertex = midpoint;
    while (true) {
      const auto &last_edge = in_edge.at(last_vertex);
      if (!last_edge) break;
      last_vertex = last_edge->From() == last_vertex ? last_edge->To() : last_edge->From();
      result.emplace_back(*last_edge);
    }
    std::reverse(result.begin(), result.end());
    last_vertex = midpoint;
    while (true) {
      const auto &last_edge = out_edge.at(last_vertex);
      if (!last_edge) break;
      last_vertex = last_edge->From() == last_vertex ? last_edge->To() : last_edge->From();
      result.emplace_back(*last_edge);
    }
    frame->at(self_.common_.edge_symbol) = std::move(result);
  }

  bool ShouldExpand(const VertexAccessor &vertex, const EdgeAccessor &edge, Frame *frame,
                    ExpressionEvaluator *evaluator) {
    if (!self_.filter_lambda_.expression) return true;

    frame->at(self_.filter_lambda_.inner_node_symbol) = vertex;
    frame->at(self_.filter_lambda_.inner_edge_symbol) = edge;

    TypedValue result = self_.filter_lambda_.expression->Accept(*evaluator);
    if (result.IsNull()) return false;
    if (result.IsBool()) return result.ValueBool();

    throw QueryRuntimeException("Expansion condition must evaluate to boolean or null");
  }

  bool FindPath(const DbAccessor &dba, const VertexAccessor &source, const VertexAccessor &sink, int64_t lower_bound,
                int64_t upper_bound, Frame *frame, ExpressionEvaluator *evaluator, const ExecutionContext &context) {
    using utils::Contains;

    if (source == sink) return false;

    // We expand from both directions, both from the source and the sink.
    // Expansions meet at the middle of the path if it exists. This should
    // perform better for real-world like graphs where the expansion front
    // grows exponentially, effectively reducing the exponent by half.

    auto *pull_memory = evaluator->GetMemoryResource();
    // Holds vertices at the current level of expansion from the source
    // (sink).
    utils::pmr::vector<VertexAccessor> source_frontier(pull_memory);
    utils::pmr::vector<VertexAccessor> sink_frontier(pull_memory);

    // Holds vertices we can expand to from `source_frontier`
    // (`sink_frontier`).
    utils::pmr::vector<VertexAccessor> source_next(pull_memory);
    utils::pmr::vector<VertexAccessor> sink_next(pull_memory);

    // Maps each vertex we visited expanding from the source (sink) to the
    // edge used. Necessary for path reconstruction.
    VertexEdgeMapT in_edge(pull_memory);
    VertexEdgeMapT out_edge(pull_memory);

    size_t current_length = 0;

    source_frontier.emplace_back(source);
    in_edge[source] = std::nullopt;
    sink_frontier.emplace_back(sink);
    out_edge[sink] = std::nullopt;

    while (true) {
      if (MustAbort(context)) throw HintedAbortError();
      // Top-down step (expansion from the source).
      ++current_length;
      if (current_length > upper_bound) return false;

      for (const auto &vertex : source_frontier) {
        if (self_.common_.direction != EdgeAtom::Direction::IN) {
          auto out_edges = UnwrapEdgesResult(vertex.OutEdges(storage::View::OLD, self_.common_.edge_types));
          for (const auto &edge : out_edges) {
            if (ShouldExpand(edge.To(), edge, frame, evaluator) && !Contains(in_edge, edge.To())) {
              in_edge.emplace(edge.To(), edge);
              if (Contains(out_edge, edge.To())) {
                if (current_length >= lower_bound) {
                  ReconstructPath(edge.To(), in_edge, out_edge, frame, pull_memory);
                  return true;
                } else {
                  return false;
                }
              }
              source_next.push_back(edge.To());
            }
          }
        }
        if (self_.common_.direction != EdgeAtom::Direction::OUT) {
          auto in_edges = UnwrapEdgesResult(vertex.InEdges(storage::View::OLD, self_.common_.edge_types));
          for (const auto &edge : in_edges) {
            if (ShouldExpand(edge.From(), edge, frame, evaluator) && !Contains(in_edge, edge.From())) {
              in_edge.emplace(edge.From(), edge);
              if (Contains(out_edge, edge.From())) {
                if (current_length >= lower_bound) {
                  ReconstructPath(edge.From(), in_edge, out_edge, frame, pull_memory);
                  return true;
                } else {
                  return false;
                }
              }
              source_next.push_back(edge.From());
            }
          }
        }
      }

      if (source_next.empty()) return false;
      source_frontier.clear();
      std::swap(source_frontier, source_next);

      // Bottom-up step (expansion from the sink).
      ++current_length;
      if (current_length > upper_bound) return false;

      // When expanding from the sink we have to be careful which edge
      // endpoint we pass to `should_expand`, because everything is
      // reversed.
      for (const auto &vertex : sink_frontier) {
        if (self_.common_.direction != EdgeAtom::Direction::OUT) {
          auto out_edges = UnwrapEdgesResult(vertex.OutEdges(storage::View::OLD, self_.common_.edge_types));
          for (const auto &edge : out_edges) {
            if (ShouldExpand(vertex, edge, frame, evaluator) && !Contains(out_edge, edge.To())) {
              out_edge.emplace(edge.To(), edge);
              if (Contains(in_edge, edge.To())) {
                if (current_length >= lower_bound) {
                  ReconstructPath(edge.To(), in_edge, out_edge, frame, pull_memory);
                  return true;
                } else {
                  return false;
                }
              }
              sink_next.push_back(edge.To());
            }
          }
        }
        if (self_.common_.direction != EdgeAtom::Direction::IN) {
          auto in_edges = UnwrapEdgesResult(vertex.InEdges(storage::View::OLD, self_.common_.edge_types));
          for (const auto &edge : in_edges) {
            if (ShouldExpand(vertex, edge, frame, evaluator) && !Contains(out_edge, edge.From())) {
              out_edge.emplace(edge.From(), edge);
              if (Contains(in_edge, edge.From())) {
                if (current_length >= lower_bound) {
                  ReconstructPath(edge.From(), in_edge, out_edge, frame, pull_memory);
                  return true;
                } else {
                  return false;
                }
              }
              sink_next.push_back(edge.From());
            }
          }
        }
      }

      if (sink_next.empty()) return false;
      sink_frontier.clear();
      std::swap(sink_frontier, sink_next);
    }
  }
};

class SingleSourceShortestPathCursor : public query::plan::Cursor {
 public:
  SingleSourceShortestPathCursor(const ExpandVariable &self, utils::MemoryResource *mem)
      : self_(self),
        input_cursor_(self_.input()->MakeCursor(mem)),
        processed_(mem),
        to_visit_current_(mem),
        to_visit_next_(mem) {
    MG_ASSERT(!self_.common_.existing_node,
              "Single source shortest path algorithm "
              "should not be used when `existing_node` "
              "flag is set, s-t shortest path algorithm "
              "should be used instead!");
  }

  bool Pull(Frame &frame, ExecutionContext &context) override {
    SCOPED_PROFILE_OP("SingleSourceShortestPath");

    ExpressionEvaluator evaluator(&frame, context.symbol_table, context.evaluation_context, context.db_accessor,
                                  storage::View::OLD);

    // for the given (edge, vertex) pair checks if they satisfy the
    // "where" condition. if so, places them in the to_visit_ structure.
    auto expand_pair = [this, &evaluator, &frame](EdgeAccessor edge, VertexAccessor vertex) {
      // if we already processed the given vertex it doesn't get expanded
      if (processed_.find(vertex) != processed_.end()) return;

      frame[self_.filter_lambda_.inner_edge_symbol] = edge;
      frame[self_.filter_lambda_.inner_node_symbol] = vertex;

      if (self_.filter_lambda_.expression) {
        TypedValue result = self_.filter_lambda_.expression->Accept(evaluator);
        switch (result.type()) {
          case TypedValue::Type::Null:
            return;
          case TypedValue::Type::Bool:
            if (!result.ValueBool()) return;
            break;
          default:
            throw QueryRuntimeException("Expansion condition must evaluate to boolean or null.");
        }
      }
      to_visit_next_.emplace_back(edge, vertex);
      processed_.emplace(vertex, edge);
    };

    // populates the to_visit_next_ structure with expansions
    // from the given vertex. skips expansions that don't satisfy
    // the "where" condition.
    auto expand_from_vertex = [this, &expand_pair](const auto &vertex) {
      if (self_.common_.direction != EdgeAtom::Direction::IN) {
        auto out_edges = UnwrapEdgesResult(vertex.OutEdges(storage::View::OLD, self_.common_.edge_types));
        for (const auto &edge : out_edges) expand_pair(edge, edge.To());
      }
      if (self_.common_.direction != EdgeAtom::Direction::OUT) {
        auto in_edges = UnwrapEdgesResult(vertex.InEdges(storage::View::OLD, self_.common_.edge_types));
        for (const auto &edge : in_edges) expand_pair(edge, edge.From());
      }
    };

    // do it all in a loop because we skip some elements
    while (true) {
      if (MustAbort(context)) throw HintedAbortError();
      // if we have nothing to visit on the current depth, switch to next
      if (to_visit_current_.empty()) to_visit_current_.swap(to_visit_next_);

      // if current is still empty, it means both are empty, so pull from
      // input
      if (to_visit_current_.empty()) {
        if (!input_cursor_->Pull(frame, context)) return false;

        to_visit_current_.clear();
        to_visit_next_.clear();
        processed_.clear();

        const auto &vertex_value = frame[self_.input_symbol_];
        // it is possible that the vertex is Null due to optional matching
        if (vertex_value.IsNull()) continue;
        lower_bound_ = self_.lower_bound_
                           ? EvaluateInt(&evaluator, self_.lower_bound_, "Min depth in breadth-first expansion")
                           : 1;
        upper_bound_ = self_.upper_bound_
                           ? EvaluateInt(&evaluator, self_.upper_bound_, "Max depth in breadth-first expansion")
                           : std::numeric_limits<int64_t>::max();

        if (upper_bound_ < 1 || lower_bound_ > upper_bound_) continue;

        const auto &vertex = vertex_value.ValueVertex();
        processed_.emplace(vertex, std::nullopt);
        expand_from_vertex(vertex);

        // go back to loop start and see if we expanded anything
        continue;
      }

      // take the next expansion from the queue
      auto expansion = to_visit_current_.back();
      to_visit_current_.pop_back();

      // create the frame value for the edges
      auto *pull_memory = context.evaluation_context.memory;
      utils::pmr::vector<TypedValue> edge_list(pull_memory);
      edge_list.emplace_back(expansion.first);
      auto last_vertex = expansion.second;
      while (true) {
        const EdgeAccessor &last_edge = edge_list.back().ValueEdge();
        last_vertex = last_edge.From() == last_vertex ? last_edge.To() : last_edge.From();
        // origin_vertex must be in processed
        const auto &previous_edge = processed_.find(last_vertex)->second;
        if (!previous_edge) break;

        edge_list.emplace_back(previous_edge.value());
      }

      // expand only if what we've just expanded is less then max depth
      if (static_cast<int64_t>(edge_list.size()) < upper_bound_) expand_from_vertex(expansion.second);

      if (static_cast<int64_t>(edge_list.size()) < lower_bound_) continue;

      frame[self_.common_.node_symbol] = expansion.second;

      // place edges on the frame in the correct order
      std::reverse(edge_list.begin(), edge_list.end());
      frame[self_.common_.edge_symbol] = std::move(edge_list);

      return true;
    }
  }

  void Shutdown() override { input_cursor_->Shutdown(); }

  void Reset() override {
    input_cursor_->Reset();
    processed_.clear();
    to_visit_next_.clear();
    to_visit_current_.clear();
  }

 private:
  const ExpandVariable &self_;
  const UniqueCursorPtr input_cursor_;

  // Depth bounds. Calculated on each pull from the input, the initial value
  // is irrelevant.
  int64_t lower_bound_{-1};
  int64_t upper_bound_{-1};

  // maps vertices to the edge they got expanded from. it is an optional
  // edge because the root does not get expanded from anything.
  // contains visited vertices as well as those scheduled to be visited.
  utils::pmr::unordered_map<VertexAccessor, std::optional<EdgeAccessor>> processed_;
  // edge/vertex pairs we have yet to visit, for current and next depth
  utils::pmr::vector<std::pair<EdgeAccessor, VertexAccessor>> to_visit_current_;
  utils::pmr::vector<std::pair<EdgeAccessor, VertexAccessor>> to_visit_next_;
};

class ExpandWeightedShortestPathCursor : public query::plan::Cursor {
 public:
  ExpandWeightedShortestPathCursor(const ExpandVariable &self, utils::MemoryResource *mem)
      : self_(self),
        input_cursor_(self_.input_->MakeCursor(mem)),
        total_cost_(mem),
        previous_(mem),
        yielded_vertices_(mem),
        pq_(mem) {}

  bool Pull(Frame &frame, ExecutionContext &context) override {
    SCOPED_PROFILE_OP("ExpandWeightedShortestPath");

    ExpressionEvaluator evaluator(&frame, context.symbol_table, context.evaluation_context, context.db_accessor,
                                  storage::View::OLD);
    auto create_state = [this](const VertexAccessor &vertex, int64_t depth) {
      return std::make_pair(vertex, upper_bound_set_ ? depth : 0);
    };

    // For the given (edge, vertex, weight, depth) tuple checks if they
    // satisfy the "where" condition. if so, places them in the priority
    // queue.
    auto expand_pair = [this, &evaluator, &frame, &create_state](const EdgeAccessor &edge, const VertexAccessor &vertex,
                                                                 const TypedValue &total_weight, int64_t depth) {
      auto *memory = evaluator.GetMemoryResource();
      if (self_.filter_lambda_.expression) {
        frame[self_.filter_lambda_.inner_edge_symbol] = edge;
        frame[self_.filter_lambda_.inner_node_symbol] = vertex;

        if (!EvaluateFilter(evaluator, self_.filter_lambda_.expression)) return;
      }

      frame[self_.weight_lambda_->inner_edge_symbol] = edge;
      frame[self_.weight_lambda_->inner_node_symbol] = vertex;

      TypedValue current_weight = self_.weight_lambda_->expression->Accept(evaluator);

      if (!current_weight.IsNumeric() && !current_weight.IsDuration()) {
        throw QueryRuntimeException("Calculated weight must be numeric or a Duration, got {}.", current_weight.type());
      }

      const auto is_valid_numeric = [&] {
        return current_weight.IsNumeric() && (current_weight >= TypedValue(0, memory)).ValueBool();
      };

      const auto is_valid_duration = [&] {
        return current_weight.IsDuration() && (current_weight >= TypedValue(utils::Duration(0), memory)).ValueBool();
      };

      if (!is_valid_numeric() && !is_valid_duration()) {
        throw QueryRuntimeException("Calculated weight must be non-negative!");
      }

      auto next_state = create_state(vertex, depth);

      TypedValue next_weight = std::invoke([&] {
        if (total_weight.IsNull()) {
          return current_weight;
        }

        ValidateWeightTypes(current_weight, total_weight);

        return TypedValue(current_weight, memory) + total_weight;
      });

      auto found_it = total_cost_.find(next_state);
      if (found_it != total_cost_.end() && (found_it->second.IsNull() || (found_it->second <= next_weight).ValueBool()))
        return;

      pq_.push({next_weight, depth + 1, vertex, edge});
    };

    // Populates the priority queue structure with expansions
    // from the given vertex. skips expansions that don't satisfy
    // the "where" condition.
    auto expand_from_vertex = [this, &expand_pair](const VertexAccessor &vertex, const TypedValue &weight,
                                                   int64_t depth) {
      if (self_.common_.direction != EdgeAtom::Direction::IN) {
        auto out_edges = UnwrapEdgesResult(vertex.OutEdges(storage::View::OLD, self_.common_.edge_types));
        for (const auto &edge : out_edges) {
          expand_pair(edge, edge.To(), weight, depth);
        }
      }
      if (self_.common_.direction != EdgeAtom::Direction::OUT) {
        auto in_edges = UnwrapEdgesResult(vertex.InEdges(storage::View::OLD, self_.common_.edge_types));
        for (const auto &edge : in_edges) {
          expand_pair(edge, edge.From(), weight, depth);
        }
      }
    };

    while (true) {
      if (MustAbort(context)) throw HintedAbortError();
      if (pq_.empty()) {
        if (!input_cursor_->Pull(frame, context)) return false;
        const auto &vertex_value = frame[self_.input_symbol_];
        if (vertex_value.IsNull()) continue;
        auto vertex = vertex_value.ValueVertex();
        if (self_.common_.existing_node) {
          const auto &node = frame[self_.common_.node_symbol];
          // Due to optional matching the existing node could be null.
          // Skip expansion for such nodes.
          if (node.IsNull()) continue;
        }
        if (self_.upper_bound_) {
          upper_bound_ = EvaluateInt(&evaluator, self_.upper_bound_, "Max depth in weighted shortest path expansion");
          upper_bound_set_ = true;
        } else {
          upper_bound_ = std::numeric_limits<int64_t>::max();
          upper_bound_set_ = false;
        }
        if (upper_bound_ < 1)
          throw QueryRuntimeException(
              "Maximum depth in weighted shortest path expansion must be at "
              "least 1.");

        // Clear existing data structures.
        previous_.clear();
        total_cost_.clear();
        yielded_vertices_.clear();

        pq_.push({TypedValue(), 0, vertex, std::nullopt});
        // We are adding the starting vertex to the set of yielded vertices
        // because we don't want to yield paths that end with the starting
        // vertex.
        yielded_vertices_.insert(vertex);
      }

      while (!pq_.empty()) {
        if (MustAbort(context)) throw HintedAbortError();
        auto [current_weight, current_depth, current_vertex, current_edge] = pq_.top();
        pq_.pop();

        auto current_state = create_state(current_vertex, current_depth);

        // Check if the vertex has already been processed.
        if (total_cost_.find(current_state) != total_cost_.end()) {
          continue;
        }
        previous_.emplace(current_state, current_edge);
        total_cost_.emplace(current_state, current_weight);

        // Expand only if what we've just expanded is less than max depth.
        if (current_depth < upper_bound_) expand_from_vertex(current_vertex, current_weight, current_depth);

        // If we yielded a path for a vertex already, make the expansion but
        // don't return the path again.
        if (yielded_vertices_.find(current_vertex) != yielded_vertices_.end()) continue;

        // Reconstruct the path.
        auto last_vertex = current_vertex;
        auto last_depth = current_depth;
        auto *pull_memory = context.evaluation_context.memory;
        utils::pmr::vector<TypedValue> edge_list(pull_memory);
        while (true) {
          // Origin_vertex must be in previous.
          const auto &previous_edge = previous_.find(create_state(last_vertex, last_depth))->second;
          if (!previous_edge) break;
          last_vertex = previous_edge->From() == last_vertex ? previous_edge->To() : previous_edge->From();
          last_depth--;
          edge_list.emplace_back(previous_edge.value());
        }

        // Place destination node on the frame, handle existence flag.
        if (self_.common_.existing_node) {
          const auto &node = frame[self_.common_.node_symbol];
          if ((node != TypedValue(current_vertex, pull_memory)).ValueBool())
            continue;
          else
            // Prevent expanding other paths, because we found the
            // shortest to existing node.
            ClearQueue();
        } else {
          frame[self_.common_.node_symbol] = current_vertex;
        }

        if (!self_.is_reverse_) {
          // Place edges on the frame in the correct order.
          std::reverse(edge_list.begin(), edge_list.end());
        }
        frame[self_.common_.edge_symbol] = std::move(edge_list);
        frame[self_.total_weight_.value()] = current_weight;
        yielded_vertices_.insert(current_vertex);
        return true;
      }
    }
  }

  void Shutdown() override { input_cursor_->Shutdown(); }

  void Reset() override {
    input_cursor_->Reset();
    previous_.clear();
    total_cost_.clear();
    yielded_vertices_.clear();
    ClearQueue();
  }

 private:
  const ExpandVariable &self_;
  const UniqueCursorPtr input_cursor_;

  // Upper bound on the path length.
  int64_t upper_bound_{-1};
  bool upper_bound_set_{false};

  struct WspStateHash {
    size_t operator()(const std::pair<VertexAccessor, int64_t> &key) const {
      return utils::HashCombine<VertexAccessor, int64_t>{}(key.first, key.second);
    }
  };

  // Maps vertices to weights they got in expansion.
  utils::pmr::unordered_map<std::pair<VertexAccessor, int64_t>, TypedValue, WspStateHash> total_cost_;

  // Maps vertices to edges used to reach them.
  utils::pmr::unordered_map<std::pair<VertexAccessor, int64_t>, std::optional<EdgeAccessor>, WspStateHash> previous_;

  // Keeps track of vertices for which we yielded a path already.
  utils::pmr::unordered_set<VertexAccessor> yielded_vertices_;

  static void ValidateWeightTypes(const TypedValue &lhs, const TypedValue &rhs) {
    if (!((lhs.IsNumeric() && lhs.IsNumeric()) || (rhs.IsDuration() && rhs.IsDuration()))) {
      throw QueryRuntimeException(utils::MessageWithLink(
          "All weights should be of the same type, either numeric or a Duration. Please update the weight "
          "expression or the filter expression.",
          "https://memgr.ph/wsp"));
    }
  }

  // Priority queue comparator. Keep lowest weight on top of the queue.
  class PriorityQueueComparator {
   public:
    bool operator()(const std::tuple<TypedValue, int64_t, VertexAccessor, std::optional<EdgeAccessor>> &lhs,
                    const std::tuple<TypedValue, int64_t, VertexAccessor, std::optional<EdgeAccessor>> &rhs) {
      const auto &lhs_weight = std::get<0>(lhs);
      const auto &rhs_weight = std::get<0>(rhs);
      // Null defines minimum value for all types
      if (lhs_weight.IsNull()) {
        return false;
      }

      if (rhs_weight.IsNull()) {
        return true;
      }

      ValidateWeightTypes(lhs_weight, rhs_weight);
      return (lhs_weight > rhs_weight).ValueBool();
    }
  };

  std::priority_queue<std::tuple<TypedValue, int64_t, VertexAccessor, std::optional<EdgeAccessor>>,
                      utils::pmr::vector<std::tuple<TypedValue, int64_t, VertexAccessor, std::optional<EdgeAccessor>>>,
                      PriorityQueueComparator>
      pq_;

  void ClearQueue() {
    while (!pq_.empty()) pq_.pop();
  }
};

UniqueCursorPtr ExpandVariable::MakeCursor(utils::MemoryResource *mem) const {
  EventCounter::IncrementCounter(EventCounter::ExpandVariableOperator);

  switch (type_) {
    case EdgeAtom::Type::BREADTH_FIRST:
      if (common_.existing_node) {
        return MakeUniqueCursorPtr<STShortestPathCursor>(mem, *this, mem);
      } else {
        return MakeUniqueCursorPtr<SingleSourceShortestPathCursor>(mem, *this, mem);
      }
    case EdgeAtom::Type::DEPTH_FIRST:
      return MakeUniqueCursorPtr<ExpandVariableCursor>(mem, *this, mem);
    case EdgeAtom::Type::WEIGHTED_SHORTEST_PATH:
      return MakeUniqueCursorPtr<ExpandWeightedShortestPathCursor>(mem, *this, mem);
    case EdgeAtom::Type::SINGLE:
      LOG_FATAL("ExpandVariable should not be planned for a single expansion!");
  }
}

class ConstructNamedPathCursor : public Cursor {
 public:
  ConstructNamedPathCursor(const ConstructNamedPath &self, utils::MemoryResource *mem)
      : self_(self), input_cursor_(self_.input()->MakeCursor(mem)) {}

  bool Pull(Frame &frame, ExecutionContext &context) override {
    SCOPED_PROFILE_OP("ConstructNamedPath");

    if (!input_cursor_->Pull(frame, context)) return false;

    auto symbol_it = self_.path_elements_.begin();
    DMG_ASSERT(symbol_it != self_.path_elements_.end(), "Named path must contain at least one node");

    const auto &start_vertex = frame[*symbol_it++];
    auto *pull_memory = context.evaluation_context.memory;
    // In an OPTIONAL MATCH everything could be Null.
    if (start_vertex.IsNull()) {
      frame[self_.path_symbol_] = TypedValue(pull_memory);
      return true;
    }

    DMG_ASSERT(start_vertex.IsVertex(), "First named path element must be a vertex");
    query::Path path(start_vertex.ValueVertex(), pull_memory);

    // If the last path element symbol was for an edge list, then
    // the next symbol is a vertex and it should not append to the path
    // because
    // expansion already did it.
    bool last_was_edge_list = false;

    for (; symbol_it != self_.path_elements_.end(); symbol_it++) {
      const auto &expansion = frame[*symbol_it];
      //  We can have Null (OPTIONAL MATCH), a vertex, an edge, or an edge
      //  list (variable expand or BFS).
      switch (expansion.type()) {
        case TypedValue::Type::Null:
          frame[self_.path_symbol_] = TypedValue(pull_memory);
          return true;
        case TypedValue::Type::Vertex:
          if (!last_was_edge_list) path.Expand(expansion.ValueVertex());
          last_was_edge_list = false;
          break;
        case TypedValue::Type::Edge:
          path.Expand(expansion.ValueEdge());
          break;
        case TypedValue::Type::List: {
          last_was_edge_list = true;
          // We need to expand all edges in the list and intermediary
          // vertices.
          const auto &edges = expansion.ValueList();
          for (const auto &edge_value : edges) {
            const auto &edge = edge_value.ValueEdge();
            const auto &from = edge.From();
            if (path.vertices().back() == from)
              path.Expand(edge, edge.To());
            else
              path.Expand(edge, from);
          }
          break;
        }
        default:
          LOG_FATAL("Unsupported type in named path construction");

          break;
      }
    }

    frame[self_.path_symbol_] = path;
    return true;
  }

  void Shutdown() override { input_cursor_->Shutdown(); }

  void Reset() override { input_cursor_->Reset(); }

 private:
  const ConstructNamedPath self_;
  const UniqueCursorPtr input_cursor_;
};

ACCEPT_WITH_INPUT(ConstructNamedPath)

UniqueCursorPtr ConstructNamedPath::MakeCursor(utils::MemoryResource *mem) const {
  EventCounter::IncrementCounter(EventCounter::ConstructNamedPathOperator);

  return MakeUniqueCursorPtr<ConstructNamedPathCursor>(mem, *this, mem);
}

std::vector<Symbol> ConstructNamedPath::ModifiedSymbols(const SymbolTable &table) const {
  auto symbols = input_->ModifiedSymbols(table);
  symbols.emplace_back(path_symbol_);
  return symbols;
}

Filter::Filter(const std::shared_ptr<LogicalOperator> &input, Expression *expression)
    : input_(input ? input : std::make_shared<Once>()), expression_(expression) {}

ACCEPT_WITH_INPUT(Filter)

UniqueCursorPtr Filter::MakeCursor(utils::MemoryResource *mem) const {
  EventCounter::IncrementCounter(EventCounter::FilterOperator);

  return MakeUniqueCursorPtr<FilterCursor>(mem, *this, mem);
}

std::vector<Symbol> Filter::ModifiedSymbols(const SymbolTable &table) const { return input_->ModifiedSymbols(table); }

Filter::FilterCursor::FilterCursor(const Filter &self, utils::MemoryResource *mem)
    : self_(self), input_cursor_(self_.input_->MakeCursor(mem)) {}

bool Filter::FilterCursor::Pull(Frame &frame, ExecutionContext &context) {
  SCOPED_PROFILE_OP("Filter");

  // Like all filters, newly set values should not affect filtering of old
  // nodes and edges.
  ExpressionEvaluator evaluator(&frame, context.symbol_table, context.evaluation_context, context.db_accessor,
                                storage::View::OLD);
  while (input_cursor_->Pull(frame, context)) {
    if (EvaluateFilter(evaluator, self_.expression_)) return true;
  }
  return false;
}

void Filter::FilterCursor::Shutdown() { input_cursor_->Shutdown(); }

void Filter::FilterCursor::Reset() { input_cursor_->Reset(); }

Produce::Produce(const std::shared_ptr<LogicalOperator> &input, const std::vector<NamedExpression *> &named_expressions)
    : input_(input ? input : std::make_shared<Once>()), named_expressions_(named_expressions) {}

ACCEPT_WITH_INPUT(Produce)

UniqueCursorPtr Produce::MakeCursor(utils::MemoryResource *mem) const {
  EventCounter::IncrementCounter(EventCounter::ProduceOperator);

  return MakeUniqueCursorPtr<ProduceCursor>(mem, *this, mem);
}

std::vector<Symbol> Produce::OutputSymbols(const SymbolTable &symbol_table) const {
  std::vector<Symbol> symbols;
  for (const auto &named_expr : named_expressions_) {
    symbols.emplace_back(symbol_table.at(*named_expr));
  }
  return symbols;
}

std::vector<Symbol> Produce::ModifiedSymbols(const SymbolTable &table) const { return OutputSymbols(table); }

Produce::ProduceCursor::ProduceCursor(const Produce &self, utils::MemoryResource *mem)
    : self_(self), input_cursor_(self_.input_->MakeCursor(mem)) {}

bool Produce::ProduceCursor::Pull(Frame &frame, ExecutionContext &context) {
  SCOPED_PROFILE_OP("Produce");

  if (input_cursor_->Pull(frame, context)) {
    // Produce should always yield the latest results.
    ExpressionEvaluator evaluator(&frame, context.symbol_table, context.evaluation_context, context.db_accessor,
                                  storage::View::NEW);
    for (auto named_expr : self_.named_expressions_) named_expr->Accept(evaluator);

    return true;
  }
  return false;
}

void Produce::ProduceCursor::Shutdown() { input_cursor_->Shutdown(); }

void Produce::ProduceCursor::Reset() { input_cursor_->Reset(); }

Delete::Delete(const std::shared_ptr<LogicalOperator> &input_, const std::vector<Expression *> &expressions,
               bool detach_)
    : input_(input_), expressions_(expressions), detach_(detach_) {}

ACCEPT_WITH_INPUT(Delete)

UniqueCursorPtr Delete::MakeCursor(utils::MemoryResource *mem) const {
  EventCounter::IncrementCounter(EventCounter::DeleteOperator);

  return MakeUniqueCursorPtr<DeleteCursor>(mem, *this, mem);
}

std::vector<Symbol> Delete::ModifiedSymbols(const SymbolTable &table) const { return input_->ModifiedSymbols(table); }

Delete::DeleteCursor::DeleteCursor(const Delete &self, utils::MemoryResource *mem)
    : self_(self), input_cursor_(self_.input_->MakeCursor(mem)) {}

bool Delete::DeleteCursor::Pull(Frame &frame, ExecutionContext &context) {
  SCOPED_PROFILE_OP("Delete");

  if (!input_cursor_->Pull(frame, context)) return false;

  // Delete should get the latest information, this way it is also possible
  // to delete newly added nodes and edges.
  ExpressionEvaluator evaluator(&frame, context.symbol_table, context.evaluation_context, context.db_accessor,
                                storage::View::NEW);
  auto *pull_memory = context.evaluation_context.memory;
  // collect expressions results so edges can get deleted before vertices
  // this is necessary because an edge that gets deleted could block vertex
  // deletion
  utils::pmr::vector<TypedValue> expression_results(pull_memory);
  expression_results.reserve(self_.expressions_.size());
  for (Expression *expression : self_.expressions_) {
    expression_results.emplace_back(expression->Accept(evaluator));
  }

  auto &dba = *context.db_accessor;
  // delete edges first
  for (TypedValue &expression_result : expression_results) {
    if (MustAbort(context)) throw HintedAbortError();
    if (expression_result.type() == TypedValue::Type::Edge) {
      auto maybe_value = dba.RemoveEdge(&expression_result.ValueEdge());
      if (maybe_value.HasError()) {
        switch (maybe_value.GetError()) {
          case storage::Error::SERIALIZATION_ERROR:
            throw TransactionSerializationException();
          case storage::Error::DELETED_OBJECT:
          case storage::Error::VERTEX_HAS_EDGES:
          case storage::Error::PROPERTIES_DISABLED:
          case storage::Error::NONEXISTENT_OBJECT:
            throw QueryRuntimeException("Unexpected error when deleting an edge.");
        }
      }
      context.execution_stats[ExecutionStats::Key::DELETED_EDGES] += 1;
      if (context.trigger_context_collector && maybe_value.GetValue()) {
        context.trigger_context_collector->RegisterDeletedObject(*maybe_value.GetValue());
      }
    }
  }

  // delete vertices
  for (TypedValue &expression_result : expression_results) {
    if (MustAbort(context)) throw HintedAbortError();
    switch (expression_result.type()) {
      case TypedValue::Type::Vertex: {
        auto &va = expression_result.ValueVertex();
        if (self_.detach_) {
          auto res = dba.DetachRemoveVertex(&va);
          if (res.HasError()) {
            switch (res.GetError()) {
              case storage::Error::SERIALIZATION_ERROR:
                throw TransactionSerializationException();
              case storage::Error::DELETED_OBJECT:
              case storage::Error::VERTEX_HAS_EDGES:
              case storage::Error::PROPERTIES_DISABLED:
              case storage::Error::NONEXISTENT_OBJECT:
                throw QueryRuntimeException("Unexpected error when deleting a node.");
            }
          }

          context.execution_stats[ExecutionStats::Key::DELETED_NODES] += 1;
          if (*res) {
            context.execution_stats[ExecutionStats::Key::DELETED_EDGES] += static_cast<int64_t>((*res)->second.size());
          }
          std::invoke([&] {
            if (!context.trigger_context_collector || !*res) {
              return;
            }

            context.trigger_context_collector->RegisterDeletedObject((*res)->first);
            if (!context.trigger_context_collector->ShouldRegisterDeletedObject<query::EdgeAccessor>()) {
              return;
            }
            for (const auto &edge : (*res)->second) {
              context.trigger_context_collector->RegisterDeletedObject(edge);
            }
          });
        } else {
          auto res = dba.RemoveVertex(&va);
          if (res.HasError()) {
            switch (res.GetError()) {
              case storage::Error::SERIALIZATION_ERROR:
                throw TransactionSerializationException();
              case storage::Error::VERTEX_HAS_EDGES:
                throw RemoveAttachedVertexException();
              case storage::Error::DELETED_OBJECT:
              case storage::Error::PROPERTIES_DISABLED:
              case storage::Error::NONEXISTENT_OBJECT:
                throw QueryRuntimeException("Unexpected error when deleting a node.");
            }
          }
          context.execution_stats[ExecutionStats::Key::DELETED_NODES] += 1;
          if (context.trigger_context_collector && res.GetValue()) {
            context.trigger_context_collector->RegisterDeletedObject(*res.GetValue());
          }
        }
        break;
      }

      // skip Edges (already deleted) and Nulls (can occur in optional
      // match)
      case TypedValue::Type::Edge:
      case TypedValue::Type::Null:
        break;
      // check we're not trying to delete anything except vertices and edges
      default:
        throw QueryRuntimeException("Only edges and vertices can be deleted.");
    }
  }

  return true;
}

void Delete::DeleteCursor::Shutdown() { input_cursor_->Shutdown(); }

void Delete::DeleteCursor::Reset() { input_cursor_->Reset(); }

SetProperty::SetProperty(const std::shared_ptr<LogicalOperator> &input, storage::PropertyId property,
                         PropertyLookup *lhs, Expression *rhs)
    : input_(input), property_(property), lhs_(lhs), rhs_(rhs) {}

ACCEPT_WITH_INPUT(SetProperty)

UniqueCursorPtr SetProperty::MakeCursor(utils::MemoryResource *mem) const {
  EventCounter::IncrementCounter(EventCounter::SetPropertyOperator);

  return MakeUniqueCursorPtr<SetPropertyCursor>(mem, *this, mem);
}

std::vector<Symbol> SetProperty::ModifiedSymbols(const SymbolTable &table) const {
  return input_->ModifiedSymbols(table);
}

SetProperty::SetPropertyCursor::SetPropertyCursor(const SetProperty &self, utils::MemoryResource *mem)
    : self_(self), input_cursor_(self.input_->MakeCursor(mem)) {}

bool SetProperty::SetPropertyCursor::Pull(Frame &frame, ExecutionContext &context) {
  SCOPED_PROFILE_OP("SetProperty");

  if (!input_cursor_->Pull(frame, context)) return false;

  // Set, just like Create needs to see the latest changes.
  ExpressionEvaluator evaluator(&frame, context.symbol_table, context.evaluation_context, context.db_accessor,
                                storage::View::NEW);
  TypedValue lhs = self_.lhs_->expression_->Accept(evaluator);
  TypedValue rhs = self_.rhs_->Accept(evaluator);

  switch (lhs.type()) {
    case TypedValue::Type::Vertex: {
      auto old_value = PropsSetChecked(&lhs.ValueVertex(), self_.property_, rhs);
      context.execution_stats[ExecutionStats::Key::UPDATED_PROPERTIES] += 1;
      if (context.trigger_context_collector) {
        // rhs cannot be moved because it was created with the allocator that is only valid during current pull
        context.trigger_context_collector->RegisterSetObjectProperty(lhs.ValueVertex(), self_.property_,
                                                                     TypedValue{std::move(old_value)}, TypedValue{rhs});
      }
      break;
    }
    case TypedValue::Type::Edge: {
      auto old_value = PropsSetChecked(&lhs.ValueEdge(), self_.property_, rhs);
      context.execution_stats[ExecutionStats::Key::UPDATED_PROPERTIES] += 1;
      if (context.trigger_context_collector) {
        // rhs cannot be moved because it was created with the allocator that is only valid during current pull
        context.trigger_context_collector->RegisterSetObjectProperty(lhs.ValueEdge(), self_.property_,
                                                                     TypedValue{std::move(old_value)}, TypedValue{rhs});
      }
      break;
    }
    case TypedValue::Type::Null:
      // Skip setting properties on Null (can occur in optional match).
      break;
    case TypedValue::Type::Map:
    // Semantically modifying a map makes sense, but it's not supported due
    // to all the copying we do (when PropertyValue -> TypedValue and in
    // ExpressionEvaluator). So even though we set a map property here, that
    // is never visible to the user and it's not stored.
    // TODO: fix above described bug
    default:
      throw QueryRuntimeException("Properties can only be set on edges and vertices.");
  }
  return true;
}

void SetProperty::SetPropertyCursor::Shutdown() { input_cursor_->Shutdown(); }

void SetProperty::SetPropertyCursor::Reset() { input_cursor_->Reset(); }

SetProperties::SetProperties(const std::shared_ptr<LogicalOperator> &input, Symbol input_symbol, Expression *rhs, Op op)
    : input_(input), input_symbol_(input_symbol), rhs_(rhs), op_(op) {}

ACCEPT_WITH_INPUT(SetProperties)

UniqueCursorPtr SetProperties::MakeCursor(utils::MemoryResource *mem) const {
  EventCounter::IncrementCounter(EventCounter::SetPropertiesOperator);

  return MakeUniqueCursorPtr<SetPropertiesCursor>(mem, *this, mem);
}

std::vector<Symbol> SetProperties::ModifiedSymbols(const SymbolTable &table) const {
  return input_->ModifiedSymbols(table);
}

SetProperties::SetPropertiesCursor::SetPropertiesCursor(const SetProperties &self, utils::MemoryResource *mem)
    : self_(self), input_cursor_(self.input_->MakeCursor(mem)) {}

namespace {

template <typename T>
concept AccessorWithProperties = requires(T value, storage::PropertyId property_id,
                                          storage::PropertyValue property_value) {
  { value.ClearProperties() } -> std::same_as<storage::Result<std::map<storage::PropertyId, storage::PropertyValue>>>;
  {value.SetProperty(property_id, property_value)};
};

/// Helper function that sets the given values on either a Vertex or an Edge.
///
/// @tparam TRecordAccessor Either RecordAccessor<Vertex> or
///     RecordAccessor<Edge>
template <AccessorWithProperties TRecordAccessor>
void SetPropertiesOnRecord(TRecordAccessor *record, const TypedValue &rhs, SetProperties::Op op,
                           ExecutionContext *context) {
  std::optional<std::map<storage::PropertyId, storage::PropertyValue>> old_values;
  const bool should_register_change =
      context->trigger_context_collector &&
      context->trigger_context_collector->ShouldRegisterObjectPropertyChange<TRecordAccessor>();
  if (op == SetProperties::Op::REPLACE) {
    auto maybe_value = record->ClearProperties();
    if (maybe_value.HasError()) {
      switch (maybe_value.GetError()) {
        case storage::Error::DELETED_OBJECT:
          throw QueryRuntimeException("Trying to set properties on a deleted graph element.");
        case storage::Error::SERIALIZATION_ERROR:
          throw TransactionSerializationException();
        case storage::Error::PROPERTIES_DISABLED:
          throw QueryRuntimeException("Can't set property because properties on edges are disabled.");
        case storage::Error::VERTEX_HAS_EDGES:
        case storage::Error::NONEXISTENT_OBJECT:
          throw QueryRuntimeException("Unexpected error when setting properties.");
      }
    }

    if (should_register_change) {
      old_values.emplace(std::move(*maybe_value));
    }
  }

  auto get_props = [](const auto &record) {
    auto maybe_props = record.Properties(storage::View::NEW);
    if (maybe_props.HasError()) {
      switch (maybe_props.GetError()) {
        case storage::Error::DELETED_OBJECT:
          throw QueryRuntimeException("Trying to get properties from a deleted object.");
        case storage::Error::NONEXISTENT_OBJECT:
          throw query::QueryRuntimeException("Trying to get properties from an object that doesn't exist.");
        case storage::Error::SERIALIZATION_ERROR:
        case storage::Error::VERTEX_HAS_EDGES:
        case storage::Error::PROPERTIES_DISABLED:
          throw QueryRuntimeException("Unexpected error when getting properties.");
      }
    }
    return *maybe_props;
  };

  auto register_set_property = [&](auto &&returned_old_value, auto key, auto &&new_value) {
    auto old_value = [&]() -> storage::PropertyValue {
      if (!old_values) {
        return std::forward<decltype(returned_old_value)>(returned_old_value);
      }

      if (auto it = old_values->find(key); it != old_values->end()) {
        return std::move(it->second);
      }

      return {};
    }();

    context->trigger_context_collector->RegisterSetObjectProperty(
        *record, key, TypedValue(std::move(old_value)), TypedValue(std::forward<decltype(new_value)>(new_value)));
  };

  auto set_props = [&, record](auto properties) {
    for (auto &kv : properties) {
      auto maybe_error = record->SetProperty(kv.first, kv.second);
      if (maybe_error.HasError()) {
        switch (maybe_error.GetError()) {
          case storage::Error::DELETED_OBJECT:
            throw QueryRuntimeException("Trying to set properties on a deleted graph element.");
          case storage::Error::SERIALIZATION_ERROR:
            throw TransactionSerializationException();
          case storage::Error::PROPERTIES_DISABLED:
            throw QueryRuntimeException("Can't set property because properties on edges are disabled.");
          case storage::Error::VERTEX_HAS_EDGES:
          case storage::Error::NONEXISTENT_OBJECT:
            throw QueryRuntimeException("Unexpected error when setting properties.");
        }
      }

      if (should_register_change) {
        register_set_property(std::move(*maybe_error), kv.first, std::move(kv.second));
      }
    }
  };

  switch (rhs.type()) {
    case TypedValue::Type::Edge:
      set_props(get_props(rhs.ValueEdge()));
      break;
    case TypedValue::Type::Vertex:
      set_props(get_props(rhs.ValueVertex()));
      break;
    case TypedValue::Type::Map: {
      for (const auto &kv : rhs.ValueMap()) {
        auto key = context->db_accessor->NameToProperty(kv.first);
        auto old_value = PropsSetChecked(record, key, kv.second);
        if (should_register_change) {
          register_set_property(std::move(old_value), key, kv.second);
        }
      }
      break;
    }
    default:
      throw QueryRuntimeException(
          "Right-hand side in SET expression must be a node, an edge or a "
          "map.");
  }

  if (should_register_change && old_values) {
    // register removed properties
    for (auto &[property_id, property_value] : *old_values) {
      context->trigger_context_collector->RegisterRemovedObjectProperty(*record, property_id,
                                                                        TypedValue(std::move(property_value)));
    }
  }
}

}  // namespace

bool SetProperties::SetPropertiesCursor::Pull(Frame &frame, ExecutionContext &context) {
  SCOPED_PROFILE_OP("SetProperties");

  if (!input_cursor_->Pull(frame, context)) return false;

  TypedValue &lhs = frame[self_.input_symbol_];

  // Set, just like Create needs to see the latest changes.
  ExpressionEvaluator evaluator(&frame, context.symbol_table, context.evaluation_context, context.db_accessor,
                                storage::View::NEW);
  TypedValue rhs = self_.rhs_->Accept(evaluator);

  switch (lhs.type()) {
    case TypedValue::Type::Vertex:
      SetPropertiesOnRecord(&lhs.ValueVertex(), rhs, self_.op_, &context);
      break;
    case TypedValue::Type::Edge:
      SetPropertiesOnRecord(&lhs.ValueEdge(), rhs, self_.op_, &context);
      break;
    case TypedValue::Type::Null:
      // Skip setting properties on Null (can occur in optional match).
      break;
    default:
      throw QueryRuntimeException("Properties can only be set on edges and vertices.");
  }
  return true;
}

void SetProperties::SetPropertiesCursor::Shutdown() { input_cursor_->Shutdown(); }

void SetProperties::SetPropertiesCursor::Reset() { input_cursor_->Reset(); }

SetLabels::SetLabels(const std::shared_ptr<LogicalOperator> &input, Symbol input_symbol,
                     const std::vector<storage::LabelId> &labels)
    : input_(input), input_symbol_(input_symbol), labels_(labels) {}

ACCEPT_WITH_INPUT(SetLabels)

UniqueCursorPtr SetLabels::MakeCursor(utils::MemoryResource *mem) const {
  EventCounter::IncrementCounter(EventCounter::SetLabelsOperator);

  return MakeUniqueCursorPtr<SetLabelsCursor>(mem, *this, mem);
}

std::vector<Symbol> SetLabels::ModifiedSymbols(const SymbolTable &table) const {
  return input_->ModifiedSymbols(table);
}

SetLabels::SetLabelsCursor::SetLabelsCursor(const SetLabels &self, utils::MemoryResource *mem)
    : self_(self), input_cursor_(self.input_->MakeCursor(mem)) {}

bool SetLabels::SetLabelsCursor::Pull(Frame &frame, ExecutionContext &context) {
  SCOPED_PROFILE_OP("SetLabels");

  if (!input_cursor_->Pull(frame, context)) return false;

  TypedValue &vertex_value = frame[self_.input_symbol_];
  // Skip setting labels on Null (can occur in optional match).
  if (vertex_value.IsNull()) return true;
  ExpectType(self_.input_symbol_, vertex_value, TypedValue::Type::Vertex);
  auto &vertex = vertex_value.ValueVertex();
  for (auto label : self_.labels_) {
    auto maybe_value = vertex.AddLabel(label);
    if (maybe_value.HasError()) {
      switch (maybe_value.GetError()) {
        case storage::Error::SERIALIZATION_ERROR:
          throw TransactionSerializationException();
        case storage::Error::DELETED_OBJECT:
          throw QueryRuntimeException("Trying to set a label on a deleted node.");
        case storage::Error::VERTEX_HAS_EDGES:
        case storage::Error::PROPERTIES_DISABLED:
        case storage::Error::NONEXISTENT_OBJECT:
          throw QueryRuntimeException("Unexpected error when setting a label.");
      }
    }

    if (context.trigger_context_collector && *maybe_value) {
      context.trigger_context_collector->RegisterSetVertexLabel(vertex, label);
    }
  }

  return true;
}

void SetLabels::SetLabelsCursor::Shutdown() { input_cursor_->Shutdown(); }

void SetLabels::SetLabelsCursor::Reset() { input_cursor_->Reset(); }

RemoveProperty::RemoveProperty(const std::shared_ptr<LogicalOperator> &input, storage::PropertyId property,
                               PropertyLookup *lhs)
    : input_(input), property_(property), lhs_(lhs) {}

ACCEPT_WITH_INPUT(RemoveProperty)

UniqueCursorPtr RemoveProperty::MakeCursor(utils::MemoryResource *mem) const {
  EventCounter::IncrementCounter(EventCounter::RemovePropertyOperator);

  return MakeUniqueCursorPtr<RemovePropertyCursor>(mem, *this, mem);
}

std::vector<Symbol> RemoveProperty::ModifiedSymbols(const SymbolTable &table) const {
  return input_->ModifiedSymbols(table);
}

RemoveProperty::RemovePropertyCursor::RemovePropertyCursor(const RemoveProperty &self, utils::MemoryResource *mem)
    : self_(self), input_cursor_(self.input_->MakeCursor(mem)) {}

bool RemoveProperty::RemovePropertyCursor::Pull(Frame &frame, ExecutionContext &context) {
  SCOPED_PROFILE_OP("RemoveProperty");

  if (!input_cursor_->Pull(frame, context)) return false;

  // Remove, just like Delete needs to see the latest changes.
  ExpressionEvaluator evaluator(&frame, context.symbol_table, context.evaluation_context, context.db_accessor,
                                storage::View::NEW);
  TypedValue lhs = self_.lhs_->expression_->Accept(evaluator);

  auto remove_prop = [property = self_.property_, &context](auto *record) {
    auto maybe_old_value = record->RemoveProperty(property);
    if (maybe_old_value.HasError()) {
      switch (maybe_old_value.GetError()) {
        case storage::Error::DELETED_OBJECT:
          throw QueryRuntimeException("Trying to remove a property on a deleted graph element.");
        case storage::Error::SERIALIZATION_ERROR:
          throw TransactionSerializationException();
        case storage::Error::PROPERTIES_DISABLED:
          throw QueryRuntimeException(
              "Can't remove property because properties on edges are "
              "disabled.");
        case storage::Error::VERTEX_HAS_EDGES:
        case storage::Error::NONEXISTENT_OBJECT:
          throw QueryRuntimeException("Unexpected error when removing property.");
      }
    }

    if (context.trigger_context_collector) {
      context.trigger_context_collector->RegisterRemovedObjectProperty(*record, property,
                                                                       TypedValue(std::move(*maybe_old_value)));
    }
  };

  switch (lhs.type()) {
    case TypedValue::Type::Vertex:
      remove_prop(&lhs.ValueVertex());
      break;
    case TypedValue::Type::Edge:
      remove_prop(&lhs.ValueEdge());
      break;
    case TypedValue::Type::Null:
      // Skip removing properties on Null (can occur in optional match).
      break;
    default:
      throw QueryRuntimeException("Properties can only be removed from vertices and edges.");
  }
  return true;
}

void RemoveProperty::RemovePropertyCursor::Shutdown() { input_cursor_->Shutdown(); }

void RemoveProperty::RemovePropertyCursor::Reset() { input_cursor_->Reset(); }

RemoveLabels::RemoveLabels(const std::shared_ptr<LogicalOperator> &input, Symbol input_symbol,
                           const std::vector<storage::LabelId> &labels)
    : input_(input), input_symbol_(input_symbol), labels_(labels) {}

ACCEPT_WITH_INPUT(RemoveLabels)

UniqueCursorPtr RemoveLabels::MakeCursor(utils::MemoryResource *mem) const {
  EventCounter::IncrementCounter(EventCounter::RemoveLabelsOperator);

  return MakeUniqueCursorPtr<RemoveLabelsCursor>(mem, *this, mem);
}

std::vector<Symbol> RemoveLabels::ModifiedSymbols(const SymbolTable &table) const {
  return input_->ModifiedSymbols(table);
}

RemoveLabels::RemoveLabelsCursor::RemoveLabelsCursor(const RemoveLabels &self, utils::MemoryResource *mem)
    : self_(self), input_cursor_(self.input_->MakeCursor(mem)) {}

bool RemoveLabels::RemoveLabelsCursor::Pull(Frame &frame, ExecutionContext &context) {
  SCOPED_PROFILE_OP("RemoveLabels");

  if (!input_cursor_->Pull(frame, context)) return false;

  TypedValue &vertex_value = frame[self_.input_symbol_];
  // Skip removing labels on Null (can occur in optional match).
  if (vertex_value.IsNull()) return true;
  ExpectType(self_.input_symbol_, vertex_value, TypedValue::Type::Vertex);
  auto &vertex = vertex_value.ValueVertex();
  for (auto label : self_.labels_) {
    auto maybe_value = vertex.RemoveLabel(label);
    if (maybe_value.HasError()) {
      switch (maybe_value.GetError()) {
        case storage::Error::SERIALIZATION_ERROR:
          throw TransactionSerializationException();
        case storage::Error::DELETED_OBJECT:
          throw QueryRuntimeException("Trying to remove labels from a deleted node.");
        case storage::Error::VERTEX_HAS_EDGES:
        case storage::Error::PROPERTIES_DISABLED:
        case storage::Error::NONEXISTENT_OBJECT:
          throw QueryRuntimeException("Unexpected error when removing labels from a node.");
      }
    }

    context.execution_stats[ExecutionStats::Key::DELETED_LABELS] += 1;
    if (context.trigger_context_collector && *maybe_value) {
      context.trigger_context_collector->RegisterRemovedVertexLabel(vertex, label);
    }
  }

  return true;
}

void RemoveLabels::RemoveLabelsCursor::Shutdown() { input_cursor_->Shutdown(); }

void RemoveLabels::RemoveLabelsCursor::Reset() { input_cursor_->Reset(); }

EdgeUniquenessFilter::EdgeUniquenessFilter(const std::shared_ptr<LogicalOperator> &input, Symbol expand_symbol,
                                           const std::vector<Symbol> &previous_symbols)
    : input_(input), expand_symbol_(expand_symbol), previous_symbols_(previous_symbols) {}

ACCEPT_WITH_INPUT(EdgeUniquenessFilter)

UniqueCursorPtr EdgeUniquenessFilter::MakeCursor(utils::MemoryResource *mem) const {
  EventCounter::IncrementCounter(EventCounter::EdgeUniquenessFilterOperator);

  return MakeUniqueCursorPtr<EdgeUniquenessFilterCursor>(mem, *this, mem);
}

std::vector<Symbol> EdgeUniquenessFilter::ModifiedSymbols(const SymbolTable &table) const {
  return input_->ModifiedSymbols(table);
}

EdgeUniquenessFilter::EdgeUniquenessFilterCursor::EdgeUniquenessFilterCursor(const EdgeUniquenessFilter &self,
                                                                             utils::MemoryResource *mem)
    : self_(self), input_cursor_(self.input_->MakeCursor(mem)) {}

namespace {
/**
 * Returns true if:
 *    - a and b are either edge or edge-list values, and there
 *    is at least one matching edge in the two values
 */
bool ContainsSameEdge(const TypedValue &a, const TypedValue &b) {
  auto compare_to_list = [](const TypedValue &list, const TypedValue &other) {
    for (const TypedValue &list_elem : list.ValueList())
      if (ContainsSameEdge(list_elem, other)) return true;
    return false;
  };

  if (a.type() == TypedValue::Type::List) return compare_to_list(a, b);
  if (b.type() == TypedValue::Type::List) return compare_to_list(b, a);

  return a.ValueEdge() == b.ValueEdge();
}
}  // namespace

bool EdgeUniquenessFilter::EdgeUniquenessFilterCursor::Pull(Frame &frame, ExecutionContext &context) {
  SCOPED_PROFILE_OP("EdgeUniquenessFilter");

  auto expansion_ok = [&]() {
    const auto &expand_value = frame[self_.expand_symbol_];
    for (const auto &previous_symbol : self_.previous_symbols_) {
      const auto &previous_value = frame[previous_symbol];
      // This shouldn't raise a TypedValueException, because the planner
      // makes sure these are all of the expected type. In case they are not
      // an error should be raised long before this code is executed.
      if (ContainsSameEdge(previous_value, expand_value)) return false;
    }
    return true;
  };

  while (input_cursor_->Pull(frame, context))
    if (expansion_ok()) return true;
  return false;
}

void EdgeUniquenessFilter::EdgeUniquenessFilterCursor::Shutdown() { input_cursor_->Shutdown(); }

void EdgeUniquenessFilter::EdgeUniquenessFilterCursor::Reset() { input_cursor_->Reset(); }

Accumulate::Accumulate(const std::shared_ptr<LogicalOperator> &input, const std::vector<Symbol> &symbols,
                       bool advance_command)
    : input_(input), symbols_(symbols), advance_command_(advance_command) {}

ACCEPT_WITH_INPUT(Accumulate)

std::vector<Symbol> Accumulate::ModifiedSymbols(const SymbolTable &) const { return symbols_; }

class AccumulateCursor : public Cursor {
 public:
  AccumulateCursor(const Accumulate &self, utils::MemoryResource *mem)
      : self_(self), input_cursor_(self.input_->MakeCursor(mem)), cache_(mem) {}

  bool Pull(Frame &frame, ExecutionContext &context) override {
    SCOPED_PROFILE_OP("Accumulate");

    auto &dba = *context.db_accessor;
    // cache all the input
    if (!pulled_all_input_) {
      while (input_cursor_->Pull(frame, context)) {
        utils::pmr::vector<TypedValue> row(cache_.get_allocator().GetMemoryResource());
        row.reserve(self_.symbols_.size());
        for (const Symbol &symbol : self_.symbols_) row.emplace_back(frame[symbol]);
        cache_.emplace_back(std::move(row));
      }
      pulled_all_input_ = true;
      cache_it_ = cache_.begin();

      if (self_.advance_command_) dba.AdvanceCommand();
    }

    if (MustAbort(context)) throw HintedAbortError();
    if (cache_it_ == cache_.end()) return false;
    auto row_it = (cache_it_++)->begin();
    for (const Symbol &symbol : self_.symbols_) frame[symbol] = *row_it++;
    return true;
  }

  void Shutdown() override { input_cursor_->Shutdown(); }

  void Reset() override {
    input_cursor_->Reset();
    cache_.clear();
    cache_it_ = cache_.begin();
    pulled_all_input_ = false;
  }

 private:
  const Accumulate &self_;
  const UniqueCursorPtr input_cursor_;
  utils::pmr::vector<utils::pmr::vector<TypedValue>> cache_;
  decltype(cache_.begin()) cache_it_ = cache_.begin();
  bool pulled_all_input_{false};
};

UniqueCursorPtr Accumulate::MakeCursor(utils::MemoryResource *mem) const {
  EventCounter::IncrementCounter(EventCounter::AccumulateOperator);

  return MakeUniqueCursorPtr<AccumulateCursor>(mem, *this, mem);
}

Aggregate::Aggregate(const std::shared_ptr<LogicalOperator> &input, const std::vector<Aggregate::Element> &aggregations,
                     const std::vector<Expression *> &group_by, const std::vector<Symbol> &remember)
    : input_(input ? input : std::make_shared<Once>()),
      aggregations_(aggregations),
      group_by_(group_by),
      remember_(remember) {}

ACCEPT_WITH_INPUT(Aggregate)

std::vector<Symbol> Aggregate::ModifiedSymbols(const SymbolTable &) const {
  auto symbols = remember_;
  for (const auto &elem : aggregations_) symbols.push_back(elem.output_sym);
  return symbols;
}

namespace {
/** Returns the default TypedValue for an Aggregation element.
 * This value is valid both for returning when where are no inputs
 * to the aggregation op, and for initializing an aggregation result
 * when there are */
TypedValue DefaultAggregationOpValue(const Aggregate::Element &element, utils::MemoryResource *memory) {
  switch (element.op) {
    case Aggregation::Op::MIN:
    case Aggregation::Op::MAX:
    case Aggregation::Op::AVG:
      return TypedValue(memory);
<<<<<<< HEAD
    case Aggregation::Op::COUNT:
    case Aggregation::Op::SUM:
      return TypedValue(0, memory);
    case Aggregation::Op::COLLECT_LIST:
      return TypedValue(TypedValue::TVector(memory));
=======
>>>>>>> d201e696
    case Aggregation::Op::COLLECT_MAP:
      return TypedValue(TypedValue::TMap(memory));
    case Aggregation::Op::COLLECT_LIST:
      return TypedValue(TypedValue::TVector(memory));
    case Aggregation::Op::PROJECT:
      return TypedValue(query::Graph(memory));
  }
}
}  // namespace

class AggregateCursor : public Cursor {
 public:
  AggregateCursor(const Aggregate &self, utils::MemoryResource *mem)
      : self_(self), input_cursor_(self_.input_->MakeCursor(mem)), aggregation_(mem) {}

  bool Pull(Frame &frame, ExecutionContext &context) override {
    SCOPED_PROFILE_OP("Aggregate");

    if (!pulled_all_input_) {
      ProcessAll(&frame, &context);
      pulled_all_input_ = true;
      aggregation_it_ = aggregation_.begin();

      if (aggregation_.empty()) {
        auto *pull_memory = context.evaluation_context.memory;
        // place default aggregation values on the frame
        for (const auto &elem : self_.aggregations_)
          frame[elem.output_sym] = DefaultAggregationOpValue(elem, pull_memory);
        // place null as remember values on the frame
        for (const Symbol &remember_sym : self_.remember_) frame[remember_sym] = TypedValue(pull_memory);
        return true;
      }
    }

    if (aggregation_it_ == aggregation_.end()) return false;

    // place aggregation values on the frame
    auto aggregation_values_it = aggregation_it_->second.values_.begin();
    for (const auto &aggregation_elem : self_.aggregations_)
      frame[aggregation_elem.output_sym] = *aggregation_values_it++;

    // place remember values on the frame
    auto remember_values_it = aggregation_it_->second.remember_.begin();
    for (const Symbol &remember_sym : self_.remember_) frame[remember_sym] = *remember_values_it++;

    aggregation_it_++;
    return true;
  }

  void Shutdown() override { input_cursor_->Shutdown(); }

  void Reset() override {
    input_cursor_->Reset();
    aggregation_.clear();
    aggregation_it_ = aggregation_.begin();
    pulled_all_input_ = false;
  }

 private:
  // Data structure for a single aggregation cache.
  // Does NOT include the group-by values since those are a key in the
  // aggregation map. The vectors in an AggregationValue contain one element for
  // each aggregation in this LogicalOp.
  struct AggregationValue {
    explicit AggregationValue(utils::MemoryResource *mem) : counts_(mem), values_(mem), remember_(mem) {}

    // how many input rows have been aggregated in respective values_ element so
    // far
    // TODO: The counting value type should be changed to an unsigned type once
    // TypedValue can support signed integer values larger than 64bits so that
    // precision isn't lost.
    utils::pmr::vector<int64_t> counts_;
    // aggregated values. Initially Null (until at least one input row with a
    // valid value gets processed)
    utils::pmr::vector<TypedValue> values_;
    // remember values.
    utils::pmr::vector<TypedValue> remember_;
  };

  const Aggregate &self_;
  const UniqueCursorPtr input_cursor_;
  // storage for aggregated data
  // map key is the vector of group-by values
  // map value is an AggregationValue struct
  utils::pmr::unordered_map<utils::pmr::vector<TypedValue>, AggregationValue,
                            // use FNV collection hashing specialized for a
                            // vector of TypedValues
                            utils::FnvCollection<utils::pmr::vector<TypedValue>, TypedValue, TypedValue::Hash>,
                            // custom equality
                            TypedValueVectorEqual>
      aggregation_;
  // iterator over the accumulated cache
  decltype(aggregation_.begin()) aggregation_it_ = aggregation_.begin();
  // this LogicalOp pulls all from the input on it's first pull
  // this switch tracks if this has been performed
  bool pulled_all_input_{false};

  /**
   * Pulls from the input operator until exhausted and aggregates the
   * results. If the input operator is not provided, a single call
   * to ProcessOne is issued.
   *
   * Accumulation automatically groups the results so that `aggregation_`
   * cache cardinality depends on number of
   * aggregation results, and not on the number of inputs.
   */
  void ProcessAll(Frame *frame, ExecutionContext *context) {
    ExpressionEvaluator evaluator(frame, context->symbol_table, context->evaluation_context, context->db_accessor,
                                  storage::View::NEW);
    while (input_cursor_->Pull(*frame, *context)) {
      ProcessOne(*frame, &evaluator);
    }

    // calculate AVG aggregations (so far they have only been summed)
    for (size_t pos = 0; pos < self_.aggregations_.size(); ++pos) {
      if (self_.aggregations_[pos].op != Aggregation::Op::AVG) continue;
      for (auto &kv : aggregation_) {
        AggregationValue &agg_value = kv.second;
        auto count = agg_value.counts_[pos];
        auto *pull_memory = context->evaluation_context.memory;
        if (count > 0) {
          agg_value.values_[pos] = agg_value.values_[pos] / TypedValue(static_cast<double>(count), pull_memory);
        }
      }
    }
  }

  /**
   * Performs a single accumulation.
   */
  void ProcessOne(const Frame &frame, ExpressionEvaluator *evaluator) {
    auto *mem = aggregation_.get_allocator().GetMemoryResource();
    utils::pmr::vector<TypedValue> group_by(mem);
    group_by.reserve(self_.group_by_.size());
    for (Expression *expression : self_.group_by_) {
      group_by.emplace_back(expression->Accept(*evaluator));
    }
    auto &agg_value = aggregation_.try_emplace(std::move(group_by), mem).first->second;
    EnsureInitialized(frame, &agg_value);
    Update(evaluator, &agg_value);
  }

  /** Ensures the new AggregationValue has been initialized. This means
   * that the value vectors are filled with an appropriate number of Nulls,
   * counts are set to 0 and remember values are remembered.
   */
  void EnsureInitialized(const Frame &frame, AggregateCursor::AggregationValue *agg_value) const {
    if (!agg_value->values_.empty()) return;

    for (const auto &agg_elem : self_.aggregations_) {
      auto *mem = agg_value->values_.get_allocator().GetMemoryResource();
      agg_value->values_.emplace_back(DefaultAggregationOpValue(agg_elem, mem));
    }
    agg_value->counts_.resize(self_.aggregations_.size(), 0);

    for (const Symbol &remember_sym : self_.remember_) agg_value->remember_.push_back(frame[remember_sym]);
  }

  /** Updates the given AggregationValue with new data. Assumes that
   * the AggregationValue has been initialized */
  void Update(ExpressionEvaluator *evaluator, AggregateCursor::AggregationValue *agg_value) {
    DMG_ASSERT(self_.aggregations_.size() == agg_value->values_.size(),
               "Expected as much AggregationValue.values_ as there are "
               "aggregations.");
    DMG_ASSERT(self_.aggregations_.size() == agg_value->counts_.size(),
               "Expected as much AggregationValue.counts_ as there are "
               "aggregations.");

    auto count_it = agg_value->counts_.begin();
    auto value_it = agg_value->values_.begin();
    auto agg_elem_it = self_.aggregations_.begin();
    for (; count_it < agg_value->counts_.end(); count_it++, value_it++, agg_elem_it++) {
      // COUNT(*) is the only case where input expression is optional
      // handle it here
      auto input_expr_ptr = agg_elem_it->value;
      if (!input_expr_ptr) {
        *count_it += 1;
        *value_it = *count_it;
        continue;
      }

      TypedValue input_value = input_expr_ptr->Accept(*evaluator);

      // Aggregations skip Null input values.
      if (input_value.IsNull()) continue;
      const auto &agg_op = agg_elem_it->op;
      *count_it += 1;
      if (*count_it == 1) {
        // first value, nothing to aggregate. check type, set and continue.
        switch (agg_op) {
          case Aggregation::Op::MIN:
          case Aggregation::Op::MAX:
            *value_it = input_value;
            EnsureOkForMinMax(input_value);
            break;
          case Aggregation::Op::SUM:
          case Aggregation::Op::AVG:
            *value_it = input_value;
            EnsureOkForAvgSum(input_value);
            break;
          case Aggregation::Op::COUNT:
            *value_it = 1;
            break;
          case Aggregation::Op::COLLECT_LIST:
            value_it->ValueList().push_back(input_value);
            break;
          case Aggregation::Op::PROJECT: {
            EnsureOkForProject(input_value);
            value_it->ValueGraph().Expand(input_value.ValuePath());
            break;
          }
          case Aggregation::Op::COLLECT_MAP:
            auto key = agg_elem_it->key->Accept(*evaluator);
            if (key.type() != TypedValue::Type::String) throw QueryRuntimeException("Map key must be a string.");
            value_it->ValueMap().emplace(key.ValueString(), input_value);
            break;
        }
        continue;
      }

      // aggregation of existing values
      switch (agg_op) {
        case Aggregation::Op::COUNT:
          *value_it = *count_it;
          break;
        case Aggregation::Op::MIN: {
          EnsureOkForMinMax(input_value);
          try {
            TypedValue comparison_result = input_value < *value_it;
            // since we skip nulls we either have a valid comparison, or
            // an exception was just thrown above
            // safe to assume a bool TypedValue
            if (comparison_result.ValueBool()) *value_it = input_value;
          } catch (const TypedValueException &) {
            throw QueryRuntimeException("Unable to get MIN of '{}' and '{}'.", input_value.type(), value_it->type());
          }
          break;
        }
        case Aggregation::Op::MAX: {
          //  all comments as for Op::Min
          EnsureOkForMinMax(input_value);
          try {
            TypedValue comparison_result = input_value > *value_it;
            if (comparison_result.ValueBool()) *value_it = input_value;
          } catch (const TypedValueException &) {
            throw QueryRuntimeException("Unable to get MAX of '{}' and '{}'.", input_value.type(), value_it->type());
          }
          break;
        }
        case Aggregation::Op::AVG:
        // for averaging we sum first and divide by count once all
        // the input has been processed
        case Aggregation::Op::SUM:
          EnsureOkForAvgSum(input_value);
          *value_it = *value_it + input_value;
          break;
        case Aggregation::Op::COLLECT_LIST:
          value_it->ValueList().push_back(input_value);
          break;
        case Aggregation::Op::PROJECT: {
          EnsureOkForProject(input_value);
          value_it->ValueGraph().Expand(input_value.ValuePath());
          break;
        }
        case Aggregation::Op::COLLECT_MAP:
          auto key = agg_elem_it->key->Accept(*evaluator);
          if (key.type() != TypedValue::Type::String) throw QueryRuntimeException("Map key must be a string.");
          value_it->ValueMap().emplace(key.ValueString(), input_value);
          break;
      }  // end switch over Aggregation::Op enum
    }    // end loop over all aggregations
  }

  /** Checks if the given TypedValue is legal in MIN and MAX. If not
   * an appropriate exception is thrown. */
  void EnsureOkForMinMax(const TypedValue &value) const {
    switch (value.type()) {
      case TypedValue::Type::Bool:
      case TypedValue::Type::Int:
      case TypedValue::Type::Double:
      case TypedValue::Type::String:
        return;
      default:
        throw QueryRuntimeException(
            "Only boolean, numeric and string values are allowed in "
            "MIN and MAX aggregations.");
    }
  }

  /** Checks if the given TypedValue is legal in AVG and SUM. If not
   * an appropriate exception is thrown. */
  void EnsureOkForAvgSum(const TypedValue &value) const {
    switch (value.type()) {
      case TypedValue::Type::Int:
      case TypedValue::Type::Double:
        return;
      default:
        throw QueryRuntimeException("Only numeric values allowed in SUM and AVG aggregations.");
    }
  }

  /** Checks if the given TypedValue is legal in PROJECT and PROJECT_TRANSITIVE. If not
   * an appropriate exception is thrown. */
  // NOLINTNEXTLINE(readability-convert-member-functions-to-static)
  void EnsureOkForProject(const TypedValue &value) const {
    switch (value.type()) {
      case TypedValue::Type::Path:
        return;
      default:
        throw QueryRuntimeException("Only path values allowed in PROJECT aggregation.");
    }
  }
};

UniqueCursorPtr Aggregate::MakeCursor(utils::MemoryResource *mem) const {
  EventCounter::IncrementCounter(EventCounter::AggregateOperator);

  return MakeUniqueCursorPtr<AggregateCursor>(mem, *this, mem);
}

Skip::Skip(const std::shared_ptr<LogicalOperator> &input, Expression *expression)
    : input_(input), expression_(expression) {}

ACCEPT_WITH_INPUT(Skip)

UniqueCursorPtr Skip::MakeCursor(utils::MemoryResource *mem) const {
  EventCounter::IncrementCounter(EventCounter::SkipOperator);

  return MakeUniqueCursorPtr<SkipCursor>(mem, *this, mem);
}

std::vector<Symbol> Skip::OutputSymbols(const SymbolTable &symbol_table) const {
  // Propagate this to potential Produce.
  return input_->OutputSymbols(symbol_table);
}

std::vector<Symbol> Skip::ModifiedSymbols(const SymbolTable &table) const { return input_->ModifiedSymbols(table); }

Skip::SkipCursor::SkipCursor(const Skip &self, utils::MemoryResource *mem)
    : self_(self), input_cursor_(self_.input_->MakeCursor(mem)) {}

bool Skip::SkipCursor::Pull(Frame &frame, ExecutionContext &context) {
  SCOPED_PROFILE_OP("Skip");

  while (input_cursor_->Pull(frame, context)) {
    if (to_skip_ == -1) {
      // First successful pull from the input, evaluate the skip expression.
      // The skip expression doesn't contain identifiers so graph view
      // parameter is not important.
      ExpressionEvaluator evaluator(&frame, context.symbol_table, context.evaluation_context, context.db_accessor,
                                    storage::View::OLD);
      TypedValue to_skip = self_.expression_->Accept(evaluator);
      if (to_skip.type() != TypedValue::Type::Int)
        throw QueryRuntimeException("Number of elements to skip must be an integer.");

      to_skip_ = to_skip.ValueInt();
      if (to_skip_ < 0) throw QueryRuntimeException("Number of elements to skip must be non-negative.");
    }

    if (skipped_++ < to_skip_) continue;
    return true;
  }
  return false;
}

void Skip::SkipCursor::Shutdown() { input_cursor_->Shutdown(); }

void Skip::SkipCursor::Reset() {
  input_cursor_->Reset();
  to_skip_ = -1;
  skipped_ = 0;
}

Limit::Limit(const std::shared_ptr<LogicalOperator> &input, Expression *expression)
    : input_(input), expression_(expression) {}

ACCEPT_WITH_INPUT(Limit)

UniqueCursorPtr Limit::MakeCursor(utils::MemoryResource *mem) const {
  EventCounter::IncrementCounter(EventCounter::LimitOperator);

  return MakeUniqueCursorPtr<LimitCursor>(mem, *this, mem);
}

std::vector<Symbol> Limit::OutputSymbols(const SymbolTable &symbol_table) const {
  // Propagate this to potential Produce.
  return input_->OutputSymbols(symbol_table);
}

std::vector<Symbol> Limit::ModifiedSymbols(const SymbolTable &table) const { return input_->ModifiedSymbols(table); }

Limit::LimitCursor::LimitCursor(const Limit &self, utils::MemoryResource *mem)
    : self_(self), input_cursor_(self_.input_->MakeCursor(mem)) {}

bool Limit::LimitCursor::Pull(Frame &frame, ExecutionContext &context) {
  SCOPED_PROFILE_OP("Limit");

  // We need to evaluate the limit expression before the first input Pull
  // because it might be 0 and thereby we shouldn't Pull from input at all.
  // We can do this before Pulling from the input because the limit expression
  // is not allowed to contain any identifiers.
  if (limit_ == -1) {
    // Limit expression doesn't contain identifiers so graph view is not
    // important.
    ExpressionEvaluator evaluator(&frame, context.symbol_table, context.evaluation_context, context.db_accessor,
                                  storage::View::OLD);
    TypedValue limit = self_.expression_->Accept(evaluator);
    if (limit.type() != TypedValue::Type::Int)
      throw QueryRuntimeException("Limit on number of returned elements must be an integer.");

    limit_ = limit.ValueInt();
    if (limit_ < 0) throw QueryRuntimeException("Limit on number of returned elements must be non-negative.");
  }

  // check we have not exceeded the limit before pulling
  if (pulled_++ >= limit_) return false;

  return input_cursor_->Pull(frame, context);
}

void Limit::LimitCursor::Shutdown() { input_cursor_->Shutdown(); }

void Limit::LimitCursor::Reset() {
  input_cursor_->Reset();
  limit_ = -1;
  pulled_ = 0;
}

OrderBy::OrderBy(const std::shared_ptr<LogicalOperator> &input, const std::vector<SortItem> &order_by,
                 const std::vector<Symbol> &output_symbols)
    : input_(input), output_symbols_(output_symbols) {
  // split the order_by vector into two vectors of orderings and expressions
  std::vector<Ordering> ordering;
  ordering.reserve(order_by.size());
  order_by_.reserve(order_by.size());
  for (const auto &ordering_expression_pair : order_by) {
    ordering.emplace_back(ordering_expression_pair.ordering);
    order_by_.emplace_back(ordering_expression_pair.expression);
  }
  compare_ = TypedValueVectorCompare(ordering);
}

ACCEPT_WITH_INPUT(OrderBy)

std::vector<Symbol> OrderBy::OutputSymbols(const SymbolTable &symbol_table) const {
  // Propagate this to potential Produce.
  return input_->OutputSymbols(symbol_table);
}

std::vector<Symbol> OrderBy::ModifiedSymbols(const SymbolTable &table) const { return input_->ModifiedSymbols(table); }

class OrderByCursor : public Cursor {
 public:
  OrderByCursor(const OrderBy &self, utils::MemoryResource *mem)
      : self_(self), input_cursor_(self_.input_->MakeCursor(mem)), cache_(mem) {}

  bool Pull(Frame &frame, ExecutionContext &context) override {
    SCOPED_PROFILE_OP("OrderBy");

    if (!did_pull_all_) {
      ExpressionEvaluator evaluator(&frame, context.symbol_table, context.evaluation_context, context.db_accessor,
                                    storage::View::OLD);
      auto *mem = cache_.get_allocator().GetMemoryResource();
      while (input_cursor_->Pull(frame, context)) {
        // collect the order_by elements
        utils::pmr::vector<TypedValue> order_by(mem);
        order_by.reserve(self_.order_by_.size());
        for (auto expression_ptr : self_.order_by_) {
          order_by.emplace_back(expression_ptr->Accept(evaluator));
        }

        // collect the output elements
        utils::pmr::vector<TypedValue> output(mem);
        output.reserve(self_.output_symbols_.size());
        for (const Symbol &output_sym : self_.output_symbols_) output.emplace_back(frame[output_sym]);

        cache_.push_back(Element{std::move(order_by), std::move(output)});
      }

      std::sort(cache_.begin(), cache_.end(), [this](const auto &pair1, const auto &pair2) {
        return self_.compare_(pair1.order_by, pair2.order_by);
      });

      did_pull_all_ = true;
      cache_it_ = cache_.begin();
    }

    if (cache_it_ == cache_.end()) return false;

    if (MustAbort(context)) throw HintedAbortError();

    // place the output values on the frame
    DMG_ASSERT(self_.output_symbols_.size() == cache_it_->remember.size(),
               "Number of values does not match the number of output symbols "
               "in OrderBy");
    auto output_sym_it = self_.output_symbols_.begin();
    for (const TypedValue &output : cache_it_->remember) frame[*output_sym_it++] = output;

    cache_it_++;
    return true;
  }
  void Shutdown() override { input_cursor_->Shutdown(); }

  void Reset() override {
    input_cursor_->Reset();
    did_pull_all_ = false;
    cache_.clear();
    cache_it_ = cache_.begin();
  }

 private:
  struct Element {
    utils::pmr::vector<TypedValue> order_by;
    utils::pmr::vector<TypedValue> remember;
  };

  const OrderBy &self_;
  const UniqueCursorPtr input_cursor_;
  bool did_pull_all_{false};
  // a cache of elements pulled from the input
  // the cache is filled and sorted (only on first elem) on first Pull
  utils::pmr::vector<Element> cache_;
  // iterator over the cache_, maintains state between Pulls
  decltype(cache_.begin()) cache_it_ = cache_.begin();
};

UniqueCursorPtr OrderBy::MakeCursor(utils::MemoryResource *mem) const {
  EventCounter::IncrementCounter(EventCounter::OrderByOperator);

  return MakeUniqueCursorPtr<OrderByCursor>(mem, *this, mem);
}

Merge::Merge(const std::shared_ptr<LogicalOperator> &input, const std::shared_ptr<LogicalOperator> &merge_match,
             const std::shared_ptr<LogicalOperator> &merge_create)
    : input_(input ? input : std::make_shared<Once>()), merge_match_(merge_match), merge_create_(merge_create) {}

bool Merge::Accept(HierarchicalLogicalOperatorVisitor &visitor) {
  if (visitor.PreVisit(*this)) {
    input_->Accept(visitor) && merge_match_->Accept(visitor) && merge_create_->Accept(visitor);
  }
  return visitor.PostVisit(*this);
}

UniqueCursorPtr Merge::MakeCursor(utils::MemoryResource *mem) const {
  EventCounter::IncrementCounter(EventCounter::MergeOperator);

  return MakeUniqueCursorPtr<MergeCursor>(mem, *this, mem);
}

std::vector<Symbol> Merge::ModifiedSymbols(const SymbolTable &table) const {
  auto symbols = input_->ModifiedSymbols(table);
  // Match and create branches should have the same symbols, so just take one
  // of them.
  auto my_symbols = merge_match_->OutputSymbols(table);
  symbols.insert(symbols.end(), my_symbols.begin(), my_symbols.end());
  return symbols;
}

Merge::MergeCursor::MergeCursor(const Merge &self, utils::MemoryResource *mem)
    : input_cursor_(self.input_->MakeCursor(mem)),
      merge_match_cursor_(self.merge_match_->MakeCursor(mem)),
      merge_create_cursor_(self.merge_create_->MakeCursor(mem)) {}

bool Merge::MergeCursor::Pull(Frame &frame, ExecutionContext &context) {
  SCOPED_PROFILE_OP("Merge");

  while (true) {
    if (pull_input_) {
      if (input_cursor_->Pull(frame, context)) {
        // after a successful input from the input
        // reset merge_match (it's expand iterators maintain state)
        // and merge_create (could have a Once at the beginning)
        merge_match_cursor_->Reset();
        merge_create_cursor_->Reset();
      } else
        // input is exhausted, we're done
        return false;
    }

    // pull from the merge_match cursor
    if (merge_match_cursor_->Pull(frame, context)) {
      // if successful, next Pull from this should not pull_input_
      pull_input_ = false;
      return true;
    } else {
      // failed to Pull from the merge_match cursor
      if (pull_input_) {
        // if we have just now pulled from the input
        // and failed to pull from merge_match, we should create
        __attribute__((unused)) bool merge_create_pull_result = merge_create_cursor_->Pull(frame, context);
        DMG_ASSERT(merge_create_pull_result, "MergeCreate must never fail");
        return true;
      }
      // We have exhausted merge_match_cursor_ after 1 or more successful
      // Pulls. Attempt next input_cursor_ pull
      pull_input_ = true;
      continue;
    }
  }
}

void Merge::MergeCursor::Shutdown() {
  input_cursor_->Shutdown();
  merge_match_cursor_->Shutdown();
  merge_create_cursor_->Shutdown();
}

void Merge::MergeCursor::Reset() {
  input_cursor_->Reset();
  merge_match_cursor_->Reset();
  merge_create_cursor_->Reset();
  pull_input_ = true;
}

Optional::Optional(const std::shared_ptr<LogicalOperator> &input, const std::shared_ptr<LogicalOperator> &optional,
                   const std::vector<Symbol> &optional_symbols)
    : input_(input ? input : std::make_shared<Once>()), optional_(optional), optional_symbols_(optional_symbols) {}

bool Optional::Accept(HierarchicalLogicalOperatorVisitor &visitor) {
  if (visitor.PreVisit(*this)) {
    input_->Accept(visitor) && optional_->Accept(visitor);
  }
  return visitor.PostVisit(*this);
}

UniqueCursorPtr Optional::MakeCursor(utils::MemoryResource *mem) const {
  EventCounter::IncrementCounter(EventCounter::OptionalOperator);

  return MakeUniqueCursorPtr<OptionalCursor>(mem, *this, mem);
}

std::vector<Symbol> Optional::ModifiedSymbols(const SymbolTable &table) const {
  auto symbols = input_->ModifiedSymbols(table);
  auto my_symbols = optional_->ModifiedSymbols(table);
  symbols.insert(symbols.end(), my_symbols.begin(), my_symbols.end());
  return symbols;
}

Optional::OptionalCursor::OptionalCursor(const Optional &self, utils::MemoryResource *mem)
    : self_(self), input_cursor_(self.input_->MakeCursor(mem)), optional_cursor_(self.optional_->MakeCursor(mem)) {}

bool Optional::OptionalCursor::Pull(Frame &frame, ExecutionContext &context) {
  SCOPED_PROFILE_OP("Optional");

  while (true) {
    if (pull_input_) {
      if (input_cursor_->Pull(frame, context)) {
        // after a successful input from the input
        // reset optional_ (it's expand iterators maintain state)
        optional_cursor_->Reset();
      } else
        // input is exhausted, we're done
        return false;
    }

    // pull from the optional_ cursor
    if (optional_cursor_->Pull(frame, context)) {
      // if successful, next Pull from this should not pull_input_
      pull_input_ = false;
      return true;
    } else {
      // failed to Pull from the merge_match cursor
      if (pull_input_) {
        // if we have just now pulled from the input
        // and failed to pull from optional_ so set the
        // optional symbols to Null, ensure next time the
        // input gets pulled and return true
        for (const Symbol &sym : self_.optional_symbols_) frame[sym] = TypedValue(context.evaluation_context.memory);
        pull_input_ = true;
        return true;
      }
      // we have exhausted optional_cursor_ after 1 or more successful Pulls
      // attempt next input_cursor_ pull
      pull_input_ = true;
      continue;
    }
  }
}

void Optional::OptionalCursor::Shutdown() {
  input_cursor_->Shutdown();
  optional_cursor_->Shutdown();
}

void Optional::OptionalCursor::Reset() {
  input_cursor_->Reset();
  optional_cursor_->Reset();
  pull_input_ = true;
}

Unwind::Unwind(const std::shared_ptr<LogicalOperator> &input, Expression *input_expression, Symbol output_symbol)
    : input_(input ? input : std::make_shared<Once>()),
      input_expression_(input_expression),
      output_symbol_(output_symbol) {}

ACCEPT_WITH_INPUT(Unwind)

std::vector<Symbol> Unwind::ModifiedSymbols(const SymbolTable &table) const {
  auto symbols = input_->ModifiedSymbols(table);
  symbols.emplace_back(output_symbol_);
  return symbols;
}

class UnwindCursor : public Cursor {
 public:
  UnwindCursor(const Unwind &self, utils::MemoryResource *mem)
      : self_(self), input_cursor_(self.input_->MakeCursor(mem)), input_value_(mem) {}

  bool Pull(Frame &frame, ExecutionContext &context) override {
    SCOPED_PROFILE_OP("Unwind");
    while (true) {
      if (MustAbort(context)) throw HintedAbortError();
      // if we reached the end of our list of values
      // pull from the input
      if (input_value_it_ == input_value_.end()) {
        if (!input_cursor_->Pull(frame, context)) return false;

        // successful pull from input, initialize value and iterator
        ExpressionEvaluator evaluator(&frame, context.symbol_table, context.evaluation_context, context.db_accessor,
                                      storage::View::OLD);
        TypedValue input_value = self_.input_expression_->Accept(evaluator);
        if (input_value.type() != TypedValue::Type::List)
          throw QueryRuntimeException("Argument of UNWIND must be a list, but '{}' was provided.", input_value.type());
        // Copy the evaluted input_value_list to our vector.
        input_value_ = input_value.ValueList();
        input_value_it_ = input_value_.begin();
      }

      // if we reached the end of our list of values goto back to top
      if (input_value_it_ == input_value_.end()) continue;

      frame[self_.output_symbol_] = *input_value_it_++;
      return true;
    }
  }

  void Shutdown() override { input_cursor_->Shutdown(); }

  void Reset() override {
    input_cursor_->Reset();
    input_value_.clear();
    input_value_it_ = input_value_.end();
  }

 private:
  const Unwind &self_;
  const UniqueCursorPtr input_cursor_;
  // typed values we are unwinding and yielding
  utils::pmr::vector<TypedValue> input_value_;
  // current position in input_value_
  decltype(input_value_)::iterator input_value_it_ = input_value_.end();
};

UniqueCursorPtr Unwind::MakeCursor(utils::MemoryResource *mem) const {
  EventCounter::IncrementCounter(EventCounter::UnwindOperator);

  return MakeUniqueCursorPtr<UnwindCursor>(mem, *this, mem);
}

class DistinctCursor : public Cursor {
 public:
  DistinctCursor(const Distinct &self, utils::MemoryResource *mem)
      : self_(self), input_cursor_(self.input_->MakeCursor(mem)), seen_rows_(mem) {}

  bool Pull(Frame &frame, ExecutionContext &context) override {
    SCOPED_PROFILE_OP("Distinct");

    while (true) {
      if (!input_cursor_->Pull(frame, context)) return false;

      utils::pmr::vector<TypedValue> row(seen_rows_.get_allocator().GetMemoryResource());
      row.reserve(self_.value_symbols_.size());
      for (const auto &symbol : self_.value_symbols_) row.emplace_back(frame[symbol]);
      if (seen_rows_.insert(std::move(row)).second) return true;
    }
  }

  void Shutdown() override { input_cursor_->Shutdown(); }

  void Reset() override {
    input_cursor_->Reset();
    seen_rows_.clear();
  }

 private:
  const Distinct &self_;
  const UniqueCursorPtr input_cursor_;
  // a set of already seen rows
  utils::pmr::unordered_set<utils::pmr::vector<TypedValue>,
                            // use FNV collection hashing specialized for a
                            // vector of TypedValue
                            utils::FnvCollection<utils::pmr::vector<TypedValue>, TypedValue, TypedValue::Hash>,
                            TypedValueVectorEqual>
      seen_rows_;
};

Distinct::Distinct(const std::shared_ptr<LogicalOperator> &input, const std::vector<Symbol> &value_symbols)
    : input_(input ? input : std::make_shared<Once>()), value_symbols_(value_symbols) {}

ACCEPT_WITH_INPUT(Distinct)

UniqueCursorPtr Distinct::MakeCursor(utils::MemoryResource *mem) const {
  EventCounter::IncrementCounter(EventCounter::DistinctOperator);

  return MakeUniqueCursorPtr<DistinctCursor>(mem, *this, mem);
}

std::vector<Symbol> Distinct::OutputSymbols(const SymbolTable &symbol_table) const {
  // Propagate this to potential Produce.
  return input_->OutputSymbols(symbol_table);
}

std::vector<Symbol> Distinct::ModifiedSymbols(const SymbolTable &table) const { return input_->ModifiedSymbols(table); }

Union::Union(const std::shared_ptr<LogicalOperator> &left_op, const std::shared_ptr<LogicalOperator> &right_op,
             const std::vector<Symbol> &union_symbols, const std::vector<Symbol> &left_symbols,
             const std::vector<Symbol> &right_symbols)
    : left_op_(left_op),
      right_op_(right_op),
      union_symbols_(union_symbols),
      left_symbols_(left_symbols),
      right_symbols_(right_symbols) {}

UniqueCursorPtr Union::MakeCursor(utils::MemoryResource *mem) const {
  EventCounter::IncrementCounter(EventCounter::UnionOperator);

  return MakeUniqueCursorPtr<Union::UnionCursor>(mem, *this, mem);
}

bool Union::Accept(HierarchicalLogicalOperatorVisitor &visitor) {
  if (visitor.PreVisit(*this)) {
    if (left_op_->Accept(visitor)) {
      right_op_->Accept(visitor);
    }
  }
  return visitor.PostVisit(*this);
}

std::vector<Symbol> Union::OutputSymbols(const SymbolTable &) const { return union_symbols_; }

std::vector<Symbol> Union::ModifiedSymbols(const SymbolTable &) const { return union_symbols_; }

WITHOUT_SINGLE_INPUT(Union);

Union::UnionCursor::UnionCursor(const Union &self, utils::MemoryResource *mem)
    : self_(self), left_cursor_(self.left_op_->MakeCursor(mem)), right_cursor_(self.right_op_->MakeCursor(mem)) {}

bool Union::UnionCursor::Pull(Frame &frame, ExecutionContext &context) {
  SCOPED_PROFILE_OP("Union");

  utils::pmr::unordered_map<std::string, TypedValue> results(context.evaluation_context.memory);
  if (left_cursor_->Pull(frame, context)) {
    // collect values from the left child
    for (const auto &output_symbol : self_.left_symbols_) {
      results[output_symbol.name()] = frame[output_symbol];
    }
  } else if (right_cursor_->Pull(frame, context)) {
    // collect values from the right child
    for (const auto &output_symbol : self_.right_symbols_) {
      results[output_symbol.name()] = frame[output_symbol];
    }
  } else {
    return false;
  }

  // put collected values on frame under union symbols
  for (const auto &symbol : self_.union_symbols_) {
    frame[symbol] = results[symbol.name()];
  }
  return true;
}

void Union::UnionCursor::Shutdown() {
  left_cursor_->Shutdown();
  right_cursor_->Shutdown();
}

void Union::UnionCursor::Reset() {
  left_cursor_->Reset();
  right_cursor_->Reset();
}

std::vector<Symbol> Cartesian::ModifiedSymbols(const SymbolTable &table) const {
  auto symbols = left_op_->ModifiedSymbols(table);
  auto right = right_op_->ModifiedSymbols(table);
  symbols.insert(symbols.end(), right.begin(), right.end());
  return symbols;
}

bool Cartesian::Accept(HierarchicalLogicalOperatorVisitor &visitor) {
  if (visitor.PreVisit(*this)) {
    left_op_->Accept(visitor) && right_op_->Accept(visitor);
  }
  return visitor.PostVisit(*this);
}

WITHOUT_SINGLE_INPUT(Cartesian);

namespace {

class CartesianCursor : public Cursor {
 public:
  CartesianCursor(const Cartesian &self, utils::MemoryResource *mem)
      : self_(self),
        left_op_frames_(mem),
        right_op_frame_(mem),
        left_op_cursor_(self.left_op_->MakeCursor(mem)),
        right_op_cursor_(self_.right_op_->MakeCursor(mem)) {
    MG_ASSERT(left_op_cursor_ != nullptr, "CartesianCursor: Missing left operator cursor.");
    MG_ASSERT(right_op_cursor_ != nullptr, "CartesianCursor: Missing right operator cursor.");
  }

  bool Pull(Frame &frame, ExecutionContext &context) override {
    SCOPED_PROFILE_OP("Cartesian");

    if (!cartesian_pull_initialized_) {
      // Pull all left_op frames.
      while (left_op_cursor_->Pull(frame, context)) {
        left_op_frames_.emplace_back(frame.elems().begin(), frame.elems().end());
      }

      // We're setting the iterator to 'end' here so it pulls the right
      // cursor.
      left_op_frames_it_ = left_op_frames_.end();
      cartesian_pull_initialized_ = true;
    }

    // If left operator yielded zero results there is no cartesian product.
    if (left_op_frames_.empty()) {
      return false;
    }

    auto restore_frame = [&frame](const auto &symbols, const auto &restore_from) {
      for (const auto &symbol : symbols) {
        frame[symbol] = restore_from[symbol.position()];
      }
    };

    if (left_op_frames_it_ == left_op_frames_.end()) {
      // Advance right_op_cursor_.
      if (!right_op_cursor_->Pull(frame, context)) return false;

      right_op_frame_.assign(frame.elems().begin(), frame.elems().end());
      left_op_frames_it_ = left_op_frames_.begin();
    } else {
      // Make sure right_op_cursor last pulled results are on frame.
      restore_frame(self_.right_symbols_, right_op_frame_);
    }

    if (MustAbort(context)) throw HintedAbortError();

    restore_frame(self_.left_symbols_, *left_op_frames_it_);
    left_op_frames_it_++;
    return true;
  }

  void Shutdown() override {
    left_op_cursor_->Shutdown();
    right_op_cursor_->Shutdown();
  }

  void Reset() override {
    left_op_cursor_->Reset();
    right_op_cursor_->Reset();
    right_op_frame_.clear();
    left_op_frames_.clear();
    left_op_frames_it_ = left_op_frames_.end();
    cartesian_pull_initialized_ = false;
  }

 private:
  const Cartesian &self_;
  utils::pmr::vector<utils::pmr::vector<TypedValue>> left_op_frames_;
  utils::pmr::vector<TypedValue> right_op_frame_;
  const UniqueCursorPtr left_op_cursor_;
  const UniqueCursorPtr right_op_cursor_;
  utils::pmr::vector<utils::pmr::vector<TypedValue>>::iterator left_op_frames_it_;
  bool cartesian_pull_initialized_{false};
};

}  // namespace

UniqueCursorPtr Cartesian::MakeCursor(utils::MemoryResource *mem) const {
  EventCounter::IncrementCounter(EventCounter::CartesianOperator);

  return MakeUniqueCursorPtr<CartesianCursor>(mem, *this, mem);
}

OutputTable::OutputTable(std::vector<Symbol> output_symbols, std::vector<std::vector<TypedValue>> rows)
    : output_symbols_(std::move(output_symbols)), callback_([rows](Frame *, ExecutionContext *) { return rows; }) {}

OutputTable::OutputTable(std::vector<Symbol> output_symbols,
                         std::function<std::vector<std::vector<TypedValue>>(Frame *, ExecutionContext *)> callback)
    : output_symbols_(std::move(output_symbols)), callback_(std::move(callback)) {}

WITHOUT_SINGLE_INPUT(OutputTable);

class OutputTableCursor : public Cursor {
 public:
  OutputTableCursor(const OutputTable &self) : self_(self) {}

  bool Pull(Frame &frame, ExecutionContext &context) override {
    if (!pulled_) {
      rows_ = self_.callback_(&frame, &context);
      for (const auto &row : rows_) {
        MG_ASSERT(row.size() == self_.output_symbols_.size(), "Wrong number of columns in row!");
      }
      pulled_ = true;
    }
    if (current_row_ < rows_.size()) {
      for (size_t i = 0; i < self_.output_symbols_.size(); ++i) {
        frame[self_.output_symbols_[i]] = rows_[current_row_][i];
      }
      current_row_++;
      return true;
    }
    return false;
  }

  void Reset() override {
    pulled_ = false;
    current_row_ = 0;
    rows_.clear();
  }

  void Shutdown() override {}

 private:
  const OutputTable &self_;
  size_t current_row_{0};
  std::vector<std::vector<TypedValue>> rows_;
  bool pulled_{false};
};

UniqueCursorPtr OutputTable::MakeCursor(utils::MemoryResource *mem) const {
  return MakeUniqueCursorPtr<OutputTableCursor>(mem, *this);
}

OutputTableStream::OutputTableStream(
    std::vector<Symbol> output_symbols,
    std::function<std::optional<std::vector<TypedValue>>(Frame *, ExecutionContext *)> callback)
    : output_symbols_(std::move(output_symbols)), callback_(std::move(callback)) {}

WITHOUT_SINGLE_INPUT(OutputTableStream);

class OutputTableStreamCursor : public Cursor {
 public:
  explicit OutputTableStreamCursor(const OutputTableStream *self) : self_(self) {}

  bool Pull(Frame &frame, ExecutionContext &context) override {
    const auto row = self_->callback_(&frame, &context);
    if (row) {
      MG_ASSERT(row->size() == self_->output_symbols_.size(), "Wrong number of columns in row!");
      for (size_t i = 0; i < self_->output_symbols_.size(); ++i) {
        frame[self_->output_symbols_[i]] = row->at(i);
      }
      return true;
    }
    return false;
  }

  // TODO(tsabolcec): Come up with better approach for handling `Reset()`.
  // One possibility is to implement a custom closure utility class with
  // `Reset()` method.
  void Reset() override { throw utils::NotYetImplemented("OutputTableStreamCursor::Reset"); }

  void Shutdown() override {}

 private:
  const OutputTableStream *self_;
};

UniqueCursorPtr OutputTableStream::MakeCursor(utils::MemoryResource *mem) const {
  return MakeUniqueCursorPtr<OutputTableStreamCursor>(mem, this);
}

CallProcedure::CallProcedure(std::shared_ptr<LogicalOperator> input, std::string name, std::vector<Expression *> args,
                             std::vector<std::string> fields, std::vector<Symbol> symbols, Expression *memory_limit,
                             size_t memory_scale, bool is_write)
    : input_(input ? input : std::make_shared<Once>()),
      procedure_name_(name),
      arguments_(args),
      result_fields_(fields),
      result_symbols_(symbols),
      memory_limit_(memory_limit),
      memory_scale_(memory_scale),
      is_write_(is_write) {}

ACCEPT_WITH_INPUT(CallProcedure);

std::vector<Symbol> CallProcedure::OutputSymbols(const SymbolTable &) const { return result_symbols_; }

std::vector<Symbol> CallProcedure::ModifiedSymbols(const SymbolTable &table) const {
  auto symbols = input_->ModifiedSymbols(table);
  symbols.insert(symbols.end(), result_symbols_.begin(), result_symbols_.end());
  return symbols;
}

void CallProcedure::IncrementCounter(const std::string &procedure_name) {
  procedure_counters_.WithLock([&](auto &counters) { ++counters[procedure_name]; });
}

std::unordered_map<std::string, int64_t> CallProcedure::GetAndResetCounters() {
  auto counters = procedure_counters_.Lock();
  auto ret = std::move(*counters);
  counters->clear();
  return ret;
}

namespace {

void CallCustomProcedure(const std::string_view fully_qualified_procedure_name, const mgp_proc &proc,
                         const std::vector<Expression *> &args, mgp_graph &graph, ExpressionEvaluator *evaluator,
                         utils::MemoryResource *memory, std::optional<size_t> memory_limit, mgp_result *result) {
  static_assert(std::uses_allocator_v<mgp_value, utils::Allocator<mgp_value>>,
                "Expected mgp_value to use custom allocator and makes STL "
                "containers aware of that");
  // Build and type check procedure arguments.
  mgp_list proc_args(memory);
  std::vector<TypedValue> args_list;
  args_list.reserve(args.size());
  for (auto *expression : args) {
    args_list.emplace_back(expression->Accept(*evaluator));
  }

  if (!args_list.empty() && args_list.front().type() == TypedValue::Type::Graph) {
    auto *subgraph =
        new query::Graph(std::move(args_list.front().ValueGraph()), args_list.front().ValueGraph().GetMemoryResource());
    args_list.erase(args_list.begin());

    graph.impl = query::SubgraphDbAccessor::MakeSubgraphDbAccessor(std::get<query::DbAccessor *>(graph.impl), subgraph);
  }

  procedure::ConstructArguments(args_list, proc, fully_qualified_procedure_name, proc_args, graph);
  if (memory_limit) {
    SPDLOG_INFO("Running '{}' with memory limit of {}", fully_qualified_procedure_name,
                utils::GetReadableSize(*memory_limit));
    utils::LimitedMemoryResource limited_mem(memory, *memory_limit);
    mgp_memory proc_memory{&limited_mem};
    MG_ASSERT(result->signature == &proc.results);
    // TODO: What about cross library boundary exceptions? OMG C++?!
    proc.cb(&proc_args, &graph, result, &proc_memory);
    size_t leaked_bytes = limited_mem.GetAllocatedBytes();
    if (leaked_bytes > 0U) {
      spdlog::warn("Query procedure '{}' leaked {} *tracked* bytes", fully_qualified_procedure_name, leaked_bytes);
    }
  } else {
    // TODO: Add a tracking MemoryResource without limits, so that we report
    // memory leaks in procedure.
    mgp_memory proc_memory{memory};
    MG_ASSERT(result->signature == &proc.results);
    // TODO: What about cross library boundary exceptions? OMG C++?!
    proc.cb(&proc_args, &graph, result, &proc_memory);
  }
}

}  // namespace

class CallProcedureCursor : public Cursor {
  const CallProcedure *self_;
  UniqueCursorPtr input_cursor_;
  mgp_result result_;
  decltype(result_.rows.end()) result_row_it_{result_.rows.end()};
  size_t result_signature_size_{0};

 public:
  CallProcedureCursor(const CallProcedure *self, utils::MemoryResource *mem)
      : self_(self),
        input_cursor_(self_->input_->MakeCursor(mem)),
        // result_ needs to live throughout multiple Pull evaluations, until all
        // rows are produced. Therefore, we use the memory dedicated for the
        // whole execution.
        result_(nullptr, mem) {
    MG_ASSERT(self_->result_fields_.size() == self_->result_symbols_.size(), "Incorrectly constructed CallProcedure");
  }

  bool Pull(Frame &frame, ExecutionContext &context) override {
    SCOPED_PROFILE_OP("CallProcedure");

    if (MustAbort(context)) throw HintedAbortError();

    // We need to fetch new procedure results after pulling from input.
    // TODO: Look into openCypher's distinction between procedures returning an
    // empty result set vs procedures which return `void`. We currently don't
    // have procedures registering what they return.
    // This `while` loop will skip over empty results.
    while (result_row_it_ == result_.rows.end()) {
      if (!input_cursor_->Pull(frame, context)) return false;
      result_.signature = nullptr;
      result_.rows.clear();
      result_.error_msg.reset();
      // It might be a good idea to resolve the procedure name once, at the
      // start. Unfortunately, this could deadlock if we tried to invoke a
      // procedure from a module (read lock) and reload a module (write lock)
      // inside the same execution thread. Also, our RWLock is setup so that
      // it's not possible for a single thread to request multiple read locks.
      // Builtin module registration in query/procedure/module.cpp depends on
      // this locking scheme.
      const auto &maybe_found = procedure::FindProcedure(procedure::gModuleRegistry, self_->procedure_name_,
                                                         context.evaluation_context.memory);
      if (!maybe_found) {
        throw QueryRuntimeException("There is no procedure named '{}'.", self_->procedure_name_);
      }
      const auto &[module, proc] = *maybe_found;
      if (proc->info.is_write != self_->is_write_) {
        auto get_proc_type_str = [](bool is_write) { return is_write ? "write" : "read"; };
        throw QueryRuntimeException("The procedure named '{}' was a {} procedure, but changed to be a {} procedure.",
                                    self_->procedure_name_, get_proc_type_str(self_->is_write_),
                                    get_proc_type_str(proc->info.is_write));
      }
      const auto graph_view = proc->info.is_write ? storage::View::NEW : storage::View::OLD;
      ExpressionEvaluator evaluator(&frame, context.symbol_table, context.evaluation_context, context.db_accessor,
                                    graph_view);

      result_.signature = &proc->results;
      // Use evaluation memory, as invoking a procedure is akin to a simple
      // evaluation of an expression.
      // TODO: This will probably need to be changed when we add support for
      // generator like procedures which yield a new result on each invocation.
      auto *memory = context.evaluation_context.memory;
      auto memory_limit = EvaluateMemoryLimit(&evaluator, self_->memory_limit_, self_->memory_scale_);
      auto graph = mgp_graph::WritableGraph(*context.db_accessor, graph_view, context);
      CallCustomProcedure(self_->procedure_name_, *proc, self_->arguments_, graph, &evaluator, memory, memory_limit,
                          &result_);

      // Reset result_.signature to nullptr, because outside of this scope we
      // will no longer hold a lock on the `module`. If someone were to reload
      // it, the pointer would be invalid.
      result_signature_size_ = result_.signature->size();
      result_.signature = nullptr;
      if (result_.error_msg) {
        throw QueryRuntimeException("{}: {}", self_->procedure_name_, *result_.error_msg);
      }
      result_row_it_ = result_.rows.begin();
    }

    const auto &values = result_row_it_->values;
    // Check that the row has all fields as required by the result signature.
    // C API guarantees that it's impossible to set fields which are not part of
    // the result record, but it does not gurantee that some may be missing. See
    // `mgp_result_record_insert`.
    if (values.size() != result_signature_size_) {
      throw QueryRuntimeException(
          "Procedure '{}' did not yield all fields as required by its "
          "signature.",
          self_->procedure_name_);
    }
    for (size_t i = 0; i < self_->result_fields_.size(); ++i) {
      std::string_view field_name(self_->result_fields_[i]);
      auto result_it = values.find(field_name);
      if (result_it == values.end()) {
        throw QueryRuntimeException("Procedure '{}' did not yield a record with '{}' field.", self_->procedure_name_,
                                    field_name);
      }
      frame[self_->result_symbols_[i]] = result_it->second;
    }
    ++result_row_it_;

    return true;
  }

  void Reset() override {
    result_.rows.clear();
    result_.error_msg.reset();
    input_cursor_->Reset();
  }

  void Shutdown() override {}
};

UniqueCursorPtr CallProcedure::MakeCursor(utils::MemoryResource *mem) const {
  EventCounter::IncrementCounter(EventCounter::CallProcedureOperator);
  CallProcedure::IncrementCounter(procedure_name_);

  return MakeUniqueCursorPtr<CallProcedureCursor>(mem, this, mem);
}

LoadCsv::LoadCsv(std::shared_ptr<LogicalOperator> input, Expression *file, bool with_header, bool ignore_bad,
                 Expression *delimiter, Expression *quote, Symbol row_var)
    : input_(input ? input : (std::make_shared<Once>())),
      file_(file),
      with_header_(with_header),
      ignore_bad_(ignore_bad),
      delimiter_(delimiter),
      quote_(quote),
      row_var_(row_var) {
  MG_ASSERT(file_, "Something went wrong - '{}' member file_ shouldn't be a nullptr", __func__);
}

bool LoadCsv::Accept(HierarchicalLogicalOperatorVisitor &visitor) { return false; };

class LoadCsvCursor;

std::vector<Symbol> LoadCsv::OutputSymbols(const SymbolTable &sym_table) const { return {row_var_}; };

std::vector<Symbol> LoadCsv::ModifiedSymbols(const SymbolTable &sym_table) const {
  auto symbols = input_->ModifiedSymbols(sym_table);
  symbols.push_back(row_var_);
  return symbols;
};

namespace {
// copy-pasted from interpreter.cpp
TypedValue EvaluateOptionalExpression(Expression *expression, ExpressionEvaluator *eval) {
  return expression ? expression->Accept(*eval) : TypedValue();
}

auto ToOptionalString(ExpressionEvaluator *evaluator, Expression *expression) -> std::optional<utils::pmr::string> {
  const auto evaluated_expr = EvaluateOptionalExpression(expression, evaluator);
  if (evaluated_expr.IsString()) {
    return utils::pmr::string(evaluated_expr.ValueString(), utils::NewDeleteResource());
  }
  return std::nullopt;
};

TypedValue CsvRowToTypedList(csv::Reader::Row row) {
  auto *mem = row.get_allocator().GetMemoryResource();
  auto typed_columns = utils::pmr::vector<TypedValue>(mem);
  typed_columns.reserve(row.size());
  for (auto &column : row) {
    typed_columns.emplace_back(std::move(column));
  }
  return TypedValue(typed_columns, mem);
}

TypedValue CsvRowToTypedMap(csv::Reader::Row row, csv::Reader::Header header) {
  // a valid row has the same number of elements as the header
  auto *mem = row.get_allocator().GetMemoryResource();
  utils::pmr::map<utils::pmr::string, TypedValue> m(mem);
  for (auto i = 0; i < row.size(); ++i) {
    m.emplace(std::move(header[i]), std::move(row[i]));
  }
  return TypedValue(m, mem);
}

}  // namespace

class LoadCsvCursor : public Cursor {
  const LoadCsv *self_;
  const UniqueCursorPtr input_cursor_;
  bool input_is_once_;
  std::optional<csv::Reader> reader_{};

 public:
  LoadCsvCursor(const LoadCsv *self, utils::MemoryResource *mem)
      : self_(self), input_cursor_(self_->input_->MakeCursor(mem)) {
    input_is_once_ = dynamic_cast<Once *>(self_->input_.get());
  }

  bool Pull(Frame &frame, ExecutionContext &context) override {
    SCOPED_PROFILE_OP("LoadCsv");

    if (MustAbort(context)) throw HintedAbortError();

    // ToDo(the-joksim):
    //  - this is an ungodly hack because the pipeline of creating a plan
    //  doesn't allow evaluating the expressions contained in self_->file_,
    //  self_->delimiter_, and self_->quote_ earlier (say, in the interpreter.cpp)
    //  without massacring the code even worse than I did here
    if (UNLIKELY(!reader_)) {
      reader_ = MakeReader(&context.evaluation_context);
    }

    bool input_pulled = input_cursor_->Pull(frame, context);

    // If the input is Once, we have to keep going until we read all the rows,
    // regardless of whether the pull on Once returned false.
    // If we have e.g. MATCH(n) LOAD CSV ... AS x SET n.name = x.name, then we
    // have to read at most cardinality(n) rows (but we can read less and stop
    // pulling MATCH).
    if (!input_is_once_ && !input_pulled) return false;

    if (auto row = reader_->GetNextRow(context.evaluation_context.memory)) {
      if (!reader_->HasHeader()) {
        frame[self_->row_var_] = CsvRowToTypedList(std::move(*row));
      } else {
        frame[self_->row_var_] = CsvRowToTypedMap(
            std::move(*row), csv::Reader::Header(reader_->GetHeader(), context.evaluation_context.memory));
      }
      return true;
    }

    return false;
  }

  void Reset() override { input_cursor_->Reset(); }
  void Shutdown() override { input_cursor_->Shutdown(); }

 private:
  csv::Reader MakeReader(EvaluationContext *eval_context) {
    Frame frame(0);
    SymbolTable symbol_table;
    DbAccessor *dba = nullptr;
    auto evaluator = ExpressionEvaluator(&frame, symbol_table, *eval_context, dba, storage::View::OLD);

    auto maybe_file = ToOptionalString(&evaluator, self_->file_);
    auto maybe_delim = ToOptionalString(&evaluator, self_->delimiter_);
    auto maybe_quote = ToOptionalString(&evaluator, self_->quote_);

    // No need to check if maybe_file is std::nullopt, as the parser makes sure
    // we can't get a nullptr for the 'file_' member in the LoadCsv clause.
    // Note that the reader has to be given its own memory resource, as it
    // persists between pulls, so it can't use the evalutation context memory
    // resource.
    return csv::Reader(
        *maybe_file,
        csv::Reader::Config(self_->with_header_, self_->ignore_bad_, std::move(maybe_delim), std::move(maybe_quote)),
        utils::NewDeleteResource());
  }
};

UniqueCursorPtr LoadCsv::MakeCursor(utils::MemoryResource *mem) const {
  return MakeUniqueCursorPtr<LoadCsvCursor>(mem, this, mem);
};

class ForeachCursor : public Cursor {
 public:
  explicit ForeachCursor(const Foreach &foreach, utils::MemoryResource *mem)
      : loop_variable_symbol_(foreach.loop_variable_symbol_),
        input_(foreach.input_->MakeCursor(mem)),
        updates_(foreach.update_clauses_->MakeCursor(mem)),
        expression(foreach.expression_) {}

  bool Pull(Frame &frame, ExecutionContext &context) override {
    SCOPED_PROFILE_OP(op_name_);

    if (!input_->Pull(frame, context)) {
      return false;
    }

    ExpressionEvaluator evaluator(&frame, context.symbol_table, context.evaluation_context, context.db_accessor,
                                  storage::View::NEW);
    TypedValue expr_result = expression->Accept(evaluator);

    if (expr_result.IsNull()) {
      return true;
    }

    if (!expr_result.IsList()) {
      throw QueryRuntimeException("FOREACH expression must resolve to a list, but got '{}'.", expr_result.type());
    }

    const auto &cache_ = expr_result.ValueList();
    for (const auto &index : cache_) {
      frame[loop_variable_symbol_] = index;
      while (updates_->Pull(frame, context)) {
      }
      ResetUpdates();
    }

    return true;
  }

  void Shutdown() override { input_->Shutdown(); }

  void ResetUpdates() { updates_->Reset(); }

  void Reset() override {
    input_->Reset();
    ResetUpdates();
  }

 private:
  const Symbol loop_variable_symbol_;
  const UniqueCursorPtr input_;
  const UniqueCursorPtr updates_;
  Expression *expression;
  const char *op_name_{"Foreach"};
};

Foreach::Foreach(std::shared_ptr<LogicalOperator> input, std::shared_ptr<LogicalOperator> updates, Expression *expr,
                 Symbol loop_variable_symbol)
    : input_(input ? std::move(input) : std::make_shared<Once>()),
      update_clauses_(std::move(updates)),
      expression_(expr),
      loop_variable_symbol_(loop_variable_symbol) {}

UniqueCursorPtr Foreach::MakeCursor(utils::MemoryResource *mem) const {
  EventCounter::IncrementCounter(EventCounter::ForeachOperator);
  return MakeUniqueCursorPtr<ForeachCursor>(mem, *this, mem);
}

std::vector<Symbol> Foreach::ModifiedSymbols(const SymbolTable &table) const {
  auto symbols = input_->ModifiedSymbols(table);
  symbols.emplace_back(loop_variable_symbol_);
  return symbols;
}

bool Foreach::Accept(HierarchicalLogicalOperatorVisitor &visitor) {
  if (visitor.PreVisit(*this)) {
    input_->Accept(visitor);
    update_clauses_->Accept(visitor);
  }
  return visitor.PostVisit(*this);
}

}  // namespace memgraph::query::plan<|MERGE_RESOLUTION|>--- conflicted
+++ resolved
@@ -2605,18 +2605,13 @@
     case Aggregation::Op::MAX:
     case Aggregation::Op::AVG:
       return TypedValue(memory);
-<<<<<<< HEAD
     case Aggregation::Op::COUNT:
     case Aggregation::Op::SUM:
       return TypedValue(0, memory);
     case Aggregation::Op::COLLECT_LIST:
       return TypedValue(TypedValue::TVector(memory));
-=======
->>>>>>> d201e696
     case Aggregation::Op::COLLECT_MAP:
       return TypedValue(TypedValue::TMap(memory));
-    case Aggregation::Op::COLLECT_LIST:
-      return TypedValue(TypedValue::TVector(memory));
     case Aggregation::Op::PROJECT:
       return TypedValue(query::Graph(memory));
   }
