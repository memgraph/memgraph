// Copyright 2023 Memgraph Ltd.
//
// Use of this software is governed by the Business Source License
// included in the file licenses/BSL.txt; by using this file, you agree to be bound by the terms of the Business Source
// License, and you may not use this file except in compliance with the Business Source License.
//
// As of the Change Date specified in that file, in accordance with
// the Business Source License, use of this software will be governed
// by the Apache License, Version 2.0, included in the file
// licenses/APL.txt.

#include "query/plan/operator.hpp"

#include <algorithm>
#include <cstdint>
#include <limits>
#include <queue>
#include <random>
#include <string>
#include <tuple>
#include <type_traits>
#include <unordered_map>
#include <unordered_set>
#include <utility>

#include <cppitertools/chain.hpp>
#include <cppitertools/imap.hpp>
#include "spdlog/spdlog.h"

#include "license/license.hpp"
#include "query/auth_checker.hpp"
#include "query/context.hpp"
#include "query/db_accessor.hpp"
#include "query/exceptions.hpp"
#include "query/frontend/ast/ast.hpp"
#include "query/frontend/semantic/symbol_table.hpp"
#include "query/graph.hpp"
#include "query/interpret/eval.hpp"
#include "query/path.hpp"
#include "query/plan/scoped_profile.hpp"
#include "query/procedure/cypher_types.hpp"
#include "query/procedure/mg_procedure_impl.hpp"
#include "query/procedure/module.hpp"
#include "query/typed_value.hpp"
#include "storage/v2/property_value.hpp"
#include "storage/v2/view.hpp"
#include "utils/algorithm.hpp"
#include "utils/csv_parsing.hpp"
#include "utils/event_counter.hpp"
#include "utils/exceptions.hpp"
#include "utils/fnv.hpp"
#include "utils/likely.hpp"
#include "utils/logging.hpp"
#include "utils/memory.hpp"
#include "utils/pmr/list.hpp"
#include "utils/pmr/unordered_map.hpp"
#include "utils/pmr/unordered_set.hpp"
#include "utils/pmr/vector.hpp"
#include "utils/readable_size.hpp"
#include "utils/string.hpp"
#include "utils/temporal.hpp"

// macro for the default implementation of LogicalOperator::Accept
// that accepts the visitor and visits it's input_ operator
#define ACCEPT_WITH_INPUT(class_name)                                    \
  bool class_name::Accept(HierarchicalLogicalOperatorVisitor &visitor) { \
    if (visitor.PreVisit(*this)) {                                       \
      input_->Accept(visitor);                                           \
    }                                                                    \
    return visitor.PostVisit(*this);                                     \
  }

#define WITHOUT_SINGLE_INPUT(class_name)                         \
  bool class_name::HasSingleInput() const { return false; }      \
  std::shared_ptr<LogicalOperator> class_name::input() const {   \
    LOG_FATAL("Operator " #class_name " has no single input!");  \
  }                                                              \
  void class_name::set_input(std::shared_ptr<LogicalOperator>) { \
    LOG_FATAL("Operator " #class_name " has no single input!");  \
  }

namespace EventCounter {
extern const Event OnceOperator;
extern const Event CreateNodeOperator;
extern const Event CreateExpandOperator;
extern const Event ScanAllOperator;
extern const Event ScanAllByLabelOperator;
extern const Event ScanAllByLabelPropertyRangeOperator;
extern const Event ScanAllByLabelPropertyValueOperator;
extern const Event ScanAllByLabelPropertyOperator;
extern const Event ScanAllByIdOperator;
extern const Event ExpandOperator;
extern const Event ExpandVariableOperator;
extern const Event ConstructNamedPathOperator;
extern const Event FilterOperator;
extern const Event ProduceOperator;
extern const Event DeleteOperator;
extern const Event SetPropertyOperator;
extern const Event SetPropertiesOperator;
extern const Event SetLabelsOperator;
extern const Event RemovePropertyOperator;
extern const Event RemoveLabelsOperator;
extern const Event EdgeUniquenessFilterOperator;
extern const Event AccumulateOperator;
extern const Event AggregateOperator;
extern const Event SkipOperator;
extern const Event LimitOperator;
extern const Event OrderByOperator;
extern const Event MergeOperator;
extern const Event OptionalOperator;
extern const Event UnwindOperator;
extern const Event DistinctOperator;
extern const Event UnionOperator;
extern const Event CartesianOperator;
extern const Event CallProcedureOperator;
extern const Event ForeachOperator;
extern const Event EmptyResultOperator;
}  // namespace EventCounter

using namespace memgraph::query::procedure;

namespace memgraph::query::plan {

namespace {

// Custom equality function for a vector of typed values.
// Used in unordered_maps in Aggregate and Distinct operators.
struct TypedValueVectorEqual {
  template <class TAllocator>
  bool operator()(const std::vector<TypedValue, TAllocator> &left,
                  const std::vector<TypedValue, TAllocator> &right) const {
    MG_ASSERT(left.size() == right.size(),
              "TypedValueVector comparison should only be done over vectors "
              "of the same size");
    return std::equal(left.begin(), left.end(), right.begin(), TypedValue::BoolEqual{});
  }
};

// Returns boolean result of evaluating filter expression. Null is treated as
// false. Other non boolean values raise a QueryRuntimeException.
bool EvaluateFilter(ExpressionEvaluator &evaluator, Expression *filter) {
  TypedValue result = filter->Accept(evaluator);
  // Null is treated like false.
  if (result.IsNull()) return false;
  if (result.type() != TypedValue::Type::Bool)
    throw QueryRuntimeException("Filter expression must evaluate to bool or null, got {}.", result.type());
  return result.ValueBool();
}

template <typename T>
uint64_t ComputeProfilingKey(const T *obj) {
  static_assert(sizeof(T *) == sizeof(uint64_t));
  return reinterpret_cast<uint64_t>(obj);
}

}  // namespace

#define SCOPED_PROFILE_OP(name) ScopedProfile profile{ComputeProfilingKey(this), name, &context};

bool Once::OnceCursor::Pull(Frame &, ExecutionContext &context) {
  SCOPED_PROFILE_OP("Once");

  if (!did_pull_) {
    did_pull_ = true;
    return true;
  }
  return false;
}

UniqueCursorPtr Once::MakeCursor(utils::MemoryResource *mem) const {
  EventCounter::IncrementCounter(EventCounter::OnceOperator);

  return MakeUniqueCursorPtr<OnceCursor>(mem);
}

WITHOUT_SINGLE_INPUT(Once);

void Once::OnceCursor::Shutdown() {}

void Once::OnceCursor::Reset() { did_pull_ = false; }

CreateNode::CreateNode(const std::shared_ptr<LogicalOperator> &input, const NodeCreationInfo &node_info)
    : input_(input ? input : std::make_shared<Once>()), node_info_(node_info) {}

// Creates a vertex on this GraphDb. Returns a reference to vertex placed on the
// frame.
VertexAccessor &CreateLocalVertex(const NodeCreationInfo &node_info, Frame *frame, ExecutionContext &context) {
  auto &dba = *context.db_accessor;
  auto new_node = dba.InsertVertex();
  context.execution_stats[ExecutionStats::Key::CREATED_NODES] += 1;
  for (auto label : node_info.labels) {
    auto maybe_error = new_node.AddLabel(label);
    if (maybe_error.HasError()) {
      switch (maybe_error.GetError()) {
        case storage::Error::SERIALIZATION_ERROR:
          throw TransactionSerializationException();
        case storage::Error::DELETED_OBJECT:
          throw QueryRuntimeException("Trying to set a label on a deleted node.");
        case storage::Error::VERTEX_HAS_EDGES:
        case storage::Error::PROPERTIES_DISABLED:
        case storage::Error::NONEXISTENT_OBJECT:
          throw QueryRuntimeException("Unexpected error when setting a label.");
      }
    }
    context.execution_stats[ExecutionStats::Key::CREATED_LABELS] += 1;
  }
  // Evaluator should use the latest accessors, as modified in this query, when
  // setting properties on new nodes.
  ExpressionEvaluator evaluator(frame, context.symbol_table, context.evaluation_context, context.db_accessor,
                                storage::View::NEW);
  // TODO: PropsSetChecked allocates a PropertyValue, make it use context.memory
  // when we update PropertyValue with custom allocator.
  if (const auto *node_info_properties = std::get_if<PropertiesMapList>(&node_info.properties)) {
    for (const auto &[key, value_expression] : *node_info_properties) {
      PropsSetChecked(&new_node, key, value_expression->Accept(evaluator));
    }
  } else {
    auto property_map = evaluator.Visit(*std::get<ParameterLookup *>(node_info.properties));
    for (const auto &[key, value] : property_map.ValueMap()) {
      auto property_id = dba.NameToProperty(key);
      PropsSetChecked(&new_node, property_id, value);
    }
  }

  (*frame)[node_info.symbol] = new_node;
  return (*frame)[node_info.symbol].ValueVertex();
}

ACCEPT_WITH_INPUT(CreateNode)

UniqueCursorPtr CreateNode::MakeCursor(utils::MemoryResource *mem) const {
  EventCounter::IncrementCounter(EventCounter::CreateNodeOperator);

  return MakeUniqueCursorPtr<CreateNodeCursor>(mem, *this, mem);
}

std::vector<Symbol> CreateNode::ModifiedSymbols(const SymbolTable &table) const {
  auto symbols = input_->ModifiedSymbols(table);
  symbols.emplace_back(node_info_.symbol);
  return symbols;
}

CreateNode::CreateNodeCursor::CreateNodeCursor(const CreateNode &self, utils::MemoryResource *mem)
    : self_(self), input_cursor_(self.input_->MakeCursor(mem)) {}

bool CreateNode::CreateNodeCursor::Pull(Frame &frame, ExecutionContext &context) {
  SCOPED_PROFILE_OP("CreateNode");
#ifdef MG_ENTERPRISE
  if (license::global_license_checker.IsEnterpriseValidFast() && context.auth_checker &&
      !context.auth_checker->Has(self_.node_info_.labels,
                                 memgraph::query::AuthQuery::FineGrainedPrivilege::CREATE_DELETE)) {
    throw QueryRuntimeException("Vertex not created due to not having enough permission!");
  }
#endif

  if (input_cursor_->Pull(frame, context)) {
    auto created_vertex = CreateLocalVertex(self_.node_info_, &frame, context);
    if (context.trigger_context_collector) {
      context.trigger_context_collector->RegisterCreatedObject(created_vertex);
    }
    return true;
  }

  return false;
}

void CreateNode::CreateNodeCursor::Shutdown() { input_cursor_->Shutdown(); }

void CreateNode::CreateNodeCursor::Reset() { input_cursor_->Reset(); }

CreateExpand::CreateExpand(const NodeCreationInfo &node_info, const EdgeCreationInfo &edge_info,
                           const std::shared_ptr<LogicalOperator> &input, Symbol input_symbol, bool existing_node)
    : node_info_(node_info),
      edge_info_(edge_info),
      input_(input ? input : std::make_shared<Once>()),
      input_symbol_(input_symbol),
      existing_node_(existing_node) {}

ACCEPT_WITH_INPUT(CreateExpand)

UniqueCursorPtr CreateExpand::MakeCursor(utils::MemoryResource *mem) const {
  EventCounter::IncrementCounter(EventCounter::CreateNodeOperator);

  return MakeUniqueCursorPtr<CreateExpandCursor>(mem, *this, mem);
}

std::vector<Symbol> CreateExpand::ModifiedSymbols(const SymbolTable &table) const {
  auto symbols = input_->ModifiedSymbols(table);
  symbols.emplace_back(node_info_.symbol);
  symbols.emplace_back(edge_info_.symbol);
  return symbols;
}

CreateExpand::CreateExpandCursor::CreateExpandCursor(const CreateExpand &self, utils::MemoryResource *mem)
    : self_(self), input_cursor_(self.input_->MakeCursor(mem)) {}

namespace {

EdgeAccessor CreateEdge(const EdgeCreationInfo &edge_info, DbAccessor *dba, VertexAccessor *from, VertexAccessor *to,
                        Frame *frame, ExpressionEvaluator *evaluator) {
  auto maybe_edge = dba->InsertEdge(from, to, edge_info.edge_type);
  if (maybe_edge.HasValue()) {
    auto &edge = *maybe_edge;
    if (const auto *properties = std::get_if<PropertiesMapList>(&edge_info.properties)) {
      for (const auto &[key, value_expression] : *properties) {
        PropsSetChecked(&edge, key, value_expression->Accept(*evaluator));
      }
    } else {
      auto property_map = evaluator->Visit(*std::get<ParameterLookup *>(edge_info.properties));
      for (const auto &[key, value] : property_map.ValueMap()) {
        auto property_id = dba->NameToProperty(key);
        PropsSetChecked(&edge, property_id, value);
      }
    }

    (*frame)[edge_info.symbol] = edge;
  } else {
    switch (maybe_edge.GetError()) {
      case storage::Error::SERIALIZATION_ERROR:
        throw TransactionSerializationException();
      case storage::Error::DELETED_OBJECT:
        throw QueryRuntimeException("Trying to create an edge on a deleted node.");
      case storage::Error::VERTEX_HAS_EDGES:
      case storage::Error::PROPERTIES_DISABLED:
      case storage::Error::NONEXISTENT_OBJECT:
        throw QueryRuntimeException("Unexpected error when creating an edge.");
    }
  }

  return *maybe_edge;
}

}  // namespace

bool CreateExpand::CreateExpandCursor::Pull(Frame &frame, ExecutionContext &context) {
  SCOPED_PROFILE_OP("CreateExpand");

  if (!input_cursor_->Pull(frame, context)) return false;

#ifdef MG_ENTERPRISE
  if (license::global_license_checker.IsEnterpriseValidFast()) {
    const auto fine_grained_permission = self_.existing_node_
                                             ? memgraph::query::AuthQuery::FineGrainedPrivilege::UPDATE

                                             : memgraph::query::AuthQuery::FineGrainedPrivilege::CREATE_DELETE;

    if (context.auth_checker &&
        !(context.auth_checker->Has(self_.edge_info_.edge_type,
                                    memgraph::query::AuthQuery::FineGrainedPrivilege::CREATE_DELETE) &&
          context.auth_checker->Has(self_.node_info_.labels, fine_grained_permission))) {
      throw QueryRuntimeException("Edge not created due to not having enough permission!");
    }
  }
#endif
  // get the origin vertex
  TypedValue &vertex_value = frame[self_.input_symbol_];
  ExpectType(self_.input_symbol_, vertex_value, TypedValue::Type::Vertex);
  auto &v1 = vertex_value.ValueVertex();

  // Similarly to CreateNode, newly created edges and nodes should use the
  // storage::View::NEW.
  // E.g. we pickup new properties: `CREATE (n {p: 42}) -[:r {ep: n.p}]-> ()`
  ExpressionEvaluator evaluator(&frame, context.symbol_table, context.evaluation_context, context.db_accessor,
                                storage::View::NEW);

  // get the destination vertex (possibly an existing node)
  auto &v2 = OtherVertex(frame, context);

  // create an edge between the two nodes
  auto *dba = context.db_accessor;

  auto created_edge = [&] {
    switch (self_.edge_info_.direction) {
      case EdgeAtom::Direction::IN:
        return CreateEdge(self_.edge_info_, dba, &v2, &v1, &frame, &evaluator);
      case EdgeAtom::Direction::OUT:
      // in the case of an undirected CreateExpand we choose an arbitrary
      // direction. this is used in the MERGE clause
      // it is not allowed in the CREATE clause, and the semantic
      // checker needs to ensure it doesn't reach this point
      case EdgeAtom::Direction::BOTH:
        return CreateEdge(self_.edge_info_, dba, &v1, &v2, &frame, &evaluator);
    }
  }();

  context.execution_stats[ExecutionStats::Key::CREATED_EDGES] += 1;
  if (context.trigger_context_collector) {
    context.trigger_context_collector->RegisterCreatedObject(created_edge);
  }

  return true;
}

void CreateExpand::CreateExpandCursor::Shutdown() { input_cursor_->Shutdown(); }

void CreateExpand::CreateExpandCursor::Reset() { input_cursor_->Reset(); }

VertexAccessor &CreateExpand::CreateExpandCursor::OtherVertex(Frame &frame, ExecutionContext &context) {
  if (self_.existing_node_) {
    TypedValue &dest_node_value = frame[self_.node_info_.symbol];
    ExpectType(self_.node_info_.symbol, dest_node_value, TypedValue::Type::Vertex);
    return dest_node_value.ValueVertex();
  } else {
    auto &created_vertex = CreateLocalVertex(self_.node_info_, &frame, context);
    if (context.trigger_context_collector) {
      context.trigger_context_collector->RegisterCreatedObject(created_vertex);
    }
    return created_vertex;
  }
}

template <class TVerticesFun>
class ScanAllCursor : public Cursor {
 public:
  explicit ScanAllCursor(Symbol output_symbol, UniqueCursorPtr input_cursor, storage::View view,
                         TVerticesFun get_vertices, const char *op_name)
      : output_symbol_(output_symbol),
        input_cursor_(std::move(input_cursor)),
        view_(view),
        get_vertices_(std::move(get_vertices)),
        op_name_(op_name) {}

  bool Pull(Frame &frame, ExecutionContext &context) override {
    SCOPED_PROFILE_OP(op_name_);

    if (MustAbort(context)) throw HintedAbortError();

    while (!vertices_ || vertices_it_.value() == vertices_.value().end()) {
      if (!input_cursor_->Pull(frame, context)) return false;
      // We need a getter function, because in case of exhausting a lazy
      // iterable, we cannot simply reset it by calling begin().
      auto next_vertices = get_vertices_(frame, context);
      if (!next_vertices) continue;
      // Since vertices iterator isn't nothrow_move_assignable, we have to use
      // the roundabout assignment + emplace, instead of simple:
      // vertices _ = get_vertices_(frame, context);
      vertices_.emplace(std::move(next_vertices.value()));
      vertices_it_.emplace(vertices_.value().begin());
    }
#ifdef MG_ENTERPRISE
    if (license::global_license_checker.IsEnterpriseValidFast() && context.auth_checker && !FindNextVertex(context)) {
      return false;
    }
#endif

    frame[output_symbol_] = *vertices_it_.value();
    ++vertices_it_.value();
    return true;
  }

#ifdef MG_ENTERPRISE
  bool FindNextVertex(const ExecutionContext &context) {
    while (vertices_it_.value() != vertices_.value().end()) {
      if (context.auth_checker->Has(*vertices_it_.value(), view_,
                                    memgraph::query::AuthQuery::FineGrainedPrivilege::READ)) {
        return true;
      }
      ++vertices_it_.value();
    }
    return false;
  }
#endif

  void Shutdown() override { input_cursor_->Shutdown(); }

  void Reset() override {
    input_cursor_->Reset();
    vertices_ = std::nullopt;
    vertices_it_ = std::nullopt;
  }

 private:
  const Symbol output_symbol_;
  const UniqueCursorPtr input_cursor_;
  storage::View view_;
  TVerticesFun get_vertices_;
  std::optional<typename std::result_of<TVerticesFun(Frame &, ExecutionContext &)>::type::value_type> vertices_;
  std::optional<decltype(vertices_.value().begin())> vertices_it_;
  const char *op_name_;
};

ScanAll::ScanAll(const std::shared_ptr<LogicalOperator> &input, Symbol output_symbol, storage::View view)
    : input_(input ? input : std::make_shared<Once>()), output_symbol_(output_symbol), view_(view) {}

ACCEPT_WITH_INPUT(ScanAll)

UniqueCursorPtr ScanAll::MakeCursor(utils::MemoryResource *mem) const {
  EventCounter::IncrementCounter(EventCounter::ScanAllOperator);

  auto vertices = [this](Frame &, ExecutionContext &context) {
    auto *db = context.db_accessor;
    return std::make_optional(db->Vertices(view_));
  };
  return MakeUniqueCursorPtr<ScanAllCursor<decltype(vertices)>>(mem, output_symbol_, input_->MakeCursor(mem), view_,
                                                                std::move(vertices), "ScanAll");
}

std::vector<Symbol> ScanAll::ModifiedSymbols(const SymbolTable &table) const {
  auto symbols = input_->ModifiedSymbols(table);
  symbols.emplace_back(output_symbol_);
  return symbols;
}

ScanAllByLabel::ScanAllByLabel(const std::shared_ptr<LogicalOperator> &input, Symbol output_symbol,
                               storage::LabelId label, storage::View view)
    : ScanAll(input, output_symbol, view), label_(label) {}

ACCEPT_WITH_INPUT(ScanAllByLabel)

UniqueCursorPtr ScanAllByLabel::MakeCursor(utils::MemoryResource *mem) const {
  EventCounter::IncrementCounter(EventCounter::ScanAllByLabelOperator);

  auto vertices = [this](Frame &, ExecutionContext &context) {
    auto *db = context.db_accessor;
    return std::make_optional(db->Vertices(view_, label_));
  };
  return MakeUniqueCursorPtr<ScanAllCursor<decltype(vertices)>>(mem, output_symbol_, input_->MakeCursor(mem), view_,
                                                                std::move(vertices), "ScanAllByLabel");
}

// TODO(buda): Implement ScanAllByLabelProperty operator to iterate over
// vertices that have the label and some value for the given property.

ScanAllByLabelPropertyRange::ScanAllByLabelPropertyRange(const std::shared_ptr<LogicalOperator> &input,
                                                         Symbol output_symbol, storage::LabelId label,
                                                         storage::PropertyId property, const std::string &property_name,
                                                         std::optional<Bound> lower_bound,
                                                         std::optional<Bound> upper_bound, storage::View view)
    : ScanAll(input, output_symbol, view),
      label_(label),
      property_(property),
      property_name_(property_name),
      lower_bound_(lower_bound),
      upper_bound_(upper_bound) {
  MG_ASSERT(lower_bound_ || upper_bound_, "Only one bound can be left out");
}

ACCEPT_WITH_INPUT(ScanAllByLabelPropertyRange)

UniqueCursorPtr ScanAllByLabelPropertyRange::MakeCursor(utils::MemoryResource *mem) const {
  EventCounter::IncrementCounter(EventCounter::ScanAllByLabelPropertyRangeOperator);

  auto vertices = [this](Frame &frame, ExecutionContext &context)
      -> std::optional<decltype(context.db_accessor->Vertices(view_, label_, property_, std::nullopt, std::nullopt))> {
    auto *db = context.db_accessor;
    ExpressionEvaluator evaluator(&frame, context.symbol_table, context.evaluation_context, context.db_accessor, view_);
    auto convert = [&evaluator](const auto &bound) -> std::optional<utils::Bound<storage::PropertyValue>> {
      if (!bound) return std::nullopt;
      const auto &value = bound->value()->Accept(evaluator);
      try {
        const auto &property_value = storage::PropertyValue(value);
        switch (property_value.type()) {
          case storage::PropertyValue::Type::Bool:
          case storage::PropertyValue::Type::List:
          case storage::PropertyValue::Type::Map:
            // Prevent indexed lookup with something that would fail if we did
            // the original filter with `operator<`. Note, for some reason,
            // Cypher does not support comparing boolean values.
            throw QueryRuntimeException("Invalid type {} for '<'.", value.type());
          case storage::PropertyValue::Type::Null:
          case storage::PropertyValue::Type::Int:
          case storage::PropertyValue::Type::Double:
          case storage::PropertyValue::Type::String:
          case storage::PropertyValue::Type::TemporalData:
            // These are all fine, there's also Point, Date and Time data types
            // which were added to Cypher, but we don't have support for those
            // yet.
            return std::make_optional(utils::Bound<storage::PropertyValue>(property_value, bound->type()));
        }
      } catch (const TypedValueException &) {
        throw QueryRuntimeException("'{}' cannot be used as a property value.", value.type());
      }
    };
    auto maybe_lower = convert(lower_bound_);
    auto maybe_upper = convert(upper_bound_);
    // If any bound is null, then the comparison would result in nulls. This
    // is treated as not satisfying the filter, so return no vertices.
    if (maybe_lower && maybe_lower->value().IsNull()) return std::nullopt;
    if (maybe_upper && maybe_upper->value().IsNull()) return std::nullopt;
    return std::make_optional(db->Vertices(view_, label_, property_, maybe_lower, maybe_upper));
  };
  return MakeUniqueCursorPtr<ScanAllCursor<decltype(vertices)>>(mem, output_symbol_, input_->MakeCursor(mem), view_,
                                                                std::move(vertices), "ScanAllByLabelPropertyRange");
}

ScanAllByLabelPropertyValue::ScanAllByLabelPropertyValue(const std::shared_ptr<LogicalOperator> &input,
                                                         Symbol output_symbol, storage::LabelId label,
                                                         storage::PropertyId property, const std::string &property_name,
                                                         Expression *expression, storage::View view)
    : ScanAll(input, output_symbol, view),
      label_(label),
      property_(property),
      property_name_(property_name),
      expression_(expression) {
  DMG_ASSERT(expression, "Expression is not optional.");
}

ACCEPT_WITH_INPUT(ScanAllByLabelPropertyValue)

UniqueCursorPtr ScanAllByLabelPropertyValue::MakeCursor(utils::MemoryResource *mem) const {
  EventCounter::IncrementCounter(EventCounter::ScanAllByLabelPropertyValueOperator);

  auto vertices = [this](Frame &frame, ExecutionContext &context)
      -> std::optional<decltype(context.db_accessor->Vertices(view_, label_, property_, storage::PropertyValue()))> {
    auto *db = context.db_accessor;
    ExpressionEvaluator evaluator(&frame, context.symbol_table, context.evaluation_context, context.db_accessor, view_);
    auto value = expression_->Accept(evaluator);
    if (value.IsNull()) return std::nullopt;
    if (!value.IsPropertyValue()) {
      throw QueryRuntimeException("'{}' cannot be used as a property value.", value.type());
    }
    return std::make_optional(db->Vertices(view_, label_, property_, storage::PropertyValue(value)));
  };
  return MakeUniqueCursorPtr<ScanAllCursor<decltype(vertices)>>(mem, output_symbol_, input_->MakeCursor(mem), view_,
                                                                std::move(vertices), "ScanAllByLabelPropertyValue");
}

ScanAllByLabelProperty::ScanAllByLabelProperty(const std::shared_ptr<LogicalOperator> &input, Symbol output_symbol,
                                               storage::LabelId label, storage::PropertyId property,
                                               const std::string &property_name, storage::View view)
    : ScanAll(input, output_symbol, view), label_(label), property_(property), property_name_(property_name) {}

ACCEPT_WITH_INPUT(ScanAllByLabelProperty)

UniqueCursorPtr ScanAllByLabelProperty::MakeCursor(utils::MemoryResource *mem) const {
  EventCounter::IncrementCounter(EventCounter::ScanAllByLabelPropertyOperator);

  auto vertices = [this](Frame &frame, ExecutionContext &context) {
    auto *db = context.db_accessor;
    return std::make_optional(db->Vertices(view_, label_, property_));
  };
  return MakeUniqueCursorPtr<ScanAllCursor<decltype(vertices)>>(mem, output_symbol_, input_->MakeCursor(mem), view_,
                                                                std::move(vertices), "ScanAllByLabelProperty");
}

ScanAllById::ScanAllById(const std::shared_ptr<LogicalOperator> &input, Symbol output_symbol, Expression *expression,
                         storage::View view)
    : ScanAll(input, output_symbol, view), expression_(expression) {
  MG_ASSERT(expression);
}

ACCEPT_WITH_INPUT(ScanAllById)

UniqueCursorPtr ScanAllById::MakeCursor(utils::MemoryResource *mem) const {
  EventCounter::IncrementCounter(EventCounter::ScanAllByIdOperator);

  auto vertices = [this](Frame &frame, ExecutionContext &context) -> std::optional<std::vector<VertexAccessor>> {
    auto *db = context.db_accessor;
    ExpressionEvaluator evaluator(&frame, context.symbol_table, context.evaluation_context, context.db_accessor, view_);
    auto value = expression_->Accept(evaluator);
    if (!value.IsNumeric()) return std::nullopt;
    int64_t id = value.IsInt() ? value.ValueInt() : value.ValueDouble();
    if (value.IsDouble() && id != value.ValueDouble()) return std::nullopt;
    auto maybe_vertex = db->FindVertex(storage::Gid::FromInt(id), view_);
    if (!maybe_vertex) return std::nullopt;
    return std::vector<VertexAccessor>{*maybe_vertex};
  };
  return MakeUniqueCursorPtr<ScanAllCursor<decltype(vertices)>>(mem, output_symbol_, input_->MakeCursor(mem), view_,
                                                                std::move(vertices), "ScanAllById");
}

namespace {
bool CheckExistingNode(const VertexAccessor &new_node, const Symbol &existing_node_sym, Frame &frame) {
  const TypedValue &existing_node = frame[existing_node_sym];
  if (existing_node.IsNull()) return false;
  ExpectType(existing_node_sym, existing_node, TypedValue::Type::Vertex);
  return existing_node.ValueVertex() == new_node;
}

template <class TEdges>
auto UnwrapEdgesResult(storage::Result<TEdges> &&result) {
  if (result.HasError()) {
    switch (result.GetError()) {
      case storage::Error::DELETED_OBJECT:
        throw QueryRuntimeException("Trying to get relationships of a deleted node.");
      case storage::Error::NONEXISTENT_OBJECT:
        throw query::QueryRuntimeException("Trying to get relationships from a node that doesn't exist.");
      case storage::Error::VERTEX_HAS_EDGES:
      case storage::Error::SERIALIZATION_ERROR:
      case storage::Error::PROPERTIES_DISABLED:
        throw QueryRuntimeException("Unexpected error when accessing relationships.");
    }
  }
  return std::move(*result);
}

}  // namespace

Expand::Expand(const std::shared_ptr<LogicalOperator> &input, Symbol input_symbol, Symbol node_symbol,
               Symbol edge_symbol, EdgeAtom::Direction direction, const std::vector<storage::EdgeTypeId> &edge_types,
               bool existing_node, storage::View view)
    : input_(input ? input : std::make_shared<Once>()),
      input_symbol_(input_symbol),
      common_{node_symbol, edge_symbol, direction, edge_types, existing_node},
      view_(view) {}

ACCEPT_WITH_INPUT(Expand)

UniqueCursorPtr Expand::MakeCursor(utils::MemoryResource *mem) const {
  EventCounter::IncrementCounter(EventCounter::ExpandOperator);

  return MakeUniqueCursorPtr<ExpandCursor>(mem, *this, mem);
}

std::vector<Symbol> Expand::ModifiedSymbols(const SymbolTable &table) const {
  auto symbols = input_->ModifiedSymbols(table);
  symbols.emplace_back(common_.node_symbol);
  symbols.emplace_back(common_.edge_symbol);
  return symbols;
}

Expand::ExpandCursor::ExpandCursor(const Expand &self, utils::MemoryResource *mem)
    : self_(self), input_cursor_(self.input_->MakeCursor(mem)) {}

bool Expand::ExpandCursor::Pull(Frame &frame, ExecutionContext &context) {
  SCOPED_PROFILE_OP("Expand");

  // A helper function for expanding a node from an edge.
  auto pull_node = [this, &frame](const EdgeAccessor &new_edge, EdgeAtom::Direction direction) {
    if (self_.common_.existing_node) return;
    switch (direction) {
      case EdgeAtom::Direction::IN:
        frame[self_.common_.node_symbol] = new_edge.From();
        break;
      case EdgeAtom::Direction::OUT:
        frame[self_.common_.node_symbol] = new_edge.To();
        break;
      case EdgeAtom::Direction::BOTH:
        LOG_FATAL("Must indicate exact expansion direction here");
    }
  };

  while (true) {
    if (MustAbort(context)) throw HintedAbortError();
    // attempt to get a value from the incoming edges
    if (in_edges_ && *in_edges_it_ != in_edges_->end()) {
      auto edge = *(*in_edges_it_)++;
#ifdef MG_ENTERPRISE
      if (license::global_license_checker.IsEnterpriseValidFast() && context.auth_checker &&
          !(context.auth_checker->Has(edge, memgraph::query::AuthQuery::FineGrainedPrivilege::READ) &&
            context.auth_checker->Has(edge.From(), self_.view_,
                                      memgraph::query::AuthQuery::FineGrainedPrivilege::READ))) {
        continue;
      }
#endif

      frame[self_.common_.edge_symbol] = edge;
      pull_node(edge, EdgeAtom::Direction::IN);
      return true;
    }

    // attempt to get a value from the outgoing edges
    if (out_edges_ && *out_edges_it_ != out_edges_->end()) {
      auto edge = *(*out_edges_it_)++;
      // when expanding in EdgeAtom::Direction::BOTH directions
      // we should do only one expansion for cycles, and it was
      // already done in the block above
      if (self_.common_.direction == EdgeAtom::Direction::BOTH && edge.IsCycle()) continue;
#ifdef MG_ENTERPRISE
      if (license::global_license_checker.IsEnterpriseValidFast() && context.auth_checker &&
          !(context.auth_checker->Has(edge, memgraph::query::AuthQuery::FineGrainedPrivilege::READ) &&
            context.auth_checker->Has(edge.To(), self_.view_,
                                      memgraph::query::AuthQuery::FineGrainedPrivilege::READ))) {
        continue;
      }
#endif
      frame[self_.common_.edge_symbol] = edge;
      pull_node(edge, EdgeAtom::Direction::OUT);
      return true;
    }

    // If we are here, either the edges have not been initialized,
    // or they have been exhausted. Attempt to initialize the edges.
    if (!InitEdges(frame, context)) return false;

    // we have re-initialized the edges, continue with the loop
  }
}

void Expand::ExpandCursor::Shutdown() { input_cursor_->Shutdown(); }

void Expand::ExpandCursor::Reset() {
  input_cursor_->Reset();
  in_edges_ = std::nullopt;
  in_edges_it_ = std::nullopt;
  out_edges_ = std::nullopt;
  out_edges_it_ = std::nullopt;
}

bool Expand::ExpandCursor::InitEdges(Frame &frame, ExecutionContext &context) {
  // Input Vertex could be null if it is created by a failed optional match. In
  // those cases we skip that input pull and continue with the next.
  while (true) {
    if (!input_cursor_->Pull(frame, context)) return false;
    TypedValue &vertex_value = frame[self_.input_symbol_];

    // Null check due to possible failed optional match.
    if (vertex_value.IsNull()) continue;

    ExpectType(self_.input_symbol_, vertex_value, TypedValue::Type::Vertex);
    auto &vertex = vertex_value.ValueVertex();

    auto direction = self_.common_.direction;
    if (direction == EdgeAtom::Direction::IN || direction == EdgeAtom::Direction::BOTH) {
      if (self_.common_.existing_node) {
        TypedValue &existing_node = frame[self_.common_.node_symbol];
        // old_node_value may be Null when using optional matching
        if (!existing_node.IsNull()) {
          ExpectType(self_.common_.node_symbol, existing_node, TypedValue::Type::Vertex);
          in_edges_.emplace(
              UnwrapEdgesResult(vertex.InEdges(self_.view_, self_.common_.edge_types, existing_node.ValueVertex())));
        }
      } else {
        in_edges_.emplace(UnwrapEdgesResult(vertex.InEdges(self_.view_, self_.common_.edge_types)));
      }
      if (in_edges_) {
        in_edges_it_.emplace(in_edges_->begin());
      }
    }

    if (direction == EdgeAtom::Direction::OUT || direction == EdgeAtom::Direction::BOTH) {
      if (self_.common_.existing_node) {
        TypedValue &existing_node = frame[self_.common_.node_symbol];
        // old_node_value may be Null when using optional matching
        if (!existing_node.IsNull()) {
          ExpectType(self_.common_.node_symbol, existing_node, TypedValue::Type::Vertex);
          out_edges_.emplace(
              UnwrapEdgesResult(vertex.OutEdges(self_.view_, self_.common_.edge_types, existing_node.ValueVertex())));
        }
      } else {
        out_edges_.emplace(UnwrapEdgesResult(vertex.OutEdges(self_.view_, self_.common_.edge_types)));
      }
      if (out_edges_) {
        out_edges_it_.emplace(out_edges_->begin());
      }
    }

    return true;
  }
}

ExpandVariable::ExpandVariable(const std::shared_ptr<LogicalOperator> &input, Symbol input_symbol, Symbol node_symbol,
                               Symbol edge_symbol, EdgeAtom::Type type, EdgeAtom::Direction direction,
                               const std::vector<storage::EdgeTypeId> &edge_types, bool is_reverse,
                               Expression *lower_bound, Expression *upper_bound, bool existing_node,
                               ExpansionLambda filter_lambda, std::optional<ExpansionLambda> weight_lambda,
                               std::optional<Symbol> total_weight)
    : input_(input ? input : std::make_shared<Once>()),
      input_symbol_(input_symbol),
      common_{node_symbol, edge_symbol, direction, edge_types, existing_node},
      type_(type),
      is_reverse_(is_reverse),
      lower_bound_(lower_bound),
      upper_bound_(upper_bound),
      filter_lambda_(filter_lambda),
      weight_lambda_(weight_lambda),
      total_weight_(total_weight) {
  DMG_ASSERT(type_ == EdgeAtom::Type::DEPTH_FIRST || type_ == EdgeAtom::Type::BREADTH_FIRST ||
                 type_ == EdgeAtom::Type::WEIGHTED_SHORTEST_PATH || type_ == EdgeAtom::Type::ALL_SHORTEST_PATHS,
             "ExpandVariable can only be used with breadth first, depth first, "
             "weighted shortest path or all shortest paths type");
  DMG_ASSERT(!(type_ == EdgeAtom::Type::BREADTH_FIRST && is_reverse), "Breadth first expansion can't be reversed");
}

ACCEPT_WITH_INPUT(ExpandVariable)

std::vector<Symbol> ExpandVariable::ModifiedSymbols(const SymbolTable &table) const {
  auto symbols = input_->ModifiedSymbols(table);
  symbols.emplace_back(common_.node_symbol);
  symbols.emplace_back(common_.edge_symbol);
  return symbols;
}

namespace {

/**
 * Helper function that returns an iterable over
 * <EdgeAtom::Direction, EdgeAccessor> pairs
 * for the given params.
 *
 * @param vertex - The vertex to expand from.
 * @param direction - Expansion direction. All directions (IN, OUT, BOTH)
 *    are supported.
 * @param memory - Used to allocate the result.
 * @return See above.
 */
auto ExpandFromVertex(const VertexAccessor &vertex, EdgeAtom::Direction direction,
                      const std::vector<storage::EdgeTypeId> &edge_types, utils::MemoryResource *memory) {
  // wraps an EdgeAccessor into a pair <accessor, direction>
  auto wrapper = [](EdgeAtom::Direction direction, auto &&edges) {
    return iter::imap([direction](const auto &edge) { return std::make_pair(edge, direction); },
                      std::forward<decltype(edges)>(edges));
  };

  storage::View view = storage::View::OLD;
  utils::pmr::vector<decltype(wrapper(direction, *vertex.InEdges(view, edge_types)))> chain_elements(memory);

  if (direction != EdgeAtom::Direction::OUT) {
    auto edges = UnwrapEdgesResult(vertex.InEdges(view, edge_types));
    if (edges.begin() != edges.end()) {
      chain_elements.emplace_back(wrapper(EdgeAtom::Direction::IN, std::move(edges)));
    }
  }

  if (direction != EdgeAtom::Direction::IN) {
    auto edges = UnwrapEdgesResult(vertex.OutEdges(view, edge_types));
    if (edges.begin() != edges.end()) {
      chain_elements.emplace_back(wrapper(EdgeAtom::Direction::OUT, std::move(edges)));
    }
  }

  // TODO: Investigate whether itertools perform heap allocation?
  return iter::chain.from_iterable(std::move(chain_elements));
}

}  // namespace

class ExpandVariableCursor : public Cursor {
 public:
  ExpandVariableCursor(const ExpandVariable &self, utils::MemoryResource *mem)
      : self_(self), input_cursor_(self.input_->MakeCursor(mem)), edges_(mem), edges_it_(mem) {}

  bool Pull(Frame &frame, ExecutionContext &context) override {
    SCOPED_PROFILE_OP("ExpandVariable");

    ExpressionEvaluator evaluator(&frame, context.symbol_table, context.evaluation_context, context.db_accessor,
                                  storage::View::OLD);
    while (true) {
      if (Expand(frame, context)) return true;

      if (PullInput(frame, context)) {
        // if lower bound is zero we also yield empty paths
        if (lower_bound_ == 0) {
          auto &start_vertex = frame[self_.input_symbol_].ValueVertex();
          if (!self_.common_.existing_node) {
            frame[self_.common_.node_symbol] = start_vertex;
            return true;
          } else if (CheckExistingNode(start_vertex, self_.common_.node_symbol, frame)) {
            return true;
          }
        }
        // if lower bound is not zero, we just continue, the next
        // loop iteration will attempt to expand and we're good
      } else
        return false;
      // else continue with the loop, try to expand again
      // because we succesfully pulled from the input
    }
  }

  void Shutdown() override { input_cursor_->Shutdown(); }

  void Reset() override {
    input_cursor_->Reset();
    edges_.clear();
    edges_it_.clear();
  }

 private:
  const ExpandVariable &self_;
  const UniqueCursorPtr input_cursor_;
  // bounds. in the cursor they are not optional but set to
  // default values if missing in the ExpandVariable operator
  // initialize to arbitrary values, they should only be used
  // after a successful pull from the input
  int64_t upper_bound_{-1};
  int64_t lower_bound_{-1};

  // a stack of edge iterables corresponding to the level/depth of
  // the expansion currently being Pulled
  using ExpandEdges = decltype(ExpandFromVertex(std::declval<VertexAccessor>(), EdgeAtom::Direction::IN,
                                                self_.common_.edge_types, utils::NewDeleteResource()));

  utils::pmr::vector<ExpandEdges> edges_;
  // an iterator indicating the position in the corresponding edges_ element
  utils::pmr::vector<decltype(edges_.begin()->begin())> edges_it_;

  /**
   * Helper function that Pulls from the input vertex and
   * makes iteration over it's edges possible.
   *
   * @return If the Pull succeeded. If not, this VariableExpandCursor
   * is exhausted.
   */
  bool PullInput(Frame &frame, ExecutionContext &context) {
    // Input Vertex could be null if it is created by a failed optional match.
    // In those cases we skip that input pull and continue with the next.
    while (true) {
      if (MustAbort(context)) throw HintedAbortError();
      if (!input_cursor_->Pull(frame, context)) return false;
      TypedValue &vertex_value = frame[self_.input_symbol_];

      // Null check due to possible failed optional match.
      if (vertex_value.IsNull()) continue;

      ExpectType(self_.input_symbol_, vertex_value, TypedValue::Type::Vertex);
      auto &vertex = vertex_value.ValueVertex();

      // Evaluate the upper and lower bounds.
      ExpressionEvaluator evaluator(&frame, context.symbol_table, context.evaluation_context, context.db_accessor,
                                    storage::View::OLD);
      auto calc_bound = [&evaluator](auto &bound) {
        auto value = EvaluateInt(&evaluator, bound, "Variable expansion bound");
        if (value < 0) throw QueryRuntimeException("Variable expansion bound must be a non-negative integer.");
        return value;
      };

      lower_bound_ = self_.lower_bound_ ? calc_bound(self_.lower_bound_) : 1;
      upper_bound_ = self_.upper_bound_ ? calc_bound(self_.upper_bound_) : std::numeric_limits<int64_t>::max();

      if (upper_bound_ > 0) {
        auto *memory = edges_.get_allocator().GetMemoryResource();
        edges_.emplace_back(ExpandFromVertex(vertex, self_.common_.direction, self_.common_.edge_types, memory));
        edges_it_.emplace_back(edges_.back().begin());
      }

      // reset the frame value to an empty edge list
      auto *pull_memory = context.evaluation_context.memory;
      frame[self_.common_.edge_symbol] = TypedValue::TVector(pull_memory);

      return true;
    }
  }

  // Helper function for appending an edge to the list on the frame.
  void AppendEdge(const EdgeAccessor &new_edge, utils::pmr::vector<TypedValue> *edges_on_frame) {
    // We are placing an edge on the frame. It is possible that there already
    // exists an edge on the frame for this level. If so first remove it.
    DMG_ASSERT(edges_.size() > 0, "Edges are empty");
    if (self_.is_reverse_) {
      // TODO: This is innefficient, we should look into replacing
      // vector with something else for TypedValue::List.
      size_t diff = edges_on_frame->size() - std::min(edges_on_frame->size(), edges_.size() - 1U);
      if (diff > 0U) edges_on_frame->erase(edges_on_frame->begin(), edges_on_frame->begin() + diff);
      edges_on_frame->emplace(edges_on_frame->begin(), new_edge);
    } else {
      edges_on_frame->resize(std::min(edges_on_frame->size(), edges_.size() - 1U));
      edges_on_frame->emplace_back(new_edge);
    }
  }

  /**
   * Performs a single expansion for the current state of this
   * VariableExpansionCursor.
   *
   * @return True if the expansion was a success and this Cursor's
   * consumer can consume it. False if the expansion failed. In that
   * case no more expansions are available from the current input
   * vertex and another Pull from the input cursor should be performed.
   */
  bool Expand(Frame &frame, ExecutionContext &context) {
    ExpressionEvaluator evaluator(&frame, context.symbol_table, context.evaluation_context, context.db_accessor,
                                  storage::View::OLD);
    // Some expansions might not be valid due to edge uniqueness and
    // existing_node criterions, so expand in a loop until either the input
    // vertex is exhausted or a valid variable-length expansion is available.
    while (true) {
      if (MustAbort(context)) throw HintedAbortError();
      // pop from the stack while there is stuff to pop and the current
      // level is exhausted
      while (!edges_.empty() && edges_it_.back() == edges_.back().end()) {
        edges_.pop_back();
        edges_it_.pop_back();
      }

      // check if we exhausted everything, if so return false
      if (edges_.empty()) return false;

      // we use this a lot
      auto &edges_on_frame = frame[self_.common_.edge_symbol].ValueList();

      // it is possible that edges_on_frame does not contain as many
      // elements as edges_ due to edge-uniqueness (when a whole layer
      // gets exhausted but no edges are valid). for that reason only
      // pop from edges_on_frame if they contain enough elements
      if (self_.is_reverse_) {
        auto diff = edges_on_frame.size() - std::min(edges_on_frame.size(), edges_.size());
        if (diff > 0) {
          edges_on_frame.erase(edges_on_frame.begin(), edges_on_frame.begin() + diff);
        }
      } else {
        edges_on_frame.resize(std::min(edges_on_frame.size(), edges_.size()));
      }

      // if we are here, we have a valid stack,
      // get the edge, increase the relevant iterator
      auto current_edge = *edges_it_.back()++;
      // Check edge-uniqueness.
      bool found_existing =
          std::any_of(edges_on_frame.begin(), edges_on_frame.end(),
                      [&current_edge](const TypedValue &edge) { return current_edge.first == edge.ValueEdge(); });
      if (found_existing) continue;

      VertexAccessor current_vertex =
          current_edge.second == EdgeAtom::Direction::IN ? current_edge.first.From() : current_edge.first.To();
#ifdef MG_ENTERPRISE
      if (license::global_license_checker.IsEnterpriseValidFast() && context.auth_checker &&
          !(context.auth_checker->Has(current_edge.first, memgraph::query::AuthQuery::FineGrainedPrivilege::READ) &&
            context.auth_checker->Has(current_vertex, storage::View::OLD,
                                      memgraph::query::AuthQuery::FineGrainedPrivilege::READ))) {
        continue;
      }
#endif
      AppendEdge(current_edge.first, &edges_on_frame);

      if (!self_.common_.existing_node) {
        frame[self_.common_.node_symbol] = current_vertex;
      }

      // Skip expanding out of filtered expansion.
      frame[self_.filter_lambda_.inner_edge_symbol] = current_edge.first;
      frame[self_.filter_lambda_.inner_node_symbol] = current_vertex;
      if (self_.filter_lambda_.expression && !EvaluateFilter(evaluator, self_.filter_lambda_.expression)) continue;

      // we are doing depth-first search, so place the current
      // edge's expansions onto the stack, if we should continue to expand
      if (upper_bound_ > static_cast<int64_t>(edges_.size())) {
        auto *memory = edges_.get_allocator().GetMemoryResource();
        edges_.emplace_back(
            ExpandFromVertex(current_vertex, self_.common_.direction, self_.common_.edge_types, memory));
        edges_it_.emplace_back(edges_.back().begin());
      }

      if (self_.common_.existing_node && !CheckExistingNode(current_vertex, self_.common_.node_symbol, frame)) continue;

      // We only yield true if we satisfy the lower bound.
      if (static_cast<int64_t>(edges_on_frame.size()) >= lower_bound_)
        return true;
      else
        continue;
    }
  }
};

class STShortestPathCursor : public query::plan::Cursor {
 public:
  STShortestPathCursor(const ExpandVariable &self, utils::MemoryResource *mem)
      : self_(self), input_cursor_(self_.input()->MakeCursor(mem)) {
    MG_ASSERT(self_.common_.existing_node,
              "s-t shortest path algorithm should only "
              "be used when `existing_node` flag is "
              "set!");
  }

  bool Pull(Frame &frame, ExecutionContext &context) override {
    SCOPED_PROFILE_OP("STShortestPath");

    ExpressionEvaluator evaluator(&frame, context.symbol_table, context.evaluation_context, context.db_accessor,
                                  storage::View::OLD);
    while (input_cursor_->Pull(frame, context)) {
      const auto &source_tv = frame[self_.input_symbol_];
      const auto &sink_tv = frame[self_.common_.node_symbol];

      // It is possible that source or sink vertex is Null due to optional
      // matching.
      if (source_tv.IsNull() || sink_tv.IsNull()) continue;

      const auto &source = source_tv.ValueVertex();
      const auto &sink = sink_tv.ValueVertex();

      int64_t lower_bound =
          self_.lower_bound_ ? EvaluateInt(&evaluator, self_.lower_bound_, "Min depth in breadth-first expansion") : 1;
      int64_t upper_bound = self_.upper_bound_
                                ? EvaluateInt(&evaluator, self_.upper_bound_, "Max depth in breadth-first expansion")
                                : std::numeric_limits<int64_t>::max();

      if (upper_bound < 1 || lower_bound > upper_bound) continue;

      if (FindPath(*context.db_accessor, source, sink, lower_bound, upper_bound, &frame, &evaluator, context)) {
        return true;
      }
    }
    return false;
  }

  void Shutdown() override { input_cursor_->Shutdown(); }

  void Reset() override { input_cursor_->Reset(); }

 private:
  const ExpandVariable &self_;
  UniqueCursorPtr input_cursor_;

  using VertexEdgeMapT = utils::pmr::unordered_map<VertexAccessor, std::optional<EdgeAccessor>>;

  void ReconstructPath(const VertexAccessor &midpoint, const VertexEdgeMapT &in_edge, const VertexEdgeMapT &out_edge,
                       Frame *frame, utils::MemoryResource *pull_memory) {
    utils::pmr::vector<TypedValue> result(pull_memory);
    auto last_vertex = midpoint;
    while (true) {
      const auto &last_edge = in_edge.at(last_vertex);
      if (!last_edge) break;
      last_vertex = last_edge->From() == last_vertex ? last_edge->To() : last_edge->From();
      result.emplace_back(*last_edge);
    }
    std::reverse(result.begin(), result.end());
    last_vertex = midpoint;
    while (true) {
      const auto &last_edge = out_edge.at(last_vertex);
      if (!last_edge) break;
      last_vertex = last_edge->From() == last_vertex ? last_edge->To() : last_edge->From();
      result.emplace_back(*last_edge);
    }
    frame->at(self_.common_.edge_symbol) = std::move(result);
  }

  bool ShouldExpand(const VertexAccessor &vertex, const EdgeAccessor &edge, Frame *frame,
                    ExpressionEvaluator *evaluator) {
    if (!self_.filter_lambda_.expression) return true;

    frame->at(self_.filter_lambda_.inner_node_symbol) = vertex;
    frame->at(self_.filter_lambda_.inner_edge_symbol) = edge;

    TypedValue result = self_.filter_lambda_.expression->Accept(*evaluator);
    if (result.IsNull()) return false;
    if (result.IsBool()) return result.ValueBool();

    throw QueryRuntimeException("Expansion condition must evaluate to boolean or null");
  }

  bool FindPath(const DbAccessor &dba, const VertexAccessor &source, const VertexAccessor &sink, int64_t lower_bound,
                int64_t upper_bound, Frame *frame, ExpressionEvaluator *evaluator, const ExecutionContext &context) {
    using utils::Contains;

    if (source == sink) return false;

    // We expand from both directions, both from the source and the sink.
    // Expansions meet at the middle of the path if it exists. This should
    // perform better for real-world like graphs where the expansion front
    // grows exponentially, effectively reducing the exponent by half.

    auto *pull_memory = evaluator->GetMemoryResource();
    // Holds vertices at the current level of expansion from the source
    // (sink).
    utils::pmr::vector<VertexAccessor> source_frontier(pull_memory);
    utils::pmr::vector<VertexAccessor> sink_frontier(pull_memory);

    // Holds vertices we can expand to from `source_frontier`
    // (`sink_frontier`).
    utils::pmr::vector<VertexAccessor> source_next(pull_memory);
    utils::pmr::vector<VertexAccessor> sink_next(pull_memory);

    // Maps each vertex we visited expanding from the source (sink) to the
    // edge used. Necessary for path reconstruction.
    VertexEdgeMapT in_edge(pull_memory);
    VertexEdgeMapT out_edge(pull_memory);

    size_t current_length = 0;

    source_frontier.emplace_back(source);
    in_edge[source] = std::nullopt;
    sink_frontier.emplace_back(sink);
    out_edge[sink] = std::nullopt;

    while (true) {
      if (MustAbort(context)) throw HintedAbortError();
      // Top-down step (expansion from the source).
      ++current_length;
      if (current_length > upper_bound) return false;

      for (const auto &vertex : source_frontier) {
        if (self_.common_.direction != EdgeAtom::Direction::IN) {
          auto out_edges = UnwrapEdgesResult(vertex.OutEdges(storage::View::OLD, self_.common_.edge_types));
          for (const auto &edge : out_edges) {
#ifdef MG_ENTERPRISE
            if (license::global_license_checker.IsEnterpriseValidFast() && context.auth_checker &&
                !(context.auth_checker->Has(edge, memgraph::query::AuthQuery::FineGrainedPrivilege::READ) &&
                  context.auth_checker->Has(edge.To(), storage::View::OLD,
                                            memgraph::query::AuthQuery::FineGrainedPrivilege::READ))) {
              continue;
            }
#endif

            if (ShouldExpand(edge.To(), edge, frame, evaluator) && !Contains(in_edge, edge.To())) {
              in_edge.emplace(edge.To(), edge);
              if (Contains(out_edge, edge.To())) {
                if (current_length >= lower_bound) {
                  ReconstructPath(edge.To(), in_edge, out_edge, frame, pull_memory);
                  return true;
                } else {
                  return false;
                }
              }
              source_next.push_back(edge.To());
            }
          }
        }
        if (self_.common_.direction != EdgeAtom::Direction::OUT) {
          auto in_edges = UnwrapEdgesResult(vertex.InEdges(storage::View::OLD, self_.common_.edge_types));
          for (const auto &edge : in_edges) {
#ifdef MG_ENTERPRISE
            if (license::global_license_checker.IsEnterpriseValidFast() && context.auth_checker &&
                !(context.auth_checker->Has(edge, memgraph::query::AuthQuery::FineGrainedPrivilege::READ) &&
                  context.auth_checker->Has(edge.From(), storage::View::OLD,
                                            memgraph::query::AuthQuery::FineGrainedPrivilege::READ))) {
              continue;
            }
#endif

            if (ShouldExpand(edge.From(), edge, frame, evaluator) && !Contains(in_edge, edge.From())) {
              in_edge.emplace(edge.From(), edge);
              if (Contains(out_edge, edge.From())) {
                if (current_length >= lower_bound) {
                  ReconstructPath(edge.From(), in_edge, out_edge, frame, pull_memory);
                  return true;
                } else {
                  return false;
                }
              }
              source_next.push_back(edge.From());
            }
          }
        }
      }

      if (source_next.empty()) return false;
      source_frontier.clear();
      std::swap(source_frontier, source_next);

      // Bottom-up step (expansion from the sink).
      ++current_length;
      if (current_length > upper_bound) return false;

      // When expanding from the sink we have to be careful which edge
      // endpoint we pass to `should_expand`, because everything is
      // reversed.
      for (const auto &vertex : sink_frontier) {
        if (self_.common_.direction != EdgeAtom::Direction::OUT) {
          auto out_edges = UnwrapEdgesResult(vertex.OutEdges(storage::View::OLD, self_.common_.edge_types));
          for (const auto &edge : out_edges) {
#ifdef MG_ENTERPRISE
            if (license::global_license_checker.IsEnterpriseValidFast() && context.auth_checker &&
                !(context.auth_checker->Has(edge, memgraph::query::AuthQuery::FineGrainedPrivilege::READ) &&
                  context.auth_checker->Has(edge.To(), storage::View::OLD,
                                            memgraph::query::AuthQuery::FineGrainedPrivilege::READ))) {
              continue;
            }
#endif
            if (ShouldExpand(vertex, edge, frame, evaluator) && !Contains(out_edge, edge.To())) {
              out_edge.emplace(edge.To(), edge);
              if (Contains(in_edge, edge.To())) {
                if (current_length >= lower_bound) {
                  ReconstructPath(edge.To(), in_edge, out_edge, frame, pull_memory);
                  return true;
                } else {
                  return false;
                }
              }
              sink_next.push_back(edge.To());
            }
          }
        }
        if (self_.common_.direction != EdgeAtom::Direction::IN) {
          auto in_edges = UnwrapEdgesResult(vertex.InEdges(storage::View::OLD, self_.common_.edge_types));
          for (const auto &edge : in_edges) {
#ifdef MG_ENTERPRISE
            if (license::global_license_checker.IsEnterpriseValidFast() && context.auth_checker &&
                !(context.auth_checker->Has(edge, memgraph::query::AuthQuery::FineGrainedPrivilege::READ) &&
                  context.auth_checker->Has(edge.From(), storage::View::OLD,
                                            memgraph::query::AuthQuery::FineGrainedPrivilege::READ))) {
              continue;
            }
#endif
            if (ShouldExpand(vertex, edge, frame, evaluator) && !Contains(out_edge, edge.From())) {
              out_edge.emplace(edge.From(), edge);
              if (Contains(in_edge, edge.From())) {
                if (current_length >= lower_bound) {
                  ReconstructPath(edge.From(), in_edge, out_edge, frame, pull_memory);
                  return true;
                } else {
                  return false;
                }
              }
              sink_next.push_back(edge.From());
            }
          }
        }
      }

      if (sink_next.empty()) return false;
      sink_frontier.clear();
      std::swap(sink_frontier, sink_next);
    }
  }
};

class SingleSourceShortestPathCursor : public query::plan::Cursor {
 public:
  SingleSourceShortestPathCursor(const ExpandVariable &self, utils::MemoryResource *mem)
      : self_(self),
        input_cursor_(self_.input()->MakeCursor(mem)),
        processed_(mem),
        to_visit_current_(mem),
        to_visit_next_(mem) {
    MG_ASSERT(!self_.common_.existing_node,
              "Single source shortest path algorithm "
              "should not be used when `existing_node` "
              "flag is set, s-t shortest path algorithm "
              "should be used instead!");
  }

  bool Pull(Frame &frame, ExecutionContext &context) override {
    SCOPED_PROFILE_OP("SingleSourceShortestPath");

    ExpressionEvaluator evaluator(&frame, context.symbol_table, context.evaluation_context, context.db_accessor,
                                  storage::View::OLD);

    // for the given (edge, vertex) pair checks if they satisfy the
    // "where" condition. if so, places them in the to_visit_ structure.
    auto expand_pair = [this, &evaluator, &frame, &context](EdgeAccessor edge, VertexAccessor vertex) {
      // if we already processed the given vertex it doesn't get expanded
      if (processed_.find(vertex) != processed_.end()) return;
#ifdef MG_ENTERPRISE
      if (license::global_license_checker.IsEnterpriseValidFast() && context.auth_checker &&
          !(context.auth_checker->Has(vertex, storage::View::OLD,
                                      memgraph::query::AuthQuery::FineGrainedPrivilege::READ) &&
            context.auth_checker->Has(edge, memgraph::query::AuthQuery::FineGrainedPrivilege::READ))) {
        return;
      }
#endif
      frame[self_.filter_lambda_.inner_edge_symbol] = edge;
      frame[self_.filter_lambda_.inner_node_symbol] = vertex;

      if (self_.filter_lambda_.expression) {
        TypedValue result = self_.filter_lambda_.expression->Accept(evaluator);
        switch (result.type()) {
          case TypedValue::Type::Null:
            return;
          case TypedValue::Type::Bool:
            if (!result.ValueBool()) return;
            break;
          default:
            throw QueryRuntimeException("Expansion condition must evaluate to boolean or null.");
        }
      }
      to_visit_next_.emplace_back(edge, vertex);
      processed_.emplace(vertex, edge);
    };

    // populates the to_visit_next_ structure with expansions
    // from the given vertex. skips expansions that don't satisfy
    // the "where" condition.
    auto expand_from_vertex = [this, &expand_pair](const auto &vertex) {
      if (self_.common_.direction != EdgeAtom::Direction::IN) {
        auto out_edges = UnwrapEdgesResult(vertex.OutEdges(storage::View::OLD, self_.common_.edge_types));
        for (const auto &edge : out_edges) expand_pair(edge, edge.To());
      }
      if (self_.common_.direction != EdgeAtom::Direction::OUT) {
        auto in_edges = UnwrapEdgesResult(vertex.InEdges(storage::View::OLD, self_.common_.edge_types));
        for (const auto &edge : in_edges) expand_pair(edge, edge.From());
      }
    };

    // do it all in a loop because we skip some elements
    while (true) {
      if (MustAbort(context)) throw HintedAbortError();
      // if we have nothing to visit on the current depth, switch to next
      if (to_visit_current_.empty()) to_visit_current_.swap(to_visit_next_);

      // if current is still empty, it means both are empty, so pull from
      // input
      if (to_visit_current_.empty()) {
        if (!input_cursor_->Pull(frame, context)) return false;

        to_visit_current_.clear();
        to_visit_next_.clear();
        processed_.clear();

        const auto &vertex_value = frame[self_.input_symbol_];
        // it is possible that the vertex is Null due to optional matching
        if (vertex_value.IsNull()) continue;
        lower_bound_ = self_.lower_bound_
                           ? EvaluateInt(&evaluator, self_.lower_bound_, "Min depth in breadth-first expansion")
                           : 1;
        upper_bound_ = self_.upper_bound_
                           ? EvaluateInt(&evaluator, self_.upper_bound_, "Max depth in breadth-first expansion")
                           : std::numeric_limits<int64_t>::max();

        if (upper_bound_ < 1 || lower_bound_ > upper_bound_) continue;

        const auto &vertex = vertex_value.ValueVertex();
        processed_.emplace(vertex, std::nullopt);

        expand_from_vertex(vertex);

        // go back to loop start and see if we expanded anything
        continue;
      }

      // take the next expansion from the queue
      auto expansion = to_visit_current_.back();
      to_visit_current_.pop_back();

      // create the frame value for the edges
      auto *pull_memory = context.evaluation_context.memory;
      utils::pmr::vector<TypedValue> edge_list(pull_memory);
      edge_list.emplace_back(expansion.first);
      auto last_vertex = expansion.second;
      while (true) {
        const EdgeAccessor &last_edge = edge_list.back().ValueEdge();
        last_vertex = last_edge.From() == last_vertex ? last_edge.To() : last_edge.From();
        // origin_vertex must be in processed
        const auto &previous_edge = processed_.find(last_vertex)->second;
        if (!previous_edge) break;

        edge_list.emplace_back(previous_edge.value());
      }

      // expand only if what we've just expanded is less then max depth
      if (static_cast<int64_t>(edge_list.size()) < upper_bound_) expand_from_vertex(expansion.second);

      if (static_cast<int64_t>(edge_list.size()) < lower_bound_) continue;

      frame[self_.common_.node_symbol] = expansion.second;

      // place edges on the frame in the correct order
      std::reverse(edge_list.begin(), edge_list.end());
      frame[self_.common_.edge_symbol] = std::move(edge_list);

      return true;
    }
  }

  void Shutdown() override { input_cursor_->Shutdown(); }

  void Reset() override {
    input_cursor_->Reset();
    processed_.clear();
    to_visit_next_.clear();
    to_visit_current_.clear();
  }

 private:
  const ExpandVariable &self_;
  const UniqueCursorPtr input_cursor_;

  // Depth bounds. Calculated on each pull from the input, the initial value
  // is irrelevant.
  int64_t lower_bound_{-1};
  int64_t upper_bound_{-1};

  // maps vertices to the edge they got expanded from. it is an optional
  // edge because the root does not get expanded from anything.
  // contains visited vertices as well as those scheduled to be visited.
  utils::pmr::unordered_map<VertexAccessor, std::optional<EdgeAccessor>> processed_;
  // edge/vertex pairs we have yet to visit, for current and next depth
  utils::pmr::vector<std::pair<EdgeAccessor, VertexAccessor>> to_visit_current_;
  utils::pmr::vector<std::pair<EdgeAccessor, VertexAccessor>> to_visit_next_;
};

namespace {

void CheckWeightType(TypedValue current_weight, utils::MemoryResource *memory) {
  if (!current_weight.IsNumeric() && !current_weight.IsDuration()) {
    throw QueryRuntimeException("Calculated weight must be numeric or a Duration, got {}.", current_weight.type());
  }

  const auto is_valid_numeric = [&] {
    return current_weight.IsNumeric() && (current_weight >= TypedValue(0, memory)).ValueBool();
  };

  const auto is_valid_duration = [&] {
    return current_weight.IsDuration() && (current_weight >= TypedValue(utils::Duration(0), memory)).ValueBool();
  };

  if (!is_valid_numeric() && !is_valid_duration()) {
    throw QueryRuntimeException("Calculated weight must be non-negative!");
  }
}

}  // namespace

class ExpandWeightedShortestPathCursor : public query::plan::Cursor {
 public:
  ExpandWeightedShortestPathCursor(const ExpandVariable &self, utils::MemoryResource *mem)
      : self_(self),
        input_cursor_(self_.input_->MakeCursor(mem)),
        total_cost_(mem),
        previous_(mem),
        yielded_vertices_(mem),
        pq_(mem) {}

  bool Pull(Frame &frame, ExecutionContext &context) override {
    SCOPED_PROFILE_OP("ExpandWeightedShortestPath");

    ExpressionEvaluator evaluator(&frame, context.symbol_table, context.evaluation_context, context.db_accessor,
                                  storage::View::OLD);
    auto create_state = [this](const VertexAccessor &vertex, int64_t depth) {
      return std::make_pair(vertex, upper_bound_set_ ? depth : 0);
    };

    // For the given (edge, vertex, weight, depth) tuple checks if they
    // satisfy the "where" condition. if so, places them in the priority
    // queue.
    auto expand_pair = [this, &evaluator, &frame, &create_state, &context](
                           const EdgeAccessor &edge, const VertexAccessor &vertex, const TypedValue &total_weight,
                           int64_t depth) {
      auto *memory = evaluator.GetMemoryResource();
#ifdef MG_ENTERPRISE
      if (license::global_license_checker.IsEnterpriseValidFast() && context.auth_checker &&
          !(context.auth_checker->Has(vertex, storage::View::OLD,
                                      memgraph::query::AuthQuery::FineGrainedPrivilege::READ) &&
            context.auth_checker->Has(edge, memgraph::query::AuthQuery::FineGrainedPrivilege::READ))) {
        return;
      }
#endif
      if (self_.filter_lambda_.expression) {
        frame[self_.filter_lambda_.inner_edge_symbol] = edge;
        frame[self_.filter_lambda_.inner_node_symbol] = vertex;

        if (!EvaluateFilter(evaluator, self_.filter_lambda_.expression)) return;
      }

      frame[self_.weight_lambda_->inner_edge_symbol] = edge;
      frame[self_.weight_lambda_->inner_node_symbol] = vertex;

      TypedValue current_weight = self_.weight_lambda_->expression->Accept(evaluator);

      CheckWeightType(current_weight, memory);

      auto next_state = create_state(vertex, depth);

      TypedValue next_weight = std::invoke([&] {
        if (total_weight.IsNull()) {
          return current_weight;
        }

        ValidateWeightTypes(current_weight, total_weight);

        return TypedValue(current_weight, memory) + total_weight;
      });

      auto found_it = total_cost_.find(next_state);
      if (found_it != total_cost_.end() && (found_it->second.IsNull() || (found_it->second <= next_weight).ValueBool()))
        return;

      pq_.push({next_weight, depth + 1, vertex, edge});
    };

    // Populates the priority queue structure with expansions
    // from the given vertex. skips expansions that don't satisfy
    // the "where" condition.
    auto expand_from_vertex = [this, &expand_pair](const VertexAccessor &vertex, const TypedValue &weight,
                                                   int64_t depth) {
      if (self_.common_.direction != EdgeAtom::Direction::IN) {
        auto out_edges = UnwrapEdgesResult(vertex.OutEdges(storage::View::OLD, self_.common_.edge_types));
        for (const auto &edge : out_edges) {
          expand_pair(edge, edge.To(), weight, depth);
        }
      }
      if (self_.common_.direction != EdgeAtom::Direction::OUT) {
        auto in_edges = UnwrapEdgesResult(vertex.InEdges(storage::View::OLD, self_.common_.edge_types));
        for (const auto &edge : in_edges) {
          expand_pair(edge, edge.From(), weight, depth);
        }
      }
    };

    while (true) {
      if (MustAbort(context)) throw HintedAbortError();
      if (pq_.empty()) {
        if (!input_cursor_->Pull(frame, context)) return false;
        const auto &vertex_value = frame[self_.input_symbol_];
        if (vertex_value.IsNull()) continue;
        auto vertex = vertex_value.ValueVertex();
        if (self_.common_.existing_node) {
          const auto &node = frame[self_.common_.node_symbol];
          // Due to optional matching the existing node could be null.
          // Skip expansion for such nodes.
          if (node.IsNull()) continue;
        }
        if (self_.upper_bound_) {
          upper_bound_ = EvaluateInt(&evaluator, self_.upper_bound_, "Max depth in weighted shortest path expansion");
          upper_bound_set_ = true;
        } else {
          upper_bound_ = std::numeric_limits<int64_t>::max();
          upper_bound_set_ = false;
        }
        if (upper_bound_ < 1)
          throw QueryRuntimeException(
              "Maximum depth in weighted shortest path expansion must be at "
              "least 1.");

        // Clear existing data structures.
        previous_.clear();
        total_cost_.clear();
        yielded_vertices_.clear();

        pq_.push({TypedValue(), 0, vertex, std::nullopt});
        // We are adding the starting vertex to the set of yielded vertices
        // because we don't want to yield paths that end with the starting
        // vertex.
        yielded_vertices_.insert(vertex);
      }

      while (!pq_.empty()) {
        if (MustAbort(context)) throw HintedAbortError();
        auto [current_weight, current_depth, current_vertex, current_edge] = pq_.top();
        pq_.pop();

        auto current_state = create_state(current_vertex, current_depth);

        // Check if the vertex has already been processed.
        if (total_cost_.find(current_state) != total_cost_.end()) {
          continue;
        }
        previous_.emplace(current_state, current_edge);
        total_cost_.emplace(current_state, current_weight);

        // Expand only if what we've just expanded is less than max depth.
        if (current_depth < upper_bound_) expand_from_vertex(current_vertex, current_weight, current_depth);

        // If we yielded a path for a vertex already, make the expansion but
        // don't return the path again.
        if (yielded_vertices_.find(current_vertex) != yielded_vertices_.end()) continue;

        // Reconstruct the path.
        auto last_vertex = current_vertex;
        auto last_depth = current_depth;
        auto *pull_memory = context.evaluation_context.memory;
        utils::pmr::vector<TypedValue> edge_list(pull_memory);
        while (true) {
          // Origin_vertex must be in previous.
          const auto &previous_edge = previous_.find(create_state(last_vertex, last_depth))->second;
          if (!previous_edge) break;
          last_vertex = previous_edge->From() == last_vertex ? previous_edge->To() : previous_edge->From();
          last_depth--;
          edge_list.emplace_back(previous_edge.value());
        }

        // Place destination node on the frame, handle existence flag.
        if (self_.common_.existing_node) {
          const auto &node = frame[self_.common_.node_symbol];
          if ((node != TypedValue(current_vertex, pull_memory)).ValueBool())
            continue;
          else
            // Prevent expanding other paths, because we found the
            // shortest to existing node.
            ClearQueue();
        } else {
          frame[self_.common_.node_symbol] = current_vertex;
        }

        if (!self_.is_reverse_) {
          // Place edges on the frame in the correct order.
          std::reverse(edge_list.begin(), edge_list.end());
        }
        frame[self_.common_.edge_symbol] = std::move(edge_list);
        frame[self_.total_weight_.value()] = current_weight;
        yielded_vertices_.insert(current_vertex);
        return true;
      }
    }
  }

  void Shutdown() override { input_cursor_->Shutdown(); }

  void Reset() override {
    input_cursor_->Reset();
    previous_.clear();
    total_cost_.clear();
    yielded_vertices_.clear();
    ClearQueue();
  }

 private:
  const ExpandVariable &self_;
  const UniqueCursorPtr input_cursor_;

  // Upper bound on the path length.
  int64_t upper_bound_{-1};
  bool upper_bound_set_{false};

  struct WspStateHash {
    size_t operator()(const std::pair<VertexAccessor, int64_t> &key) const {
      return utils::HashCombine<VertexAccessor, int64_t>{}(key.first, key.second);
    }
  };

  // Maps vertices to weights they got in expansion.
  utils::pmr::unordered_map<std::pair<VertexAccessor, int64_t>, TypedValue, WspStateHash> total_cost_;

  // Maps vertices to edges used to reach them.
  utils::pmr::unordered_map<std::pair<VertexAccessor, int64_t>, std::optional<EdgeAccessor>, WspStateHash> previous_;

  // Keeps track of vertices for which we yielded a path already.
  utils::pmr::unordered_set<VertexAccessor> yielded_vertices_;

  static void ValidateWeightTypes(const TypedValue &lhs, const TypedValue &rhs) {
    if (!((lhs.IsNumeric() && lhs.IsNumeric()) || (rhs.IsDuration() && rhs.IsDuration()))) {
      throw QueryRuntimeException(utils::MessageWithLink(
          "All weights should be of the same type, either numeric or a Duration. Please update the weight "
          "expression or the filter expression.",
          "https://memgr.ph/wsp"));
    }
  }

  // Priority queue comparator. Keep lowest weight on top of the queue.
  class PriorityQueueComparator {
   public:
    bool operator()(const std::tuple<TypedValue, int64_t, VertexAccessor, std::optional<EdgeAccessor>> &lhs,
                    const std::tuple<TypedValue, int64_t, VertexAccessor, std::optional<EdgeAccessor>> &rhs) {
      const auto &lhs_weight = std::get<0>(lhs);
      const auto &rhs_weight = std::get<0>(rhs);
      // Null defines minimum value for all types
      if (lhs_weight.IsNull()) {
        return false;
      }

      if (rhs_weight.IsNull()) {
        return true;
      }

      ValidateWeightTypes(lhs_weight, rhs_weight);
      return (lhs_weight > rhs_weight).ValueBool();
    }
  };

  std::priority_queue<std::tuple<TypedValue, int64_t, VertexAccessor, std::optional<EdgeAccessor>>,
                      utils::pmr::vector<std::tuple<TypedValue, int64_t, VertexAccessor, std::optional<EdgeAccessor>>>,
                      PriorityQueueComparator>
      pq_;

  void ClearQueue() {
    while (!pq_.empty()) pq_.pop();
  }
};

class ExpandAllShortestPathsCursor : public query::plan::Cursor {
 public:
  ExpandAllShortestPathsCursor(const ExpandVariable &self, utils::MemoryResource *mem)
      : self_(self),
        input_cursor_(self_.input_->MakeCursor(mem)),
        visited_cost_(mem),
        expanded_(mem),
        next_edges_(mem),
        traversal_stack_(mem),
        pq_(mem) {}

  bool Pull(Frame &frame, ExecutionContext &context) override {
    SCOPED_PROFILE_OP("ExpandAllShortestPathsCursor");

    ExpressionEvaluator evaluator(&frame, context.symbol_table, context.evaluation_context, context.db_accessor,
                                  storage::View::OLD);

    // For the given (edge, direction, weight, depth) tuple checks if they
    // satisfy the "where" condition. if so, places them in the priority
    // queue.
    auto expand_vertex = [this, &evaluator, &frame](const EdgeAccessor &edge, const EdgeAtom::Direction direction,
                                                    const TypedValue &total_weight, int64_t depth) {
      auto *memory = evaluator.GetMemoryResource();

      auto const &next_vertex = direction == EdgeAtom::Direction::IN ? edge.From() : edge.To();

      // If filter expression exists, evaluate filter
      if (self_.filter_lambda_.expression) {
        frame[self_.filter_lambda_.inner_edge_symbol] = edge;
        frame[self_.filter_lambda_.inner_node_symbol] = next_vertex;

        if (!EvaluateFilter(evaluator, self_.filter_lambda_.expression)) return;
      }

      // Evaluate current weight
      frame[self_.weight_lambda_->inner_edge_symbol] = edge;
      frame[self_.weight_lambda_->inner_node_symbol] = next_vertex;

      TypedValue current_weight = self_.weight_lambda_->expression->Accept(evaluator);

      CheckWeightType(current_weight, memory);

      TypedValue next_weight = std::invoke([&] {
        if (total_weight.IsNull()) {
          return current_weight;
        }

        ValidateWeightTypes(current_weight, total_weight);

        return TypedValue(current_weight, memory) + total_weight;
      });

      auto found_it = visited_cost_.find(next_vertex);
      // Check if the vertex has already been processed.
      if (found_it != visited_cost_.end()) {
        auto weight = found_it->second;

        if (weight.IsNull() || (next_weight <= weight).ValueBool()) {
          // Has been visited, but now found a shorter path
          visited_cost_[next_vertex] = next_weight;
        } else {
          // Continue and do not expand if current weight is larger
          return;
        }
      } else {
        visited_cost_[next_vertex] = next_weight;
      }

      DirectedEdge directed_edge = {edge, direction, next_weight};
      pq_.push({next_weight, depth + 1, next_vertex, directed_edge});
    };

    // Populates the priority queue structure with expansions
    // from the given vertex. skips expansions that don't satisfy
    // the "where" condition.
    auto expand_from_vertex = [this, &expand_vertex, &context](const VertexAccessor &vertex, const TypedValue &weight,
                                                               int64_t depth) {
      if (self_.common_.direction != EdgeAtom::Direction::IN) {
        auto out_edges = UnwrapEdgesResult(vertex.OutEdges(storage::View::OLD, self_.common_.edge_types));
        for (const auto &edge : out_edges) {
#ifdef MG_ENTERPRISE
          if (license::global_license_checker.IsEnterpriseValidFast() && context.auth_checker &&
              !(context.auth_checker->Has(edge.To(), storage::View::OLD,
                                          memgraph::query::AuthQuery::FineGrainedPrivilege::READ) &&
                context.auth_checker->Has(edge, memgraph::query::AuthQuery::FineGrainedPrivilege::READ))) {
            continue;
          }
#endif
          expand_vertex(edge, EdgeAtom::Direction::OUT, weight, depth);
        }
      }
      if (self_.common_.direction != EdgeAtom::Direction::OUT) {
        auto in_edges = UnwrapEdgesResult(vertex.InEdges(storage::View::OLD, self_.common_.edge_types));
        for (const auto &edge : in_edges) {
#ifdef MG_ENTERPRISE
          if (license::global_license_checker.IsEnterpriseValidFast() && context.auth_checker &&
              !(context.auth_checker->Has(edge.From(), storage::View::OLD,
                                          memgraph::query::AuthQuery::FineGrainedPrivilege::READ) &&
                context.auth_checker->Has(edge, memgraph::query::AuthQuery::FineGrainedPrivilege::READ))) {
            continue;
          }
#endif
          expand_vertex(edge, EdgeAtom::Direction::IN, weight, depth);
        }
      }
    };

    // Check if upper bound exists
    upper_bound_ = self_.upper_bound_
                       ? EvaluateInt(&evaluator, self_.upper_bound_, "Max depth in all shortest paths expansion")
                       : std::numeric_limits<int64_t>::max();

    // Check if upper bound is valid
    if (upper_bound_ < 1) {
      throw QueryRuntimeException("Maximum depth in all shortest paths expansion must be at least 1.");
    }

    std::optional<VertexAccessor> start_vertex;
    auto *memory = context.evaluation_context.memory;

    while (true) {
      // Check if there is an external error.
      if (MustAbort(context)) throw HintedAbortError();

      // If traversal stack if filled, the DFS traversal tree is created. Traverse the tree iteratively by
      // preserving the traversal state on stack.
      while (!traversal_stack_.empty()) {
        auto &current_level = traversal_stack_.back();
        auto &edges_on_frame = frame[self_.common_.edge_symbol].ValueList();

        // Clean out the current stack
        if (current_level.empty()) {
          if (!edges_on_frame.empty()) {
            if (!self_.is_reverse_)
              edges_on_frame.erase(edges_on_frame.end());
            else
              edges_on_frame.erase(edges_on_frame.begin());
          }
          traversal_stack_.pop_back();
          continue;
        }

        auto [current_edge, current_edge_direction, current_weight] = current_level.back();
        current_level.pop_back();

        // Edges order depends on direction of expansion
        if (!self_.is_reverse_)
          edges_on_frame.emplace_back(current_edge);
        else
          edges_on_frame.emplace(edges_on_frame.begin(), current_edge);

        auto next_vertex = current_edge_direction == EdgeAtom::Direction::IN ? current_edge.From() : current_edge.To();
        frame[self_.total_weight_.value()] = current_weight;

        if (next_edges_.find({next_vertex, traversal_stack_.size()}) != next_edges_.end()) {
          auto next_vertex_edges = next_edges_[{next_vertex, traversal_stack_.size()}];
          traversal_stack_.emplace_back(std::move(next_vertex_edges));
        } else {
          // Signal the end of iteration
          utils::pmr::list<DirectedEdge> empty(memory);
          traversal_stack_.emplace_back(std::move(empty));
        }

        if ((current_weight > visited_cost_.at(next_vertex)).ValueBool()) continue;

        // Place destination node on the frame, handle existence flag
        if (self_.common_.existing_node) {
          const auto &node = frame[self_.common_.node_symbol];
          ExpectType(self_.common_.node_symbol, node, TypedValue::Type::Vertex);
          if (node.ValueVertex() != next_vertex) continue;
        } else {
          frame[self_.common_.node_symbol] = next_vertex;
        }
        return true;
      }

      // If priority queue is empty start new pulling stream.
      if (pq_.empty()) {
        // Finish if there is nothing to pull
        if (!input_cursor_->Pull(frame, context)) return false;

        const auto &vertex_value = frame[self_.input_symbol_];
        if (vertex_value.IsNull()) continue;

        start_vertex = vertex_value.ValueVertex();
        if (self_.common_.existing_node) {
          const auto &node = frame[self_.common_.node_symbol];
          // Due to optional matching the existing node could be null.
          // Skip expansion for such nodes.
          if (node.IsNull()) continue;
        }

        // Clear existing data structures.
        visited_cost_.clear();
        expanded_.clear();
        next_edges_.clear();
        traversal_stack_.clear();

        expand_from_vertex(*start_vertex, TypedValue(), 0);
        visited_cost_.emplace(*start_vertex, 0);
        frame[self_.common_.edge_symbol] = TypedValue::TVector(memory);
      }

      // Create a DFS traversal tree from the start node
      while (!pq_.empty()) {
        if (MustAbort(context)) throw HintedAbortError();

        const auto [current_weight, current_depth, current_vertex, directed_edge] = pq_.top();
        pq_.pop();

        const auto &[current_edge, direction, weight] = directed_edge;
        if (expanded_.contains(current_edge)) continue;
        expanded_.emplace(current_edge);

        // Expand only if what we've just expanded is less than max depth.
        if (current_depth < upper_bound_) {
          expand_from_vertex(current_vertex, current_weight, current_depth);
        }

        // Searching for a previous vertex in the expansion
        auto prev_vertex = direction == EdgeAtom::Direction::IN ? current_edge.To() : current_edge.From();

        // Update the parent
        if (next_edges_.find({prev_vertex, current_depth - 1}) == next_edges_.end()) {
          utils::pmr::list<DirectedEdge> empty(memory);
          next_edges_[{prev_vertex, current_depth - 1}] = std::move(empty);
        }

        next_edges_.at({prev_vertex, current_depth - 1}).emplace_back(directed_edge);
      }

      if (start_vertex && next_edges_.find({*start_vertex, 0}) != next_edges_.end()) {
        auto start_vertex_edges = next_edges_[{*start_vertex, 0}];
        traversal_stack_.emplace_back(std::move(start_vertex_edges));
      }
    }
  }

  void Shutdown() override { input_cursor_->Shutdown(); }

  void Reset() override {
    input_cursor_->Reset();
    visited_cost_.clear();
    expanded_.clear();
    next_edges_.clear();
    traversal_stack_.clear();
    ClearQueue();
  }

 private:
  const ExpandVariable &self_;
  const UniqueCursorPtr input_cursor_;

  // Upper bound on the path length.
  int64_t upper_bound_{-1};

  struct AspStateHash {
    size_t operator()(const std::pair<VertexAccessor, int64_t> &key) const {
      return utils::HashCombine<VertexAccessor, int64_t>{}(key.first, key.second);
    }
  };

  using DirectedEdge = std::tuple<EdgeAccessor, EdgeAtom::Direction, TypedValue>;
  using NextEdgesState = std::pair<VertexAccessor, int64_t>;
  // Maps vertices to minimum weights they got in expansion.
  utils::pmr::unordered_map<VertexAccessor, TypedValue> visited_cost_;
  // Marking the expanded edges to prevent multiple visits.
  utils::pmr::unordered_set<EdgeAccessor> expanded_;
  // Maps the vertex with the potential expansion edge.
  utils::pmr::unordered_map<NextEdgesState, utils::pmr::list<DirectedEdge>, AspStateHash> next_edges_;
  // Stack indicating the traversal level.
  utils::pmr::list<utils::pmr::list<DirectedEdge>> traversal_stack_;

  static void ValidateWeightTypes(const TypedValue &lhs, const TypedValue &rhs) {
    if (!((lhs.IsNumeric() && lhs.IsNumeric()) || (rhs.IsDuration() && rhs.IsDuration()))) {
      throw QueryRuntimeException(utils::MessageWithLink(
          "All weights should be of the same type, either numeric or a Duration. Please update the weight "
          "expression or the filter expression.",
          "https://memgr.ph/wsp"));
    }
  }

  // Priority queue comparator. Keep lowest weight on top of the queue.
  class PriorityQueueComparator {
   public:
    bool operator()(const std::tuple<TypedValue, int64_t, VertexAccessor, DirectedEdge> &lhs,
                    const std::tuple<TypedValue, int64_t, VertexAccessor, DirectedEdge> &rhs) {
      const auto &lhs_weight = std::get<0>(lhs);
      const auto &rhs_weight = std::get<0>(rhs);
      // Null defines minimum value for all types
      if (lhs_weight.IsNull()) {
        return false;
      }

      if (rhs_weight.IsNull()) {
        return true;
      }

      ValidateWeightTypes(lhs_weight, rhs_weight);
      return (lhs_weight > rhs_weight).ValueBool();
    }
  };

  // Priority queue - core element of the algorithm.
  // Stores: {weight, depth, next vertex, edge and direction}
  std::priority_queue<std::tuple<TypedValue, int64_t, VertexAccessor, DirectedEdge>,
                      utils::pmr::vector<std::tuple<TypedValue, int64_t, VertexAccessor, DirectedEdge>>,
                      PriorityQueueComparator>
      pq_;

  void ClearQueue() {
    while (!pq_.empty()) pq_.pop();
  }
};

UniqueCursorPtr ExpandVariable::MakeCursor(utils::MemoryResource *mem) const {
  EventCounter::IncrementCounter(EventCounter::ExpandVariableOperator);

  switch (type_) {
    case EdgeAtom::Type::BREADTH_FIRST:
      if (common_.existing_node) {
        return MakeUniqueCursorPtr<STShortestPathCursor>(mem, *this, mem);
      } else {
        return MakeUniqueCursorPtr<SingleSourceShortestPathCursor>(mem, *this, mem);
      }
    case EdgeAtom::Type::DEPTH_FIRST:
      return MakeUniqueCursorPtr<ExpandVariableCursor>(mem, *this, mem);
    case EdgeAtom::Type::WEIGHTED_SHORTEST_PATH:
      return MakeUniqueCursorPtr<ExpandWeightedShortestPathCursor>(mem, *this, mem);
    case EdgeAtom::Type::ALL_SHORTEST_PATHS:
      return MakeUniqueCursorPtr<ExpandAllShortestPathsCursor>(mem, *this, mem);
    case EdgeAtom::Type::SINGLE:
      LOG_FATAL("ExpandVariable should not be planned for a single expansion!");
  }
}

class ConstructNamedPathCursor : public Cursor {
 public:
  ConstructNamedPathCursor(const ConstructNamedPath &self, utils::MemoryResource *mem)
      : self_(self), input_cursor_(self_.input()->MakeCursor(mem)) {}

  bool Pull(Frame &frame, ExecutionContext &context) override {
    SCOPED_PROFILE_OP("ConstructNamedPath");

    if (!input_cursor_->Pull(frame, context)) return false;

    auto symbol_it = self_.path_elements_.begin();
    DMG_ASSERT(symbol_it != self_.path_elements_.end(), "Named path must contain at least one node");

    const auto &start_vertex = frame[*symbol_it++];
    auto *pull_memory = context.evaluation_context.memory;
    // In an OPTIONAL MATCH everything could be Null.
    if (start_vertex.IsNull()) {
      frame[self_.path_symbol_] = TypedValue(pull_memory);
      return true;
    }

    DMG_ASSERT(start_vertex.IsVertex(), "First named path element must be a vertex");
    query::Path path(start_vertex.ValueVertex(), pull_memory);

    // If the last path element symbol was for an edge list, then
    // the next symbol is a vertex and it should not append to the path
    // because
    // expansion already did it.
    bool last_was_edge_list = false;

    for (; symbol_it != self_.path_elements_.end(); symbol_it++) {
      const auto &expansion = frame[*symbol_it];
      //  We can have Null (OPTIONAL MATCH), a vertex, an edge, or an edge
      //  list (variable expand or BFS).
      switch (expansion.type()) {
        case TypedValue::Type::Null:
          frame[self_.path_symbol_] = TypedValue(pull_memory);
          return true;
        case TypedValue::Type::Vertex:
          if (!last_was_edge_list) path.Expand(expansion.ValueVertex());
          last_was_edge_list = false;
          break;
        case TypedValue::Type::Edge:
          path.Expand(expansion.ValueEdge());
          break;
        case TypedValue::Type::List: {
          last_was_edge_list = true;
          // We need to expand all edges in the list and intermediary
          // vertices.
          const auto &edges = expansion.ValueList();
          for (const auto &edge_value : edges) {
            const auto &edge = edge_value.ValueEdge();
            const auto &from = edge.From();
            if (path.vertices().back() == from)
              path.Expand(edge, edge.To());
            else
              path.Expand(edge, from);
          }
          break;
        }
        default:
          LOG_FATAL("Unsupported type in named path construction");

          break;
      }
    }

    frame[self_.path_symbol_] = path;
    return true;
  }

  void Shutdown() override { input_cursor_->Shutdown(); }

  void Reset() override { input_cursor_->Reset(); }

 private:
  const ConstructNamedPath self_;
  const UniqueCursorPtr input_cursor_;
};

ACCEPT_WITH_INPUT(ConstructNamedPath)

UniqueCursorPtr ConstructNamedPath::MakeCursor(utils::MemoryResource *mem) const {
  EventCounter::IncrementCounter(EventCounter::ConstructNamedPathOperator);

  return MakeUniqueCursorPtr<ConstructNamedPathCursor>(mem, *this, mem);
}

std::vector<Symbol> ConstructNamedPath::ModifiedSymbols(const SymbolTable &table) const {
  auto symbols = input_->ModifiedSymbols(table);
  symbols.emplace_back(path_symbol_);
  return symbols;
}

Filter::Filter(const std::shared_ptr<LogicalOperator> &input, Expression *expression)
    : input_(input ? input : std::make_shared<Once>()), expression_(expression) {}

ACCEPT_WITH_INPUT(Filter)

UniqueCursorPtr Filter::MakeCursor(utils::MemoryResource *mem) const {
  EventCounter::IncrementCounter(EventCounter::FilterOperator);

  return MakeUniqueCursorPtr<FilterCursor>(mem, *this, mem);
}

std::vector<Symbol> Filter::ModifiedSymbols(const SymbolTable &table) const { return input_->ModifiedSymbols(table); }

Filter::FilterCursor::FilterCursor(const Filter &self, utils::MemoryResource *mem)
    : self_(self), input_cursor_(self_.input_->MakeCursor(mem)) {}

bool Filter::FilterCursor::Pull(Frame &frame, ExecutionContext &context) {
  SCOPED_PROFILE_OP("Filter");

  // Like all filters, newly set values should not affect filtering of old
  // nodes and edges.
  ExpressionEvaluator evaluator(&frame, context.symbol_table, context.evaluation_context, context.db_accessor,
                                storage::View::OLD);
  while (input_cursor_->Pull(frame, context)) {
    if (EvaluateFilter(evaluator, self_.expression_)) return true;
  }
  return false;
}

void Filter::FilterCursor::Shutdown() { input_cursor_->Shutdown(); }

void Filter::FilterCursor::Reset() { input_cursor_->Reset(); }

Produce::Produce(const std::shared_ptr<LogicalOperator> &input, const std::vector<NamedExpression *> &named_expressions)
    : input_(input ? input : std::make_shared<Once>()), named_expressions_(named_expressions) {}

ACCEPT_WITH_INPUT(Produce)

UniqueCursorPtr Produce::MakeCursor(utils::MemoryResource *mem) const {
  EventCounter::IncrementCounter(EventCounter::ProduceOperator);

  return MakeUniqueCursorPtr<ProduceCursor>(mem, *this, mem);
}

std::vector<Symbol> Produce::OutputSymbols(const SymbolTable &symbol_table) const {
  std::vector<Symbol> symbols;
  for (const auto &named_expr : named_expressions_) {
    symbols.emplace_back(symbol_table.at(*named_expr));
  }
  return symbols;
}

std::vector<Symbol> Produce::ModifiedSymbols(const SymbolTable &table) const { return OutputSymbols(table); }

Produce::ProduceCursor::ProduceCursor(const Produce &self, utils::MemoryResource *mem)
    : self_(self), input_cursor_(self_.input_->MakeCursor(mem)) {}

bool Produce::ProduceCursor::Pull(Frame &frame, ExecutionContext &context) {
  SCOPED_PROFILE_OP("Produce");

  if (input_cursor_->Pull(frame, context)) {
    // Produce should always yield the latest results.
    ExpressionEvaluator evaluator(&frame, context.symbol_table, context.evaluation_context, context.db_accessor,
                                  storage::View::NEW);
    for (auto named_expr : self_.named_expressions_) named_expr->Accept(evaluator);

    return true;
  }
  return false;
}

void Produce::ProduceCursor::Shutdown() { input_cursor_->Shutdown(); }

void Produce::ProduceCursor::Reset() { input_cursor_->Reset(); }

Delete::Delete(const std::shared_ptr<LogicalOperator> &input_, const std::vector<Expression *> &expressions,
               bool detach_)
    : input_(input_), expressions_(expressions), detach_(detach_) {}

ACCEPT_WITH_INPUT(Delete)

UniqueCursorPtr Delete::MakeCursor(utils::MemoryResource *mem) const {
  EventCounter::IncrementCounter(EventCounter::DeleteOperator);

  return MakeUniqueCursorPtr<DeleteCursor>(mem, *this, mem);
}

std::vector<Symbol> Delete::ModifiedSymbols(const SymbolTable &table) const { return input_->ModifiedSymbols(table); }

Delete::DeleteCursor::DeleteCursor(const Delete &self, utils::MemoryResource *mem)
    : self_(self), input_cursor_(self_.input_->MakeCursor(mem)) {}

bool Delete::DeleteCursor::Pull(Frame &frame, ExecutionContext &context) {
  SCOPED_PROFILE_OP("Delete");

  if (!input_cursor_->Pull(frame, context)) return false;

  // Delete should get the latest information, this way it is also possible
  // to delete newly added nodes and edges.
  ExpressionEvaluator evaluator(&frame, context.symbol_table, context.evaluation_context, context.db_accessor,
                                storage::View::NEW);
  auto *pull_memory = context.evaluation_context.memory;
  // collect expressions results so edges can get deleted before vertices
  // this is necessary because an edge that gets deleted could block vertex
  // deletion
  utils::pmr::vector<TypedValue> expression_results(pull_memory);
  expression_results.reserve(self_.expressions_.size());
  for (Expression *expression : self_.expressions_) {
    expression_results.emplace_back(expression->Accept(evaluator));
  }

  auto &dba = *context.db_accessor;
  // delete edges first
  for (TypedValue &expression_result : expression_results) {
    if (MustAbort(context)) throw HintedAbortError();
    if (expression_result.type() == TypedValue::Type::Edge) {
      auto &ea = expression_result.ValueEdge();
#ifdef MG_ENTERPRISE
      if (license::global_license_checker.IsEnterpriseValidFast() && context.auth_checker &&
          !(context.auth_checker->Has(ea, query::AuthQuery::FineGrainedPrivilege::CREATE_DELETE) &&
            context.auth_checker->Has(ea.To(), storage::View::NEW, query::AuthQuery::FineGrainedPrivilege::UPDATE) &&
            context.auth_checker->Has(ea.From(), storage::View::NEW, query::AuthQuery::FineGrainedPrivilege::UPDATE))) {
        throw QueryRuntimeException("Edge not deleted due to not having enough permission!");
      }
#endif
      auto maybe_value = dba.RemoveEdge(&ea);
      if (maybe_value.HasError()) {
        switch (maybe_value.GetError()) {
          case storage::Error::SERIALIZATION_ERROR:
            throw TransactionSerializationException();
          case storage::Error::DELETED_OBJECT:
          case storage::Error::VERTEX_HAS_EDGES:
          case storage::Error::PROPERTIES_DISABLED:
          case storage::Error::NONEXISTENT_OBJECT:
            throw QueryRuntimeException("Unexpected error when deleting an edge.");
        }
      }
      context.execution_stats[ExecutionStats::Key::DELETED_EDGES] += 1;
      if (context.trigger_context_collector && maybe_value.GetValue()) {
        context.trigger_context_collector->RegisterDeletedObject(*maybe_value.GetValue());
      }
    }
  }

  // delete vertices
  for (TypedValue &expression_result : expression_results) {
    if (MustAbort(context)) throw HintedAbortError();
    switch (expression_result.type()) {
      case TypedValue::Type::Vertex: {
        auto &va = expression_result.ValueVertex();
#ifdef MG_ENTERPRISE
        if (license::global_license_checker.IsEnterpriseValidFast() && context.auth_checker &&
            !context.auth_checker->Has(va, storage::View::NEW, query::AuthQuery::FineGrainedPrivilege::CREATE_DELETE)) {
          throw QueryRuntimeException("Vertex not deleted due to not having enough permission!");
        }
#endif
        if (self_.detach_) {
          auto res = dba.DetachRemoveVertex(&va);
          if (res.HasError()) {
            switch (res.GetError()) {
              case storage::Error::SERIALIZATION_ERROR:
                throw TransactionSerializationException();
              case storage::Error::DELETED_OBJECT:
              case storage::Error::VERTEX_HAS_EDGES:
              case storage::Error::PROPERTIES_DISABLED:
              case storage::Error::NONEXISTENT_OBJECT:
                throw QueryRuntimeException("Unexpected error when deleting a node.");
            }
          }

          context.execution_stats[ExecutionStats::Key::DELETED_NODES] += 1;
          if (*res) {
            context.execution_stats[ExecutionStats::Key::DELETED_EDGES] += static_cast<int64_t>((*res)->second.size());
          }
          std::invoke([&] {
            if (!context.trigger_context_collector || !*res) {
              return;
            }

            context.trigger_context_collector->RegisterDeletedObject((*res)->first);
            if (!context.trigger_context_collector->ShouldRegisterDeletedObject<query::EdgeAccessor>()) {
              return;
            }
            for (const auto &edge : (*res)->second) {
              context.trigger_context_collector->RegisterDeletedObject(edge);
            }
          });
        } else {
          auto res = dba.RemoveVertex(&va);
          if (res.HasError()) {
            switch (res.GetError()) {
              case storage::Error::SERIALIZATION_ERROR:
                throw TransactionSerializationException();
              case storage::Error::VERTEX_HAS_EDGES:
                throw RemoveAttachedVertexException();
              case storage::Error::DELETED_OBJECT:
              case storage::Error::PROPERTIES_DISABLED:
              case storage::Error::NONEXISTENT_OBJECT:
                throw QueryRuntimeException("Unexpected error when deleting a node.");
            }
          }
          context.execution_stats[ExecutionStats::Key::DELETED_NODES] += 1;
          if (context.trigger_context_collector && res.GetValue()) {
            context.trigger_context_collector->RegisterDeletedObject(*res.GetValue());
          }
        }
        break;
      }

      // skip Edges (already deleted) and Nulls (can occur in optional
      // match)
      case TypedValue::Type::Edge:
      case TypedValue::Type::Null:
        break;
      // check we're not trying to delete anything except vertices and edges
      default:
        throw QueryRuntimeException("Only edges and vertices can be deleted.");
    }
  }

  return true;
}

void Delete::DeleteCursor::Shutdown() { input_cursor_->Shutdown(); }

void Delete::DeleteCursor::Reset() { input_cursor_->Reset(); }

SetProperty::SetProperty(const std::shared_ptr<LogicalOperator> &input, storage::PropertyId property,
                         PropertyLookup *lhs, Expression *rhs)
    : input_(input), property_(property), lhs_(lhs), rhs_(rhs) {}

ACCEPT_WITH_INPUT(SetProperty)

UniqueCursorPtr SetProperty::MakeCursor(utils::MemoryResource *mem) const {
  EventCounter::IncrementCounter(EventCounter::SetPropertyOperator);

  return MakeUniqueCursorPtr<SetPropertyCursor>(mem, *this, mem);
}

std::vector<Symbol> SetProperty::ModifiedSymbols(const SymbolTable &table) const {
  return input_->ModifiedSymbols(table);
}

SetProperty::SetPropertyCursor::SetPropertyCursor(const SetProperty &self, utils::MemoryResource *mem)
    : self_(self), input_cursor_(self.input_->MakeCursor(mem)) {}

bool SetProperty::SetPropertyCursor::Pull(Frame &frame, ExecutionContext &context) {
  SCOPED_PROFILE_OP("SetProperty");

  if (!input_cursor_->Pull(frame, context)) return false;

  // Set, just like Create needs to see the latest changes.
  ExpressionEvaluator evaluator(&frame, context.symbol_table, context.evaluation_context, context.db_accessor,
                                storage::View::NEW);
  TypedValue lhs = self_.lhs_->expression_->Accept(evaluator);
  TypedValue rhs = self_.rhs_->Accept(evaluator);

  switch (lhs.type()) {
    case TypedValue::Type::Vertex: {
#ifdef MG_ENTERPRISE
      if (license::global_license_checker.IsEnterpriseValidFast() && context.auth_checker &&
          !context.auth_checker->Has(lhs.ValueVertex(), storage::View::NEW,
                                     memgraph::query::AuthQuery::FineGrainedPrivilege::UPDATE)) {
        throw QueryRuntimeException("Vertex property not set due to not having enough permission!");
      }
#endif
      auto old_value = PropsSetChecked(&lhs.ValueVertex(), self_.property_, rhs);
      context.execution_stats[ExecutionStats::Key::UPDATED_PROPERTIES] += 1;
      if (context.trigger_context_collector) {
        // rhs cannot be moved because it was created with the allocator that is only valid during current pull
        context.trigger_context_collector->RegisterSetObjectProperty(lhs.ValueVertex(), self_.property_,
                                                                     TypedValue{std::move(old_value)}, TypedValue{rhs});
      }
      break;
    }
    case TypedValue::Type::Edge: {
#ifdef MG_ENTERPRISE
      if (license::global_license_checker.IsEnterpriseValidFast() && context.auth_checker &&
          !context.auth_checker->Has(lhs.ValueEdge(), memgraph::query::AuthQuery::FineGrainedPrivilege::UPDATE)) {
        throw QueryRuntimeException("Edge property not set due to not having enough permission!");
      }
#endif
      auto old_value = PropsSetChecked(&lhs.ValueEdge(), self_.property_, rhs);
      context.execution_stats[ExecutionStats::Key::UPDATED_PROPERTIES] += 1;
      if (context.trigger_context_collector) {
        // rhs cannot be moved because it was created with the allocator that is only valid
        // during current pull
        context.trigger_context_collector->RegisterSetObjectProperty(lhs.ValueEdge(), self_.property_,
                                                                     TypedValue{std::move(old_value)}, TypedValue{rhs});
      }
      break;
    }
    case TypedValue::Type::Null:
      // Skip setting properties on Null (can occur in optional match).
      break;
    case TypedValue::Type::Map:
    // Semantically modifying a map makes sense, but it's not supported due
    // to all the copying we do (when PropertyValue -> TypedValue and in
    // ExpressionEvaluator). So even though we set a map property here, that
    // is never visible to the user and it's not stored.
    // TODO: fix above described bug
    default:
      throw QueryRuntimeException("Properties can only be set on edges and vertices.");
  }
  return true;
}

void SetProperty::SetPropertyCursor::Shutdown() { input_cursor_->Shutdown(); }

void SetProperty::SetPropertyCursor::Reset() { input_cursor_->Reset(); }

SetProperties::SetProperties(const std::shared_ptr<LogicalOperator> &input, Symbol input_symbol, Expression *rhs, Op op)
    : input_(input), input_symbol_(input_symbol), rhs_(rhs), op_(op) {}

ACCEPT_WITH_INPUT(SetProperties)

UniqueCursorPtr SetProperties::MakeCursor(utils::MemoryResource *mem) const {
  EventCounter::IncrementCounter(EventCounter::SetPropertiesOperator);

  return MakeUniqueCursorPtr<SetPropertiesCursor>(mem, *this, mem);
}

std::vector<Symbol> SetProperties::ModifiedSymbols(const SymbolTable &table) const {
  return input_->ModifiedSymbols(table);
}

SetProperties::SetPropertiesCursor::SetPropertiesCursor(const SetProperties &self, utils::MemoryResource *mem)
    : self_(self), input_cursor_(self.input_->MakeCursor(mem)) {}

namespace {

template <typename T>
concept AccessorWithProperties = requires(T value, storage::PropertyId property_id,
                                          storage::PropertyValue property_value) {
  { value.ClearProperties() } -> std::same_as<storage::Result<std::map<storage::PropertyId, storage::PropertyValue>>>;
  {value.SetProperty(property_id, property_value)};
};

/// Helper function that sets the given values on either a Vertex or an Edge.
///
/// @tparam TRecordAccessor Either RecordAccessor<Vertex> or
///     RecordAccessor<Edge>
template <AccessorWithProperties TRecordAccessor>
void SetPropertiesOnRecord(TRecordAccessor *record, const TypedValue &rhs, SetProperties::Op op,
                           ExecutionContext *context) {
  std::optional<std::map<storage::PropertyId, storage::PropertyValue>> old_values;
  const bool should_register_change =
      context->trigger_context_collector &&
      context->trigger_context_collector->ShouldRegisterObjectPropertyChange<TRecordAccessor>();
  if (op == SetProperties::Op::REPLACE) {
    auto maybe_value = record->ClearProperties();
    if (maybe_value.HasError()) {
      switch (maybe_value.GetError()) {
        case storage::Error::DELETED_OBJECT:
          throw QueryRuntimeException("Trying to set properties on a deleted graph element.");
        case storage::Error::SERIALIZATION_ERROR:
          throw TransactionSerializationException();
        case storage::Error::PROPERTIES_DISABLED:
          throw QueryRuntimeException("Can't set property because properties on edges are disabled.");
        case storage::Error::VERTEX_HAS_EDGES:
        case storage::Error::NONEXISTENT_OBJECT:
          throw QueryRuntimeException("Unexpected error when setting properties.");
      }
    }

    if (should_register_change) {
      old_values.emplace(std::move(*maybe_value));
    }
  }

  auto get_props = [](const auto &record) {
    auto maybe_props = record.Properties(storage::View::NEW);
    if (maybe_props.HasError()) {
      switch (maybe_props.GetError()) {
        case storage::Error::DELETED_OBJECT:
          throw QueryRuntimeException("Trying to get properties from a deleted object.");
        case storage::Error::NONEXISTENT_OBJECT:
          throw query::QueryRuntimeException("Trying to get properties from an object that doesn't exist.");
        case storage::Error::SERIALIZATION_ERROR:
        case storage::Error::VERTEX_HAS_EDGES:
        case storage::Error::PROPERTIES_DISABLED:
          throw QueryRuntimeException("Unexpected error when getting properties.");
      }
    }
    return *maybe_props;
  };

  auto register_set_property = [&](auto &&returned_old_value, auto key, auto &&new_value) {
    auto old_value = [&]() -> storage::PropertyValue {
      if (!old_values) {
        return std::forward<decltype(returned_old_value)>(returned_old_value);
      }

      if (auto it = old_values->find(key); it != old_values->end()) {
        return std::move(it->second);
      }

      return {};
    }();

    context->trigger_context_collector->RegisterSetObjectProperty(
        *record, key, TypedValue(std::move(old_value)), TypedValue(std::forward<decltype(new_value)>(new_value)));
  };

  auto set_props = [&, record](auto properties) {
    for (auto &kv : properties) {
      auto maybe_error = record->SetProperty(kv.first, kv.second);
      if (maybe_error.HasError()) {
        switch (maybe_error.GetError()) {
          case storage::Error::DELETED_OBJECT:
            throw QueryRuntimeException("Trying to set properties on a deleted graph element.");
          case storage::Error::SERIALIZATION_ERROR:
            throw TransactionSerializationException();
          case storage::Error::PROPERTIES_DISABLED:
            throw QueryRuntimeException("Can't set property because properties on edges are disabled.");
          case storage::Error::VERTEX_HAS_EDGES:
          case storage::Error::NONEXISTENT_OBJECT:
            throw QueryRuntimeException("Unexpected error when setting properties.");
        }
      }

      if (should_register_change) {
        register_set_property(std::move(*maybe_error), kv.first, std::move(kv.second));
      }
    }
  };

  switch (rhs.type()) {
    case TypedValue::Type::Edge:
      set_props(get_props(rhs.ValueEdge()));
      break;
    case TypedValue::Type::Vertex:
      set_props(get_props(rhs.ValueVertex()));
      break;
    case TypedValue::Type::Map: {
      for (const auto &kv : rhs.ValueMap()) {
        auto key = context->db_accessor->NameToProperty(kv.first);
        auto old_value = PropsSetChecked(record, key, kv.second);
        if (should_register_change) {
          register_set_property(std::move(old_value), key, kv.second);
        }
      }
      break;
    }
    default:
      throw QueryRuntimeException(
          "Right-hand side in SET expression must be a node, an edge or a "
          "map.");
  }

  if (should_register_change && old_values) {
    // register removed properties
    for (auto &[property_id, property_value] : *old_values) {
      context->trigger_context_collector->RegisterRemovedObjectProperty(*record, property_id,
                                                                        TypedValue(std::move(property_value)));
    }
  }
}

}  // namespace

bool SetProperties::SetPropertiesCursor::Pull(Frame &frame, ExecutionContext &context) {
  SCOPED_PROFILE_OP("SetProperties");

  if (!input_cursor_->Pull(frame, context)) return false;

  TypedValue &lhs = frame[self_.input_symbol_];

  // Set, just like Create needs to see the latest changes.
  ExpressionEvaluator evaluator(&frame, context.symbol_table, context.evaluation_context, context.db_accessor,
                                storage::View::NEW);
  TypedValue rhs = self_.rhs_->Accept(evaluator);

  switch (lhs.type()) {
    case TypedValue::Type::Vertex:
#ifdef MG_ENTERPRISE
      if (license::global_license_checker.IsEnterpriseValidFast() && context.auth_checker &&
          !context.auth_checker->Has(lhs.ValueVertex(), storage::View::NEW,
                                     memgraph::query::AuthQuery::FineGrainedPrivilege::UPDATE)) {
        throw QueryRuntimeException("Vertex properties not set due to not having enough permission!");
      }
#endif

      SetPropertiesOnRecord(&lhs.ValueVertex(), rhs, self_.op_, &context);
      break;
    case TypedValue::Type::Edge:
#ifdef MG_ENTERPRISE
      if (license::global_license_checker.IsEnterpriseValidFast() && context.auth_checker &&
          !context.auth_checker->Has(lhs.ValueEdge(), memgraph::query::AuthQuery::FineGrainedPrivilege::UPDATE)) {
        throw QueryRuntimeException("Edge properties not set due to not having enough permission!");
      }
#endif
      SetPropertiesOnRecord(&lhs.ValueEdge(), rhs, self_.op_, &context);
      break;
    case TypedValue::Type::Null:
      // Skip setting properties on Null (can occur in optional match).
      break;
    default:
      throw QueryRuntimeException("Properties can only be set on edges and vertices.");
  }
  return true;
}

void SetProperties::SetPropertiesCursor::Shutdown() { input_cursor_->Shutdown(); }

void SetProperties::SetPropertiesCursor::Reset() { input_cursor_->Reset(); }

SetLabels::SetLabels(const std::shared_ptr<LogicalOperator> &input, Symbol input_symbol,
                     const std::vector<storage::LabelId> &labels)
    : input_(input), input_symbol_(input_symbol), labels_(labels) {}

ACCEPT_WITH_INPUT(SetLabels)

UniqueCursorPtr SetLabels::MakeCursor(utils::MemoryResource *mem) const {
  EventCounter::IncrementCounter(EventCounter::SetLabelsOperator);

  return MakeUniqueCursorPtr<SetLabelsCursor>(mem, *this, mem);
}

std::vector<Symbol> SetLabels::ModifiedSymbols(const SymbolTable &table) const {
  return input_->ModifiedSymbols(table);
}

SetLabels::SetLabelsCursor::SetLabelsCursor(const SetLabels &self, utils::MemoryResource *mem)
    : self_(self), input_cursor_(self.input_->MakeCursor(mem)) {}

bool SetLabels::SetLabelsCursor::Pull(Frame &frame, ExecutionContext &context) {
  SCOPED_PROFILE_OP("SetLabels");

#ifdef MG_ENTERPRISE
  if (license::global_license_checker.IsEnterpriseValidFast() && context.auth_checker &&
      !context.auth_checker->Has(self_.labels_, memgraph::query::AuthQuery::FineGrainedPrivilege::CREATE_DELETE)) {
    throw QueryRuntimeException("Couldn't set label due to not having enough permission!");
  }
#endif

  if (!input_cursor_->Pull(frame, context)) return false;

  TypedValue &vertex_value = frame[self_.input_symbol_];
  // Skip setting labels on Null (can occur in optional match).
  if (vertex_value.IsNull()) return true;
  ExpectType(self_.input_symbol_, vertex_value, TypedValue::Type::Vertex);
  auto &vertex = vertex_value.ValueVertex();

#ifdef MG_ENTERPRISE
  if (license::global_license_checker.IsEnterpriseValidFast() && context.auth_checker &&
      !context.auth_checker->Has(vertex, storage::View::OLD,
                                 memgraph::query::AuthQuery::FineGrainedPrivilege::UPDATE)) {
    throw QueryRuntimeException("Couldn't set label due to not having enough permission!");
  }
#endif

  for (auto label : self_.labels_) {
    auto maybe_value = vertex.AddLabel(label);
    if (maybe_value.HasError()) {
      switch (maybe_value.GetError()) {
        case storage::Error::SERIALIZATION_ERROR:
          throw TransactionSerializationException();
        case storage::Error::DELETED_OBJECT:
          throw QueryRuntimeException("Trying to set a label on a deleted node.");
        case storage::Error::VERTEX_HAS_EDGES:
        case storage::Error::PROPERTIES_DISABLED:
        case storage::Error::NONEXISTENT_OBJECT:
          throw QueryRuntimeException("Unexpected error when setting a label.");
      }
    }

    if (context.trigger_context_collector && *maybe_value) {
      context.trigger_context_collector->RegisterSetVertexLabel(vertex, label);
    }
  }

  return true;
}

void SetLabels::SetLabelsCursor::Shutdown() { input_cursor_->Shutdown(); }

void SetLabels::SetLabelsCursor::Reset() { input_cursor_->Reset(); }

RemoveProperty::RemoveProperty(const std::shared_ptr<LogicalOperator> &input, storage::PropertyId property,
                               PropertyLookup *lhs)
    : input_(input), property_(property), lhs_(lhs) {}

ACCEPT_WITH_INPUT(RemoveProperty)

UniqueCursorPtr RemoveProperty::MakeCursor(utils::MemoryResource *mem) const {
  EventCounter::IncrementCounter(EventCounter::RemovePropertyOperator);

  return MakeUniqueCursorPtr<RemovePropertyCursor>(mem, *this, mem);
}

std::vector<Symbol> RemoveProperty::ModifiedSymbols(const SymbolTable &table) const {
  return input_->ModifiedSymbols(table);
}

RemoveProperty::RemovePropertyCursor::RemovePropertyCursor(const RemoveProperty &self, utils::MemoryResource *mem)
    : self_(self), input_cursor_(self.input_->MakeCursor(mem)) {}

bool RemoveProperty::RemovePropertyCursor::Pull(Frame &frame, ExecutionContext &context) {
  SCOPED_PROFILE_OP("RemoveProperty");

  if (!input_cursor_->Pull(frame, context)) return false;

  // Remove, just like Delete needs to see the latest changes.
  ExpressionEvaluator evaluator(&frame, context.symbol_table, context.evaluation_context, context.db_accessor,
                                storage::View::NEW);
  TypedValue lhs = self_.lhs_->expression_->Accept(evaluator);

  auto remove_prop = [property = self_.property_, &context](auto *record) {
    auto maybe_old_value = record->RemoveProperty(property);
    if (maybe_old_value.HasError()) {
      switch (maybe_old_value.GetError()) {
        case storage::Error::DELETED_OBJECT:
          throw QueryRuntimeException("Trying to remove a property on a deleted graph element.");
        case storage::Error::SERIALIZATION_ERROR:
          throw TransactionSerializationException();
        case storage::Error::PROPERTIES_DISABLED:
          throw QueryRuntimeException(
              "Can't remove property because properties on edges are "
              "disabled.");
        case storage::Error::VERTEX_HAS_EDGES:
        case storage::Error::NONEXISTENT_OBJECT:
          throw QueryRuntimeException("Unexpected error when removing property.");
      }
    }

    if (context.trigger_context_collector) {
      context.trigger_context_collector->RegisterRemovedObjectProperty(*record, property,
                                                                       TypedValue(std::move(*maybe_old_value)));
    }
  };

  switch (lhs.type()) {
    case TypedValue::Type::Vertex:
#ifdef MG_ENTERPRISE
      if (license::global_license_checker.IsEnterpriseValidFast() && context.auth_checker &&
          !context.auth_checker->Has(lhs.ValueVertex(), storage::View::NEW,
                                     memgraph::query::AuthQuery::FineGrainedPrivilege::UPDATE)) {
        throw QueryRuntimeException("Vertex property not removed due to not having enough permission!");
      }
#endif
      remove_prop(&lhs.ValueVertex());
      break;
    case TypedValue::Type::Edge:
#ifdef MG_ENTERPRISE
      if (license::global_license_checker.IsEnterpriseValidFast() && context.auth_checker &&
          !context.auth_checker->Has(lhs.ValueEdge(), memgraph::query::AuthQuery::FineGrainedPrivilege::UPDATE)) {
        throw QueryRuntimeException("Edge property not removed due to not having enough permission!");
      }
#endif
      remove_prop(&lhs.ValueEdge());
      break;
    case TypedValue::Type::Null:
      // Skip removing properties on Null (can occur in optional match).
      break;
    default:
      throw QueryRuntimeException("Properties can only be removed from vertices and edges.");
  }
  return true;
}

void RemoveProperty::RemovePropertyCursor::Shutdown() { input_cursor_->Shutdown(); }

void RemoveProperty::RemovePropertyCursor::Reset() { input_cursor_->Reset(); }

RemoveLabels::RemoveLabels(const std::shared_ptr<LogicalOperator> &input, Symbol input_symbol,
                           const std::vector<storage::LabelId> &labels)
    : input_(input), input_symbol_(input_symbol), labels_(labels) {}

ACCEPT_WITH_INPUT(RemoveLabels)

UniqueCursorPtr RemoveLabels::MakeCursor(utils::MemoryResource *mem) const {
  EventCounter::IncrementCounter(EventCounter::RemoveLabelsOperator);

  return MakeUniqueCursorPtr<RemoveLabelsCursor>(mem, *this, mem);
}

std::vector<Symbol> RemoveLabels::ModifiedSymbols(const SymbolTable &table) const {
  return input_->ModifiedSymbols(table);
}

RemoveLabels::RemoveLabelsCursor::RemoveLabelsCursor(const RemoveLabels &self, utils::MemoryResource *mem)
    : self_(self), input_cursor_(self.input_->MakeCursor(mem)) {}

bool RemoveLabels::RemoveLabelsCursor::Pull(Frame &frame, ExecutionContext &context) {
  SCOPED_PROFILE_OP("RemoveLabels");

#ifdef MG_ENTERPRISE
  if (license::global_license_checker.IsEnterpriseValidFast() && context.auth_checker &&
      !context.auth_checker->Has(self_.labels_, memgraph::query::AuthQuery::FineGrainedPrivilege::CREATE_DELETE)) {
    throw QueryRuntimeException("Couldn't remove label due to not having enough permission!");
  }
#endif

  if (!input_cursor_->Pull(frame, context)) return false;

  TypedValue &vertex_value = frame[self_.input_symbol_];
  // Skip removing labels on Null (can occur in optional match).
  if (vertex_value.IsNull()) return true;
  ExpectType(self_.input_symbol_, vertex_value, TypedValue::Type::Vertex);
  auto &vertex = vertex_value.ValueVertex();

#ifdef MG_ENTERPRISE
  if (license::global_license_checker.IsEnterpriseValidFast() && context.auth_checker &&
      !context.auth_checker->Has(vertex, storage::View::OLD,
                                 memgraph::query::AuthQuery::FineGrainedPrivilege::UPDATE)) {
    throw QueryRuntimeException("Couldn't remove label due to not having enough permission!");
  }
#endif

  for (auto label : self_.labels_) {
    auto maybe_value = vertex.RemoveLabel(label);
    if (maybe_value.HasError()) {
      switch (maybe_value.GetError()) {
        case storage::Error::SERIALIZATION_ERROR:
          throw TransactionSerializationException();
        case storage::Error::DELETED_OBJECT:
          throw QueryRuntimeException("Trying to remove labels from a deleted node.");
        case storage::Error::VERTEX_HAS_EDGES:
        case storage::Error::PROPERTIES_DISABLED:
        case storage::Error::NONEXISTENT_OBJECT:
          throw QueryRuntimeException("Unexpected error when removing labels from a node.");
      }
    }

    context.execution_stats[ExecutionStats::Key::DELETED_LABELS] += 1;
    if (context.trigger_context_collector && *maybe_value) {
      context.trigger_context_collector->RegisterRemovedVertexLabel(vertex, label);
    }
  }

  return true;
}

void RemoveLabels::RemoveLabelsCursor::Shutdown() { input_cursor_->Shutdown(); }

void RemoveLabels::RemoveLabelsCursor::Reset() { input_cursor_->Reset(); }

EdgeUniquenessFilter::EdgeUniquenessFilter(const std::shared_ptr<LogicalOperator> &input, Symbol expand_symbol,
                                           const std::vector<Symbol> &previous_symbols)
    : input_(input), expand_symbol_(expand_symbol), previous_symbols_(previous_symbols) {}

ACCEPT_WITH_INPUT(EdgeUniquenessFilter)

UniqueCursorPtr EdgeUniquenessFilter::MakeCursor(utils::MemoryResource *mem) const {
  EventCounter::IncrementCounter(EventCounter::EdgeUniquenessFilterOperator);

  return MakeUniqueCursorPtr<EdgeUniquenessFilterCursor>(mem, *this, mem);
}

std::vector<Symbol> EdgeUniquenessFilter::ModifiedSymbols(const SymbolTable &table) const {
  return input_->ModifiedSymbols(table);
}

EdgeUniquenessFilter::EdgeUniquenessFilterCursor::EdgeUniquenessFilterCursor(const EdgeUniquenessFilter &self,
                                                                             utils::MemoryResource *mem)
    : self_(self), input_cursor_(self.input_->MakeCursor(mem)) {}

namespace {
/**
 * Returns true if:
 *    - a and b are either edge or edge-list values, and there
 *    is at least one matching edge in the two values
 */
bool ContainsSameEdge(const TypedValue &a, const TypedValue &b) {
  auto compare_to_list = [](const TypedValue &list, const TypedValue &other) {
    for (const TypedValue &list_elem : list.ValueList())
      if (ContainsSameEdge(list_elem, other)) return true;
    return false;
  };

  if (a.type() == TypedValue::Type::List) return compare_to_list(a, b);
  if (b.type() == TypedValue::Type::List) return compare_to_list(b, a);

  return a.ValueEdge() == b.ValueEdge();
}
}  // namespace

bool EdgeUniquenessFilter::EdgeUniquenessFilterCursor::Pull(Frame &frame, ExecutionContext &context) {
  SCOPED_PROFILE_OP("EdgeUniquenessFilter");

  auto expansion_ok = [&]() {
    const auto &expand_value = frame[self_.expand_symbol_];
    for (const auto &previous_symbol : self_.previous_symbols_) {
      const auto &previous_value = frame[previous_symbol];
      // This shouldn't raise a TypedValueException, because the planner
      // makes sure these are all of the expected type. In case they are not
      // an error should be raised long before this code is executed.
      if (ContainsSameEdge(previous_value, expand_value)) return false;
    }
    return true;
  };

  while (input_cursor_->Pull(frame, context))
    if (expansion_ok()) return true;
  return false;
}

void EdgeUniquenessFilter::EdgeUniquenessFilterCursor::Shutdown() { input_cursor_->Shutdown(); }

void EdgeUniquenessFilter::EdgeUniquenessFilterCursor::Reset() { input_cursor_->Reset(); }

EmptyResult::EmptyResult(const std::shared_ptr<LogicalOperator> &input)
    : input_(input ? input : std::make_shared<Once>()) {}

ACCEPT_WITH_INPUT(EmptyResult)

std::vector<Symbol> EmptyResult::OutputSymbols(const SymbolTable &) const {  // NOLINT(hicpp-named-parameter)
  return {};
}

std::vector<Symbol> EmptyResult::ModifiedSymbols(const SymbolTable &) const {  // NOLINT(hicpp-named-parameter)
  return {};
}

class EmptyResultCursor : public Cursor {
 public:
  EmptyResultCursor(const EmptyResult &self, utils::MemoryResource *mem)
      : input_cursor_(self.input_->MakeCursor(mem)) {}

  bool Pull(Frame &frame, ExecutionContext &context) override {
    SCOPED_PROFILE_OP("EmptyResult");

    if (!pulled_all_input_) {
      while (input_cursor_->Pull(frame, context)) {
        if (MustAbort(context)) {
          throw HintedAbortError();
        }
      }
      pulled_all_input_ = true;
    }
    return false;
  }

  void Shutdown() override { input_cursor_->Shutdown(); }

  void Reset() override {
    input_cursor_->Reset();
    pulled_all_input_ = false;
  }

 private:
  const UniqueCursorPtr input_cursor_;
  bool pulled_all_input_{false};
};

UniqueCursorPtr EmptyResult::MakeCursor(utils::MemoryResource *mem) const {
  EventCounter::IncrementCounter(EventCounter::EmptyResultOperator);

  return MakeUniqueCursorPtr<EmptyResultCursor>(mem, *this, mem);
}

Accumulate::Accumulate(const std::shared_ptr<LogicalOperator> &input, const std::vector<Symbol> &symbols,
                       bool advance_command)
    : input_(input), symbols_(symbols), advance_command_(advance_command) {}

ACCEPT_WITH_INPUT(Accumulate)

std::vector<Symbol> Accumulate::ModifiedSymbols(const SymbolTable &) const { return symbols_; }

class AccumulateCursor : public Cursor {
 public:
  AccumulateCursor(const Accumulate &self, utils::MemoryResource *mem)
      : self_(self), input_cursor_(self.input_->MakeCursor(mem)), cache_(mem) {}

  bool Pull(Frame &frame, ExecutionContext &context) override {
    SCOPED_PROFILE_OP("Accumulate");

    auto &dba = *context.db_accessor;
    // cache all the input
    if (!pulled_all_input_) {
      while (input_cursor_->Pull(frame, context)) {
        utils::pmr::vector<TypedValue> row(cache_.get_allocator().GetMemoryResource());
        row.reserve(self_.symbols_.size());
        for (const Symbol &symbol : self_.symbols_) row.emplace_back(frame[symbol]);
        cache_.emplace_back(std::move(row));
      }
      pulled_all_input_ = true;
      cache_it_ = cache_.begin();

      if (self_.advance_command_) dba.AdvanceCommand();
    }

    if (MustAbort(context)) throw HintedAbortError();
    if (cache_it_ == cache_.end()) return false;
    auto row_it = (cache_it_++)->begin();
    for (const Symbol &symbol : self_.symbols_) frame[symbol] = *row_it++;
    return true;
  }

  void Shutdown() override { input_cursor_->Shutdown(); }

  void Reset() override {
    input_cursor_->Reset();
    cache_.clear();
    cache_it_ = cache_.begin();
    pulled_all_input_ = false;
  }

 private:
  const Accumulate &self_;
  const UniqueCursorPtr input_cursor_;
  utils::pmr::vector<utils::pmr::vector<TypedValue>> cache_;
  decltype(cache_.begin()) cache_it_ = cache_.begin();
  bool pulled_all_input_{false};
};

UniqueCursorPtr Accumulate::MakeCursor(utils::MemoryResource *mem) const {
  EventCounter::IncrementCounter(EventCounter::AccumulateOperator);

  return MakeUniqueCursorPtr<AccumulateCursor>(mem, *this, mem);
}

Aggregate::Aggregate(const std::shared_ptr<LogicalOperator> &input, const std::vector<Aggregate::Element> &aggregations,
                     const std::vector<Expression *> &group_by, const std::vector<Symbol> &remember)
    : input_(input ? input : std::make_shared<Once>()),
      aggregations_(aggregations),
      group_by_(group_by),
      remember_(remember) {}

ACCEPT_WITH_INPUT(Aggregate)

std::vector<Symbol> Aggregate::ModifiedSymbols(const SymbolTable &) const {
  auto symbols = remember_;
  for (const auto &elem : aggregations_) symbols.push_back(elem.output_sym);
  return symbols;
}

namespace {
/** Returns the default TypedValue for an Aggregation element.
 * This value is valid both for returning when where are no inputs
 * to the aggregation op, and for initializing an aggregation result
 * when there are */
TypedValue DefaultAggregationOpValue(const Aggregate::Element &element, utils::MemoryResource *memory) {
  switch (element.op) {
    case Aggregation::Op::MIN:
    case Aggregation::Op::MAX:
    case Aggregation::Op::AVG:
      return TypedValue(memory);
    case Aggregation::Op::COUNT:
    case Aggregation::Op::SUM:
      return TypedValue(0, memory);
    case Aggregation::Op::COLLECT_LIST:
      return TypedValue(TypedValue::TVector(memory));
    case Aggregation::Op::COLLECT_MAP:
      return TypedValue(TypedValue::TMap(memory));
    case Aggregation::Op::PROJECT:
      return TypedValue(query::Graph(memory));
  }
}
}  // namespace

class AggregateCursor : public Cursor {
 public:
  AggregateCursor(const Aggregate &self, utils::MemoryResource *mem)
      : self_(self), input_cursor_(self_.input_->MakeCursor(mem)), aggregation_(mem) {}

  bool Pull(Frame &frame, ExecutionContext &context) override {
    SCOPED_PROFILE_OP("Aggregate");

    if (!pulled_all_input_) {
      ProcessAll(&frame, &context);
      pulled_all_input_ = true;
      aggregation_it_ = aggregation_.begin();

      if (aggregation_.empty()) {
        auto *pull_memory = context.evaluation_context.memory;
        // place default aggregation values on the frame
        for (const auto &elem : self_.aggregations_)
          frame[elem.output_sym] = DefaultAggregationOpValue(elem, pull_memory);
        // place null as remember values on the frame
        for (const Symbol &remember_sym : self_.remember_) frame[remember_sym] = TypedValue(pull_memory);
        return true;
      }
    }

    if (aggregation_it_ == aggregation_.end()) return false;

    // place aggregation values on the frame
    auto aggregation_values_it = aggregation_it_->second.values_.begin();
    for (const auto &aggregation_elem : self_.aggregations_)
      frame[aggregation_elem.output_sym] = *aggregation_values_it++;

    // place remember values on the frame
    auto remember_values_it = aggregation_it_->second.remember_.begin();
    for (const Symbol &remember_sym : self_.remember_) frame[remember_sym] = *remember_values_it++;

    aggregation_it_++;
    return true;
  }

  void Shutdown() override { input_cursor_->Shutdown(); }

  void Reset() override {
    input_cursor_->Reset();
    aggregation_.clear();
    aggregation_it_ = aggregation_.begin();
    pulled_all_input_ = false;
  }

 private:
  // Data structure for a single aggregation cache.
  // Does NOT include the group-by values since those are a key in the
  // aggregation map. The vectors in an AggregationValue contain one element for
  // each aggregation in this LogicalOp.
  struct AggregationValue {
    explicit AggregationValue(utils::MemoryResource *mem)
        : counts_(mem), values_(mem), remember_(mem), unique_values_(mem) {}

    // how many input rows have been aggregated in respective values_ element so
    // far
    // TODO: The counting value type should be changed to an unsigned type once
    // TypedValue can support signed integer values larger than 64bits so that
    // precision isn't lost.
    utils::pmr::vector<int64_t> counts_;
    // aggregated values. Initially Null (until at least one input row with a
    // valid value gets processed)
    utils::pmr::vector<TypedValue> values_;
    // remember values.
    utils::pmr::vector<TypedValue> remember_;

    using TSet = utils::pmr::unordered_set<TypedValue, TypedValue::Hash, TypedValue::BoolEqual>;

    utils::pmr::vector<TSet> unique_values_;
  };

  const Aggregate &self_;
  const UniqueCursorPtr input_cursor_;
  // storage for aggregated data
  // map key is the vector of group-by values
  // map value is an AggregationValue struct
  utils::pmr::unordered_map<utils::pmr::vector<TypedValue>, AggregationValue,
                            // use FNV collection hashing specialized for a
                            // vector of TypedValues
                            utils::FnvCollection<utils::pmr::vector<TypedValue>, TypedValue, TypedValue::Hash>,
                            // custom equality
                            TypedValueVectorEqual>
      aggregation_;
  // iterator over the accumulated cache
  decltype(aggregation_.begin()) aggregation_it_ = aggregation_.begin();
  // this LogicalOp pulls all from the input on it's first pull
  // this switch tracks if this has been performed
  bool pulled_all_input_{false};

  /**
   * Pulls from the input operator until exhausted and aggregates the
   * results. If the input operator is not provided, a single call
   * to ProcessOne is issued.
   *
   * Accumulation automatically groups the results so that `aggregation_`
   * cache cardinality depends on number of
   * aggregation results, and not on the number of inputs.
   */
  void ProcessAll(Frame *frame, ExecutionContext *context) {
    ExpressionEvaluator evaluator(frame, context->symbol_table, context->evaluation_context, context->db_accessor,
                                  storage::View::NEW);
    while (input_cursor_->Pull(*frame, *context)) {
      ProcessOne(*frame, &evaluator);
    }

    // calculate AVG aggregations (so far they have only been summed)
    for (size_t pos = 0; pos < self_.aggregations_.size(); ++pos) {
      if (self_.aggregations_[pos].op != Aggregation::Op::AVG) continue;
      for (auto &kv : aggregation_) {
        AggregationValue &agg_value = kv.second;
        auto count = agg_value.counts_[pos];
        auto *pull_memory = context->evaluation_context.memory;
        if (count > 0) {
          agg_value.values_[pos] = agg_value.values_[pos] / TypedValue(static_cast<double>(count), pull_memory);
        }
      }
    }
  }

  /**
   * Performs a single accumulation.
   */
  void ProcessOne(const Frame &frame, ExpressionEvaluator *evaluator) {
    auto *mem = aggregation_.get_allocator().GetMemoryResource();
    utils::pmr::vector<TypedValue> group_by(mem);
    group_by.reserve(self_.group_by_.size());
    for (Expression *expression : self_.group_by_) {
      group_by.emplace_back(expression->Accept(*evaluator));
    }
    auto &agg_value = aggregation_.try_emplace(std::move(group_by), mem).first->second;
    EnsureInitialized(frame, &agg_value);
    Update(evaluator, &agg_value);
  }

  /** Ensures the new AggregationValue has been initialized. This means
   * that the value vectors are filled with an appropriate number of Nulls,
   * counts are set to 0 and remember values are remembered.
   */
  void EnsureInitialized(const Frame &frame, AggregateCursor::AggregationValue *agg_value) const {
    if (!agg_value->values_.empty()) return;

    for (const auto &agg_elem : self_.aggregations_) {
      auto *mem = agg_value->values_.get_allocator().GetMemoryResource();
      agg_value->values_.emplace_back(DefaultAggregationOpValue(agg_elem, mem));
      agg_value->unique_values_.emplace_back(AggregationValue::TSet(mem));
    }
    agg_value->counts_.resize(self_.aggregations_.size(), 0);

    for (const Symbol &remember_sym : self_.remember_) agg_value->remember_.push_back(frame[remember_sym]);
  }

  /** Updates the given AggregationValue with new data. Assumes that
   * the AggregationValue has been initialized */
  void Update(ExpressionEvaluator *evaluator, AggregateCursor::AggregationValue *agg_value) {
    DMG_ASSERT(self_.aggregations_.size() == agg_value->values_.size(),
               "Expected as much AggregationValue.values_ as there are "
               "aggregations.");
    DMG_ASSERT(self_.aggregations_.size() == agg_value->counts_.size(),
               "Expected as much AggregationValue.counts_ as there are "
               "aggregations.");

    auto count_it = agg_value->counts_.begin();
    auto value_it = agg_value->values_.begin();
    auto unique_values_it = agg_value->unique_values_.begin();
    auto agg_elem_it = self_.aggregations_.begin();
    for (; count_it < agg_value->counts_.end(); count_it++, value_it++, unique_values_it++, agg_elem_it++) {
      // COUNT(*) is the only case where input expression is optional
      // handle it here
      auto input_expr_ptr = agg_elem_it->value;
      if (!input_expr_ptr) {
        *count_it += 1;
        *value_it = *count_it;
        continue;
      }

      TypedValue input_value = input_expr_ptr->Accept(*evaluator);

      // Aggregations skip Null input values.
      if (input_value.IsNull()) continue;
      const auto &agg_op = agg_elem_it->op;
      if (agg_elem_it->distinct) {
        auto insert_result = unique_values_it->insert(input_value);
        if (!insert_result.second) {
          break;
        }
      }
      *count_it += 1;
      if (*count_it == 1) {
        // first value, nothing to aggregate. check type, set and continue.
        switch (agg_op) {
          case Aggregation::Op::MIN:
          case Aggregation::Op::MAX:
            *value_it = input_value;
            EnsureOkForMinMax(input_value);
            break;
          case Aggregation::Op::SUM:
          case Aggregation::Op::AVG:
            *value_it = input_value;
            EnsureOkForAvgSum(input_value);
            break;
          case Aggregation::Op::COUNT:
            *value_it = 1;
            break;
          case Aggregation::Op::COLLECT_LIST:
            value_it->ValueList().push_back(input_value);
            break;
          case Aggregation::Op::PROJECT: {
            EnsureOkForProject(input_value);
            value_it->ValueGraph().Expand(input_value.ValuePath());
            break;
          }
          case Aggregation::Op::COLLECT_MAP:
            auto key = agg_elem_it->key->Accept(*evaluator);
            if (key.type() != TypedValue::Type::String) throw QueryRuntimeException("Map key must be a string.");
            value_it->ValueMap().emplace(key.ValueString(), input_value);
            break;
        }
        continue;
      }

      // aggregation of existing values
      switch (agg_op) {
        case Aggregation::Op::COUNT:
          *value_it = *count_it;
          break;
        case Aggregation::Op::MIN: {
          EnsureOkForMinMax(input_value);
          try {
            TypedValue comparison_result = input_value < *value_it;
            // since we skip nulls we either have a valid comparison, or
            // an exception was just thrown above
            // safe to assume a bool TypedValue
            if (comparison_result.ValueBool()) *value_it = input_value;
          } catch (const TypedValueException &) {
            throw QueryRuntimeException("Unable to get MIN of '{}' and '{}'.", input_value.type(), value_it->type());
          }
          break;
        }
        case Aggregation::Op::MAX: {
          //  all comments as for Op::Min
          EnsureOkForMinMax(input_value);
          try {
            TypedValue comparison_result = input_value > *value_it;
            if (comparison_result.ValueBool()) *value_it = input_value;
          } catch (const TypedValueException &) {
            throw QueryRuntimeException("Unable to get MAX of '{}' and '{}'.", input_value.type(), value_it->type());
          }
          break;
        }
        case Aggregation::Op::AVG:
        // for averaging we sum first and divide by count once all
        // the input has been processed
        case Aggregation::Op::SUM:
          EnsureOkForAvgSum(input_value);
          *value_it = *value_it + input_value;
          break;
        case Aggregation::Op::COLLECT_LIST:
          value_it->ValueList().push_back(input_value);
          break;
        case Aggregation::Op::PROJECT: {
          EnsureOkForProject(input_value);
          value_it->ValueGraph().Expand(input_value.ValuePath());
          break;
        }
        case Aggregation::Op::COLLECT_MAP:
          auto key = agg_elem_it->key->Accept(*evaluator);
          if (key.type() != TypedValue::Type::String) throw QueryRuntimeException("Map key must be a string.");
          value_it->ValueMap().emplace(key.ValueString(), input_value);
          break;
      }  // end switch over Aggregation::Op enum
    }    // end loop over all aggregations
  }

  /** Checks if the given TypedValue is legal in MIN and MAX. If not
   * an appropriate exception is thrown. */
  void EnsureOkForMinMax(const TypedValue &value) const {
    switch (value.type()) {
      case TypedValue::Type::Bool:
      case TypedValue::Type::Int:
      case TypedValue::Type::Double:
      case TypedValue::Type::String:
        return;
      default:
        throw QueryRuntimeException(
            "Only boolean, numeric and string values are allowed in "
            "MIN and MAX aggregations.");
    }
  }

  /** Checks if the given TypedValue is legal in AVG and SUM. If not
   * an appropriate exception is thrown. */
  void EnsureOkForAvgSum(const TypedValue &value) const {
    switch (value.type()) {
      case TypedValue::Type::Int:
      case TypedValue::Type::Double:
        return;
      default:
        throw QueryRuntimeException("Only numeric values allowed in SUM and AVG aggregations.");
    }
  }

  /** Checks if the given TypedValue is legal in PROJECT and PROJECT_TRANSITIVE. If not
   * an appropriate exception is thrown. */
  // NOLINTNEXTLINE(readability-convert-member-functions-to-static)
  void EnsureOkForProject(const TypedValue &value) const {
    switch (value.type()) {
      case TypedValue::Type::Path:
        return;
      default:
        throw QueryRuntimeException("Only path values allowed in PROJECT aggregation.");
    }
  }
};

UniqueCursorPtr Aggregate::MakeCursor(utils::MemoryResource *mem) const {
  EventCounter::IncrementCounter(EventCounter::AggregateOperator);

  return MakeUniqueCursorPtr<AggregateCursor>(mem, *this, mem);
}

Skip::Skip(const std::shared_ptr<LogicalOperator> &input, Expression *expression)
    : input_(input), expression_(expression) {}

ACCEPT_WITH_INPUT(Skip)

UniqueCursorPtr Skip::MakeCursor(utils::MemoryResource *mem) const {
  EventCounter::IncrementCounter(EventCounter::SkipOperator);

  return MakeUniqueCursorPtr<SkipCursor>(mem, *this, mem);
}

std::vector<Symbol> Skip::OutputSymbols(const SymbolTable &symbol_table) const {
  // Propagate this to potential Produce.
  return input_->OutputSymbols(symbol_table);
}

std::vector<Symbol> Skip::ModifiedSymbols(const SymbolTable &table) const { return input_->ModifiedSymbols(table); }

Skip::SkipCursor::SkipCursor(const Skip &self, utils::MemoryResource *mem)
    : self_(self), input_cursor_(self_.input_->MakeCursor(mem)) {}

bool Skip::SkipCursor::Pull(Frame &frame, ExecutionContext &context) {
  SCOPED_PROFILE_OP("Skip");

  while (input_cursor_->Pull(frame, context)) {
    if (to_skip_ == -1) {
      // First successful pull from the input, evaluate the skip expression.
      // The skip expression doesn't contain identifiers so graph view
      // parameter is not important.
      ExpressionEvaluator evaluator(&frame, context.symbol_table, context.evaluation_context, context.db_accessor,
                                    storage::View::OLD);
      TypedValue to_skip = self_.expression_->Accept(evaluator);
      if (to_skip.type() != TypedValue::Type::Int)
        throw QueryRuntimeException("Number of elements to skip must be an integer.");

      to_skip_ = to_skip.ValueInt();
      if (to_skip_ < 0) throw QueryRuntimeException("Number of elements to skip must be non-negative.");
    }

    if (skipped_++ < to_skip_) continue;
    return true;
  }
  return false;
}

void Skip::SkipCursor::Shutdown() { input_cursor_->Shutdown(); }

void Skip::SkipCursor::Reset() {
  input_cursor_->Reset();
  to_skip_ = -1;
  skipped_ = 0;
}

Limit::Limit(const std::shared_ptr<LogicalOperator> &input, Expression *expression)
    : input_(input), expression_(expression) {}

ACCEPT_WITH_INPUT(Limit)

UniqueCursorPtr Limit::MakeCursor(utils::MemoryResource *mem) const {
  EventCounter::IncrementCounter(EventCounter::LimitOperator);

  return MakeUniqueCursorPtr<LimitCursor>(mem, *this, mem);
}

std::vector<Symbol> Limit::OutputSymbols(const SymbolTable &symbol_table) const {
  // Propagate this to potential Produce.
  return input_->OutputSymbols(symbol_table);
}

std::vector<Symbol> Limit::ModifiedSymbols(const SymbolTable &table) const { return input_->ModifiedSymbols(table); }

Limit::LimitCursor::LimitCursor(const Limit &self, utils::MemoryResource *mem)
    : self_(self), input_cursor_(self_.input_->MakeCursor(mem)) {}

bool Limit::LimitCursor::Pull(Frame &frame, ExecutionContext &context) {
  SCOPED_PROFILE_OP("Limit");

  // We need to evaluate the limit expression before the first input Pull
  // because it might be 0 and thereby we shouldn't Pull from input at all.
  // We can do this before Pulling from the input because the limit expression
  // is not allowed to contain any identifiers.
  if (limit_ == -1) {
    // Limit expression doesn't contain identifiers so graph view is not
    // important.
    ExpressionEvaluator evaluator(&frame, context.symbol_table, context.evaluation_context, context.db_accessor,
                                  storage::View::OLD);
    TypedValue limit = self_.expression_->Accept(evaluator);
    if (limit.type() != TypedValue::Type::Int)
      throw QueryRuntimeException("Limit on number of returned elements must be an integer.");

    limit_ = limit.ValueInt();
    if (limit_ < 0) throw QueryRuntimeException("Limit on number of returned elements must be non-negative.");
  }

  // check we have not exceeded the limit before pulling
  if (pulled_++ >= limit_) return false;

  return input_cursor_->Pull(frame, context);
}

void Limit::LimitCursor::Shutdown() { input_cursor_->Shutdown(); }

void Limit::LimitCursor::Reset() {
  input_cursor_->Reset();
  limit_ = -1;
  pulled_ = 0;
}

OrderBy::OrderBy(const std::shared_ptr<LogicalOperator> &input, const std::vector<SortItem> &order_by,
                 const std::vector<Symbol> &output_symbols)
    : input_(input), output_symbols_(output_symbols) {
  // split the order_by vector into two vectors of orderings and expressions
  std::vector<Ordering> ordering;
  ordering.reserve(order_by.size());
  order_by_.reserve(order_by.size());
  for (const auto &ordering_expression_pair : order_by) {
    ordering.emplace_back(ordering_expression_pair.ordering);
    order_by_.emplace_back(ordering_expression_pair.expression);
  }
  compare_ = TypedValueVectorCompare(ordering);
}

ACCEPT_WITH_INPUT(OrderBy)

std::vector<Symbol> OrderBy::OutputSymbols(const SymbolTable &symbol_table) const {
  // Propagate this to potential Produce.
  return input_->OutputSymbols(symbol_table);
}

std::vector<Symbol> OrderBy::ModifiedSymbols(const SymbolTable &table) const { return input_->ModifiedSymbols(table); }

class OrderByCursor : public Cursor {
 public:
  OrderByCursor(const OrderBy &self, utils::MemoryResource *mem)
      : self_(self), input_cursor_(self_.input_->MakeCursor(mem)), cache_(mem) {}

  bool Pull(Frame &frame, ExecutionContext &context) override {
    SCOPED_PROFILE_OP("OrderBy");

    if (!did_pull_all_) {
      ExpressionEvaluator evaluator(&frame, context.symbol_table, context.evaluation_context, context.db_accessor,
                                    storage::View::OLD);
      auto *mem = cache_.get_allocator().GetMemoryResource();
      while (input_cursor_->Pull(frame, context)) {
        // collect the order_by elements
        utils::pmr::vector<TypedValue> order_by(mem);
        order_by.reserve(self_.order_by_.size());
        for (auto expression_ptr : self_.order_by_) {
          order_by.emplace_back(expression_ptr->Accept(evaluator));
        }

        // collect the output elements
        utils::pmr::vector<TypedValue> output(mem);
        output.reserve(self_.output_symbols_.size());
        for (const Symbol &output_sym : self_.output_symbols_) output.emplace_back(frame[output_sym]);

        cache_.push_back(Element{std::move(order_by), std::move(output)});
      }

      std::sort(cache_.begin(), cache_.end(), [this](const auto &pair1, const auto &pair2) {
        return self_.compare_(pair1.order_by, pair2.order_by);
      });

      did_pull_all_ = true;
      cache_it_ = cache_.begin();
    }

    if (cache_it_ == cache_.end()) return false;

    if (MustAbort(context)) throw HintedAbortError();

    // place the output values on the frame
    DMG_ASSERT(self_.output_symbols_.size() == cache_it_->remember.size(),
               "Number of values does not match the number of output symbols "
               "in OrderBy");
    auto output_sym_it = self_.output_symbols_.begin();
    for (const TypedValue &output : cache_it_->remember) frame[*output_sym_it++] = output;

    cache_it_++;
    return true;
  }
  void Shutdown() override { input_cursor_->Shutdown(); }

  void Reset() override {
    input_cursor_->Reset();
    did_pull_all_ = false;
    cache_.clear();
    cache_it_ = cache_.begin();
  }

 private:
  struct Element {
    utils::pmr::vector<TypedValue> order_by;
    utils::pmr::vector<TypedValue> remember;
  };

  const OrderBy &self_;
  const UniqueCursorPtr input_cursor_;
  bool did_pull_all_{false};
  // a cache of elements pulled from the input
  // the cache is filled and sorted (only on first elem) on first Pull
  utils::pmr::vector<Element> cache_;
  // iterator over the cache_, maintains state between Pulls
  decltype(cache_.begin()) cache_it_ = cache_.begin();
};

UniqueCursorPtr OrderBy::MakeCursor(utils::MemoryResource *mem) const {
  EventCounter::IncrementCounter(EventCounter::OrderByOperator);

  return MakeUniqueCursorPtr<OrderByCursor>(mem, *this, mem);
}

Merge::Merge(const std::shared_ptr<LogicalOperator> &input, const std::shared_ptr<LogicalOperator> &merge_match,
             const std::shared_ptr<LogicalOperator> &merge_create)
    : input_(input ? input : std::make_shared<Once>()), merge_match_(merge_match), merge_create_(merge_create) {}

bool Merge::Accept(HierarchicalLogicalOperatorVisitor &visitor) {
  if (visitor.PreVisit(*this)) {
    input_->Accept(visitor) && merge_match_->Accept(visitor) && merge_create_->Accept(visitor);
  }
  return visitor.PostVisit(*this);
}

UniqueCursorPtr Merge::MakeCursor(utils::MemoryResource *mem) const {
  EventCounter::IncrementCounter(EventCounter::MergeOperator);

  return MakeUniqueCursorPtr<MergeCursor>(mem, *this, mem);
}

std::vector<Symbol> Merge::ModifiedSymbols(const SymbolTable &table) const {
  auto symbols = input_->ModifiedSymbols(table);
  // Match and create branches should have the same symbols, so just take one
  // of them.
  auto my_symbols = merge_match_->OutputSymbols(table);
  symbols.insert(symbols.end(), my_symbols.begin(), my_symbols.end());
  return symbols;
}

Merge::MergeCursor::MergeCursor(const Merge &self, utils::MemoryResource *mem)
    : input_cursor_(self.input_->MakeCursor(mem)),
      merge_match_cursor_(self.merge_match_->MakeCursor(mem)),
      merge_create_cursor_(self.merge_create_->MakeCursor(mem)) {}

bool Merge::MergeCursor::Pull(Frame &frame, ExecutionContext &context) {
  SCOPED_PROFILE_OP("Merge");

  while (true) {
    if (pull_input_) {
      if (input_cursor_->Pull(frame, context)) {
        // after a successful input from the input
        // reset merge_match (it's expand iterators maintain state)
        // and merge_create (could have a Once at the beginning)
        merge_match_cursor_->Reset();
        merge_create_cursor_->Reset();
      } else
        // input is exhausted, we're done
        return false;
    }

    // pull from the merge_match cursor
    if (merge_match_cursor_->Pull(frame, context)) {
      // if successful, next Pull from this should not pull_input_
      pull_input_ = false;
      return true;
    } else {
      // failed to Pull from the merge_match cursor
      if (pull_input_) {
        // if we have just now pulled from the input
        // and failed to pull from merge_match, we should create
        return merge_create_cursor_->Pull(frame, context);
      }
      // We have exhausted merge_match_cursor_ after 1 or more successful
      // Pulls. Attempt next input_cursor_ pull
      pull_input_ = true;
      continue;
    }
  }
}

void Merge::MergeCursor::Shutdown() {
  input_cursor_->Shutdown();
  merge_match_cursor_->Shutdown();
  merge_create_cursor_->Shutdown();
}

void Merge::MergeCursor::Reset() {
  input_cursor_->Reset();
  merge_match_cursor_->Reset();
  merge_create_cursor_->Reset();
  pull_input_ = true;
}

Optional::Optional(const std::shared_ptr<LogicalOperator> &input, const std::shared_ptr<LogicalOperator> &optional,
                   const std::vector<Symbol> &optional_symbols)
    : input_(input ? input : std::make_shared<Once>()), optional_(optional), optional_symbols_(optional_symbols) {}

bool Optional::Accept(HierarchicalLogicalOperatorVisitor &visitor) {
  if (visitor.PreVisit(*this)) {
    input_->Accept(visitor) && optional_->Accept(visitor);
  }
  return visitor.PostVisit(*this);
}

UniqueCursorPtr Optional::MakeCursor(utils::MemoryResource *mem) const {
  EventCounter::IncrementCounter(EventCounter::OptionalOperator);

  return MakeUniqueCursorPtr<OptionalCursor>(mem, *this, mem);
}

std::vector<Symbol> Optional::ModifiedSymbols(const SymbolTable &table) const {
  auto symbols = input_->ModifiedSymbols(table);
  auto my_symbols = optional_->ModifiedSymbols(table);
  symbols.insert(symbols.end(), my_symbols.begin(), my_symbols.end());
  return symbols;
}

Optional::OptionalCursor::OptionalCursor(const Optional &self, utils::MemoryResource *mem)
    : self_(self), input_cursor_(self.input_->MakeCursor(mem)), optional_cursor_(self.optional_->MakeCursor(mem)) {}

bool Optional::OptionalCursor::Pull(Frame &frame, ExecutionContext &context) {
  SCOPED_PROFILE_OP("Optional");

  while (true) {
    if (pull_input_) {
      if (input_cursor_->Pull(frame, context)) {
        // after a successful input from the input
        // reset optional_ (it's expand iterators maintain state)
        optional_cursor_->Reset();
      } else
        // input is exhausted, we're done
        return false;
    }

    // pull from the optional_ cursor
    if (optional_cursor_->Pull(frame, context)) {
      // if successful, next Pull from this should not pull_input_
      pull_input_ = false;
      return true;
    } else {
      // failed to Pull from the merge_match cursor
      if (pull_input_) {
        // if we have just now pulled from the input
        // and failed to pull from optional_ so set the
        // optional symbols to Null, ensure next time the
        // input gets pulled and return true
        for (const Symbol &sym : self_.optional_symbols_) frame[sym] = TypedValue(context.evaluation_context.memory);
        pull_input_ = true;
        return true;
      }
      // we have exhausted optional_cursor_ after 1 or more successful Pulls
      // attempt next input_cursor_ pull
      pull_input_ = true;
      continue;
    }
  }
}

void Optional::OptionalCursor::Shutdown() {
  input_cursor_->Shutdown();
  optional_cursor_->Shutdown();
}

void Optional::OptionalCursor::Reset() {
  input_cursor_->Reset();
  optional_cursor_->Reset();
  pull_input_ = true;
}

Unwind::Unwind(const std::shared_ptr<LogicalOperator> &input, Expression *input_expression, Symbol output_symbol)
    : input_(input ? input : std::make_shared<Once>()),
      input_expression_(input_expression),
      output_symbol_(output_symbol) {}

ACCEPT_WITH_INPUT(Unwind)

std::vector<Symbol> Unwind::ModifiedSymbols(const SymbolTable &table) const {
  auto symbols = input_->ModifiedSymbols(table);
  symbols.emplace_back(output_symbol_);
  return symbols;
}

class UnwindCursor : public Cursor {
 public:
  UnwindCursor(const Unwind &self, utils::MemoryResource *mem)
      : self_(self), input_cursor_(self.input_->MakeCursor(mem)), input_value_(mem) {}

  bool Pull(Frame &frame, ExecutionContext &context) override {
    SCOPED_PROFILE_OP("Unwind");
    while (true) {
      if (MustAbort(context)) throw HintedAbortError();
      // if we reached the end of our list of values
      // pull from the input
      if (input_value_it_ == input_value_.end()) {
        if (!input_cursor_->Pull(frame, context)) return false;

        // successful pull from input, initialize value and iterator
        ExpressionEvaluator evaluator(&frame, context.symbol_table, context.evaluation_context, context.db_accessor,
                                      storage::View::OLD);
        TypedValue input_value = self_.input_expression_->Accept(evaluator);
        if (input_value.type() != TypedValue::Type::List)
          throw QueryRuntimeException("Argument of UNWIND must be a list, but '{}' was provided.", input_value.type());
        // Copy the evaluted input_value_list to our vector.
        input_value_ = input_value.ValueList();
        input_value_it_ = input_value_.begin();
      }

      // if we reached the end of our list of values goto back to top
      if (input_value_it_ == input_value_.end()) continue;

      frame[self_.output_symbol_] = *input_value_it_++;
      return true;
    }
  }

  void Shutdown() override { input_cursor_->Shutdown(); }

  void Reset() override {
    input_cursor_->Reset();
    input_value_.clear();
    input_value_it_ = input_value_.end();
  }

 private:
  const Unwind &self_;
  const UniqueCursorPtr input_cursor_;
  // typed values we are unwinding and yielding
  utils::pmr::vector<TypedValue> input_value_;
  // current position in input_value_
  decltype(input_value_)::iterator input_value_it_ = input_value_.end();
};

UniqueCursorPtr Unwind::MakeCursor(utils::MemoryResource *mem) const {
  EventCounter::IncrementCounter(EventCounter::UnwindOperator);

  return MakeUniqueCursorPtr<UnwindCursor>(mem, *this, mem);
}

class DistinctCursor : public Cursor {
 public:
  DistinctCursor(const Distinct &self, utils::MemoryResource *mem)
      : self_(self), input_cursor_(self.input_->MakeCursor(mem)), seen_rows_(mem) {}

  bool Pull(Frame &frame, ExecutionContext &context) override {
    SCOPED_PROFILE_OP("Distinct");

    while (true) {
      if (!input_cursor_->Pull(frame, context)) return false;

      utils::pmr::vector<TypedValue> row(seen_rows_.get_allocator().GetMemoryResource());
      row.reserve(self_.value_symbols_.size());
      for (const auto &symbol : self_.value_symbols_) row.emplace_back(frame[symbol]);
      if (seen_rows_.insert(std::move(row)).second) return true;
    }
  }

  void Shutdown() override { input_cursor_->Shutdown(); }

  void Reset() override {
    input_cursor_->Reset();
    seen_rows_.clear();
  }

 private:
  const Distinct &self_;
  const UniqueCursorPtr input_cursor_;
  // a set of already seen rows
  utils::pmr::unordered_set<utils::pmr::vector<TypedValue>,
                            // use FNV collection hashing specialized for a
                            // vector of TypedValue
                            utils::FnvCollection<utils::pmr::vector<TypedValue>, TypedValue, TypedValue::Hash>,
                            TypedValueVectorEqual>
      seen_rows_;
};

Distinct::Distinct(const std::shared_ptr<LogicalOperator> &input, const std::vector<Symbol> &value_symbols)
    : input_(input ? input : std::make_shared<Once>()), value_symbols_(value_symbols) {}

ACCEPT_WITH_INPUT(Distinct)

UniqueCursorPtr Distinct::MakeCursor(utils::MemoryResource *mem) const {
  EventCounter::IncrementCounter(EventCounter::DistinctOperator);

  return MakeUniqueCursorPtr<DistinctCursor>(mem, *this, mem);
}

std::vector<Symbol> Distinct::OutputSymbols(const SymbolTable &symbol_table) const {
  // Propagate this to potential Produce.
  return input_->OutputSymbols(symbol_table);
}

std::vector<Symbol> Distinct::ModifiedSymbols(const SymbolTable &table) const { return input_->ModifiedSymbols(table); }

Union::Union(const std::shared_ptr<LogicalOperator> &left_op, const std::shared_ptr<LogicalOperator> &right_op,
             const std::vector<Symbol> &union_symbols, const std::vector<Symbol> &left_symbols,
             const std::vector<Symbol> &right_symbols)
    : left_op_(left_op),
      right_op_(right_op),
      union_symbols_(union_symbols),
      left_symbols_(left_symbols),
      right_symbols_(right_symbols) {}

UniqueCursorPtr Union::MakeCursor(utils::MemoryResource *mem) const {
  EventCounter::IncrementCounter(EventCounter::UnionOperator);

  return MakeUniqueCursorPtr<Union::UnionCursor>(mem, *this, mem);
}

bool Union::Accept(HierarchicalLogicalOperatorVisitor &visitor) {
  if (visitor.PreVisit(*this)) {
    if (left_op_->Accept(visitor)) {
      right_op_->Accept(visitor);
    }
  }
  return visitor.PostVisit(*this);
}

std::vector<Symbol> Union::OutputSymbols(const SymbolTable &) const { return union_symbols_; }

std::vector<Symbol> Union::ModifiedSymbols(const SymbolTable &) const { return union_symbols_; }

WITHOUT_SINGLE_INPUT(Union);

Union::UnionCursor::UnionCursor(const Union &self, utils::MemoryResource *mem)
    : self_(self), left_cursor_(self.left_op_->MakeCursor(mem)), right_cursor_(self.right_op_->MakeCursor(mem)) {}

bool Union::UnionCursor::Pull(Frame &frame, ExecutionContext &context) {
  SCOPED_PROFILE_OP("Union");

  utils::pmr::unordered_map<std::string, TypedValue> results(context.evaluation_context.memory);
  if (left_cursor_->Pull(frame, context)) {
    // collect values from the left child
    for (const auto &output_symbol : self_.left_symbols_) {
      results[output_symbol.name()] = frame[output_symbol];
    }
  } else if (right_cursor_->Pull(frame, context)) {
    // collect values from the right child
    for (const auto &output_symbol : self_.right_symbols_) {
      results[output_symbol.name()] = frame[output_symbol];
    }
  } else {
    return false;
  }

  // put collected values on frame under union symbols
  for (const auto &symbol : self_.union_symbols_) {
    frame[symbol] = results[symbol.name()];
  }
  return true;
}

void Union::UnionCursor::Shutdown() {
  left_cursor_->Shutdown();
  right_cursor_->Shutdown();
}

void Union::UnionCursor::Reset() {
  left_cursor_->Reset();
  right_cursor_->Reset();
}

std::vector<Symbol> Cartesian::ModifiedSymbols(const SymbolTable &table) const {
  auto symbols = left_op_->ModifiedSymbols(table);
  auto right = right_op_->ModifiedSymbols(table);
  symbols.insert(symbols.end(), right.begin(), right.end());
  return symbols;
}

bool Cartesian::Accept(HierarchicalLogicalOperatorVisitor &visitor) {
  if (visitor.PreVisit(*this)) {
    left_op_->Accept(visitor) && right_op_->Accept(visitor);
  }
  return visitor.PostVisit(*this);
}

WITHOUT_SINGLE_INPUT(Cartesian);

namespace {

class CartesianCursor : public Cursor {
 public:
  CartesianCursor(const Cartesian &self, utils::MemoryResource *mem)
      : self_(self),
        left_op_frames_(mem),
        right_op_frame_(mem),
        left_op_cursor_(self.left_op_->MakeCursor(mem)),
        right_op_cursor_(self_.right_op_->MakeCursor(mem)) {
    MG_ASSERT(left_op_cursor_ != nullptr, "CartesianCursor: Missing left operator cursor.");
    MG_ASSERT(right_op_cursor_ != nullptr, "CartesianCursor: Missing right operator cursor.");
  }

  bool Pull(Frame &frame, ExecutionContext &context) override {
    SCOPED_PROFILE_OP("Cartesian");

    if (!cartesian_pull_initialized_) {
      // Pull all left_op frames.
      while (left_op_cursor_->Pull(frame, context)) {
        left_op_frames_.emplace_back(frame.elems().begin(), frame.elems().end());
      }

      // We're setting the iterator to 'end' here so it pulls the right
      // cursor.
      left_op_frames_it_ = left_op_frames_.end();
      cartesian_pull_initialized_ = true;
    }

    // If left operator yielded zero results there is no cartesian product.
    if (left_op_frames_.empty()) {
      return false;
    }

    auto restore_frame = [&frame](const auto &symbols, const auto &restore_from) {
      for (const auto &symbol : symbols) {
        frame[symbol] = restore_from[symbol.position()];
      }
    };

    if (left_op_frames_it_ == left_op_frames_.end()) {
      // Advance right_op_cursor_.
      if (!right_op_cursor_->Pull(frame, context)) return false;

      right_op_frame_.assign(frame.elems().begin(), frame.elems().end());
      left_op_frames_it_ = left_op_frames_.begin();
    } else {
      // Make sure right_op_cursor last pulled results are on frame.
      restore_frame(self_.right_symbols_, right_op_frame_);
    }

    if (MustAbort(context)) throw HintedAbortError();

    restore_frame(self_.left_symbols_, *left_op_frames_it_);
    left_op_frames_it_++;
    return true;
  }

  void Shutdown() override {
    left_op_cursor_->Shutdown();
    right_op_cursor_->Shutdown();
  }

  void Reset() override {
    left_op_cursor_->Reset();
    right_op_cursor_->Reset();
    right_op_frame_.clear();
    left_op_frames_.clear();
    left_op_frames_it_ = left_op_frames_.end();
    cartesian_pull_initialized_ = false;
  }

 private:
  const Cartesian &self_;
  utils::pmr::vector<utils::pmr::vector<TypedValue>> left_op_frames_;
  utils::pmr::vector<TypedValue> right_op_frame_;
  const UniqueCursorPtr left_op_cursor_;
  const UniqueCursorPtr right_op_cursor_;
  utils::pmr::vector<utils::pmr::vector<TypedValue>>::iterator left_op_frames_it_;
  bool cartesian_pull_initialized_{false};
};

}  // namespace

UniqueCursorPtr Cartesian::MakeCursor(utils::MemoryResource *mem) const {
  EventCounter::IncrementCounter(EventCounter::CartesianOperator);

  return MakeUniqueCursorPtr<CartesianCursor>(mem, *this, mem);
}

OutputTable::OutputTable(std::vector<Symbol> output_symbols, std::vector<std::vector<TypedValue>> rows)
    : output_symbols_(std::move(output_symbols)), callback_([rows](Frame *, ExecutionContext *) { return rows; }) {}

OutputTable::OutputTable(std::vector<Symbol> output_symbols,
                         std::function<std::vector<std::vector<TypedValue>>(Frame *, ExecutionContext *)> callback)
    : output_symbols_(std::move(output_symbols)), callback_(std::move(callback)) {}

WITHOUT_SINGLE_INPUT(OutputTable);

class OutputTableCursor : public Cursor {
 public:
  OutputTableCursor(const OutputTable &self) : self_(self) {}

  bool Pull(Frame &frame, ExecutionContext &context) override {
    if (!pulled_) {
      rows_ = self_.callback_(&frame, &context);
      for (const auto &row : rows_) {
        MG_ASSERT(row.size() == self_.output_symbols_.size(), "Wrong number of columns in row!");
      }
      pulled_ = true;
    }
    if (current_row_ < rows_.size()) {
      for (size_t i = 0; i < self_.output_symbols_.size(); ++i) {
        frame[self_.output_symbols_[i]] = rows_[current_row_][i];
      }
      current_row_++;
      return true;
    }
    return false;
  }

  void Reset() override {
    pulled_ = false;
    current_row_ = 0;
    rows_.clear();
  }

  void Shutdown() override {}

 private:
  const OutputTable &self_;
  size_t current_row_{0};
  std::vector<std::vector<TypedValue>> rows_;
  bool pulled_{false};
};

UniqueCursorPtr OutputTable::MakeCursor(utils::MemoryResource *mem) const {
  return MakeUniqueCursorPtr<OutputTableCursor>(mem, *this);
}

OutputTableStream::OutputTableStream(
    std::vector<Symbol> output_symbols,
    std::function<std::optional<std::vector<TypedValue>>(Frame *, ExecutionContext *)> callback)
    : output_symbols_(std::move(output_symbols)), callback_(std::move(callback)) {}

WITHOUT_SINGLE_INPUT(OutputTableStream);

class OutputTableStreamCursor : public Cursor {
 public:
  explicit OutputTableStreamCursor(const OutputTableStream *self) : self_(self) {}

  bool Pull(Frame &frame, ExecutionContext &context) override {
    const auto row = self_->callback_(&frame, &context);
    if (row) {
      MG_ASSERT(row->size() == self_->output_symbols_.size(), "Wrong number of columns in row!");
      for (size_t i = 0; i < self_->output_symbols_.size(); ++i) {
        frame[self_->output_symbols_[i]] = row->at(i);
      }
      return true;
    }
    return false;
  }

  // TODO(tsabolcec): Come up with better approach for handling `Reset()`.
  // One possibility is to implement a custom closure utility class with
  // `Reset()` method.
  void Reset() override { throw utils::NotYetImplemented("OutputTableStreamCursor::Reset"); }

  void Shutdown() override {}

 private:
  const OutputTableStream *self_;
};

UniqueCursorPtr OutputTableStream::MakeCursor(utils::MemoryResource *mem) const {
  return MakeUniqueCursorPtr<OutputTableStreamCursor>(mem, this);
}

CallProcedure::CallProcedure(std::shared_ptr<LogicalOperator> input, std::string name, std::vector<Expression *> args,
                             std::vector<std::string> fields, std::vector<Symbol> symbols, Expression *memory_limit,
                             size_t memory_scale, bool is_write)
    : input_(input ? input : std::make_shared<Once>()),
      procedure_name_(name),
      arguments_(args),
      result_fields_(fields),
      result_symbols_(symbols),
      memory_limit_(memory_limit),
      memory_scale_(memory_scale),
      is_write_(is_write) {}

ACCEPT_WITH_INPUT(CallProcedure);

std::vector<Symbol> CallProcedure::OutputSymbols(const SymbolTable &) const { return result_symbols_; }

std::vector<Symbol> CallProcedure::ModifiedSymbols(const SymbolTable &table) const {
  auto symbols = input_->ModifiedSymbols(table);
  symbols.insert(symbols.end(), result_symbols_.begin(), result_symbols_.end());
  return symbols;
}

void CallProcedure::IncrementCounter(const std::string &procedure_name) {
  procedure_counters_.WithLock([&](auto &counters) { ++counters[procedure_name]; });
}

std::unordered_map<std::string, int64_t> CallProcedure::GetAndResetCounters() {
  auto counters = procedure_counters_.Lock();
  auto ret = std::move(*counters);
  counters->clear();
  return ret;
}

namespace {

void CallCustomProcedure(const std::string_view fully_qualified_procedure_name, const mgp_proc &proc,
                         const std::vector<Expression *> &args, mgp_graph &graph, ExpressionEvaluator *evaluator,
                         utils::MemoryResource *memory, std::optional<size_t> memory_limit, mgp_result *result) {
  static_assert(std::uses_allocator_v<mgp_value, utils::Allocator<mgp_value>>,
                "Expected mgp_value to use custom allocator and makes STL "
                "containers aware of that");
  // Build and type check procedure arguments.
  mgp_list proc_args(memory);
  std::vector<TypedValue> args_list;
  args_list.reserve(args.size());
  for (auto *expression : args) {
    args_list.emplace_back(expression->Accept(*evaluator));
  }
  std::optional<query::Graph> subgraph;
  std::optional<query::SubgraphDbAccessor> db_acc;

  if (!args_list.empty() && args_list.front().type() == TypedValue::Type::Graph) {
    auto subgraph_value = args_list.front().ValueGraph();
    subgraph = query::Graph(std::move(subgraph_value), subgraph_value.GetMemoryResource());
    args_list.erase(args_list.begin());

    db_acc = query::SubgraphDbAccessor(*std::get<query::DbAccessor *>(graph.impl), &*subgraph);
    graph.impl = &*db_acc;
  }

  procedure::ConstructArguments(args_list, proc, fully_qualified_procedure_name, proc_args, graph);
  if (memory_limit) {
    SPDLOG_INFO("Running '{}' with memory limit of {}", fully_qualified_procedure_name,
                utils::GetReadableSize(*memory_limit));
    utils::LimitedMemoryResource limited_mem(memory, *memory_limit);
    mgp_memory proc_memory{&limited_mem};
    MG_ASSERT(result->signature == &proc.results);
    // TODO: What about cross library boundary exceptions? OMG C++?!
    proc.cb(&proc_args, &graph, result, &proc_memory);
    size_t leaked_bytes = limited_mem.GetAllocatedBytes();
    if (leaked_bytes > 0U) {
      spdlog::warn("Query procedure '{}' leaked {} *tracked* bytes", fully_qualified_procedure_name, leaked_bytes);
    }
  } else {
    // TODO: Add a tracking MemoryResource without limits, so that we report
    // memory leaks in procedure.
    mgp_memory proc_memory{memory};
    MG_ASSERT(result->signature == &proc.results);
    // TODO: What about cross library boundary exceptions? OMG C++?!
    proc.cb(&proc_args, &graph, result, &proc_memory);
  }
}

}  // namespace

class CallProcedureCursor : public Cursor {
  const CallProcedure *self_;
  UniqueCursorPtr input_cursor_;
  mgp_result result_;
  decltype(result_.rows.end()) result_row_it_{result_.rows.end()};
  size_t result_signature_size_{0};

 public:
  CallProcedureCursor(const CallProcedure *self, utils::MemoryResource *mem)
      : self_(self),
        input_cursor_(self_->input_->MakeCursor(mem)),
        // result_ needs to live throughout multiple Pull evaluations, until all
        // rows are produced. Therefore, we use the memory dedicated for the
        // whole execution.
        result_(nullptr, mem) {
    MG_ASSERT(self_->result_fields_.size() == self_->result_symbols_.size(), "Incorrectly constructed CallProcedure");
  }

  bool Pull(Frame &frame, ExecutionContext &context) override {
    SCOPED_PROFILE_OP("CallProcedure");

    if (MustAbort(context)) throw HintedAbortError();

    // We need to fetch new procedure results after pulling from input.
    // TODO: Look into openCypher's distinction between procedures returning an
    // empty result set vs procedures which return `void`. We currently don't
    // have procedures registering what they return.
    // This `while` loop will skip over empty results.
    while (result_row_it_ == result_.rows.end()) {
      if (!input_cursor_->Pull(frame, context)) return false;
      result_.signature = nullptr;
      result_.rows.clear();
      result_.error_msg.reset();
      // It might be a good idea to resolve the procedure name once, at the
      // start. Unfortunately, this could deadlock if we tried to invoke a
      // procedure from a module (read lock) and reload a module (write lock)
      // inside the same execution thread. Also, our RWLock is setup so that
      // it's not possible for a single thread to request multiple read locks.
      // Builtin module registration in query/procedure/module.cpp depends on
      // this locking scheme.
      const auto &maybe_found = procedure::FindProcedure(procedure::gModuleRegistry, self_->procedure_name_,
                                                         context.evaluation_context.memory);
      if (!maybe_found) {
        throw QueryRuntimeException("There is no procedure named '{}'.", self_->procedure_name_);
      }
      const auto &[module, proc] = *maybe_found;
      if (proc->info.is_write != self_->is_write_) {
        auto get_proc_type_str = [](bool is_write) { return is_write ? "write" : "read"; };
        throw QueryRuntimeException("The procedure named '{}' was a {} procedure, but changed to be a {} procedure.",
                                    self_->procedure_name_, get_proc_type_str(self_->is_write_),
                                    get_proc_type_str(proc->info.is_write));
      }
      const auto graph_view = proc->info.is_write ? storage::View::NEW : storage::View::OLD;
      ExpressionEvaluator evaluator(&frame, context.symbol_table, context.evaluation_context, context.db_accessor,
                                    graph_view);

      result_.signature = &proc->results;
      // Use evaluation memory, as invoking a procedure is akin to a simple
      // evaluation of an expression.
      // TODO: This will probably need to be changed when we add support for
      // generator like procedures which yield a new result on each invocation.
      auto *memory = context.evaluation_context.memory;
      auto memory_limit = EvaluateMemoryLimit(&evaluator, self_->memory_limit_, self_->memory_scale_);
      auto graph = mgp_graph::WritableGraph(*context.db_accessor, graph_view, context);
      CallCustomProcedure(self_->procedure_name_, *proc, self_->arguments_, graph, &evaluator, memory, memory_limit,
                          &result_);

      // Reset result_.signature to nullptr, because outside of this scope we
      // will no longer hold a lock on the `module`. If someone were to reload
      // it, the pointer would be invalid.
      result_signature_size_ = result_.signature->size();
      result_.signature = nullptr;
      if (result_.error_msg) {
        throw QueryRuntimeException("{}: {}", self_->procedure_name_, *result_.error_msg);
      }
      result_row_it_ = result_.rows.begin();
    }

    const auto &values = result_row_it_->values;
    const auto &translator_table = result_row_it_->translator_table;
    // Check that the row has all fields as required by the result signature.
    // C API guarantees that it's impossible to set fields which are not part of
    // the result record, but it does not gurantee that some may be missing. See
    // `mgp_result_record_insert`.
    if (values.size() != result_signature_size_) {
      throw QueryRuntimeException(
          "Procedure '{}' did not yield all fields as required by its "
          "signature.",
          self_->procedure_name_);
    }
    for (size_t i = 0; i < self_->result_fields_.size(); ++i) {
      std::string field_name(self_->result_fields_[i]);
<<<<<<< HEAD
      auto result_it = values.find(field_name);
=======
      auto result_it = values.find(translator_table.find(field_name)->second);
>>>>>>> 1294d737
      if (result_it == values.end()) {
        throw QueryRuntimeException("Procedure '{}' did not yield a record with '{}' field.", self_->procedure_name_,
                                    field_name);
      }
      frame[self_->result_symbols_[i]] = result_it->second;
    }
    ++result_row_it_;

    return true;
  }

  void Reset() override {
    result_.rows.clear();
    result_.error_msg.reset();
    input_cursor_->Reset();
  }

  void Shutdown() override {}
};

UniqueCursorPtr CallProcedure::MakeCursor(utils::MemoryResource *mem) const {
  EventCounter::IncrementCounter(EventCounter::CallProcedureOperator);
  CallProcedure::IncrementCounter(procedure_name_);

  return MakeUniqueCursorPtr<CallProcedureCursor>(mem, this, mem);
}

LoadCsv::LoadCsv(std::shared_ptr<LogicalOperator> input, Expression *file, bool with_header, bool ignore_bad,
                 Expression *delimiter, Expression *quote, Symbol row_var)
    : input_(input ? input : (std::make_shared<Once>())),
      file_(file),
      with_header_(with_header),
      ignore_bad_(ignore_bad),
      delimiter_(delimiter),
      quote_(quote),
      row_var_(row_var) {
  MG_ASSERT(file_, "Something went wrong - '{}' member file_ shouldn't be a nullptr", __func__);
}

bool LoadCsv::Accept(HierarchicalLogicalOperatorVisitor &visitor) { return false; };

class LoadCsvCursor;

std::vector<Symbol> LoadCsv::OutputSymbols(const SymbolTable &sym_table) const { return {row_var_}; };

std::vector<Symbol> LoadCsv::ModifiedSymbols(const SymbolTable &sym_table) const {
  auto symbols = input_->ModifiedSymbols(sym_table);
  symbols.push_back(row_var_);
  return symbols;
};

namespace {
// copy-pasted from interpreter.cpp
TypedValue EvaluateOptionalExpression(Expression *expression, ExpressionEvaluator *eval) {
  return expression ? expression->Accept(*eval) : TypedValue();
}

auto ToOptionalString(ExpressionEvaluator *evaluator, Expression *expression) -> std::optional<utils::pmr::string> {
  const auto evaluated_expr = EvaluateOptionalExpression(expression, evaluator);
  if (evaluated_expr.IsString()) {
    return utils::pmr::string(evaluated_expr.ValueString(), utils::NewDeleteResource());
  }
  return std::nullopt;
};

TypedValue CsvRowToTypedList(csv::Reader::Row &row) {
  auto *mem = row.get_allocator().GetMemoryResource();
  auto typed_columns = utils::pmr::vector<TypedValue>(mem);
  typed_columns.reserve(row.size());
  for (auto &column : row) {
    typed_columns.emplace_back(std::move(column));
  }
  return {std::move(typed_columns), mem};
}

TypedValue CsvRowToTypedMap(csv::Reader::Row &row, csv::Reader::Header header) {
  // a valid row has the same number of elements as the header
  auto *mem = row.get_allocator().GetMemoryResource();
  utils::pmr::map<utils::pmr::string, TypedValue> m(mem);
  for (auto i = 0; i < row.size(); ++i) {
    m.emplace(std::move(header[i]), std::move(row[i]));
  }
  return {std::move(m), mem};
}

}  // namespace

class LoadCsvCursor : public Cursor {
  const LoadCsv *self_;
  const UniqueCursorPtr input_cursor_;
  bool input_is_once_;
  std::optional<csv::Reader> reader_{};

 public:
  LoadCsvCursor(const LoadCsv *self, utils::MemoryResource *mem)
      : self_(self), input_cursor_(self_->input_->MakeCursor(mem)) {
    input_is_once_ = dynamic_cast<Once *>(self_->input_.get());
  }

  bool Pull(Frame &frame, ExecutionContext &context) override {
    SCOPED_PROFILE_OP("LoadCsv");

    if (MustAbort(context)) throw HintedAbortError();

    // ToDo(the-joksim):
    //  - this is an ungodly hack because the pipeline of creating a plan
    //  doesn't allow evaluating the expressions contained in self_->file_,
    //  self_->delimiter_, and self_->quote_ earlier (say, in the interpreter.cpp)
    //  without massacring the code even worse than I did here
    if (UNLIKELY(!reader_)) {
      reader_ = MakeReader(&context.evaluation_context);
    }

    bool input_pulled = input_cursor_->Pull(frame, context);

    // If the input is Once, we have to keep going until we read all the rows,
    // regardless of whether the pull on Once returned false.
    // If we have e.g. MATCH(n) LOAD CSV ... AS x SET n.name = x.name, then we
    // have to read at most cardinality(n) rows (but we can read less and stop
    // pulling MATCH).
    if (!input_is_once_ && !input_pulled) return false;
    auto row = reader_->GetNextRow(context.evaluation_context.memory);
    if (!row) {
      return false;
    }
    if (!reader_->HasHeader()) {
      frame[self_->row_var_] = CsvRowToTypedList(*row);
    } else {
      frame[self_->row_var_] =
          CsvRowToTypedMap(*row, csv::Reader::Header(reader_->GetHeader(), context.evaluation_context.memory));
    }
    return true;
  }

  void Reset() override { input_cursor_->Reset(); }
  void Shutdown() override { input_cursor_->Shutdown(); }

 private:
  csv::Reader MakeReader(EvaluationContext *eval_context) {
    Frame frame(0);
    SymbolTable symbol_table;
    DbAccessor *dba = nullptr;
    auto evaluator = ExpressionEvaluator(&frame, symbol_table, *eval_context, dba, storage::View::OLD);

    auto maybe_file = ToOptionalString(&evaluator, self_->file_);
    auto maybe_delim = ToOptionalString(&evaluator, self_->delimiter_);
    auto maybe_quote = ToOptionalString(&evaluator, self_->quote_);

    // No need to check if maybe_file is std::nullopt, as the parser makes sure
    // we can't get a nullptr for the 'file_' member in the LoadCsv clause.
    // Note that the reader has to be given its own memory resource, as it
    // persists between pulls, so it can't use the evalutation context memory
    // resource.
    return csv::Reader(
        *maybe_file,
        csv::Reader::Config(self_->with_header_, self_->ignore_bad_, std::move(maybe_delim), std::move(maybe_quote)),
        utils::NewDeleteResource());
  }
};

UniqueCursorPtr LoadCsv::MakeCursor(utils::MemoryResource *mem) const {
  return MakeUniqueCursorPtr<LoadCsvCursor>(mem, this, mem);
};

class ForeachCursor : public Cursor {
 public:
  explicit ForeachCursor(const Foreach &foreach, utils::MemoryResource *mem)
      : loop_variable_symbol_(foreach.loop_variable_symbol_),
        input_(foreach.input_->MakeCursor(mem)),
        updates_(foreach.update_clauses_->MakeCursor(mem)),
        expression(foreach.expression_) {}

  bool Pull(Frame &frame, ExecutionContext &context) override {
    SCOPED_PROFILE_OP(op_name_);

    if (!input_->Pull(frame, context)) {
      return false;
    }

    ExpressionEvaluator evaluator(&frame, context.symbol_table, context.evaluation_context, context.db_accessor,
                                  storage::View::NEW);
    TypedValue expr_result = expression->Accept(evaluator);

    if (expr_result.IsNull()) {
      return true;
    }

    if (!expr_result.IsList()) {
      throw QueryRuntimeException("FOREACH expression must resolve to a list, but got '{}'.", expr_result.type());
    }

    const auto &cache_ = expr_result.ValueList();
    for (const auto &index : cache_) {
      frame[loop_variable_symbol_] = index;
      while (updates_->Pull(frame, context)) {
      }
      ResetUpdates();
    }

    return true;
  }

  void Shutdown() override { input_->Shutdown(); }

  void ResetUpdates() { updates_->Reset(); }

  void Reset() override {
    input_->Reset();
    ResetUpdates();
  }

 private:
  const Symbol loop_variable_symbol_;
  const UniqueCursorPtr input_;
  const UniqueCursorPtr updates_;
  Expression *expression;
  const char *op_name_{"Foreach"};
};

Foreach::Foreach(std::shared_ptr<LogicalOperator> input, std::shared_ptr<LogicalOperator> updates, Expression *expr,
                 Symbol loop_variable_symbol)
    : input_(input ? std::move(input) : std::make_shared<Once>()),
      update_clauses_(std::move(updates)),
      expression_(expr),
      loop_variable_symbol_(loop_variable_symbol) {}

UniqueCursorPtr Foreach::MakeCursor(utils::MemoryResource *mem) const {
  EventCounter::IncrementCounter(EventCounter::ForeachOperator);
  return MakeUniqueCursorPtr<ForeachCursor>(mem, *this, mem);
}

std::vector<Symbol> Foreach::ModifiedSymbols(const SymbolTable &table) const {
  auto symbols = input_->ModifiedSymbols(table);
  symbols.emplace_back(loop_variable_symbol_);
  return symbols;
}

bool Foreach::Accept(HierarchicalLogicalOperatorVisitor &visitor) {
  if (visitor.PreVisit(*this)) {
    input_->Accept(visitor);
    update_clauses_->Accept(visitor);
  }
  return visitor.PostVisit(*this);
}

}  // namespace memgraph::query::plan<|MERGE_RESOLUTION|>--- conflicted
+++ resolved
@@ -4462,11 +4462,7 @@
     }
     for (size_t i = 0; i < self_->result_fields_.size(); ++i) {
       std::string field_name(self_->result_fields_[i]);
-<<<<<<< HEAD
-      auto result_it = values.find(field_name);
-=======
       auto result_it = values.find(translator_table.find(field_name)->second);
->>>>>>> 1294d737
       if (result_it == values.end()) {
         throw QueryRuntimeException("Procedure '{}' did not yield a record with '{}' field.", self_->procedure_name_,
                                     field_name);
