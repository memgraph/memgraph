--- conflicted
+++ resolved
@@ -508,7 +508,6 @@
     std::vector<Symbol> cross_branch_new_symbols;
     bool initial_expansion_done = false;
     for (const auto &expansion : matching.expansions) {
-<<<<<<< HEAD
       if (visited_isomorphic_expansions.contains(expansion.isomorphic_id)) {
         continue;
       }
@@ -598,21 +597,6 @@
           added_new_expansions = true;
           break;
         }
-=======
-      const auto &node1_symbol = symbol_table.at(*expansion.node1->identifier_);
-      if (bound_symbols.insert(node1_symbol).second) {
-        // We have just bound this symbol, so generate ScanAll which fills it.
-        last_op = std::make_unique<ScanAll>(std::move(last_op), node1_symbol, view);
-        new_symbols.emplace_back(node1_symbol);
-
-        last_op = GenFilters(std::move(last_op), bound_symbols, filters, storage, symbol_table);
-        last_op = impl::GenNamedPaths(std::move(last_op), bound_symbols, named_paths);
-        last_op = GenFilters(std::move(last_op), bound_symbols, filters, storage, symbol_table);
-      } else if (named_paths.size() == 1U) {
-        last_op = GenFilters(std::move(last_op), bound_symbols, filters, storage, symbol_table);
-        last_op = impl::GenNamedPaths(std::move(last_op), bound_symbols, named_paths);
-        last_op = GenFilters(std::move(last_op), bound_symbols, filters, storage, symbol_table);
->>>>>>> d278a33f
       }
     }
 
@@ -649,6 +633,10 @@
       last_op = std::make_unique<ScanAll>(std::move(last_op), node1_symbol, view);
       new_symbols.emplace_back(node1_symbol);
 
+      last_op = GenFilters(std::move(last_op), bound_symbols, filters, storage, symbol_table);
+      last_op = impl::GenNamedPaths(std::move(last_op), bound_symbols, named_paths);
+      last_op = GenFilters(std::move(last_op), bound_symbols, filters, storage, symbol_table);
+    } else if (named_paths.size() == 1U) {
       last_op = GenFilters(std::move(last_op), bound_symbols, filters, storage, symbol_table);
       last_op = impl::GenNamedPaths(std::move(last_op), bound_symbols, named_paths);
       last_op = GenFilters(std::move(last_op), bound_symbols, filters, storage, symbol_table);
