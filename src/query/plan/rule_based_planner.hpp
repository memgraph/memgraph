// Copyright 2023 Memgraph Ltd.
//
// Use of this software is governed by the Business Source License
// included in the file licenses/BSL.txt; by using this file, you agree to be bound by the terms of the Business Source
// License, and you may not use this file except in compliance with the Business Source License.
//
// As of the Change Date specified in that file, in accordance with
// the Business Source License, use of this software will be governed
// by the Apache License, Version 2.0, included in the file
// licenses/APL.txt.

/// @file
#pragma once

#include <optional>
#include <variant>

#include "gflags/gflags.h"

#include "query/frontend/ast/ast.hpp"
#include "query/frontend/ast/ast_visitor.hpp"
#include "query/plan/operator.hpp"
#include "query/plan/preprocess.hpp"
#include "utils/logging.hpp"
#include "utils/typeinfo.hpp"

namespace memgraph::query::plan {

/// @brief Context which contains variables commonly used during planning.
template <class TDbAccessor>
struct PlanningContext {
  /// @brief SymbolTable is used to determine inputs and outputs of planned
  /// operators.
  ///
  /// Newly created AST nodes may be added to reference existing symbols.
  SymbolTable *symbol_table{nullptr};
  /// @brief The storage is used to create new AST nodes for use in operators.
  AstStorage *ast_storage{nullptr};
  /// @brief Cypher query to be planned
  CypherQuery *query{nullptr};
  /// @brief TDbAccessor, which may be used to get some information from the
  /// database to generate better plans. The accessor is required only to live
  /// long enough for the plan generation to finish.
  TDbAccessor *db{nullptr};
  /// @brief Symbol set is used to differentiate cycles in pattern matching.
  /// During planning, symbols will be added as each operator produces values
  /// for them. This way, the operator can be correctly initialized whether to
  /// read a symbol or write it. E.g. `MATCH (n) -[r]- (n)` would bind (and
  /// write) the first `n`, but the latter `n` would only read the already
  /// written information.
  std::unordered_set<Symbol> bound_symbols{};
};

template <class TDbAccessor>
auto MakePlanningContext(AstStorage *ast_storage, SymbolTable *symbol_table, CypherQuery *query, TDbAccessor *db) {
  return PlanningContext<TDbAccessor>{symbol_table, ast_storage, query, db};
}

// Contextual information used for generating match operators.
struct MatchContext {
  const Matching &matching;
  const SymbolTable &symbol_table;
  // Already bound symbols, which are used to determine whether the operator
  // should reference them or establish new. This is both read from and written
  // to during generation.
  std::unordered_set<Symbol> &bound_symbols;
  // Determines whether the match should see the new graph state or not.
  storage::View view = storage::View::OLD;
  // All the newly established symbols in match.
  std::vector<Symbol> new_symbols{};
};

namespace impl {

// These functions are an internal implementation of RuleBasedPlanner. To avoid
// writing the whole code inline in this header file, they are declared here and
// defined in the cpp file.

// Iterates over `Filters` joining them in one expression via
// `AndOperator` if symbols they use are bound.. All the joined filters are
// removed from `Filters`.
Expression *ExtractFilters(const std::unordered_set<Symbol> &, Filters &, AstStorage &);

/// Utility function for iterating pattern atoms and accumulating a result.
///
/// Each pattern is of the form `NodeAtom (, EdgeAtom, NodeAtom)*`. Therefore,
/// the `base` function is called on the first `NodeAtom`, while the `collect`
/// is called for the whole triplet. Result of the function is passed to the
/// next call. Final result is returned.
///
/// Example usage of counting edge atoms in the pattern.
///
///    auto base = [](NodeAtom *first_node) { return 0; };
///    auto collect = [](int accum, NodeAtom *prev_node, EdgeAtom *edge,
///                      NodeAtom *node) {
///      return accum + 1;
///    };
///    int edge_count = ReducePattern<int>(pattern, base, collect);
///
// TODO: It might be a good idea to move this somewhere else, for easier usage
// in other files.
template <typename T>
auto ReducePattern(Pattern &pattern, std::function<T(NodeAtom *)> base,
                   std::function<T(T, NodeAtom *, EdgeAtom *, NodeAtom *)> collect) {
  MG_ASSERT(!pattern.atoms_.empty(), "Missing atoms in pattern");
  auto atoms_it = pattern.atoms_.begin();
  auto current_node = utils::Downcast<NodeAtom>(*atoms_it++);
  MG_ASSERT(current_node, "First pattern atom is not a node");
  auto last_res = base(current_node);
  // Remaining atoms need to follow sequentially as (EdgeAtom, NodeAtom)*
  while (atoms_it != pattern.atoms_.end()) {
    auto edge = utils::Downcast<EdgeAtom>(*atoms_it++);
    MG_ASSERT(edge, "Expected an edge atom in pattern.");
    MG_ASSERT(atoms_it != pattern.atoms_.end(), "Edge atom should not end the pattern.");
    auto prev_node = current_node;
    current_node = utils::Downcast<NodeAtom>(*atoms_it++);
    MG_ASSERT(current_node, "Expected a node atom in pattern.");
    last_res = collect(std::move(last_res), prev_node, edge, current_node);
  }
  return last_res;
}

// For all given `named_paths` checks if all its symbols have been bound.
// If so, it creates a logical operator for named path generation, binds its
// symbol, removes that path from the collection of unhandled ones and returns
// the new op. Otherwise, returns `last_op`.
std::unique_ptr<LogicalOperator> GenNamedPaths(std::unique_ptr<LogicalOperator> last_op,
                                               std::unordered_set<Symbol> &bound_symbols,
                                               std::unordered_map<Symbol, std::vector<Symbol>> &named_paths);

std::unique_ptr<LogicalOperator> GenReturn(Return &ret, std::unique_ptr<LogicalOperator> input_op,
                                           SymbolTable &symbol_table, bool is_write,
                                           const std::unordered_set<Symbol> &bound_symbols, AstStorage &storage);

std::unique_ptr<LogicalOperator> GenWith(With &with, std::unique_ptr<LogicalOperator> input_op,
                                         SymbolTable &symbol_table, bool is_write,
                                         std::unordered_set<Symbol> &bound_symbols, AstStorage &storage);

std::unique_ptr<LogicalOperator> GenUnion(const CypherUnion &cypher_union, std::shared_ptr<LogicalOperator> left_op,
                                          std::shared_ptr<LogicalOperator> right_op, SymbolTable &symbol_table);

template <class TBoolOperator>
Expression *BoolJoin(AstStorage &storage, Expression *expr1, Expression *expr2) {
  if (expr1 && expr2) {
    return storage.Create<TBoolOperator>(expr1, expr2);
  }
  return expr1 ? expr1 : expr2;
}

}  // namespace impl

/// @brief Planner which uses hardcoded rules to produce operators.
///
/// @sa MakeLogicalPlan
template <class TPlanningContext>
class RuleBasedPlanner {
 public:
  explicit RuleBasedPlanner(TPlanningContext *context) : context_(context) {}

  /// @brief The result of plan generation is the root of the generated operator
  /// tree.
  using PlanResult = std::unique_ptr<LogicalOperator>;
  /// @brief Generates the operator tree based on explicitly set rules.
  PlanResult Plan(const std::vector<SingleQueryPart> &query_parts) {
    auto &context = *context_;
    std::unique_ptr<LogicalOperator> input_op;
    // Set to true if a query command writes to the database.
    bool is_write = false;
    for (const auto &query_part : query_parts) {
      MatchContext match_ctx{query_part.matching, *context.symbol_table, context.bound_symbols};
      input_op = PlanMatching(match_ctx, std::move(input_op));
      for (const auto &matching : query_part.optional_matching) {
        MatchContext opt_ctx{matching, *context.symbol_table, context.bound_symbols};

        std::vector<Symbol> bound_symbols(context_->bound_symbols.begin(), context_->bound_symbols.end());
        auto once_with_symbols = std::make_unique<Once>(bound_symbols);

        auto match_op = PlanMatching(opt_ctx, std::move(once_with_symbols));
        if (match_op) {
          input_op = std::make_unique<Optional>(std::move(input_op), std::move(match_op), opt_ctx.new_symbols);
        }
      }
      uint64_t merge_id = 0;
      for (const auto &clause : query_part.remaining_clauses) {
        MG_ASSERT(!utils::IsSubtype(*clause, Match::kType), "Unexpected Match in remaining clauses");
        if (auto *ret = utils::Downcast<Return>(clause)) {
          input_op = impl::GenReturn(*ret, std::move(input_op), *context.symbol_table, is_write, context.bound_symbols,
                                     *context.ast_storage);
        } else if (auto *merge = utils::Downcast<query::Merge>(clause)) {
          input_op = GenMerge(*merge, std::move(input_op), query_part.merge_matching[merge_id++]);
          // Treat MERGE clause as write, because we do not know if it will
          // create anything.
          is_write = true;
        } else if (auto *with = utils::Downcast<query::With>(clause)) {
          input_op = impl::GenWith(*with, std::move(input_op), *context.symbol_table, is_write, context.bound_symbols,
                                   *context.ast_storage);
          // WITH clause advances the command, so reset the flag.
          is_write = false;
        } else if (auto op = HandleWriteClause(clause, input_op, *context.symbol_table, context.bound_symbols)) {
          is_write = true;
          input_op = std::move(op);
        } else if (auto *unwind = utils::Downcast<query::Unwind>(clause)) {
          const auto &symbol = context.symbol_table->at(*unwind->named_expression_);
          context.bound_symbols.insert(symbol);
          input_op =
              std::make_unique<plan::Unwind>(std::move(input_op), unwind->named_expression_->expression_, symbol);

        } else if (auto *call_proc = utils::Downcast<query::CallProcedure>(clause)) {
          std::vector<Symbol> result_symbols;
          result_symbols.reserve(call_proc->result_identifiers_.size());
          for (const auto *ident : call_proc->result_identifiers_) {
            const auto &sym = context.symbol_table->at(*ident);
            context.bound_symbols.insert(sym);
            result_symbols.push_back(sym);
          }
          // TODO: When we add support for write and eager procedures, we will
          // need to plan this operator with Accumulate and pass in
          // storage::View::NEW.
          input_op = std::make_unique<plan::CallProcedure>(
              std::move(input_op), call_proc->procedure_name_, call_proc->arguments_, call_proc->result_fields_,
              result_symbols, call_proc->memory_limit_, call_proc->memory_scale_, call_proc->is_write_);
        } else if (auto *load_csv = utils::Downcast<query::LoadCsv>(clause)) {
          const auto &row_sym = context.symbol_table->at(*load_csv->row_var_);
          context.bound_symbols.insert(row_sym);

          input_op =
              std::make_unique<plan::LoadCsv>(std::move(input_op), load_csv->file_, load_csv->with_header_,
                                              load_csv->ignore_bad_, load_csv->delimiter_, load_csv->quote_, row_sym);

        } else if (auto *foreach = utils::Downcast<query::Foreach>(clause)) {
          is_write = true;
          input_op = HandleForeachClause(foreach, std::move(input_op), *context.symbol_table, context.bound_symbols,
                                         query_part, merge_id);
        } else {
          throw utils::NotYetImplemented("clause '{}' conversion to operator(s)", clause->GetTypeInfo().name);
        }
      }
    }
    // Is this the only situation that should be covered
    if (input_op->OutputSymbols(*context.symbol_table).empty()) {
      input_op = std::make_unique<EmptyResult>(std::move(input_op));
    }
    return input_op;
  }

 private:
  TPlanningContext *context_;

  storage::LabelId GetLabel(LabelIx label) { return context_->db->NameToLabel(label.name); }

  storage::PropertyId GetProperty(PropertyIx prop) { return context_->db->NameToProperty(prop.name); }

  storage::EdgeTypeId GetEdgeType(EdgeTypeIx edge_type) { return context_->db->NameToEdgeType(edge_type.name); }

  std::unique_ptr<LogicalOperator> GenCreate(Create &create, std::unique_ptr<LogicalOperator> input_op,
                                             const SymbolTable &symbol_table,
                                             std::unordered_set<Symbol> &bound_symbols) {
    auto last_op = std::move(input_op);
    for (auto pattern : create.patterns_) {
      last_op = GenCreateForPattern(*pattern, std::move(last_op), symbol_table, bound_symbols);
    }
    return last_op;
  }

  std::unique_ptr<LogicalOperator> GenCreateForPattern(Pattern &pattern, std::unique_ptr<LogicalOperator> input_op,
                                                       const SymbolTable &symbol_table,
                                                       std::unordered_set<Symbol> &bound_symbols) {
    auto node_to_creation_info = [&](const NodeAtom &node) {
      const auto &node_symbol = symbol_table.at(*node.identifier_);
      std::vector<storage::LabelId> labels;
      labels.reserve(node.labels_.size());
      for (const auto &label : node.labels_) {
        labels.push_back(GetLabel(label));
      }

      auto properties = std::invoke([&]() -> std::variant<PropertiesMapList, ParameterLookup *> {
        if (const auto *node_properties =
                std::get_if<std::unordered_map<PropertyIx, Expression *>>(&node.properties_)) {
          PropertiesMapList vector_props;
          vector_props.reserve(node_properties->size());
          for (const auto &kv : *node_properties) {
            vector_props.push_back({GetProperty(kv.first), kv.second});
          }
          return std::move(vector_props);
        }
        return std::get<ParameterLookup *>(node.properties_);
      });
      return NodeCreationInfo{node_symbol, labels, properties};
    };

    auto base = [&](NodeAtom *node) -> std::unique_ptr<LogicalOperator> {
      const auto &node_symbol = symbol_table.at(*node->identifier_);
      if (bound_symbols.insert(node_symbol).second) {
        auto node_info = node_to_creation_info(*node);
        return std::make_unique<CreateNode>(std::move(input_op), node_info);
      }
      return std::move(input_op);
    };

    auto collect = [&](std::unique_ptr<LogicalOperator> last_op, NodeAtom *prev_node, EdgeAtom *edge, NodeAtom *node) {
      // Store the symbol from the first node as the input to CreateExpand.
      const auto &input_symbol = symbol_table.at(*prev_node->identifier_);
      // If the expand node was already bound, then we need to indicate this,
      // so that CreateExpand only creates an edge.
      bool node_existing = false;
      if (!bound_symbols.insert(symbol_table.at(*node->identifier_)).second) {
        node_existing = true;
      }
      const auto &edge_symbol = symbol_table.at(*edge->identifier_);
      if (!bound_symbols.insert(edge_symbol).second) {
        LOG_FATAL("Symbols used for created edges cannot be redeclared.");
      }
      auto node_info = node_to_creation_info(*node);
      auto properties = std::invoke([&]() -> std::variant<PropertiesMapList, ParameterLookup *> {
        if (const auto *edge_properties =
                std::get_if<std::unordered_map<PropertyIx, Expression *>>(&edge->properties_)) {
          PropertiesMapList vector_props;
          vector_props.reserve(edge_properties->size());
          for (const auto &kv : *edge_properties) {
            vector_props.push_back({GetProperty(kv.first), kv.second});
          }
          return std::move(vector_props);
        }
        return std::get<ParameterLookup *>(edge->properties_);
      });

      MG_ASSERT(edge->edge_types_.size() == 1, "Creating an edge with a single type should be required by syntax");
      EdgeCreationInfo edge_info{edge_symbol, properties, GetEdgeType(edge->edge_types_[0]), edge->direction_};
      return std::make_unique<CreateExpand>(node_info, edge_info, std::move(last_op), input_symbol, node_existing);
    };

    auto last_op = impl::ReducePattern<std::unique_ptr<LogicalOperator>>(pattern, base, collect);

    // If the pattern is named, append the path constructing logical operator.
    if (pattern.identifier_->user_declared_) {
      std::vector<Symbol> path_elements;
      for (const PatternAtom *atom : pattern.atoms_) path_elements.emplace_back(symbol_table.at(*atom->identifier_));
      last_op = std::make_unique<ConstructNamedPath>(std::move(last_op), symbol_table.at(*pattern.identifier_),
                                                     path_elements);
    }

    return last_op;
  }

  // Generate an operator for a clause which writes to the database. Ownership
  // of input_op is transferred to the newly created operator. If the clause
  // isn't handled, returns nullptr and input_op is left as is.
  std::unique_ptr<LogicalOperator> HandleWriteClause(Clause *clause, std::unique_ptr<LogicalOperator> &input_op,
                                                     const SymbolTable &symbol_table,
                                                     std::unordered_set<Symbol> &bound_symbols) {
    if (auto *create = utils::Downcast<Create>(clause)) {
      return GenCreate(*create, std::move(input_op), symbol_table, bound_symbols);
    } else if (auto *del = utils::Downcast<query::Delete>(clause)) {
      return std::make_unique<plan::Delete>(std::move(input_op), del->expressions_, del->detach_);
    } else if (auto *set = utils::Downcast<query::SetProperty>(clause)) {
      return std::make_unique<plan::SetProperty>(std::move(input_op), GetProperty(set->property_lookup_->property_),
                                                 set->property_lookup_, set->expression_);
    } else if (auto *set = utils::Downcast<query::SetProperties>(clause)) {
      auto op = set->update_ ? plan::SetProperties::Op::UPDATE : plan::SetProperties::Op::REPLACE;
      const auto &input_symbol = symbol_table.at(*set->identifier_);
      return std::make_unique<plan::SetProperties>(std::move(input_op), input_symbol, set->expression_, op);
    } else if (auto *set = utils::Downcast<query::SetLabels>(clause)) {
      const auto &input_symbol = symbol_table.at(*set->identifier_);
      std::vector<storage::LabelId> labels;
      labels.reserve(set->labels_.size());
      for (const auto &label : set->labels_) {
        labels.push_back(GetLabel(label));
      }
      return std::make_unique<plan::SetLabels>(std::move(input_op), input_symbol, labels);
    } else if (auto *rem = utils::Downcast<query::RemoveProperty>(clause)) {
      return std::make_unique<plan::RemoveProperty>(std::move(input_op), GetProperty(rem->property_lookup_->property_),
                                                    rem->property_lookup_);
    } else if (auto *rem = utils::Downcast<query::RemoveLabels>(clause)) {
      const auto &input_symbol = symbol_table.at(*rem->identifier_);
      std::vector<storage::LabelId> labels;
      labels.reserve(rem->labels_.size());
      for (const auto &label : rem->labels_) {
        labels.push_back(GetLabel(label));
      }
      return std::make_unique<plan::RemoveLabels>(std::move(input_op), input_symbol, labels);
    }
    return nullptr;
  }

  std::unique_ptr<LogicalOperator> PlanMatching(MatchContext &match_context,
                                                std::unique_ptr<LogicalOperator> input_op) {
    auto &bound_symbols = match_context.bound_symbols;
    auto &storage = *context_->ast_storage;
    const auto &symbol_table = match_context.symbol_table;
    const auto &matching = match_context.matching;
    // Copy filters, because we will modify them as we generate Filters.
    auto filters = matching.filters;
    // Copy the named_paths for the same reason.
    auto named_paths = matching.named_paths;
    // Try to generate any filters even before the 1st match operator. This
    // optimizes the optional match which filters only on symbols bound in
    // regular match.
    auto last_op = GenFilters(std::move(input_op), bound_symbols, filters, storage, symbol_table);
    for (const auto &expansion : matching.expansions) {
      const auto &node1_symbol = symbol_table.at(*expansion.node1->identifier_);
      if (bound_symbols.insert(node1_symbol).second) {
        // We have just bound this symbol, so generate ScanAll which fills it.
        last_op = std::make_unique<ScanAll>(std::move(last_op), node1_symbol, match_context.view);
        match_context.new_symbols.emplace_back(node1_symbol);
        last_op = GenFilters(std::move(last_op), bound_symbols, filters, storage, symbol_table);
        last_op = impl::GenNamedPaths(std::move(last_op), bound_symbols, named_paths);
        last_op = GenFilters(std::move(last_op), bound_symbols, filters, storage, symbol_table);
      }

      // We have an edge, so generate Expand.
      if (expansion.edge) {
        last_op = GenExpand(std::move(last_op), expansion, symbol_table, bound_symbols, matching, storage, filters,
                            named_paths, match_context.new_symbols, match_context.view);
      }
    }
    MG_ASSERT(named_paths.empty(), "Expected to generate all named paths");
    // We bound all named path symbols, so just add them to new_symbols.
    for (const auto &named_path : matching.named_paths) {
      MG_ASSERT(utils::Contains(bound_symbols, named_path.first), "Expected generated named path to have bound symbol");
      match_context.new_symbols.emplace_back(named_path.first);
    }
    MG_ASSERT(filters.empty(), "Expected to generate all filters");
    return last_op;
  }

  auto GenMerge(query::Merge &merge, std::unique_ptr<LogicalOperator> input_op, const Matching &matching) {
    // Copy the bound symbol set, because we don't want to use the updated
    // version when generating the create part.
    std::unordered_set<Symbol> bound_symbols_copy(context_->bound_symbols);
    MatchContext match_ctx{matching, *context_->symbol_table, bound_symbols_copy, storage::View::NEW};

    std::vector<Symbol> bound_symbols(context_->bound_symbols.begin(), context_->bound_symbols.end());

    auto once_with_symbols = std::make_unique<Once>(bound_symbols);
    auto on_match = PlanMatching(match_ctx, std::move(once_with_symbols));

    once_with_symbols = std::make_unique<Once>(std::move(bound_symbols));
    // Use the original bound_symbols, so we fill it with new symbols.
    auto on_create = GenCreateForPattern(*merge.pattern_, std::move(once_with_symbols), *context_->symbol_table,
                                         context_->bound_symbols);
    for (auto &set : merge.on_create_) {
      on_create = HandleWriteClause(set, on_create, *context_->symbol_table, context_->bound_symbols);
      MG_ASSERT(on_create, "Expected SET in MERGE ... ON CREATE");
    }
    for (auto &set : merge.on_match_) {
      on_match = HandleWriteClause(set, on_match, *context_->symbol_table, context_->bound_symbols);
      MG_ASSERT(on_match, "Expected SET in MERGE ... ON MATCH");
    }
    return std::make_unique<plan::Merge>(std::move(input_op), std::move(on_match), std::move(on_create));
  }

  std::unique_ptr<LogicalOperator> GenExpand(std::unique_ptr<LogicalOperator> last_op, const Expansion &expansion,
                                             const SymbolTable &symbol_table, std::unordered_set<Symbol> &bound_symbols,
                                             const Matching &matching, AstStorage &storage, Filters &filters,
                                             std::unordered_map<Symbol, std::vector<Symbol>> &named_paths,
                                             std::vector<Symbol> &new_symbols, storage::View view) {
    // If the expand symbols were already bound, then we need to indicate
    // that they exist. The Expand will then check whether the pattern holds
    // instead of writing the expansion to symbols.
    const auto &node1_symbol = symbol_table.at(*expansion.node1->identifier_);
    bound_symbols.insert(node1_symbol);

    const auto &node_symbol = symbol_table.at(*expansion.node2->identifier_);
    auto *edge = expansion.edge;

    auto existing_node = utils::Contains(bound_symbols, node_symbol);
    const auto &edge_symbol = symbol_table.at(*edge->identifier_);
    MG_ASSERT(!utils::Contains(bound_symbols, edge_symbol), "Existing edges are not supported");
    std::vector<storage::EdgeTypeId> edge_types;
    edge_types.reserve(edge->edge_types_.size());
    for (const auto &type : edge->edge_types_) {
      edge_types.push_back(GetEdgeType(type));
    }
    if (edge->IsVariable()) {
      std::optional<ExpansionLambda> weight_lambda;
      std::optional<Symbol> total_weight;

      if (edge->type_ == EdgeAtom::Type::WEIGHTED_SHORTEST_PATH || edge->type_ == EdgeAtom::Type::ALL_SHORTEST_PATHS) {
        weight_lambda.emplace(ExpansionLambda{symbol_table.at(*edge->weight_lambda_.inner_edge),
                                              symbol_table.at(*edge->weight_lambda_.inner_node),
                                              edge->weight_lambda_.expression});

        total_weight.emplace(symbol_table.at(*edge->total_weight_));
      }

      ExpansionLambda filter_lambda;
      filter_lambda.inner_edge_symbol = symbol_table.at(*edge->filter_lambda_.inner_edge);
      filter_lambda.inner_node_symbol = symbol_table.at(*edge->filter_lambda_.inner_node);
      {
        // Bind the inner edge and node symbols so they're available for
        // inline filtering in ExpandVariable.
        bool inner_edge_bound = bound_symbols.insert(filter_lambda.inner_edge_symbol).second;
        bool inner_node_bound = bound_symbols.insert(filter_lambda.inner_node_symbol).second;
        MG_ASSERT(inner_edge_bound && inner_node_bound, "An inner edge and node can't be bound from before");
      }
      // Join regular filters with lambda filter expression, so that they
      // are done inline together. Semantic analysis should guarantee that
      // lambda filtering uses bound symbols.
      filter_lambda.expression = impl::BoolJoin<AndOperator>(
          storage, impl::ExtractFilters(bound_symbols, filters, storage), edge->filter_lambda_.expression);
      // At this point it's possible we have leftover filters for inline
      // filtering (they use the inner symbols. If they were not collected,
      // we have to remove them manually because no other filter-extraction
      // will ever bind them again.
      filters.erase(
          std::remove_if(filters.begin(), filters.end(),
                         [e = filter_lambda.inner_edge_symbol, n = filter_lambda.inner_node_symbol](FilterInfo &fi) {
                           return utils::Contains(fi.used_symbols, e) || utils::Contains(fi.used_symbols, n);
                         }),
          filters.end());
      // Unbind the temporarily bound inner symbols for filtering.
      bound_symbols.erase(filter_lambda.inner_edge_symbol);
      bound_symbols.erase(filter_lambda.inner_node_symbol);

      if (total_weight) {
        bound_symbols.insert(*total_weight);
      }

      // TODO: Pass weight lambda.
      MG_ASSERT(view == storage::View::OLD, "ExpandVariable should only be planned with storage::View::OLD");
      last_op = std::make_unique<ExpandVariable>(std::move(last_op), node1_symbol, node_symbol, edge_symbol,
                                                 edge->type_, expansion.direction, edge_types, expansion.is_flipped,
                                                 edge->lower_bound_, edge->upper_bound_, existing_node, filter_lambda,
                                                 weight_lambda, total_weight);
    } else {
      last_op = std::make_unique<Expand>(std::move(last_op), node1_symbol, node_symbol, edge_symbol,
                                         expansion.direction, edge_types, existing_node, view);
    }

    // Bind the expanded edge and node.
    bound_symbols.insert(edge_symbol);
    new_symbols.emplace_back(edge_symbol);
    if (bound_symbols.insert(node_symbol).second) {
      new_symbols.emplace_back(node_symbol);
    }

    // Ensure Cyphermorphism (different edge symbols always map to
    // different edges).
    for (const auto &edge_symbols : matching.edge_symbols) {
      if (edge_symbols.find(edge_symbol) == edge_symbols.end()) {
        continue;
      }
      std::vector<Symbol> other_symbols;
      for (const auto &symbol : edge_symbols) {
        if (symbol == edge_symbol || bound_symbols.find(symbol) == bound_symbols.end()) {
          continue;
        }
        other_symbols.push_back(symbol);
      }
      if (!other_symbols.empty()) {
        last_op = std::make_unique<EdgeUniquenessFilter>(std::move(last_op), edge_symbol, other_symbols);
      }
    }

    last_op = GenFilters(std::move(last_op), bound_symbols, filters, storage, symbol_table);
    last_op = impl::GenNamedPaths(std::move(last_op), bound_symbols, named_paths);
    last_op = GenFilters(std::move(last_op), bound_symbols, filters, storage, symbol_table);

    return last_op;
  }

  std::unique_ptr<LogicalOperator> HandleForeachClause(query::Foreach *foreach,
                                                       std::unique_ptr<LogicalOperator> input_op,
                                                       const SymbolTable &symbol_table,
                                                       std::unordered_set<Symbol> &bound_symbols,
                                                       const SingleQueryPart &query_part, uint64_t &merge_id) {
    const auto &symbol = symbol_table.at(*foreach->named_expression_);
    bound_symbols.insert(symbol);
    std::unique_ptr<LogicalOperator> op = std::make_unique<plan::Once>();
    for (auto *clause : foreach->clauses_) {
      if (auto *nested_for_each = utils::Downcast<query::Foreach>(clause)) {
        op = HandleForeachClause(nested_for_each, std::move(op), symbol_table, bound_symbols, query_part, merge_id);
      } else if (auto *merge = utils::Downcast<query::Merge>(clause)) {
        op = GenMerge(*merge, std::move(op), query_part.merge_matching[merge_id++]);
      } else {
        op = HandleWriteClause(clause, op, symbol_table, bound_symbols);
      }
    }
    return std::make_unique<plan::Foreach>(std::move(input_op), std::move(op), foreach->named_expression_->expression_,
                                           symbol);
  }

  std::unique_ptr<LogicalOperator> GenFilters(std::unique_ptr<LogicalOperator> last_op,
                                              const std::unordered_set<Symbol> &bound_symbols, Filters &filters,
                                              AstStorage &storage, const SymbolTable &symbol_table) {
    auto pattern_filters = ExtractPatternFilters(filters, symbol_table, storage, bound_symbols);
    auto *filter_expr = impl::ExtractFilters(bound_symbols, filters, storage);

    if (filter_expr) {
      last_op = std::make_unique<Filter>(std::move(last_op), std::move(pattern_filters), filter_expr);
    }
    return last_op;
  }

  std::unique_ptr<LogicalOperator> MakeExistsFilter(const Matching &matching, const SymbolTable &symbol_table,
                                                    AstStorage &storage,
                                                    const std::unordered_set<Symbol> &bound_symbols) {
    std::vector<Symbol> once_symbols(bound_symbols.begin(), bound_symbols.end());
    std::unique_ptr<LogicalOperator> last_op = std::make_unique<Once>(once_symbols);

    std::vector<Symbol> new_symbols;
    std::unordered_set<Symbol> expand_symbols(bound_symbols.begin(), bound_symbols.end());

    auto filters = matching.filters;

    std::unordered_map<Symbol, std::vector<Symbol>> named_paths;

    last_op = GenExpand(std::move(last_op), matching.expansions[0], symbol_table, expand_symbols, matching, storage,
                        filters, named_paths, new_symbols, storage::View::OLD);

    last_op = std::make_unique<Limit>(std::move(last_op), storage.Create<IntegerLiteral>(1));

    last_op = std::make_unique<EvaluatePatternFilter>(std::move(last_op), matching.symbol.value());

    return last_op;
  }

<<<<<<< HEAD
  std::vector<std::shared_ptr<LogicalOperator>> ExtractPatternFilters(Filters &filters, const SymbolTable &symbol_table,
                                                                      AstStorage &storage,
                                                                      const std::unordered_set<Symbol> &bound_symbols) {
    std::vector<std::shared_ptr<LogicalOperator>> operators;
=======
    last_op = std::make_unique<Limit>(std::move(last_op), storage.Create<PrimitiveLiteral>(1));
>>>>>>> 4a1873e4

    for (const auto &filter : filters) {
      for (const auto &matching : filter.matchings) {
        if (matching.type == PatternFilterType::EXISTS) {
          operators.emplace_back(MakeExistsFilter(matching, symbol_table, storage, bound_symbols));
          continue;
        }

        throw SemanticException("Invalid pattern filter!");
      }
    }

    return operators;
  }
};

}  // namespace memgraph::query::plan<|MERGE_RESOLUTION|>--- conflicted
+++ resolved
@@ -608,21 +608,17 @@
     last_op = GenExpand(std::move(last_op), matching.expansions[0], symbol_table, expand_symbols, matching, storage,
                         filters, named_paths, new_symbols, storage::View::OLD);
 
-    last_op = std::make_unique<Limit>(std::move(last_op), storage.Create<IntegerLiteral>(1));
+    last_op = std::make_unique<Limit>(std::move(last_op), storage.Create<PrimitiveLiteral>(1));
 
     last_op = std::make_unique<EvaluatePatternFilter>(std::move(last_op), matching.symbol.value());
 
     return last_op;
   }
 
-<<<<<<< HEAD
   std::vector<std::shared_ptr<LogicalOperator>> ExtractPatternFilters(Filters &filters, const SymbolTable &symbol_table,
                                                                       AstStorage &storage,
                                                                       const std::unordered_set<Symbol> &bound_symbols) {
     std::vector<std::shared_ptr<LogicalOperator>> operators;
-=======
-    last_op = std::make_unique<Limit>(std::move(last_op), storage.Create<PrimitiveLiteral>(1));
->>>>>>> 4a1873e4
 
     for (const auto &filter : filters) {
       for (const auto &matching : filter.matchings) {
