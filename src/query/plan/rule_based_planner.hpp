--- conflicted
+++ resolved
@@ -168,7 +168,7 @@
   PlanResult Plan(const std::vector<SingleQueryPart> &query_parts, const std::queue<LogicalOperator> &sub_plans,
                   std::unique_ptr<LogicalOperator> input_op = nullptr) {
     auto &context = *context_;
-    std::unique_ptr<LogicalOperator> input_op;
+    // std::unique_ptr<LogicalOperator> input_op;
     // Set to true if a query command writes to the database.
     bool is_write = false;
     for (const auto &query_part : query_parts) {
@@ -604,11 +604,6 @@
                                            symbol);
   }
 
-<<<<<<< HEAD
-  std::unique_ptr<LogicalOperator> HandleSubquery(std::unique_ptr<LogicalOperator> input_op) {
-    // bound symbols?
-    return std::make_unique<plan::BrunoOperator>();
-=======
   std::unique_ptr<LogicalOperator> GenFilters(std::unique_ptr<LogicalOperator> last_op,
                                               const std::unordered_set<Symbol> &bound_symbols, Filters &filters,
                                               AstStorage &storage, const SymbolTable &symbol_table) {
@@ -665,7 +660,10 @@
     }
 
     return operators;
->>>>>>> ac9ae56f
+  }
+  std::unique_ptr<LogicalOperator> HandleSubquery(std::unique_ptr<LogicalOperator> input_op) {
+    // bound symbols?
+    return std::make_unique<plan::BrunoOperator>();
   }
 };
 
