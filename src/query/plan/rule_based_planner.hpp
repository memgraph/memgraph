--- conflicted
+++ resolved
@@ -409,8 +409,8 @@
 
       // We have an edge, so generate Expand.
       if (expansion.edge) {
-        last_op = GenExpand(std::move(last_op), expansion, symbol_table, bound_symbols, matching, storage,
-                            match_context.new_symbols, match_context.view);
+        last_op = GenExpand(std::move(last_op), expansion, symbol_table, bound_symbols, matching, storage, filters,
+                            named_paths, match_context.new_symbols, match_context.view);
       }
     }
     MG_ASSERT(named_paths.empty(), "Expected to generate all named paths");
@@ -451,7 +451,8 @@
 
   std::unique_ptr<LogicalOperator> GenExpand(std::unique_ptr<LogicalOperator> last_op, const Expansion &expansion,
                                              const SymbolTable &symbol_table, std::unordered_set<Symbol> &bound_symbols,
-                                             const Matching &matching, AstStorage &storage,
+                                             const Matching &matching, AstStorage &storage, Filters &filters,
+                                             std::unordered_map<Symbol, std::vector<Symbol>> &named_paths,
                                              std::vector<Symbol> &new_symbols, storage::View view) {
     // If the expand symbols were already bound, then we need to indicate
     // that they exist. The Expand will then check whether the pattern holds
@@ -461,8 +462,6 @@
 
     const auto &node_symbol = symbol_table.at(*expansion.node2->identifier_);
     auto *edge = expansion.edge;
-    auto filters = matching.filters;
-    auto named_paths = matching.named_paths;
 
     auto existing_node = utils::Contains(bound_symbols, node_symbol);
     const auto &edge_symbol = symbol_table.at(*edge->identifier_);
@@ -584,80 +583,36 @@
   std::unique_ptr<LogicalOperator> GenFilters(std::unique_ptr<LogicalOperator> last_op,
                                               const std::unordered_set<Symbol> &bound_symbols, Filters &filters,
                                               AstStorage &storage, const SymbolTable &symbol_table) {
-<<<<<<< HEAD
-    auto complex_filters = ExtractComplexFilters(filters, symbol_table, storage, bound_symbols);
+    auto pattern_filters = ExtractPatternFilters(filters, symbol_table, storage, bound_symbols);
     auto *filter_expr = impl::ExtractFilters(bound_symbols, filters, storage);
     if (filter_expr) {
-      last_op = std::make_unique<Filter>(std::move(last_op), std::move(complex_filters), filter_expr);
-=======
-    std::unique_ptr<LogicalOperator> pattern_filter =
-        ExtractPatternFilters(filters, storage, symbol_table, bound_symbols);
-    auto *filter_expr = impl::ExtractFilters(bound_symbols, filters, storage);
-    if (filter_expr) {
-      last_op = std::make_unique<Filter>(std::move(last_op), std::move(pattern_filter), filter_expr);
->>>>>>> 5ce76c2a
+      last_op = std::make_unique<Filter>(std::move(last_op), std::move(pattern_filters), filter_expr);
     }
     return last_op;
   }
 
-<<<<<<< HEAD
   std::unique_ptr<LogicalOperator> MakeExistsFilter(const Matching &matching, const SymbolTable &symbol_table,
                                                     AstStorage &storage,
-                                                    const std::unordered_set<Symbol> &bound_symbols) {
-=======
-  std::unique_ptr<LogicalOperator> ExtractPatternFilters(const Filters &filters, AstStorage &storage,
-                                                         const SymbolTable &symbol_table,
-                                                         const std::unordered_set<Symbol> &bound_symbols) {
-    for (const auto &filter : filters) {
-      if (filter.type != FilterInfo::Type::Pattern) {
-        continue;
-      }
-
-      if (const auto *exists = utils::Downcast<Exists>(filter.expression)) {
-        return MakeExistsFilter(*exists, storage, symbol_table, bound_symbols);
-      }
-
-      throw SemanticException("Pattern filter does not exist!");
-    }
-
-    return nullptr;
-  }
-
-  std::unique_ptr<LogicalOperator> MakeExistsFilter(const Exists &exists, AstStorage &storage,
-                                                    const SymbolTable &symbol_table,
-                                                    const std::unordered_set<Symbol> &bound_symbols) {
-    auto *from_node = static_cast<NodeAtom *>(exists.pattern_->atoms_[0]);
-    auto *relationship = static_cast<EdgeAtom *>(exists.pattern_->atoms_[1]);
-    auto *to_node = static_cast<NodeAtom *>(exists.pattern_->atoms_[2]);
-    auto node1_symbol = symbol_table.at(*from_node->identifier_);
-    auto node2_symbol = symbol_table.at(*to_node->identifier_);
-    auto edge_symbol = symbol_table.at(*relationship->identifier_);
-    auto direction = relationship->direction_;
-
-    std::vector<storage::EdgeTypeId> edge_types;
-    edge_types.reserve(relationship->edge_types_.size());
-    for (const auto &type : relationship->edge_types_) {
-      edge_types.push_back(GetEdgeType(type));
-    }
-
->>>>>>> 5ce76c2a
+                                                    const std::unordered_set<Symbol> &bound_symbols, Filters &filters) {
     std::vector<Symbol> once_symbols(bound_symbols.begin(), bound_symbols.end());
     std::unique_ptr<LogicalOperator> last_op = std::make_unique<Once>(once_symbols);
+
     std::vector<Symbol> new_symbols;
     std::unordered_set<Symbol> expand_symbols(bound_symbols.begin(), bound_symbols.end());
 
+    std::unordered_map<Symbol, std::vector<Symbol>> named_paths;
+
     last_op = GenExpand(std::move(last_op), matching.expansions[0], symbol_table, expand_symbols, matching, storage,
-                        new_symbols, storage::View::OLD);
+                        filters, named_paths, new_symbols, storage::View::OLD);
 
     last_op = std::make_unique<Limit>(std::move(last_op), storage.Create<IntegerLiteral>(1));
 
-<<<<<<< HEAD
-    last_op = std::make_unique<EvaluateComplexFilter>(std::move(last_op), matching.symbol.value());
+    last_op = std::make_unique<EvaluatePatternFilter>(std::move(last_op), matching.symbol.value());
 
     return last_op;
   }
 
-  std::vector<std::shared_ptr<LogicalOperator>> ExtractComplexFilters(Filters &filters, const SymbolTable &symbol_table,
+  std::vector<std::shared_ptr<LogicalOperator>> ExtractPatternFilters(Filters &filters, const SymbolTable &symbol_table,
                                                                       AstStorage &storage,
                                                                       const std::unordered_set<Symbol> &bound_symbols) {
     std::vector<std::shared_ptr<LogicalOperator>> operators;
@@ -665,7 +620,7 @@
     for (const auto &filter : filters) {
       for (const auto &matching : filter.matchings) {
         if (matching.type == PatternFilterType::EXISTS) {
-          operators.emplace_back(MakeExistsFilter(matching, symbol_table, storage, bound_symbols));
+          operators.emplace_back(MakeExistsFilter(matching, symbol_table, storage, bound_symbols, filters));
           continue;
         }
 
@@ -675,12 +630,6 @@
 
     return operators;
   }
-=======
-    last_op = std::make_unique<EvaluatePatternFilter>(std::move(last_op), symbol_table.at(exists));
-
-    return last_op;
-  }
->>>>>>> 5ce76c2a
 };
 
 }  // namespace memgraph::query::plan