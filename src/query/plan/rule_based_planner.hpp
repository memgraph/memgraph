--- conflicted
+++ resolved
@@ -680,12 +680,7 @@
   std::unique_ptr<LogicalOperator> GenFilters(std::unique_ptr<LogicalOperator> last_op,
                                               const std::unordered_set<Symbol> &bound_symbols, Filters &filters,
                                               AstStorage &storage, const SymbolTable &symbol_table) {
-<<<<<<< HEAD
     auto complex_filters = ExtractComplexFilters(filters, symbol_table, storage, bound_symbols);
-=======
-    std::unique_ptr<LogicalOperator> complex_filter =
-        ExtractComplexFilters(filters, storage, symbol_table, bound_symbols);
->>>>>>> eaef630e
     auto *filter_expr = impl::ExtractFilters(bound_symbols, filters, storage);
     if (filter_expr) {
       last_op = std::make_unique<Filter>(std::move(last_op), std::move(complex_filters), filter_expr);
@@ -693,29 +688,10 @@
     return last_op;
   }
 
-<<<<<<< HEAD
   std::unique_ptr<LogicalOperator> MakeExistsFilter(Exists &exists, const SymbolTable &symbol_table,
                                                     AstStorage &storage,
                                                     const std::unordered_set<Symbol> &bound_symbols,
                                                     FilterInfo filter) {
-=======
-  std::unique_ptr<LogicalOperator> MakeExistsFilter(Exists &exists, AstStorage &storage,
-                                                    const SymbolTable &symbol_table,
-                                                    const std::unordered_set<Symbol> &bound_symbols) {
-    auto *from_node = static_cast<NodeAtom *>(exists.pattern_->atoms_[0]);
-    auto *relationship = static_cast<EdgeAtom *>(exists.pattern_->atoms_[1]);
-    auto *to_node = static_cast<NodeAtom *>(exists.pattern_->atoms_[2]);
-    auto node1_symbol = symbol_table.at(*from_node->identifier_);
-    auto node2_symbol = symbol_table.at(*to_node->identifier_);
-    auto edge_symbol = symbol_table.at(*relationship->identifier_);
-    auto direction = relationship->direction_;
-    std::vector<storage::EdgeTypeId> edge_types;
-    edge_types.reserve(relationship->edge_types_.size());
-    for (const auto &type : relationship->edge_types_) {
-      edge_types.push_back(GetEdgeType(type));
-    }
-
->>>>>>> eaef630e
     std::vector<Symbol> once_symbols(bound_symbols.begin(), bound_symbols.end());
     std::unique_ptr<LogicalOperator> last_op = std::make_unique<Once>(once_symbols);
     std::vector<Symbol> new_symbols;
@@ -724,40 +700,26 @@
     last_op = GenExpand(std::move(last_op), filter.matching->expansions[0], symbol_table, expand_symbols,
                         *filter.matching, storage, new_symbols, storage::View::OLD);
 
-<<<<<<< HEAD
-    last_op = std::make_unique<Limit>(std::move(last_op), exists.limit_expression_);
-=======
     last_op = std::make_unique<Limit>(std::move(last_op), storage.Create<IntegerLiteral>());
 
->>>>>>> eaef630e
     last_op = std::make_unique<EvaluateComplexFilter>(std::move(last_op), symbol_table.at(exists));
 
     return last_op;
   }
 
-<<<<<<< HEAD
   std::vector<std::shared_ptr<LogicalOperator>> ExtractComplexFilters(Filters &filters, const SymbolTable &symbol_table,
                                                                       AstStorage &storage,
                                                                       const std::unordered_set<Symbol> &bound_symbols) {
     std::vector<std::shared_ptr<LogicalOperator>> operators;
 
-=======
-  std::unique_ptr<LogicalOperator> ExtractComplexFilters(Filters &filters, AstStorage &storage,
-                                                         const SymbolTable &symbol_table,
-                                                         const std::unordered_set<Symbol> &bound_symbols) {
->>>>>>> eaef630e
     for (auto &filter : filters) {
       if (filter.type != FilterInfo::Type::Complex) {
         continue;
       }
 
       if (auto *exists = utils::Downcast<Exists>(filter.expression)) {
-<<<<<<< HEAD
         operators.emplace_back(MakeExistsFilter(*exists, symbol_table, storage, bound_symbols, filter));
         continue;
-=======
-        return MakeExistsFilter(*exists, storage, symbol_table, bound_symbols);
->>>>>>> eaef630e
       }
 
       throw SemanticException("Complex filter does not exist!");
