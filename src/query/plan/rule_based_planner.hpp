--- conflicted
+++ resolved
@@ -601,13 +601,7 @@
     std::vector<Symbol> new_symbols;
     std::unordered_set<Symbol> expand_symbols(bound_symbols.begin(), bound_symbols.end());
 
-<<<<<<< HEAD
     auto filters = matching.filters;
-=======
-      // This should never happen
-      MG_ASSERT(false, "Pattern filter does not exist!");
-    }
->>>>>>> d8cdb52c
 
     std::unordered_map<Symbol, std::vector<Symbol>> named_paths;
 
@@ -633,7 +627,8 @@
           continue;
         }
 
-        throw SemanticException("Invalid pattern filter!");
+        // This should never happen
+        MG_ASSERT(false, "Pattern filter does not exist!");
       }
     }
 
