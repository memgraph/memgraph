// Copyright 2023 Memgraph Ltd.
//
// Use of this software is governed by the Business Source License
// included in the file licenses/BSL.txt; by using this file, you agree to be bound by the terms of the Business Source
// License, and you may not use this file except in compliance with the Business Source License.
//
// As of the Change Date specified in that file, in accordance with
// the Business Source License, use of this software will be governed
// by the Apache License, Version 2.0, included in the file
// licenses/APL.txt.

/// @file
#pragma once

#include <optional>
#include <set>
#include <unordered_map>
#include <unordered_set>
#include <vector>

#include "query/frontend/ast/ast.hpp"
#include "query/frontend/semantic/symbol_table.hpp"
#include "query/plan/operator.hpp"

namespace memgraph::query::plan {

/// Collects symbols from identifiers found in visited AST nodes.
class UsedSymbolsCollector : public HierarchicalTreeVisitor {
 public:
  explicit UsedSymbolsCollector(const SymbolTable &symbol_table) : symbol_table_(symbol_table) {}

  using HierarchicalTreeVisitor::PostVisit;
  using HierarchicalTreeVisitor::PreVisit;
  using HierarchicalTreeVisitor::Visit;

  bool PostVisit(All &all) override {
    // Remove the symbol which is bound by all, because we are only interested
    // in free (unbound) symbols.
    symbols_.erase(symbol_table_.at(*all.identifier_));
    return true;
  }

  bool PostVisit(Single &single) override {
    // Remove the symbol which is bound by single, because we are only
    // interested in free (unbound) symbols.
    symbols_.erase(symbol_table_.at(*single.identifier_));
    return true;
  }

  bool PostVisit(Any &any) override {
    // Remove the symbol which is bound by any, because we are only interested
    // in free (unbound) symbols.
    symbols_.erase(symbol_table_.at(*any.identifier_));
    return true;
  }

  bool PostVisit(None &none) override {
    // Remove the symbol which is bound by none, because we are only interested
    // in free (unbound) symbols.
    symbols_.erase(symbol_table_.at(*none.identifier_));
    return true;
  }

  bool PostVisit(Reduce &reduce) override {
    // Remove the symbols bound by reduce, because we are only interested
    // in free (unbound) symbols.
    symbols_.erase(symbol_table_.at(*reduce.accumulator_));
    symbols_.erase(symbol_table_.at(*reduce.identifier_));
    return true;
  }

  bool Visit(Identifier &ident) override {
    if (!in_exists || ident.user_declared_) {
      symbols_.insert(symbol_table_.at(ident));
    }

    return true;
  }

  bool PreVisit(Exists &exists) override {
    in_exists = true;

    // We do not visit pattern identifier since we're in exists filter pattern
    for (auto &atom : exists.pattern_->atoms_) {
      atom->Accept(*this);
    }

    return false;
  }

  bool PostVisit(Exists & /*exists*/) override {
    in_exists = false;
    return true;
  }

  bool Visit(PrimitiveLiteral &) override { return true; }
  bool Visit(ParameterLookup &) override { return true; }

  std::unordered_set<Symbol> symbols_;
  const SymbolTable &symbol_table_;

 private:
  bool in_exists{false};
};

/// Normalized representation of a pattern that needs to be matched.
struct Expansion {
  /// The first node in the expansion, it can be a single node.
  NodeAtom *node1 = nullptr;
  /// Optional edge which connects the 2 nodes.
  EdgeAtom *edge = nullptr;
  /// Direction of the edge, it may be flipped compared to original
  /// @c EdgeAtom during plan generation.
  EdgeAtom::Direction direction = EdgeAtom::Direction::BOTH;
  /// True if the direction and nodes were flipped.
  bool is_flipped = false;
  /// Set of symbols found inside the range expressions of a variable path edge.
  std::unordered_set<Symbol> symbols_in_range{};
  /// Optional node at the other end of an edge. If the expansion
  /// contains an edge, then this node is required.
  NodeAtom *node2 = nullptr;
};

struct FilterMatching;

enum class PatternFilterType { EXISTS };

/// Collects matchings from filters that include patterns
class PatternFilterVisitor : public ExpressionVisitor<void> {
 public:
  explicit PatternFilterVisitor(SymbolTable &symbol_table, AstStorage &storage)
      : symbol_table_(symbol_table), storage_(storage) {}

  using ExpressionVisitor<void>::Visit;

  // Unary operators
  void Visit(NotOperator &op) override { op.expression_->Accept(*this); }
  void Visit(IsNullOperator &op) override { op.expression_->Accept(*this); };
  void Visit(UnaryPlusOperator &op) override{};
  void Visit(UnaryMinusOperator &op) override{};

  // Binary operators
  void Visit(OrOperator &op) override {
    op.expression1_->Accept(*this);
    op.expression2_->Accept(*this);
  }
  void Visit(XorOperator &op) override {
    op.expression1_->Accept(*this);
    op.expression2_->Accept(*this);
  }
  void Visit(AndOperator &op) override {
    op.expression1_->Accept(*this);
    op.expression2_->Accept(*this);
  }
  void Visit(NotEqualOperator &op) override {
    op.expression1_->Accept(*this);
    op.expression2_->Accept(*this);
  };
  void Visit(EqualOperator &op) override {
    op.expression1_->Accept(*this);
    op.expression2_->Accept(*this);
  };
  void Visit(InListOperator &op) override {
    op.expression1_->Accept(*this);
    op.expression2_->Accept(*this);
  };
  void Visit(AdditionOperator &op) override{};
  void Visit(SubtractionOperator &op) override{};
  void Visit(MultiplicationOperator &op) override{};
  void Visit(DivisionOperator &op) override{};
  void Visit(ModOperator &op) override{};
  void Visit(LessOperator &op) override{};
  void Visit(GreaterOperator &op) override{};
  void Visit(LessEqualOperator &op) override{};
  void Visit(GreaterEqualOperator &op) override{};
  void Visit(SubscriptOperator &op) override{};

  // Other
  void Visit(ListSlicingOperator &op) override{};
  void Visit(IfOperator &op) override{};
  void Visit(ListLiteral &op) override{};
  void Visit(MapLiteral &op) override{};
  void Visit(LabelsTest &op) override{};
  void Visit(Aggregation &op) override{};
  void Visit(Function &op) override{};
  void Visit(Reduce &op) override{};
  void Visit(Coalesce &op) override{};
  void Visit(Extract &op) override{};
  void Visit(Exists &op) override;
  void Visit(All &op) override{};
  void Visit(Single &op) override{};
  void Visit(Any &op) override{};
  void Visit(None &op) override{};
  void Visit(Identifier &op) override{};
  void Visit(PrimitiveLiteral &op) override{};
  void Visit(PropertyLookup &op) override{};
  void Visit(ParameterLookup &op) override{};
  void Visit(NamedExpression &op) override{};
  void Visit(RegexMatch &op) override{};

  std::vector<FilterMatching> getMatchings() { return matchings_; }

  SymbolTable &symbol_table_;
  AstStorage &storage_;

 private:
  /// Collection of matchings in the filter expression being analyzed.
  std::vector<FilterMatching> matchings_;
};

/// Stores the symbols and expression used to filter a property.
class PropertyFilter {
 public:
  using Bound = ScanAllByLabelPropertyRange::Bound;

  /// Depending on type, this PropertyFilter may be a value equality, regex
  /// matched value or a range with lower and (or) upper bounds, IN list filter.
  enum class Type { EQUAL, REGEX_MATCH, RANGE, IN, IS_NOT_NULL };

  /// Construct with Expression being the equality or regex match check.
  PropertyFilter(const SymbolTable &, const Symbol &, PropertyIx, Expression *, Type);
  /// Construct the range based filter.
  PropertyFilter(const SymbolTable &, const Symbol &, PropertyIx, const std::optional<Bound> &,
                 const std::optional<Bound> &);
  /// Construct a filter without an expression that produces a value.
  /// Used for the "PROP IS NOT NULL" filter, and can be used for any
  /// property filter that doesn't need to use an expression to produce
  /// values that should be filtered further.
  PropertyFilter(const Symbol &, PropertyIx, Type);

  /// Symbol whose property is looked up.
  Symbol symbol_;
  PropertyIx property_;
  Type type_;
  /// True if the same symbol is used in expressions for value or bounds.
  bool is_symbol_in_value_ = false;
  /// Expression which when evaluated produces the value a property must
  /// equal or regex match depending on type_.
  Expression *value_ = nullptr;
  /// Expressions which produce lower and upper bounds for a property.
  std::optional<Bound> lower_bound_{};
  std::optional<Bound> upper_bound_{};
};

/// Filtering by ID, for example `MATCH (n) WHERE id(n) = 42 ...`
class IdFilter {
 public:
  /// Construct with Expression being the required value for ID.
  IdFilter(const SymbolTable &, const Symbol &, Expression *);

  /// Symbol whose id is looked up.
  Symbol symbol_;
  /// Expression which when evaluted produces the value an ID must satisfy.
  Expression *value_;
  /// True if the same symbol is used in expressions for value.
  bool is_symbol_in_value_{false};
};

/// Stores additional information for a filter expression.
struct FilterInfo {
  /// A FilterInfo can be a generic filter expression or a specific filtering
  /// applied for labels or a property. Non generic types contain extra
  /// information which can be used to produce indexed scans of graph
  /// elements.
  enum class Type { Generic, Label, Property, Id, Pattern };

  Type type;
  /// The original filter expression which must be satisfied.
  Expression *expression;
  /// Set of used symbols by the filter @c expression.
  std::unordered_set<Symbol> used_symbols;
  /// Labels for Type::Label filtering.
  std::vector<LabelIx> labels;
  /// Property information for Type::Property filtering.
  std::optional<PropertyFilter> property_filter;
  /// Information for Type::Id filtering.
  std::optional<IdFilter> id_filter;
  /// Matchings for filters that include patterns
  std::vector<FilterMatching> matchings;
};

/// Stores information on filters used inside the @c Matching of a @c QueryPart.
///
/// Info is stored as a list of FilterInfo objects corresponding to all filter
/// expressions that should be generated.
class Filters final {
 public:
  using iterator = std::vector<FilterInfo>::iterator;
  using const_iterator = std::vector<FilterInfo>::const_iterator;

  auto begin() { return all_filters_.begin(); }
  auto begin() const { return all_filters_.begin(); }
  auto end() { return all_filters_.end(); }
  auto end() const { return all_filters_.end(); }

  auto empty() const { return all_filters_.empty(); }

  auto erase(iterator pos) { return all_filters_.erase(pos); }
  auto erase(const_iterator pos) { return all_filters_.erase(pos); }
  auto erase(iterator first, iterator last) { return all_filters_.erase(first, last); }
  auto erase(const_iterator first, const_iterator last) { return all_filters_.erase(first, last); }

  auto FilteredLabels(const Symbol &symbol) const {
    std::unordered_set<LabelIx> labels;
    for (const auto &filter : all_filters_) {
      if (filter.type == FilterInfo::Type::Label && utils::Contains(filter.used_symbols, symbol)) {
        MG_ASSERT(filter.used_symbols.size() == 1U, "Expected a single used symbol for label filter");
        labels.insert(filter.labels.begin(), filter.labels.end());
      }
    }
    return labels;
  }

  /// Remove a filter; may invalidate iterators.
  /// Removal is done by comparing only the expression, so that multiple
  /// FilterInfo objects using the same original expression are removed.
  void EraseFilter(const FilterInfo &);

  /// Remove a label filter for symbol; may invalidate iterators.
  /// If removed_filters is not nullptr, fills the vector with original
  /// `Expression *` which are now completely removed.
  void EraseLabelFilter(const Symbol &, LabelIx, std::vector<Expression *> *removed_filters = nullptr);

  /// Returns a vector of FilterInfo for properties.
  auto PropertyFilters(const Symbol &symbol) const {
    std::vector<FilterInfo> filters;
    for (const auto &filter : all_filters_) {
      if (filter.type == FilterInfo::Type::Property && filter.property_filter->symbol_ == symbol) {
        filters.push_back(filter);
      }
    }
    return filters;
  }

  /// Return a vector of FilterInfo for ID equality filtering.
  auto IdFilters(const Symbol &symbol) const {
    std::vector<FilterInfo> filters;
    for (const auto &filter : all_filters_) {
      if (filter.type == FilterInfo::Type::Id && filter.id_filter->symbol_ == symbol) {
        filters.push_back(filter);
      }
    }
    return filters;
  }

  /// Collects filtering information from a pattern.
  ///
  /// Goes through all the atoms in a pattern and generates filter expressions
  /// for found labels, properties and edge types. The generated expressions are
  /// stored.
  void CollectPatternFilters(Pattern &, SymbolTable &, AstStorage &);

  /// Collects filtering information from a where expression.
  ///
  /// Takes the where expression and stores it, then analyzes the expression for
  /// additional information. The additional information is used to populate
  /// label filters and property filters, so that indexed scanning can use it.
  void CollectWhereFilter(Where &, const SymbolTable &);

  /// Collects filtering information from an expression.
  ///
  /// Takes the where expression and stores it, then analyzes the expression for
  /// additional information. The additional information is used to populate
  /// label filters and property filters, so that indexed scanning can use it.
  void CollectFilterExpression(Expression *, const SymbolTable &);

 private:
  void AnalyzeAndStoreFilter(Expression *, const SymbolTable &);

  std::vector<FilterInfo> all_filters_;
};

/// Normalized representation of a single or multiple Match clauses.
///
/// For example, `MATCH (a :Label) -[e1]- (b) -[e2]- (c) MATCH (n) -[e3]- (m)
/// WHERE c.prop < 42` will produce the following.
/// Expansions will store `(a) -[e1]-(b)`, `(b) -[e2]- (c)` and
/// `(n) -[e3]- (m)`.
/// Edge symbols for Cyphermorphism will only contain the set `{e1, e2}` for the
/// first `MATCH` and the set `{e3}` for the second.
/// Filters will contain 2 pairs. One for testing `:Label` on symbol `a` and the
/// other obtained from `WHERE` on symbol `c`.
struct Matching {
  /// All expansions that need to be performed across @c Match clauses.
  std::vector<Expansion> expansions;
  /// Symbols for edges established in match, used to ensure Cyphermorphism.
  ///
  /// There are multiple sets, because each Match clause determines a single
  /// set.
  std::vector<std::unordered_set<Symbol>> edge_symbols;
  /// Information on used filter expressions while matching.
  Filters filters;
  /// Maps node symbols to expansions which bind them.
  std::unordered_map<Symbol, std::set<size_t>> node_symbol_to_expansions{};
  /// Maps named path symbols to a vector of Symbols that define its pattern.
  std::unordered_map<Symbol, std::vector<Symbol>> named_paths{};
  /// All node and edge symbols across all expansions (from all matches).
  std::unordered_set<Symbol> expansion_symbols{};
};

<<<<<<< HEAD
// TODO clumsy to need to declare it before, usually only the struct definition would be in header
struct QueryParts;
=======
struct FilterMatching : Matching {
  /// Type of pattern filter
  PatternFilterType type;
  /// Symbol for the filter expression
  std::optional<Symbol> symbol;
};
>>>>>>> ac9ae56f

/// @brief Represents a read (+ write) part of a query. Parts are split on
/// `WITH` clauses.
///
/// Each part ends with either:
///
///  * `RETURN` clause;
///  * `WITH` clause;
///  * `UNWIND` clause;
///  * `CALL` clause or
///  * any of the write clauses.
///
/// For a query `MATCH (n) MERGE (n) -[e]- (m) SET n.x = 42 MERGE (l)` the
/// generated SingleQueryPart will have `matching` generated for the `MATCH`.
/// `remaining_clauses` will contain `Merge`, `SetProperty` and `Merge` clauses
/// in that exact order. The pattern inside the first `MERGE` will be used to
/// generate the first `merge_matching` element, and the second `MERGE` pattern
/// will produce the second `merge_matching` element. This way, if someone
/// traverses `remaining_clauses`, the order of appearance of `Merge` clauses is
/// in the same order as their respective `merge_matching` elements.
/// An exception to the above rule is Foreach. Its update clauses will not be contained in
/// the `remaining_clauses`, but rather inside the foreach itself. The order guarantee is not
/// violated because the update clauses of the foreach are immediately processed in
/// the `RuleBasedPlanner` as if as they were pushed into the `remaining_clauses`.
struct SingleQueryPart {
  /// @brief All `MATCH` clauses merged into one @c Matching.
  Matching matching;
  /// @brief Each `OPTIONAL MATCH` converted to @c Matching.
  std::vector<Matching> optional_matching{};
  /// @brief @c Matching for each `MERGE` clause.
  ///
  /// Storing the normalized pattern of a @c Merge does not preclude storing the
  /// @c Merge clause itself inside `remaining_clauses`. The reason is that we
  /// need to have access to other parts of the clause, such as `SET` clauses
  /// which need to be run.
  ///
  /// Since @c Merge is contained in `remaining_clauses`, this vector contains
  /// matching in the same order as @c Merge appears.
  //
  /// Foreach @c does not violate this gurantee. However, update clauses are not stored
  /// in the `remaining_clauses` but rather in the `Foreach` itself and are guranteed
  /// to be processed in the same order by the semantics of the `RuleBasedPlanner`.
  std::vector<Matching> merge_matching{};
  /// @brief All the remaining clauses (without @c Match).
  std::vector<Clause *> remaining_clauses{};
};

/// Holds query parts of a single query together with the optional information
/// about the combinator used between this single query and the previous one.
struct QueryPart {
  std::vector<SingleQueryPart> single_query_parts = {};
  std::vector<std::unique_ptr<QueryParts>> subqueries{};
  /// Optional AST query combinator node
  Tree *query_combinator = nullptr;
};

/// Holds query parts of all single queries together with the information
/// whether or not the resulting set should contain distinct elements.
struct QueryParts {
  std::vector<QueryPart> query_parts = {};
  /// Distinct flag, determined by the query combinator
  bool distinct = false;
};

/// @brief Convert the AST to multiple @c QueryParts.
///
/// This function will normalize patterns inside @c Match and @c Merge clauses
/// and do some other preprocessing in order to generate multiple @c QueryPart
/// structures. @c AstStorage and @c SymbolTable may be used to create new
/// AST nodes.
QueryParts CollectQueryParts(SymbolTable &, AstStorage &, SingleQuery *, std::vector<memgraph::query::CypherUnion *>);

}  // namespace memgraph::query::plan<|MERGE_RESOLUTION|>--- conflicted
+++ resolved
@@ -398,17 +398,15 @@
   std::unordered_set<Symbol> expansion_symbols{};
 };
 
-<<<<<<< HEAD
 // TODO clumsy to need to declare it before, usually only the struct definition would be in header
 struct QueryParts;
-=======
+
 struct FilterMatching : Matching {
   /// Type of pattern filter
   PatternFilterType type;
   /// Symbol for the filter expression
   std::optional<Symbol> symbol;
 };
->>>>>>> ac9ae56f
 
 /// @brief Represents a read (+ write) part of a query. Parts are split on
 /// `WITH` clauses.
