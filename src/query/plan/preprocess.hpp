// Copyright 2025 Memgraph Ltd.
//
// Use of this software is governed by the Business Source License
// included in the file licenses/BSL.txt; by using this file, you agree to be bound by the terms of the Business Source
// License, and you may not use this file except in compliance with the Business Source License.
//
// As of the Change Date specified in that file, in accordance with
// the Business Source License, use of this software will be governed
// by the Apache License, Version 2.0, included in the file
// licenses/APL.txt.

/// @file
#pragma once

#include <optional>
#include <set>
#include <unordered_map>
#include <unordered_set>
#include <utility>
#include <vector>

#include "query/frontend/ast/ast.hpp"
#include "query/frontend/ast/ast_visitor.hpp"
#include "query/frontend/semantic/symbol_table.hpp"
#include "query/plan/point_distance_condition.hpp"

namespace memgraph::query::plan {

/// Collects symbols from identifiers found in visited AST nodes.
class UsedSymbolsCollector : public HierarchicalTreeVisitor {
 public:
  explicit UsedSymbolsCollector(const SymbolTable &symbol_table) : symbol_table_(symbol_table) {}

  using HierarchicalTreeVisitor::PostVisit;
  using HierarchicalTreeVisitor::PreVisit;
  using HierarchicalTreeVisitor::Visit;

  bool PostVisit(All &all) override {
    // Remove the symbol which is bound by all, because we are only interested
    // in free (unbound) symbols.
    symbols_.erase(symbol_table_.at(*all.identifier_));
    return true;
  }

  bool PostVisit(Single &single) override {
    // Remove the symbol which is bound by single, because we are only
    // interested in free (unbound) symbols.
    symbols_.erase(symbol_table_.at(*single.identifier_));
    return true;
  }

  bool PostVisit(Any &any) override {
    // Remove the symbol which is bound by any, because we are only interested
    // in free (unbound) symbols.
    symbols_.erase(symbol_table_.at(*any.identifier_));
    return true;
  }

  bool PostVisit(None &none) override {
    // Remove the symbol which is bound by none, because we are only interested
    // in free (unbound) symbols.
    symbols_.erase(symbol_table_.at(*none.identifier_));
    return true;
  }

  bool PostVisit(Reduce &reduce) override {
    // Remove the symbols bound by reduce, because we are only interested
    // in free (unbound) symbols.
    symbols_.erase(symbol_table_.at(*reduce.accumulator_));
    symbols_.erase(symbol_table_.at(*reduce.identifier_));
    return true;
  }

  bool PostVisit(ListComprehension &list_comprehension) override {
    // Remove the symbol which is bound by list comprehension, because we are only interested
    // in free (unbound) symbols.
    symbols_.erase(symbol_table_.at(*list_comprehension.identifier_));
    return true;
  }

  bool Visit(Identifier &ident) override {
    if (!in_exists || ident.user_declared_) {
      symbols_.insert(symbol_table_.at(ident));
    }

    return true;
  }

  bool PreVisit(Exists &exists) override {
    in_exists = true;

    // We do not visit pattern identifier since we're in exists filter pattern
    for (auto &atom : exists.pattern_->atoms_) {
      atom->Accept(*this);
    }

    return false;
  }

  bool PostVisit(Exists & /*exists*/) override {
    in_exists = false;
    return true;
  }

  bool Visit(PrimitiveLiteral &) override { return true; }
  bool Visit(ParameterLookup &) override { return true; }
  bool Visit(EnumValueAccess &) override { return true; }

  std::unordered_set<Symbol> symbols_;
  const SymbolTable &symbol_table_;

 private:
  bool in_exists{false};
};

// NOLINTNEXTLINE(cppcoreguidelines-macro-usage)
#define PREPROCESS_DEFINE_ID_TYPE(name)                                                                       \
  class name final {                                                                                          \
   private:                                                                                                   \
    explicit name(uint64_t id) : id_(id) {}                                                                   \
                                                                                                              \
   public:                                                                                                    \
    /* Default constructor to allow serialization or preallocation. */                                        \
    name() = default;                                                                                         \
                                                                                                              \
    static name FromUint(uint64_t id) { return name(id); }                                                    \
    static name FromInt(int64_t id) { return name(utils::MemcpyCast<uint64_t>(id)); }                         \
    uint64_t AsUint() const { return id_; }                                                                   \
    int64_t AsInt() const { return utils::MemcpyCast<int64_t>(id_); }                                         \
                                                                                                              \
   private:                                                                                                   \
    uint64_t id_;                                                                                             \
  };                                                                                                          \
  static_assert(std::is_trivially_copyable_v<name>, "query::plan::" #name " must be trivially copyable!");    \
  inline bool operator==(const name &first, const name &second) { return first.AsUint() == second.AsUint(); } \
  inline bool operator!=(const name &first, const name &second) { return first.AsUint() != second.AsUint(); } \
  inline bool operator<(const name &first, const name &second) { return first.AsUint() < second.AsUint(); }   \
  inline bool operator>(const name &first, const name &second) { return first.AsUint() > second.AsUint(); }   \
  inline bool operator<=(const name &first, const name &second) { return first.AsUint() <= second.AsUint(); } \
  inline bool operator>=(const name &first, const name &second) { return first.AsUint() >= second.AsUint(); }

PREPROCESS_DEFINE_ID_TYPE(ExpansionGroupId);

#undef STORAGE_DEFINE_ID_TYPE

/// Normalized representation of a pattern that needs to be matched.
struct Expansion {
  /// The first node in the expansion, it can be a single node.
  NodeAtom *node1 = nullptr;
  /// Optional edge which connects the 2 nodes.
  EdgeAtom *edge = nullptr;
  /// Direction of the edge, it may be flipped compared to original
  /// @c EdgeAtom during plan generation.
  EdgeAtom::Direction direction = EdgeAtom::Direction::BOTH;
  /// True if the direction and nodes were flipped.
  bool is_flipped = false;
  /// Set of symbols found inside the range expressions of a variable path edge.
  std::unordered_set<Symbol> symbols_in_range{};
  /// Optional node at the other end of an edge. If the expansion
  /// contains an edge, then this node is required.
  NodeAtom *node2 = nullptr;
  // ExpansionGroupId represents a distinct part of the matching which is not tied to any other symbols.
  ExpansionGroupId expansion_group_id = ExpansionGroupId();
  bool expand_from_edge{false};
};

struct PatternComprehensionMatching;
struct FilterMatching;

enum class PatternFilterType { EXISTS };

/// Collects matchings that include patterns
class PatternVisitor : public ExpressionVisitor<void> {
 public:
  explicit PatternVisitor(SymbolTable &symbol_table, AstStorage &storage);
  PatternVisitor(const PatternVisitor &);
  PatternVisitor &operator=(const PatternVisitor &) = delete;
  PatternVisitor(PatternVisitor &&) noexcept;
  PatternVisitor &operator=(PatternVisitor &&) noexcept = delete;
  ~PatternVisitor() override;

  using ExpressionVisitor<void>::Visit;

  // Unary operators
  void Visit(NotOperator &op) override { op.expression_->Accept(*this); }
  void Visit(IsNullOperator &op) override { op.expression_->Accept(*this); };
  void Visit(UnaryPlusOperator &op) override { op.expression_->Accept(*this); }
  void Visit(UnaryMinusOperator &op) override { op.expression_->Accept(*this); }

  // Binary operators
  void Visit(OrOperator &op) override {
    op.expression1_->Accept(*this);
    op.expression2_->Accept(*this);
  }

  void Visit(XorOperator &op) override {
    op.expression1_->Accept(*this);
    op.expression2_->Accept(*this);
  }

  void Visit(AndOperator &op) override {
    op.expression1_->Accept(*this);
    op.expression2_->Accept(*this);
  }

  void Visit(NotEqualOperator &op) override {
    op.expression1_->Accept(*this);
    op.expression2_->Accept(*this);
  }

  void Visit(EqualOperator &op) override {
    op.expression1_->Accept(*this);
    op.expression2_->Accept(*this);
  }

  void Visit(InListOperator &op) override {
    op.expression1_->Accept(*this);
    op.expression2_->Accept(*this);
  }

  void Visit(AdditionOperator &op) override {
    op.expression1_->Accept(*this);
    op.expression2_->Accept(*this);
  }

  void Visit(SubtractionOperator &op) override {
    op.expression1_->Accept(*this);
    op.expression2_->Accept(*this);
  }

  void Visit(MultiplicationOperator &op) override {
    op.expression1_->Accept(*this);
    op.expression2_->Accept(*this);
  }

  void Visit(DivisionOperator &op) override {
    op.expression1_->Accept(*this);
    op.expression2_->Accept(*this);
  }

  void Visit(ModOperator &op) override {
    op.expression1_->Accept(*this);
    op.expression2_->Accept(*this);
  }

  void Visit(ExponentiationOperator &op) override {
    op.expression1_->Accept(*this);
    op.expression2_->Accept(*this);
  }

  void Visit(LessOperator &op) override {
    op.expression1_->Accept(*this);
    op.expression2_->Accept(*this);
  }

  void Visit(GreaterOperator &op) override {
    op.expression1_->Accept(*this);
    op.expression2_->Accept(*this);
  }

  void Visit(LessEqualOperator &op) override {
    op.expression1_->Accept(*this);
    op.expression2_->Accept(*this);
  }

  void Visit(GreaterEqualOperator &op) override {
    op.expression1_->Accept(*this);
    op.expression2_->Accept(*this);
  }

  void Visit(RangeOperator &op) override {
    op.expr1_->Accept(*this);
    op.expr2_->Accept(*this);
  }

  void Visit(SubscriptOperator &op) override {
    op.expression1_->Accept(*this);
    op.expression2_->Accept(*this);
  }

  // Other
  void Visit(ListSlicingOperator &op) override {
    op.list_->Accept(*this);
    if (op.lower_bound_) op.lower_bound_->Accept(*this);
    if (op.upper_bound_) op.upper_bound_->Accept(*this);
  };
  void Visit(IfOperator &op) override {
    op.condition_->Accept(*this);
    op.then_expression_->Accept(*this);
    op.else_expression_->Accept(*this);
  };
  void Visit(ListLiteral &op) override {
    for (auto element_expr : op.elements_) element_expr->Accept(*this);
  }
  void Visit(MapLiteral &op) override {
    for (auto pair : op.elements_) {
      pair.second->Accept(*this);
    }
  }
  void Visit(MapProjectionLiteral &op) override {
    for (auto pair : op.elements_) {
      pair.second->Accept(*this);
    }
  }
  void Visit(LabelsTest &op) override { op.expression_->Accept(*this); };
  void Visit(Aggregation &op) override {
    if (op.expression1_) op.expression1_->Accept(*this);
    if (op.expression2_) op.expression2_->Accept(*this);
  }

  void Visit(Function &op) override {
    for (auto *argument : op.arguments_) {
      argument->Accept(*this);
    }
  }

  void Visit(Reduce &op) override {
    if (op.initializer_) op.initializer_->Accept(*this);
    if (op.expression_) op.expression_->Accept(*this);
  }
  void Visit(Coalesce &op) override {
    for (auto element_expr : op.expressions_) element_expr->Accept(*this);
  }
  void Visit(Extract &op) override {
    op.list_->Accept(*this);
    op.expression_->Accept(*this);
  }
  void Visit(Exists &op) override;
<<<<<<< HEAD
  void Visit(All &op) override {
    op.list_expression_->Accept(*this);
    op.where_->expression_->Accept(*this);
  }
  void Visit(Single &op) override {
    op.list_expression_->Accept(*this);
    op.where_->expression_->Accept(*this);
  }
  void Visit(Any &op) override {
    op.list_expression_->Accept(*this);
    op.where_->expression_->Accept(*this);
  }
  void Visit(None &op) override {
    op.list_expression_->Accept(*this);
    op.where_->expression_->Accept(*this);
  }
=======
  void Visit(All &op) override{};
  void Visit(Single &op) override{};
  void Visit(Any &op) override{};
  void Visit(None &op) override{};
  void Visit(ListComprehension &op) override{};
>>>>>>> 6eaf52d3
  void Visit(Identifier &op) override{};
  void Visit(PrimitiveLiteral &op) override{};
  void Visit(PropertyLookup &op) override{};
  void Visit(AllPropertiesLookup &op) override{};
  void Visit(ParameterLookup &op) override{};
  void Visit(RegexMatch &op) override {
    op.string_expr_->Accept(*this);
    op.regex_->Accept(*this);
  }
  void Visit(NamedExpression &op) override;
  void Visit(PatternComprehension &op) override;
  void Visit(EnumValueAccess &op) override{};

  std::vector<FilterMatching> getFilterMatchings();
  std::vector<PatternComprehensionMatching> getPatternComprehensionMatchings();

  SymbolTable &symbol_table_;
  AstStorage &storage_;

 private:
  /// Collection of matchings in the filter expression being analyzed.
  std::vector<FilterMatching> filter_matchings_;

  /// Collection of matchings in the pattern comprehension being analyzed.
  std::vector<PatternComprehensionMatching> pattern_comprehension_matchings_;
};

/// Stores the symbols and expression used to filter a property.
class PropertyFilter {
 public:
  using Bound = utils::Bound<Expression *>;

  /// Depending on type, this PropertyFilter may be a value equality, regex
  /// matched value or a range with lower and (or) upper bounds, IN list filter.
  enum class Type { EQUAL, REGEX_MATCH, RANGE, IN, IS_NOT_NULL };

  /// Construct with Expression being the equality or regex match check.
  PropertyFilter(const SymbolTable &, const Symbol &, PropertyIx, Expression *, Type);
  /// Construct the range based filter.
  PropertyFilter(const SymbolTable &, const Symbol &, PropertyIx, const std::optional<Bound> &,
                 const std::optional<Bound> &);
  /// Construct a filter without an expression that produces a value.
  /// Used for the "PROP IS NOT NULL" filter, and can be used for any
  /// property filter that doesn't need to use an expression to produce
  /// values that should be filtered further.
  PropertyFilter(Symbol, PropertyIx, Type);

  /// Symbol whose property is looked up.
  Symbol symbol_;
  PropertyIx property_;
  Type type_;
  /// True if the same symbol is used in expressions for value or bounds.
  bool is_symbol_in_value_ = false;
  /// Expression which when evaluated produces the value a property must
  /// equal or regex match depending on type_.
  Expression *value_ = nullptr;
  /// Expressions which produce lower and upper bounds for a property.
  std::optional<Bound> lower_bound_{};
  std::optional<Bound> upper_bound_{};
};

/// Stores the symbols and expression used to filter a point.distance/withinbbox.
struct PointFilter {
  enum class Function : uint8_t { DISTANCE, WITHINBBOX };

  PointFilter(Symbol symbol, PropertyIx property, Expression *cmp_value, PointDistanceCondition boundary_condition,
              Expression *boundary_value)
      : symbol_(std::move(symbol)),
        property_(std::move(property)),
        function_(Function::DISTANCE),
        distance_{
            .cmp_value_ = cmp_value, .boundary_value_ = boundary_value, .boundary_condition_ = boundary_condition} {}

  PointFilter(Symbol symbol, PropertyIx property, Expression *bottom_left, Expression *top_right,
              WithinBBoxCondition condition)
      : symbol_(std::move(symbol)),
        property_(std::move(property)),
        function_(Function::WITHINBBOX),
        withinbbox_{.bottom_left_ = bottom_left, .top_right_ = top_right, .condition_ = condition} {}

  PointFilter(Symbol symbol, PropertyIx property, Expression *bottom_left, Expression *top_right,
              Expression *boundary_value)
      : symbol_(std::move(symbol)),
        property_(std::move(property)),
        function_(Function::WITHINBBOX),
        withinbbox_{.bottom_left_ = bottom_left, .top_right_ = top_right, .boundary_value_ = boundary_value} {}

  /// Symbol whose property is looked up.
  Symbol symbol_;
  PropertyIx property_;
  Function function_;
  union {
    struct {
      Expression *cmp_value_ = nullptr;
      Expression *boundary_value_ = nullptr;
      PointDistanceCondition boundary_condition_;
    } distance_;
    struct {
      Expression *bottom_left_ = nullptr;
      Expression *top_right_ = nullptr;
      Expression *boundary_value_ = nullptr;
      std::optional<WithinBBoxCondition> condition_;
    } withinbbox_;
  };
};

/// Filtering by ID, for example `MATCH (n) WHERE id(n) = 42 ...`
class IdFilter {
 public:
  /// Construct with Expression being the required value for ID.
  IdFilter(const SymbolTable &, const Symbol &, Expression *);

  /// Symbol whose id is looked up.
  Symbol symbol_;
  /// Expression which when evaluted produces the value an ID must satisfy.
  Expression *value_;
  /// True if the same symbol is used in expressions for value.
  bool is_symbol_in_value_{false};
};

/// Stores additional information for a filter expression.
struct FilterInfo {
  /// A FilterInfo can be a generic filter expression or a specific filtering
  /// applied for labels or a property. Non generic types contain extra
  /// information which can be used to produce indexed scans of graph
  /// elements.
  enum class Type { Generic, Label, Property, Id, Pattern, Point };

  // FilterInfo is tricky because FilterMatching is not yet defined:
  //   * if no declared constructor -> FilterInfo is std::__is_complete_or_unbounded
  //   * if any user-declared constructor -> non-aggregate type -> no designated initializers are possible
  //   * IMPORTANT: Matchings will always be initialized to an empty container.
  explicit FilterInfo(Type type = Type::Generic, Expression *expression = nullptr,
                      std::unordered_set<Symbol> used_symbols = {}, std::optional<PropertyFilter> property_filter = {},
                      std::optional<IdFilter> id_filter = {});
  // All other constructors are also defined in the cpp file because this struct is incomplete here.
  FilterInfo(const FilterInfo &);
  FilterInfo &operator=(const FilterInfo &);
  FilterInfo(FilterInfo &&) noexcept;
  FilterInfo &operator=(FilterInfo &&) noexcept;
  ~FilterInfo();

  Type type{Type::Generic};
  /// The original filter expression which must be satisfied.
  Expression *expression{nullptr};
  /// Set of used symbols by the filter @c expression.
  std::unordered_set<Symbol> used_symbols{};
  /// Labels for Type::Label filtering.
  std::vector<LabelIx> labels{};
  /// Property information for Type::Property filtering.
  std::optional<PropertyFilter> property_filter{};
  /// Information for Type::Id filtering.
  std::optional<IdFilter> id_filter{};
  /// Matchings for filters that include patterns
  /// NOTE: The vector is not defined here because FilterMatching is forward declared above.
  std::vector<FilterMatching> matchings;
  /// Information for Type::Point filtering.
  std::optional<PointFilter> point_filter{};
};

/// Stores information on filters used inside the @c Matching of a @c QueryPart.
///
/// Info is stored as a list of FilterInfo objects corresponding to all filter
/// expressions that should be generated.
class Filters final {
 public:
  using iterator = std::vector<FilterInfo>::iterator;
  using const_iterator = std::vector<FilterInfo>::const_iterator;

  auto begin() -> iterator { return all_filters_.begin(); }
  auto begin() const -> const_iterator { return all_filters_.begin(); }
  auto end() -> iterator { return all_filters_.end(); }
  auto end() const -> const_iterator { return all_filters_.end(); }

  auto empty() const -> bool { return all_filters_.empty(); }

  auto erase(iterator pos) -> iterator;
  auto erase(const_iterator pos) -> iterator;
  auto erase(iterator first, iterator last) -> iterator;
  auto erase(const_iterator first, const_iterator last) -> iterator;

  void SetFilters(std::vector<FilterInfo> &&all_filters) { all_filters_ = std::move(all_filters); }

  auto FilteredLabels(const Symbol &symbol) const -> std::unordered_set<LabelIx>;
  auto FilteredProperties(const Symbol &symbol) const -> std::unordered_set<PropertyIx>;

  /// Remove a filter; may invalidate iterators.
  /// Removal is done by comparing only the expression, so that multiple
  /// FilterInfo objects using the same original expression are removed.
  void EraseFilter(const FilterInfo &);

  /// Remove a label filter for symbol; may invalidate iterators.
  /// If removed_filters is not nullptr, fills the vector with original
  /// `Expression *` which are now completely removed.
  void EraseLabelFilter(const Symbol &symbol, const LabelIx &label,
                        std::vector<Expression *> *removed_filters = nullptr);

  /// Returns a vector of FilterInfo for properties.
  auto PropertyFilters(const Symbol &symbol) const -> std::vector<FilterInfo>;

  auto PointFilters(const Symbol &symbol) const -> std::vector<FilterInfo>;

  /// Return a vector of FilterInfo for ID equality filtering.
  auto IdFilters(const Symbol &symbol) const -> std::vector<FilterInfo>;

  /// Collects filtering information from a pattern.
  ///
  /// Goes through all the atoms in a pattern and generates filter expressions
  /// for found labels, properties and edge types. The generated expressions are
  /// stored.
  void CollectPatternFilters(Pattern &, SymbolTable &, AstStorage &);

  /// Collects filtering information from a where expression.
  ///
  /// Takes the where expression and stores it, then analyzes the expression for
  /// additional information. The additional information is used to populate
  /// label filters and property filters, so that indexed scanning can use it.
  void CollectWhereFilter(Where &, const SymbolTable &);

  /// Collects filtering information from an expression.
  ///
  /// Takes the where expression and stores it, then analyzes the expression for
  /// additional information. The additional information is used to populate
  /// label filters and property filters, so that indexed scanning can use it.
  void CollectFilterExpression(Expression *, const SymbolTable &);

 private:
  std::vector<FilterInfo> all_filters_;
  void AnalyzeAndStoreFilter(Expression *, const SymbolTable &);
};

/// Normalized representation of a single or multiple Match clauses.
///
/// For example, `MATCH (a :Label) -[e1]- (b) -[e2]- (c) MATCH (n) -[e3]- (m)
/// WHERE c.prop < 42` will produce the following.
/// Expansions will store `(a) -[e1]-(b)`, `(b) -[e2]- (c)` and
/// `(n) -[e3]- (m)`.
/// Edge symbols for Cyphermorphism will only contain the set `{e1, e2}` for the
/// first `MATCH` and the set `{e3}` for the second.
/// Filters will contain 2 pairs. One for testing `:Label` on symbol `a` and the
/// other obtained from `WHERE` on symbol `c`.
struct Matching {
  /// All expansions that need to be performed across @c Match clauses.
  std::vector<Expansion> expansions;
  /// Symbols for edges established in match, used to ensure Cyphermorphism.
  ///
  /// There are multiple sets, because each Match clause determines a single
  /// set.
  std::vector<std::unordered_set<Symbol>> edge_symbols;
  /// Information on used filter expressions while matching.
  Filters filters;
  /// Maps atom symbols to expansions which bind them.
  std::unordered_map<Symbol, std::set<size_t>> atom_symbol_to_expansions{};
  /// Tracker of the total number of expansion groups for correct assigning of expansion group IDs
  size_t number_of_expansion_groups{0};
  /// Maps every node symbol to its expansion group ID
  std::unordered_map<Symbol, ExpansionGroupId> node_symbol_to_expansion_group_id{};
  /// Maps named path symbols to a vector of Symbols that define its pattern.
  std::unordered_map<Symbol, std::vector<Symbol>> named_paths{};
  /// All node and edge symbols across all expansions (from all matches).
  std::unordered_set<Symbol> expansion_symbols{};
};

// TODO clumsy to need to declare it before, usually only the struct definition would be in header
struct QueryParts;

struct FilterMatching : Matching {
  /// Type of pattern filter
  PatternFilterType type;
  /// Symbol for the filter expression
  std::optional<Symbol> symbol;
};

inline auto Filters::erase(Filters::iterator pos) -> iterator { return all_filters_.erase(pos); }
inline auto Filters::erase(Filters::const_iterator pos) -> iterator { return all_filters_.erase(pos); }
inline auto Filters::erase(Filters::iterator first, Filters::iterator last) -> iterator {
  return all_filters_.erase(first, last);
}
inline auto Filters::erase(Filters::const_iterator first, Filters::const_iterator last) -> iterator {
  return all_filters_.erase(first, last);
}

// Returns label filters. Labels can refer to node and its labels or to an edge with respective edge type
inline auto Filters::FilteredLabels(const Symbol &symbol) const -> std::unordered_set<LabelIx> {
  std::unordered_set<LabelIx> labels;
  for (const auto &filter : all_filters_) {
    if (filter.type == FilterInfo::Type::Label && utils::Contains(filter.used_symbols, symbol)) {
      MG_ASSERT(filter.used_symbols.size() == 1U, "Expected a single used symbol for label filter");
      labels.insert(filter.labels.begin(), filter.labels.end());
    }
  }
  return labels;
}

inline auto Filters::FilteredProperties(const Symbol &symbol) const -> std::unordered_set<PropertyIx> {
  std::unordered_set<PropertyIx> properties;

  for (const auto &filter : all_filters_) {
    if (filter.type == FilterInfo::Type::Property && filter.property_filter->symbol_ == symbol) {
      properties.insert(filter.property_filter->property_);
    }
  }
  return properties;
}

inline auto Filters::PropertyFilters(const Symbol &symbol) const -> std::vector<FilterInfo> {
  std::vector<FilterInfo> filters;
  for (const auto &filter : all_filters_) {
    if (filter.type == FilterInfo::Type::Property && filter.property_filter->symbol_ == symbol) {
      filters.push_back(filter);
    }
  }
  return filters;
}

inline auto Filters::PointFilters(const Symbol &symbol) const -> std::vector<FilterInfo> {
  std::vector<FilterInfo> filters;
  for (const auto &filter : all_filters_) {
    if (filter.type == FilterInfo::Type::Point && filter.point_filter->symbol_ == symbol) {
      filters.push_back(filter);
    }
  }
  return filters;
}

inline auto Filters::IdFilters(const Symbol &symbol) const -> std::vector<FilterInfo> {
  std::vector<FilterInfo> filters;
  for (const auto &filter : all_filters_) {
    if (filter.type == FilterInfo::Type::Id && filter.id_filter->symbol_ == symbol) {
      filters.push_back(filter);
    }
  }
  return filters;
}

struct PatternComprehensionMatching : Matching {
  /// Pattern comprehension result named expression
  NamedExpression *result_expr = nullptr;
  Symbol result_symbol;
};

/// @brief Represents a read (+ write) part of a query. Parts are split on
/// `WITH` clauses.
///
/// Each part ends with either:
///
///  * `RETURN` clause;
///  * `WITH` clause;
///  * `UNWIND` clause;
///  * `CALL` clause or
///  * any of the write clauses.
///
/// For a query `MATCH (n) MERGE (n) -[e]- (m) SET n.x = 42 MERGE (l)` the
/// generated SingleQueryPart will have `matching` generated for the `MATCH`.
/// `remaining_clauses` will contain `Merge`, `SetProperty` and `Merge` clauses
/// in that exact order. The pattern inside the first `MERGE` will be used to
/// generate the first `merge_matching` element, and the second `MERGE` pattern
/// will produce the second `merge_matching` element. This way, if someone
/// traverses `remaining_clauses`, the order of appearance of `Merge` clauses is
/// in the same order as their respective `merge_matching` elements.
/// An exception to the above rule is Foreach. Its update clauses will not be contained in
/// the `remaining_clauses`, but rather inside the foreach itself. The order guarantee is not
/// violated because the update clauses of the foreach are immediately processed in
/// the `RuleBasedPlanner` as if as they were pushed into the `remaining_clauses`.
struct SingleQueryPart {
  /// @brief All `MATCH` clauses merged into one @c Matching.
  Matching matching;
  /// @brief Each `OPTIONAL MATCH` converted to @c Matching.
  std::vector<Matching> optional_matching{};
  /// @brief @c Matching for each `MERGE` clause.
  ///
  /// Storing the normalized pattern of a @c Merge does not preclude storing the
  /// @c Merge clause itself inside `remaining_clauses`. The reason is that we
  /// need to have access to other parts of the clause, such as `SET` clauses
  /// which need to be run.
  ///
  /// Since @c Merge is contained in `remaining_clauses`, this vector contains
  /// matching in the same order as @c Merge appears.
  //
  /// Foreach @c does not violate this gurantee. However, update clauses are not stored
  /// in the `remaining_clauses` but rather in the `Foreach` itself and are guranteed
  /// to be processed in the same order by the semantics of the `RuleBasedPlanner`.
  std::vector<Matching> merge_matching{};

  /// @brief @c NamedExpression name to @c PatternComprehensionMatching for each pattern comprehension.
  ///
  /// Storing the normalized pattern of a @c PatternComprehension does not preclude storing the
  /// @c PatternComprehension clause itself inside `remaining_clauses`. The reason is that we
  /// need to have access to other parts of the clause, such as pattern, filter clauses.
  std::unordered_map<std::string, PatternComprehensionMatching> pattern_comprehension_matchings{};

  /// @brief All the remaining clauses (without @c Match).
  std::vector<Clause *> remaining_clauses{};
  /// The subqueries vector are all the subqueries in this query part ordered in a list by
  /// the order of calling.
  std::vector<std::shared_ptr<QueryParts>> subqueries{};
};

/// Holds query parts of a single query together with the optional information
/// about the combinator used between this single query and the previous one.
struct QueryPart {
  std::vector<SingleQueryPart> single_query_parts = {};
  /// Optional AST query combinator node
  Tree *query_combinator = nullptr;
};

/// Holds query parts of all single queries together with the information
/// whether or not the resulting set should contain distinct elements.
struct QueryParts {
  std::vector<QueryPart> query_parts = {};
  /// Distinct flag, determined by the query combinator
  bool distinct = false;
  /// Commit frequency for periodic commit
  Expression *commit_frequency = nullptr;
  bool is_subquery = false;
};

/// @brief Convert the AST to multiple @c QueryParts.
///
/// This function will normalize patterns inside @c Match and @c Merge clauses
/// and do some other preprocessing in order to generate multiple @c QueryPart
/// structures. @c AstStorage and @c SymbolTable may be used to create new
/// AST nodes.
QueryParts CollectQueryParts(SymbolTable &, AstStorage &, CypherQuery *, bool is_subquery);

/**
 * @brief Split expression on AND operators; useful for splitting single filters
 *
 * @param expression
 * @return std::vector<Expression *>
 */
std::vector<Expression *> SplitExpressionOnAnd(Expression *expression);

/**
 * @brief Substitute an expression with a new one.
 * @note Whole expression gets split at every AND and its branches are compared and subsituted
 *
 * @param expr whole expression
 * @param old expression to replace
 * @param in expression to embed
 * @return Expression *
 */
Expression *SubstituteExpression(Expression *expr, Expression *old, Expression *in);

}  // namespace memgraph::query::plan<|MERGE_RESOLUTION|>--- conflicted
+++ resolved
@@ -326,7 +326,6 @@
     op.expression_->Accept(*this);
   }
   void Visit(Exists &op) override;
-<<<<<<< HEAD
   void Visit(All &op) override {
     op.list_expression_->Accept(*this);
     op.where_->expression_->Accept(*this);
@@ -343,13 +342,6 @@
     op.list_expression_->Accept(*this);
     op.where_->expression_->Accept(*this);
   }
-=======
-  void Visit(All &op) override{};
-  void Visit(Single &op) override{};
-  void Visit(Any &op) override{};
-  void Visit(None &op) override{};
-  void Visit(ListComprehension &op) override{};
->>>>>>> 6eaf52d3
   void Visit(Identifier &op) override{};
   void Visit(PrimitiveLiteral &op) override{};
   void Visit(PropertyLookup &op) override{};
