// Copyright 2023 Memgraph Ltd.
//
// Use of this software is governed by the Business Source License
// included in the file licenses/BSL.txt; by using this file, you agree to be bound by the terms of the Business Source
// License, and you may not use this file except in compliance with the Business Source License.
//
// As of the Change Date specified in that file, in accordance with
// the Business Source License, use of this software will be governed
// by the Apache License, Version 2.0, included in the file
// licenses/APL.txt.

#pragma once

#include <memory>
#include <optional>
#include <unordered_map>
#include <unordered_set>
#include <utility>
#include <variant>
#include <vector>

#include "query/common.hpp"
#include "query/frontend/ast/ast.hpp"
#include "query/frontend/semantic/symbol.hpp"
#include "query/typed_value.hpp"
#include "storage/v2/id_types.hpp"
#include "utils/bound.hpp"
#include "utils/fnv.hpp"
#include "utils/logging.hpp"
#include "utils/memory.hpp"
#include "utils/synchronized.hpp"
#include "utils/visitor.hpp"

namespace memgraph {

namespace query {

struct ExecutionContext;
class ExpressionEvaluator;
class Frame;
class SymbolTable;

namespace plan {

/// Base class for iteration cursors of @c LogicalOperator classes.
///
/// Each @c LogicalOperator must produce a concrete @c Cursor, which provides
/// the iteration mechanism.
class Cursor {
 public:
  /// Run an iteration of a @c LogicalOperator.
  ///
  /// Since operators may be chained, the iteration may pull results from
  /// multiple operators.
  ///
  /// @param Frame May be read from or written to while performing the
  ///     iteration.
  /// @param ExecutionContext Used to get the position of symbols in frame and
  ///     other information.
  ///
  /// @throws QueryRuntimeException if something went wrong with execution
  virtual bool Pull(Frame &, ExecutionContext &) = 0;

  /// Resets the Cursor to its initial state.
  virtual void Reset() = 0;

  /// Perform cleanup which may throw an exception
  virtual void Shutdown() = 0;

  virtual ~Cursor() {}
};

/// unique_ptr to Cursor managed with a custom deleter.
/// This allows us to use utils::MemoryResource for allocation.
using UniqueCursorPtr = std::unique_ptr<Cursor, std::function<void(Cursor *)>>;

template <class TCursor, class... TArgs>
std::unique_ptr<Cursor, std::function<void(Cursor *)>> MakeUniqueCursorPtr(utils::Allocator<TCursor> allocator,
                                                                           TArgs &&...args) {
  auto *ptr = allocator.allocate(1);
  try {
    auto *cursor = new (ptr) TCursor(std::forward<TArgs>(args)...);
    return std::unique_ptr<Cursor, std::function<void(Cursor *)>>(cursor, [allocator](Cursor *base_ptr) mutable {
      auto *p = static_cast<TCursor *>(base_ptr);
      p->~TCursor();
      allocator.deallocate(p, 1);
    });
  } catch (...) {
    allocator.deallocate(ptr, 1);
    throw;
  }
}

class Once;
class CreateNode;
class CreateExpand;
class ScanAll;
class ScanAllByLabel;
class ScanAllByLabelPropertyRange;
class ScanAllByLabelPropertyValue;
class ScanAllByLabelProperty;
class ScanAllById;
class Expand;
class ExpandVariable;
class ConstructNamedPath;
class Filter;
class Produce;
class Delete;
class SetProperty;
class SetProperties;
class SetLabels;
class RemoveProperty;
class RemoveLabels;
class EdgeUniquenessFilter;
class Accumulate;
class Aggregate;
class Skip;
class Limit;
class OrderBy;
class Merge;
class Optional;
class Unwind;
class Distinct;
class Union;
class Cartesian;
class CallProcedure;
class LoadCsv;
class Foreach;
class EmptyResult;
class EvaluatePatternFilter;
class Apply;

using LogicalOperatorCompositeVisitor =
    utils::CompositeVisitor<Once, CreateNode, CreateExpand, ScanAll, ScanAllByLabel, ScanAllByLabelPropertyRange,
                            ScanAllByLabelPropertyValue, ScanAllByLabelProperty, ScanAllById, Expand, ExpandVariable,
                            ConstructNamedPath, Filter, Produce, Delete, SetProperty, SetProperties, SetLabels,
                            RemoveProperty, RemoveLabels, EdgeUniquenessFilter, Accumulate, Aggregate, Skip, Limit,
                            OrderBy, Merge, Optional, Unwind, Distinct, Union, Cartesian, CallProcedure, LoadCsv,
                            Foreach, EmptyResult, EvaluatePatternFilter, Apply>;

using LogicalOperatorLeafVisitor = utils::LeafVisitor<Once>;

/**
 * @brief Base class for hierarchical visitors of @c LogicalOperator class
 * hierarchy.
 */
class HierarchicalLogicalOperatorVisitor : public LogicalOperatorCompositeVisitor, public LogicalOperatorLeafVisitor {
 public:
  using LogicalOperatorCompositeVisitor::PostVisit;
  using LogicalOperatorCompositeVisitor::PreVisit;
  using LogicalOperatorLeafVisitor::Visit;
  using typename LogicalOperatorLeafVisitor::ReturnType;
};

/// Base class for logical operators.
///
/// Each operator describes an operation, which is to be performed on the
/// database. Operators are iterated over using a @c Cursor. Various operators
/// can serve as inputs to others and thus a sequence of operations is formed.
class LogicalOperator : public utils::Visitable<HierarchicalLogicalOperatorVisitor> {
 public:
  static const utils::TypeInfo kType;
  virtual const utils::TypeInfo &GetTypeInfo() const { return kType; }

  virtual ~LogicalOperator() {}

  /** Construct a @c Cursor which is used to run this operator.
   *
   * @param utils::MemoryResource Memory resource used for allocations during
   *     the lifetime of the returned Cursor.
   */
  virtual UniqueCursorPtr MakeCursor(utils::MemoryResource *) const = 0;

  /** Return @c Symbol vector where the query results will be stored.
   *
   * Currently, output symbols are generated in @c Produce @c Union and
   * @c CallProcedure operators. @c Skip, @c Limit, @c OrderBy and @c Distinct
   * propagate the symbols from @c Produce (if it exists as input operator).
   *
   *  @param SymbolTable used to find symbols for expressions.
   *  @return std::vector<Symbol> used for results.
   */
  virtual std::vector<Symbol> OutputSymbols(const SymbolTable &) const { return std::vector<Symbol>(); }

  /**
   * Symbol vector whose values are modified by this operator sub-tree.
   *
   * This is different than @c OutputSymbols, because it returns all of the
   * modified symbols, including those that may not be returned as the
   * result of the query. Note that the modified symbols will not contain
   * those that should not be read after the operator is processed.
   *
   * For example, `MATCH (n)-[e]-(m) RETURN n AS l` will generate `ScanAll (n) >
   * Expand (e, m) > Produce (l)`. The modified symbols on Produce sub-tree will
   * be `l`, the same as output symbols, because it isn't valid to read `n`, `e`
   * nor `m` after Produce. On the other hand, modified symbols from Expand
   * contain `e` and `m`, as well as `n`, while output symbols are empty.
   * Modified symbols from ScanAll contain only `n`, while output symbols are
   * also empty.
   */
  virtual std::vector<Symbol> ModifiedSymbols(const SymbolTable &) const = 0;

  /**
   * Returns true if the operator takes only one input operator.
   * NOTE: When this method returns true, you may use `input` and `set_input`
   * methods.
   */
  virtual bool HasSingleInput() const = 0;

  /**
   * Returns the input operator if it has any.
   * NOTE: This should only be called if `HasSingleInput() == true`.
   */
  virtual std::shared_ptr<LogicalOperator> input() const = 0;
  /**
   * Set a different input on this operator.
   * NOTE: This should only be called if `HasSingleInput() == true`.
   */
  virtual void set_input(std::shared_ptr<LogicalOperator>) = 0;

  struct SaveHelper {
    std::vector<LogicalOperator *> saved_ops;
  };

  struct LoadHelper {
    AstStorage ast_storage;
    std::vector<std::pair<uint64_t, std::shared_ptr<LogicalOperator>>> loaded_ops;
  };

  struct SlkLoadHelper {
    AstStorage ast_storage;
    std::vector<std::shared_ptr<LogicalOperator>> loaded_ops;
  };

  virtual std::unique_ptr<LogicalOperator> Clone(AstStorage *storage) const = 0;
};

/// A logical operator whose Cursor returns true on the first Pull
/// and false on every following Pull.
class Once : public memgraph::query::plan::LogicalOperator {
 public:
  static const utils::TypeInfo kType;
  const utils::TypeInfo &GetTypeInfo() const override { return kType; }

  Once(std::vector<Symbol> symbols = {}) : symbols_{std::move(symbols)} {}
  DEFVISITABLE(HierarchicalLogicalOperatorVisitor);
  UniqueCursorPtr MakeCursor(utils::MemoryResource *) const override;
  std::vector<Symbol> ModifiedSymbols(const SymbolTable &) const override { return symbols_; }

  bool HasSingleInput() const override;
  std::shared_ptr<LogicalOperator> input() const override;
  void set_input(std::shared_ptr<LogicalOperator>) override;

  std::vector<Symbol> symbols_;

  std::unique_ptr<LogicalOperator> Clone(AstStorage *storage) const override {
    auto object = std::make_unique<Once>();
    object->symbols_ = symbols_;
    return object;
  }

 private:
  class OnceCursor : public Cursor {
   public:
    OnceCursor() {}
    bool Pull(Frame &, ExecutionContext &) override;
    void Shutdown() override;
    void Reset() override;

   private:
    bool did_pull_{false};
  };
};

using PropertiesMapList = std::vector<std::pair<storage::PropertyId, Expression *>>;

struct NodeCreationInfo {
  static const utils::TypeInfo kType;
  const utils::TypeInfo &GetTypeInfo() const { return kType; }

  NodeCreationInfo() = default;

  NodeCreationInfo(Symbol symbol, std::vector<storage::LabelId> labels,
                   std::variant<PropertiesMapList, ParameterLookup *> properties)
      : symbol{std::move(symbol)}, labels{std::move(labels)}, properties{std::move(properties)} {};

  NodeCreationInfo(Symbol symbol, std::vector<storage::LabelId> labels, PropertiesMapList properties)
      : symbol{std::move(symbol)}, labels{std::move(labels)}, properties{std::move(properties)} {};

  NodeCreationInfo(Symbol symbol, std::vector<storage::LabelId> labels, ParameterLookup *properties)
      : symbol{std::move(symbol)}, labels{std::move(labels)}, properties{properties} {};

  Symbol symbol;
  std::vector<storage::LabelId> labels;
  std::variant<PropertiesMapList, ParameterLookup *> properties;

  NodeCreationInfo Clone(AstStorage *storage) const {
    NodeCreationInfo object;
    object.symbol = symbol;
    object.labels = labels;
    if (const auto *props = std::get_if<PropertiesMapList>(&properties)) {
      auto &destination_props = std::get<PropertiesMapList>(object.properties);
      destination_props.resize(props->size());
      for (auto i0 = 0; i0 < props->size(); ++i0) {
        {
          storage::PropertyId first1 = (*props)[i0].first;
          Expression *second2;
          second2 = (*props)[i0].second ? (*props)[i0].second->Clone(storage) : nullptr;
          destination_props[i0] = std::make_pair(std::move(first1), std::move(second2));
        }
      }
    } else {
      object.properties = std::get<ParameterLookup *>(properties)->Clone(storage);
    }
    return object;
  }
};

/// Operator for creating a node.
///
/// This op is used both for creating a single node (`CREATE` statement without
/// a preceding `MATCH`), or multiple nodes (`MATCH ... CREATE` or
/// `CREATE (), () ...`).
///
/// @sa CreateExpand
class CreateNode : public memgraph::query::plan::LogicalOperator {
 public:
  static const utils::TypeInfo kType;
  const utils::TypeInfo &GetTypeInfo() const override { return kType; }

  CreateNode() {}

  /**
   * @param input Optional. If @c nullptr, then a single node will be
   *    created (a single successful @c Cursor::Pull from this op's @c Cursor).
   *    If a valid input, then a node will be created for each
   *    successful pull from the given input.
   * @param node_info @c NodeCreationInfo
   */
  CreateNode(const std::shared_ptr<LogicalOperator> &input, const NodeCreationInfo &node_info);
  bool Accept(HierarchicalLogicalOperatorVisitor &visitor) override;
  UniqueCursorPtr MakeCursor(utils::MemoryResource *) const override;
  std::vector<Symbol> ModifiedSymbols(const SymbolTable &) const override;

  bool HasSingleInput() const override { return true; }
  std::shared_ptr<LogicalOperator> input() const override { return input_; }
  void set_input(std::shared_ptr<LogicalOperator> input) override { input_ = input; }

  std::shared_ptr<memgraph::query::plan::LogicalOperator> input_;
  memgraph::query::plan::NodeCreationInfo node_info_;

  std::unique_ptr<LogicalOperator> Clone(AstStorage *storage) const override {
    auto object = std::make_unique<CreateNode>();
    object->input_ = input_ ? input_->Clone(storage) : nullptr;
    object->node_info_ = node_info_.Clone(storage);
    return object;
  }

 private:
  class CreateNodeCursor : public Cursor {
   public:
    CreateNodeCursor(const CreateNode &, utils::MemoryResource *);
    bool Pull(Frame &, ExecutionContext &) override;
    void Shutdown() override;
    void Reset() override;

   private:
    const CreateNode &self_;
    const UniqueCursorPtr input_cursor_;
  };
};

struct EdgeCreationInfo {
  static const utils::TypeInfo kType;
  const utils::TypeInfo &GetTypeInfo() const { return kType; }

  EdgeCreationInfo() = default;

  EdgeCreationInfo(Symbol symbol, std::variant<PropertiesMapList, ParameterLookup *> properties,
                   storage::EdgeTypeId edge_type, EdgeAtom::Direction direction)
      : symbol{std::move(symbol)}, properties{std::move(properties)}, edge_type{edge_type}, direction{direction} {};

  EdgeCreationInfo(Symbol symbol, PropertiesMapList properties, storage::EdgeTypeId edge_type,
                   EdgeAtom::Direction direction)
      : symbol{std::move(symbol)}, properties{std::move(properties)}, edge_type{edge_type}, direction{direction} {};

  EdgeCreationInfo(Symbol symbol, ParameterLookup *properties, storage::EdgeTypeId edge_type,
                   EdgeAtom::Direction direction)
      : symbol{std::move(symbol)}, properties{properties}, edge_type{edge_type}, direction{direction} {};

  Symbol symbol;
  std::variant<PropertiesMapList, ParameterLookup *> properties;
  storage::EdgeTypeId edge_type;
  EdgeAtom::Direction direction{EdgeAtom::Direction::BOTH};

  EdgeCreationInfo Clone(AstStorage *storage) const {
    EdgeCreationInfo object;
    object.symbol = symbol;
    if (const auto *props = std::get_if<PropertiesMapList>(&properties)) {
      auto &destination_props = std::get<PropertiesMapList>(object.properties);
      destination_props.resize(props->size());
      for (auto i0 = 0; i0 < props->size(); ++i0) {
        {
          storage::PropertyId first1 = (*props)[i0].first;
          Expression *second2;
          second2 = (*props)[i0].second ? (*props)[i0].second->Clone(storage) : nullptr;
          destination_props[i0] = std::make_pair(std::move(first1), std::move(second2));
        }
      }
    } else {
      object.properties = std::get<ParameterLookup *>(properties)->Clone(storage);
    }
    object.edge_type = edge_type;
    object.direction = direction;
    return object;
  }
};

/// Operator for creating edges and destination nodes.
///
/// This operator extends already created nodes with an edge. If the other node
/// on the edge does not exist, it will be created. For example, in `MATCH (n)
/// CREATE (n) -[r:r]-> (n)` query, this operator will create just the edge `r`.
/// In `MATCH (n) CREATE (n) -[r:r]-> (m)` query, the operator will create both
/// the edge `r` and the node `m`. In case of `CREATE (n) -[r:r]-> (m)` the
/// first node `n` is created by @c CreateNode operator, while @c CreateExpand
/// will create the edge `r` and `m`. Similarly, multiple @c CreateExpand are
/// chained in cases when longer paths need creating.
///
/// @sa CreateNode
class CreateExpand : public memgraph::query::plan::LogicalOperator {
 public:
  static const utils::TypeInfo kType;
  const utils::TypeInfo &GetTypeInfo() const override { return kType; }

  CreateExpand() {}

  /** @brief Construct @c CreateExpand.
   *
   * @param node_info @c NodeCreationInfo at the end of the edge.
   *     Used to create a node, unless it refers to an existing one.
   * @param edge_info @c EdgeCreationInfo for the edge to be created.
   * @param input Optional. Previous @c LogicalOperator which will be pulled.
   *     For each successful @c Cursor::Pull, this operator will create an
   *     expansion.
   * @param input_symbol @c Symbol for the node at the start of the edge.
   * @param existing_node @c bool indicating whether the @c node_atom refers to
   *     an existing node. If @c false, the operator will also create the node.
   */
  CreateExpand(const NodeCreationInfo &node_info, const EdgeCreationInfo &edge_info,
               const std::shared_ptr<LogicalOperator> &input, Symbol input_symbol, bool existing_node);
  bool Accept(HierarchicalLogicalOperatorVisitor &visitor) override;
  UniqueCursorPtr MakeCursor(utils::MemoryResource *) const override;
  std::vector<Symbol> ModifiedSymbols(const SymbolTable &) const override;

  bool HasSingleInput() const override { return true; }
  std::shared_ptr<LogicalOperator> input() const override { return input_; }
  void set_input(std::shared_ptr<LogicalOperator> input) override { input_ = input; }

  memgraph::query::plan::NodeCreationInfo node_info_;
  memgraph::query::plan::EdgeCreationInfo edge_info_;
  std::shared_ptr<memgraph::query::plan::LogicalOperator> input_;
  Symbol input_symbol_;
  /// if the given node atom refers to an existing node (either matched or created)
  bool existing_node_;

  std::unique_ptr<LogicalOperator> Clone(AstStorage *storage) const override {
    auto object = std::make_unique<CreateExpand>();
    object->node_info_ = node_info_.Clone(storage);
    object->edge_info_ = edge_info_.Clone(storage);
    object->input_ = input_ ? input_->Clone(storage) : nullptr;
    object->input_symbol_ = input_symbol_;
    object->existing_node_ = existing_node_;
    return object;
  }

 private:
  class CreateExpandCursor : public Cursor {
   public:
    CreateExpandCursor(const CreateExpand &, utils::MemoryResource *);
    bool Pull(Frame &, ExecutionContext &) override;
    void Shutdown() override;
    void Reset() override;

   private:
    const CreateExpand &self_;
    const UniqueCursorPtr input_cursor_;

    // Get the existing node (if existing_node_ == true), or create a new node
    VertexAccessor &OtherVertex(Frame &frame, ExecutionContext &context);
  };
};

/// Operator which iterates over all the nodes currently in the database.
/// When given an input (optional), does a cartesian product.
///
/// It accepts an optional input. If provided then this op scans all the nodes
/// currently in the database for each successful Pull from it's input, thereby
/// producing a cartesian product of input Pulls and database elements.
///
/// ScanAll can either iterate over the previous graph state (state before
/// the current transacton+command) or over current state. This is controlled
/// with a constructor argument.
///
/// @sa ScanAllByLabel
/// @sa ScanAllByLabelPropertyRange
/// @sa ScanAllByLabelPropertyValue
class ScanAll : public memgraph::query::plan::LogicalOperator {
 public:
  static const utils::TypeInfo kType;
  const utils::TypeInfo &GetTypeInfo() const override { return kType; }

  ScanAll() {}
  ScanAll(const std::shared_ptr<LogicalOperator> &input, Symbol output_symbol, storage::View view = storage::View::OLD);
  bool Accept(HierarchicalLogicalOperatorVisitor &visitor) override;
  UniqueCursorPtr MakeCursor(utils::MemoryResource *) const override;
  std::vector<Symbol> ModifiedSymbols(const SymbolTable &) const override;

  bool HasSingleInput() const override { return true; }
  std::shared_ptr<LogicalOperator> input() const override { return input_; }
  void set_input(std::shared_ptr<LogicalOperator> input) override { input_ = input; }

  std::shared_ptr<memgraph::query::plan::LogicalOperator> input_;
  Symbol output_symbol_;
  /// Controls which graph state is used to produce vertices.
  ///
  /// If @c storage::View::OLD, @c ScanAll will produce vertices visible in the
  /// previous graph state, before modifications done by current transaction &
  /// command. With @c storage::View::NEW, all vertices will be produced the current
  /// transaction sees along with their modifications.
  storage::View view_;

  std::unique_ptr<LogicalOperator> Clone(AstStorage *storage) const override {
    auto object = std::make_unique<ScanAll>();
    object->input_ = input_ ? input_->Clone(storage) : nullptr;
    object->output_symbol_ = output_symbol_;
    object->view_ = view_;
    return object;
  }
};

/// Behaves like @c ScanAll, but this operator produces only vertices with
/// given label.
///
/// @sa ScanAll
/// @sa ScanAllByLabelPropertyRange
/// @sa ScanAllByLabelPropertyValue
class ScanAllByLabel : public memgraph::query::plan::ScanAll {
 public:
  static const utils::TypeInfo kType;
  const utils::TypeInfo &GetTypeInfo() const override { return kType; }

  ScanAllByLabel() {}
  ScanAllByLabel(const std::shared_ptr<LogicalOperator> &input, Symbol output_symbol, storage::LabelId label,
                 storage::View view = storage::View::OLD);
  bool Accept(HierarchicalLogicalOperatorVisitor &visitor) override;
  UniqueCursorPtr MakeCursor(utils::MemoryResource *) const override;

  storage::LabelId label_;

  std::unique_ptr<LogicalOperator> Clone(AstStorage *storage) const override {
    auto object = std::make_unique<ScanAllByLabel>();
    object->input_ = input_ ? input_->Clone(storage) : nullptr;
    object->output_symbol_ = output_symbol_;
    object->view_ = view_;
    object->label_ = label_;
    return object;
  }
};

/// Behaves like @c ScanAll, but produces only vertices with given label and
/// property value which is inside a range (inclusive or exlusive).
///
/// @sa ScanAll
/// @sa ScanAllByLabel
/// @sa ScanAllByLabelPropertyValue
class ScanAllByLabelPropertyRange : public memgraph::query::plan::ScanAll {
 public:
  static const utils::TypeInfo kType;
  const utils::TypeInfo &GetTypeInfo() const override { return kType; }

  /** Bound with expression which when evaluated produces the bound value. */
  using Bound = utils::Bound<Expression *>;
  ScanAllByLabelPropertyRange() {}
  /**
   * Constructs the operator for given label and property value in range
   * (inclusive).
   *
   * Range bounds are optional, but only one bound can be left out.
   *
   * @param input Preceding operator which will serve as the input.
   * @param output_symbol Symbol where the vertices will be stored.
   * @param label Label which the vertex must have.
   * @param property Property from which the value will be looked up from.
   * @param lower_bound Optional lower @c Bound.
   * @param upper_bound Optional upper @c Bound.
   * @param view storage::View used when obtaining vertices.
   */
  ScanAllByLabelPropertyRange(const std::shared_ptr<LogicalOperator> &input, Symbol output_symbol,
                              storage::LabelId label, storage::PropertyId property, const std::string &property_name,
                              std::optional<Bound> lower_bound, std::optional<Bound> upper_bound,
                              storage::View view = storage::View::OLD);

  bool Accept(HierarchicalLogicalOperatorVisitor &visitor) override;
  UniqueCursorPtr MakeCursor(utils::MemoryResource *) const override;

  storage::LabelId label_;
  storage::PropertyId property_;
  std::string property_name_;
  std::optional<Bound> lower_bound_;
  std::optional<Bound> upper_bound_;

  std::unique_ptr<LogicalOperator> Clone(AstStorage *storage) const override {
    auto object = std::make_unique<ScanAllByLabelPropertyRange>();
    object->input_ = input_ ? input_->Clone(storage) : nullptr;
    object->output_symbol_ = output_symbol_;
    object->view_ = view_;
    object->label_ = label_;
    object->property_ = property_;
    object->property_name_ = property_name_;
    if (lower_bound_) {
      object->lower_bound_.emplace(
          utils::Bound<Expression *>(lower_bound_->value()->Clone(storage), lower_bound_->type()));
    } else {
      object->lower_bound_ = std::nullopt;
    }
    if (upper_bound_) {
      object->upper_bound_.emplace(
          utils::Bound<Expression *>(upper_bound_->value()->Clone(storage), upper_bound_->type()));
    } else {
      object->upper_bound_ = std::nullopt;
    }
    return object;
  }
};

/// Behaves like @c ScanAll, but produces only vertices with given label and
/// property value.
///
/// @sa ScanAll
/// @sa ScanAllByLabel
/// @sa ScanAllByLabelPropertyRange
class ScanAllByLabelPropertyValue : public memgraph::query::plan::ScanAll {
 public:
  static const utils::TypeInfo kType;
  const utils::TypeInfo &GetTypeInfo() const override { return kType; }

  ScanAllByLabelPropertyValue() {}
  /**
   * Constructs the operator for given label and property value.
   *
   * @param input Preceding operator which will serve as the input.
   * @param output_symbol Symbol where the vertices will be stored.
   * @param label Label which the vertex must have.
   * @param property Property from which the value will be looked up from.
   * @param expression Expression producing the value of the vertex property.
   * @param view storage::View used when obtaining vertices.
   */
  ScanAllByLabelPropertyValue(const std::shared_ptr<LogicalOperator> &input, Symbol output_symbol,
                              storage::LabelId label, storage::PropertyId property, const std::string &property_name,
                              Expression *expression, storage::View view = storage::View::OLD);

  bool Accept(HierarchicalLogicalOperatorVisitor &visitor) override;
  UniqueCursorPtr MakeCursor(utils::MemoryResource *) const override;

  storage::LabelId label_;
  storage::PropertyId property_;
  std::string property_name_;
  Expression *expression_;

  std::unique_ptr<LogicalOperator> Clone(AstStorage *storage) const override {
    auto object = std::make_unique<ScanAllByLabelPropertyValue>();
    object->input_ = input_ ? input_->Clone(storage) : nullptr;
    object->output_symbol_ = output_symbol_;
    object->view_ = view_;
    object->label_ = label_;
    object->property_ = property_;
    object->property_name_ = property_name_;
    object->expression_ = expression_ ? expression_->Clone(storage) : nullptr;
    return object;
  }
};

/// Behaves like @c ScanAll, but this operator produces only vertices with
/// given label and property.
///
/// @sa ScanAll
/// @sa ScanAllByLabelPropertyRange
/// @sa ScanAllByLabelPropertyValue
class ScanAllByLabelProperty : public memgraph::query::plan::ScanAll {
 public:
  static const utils::TypeInfo kType;
  const utils::TypeInfo &GetTypeInfo() const override { return kType; }

  ScanAllByLabelProperty() {}
  ScanAllByLabelProperty(const std::shared_ptr<LogicalOperator> &input, Symbol output_symbol, storage::LabelId label,
                         storage::PropertyId property, const std::string &property_name,
                         storage::View view = storage::View::OLD);
  bool Accept(HierarchicalLogicalOperatorVisitor &visitor) override;
  UniqueCursorPtr MakeCursor(utils::MemoryResource *) const override;

  storage::LabelId label_;
  storage::PropertyId property_;
  std::string property_name_;
  Expression *expression_;

  std::unique_ptr<LogicalOperator> Clone(AstStorage *storage) const override {
    auto object = std::make_unique<ScanAllByLabelProperty>();
    object->input_ = input_ ? input_->Clone(storage) : nullptr;
    object->output_symbol_ = output_symbol_;
    object->view_ = view_;
    object->label_ = label_;
    object->property_ = property_;
    object->property_name_ = property_name_;
    object->expression_ = expression_ ? expression_->Clone(storage) : nullptr;
    return object;
  }
};

/// ScanAll producing a single node with ID equal to evaluated expression
class ScanAllById : public memgraph::query::plan::ScanAll {
 public:
  static const utils::TypeInfo kType;
  const utils::TypeInfo &GetTypeInfo() const override { return kType; }

  ScanAllById() {}
  ScanAllById(const std::shared_ptr<LogicalOperator> &input, Symbol output_symbol, Expression *expression,
              storage::View view = storage::View::OLD);

  bool Accept(HierarchicalLogicalOperatorVisitor &visitor) override;
  UniqueCursorPtr MakeCursor(utils::MemoryResource *) const override;

  Expression *expression_;

  std::unique_ptr<LogicalOperator> Clone(AstStorage *storage) const override {
    auto object = std::make_unique<ScanAllById>();
    object->input_ = input_ ? input_->Clone(storage) : nullptr;
    object->output_symbol_ = output_symbol_;
    object->view_ = view_;
    object->expression_ = expression_ ? expression_->Clone(storage) : nullptr;
    return object;
  }
};

struct ExpandCommon {
  static const utils::TypeInfo kType;
  const utils::TypeInfo &GetTypeInfo() const { return kType; }

  /// Symbol pointing to the node to be expanded.
  /// This is where the new node will be stored.
  Symbol node_symbol;
  /// Symbol for the edges to be expanded.
  /// This is where a TypedValue containing a list of expanded edges will be stored.
  Symbol edge_symbol;
  /// EdgeAtom::Direction determining the direction of edge
  /// expansion. The direction is relative to the starting vertex for each expansion.
  EdgeAtom::Direction direction;
  /// storage::EdgeTypeId specifying which edges we want
  /// to expand. If empty, all edges are valid. If not empty, only edges with one of
  /// the given types are valid.
  std::vector<storage::EdgeTypeId> edge_types;
  /// If the given node atom refer to a symbol
  /// that has already been expanded and should be just validated in the frame.
  bool existing_node;
};

/// Expansion operator. For a node existing in the frame it
/// expands one edge and one node and places them on the frame.
///
/// This class does not handle node/edge filtering based on
/// properties, labels and edge types. However, it does handle
/// filtering on existing node / edge.
///
/// Filtering on existing means that for a pattern that references
/// an already declared node or edge (for example in
/// MATCH (a) MATCH (a)--(b)),
/// only expansions that match defined equalities are successfully
/// pulled.
class Expand : public memgraph::query::plan::LogicalOperator {
 public:
  static const utils::TypeInfo kType;
  const utils::TypeInfo &GetTypeInfo() const override { return kType; }

  /**
   * Creates an expansion. All parameters except input and input_symbol are
   * forwarded to @c ExpandCommon and are documented there.
   *
   * @param input Optional logical operator that preceeds this one.
   * @param input_symbol Symbol that points to a VertexAccessor in the frame
   *    that expansion should emanate from.
   */
  Expand(const std::shared_ptr<LogicalOperator> &input, Symbol input_symbol, Symbol node_symbol, Symbol edge_symbol,
         EdgeAtom::Direction direction, const std::vector<storage::EdgeTypeId> &edge_types, bool existing_node,
         storage::View view);

  Expand() {}

  bool Accept(HierarchicalLogicalOperatorVisitor &visitor) override;
  UniqueCursorPtr MakeCursor(utils::MemoryResource *) const override;
  std::vector<Symbol> ModifiedSymbols(const SymbolTable &) const override;

  bool HasSingleInput() const override { return true; }
  std::shared_ptr<LogicalOperator> input() const override { return input_; }
  void set_input(std::shared_ptr<LogicalOperator> input) override { input_ = input; }

  class ExpandCursor : public Cursor {
   public:
    ExpandCursor(const Expand &, utils::MemoryResource *);
    bool Pull(Frame &, ExecutionContext &) override;
    void Shutdown() override;
    void Reset() override;

   private:
    using InEdgeT = std::remove_reference_t<decltype(*std::declval<VertexAccessor>().InEdges(storage::View::OLD))>;
    using InEdgeIteratorT = decltype(std::declval<InEdgeT>().begin());
    using OutEdgeT = std::remove_reference_t<decltype(*std::declval<VertexAccessor>().OutEdges(storage::View::OLD))>;
    using OutEdgeIteratorT = decltype(std::declval<OutEdgeT>().begin());

    const Expand &self_;
    const UniqueCursorPtr input_cursor_;

    // The iterable over edges and the current edge iterator are referenced via
    // optional because they can not be initialized in the constructor of
    // this class. They are initialized once for each pull from the input.
    std::optional<InEdgeT> in_edges_;
    std::optional<InEdgeIteratorT> in_edges_it_;
    std::optional<OutEdgeT> out_edges_;
    std::optional<OutEdgeIteratorT> out_edges_it_;

    bool InitEdges(Frame &, ExecutionContext &);
  };

  std::shared_ptr<memgraph::query::plan::LogicalOperator> input_;
  Symbol input_symbol_;
  memgraph::query::plan::ExpandCommon common_;
  /// State from which the input node should get expanded.
  storage::View view_;

  std::unique_ptr<LogicalOperator> Clone(AstStorage *storage) const override {
    auto object = std::make_unique<Expand>();
    object->input_ = input_ ? input_->Clone(storage) : nullptr;
    object->input_symbol_ = input_symbol_;
    object->common_ = common_;
    object->view_ = view_;
    return object;
  }
};

struct ExpansionLambda {
  static const utils::TypeInfo kType;
  const utils::TypeInfo &GetTypeInfo() const { return kType; }

  /// Currently expanded edge symbol.
  Symbol inner_edge_symbol;
  /// Currently expanded node symbol.
  Symbol inner_node_symbol;
  /// Expression used in lambda during expansion.
  Expression *expression;

  ExpansionLambda Clone(AstStorage *storage) const {
    ExpansionLambda object;
    object.inner_edge_symbol = inner_edge_symbol;
    object.inner_node_symbol = inner_node_symbol;
    object.expression = expression ? expression->Clone(storage) : nullptr;
    return object;
  }
};

/// Variable-length expansion operator. For a node existing in
/// the frame it expands a variable number of edges and places them
/// (in a list-type TypedValue), as well as the final destination node,
/// on the frame.
///
/// This class does not handle node/edge filtering based on
/// properties, labels and edge types. However, it does handle
/// filtering on existing node / edge. Additionally it handles's
/// edge-uniquess (cyphermorphism) because it's not feasable to do
/// later.
///
/// Filtering on existing means that for a pattern that references
/// an already declared node or edge (for example in
/// MATCH (a) MATCH (a)--(b)),
/// only expansions that match defined equalities are succesfully
/// pulled.
class ExpandVariable : public memgraph::query::plan::LogicalOperator {
 public:
  static const utils::TypeInfo kType;
  const utils::TypeInfo &GetTypeInfo() const override { return kType; }

  ExpandVariable() {}

  /**
   * Creates a variable-length expansion. Most params are forwarded
   * to the @c ExpandCommon constructor, and are documented there.
   *
   * Expansion length bounds are both inclusive (as in Neo's Cypher
   * implementation).
   *
   * @param input Optional logical operator that preceeds this one.
   * @param input_symbol Symbol that points to a VertexAccessor in the frame
   *    that expansion should emanate from.
   * @param type - Either Type::DEPTH_FIRST (default variable-length expansion),
   * or Type::BREADTH_FIRST.
   * @param is_reverse Set to `true` if the edges written on frame should expand
   *    from `node_symbol` to `input_symbol`. Opposed to the usual expanding
   *    from `input_symbol` to `node_symbol`.
   * @param lower_bound An optional indicator of the minimum number of edges
   *    that get expanded (inclusive).
   * @param upper_bound An optional indicator of the maximum number of edges
   *    that get expanded (inclusive).
   * @param inner_edge_symbol Like `inner_node_symbol`
   * @param inner_node_symbol For each expansion the node expanded into is
   *    assigned to this symbol so it can be evaulated by the 'where'
   * expression.
   * @param filter_ The filter that must be satisfied for an expansion to
   * succeed. Can use inner(node/edge) symbols. If nullptr, it is ignored.
   */
  ExpandVariable(const std::shared_ptr<LogicalOperator> &input, Symbol input_symbol, Symbol node_symbol,
                 Symbol edge_symbol, EdgeAtom::Type type, EdgeAtom::Direction direction,
                 const std::vector<storage::EdgeTypeId> &edge_types, bool is_reverse, Expression *lower_bound,
                 Expression *upper_bound, bool existing_node, ExpansionLambda filter_lambda,
                 std::optional<ExpansionLambda> weight_lambda, std::optional<Symbol> total_weight);

  bool Accept(HierarchicalLogicalOperatorVisitor &visitor) override;
  UniqueCursorPtr MakeCursor(utils::MemoryResource *) const override;
  std::vector<Symbol> ModifiedSymbols(const SymbolTable &) const override;

  bool HasSingleInput() const override { return true; }
  std::shared_ptr<LogicalOperator> input() const override { return input_; }
  void set_input(std::shared_ptr<LogicalOperator> input) override { input_ = input; }

  std::shared_ptr<memgraph::query::plan::LogicalOperator> input_;
  Symbol input_symbol_;
  memgraph::query::plan::ExpandCommon common_;
  EdgeAtom::Type type_;
  /// True if the path should be written as expanding from node_symbol to input_symbol.
  bool is_reverse_;
  /// Optional lower bound of the variable length expansion, defaults are (1, inf)
  Expression *lower_bound_;
  /// Optional upper bound of the variable length expansion, defaults are (1, inf)
  Expression *upper_bound_;
  memgraph::query::plan::ExpansionLambda filter_lambda_;
  std::optional<memgraph::query::plan::ExpansionLambda> weight_lambda_;
  std::optional<Symbol> total_weight_;

  std::unique_ptr<LogicalOperator> Clone(AstStorage *storage) const override {
    auto object = std::make_unique<ExpandVariable>();
    object->input_ = input_ ? input_->Clone(storage) : nullptr;
    object->input_symbol_ = input_symbol_;
    object->common_ = common_;
    object->type_ = type_;
    object->is_reverse_ = is_reverse_;
    object->lower_bound_ = lower_bound_ ? lower_bound_->Clone(storage) : nullptr;
    object->upper_bound_ = upper_bound_ ? upper_bound_->Clone(storage) : nullptr;
    object->filter_lambda_ = filter_lambda_.Clone(storage);
    if (weight_lambda_) {
      memgraph::query::plan::ExpansionLambda value0;
      value0 = (*weight_lambda_).Clone(storage);
      object->weight_lambda_.emplace(std::move(value0));
    } else {
      object->weight_lambda_ = std::nullopt;
    }
    object->total_weight_ = total_weight_;
    return object;
  }

 private:
  // the Cursors are not declared in the header because
  // it's edges_ and edges_it_ are decltyped using a helper function
  // that should be inaccessible (private class function won't compile)
  friend class ExpandVariableCursor;
  friend class ExpandWeightedShortestPathCursor;
  friend class ExpandAllShortestPathCursor;
};

/// Constructs a named path from its elements and places it on the frame.
class ConstructNamedPath : public memgraph::query::plan::LogicalOperator {
 public:
  static const utils::TypeInfo kType;
  const utils::TypeInfo &GetTypeInfo() const override { return kType; }

  ConstructNamedPath() {}
  ConstructNamedPath(const std::shared_ptr<LogicalOperator> &input, Symbol path_symbol,
                     const std::vector<Symbol> &path_elements)
      : input_(input), path_symbol_(path_symbol), path_elements_(path_elements) {}
  bool Accept(HierarchicalLogicalOperatorVisitor &visitor) override;
  UniqueCursorPtr MakeCursor(utils::MemoryResource *) const override;
  std::vector<Symbol> ModifiedSymbols(const SymbolTable &) const override;

  bool HasSingleInput() const override { return true; }
  std::shared_ptr<LogicalOperator> input() const override { return input_; }
  void set_input(std::shared_ptr<LogicalOperator> input) override { input_ = input; }

  std::shared_ptr<memgraph::query::plan::LogicalOperator> input_;
  Symbol path_symbol_;
  std::vector<Symbol> path_elements_;

  std::unique_ptr<LogicalOperator> Clone(AstStorage *storage) const override {
    auto object = std::make_unique<ConstructNamedPath>();
    object->input_ = input_ ? input_->Clone(storage) : nullptr;
    object->path_symbol_ = path_symbol_;
    object->path_elements_ = path_elements_;
    return object;
  }
};

/// Filter whose Pull returns true only when the given expression
/// evaluates into true.
///
/// The given expression is assumed to return either NULL (treated as false) or
/// a boolean value.
class Filter : public memgraph::query::plan::LogicalOperator {
 public:
  static const utils::TypeInfo kType;
  const utils::TypeInfo &GetTypeInfo() const override { return kType; }

  Filter() {}

  Filter(const std::shared_ptr<LogicalOperator> &input_,
         const std::vector<std::shared_ptr<LogicalOperator>> &pattern_filters_, Expression *expression_);
  bool Accept(HierarchicalLogicalOperatorVisitor &visitor) override;
  UniqueCursorPtr MakeCursor(utils::MemoryResource *) const override;
  std::vector<Symbol> ModifiedSymbols(const SymbolTable &) const override;

  bool HasSingleInput() const override { return true; }
  std::shared_ptr<LogicalOperator> input() const override { return input_; }
  void set_input(std::shared_ptr<LogicalOperator> input) override { input_ = input; }

  std::shared_ptr<memgraph::query::plan::LogicalOperator> input_;
  std::vector<std::shared_ptr<memgraph::query::plan::LogicalOperator>> pattern_filters_;
  Expression *expression_;

  std::unique_ptr<LogicalOperator> Clone(AstStorage *storage) const override {
    auto object = std::make_unique<Filter>();
    object->input_ = input_ ? input_->Clone(storage) : nullptr;
    object->pattern_filters_.resize(pattern_filters_.size());
    for (auto i1 = 0; i1 < pattern_filters_.size(); ++i1) {
      object->pattern_filters_[i1] = pattern_filters_[i1] ? pattern_filters_[i1]->Clone(storage) : nullptr;
    }
    object->expression_ = expression_ ? expression_->Clone(storage) : nullptr;
    return object;
  }

 private:
  class FilterCursor : public Cursor {
   public:
    FilterCursor(const Filter &, utils::MemoryResource *);
    bool Pull(Frame &, ExecutionContext &) override;
    void Shutdown() override;
    void Reset() override;

   private:
    const Filter &self_;
    const UniqueCursorPtr input_cursor_;
    const std::vector<UniqueCursorPtr> pattern_filter_cursors_;
  };
};

/// A logical operator that places an arbitrary number
/// of named expressions on the frame (the logical operator
/// for the RETURN clause).
///
/// Supports optional input. When the input is provided,
/// it is Pulled from and the Produce succeeds once for
/// every input Pull (typically a MATCH/RETURN query).
/// When the input is not provided (typically a standalone
/// RETURN clause) the Produce's pull succeeds exactly once.
class Produce : public memgraph::query::plan::LogicalOperator {
 public:
  static const utils::TypeInfo kType;
  const utils::TypeInfo &GetTypeInfo() const override { return kType; }

  Produce() {}

  Produce(const std::shared_ptr<LogicalOperator> &input, const std::vector<NamedExpression *> &named_expressions);
  bool Accept(HierarchicalLogicalOperatorVisitor &visitor) override;
  UniqueCursorPtr MakeCursor(utils::MemoryResource *) const override;
  std::vector<Symbol> OutputSymbols(const SymbolTable &) const override;
  std::vector<Symbol> ModifiedSymbols(const SymbolTable &) const override;

  bool HasSingleInput() const override { return true; }
  std::shared_ptr<LogicalOperator> input() const override { return input_; }
  void set_input(std::shared_ptr<LogicalOperator> input) override { input_ = input; }

  std::shared_ptr<memgraph::query::plan::LogicalOperator> input_;
  std::vector<NamedExpression *> named_expressions_;

  std::unique_ptr<LogicalOperator> Clone(AstStorage *storage) const override {
    auto object = std::make_unique<Produce>();
    object->input_ = input_ ? input_->Clone(storage) : nullptr;
    object->named_expressions_.resize(named_expressions_.size());
    for (auto i2 = 0; i2 < named_expressions_.size(); ++i2) {
      object->named_expressions_[i2] = named_expressions_[i2] ? named_expressions_[i2]->Clone(storage) : nullptr;
    }
    return object;
  }

 private:
  class ProduceCursor : public Cursor {
   public:
    ProduceCursor(const Produce &, utils::MemoryResource *);
    bool Pull(Frame &, ExecutionContext &) override;
    void Shutdown() override;
    void Reset() override;

   private:
    const Produce &self_;
    const UniqueCursorPtr input_cursor_;
  };
};

/// Operator for deleting vertices and edges.
///
/// Has a flag for using DETACH DELETE when deleting vertices.
class Delete : public memgraph::query::plan::LogicalOperator {
 public:
  static const utils::TypeInfo kType;
  const utils::TypeInfo &GetTypeInfo() const override { return kType; }

  Delete() {}

  Delete(const std::shared_ptr<LogicalOperator> &input_, const std::vector<Expression *> &expressions, bool detach_);
  bool Accept(HierarchicalLogicalOperatorVisitor &visitor) override;
  UniqueCursorPtr MakeCursor(utils::MemoryResource *) const override;
  std::vector<Symbol> ModifiedSymbols(const SymbolTable &) const override;

  bool HasSingleInput() const override { return true; }
  std::shared_ptr<LogicalOperator> input() const override { return input_; }
  void set_input(std::shared_ptr<LogicalOperator> input) override { input_ = input; }

  std::shared_ptr<memgraph::query::plan::LogicalOperator> input_;
  std::vector<Expression *> expressions_;
  /// Whether the vertex should be detached before deletion. If not detached,
  ///            and has connections, an error is raised when deleting edges.
  bool detach_;

  std::unique_ptr<LogicalOperator> Clone(AstStorage *storage) const override {
    auto object = std::make_unique<Delete>();
    object->input_ = input_ ? input_->Clone(storage) : nullptr;
    object->expressions_.resize(expressions_.size());
    for (auto i3 = 0; i3 < expressions_.size(); ++i3) {
      object->expressions_[i3] = expressions_[i3] ? expressions_[i3]->Clone(storage) : nullptr;
    }
    object->detach_ = detach_;
    return object;
  }

 private:
  class DeleteCursor : public Cursor {
   public:
    DeleteCursor(const Delete &, utils::MemoryResource *);
    bool Pull(Frame &, ExecutionContext &) override;
    void Shutdown() override;
    void Reset() override;

   private:
    const Delete &self_;
    const UniqueCursorPtr input_cursor_;
  };
};

/// Logical operator for setting a single property on a single vertex or edge.
///
/// The property value is an expression that must evaluate to some type that
/// can be stored (a TypedValue that can be converted to PropertyValue).
class SetProperty : public memgraph::query::plan::LogicalOperator {
 public:
  static const utils::TypeInfo kType;
  const utils::TypeInfo &GetTypeInfo() const override { return kType; }

  SetProperty() {}

  SetProperty(const std::shared_ptr<LogicalOperator> &input, storage::PropertyId property, PropertyLookup *lhs,
              Expression *rhs);
  bool Accept(HierarchicalLogicalOperatorVisitor &visitor) override;
  UniqueCursorPtr MakeCursor(utils::MemoryResource *) const override;
  std::vector<Symbol> ModifiedSymbols(const SymbolTable &) const override;

  bool HasSingleInput() const override { return true; }
  std::shared_ptr<LogicalOperator> input() const override { return input_; }
  void set_input(std::shared_ptr<LogicalOperator> input) override { input_ = input; }

  std::shared_ptr<memgraph::query::plan::LogicalOperator> input_;
  storage::PropertyId property_;
  PropertyLookup *lhs_;
  Expression *rhs_;

  std::unique_ptr<LogicalOperator> Clone(AstStorage *storage) const override {
    auto object = std::make_unique<SetProperty>();
    object->input_ = input_ ? input_->Clone(storage) : nullptr;
    object->property_ = property_;
    object->lhs_ = lhs_ ? lhs_->Clone(storage) : nullptr;
    object->rhs_ = rhs_ ? rhs_->Clone(storage) : nullptr;
    return object;
  }

 private:
  class SetPropertyCursor : public Cursor {
   public:
    SetPropertyCursor(const SetProperty &, utils::MemoryResource *);
    bool Pull(Frame &, ExecutionContext &) override;
    void Shutdown() override;
    void Reset() override;

   private:
    const SetProperty &self_;
    const UniqueCursorPtr input_cursor_;
  };
};

/// Logical operator for setting the whole property set on a vertex or an edge.
///
/// The value being set is an expression that must evaluate to a vertex, edge or
/// map (literal or parameter).
///
/// Supports setting (replacing the whole properties set with another) and
/// updating.
class SetProperties : public memgraph::query::plan::LogicalOperator {
 public:
  static const utils::TypeInfo kType;
  const utils::TypeInfo &GetTypeInfo() const override { return kType; }

  /// Defines how setting the properties works.
  ///
  /// @c UPDATE means that the current property set is augmented with additional
  /// ones (existing props of the same name are replaced), while @c REPLACE means
  /// that the old properties are discarded and replaced with new ones.
  enum class Op { UPDATE, REPLACE };

  SetProperties() {}

  SetProperties(const std::shared_ptr<LogicalOperator> &input, Symbol input_symbol, Expression *rhs, Op op);
  bool Accept(HierarchicalLogicalOperatorVisitor &visitor) override;
  UniqueCursorPtr MakeCursor(utils::MemoryResource *) const override;
  std::vector<Symbol> ModifiedSymbols(const SymbolTable &) const override;

  bool HasSingleInput() const override { return true; }
  std::shared_ptr<LogicalOperator> input() const override { return input_; }
  void set_input(std::shared_ptr<LogicalOperator> input) override { input_ = input; }

  std::shared_ptr<memgraph::query::plan::LogicalOperator> input_;
  Symbol input_symbol_;
  Expression *rhs_;
  memgraph::query::plan::SetProperties::Op op_;

  std::unique_ptr<LogicalOperator> Clone(AstStorage *storage) const override {
    auto object = std::make_unique<SetProperties>();
    object->input_ = input_ ? input_->Clone(storage) : nullptr;
    object->input_symbol_ = input_symbol_;
    object->rhs_ = rhs_ ? rhs_->Clone(storage) : nullptr;
    object->op_ = op_;
    return object;
  }

 private:
  class SetPropertiesCursor : public Cursor {
   public:
    SetPropertiesCursor(const SetProperties &, utils::MemoryResource *);
    bool Pull(Frame &, ExecutionContext &) override;
    void Shutdown() override;
    void Reset() override;

   private:
    const SetProperties &self_;
    const UniqueCursorPtr input_cursor_;
  };
};

/// Logical operator for setting an arbitrary number of labels on a Vertex.
///
/// It does NOT remove labels that are already set on that Vertex.
class SetLabels : public memgraph::query::plan::LogicalOperator {
 public:
  static const utils::TypeInfo kType;
  const utils::TypeInfo &GetTypeInfo() const override { return kType; }

  SetLabels() {}

  SetLabels(const std::shared_ptr<LogicalOperator> &input, Symbol input_symbol,
            const std::vector<storage::LabelId> &labels);
  bool Accept(HierarchicalLogicalOperatorVisitor &visitor) override;
  UniqueCursorPtr MakeCursor(utils::MemoryResource *) const override;
  std::vector<Symbol> ModifiedSymbols(const SymbolTable &) const override;

  bool HasSingleInput() const override { return true; }
  std::shared_ptr<LogicalOperator> input() const override { return input_; }
  void set_input(std::shared_ptr<LogicalOperator> input) override { input_ = input; }

  std::shared_ptr<memgraph::query::plan::LogicalOperator> input_;
  Symbol input_symbol_;
  std::vector<storage::LabelId> labels_;

  std::unique_ptr<LogicalOperator> Clone(AstStorage *storage) const override {
    auto object = std::make_unique<SetLabels>();
    object->input_ = input_ ? input_->Clone(storage) : nullptr;
    object->input_symbol_ = input_symbol_;
    object->labels_ = labels_;
    return object;
  }

 private:
  class SetLabelsCursor : public Cursor {
   public:
    SetLabelsCursor(const SetLabels &, utils::MemoryResource *);
    bool Pull(Frame &, ExecutionContext &) override;
    void Shutdown() override;
    void Reset() override;

   private:
    const SetLabels &self_;
    const UniqueCursorPtr input_cursor_;
  };
};

/// Logical operator for removing a property from an edge or a vertex.
class RemoveProperty : public memgraph::query::plan::LogicalOperator {
 public:
  static const utils::TypeInfo kType;
  const utils::TypeInfo &GetTypeInfo() const override { return kType; }

  RemoveProperty() {}

  RemoveProperty(const std::shared_ptr<LogicalOperator> &input, storage::PropertyId property, PropertyLookup *lhs);
  bool Accept(HierarchicalLogicalOperatorVisitor &visitor) override;
  UniqueCursorPtr MakeCursor(utils::MemoryResource *) const override;
  std::vector<Symbol> ModifiedSymbols(const SymbolTable &) const override;

  bool HasSingleInput() const override { return true; }
  std::shared_ptr<LogicalOperator> input() const override { return input_; }
  void set_input(std::shared_ptr<LogicalOperator> input) override { input_ = input; }

  std::shared_ptr<memgraph::query::plan::LogicalOperator> input_;
  storage::PropertyId property_;
  PropertyLookup *lhs_;

  std::unique_ptr<LogicalOperator> Clone(AstStorage *storage) const override {
    auto object = std::make_unique<RemoveProperty>();
    object->input_ = input_ ? input_->Clone(storage) : nullptr;
    object->property_ = property_;
    object->lhs_ = lhs_ ? lhs_->Clone(storage) : nullptr;
    return object;
  }

 private:
  class RemovePropertyCursor : public Cursor {
   public:
    RemovePropertyCursor(const RemoveProperty &, utils::MemoryResource *);
    bool Pull(Frame &, ExecutionContext &) override;
    void Shutdown() override;
    void Reset() override;

   private:
    const RemoveProperty &self_;
    const UniqueCursorPtr input_cursor_;
  };
};

/// Logical operator for removing an arbitrary number of labels on a Vertex.
///
/// If a label does not exist on a Vertex, nothing happens.
class RemoveLabels : public memgraph::query::plan::LogicalOperator {
 public:
  static const utils::TypeInfo kType;
  const utils::TypeInfo &GetTypeInfo() const override { return kType; }

  RemoveLabels() {}

  RemoveLabels(const std::shared_ptr<LogicalOperator> &input, Symbol input_symbol,
               const std::vector<storage::LabelId> &labels);
  bool Accept(HierarchicalLogicalOperatorVisitor &visitor) override;
  UniqueCursorPtr MakeCursor(utils::MemoryResource *) const override;
  std::vector<Symbol> ModifiedSymbols(const SymbolTable &) const override;

  bool HasSingleInput() const override { return true; }
  std::shared_ptr<LogicalOperator> input() const override { return input_; }
  void set_input(std::shared_ptr<LogicalOperator> input) override { input_ = input; }

  std::shared_ptr<memgraph::query::plan::LogicalOperator> input_;
  Symbol input_symbol_;
  std::vector<storage::LabelId> labels_;

  std::unique_ptr<LogicalOperator> Clone(AstStorage *storage) const override {
    auto object = std::make_unique<RemoveLabels>();
    object->input_ = input_ ? input_->Clone(storage) : nullptr;
    object->input_symbol_ = input_symbol_;
    object->labels_ = labels_;
    return object;
  }

 private:
  class RemoveLabelsCursor : public Cursor {
   public:
    RemoveLabelsCursor(const RemoveLabels &, utils::MemoryResource *);
    bool Pull(Frame &, ExecutionContext &) override;
    void Shutdown() override;
    void Reset() override;

   private:
    const RemoveLabels &self_;
    const UniqueCursorPtr input_cursor_;
  };
};

/// Filter whose Pull returns true only when the given expand_symbol frame
/// value (the latest expansion) is not equal to any of the previous_symbols frame
/// values.
///
/// Used for implementing Cyphermorphism.
/// Isomorphism is vertex-uniqueness. It means that two different vertices in a
/// pattern can not map to the same data vertex.
/// Cyphermorphism is edge-uniqueness (the above explanation applies). By default
/// Neo4j uses Cyphermorphism (that's where the name stems from, it is not a valid
/// graph-theory term).
///
/// Supports variable-length-edges (uniqueness comparisons between edges and an
/// edge lists).
class EdgeUniquenessFilter : public memgraph::query::plan::LogicalOperator {
 public:
  static const utils::TypeInfo kType;
  const utils::TypeInfo &GetTypeInfo() const override { return kType; }

  EdgeUniquenessFilter() {}

  EdgeUniquenessFilter(const std::shared_ptr<LogicalOperator> &input, Symbol expand_symbol,
                       const std::vector<Symbol> &previous_symbols);
  bool Accept(HierarchicalLogicalOperatorVisitor &visitor) override;
  UniqueCursorPtr MakeCursor(utils::MemoryResource *) const override;
  std::vector<Symbol> ModifiedSymbols(const SymbolTable &) const override;

  bool HasSingleInput() const override { return true; }
  std::shared_ptr<LogicalOperator> input() const override { return input_; }
  void set_input(std::shared_ptr<LogicalOperator> input) override { input_ = input; }

  std::shared_ptr<memgraph::query::plan::LogicalOperator> input_;
  Symbol expand_symbol_;
  std::vector<Symbol> previous_symbols_;

  std::unique_ptr<LogicalOperator> Clone(AstStorage *storage) const override {
    auto object = std::make_unique<EdgeUniquenessFilter>();
    object->input_ = input_ ? input_->Clone(storage) : nullptr;
    object->expand_symbol_ = expand_symbol_;
    object->previous_symbols_ = previous_symbols_;
    return object;
  }

 private:
  class EdgeUniquenessFilterCursor : public Cursor {
   public:
    EdgeUniquenessFilterCursor(const EdgeUniquenessFilter &, utils::MemoryResource *);
    bool Pull(Frame &, ExecutionContext &) override;
    void Shutdown() override;
    void Reset() override;

   private:
    const EdgeUniquenessFilter &self_;
    const UniqueCursorPtr input_cursor_;
  };
};

/// Pulls everything from the input and discards it.
///
/// On the first Pull from this operator's Cursor the input Cursor will be Pulled
/// until it is empty. The results won't be accumulated in the temporary cache.
///
/// This technique is used for ensuring that the cursor has been exhausted after
/// a WriteHandleClause. A typical use case is a `MATCH--SET` query with RETURN statement
/// missing.
/// @param input Input @c LogicalOperator.
class EmptyResult : public memgraph::query::plan::LogicalOperator {
 public:
  static const utils::TypeInfo kType;
  const utils::TypeInfo &GetTypeInfo() const override { return kType; }

  EmptyResult() {}

  EmptyResult(const std::shared_ptr<LogicalOperator> &input);
  bool Accept(HierarchicalLogicalOperatorVisitor &visitor) override;
  UniqueCursorPtr MakeCursor(utils::MemoryResource *) const override;
  std::vector<Symbol> OutputSymbols(const SymbolTable &) const override;
  std::vector<Symbol> ModifiedSymbols(const SymbolTable &) const override;

  bool HasSingleInput() const override { return true; }
  std::shared_ptr<LogicalOperator> input() const override { return input_; }
  void set_input(std::shared_ptr<LogicalOperator> input) override { input_ = input; }

  std::shared_ptr<memgraph::query::plan::LogicalOperator> input_;

  std::unique_ptr<LogicalOperator> Clone(AstStorage *storage) const override {
    auto object = std::make_unique<EmptyResult>();
    object->input_ = input_ ? input_->Clone(storage) : nullptr;
    return object;
  }
};

/// Pulls everything from the input before passing it through.
/// Optionally advances the command after accumulation and before emitting.
///
/// On the first Pull from this operator's Cursor the input Cursor will be Pulled
/// until it is empty. The results will be accumulated in the temporary cache. Once
/// the input Cursor is empty, this operator's Cursor will start returning cached
/// stuff from its Pull.
///
/// This technique is used for ensuring all the operations from the
/// previous logical operator have been performed before exposing data
/// to the next. A typical use case is a `MATCH--SET--RETURN`
/// query in which every SET iteration must be performed before
/// RETURN starts iterating (see Memgraph Wiki for detailed reasoning).
///
/// IMPORTANT: This operator does not cache all the results but only those
/// elements from the frame whose symbols (frame positions) it was given.
/// All other frame positions will contain undefined junk after this
/// operator has executed, and should not be used.
///
/// This operator can also advance the command after the accumulation and
/// before emitting. If the command gets advanced, every value that
/// has been cached will be reconstructed before Pull returns.
///
/// @param input Input @c LogicalOperator.
/// @param symbols A vector of Symbols that need to be accumulated
///  and exposed to the next op.
class Accumulate : public memgraph::query::plan::LogicalOperator {
 public:
  static const utils::TypeInfo kType;
  const utils::TypeInfo &GetTypeInfo() const override { return kType; }

  Accumulate() {}

  Accumulate(const std::shared_ptr<LogicalOperator> &input, const std::vector<Symbol> &symbols,
             bool advance_command = false);
  bool Accept(HierarchicalLogicalOperatorVisitor &visitor) override;
  UniqueCursorPtr MakeCursor(utils::MemoryResource *) const override;
  std::vector<Symbol> ModifiedSymbols(const SymbolTable &) const override;

  bool HasSingleInput() const override { return true; }
  std::shared_ptr<LogicalOperator> input() const override { return input_; }
  void set_input(std::shared_ptr<LogicalOperator> input) override { input_ = input; }

  std::shared_ptr<memgraph::query::plan::LogicalOperator> input_;
  std::vector<Symbol> symbols_;
  bool advance_command_;

  std::unique_ptr<LogicalOperator> Clone(AstStorage *storage) const override {
    auto object = std::make_unique<Accumulate>();
    object->input_ = input_ ? input_->Clone(storage) : nullptr;
    object->symbols_ = symbols_;
    object->advance_command_ = advance_command_;
    return object;
  }
};

/// Performs an arbitrary number of aggregations of data
/// from the given input grouped by the given criteria.
///
/// Aggregations are defined by triples that define
/// (input data expression, type of aggregation, output symbol).
/// Input data is grouped based on the given set of named
/// expressions. Grouping is done on unique values.
///
/// IMPORTANT:
/// Operators taking their input from an aggregation are only
/// allowed to use frame values that are either aggregation
/// outputs or group-by named-expressions. All other frame
/// elements are in an undefined state after aggregation.
class Aggregate : public memgraph::query::plan::LogicalOperator {
 public:
  static const utils::TypeInfo kType;
  const utils::TypeInfo &GetTypeInfo() const override { return kType; }

  /// An aggregation element, contains:
  ///        (input data expression, key expression - only used in COLLECT_MAP, type of
  ///        aggregation, output symbol).
  struct Element {
    static const utils::TypeInfo kType;
    const utils::TypeInfo &GetTypeInfo() const { return kType; }

    Expression *value;
    Expression *key;
    Aggregation::Op op;
    Symbol output_sym;
    bool distinct{false};

    Element Clone(AstStorage *storage) const {
      Element object;
      object.value = value ? value->Clone(storage) : nullptr;
      object.key = key ? key->Clone(storage) : nullptr;
      object.op = op;
      object.output_sym = output_sym;
      object.distinct = distinct;
      return object;
    }
  };

  Aggregate() = default;
  Aggregate(const std::shared_ptr<LogicalOperator> &input, const std::vector<Element> &aggregations,
            const std::vector<Expression *> &group_by, const std::vector<Symbol> &remember);
  bool Accept(HierarchicalLogicalOperatorVisitor &visitor) override;
  UniqueCursorPtr MakeCursor(utils::MemoryResource *) const override;
  std::vector<Symbol> ModifiedSymbols(const SymbolTable &) const override;

  bool HasSingleInput() const override { return true; }
  std::shared_ptr<LogicalOperator> input() const override { return input_; }
  void set_input(std::shared_ptr<LogicalOperator> input) override { input_ = input; }

  std::shared_ptr<memgraph::query::plan::LogicalOperator> input_;
  std::vector<memgraph::query::plan::Aggregate::Element> aggregations_;
  std::vector<Expression *> group_by_;
  std::vector<Symbol> remember_;

  std::unique_ptr<LogicalOperator> Clone(AstStorage *storage) const override {
    auto object = std::make_unique<Aggregate>();
    object->input_ = input_ ? input_->Clone(storage) : nullptr;
    object->aggregations_.resize(aggregations_.size());
    for (auto i4 = 0; i4 < aggregations_.size(); ++i4) {
      object->aggregations_[i4] = aggregations_[i4].Clone(storage);
    }
    object->group_by_.resize(group_by_.size());
    for (auto i5 = 0; i5 < group_by_.size(); ++i5) {
      object->group_by_[i5] = group_by_[i5] ? group_by_[i5]->Clone(storage) : nullptr;
    }
    object->remember_ = remember_;
    return object;
  }
};

/// Skips a number of Pulls from the input op.
///
/// The given expression determines how many Pulls from the input
/// should be skipped (ignored).
/// All other successful Pulls from the
/// input are simply passed through.
///
/// The given expression is evaluated after the first Pull from
/// the input, and only once. Neo does not allow this expression
/// to contain identifiers, and neither does Memgraph, but this
/// operator's implementation does not expect this.
class Skip : public memgraph::query::plan::LogicalOperator {
 public:
  static const utils::TypeInfo kType;
  const utils::TypeInfo &GetTypeInfo() const override { return kType; }

  Skip() {}

  Skip(const std::shared_ptr<LogicalOperator> &input, Expression *expression);
  bool Accept(HierarchicalLogicalOperatorVisitor &visitor) override;
  UniqueCursorPtr MakeCursor(utils::MemoryResource *) const override;
  std::vector<Symbol> OutputSymbols(const SymbolTable &) const override;
  std::vector<Symbol> ModifiedSymbols(const SymbolTable &) const override;

  bool HasSingleInput() const override { return true; }
  std::shared_ptr<LogicalOperator> input() const override { return input_; }
  void set_input(std::shared_ptr<LogicalOperator> input) override { input_ = input; }

  std::shared_ptr<memgraph::query::plan::LogicalOperator> input_;
  Expression *expression_;

  std::unique_ptr<LogicalOperator> Clone(AstStorage *storage) const override {
    auto object = std::make_unique<Skip>();
    object->input_ = input_ ? input_->Clone(storage) : nullptr;
    object->expression_ = expression_ ? expression_->Clone(storage) : nullptr;
    return object;
  }

 private:
  class SkipCursor : public Cursor {
   public:
    SkipCursor(const Skip &, utils::MemoryResource *);
    bool Pull(Frame &, ExecutionContext &) override;
    void Shutdown() override;
    void Reset() override;

   private:
    const Skip &self_;
    const UniqueCursorPtr input_cursor_;
    // init to_skip_ to -1, indicating
    // that it's still unknown (input has not been Pulled yet)
    int64_t to_skip_{-1};
    int64_t skipped_{0};
  };
};

/// Applies the pattern filter by putting the value of the input cursor to the frame.
class EvaluatePatternFilter : public memgraph::query::plan::LogicalOperator {
 public:
  static const utils::TypeInfo kType;
  const utils::TypeInfo &GetTypeInfo() const override { return kType; }

  EvaluatePatternFilter() {}

  EvaluatePatternFilter(const std::shared_ptr<LogicalOperator> &input, Symbol output_symbol);
  bool Accept(HierarchicalLogicalOperatorVisitor &visitor) override;
  UniqueCursorPtr MakeCursor(utils::MemoryResource *) const override;
  std::vector<Symbol> ModifiedSymbols(const SymbolTable &) const override;

  bool HasSingleInput() const override { return true; }
  std::shared_ptr<LogicalOperator> input() const override { return input_; }
  void set_input(std::shared_ptr<LogicalOperator> input) override { input_ = input; }

  std::shared_ptr<memgraph::query::plan::LogicalOperator> input_;
  Symbol output_symbol_;

  std::unique_ptr<LogicalOperator> Clone(AstStorage *storage) const override {
    auto object = std::make_unique<EvaluatePatternFilter>();
    object->input_ = input_ ? input_->Clone(storage) : nullptr;
    object->output_symbol_ = output_symbol_;
    return object;
  }

 private:
  class EvaluatePatternFilterCursor : public Cursor {
   public:
    EvaluatePatternFilterCursor(const EvaluatePatternFilter &, utils::MemoryResource *);
    bool Pull(Frame &, ExecutionContext &) override;
    void Shutdown() override;
    void Reset() override;

   private:
    const EvaluatePatternFilter &self_;
    UniqueCursorPtr input_cursor_;
  };
};

/// Limits the number of Pulls from the input op.
///
/// The given expression determines how many
/// input Pulls should be passed through. The input is not
/// Pulled once this limit is reached. Note that this has
/// implications: the out-of-bounds input Pulls are never
/// evaluated.
///
/// The limit expression must NOT use anything from the
/// Frame. It is evaluated before the first Pull from the
/// input. This is consistent with Neo (they don't allow
/// identifiers in limit expressions), and it's necessary
/// when limit evaluates to 0 (because 0 Pulls from the
/// input should be performed).
class Limit : public memgraph::query::plan::LogicalOperator {
 public:
  static const utils::TypeInfo kType;
  const utils::TypeInfo &GetTypeInfo() const override { return kType; }

  Limit() {}

  Limit(const std::shared_ptr<LogicalOperator> &input, Expression *expression);
  bool Accept(HierarchicalLogicalOperatorVisitor &visitor) override;
  UniqueCursorPtr MakeCursor(utils::MemoryResource *) const override;
  std::vector<Symbol> OutputSymbols(const SymbolTable &) const override;
  std::vector<Symbol> ModifiedSymbols(const SymbolTable &) const override;

  bool HasSingleInput() const override { return true; }
  std::shared_ptr<LogicalOperator> input() const override { return input_; }
  void set_input(std::shared_ptr<LogicalOperator> input) override { input_ = input; }

  std::shared_ptr<memgraph::query::plan::LogicalOperator> input_;
  Expression *expression_;

  std::unique_ptr<LogicalOperator> Clone(AstStorage *storage) const override {
    auto object = std::make_unique<Limit>();
    object->input_ = input_ ? input_->Clone(storage) : nullptr;
    object->expression_ = expression_ ? expression_->Clone(storage) : nullptr;
    return object;
  }

 private:
  class LimitCursor : public Cursor {
   public:
    LimitCursor(const Limit &, utils::MemoryResource *);
    bool Pull(Frame &, ExecutionContext &) override;
    void Shutdown() override;
    void Reset() override;

   private:
    const Limit &self_;
    UniqueCursorPtr input_cursor_;
    // init limit_ to -1, indicating
    // that it's still unknown (Cursor has not been Pulled yet)
    int64_t limit_{-1};
    int64_t pulled_{0};
  };
};

/// Logical operator for ordering (sorting) results.
///
/// Sorts the input rows based on an arbitrary number of
/// Expressions. Ascending or descending ordering can be chosen
/// for each independently (not providing enough orderings
/// results in a runtime error).
///
/// For each row an arbitrary number of Frame elements can be
/// remembered. Only these elements (defined by their Symbols)
/// are valid for usage after the OrderBy operator.
class OrderBy : public memgraph::query::plan::LogicalOperator {
 public:
  static const utils::TypeInfo kType;
  const utils::TypeInfo &GetTypeInfo() const override { return kType; }

  OrderBy() {}

  OrderBy(const std::shared_ptr<LogicalOperator> &input, const std::vector<SortItem> &order_by,
          const std::vector<Symbol> &output_symbols);
  bool Accept(HierarchicalLogicalOperatorVisitor &visitor) override;
  UniqueCursorPtr MakeCursor(utils::MemoryResource *) const override;
  std::vector<Symbol> OutputSymbols(const SymbolTable &) const override;
  std::vector<Symbol> ModifiedSymbols(const SymbolTable &) const override;

  bool HasSingleInput() const override { return true; }
  std::shared_ptr<LogicalOperator> input() const override { return input_; }
  void set_input(std::shared_ptr<LogicalOperator> input) override { input_ = input; }

  std::shared_ptr<memgraph::query::plan::LogicalOperator> input_;
  TypedValueVectorCompare compare_;
  std::vector<Expression *> order_by_;
  std::vector<Symbol> output_symbols_;

  std::unique_ptr<LogicalOperator> Clone(AstStorage *storage) const override {
    auto object = std::make_unique<OrderBy>();
    object->input_ = input_ ? input_->Clone(storage) : nullptr;
    object->compare_ = compare_;
    object->order_by_.resize(order_by_.size());
    for (auto i6 = 0; i6 < order_by_.size(); ++i6) {
      object->order_by_[i6] = order_by_[i6] ? order_by_[i6]->Clone(storage) : nullptr;
    }
    object->output_symbols_ = output_symbols_;
    return object;
  }
};

/// Merge operator. For every sucessful Pull from the
/// input operator a Pull from the merge_match is attempted. All
/// successfull Pulls from the merge_match are passed on as output.
/// If merge_match Pull does not yield any elements, a single Pull
/// from the merge_create op is performed.
///
/// The input logical op is optional. If false (nullptr)
/// it will be replaced by a Once op.
///
/// For an argumentation of this implementation see the wiki
/// documentation.
class Merge : public memgraph::query::plan::LogicalOperator {
 public:
  static const utils::TypeInfo kType;
  const utils::TypeInfo &GetTypeInfo() const override { return kType; }

  Merge() {}

  Merge(const std::shared_ptr<LogicalOperator> &input, const std::shared_ptr<LogicalOperator> &merge_match,
        const std::shared_ptr<LogicalOperator> &merge_create);
  bool Accept(HierarchicalLogicalOperatorVisitor &visitor) override;
  UniqueCursorPtr MakeCursor(utils::MemoryResource *) const override;
  std::vector<Symbol> ModifiedSymbols(const SymbolTable &) const override;

  // TODO: Consider whether we want to treat Merge as having single input. It
  // makes sense that we do, because other branches are executed depending on
  // the input.
  bool HasSingleInput() const override { return true; }
  std::shared_ptr<LogicalOperator> input() const override { return input_; }
  void set_input(std::shared_ptr<LogicalOperator> input) override { input_ = input; }

  std::shared_ptr<memgraph::query::plan::LogicalOperator> input_;
  std::shared_ptr<memgraph::query::plan::LogicalOperator> merge_match_;
  std::shared_ptr<memgraph::query::plan::LogicalOperator> merge_create_;

  std::unique_ptr<LogicalOperator> Clone(AstStorage *storage) const override {
    auto object = std::make_unique<Merge>();
    object->input_ = input_ ? input_->Clone(storage) : nullptr;
    object->merge_match_ = merge_match_ ? merge_match_->Clone(storage) : nullptr;
    object->merge_create_ = merge_create_ ? merge_create_->Clone(storage) : nullptr;
    return object;
  }

 private:
  class MergeCursor : public Cursor {
   public:
    MergeCursor(const Merge &, utils::MemoryResource *);
    bool Pull(Frame &, ExecutionContext &) override;
    void Shutdown() override;
    void Reset() override;

   private:
    const UniqueCursorPtr input_cursor_;
    const UniqueCursorPtr merge_match_cursor_;
    const UniqueCursorPtr merge_create_cursor_;

    // indicates if the next Pull from this cursor
    // should perform a pull from input_cursor_
    // this is true when:
    //  - first Pulling from this cursor
    //  - previous Pull from this cursor exhausted the merge_match_cursor
    bool pull_input_{true};
  };
};

/// Optional operator. Used for optional match. For every
/// successful Pull from the input branch a Pull from the optional
/// branch is attempted (and Pulled from till exhausted). If zero
/// Pulls succeed from the optional branch, the Optional operator
/// sets the optional symbols to TypedValue::Null on the Frame
/// and returns true, once.
class Optional : public memgraph::query::plan::LogicalOperator {
 public:
  static const utils::TypeInfo kType;
  const utils::TypeInfo &GetTypeInfo() const override { return kType; }

  Optional() {}

  Optional(const std::shared_ptr<LogicalOperator> &input, const std::shared_ptr<LogicalOperator> &optional,
           const std::vector<Symbol> &optional_symbols);
  bool Accept(HierarchicalLogicalOperatorVisitor &visitor) override;
  UniqueCursorPtr MakeCursor(utils::MemoryResource *) const override;
  std::vector<Symbol> ModifiedSymbols(const SymbolTable &) const override;

  bool HasSingleInput() const override { return true; }
  std::shared_ptr<LogicalOperator> input() const override { return input_; }
  void set_input(std::shared_ptr<LogicalOperator> input) override { input_ = input; }

  std::shared_ptr<memgraph::query::plan::LogicalOperator> input_;
  std::shared_ptr<memgraph::query::plan::LogicalOperator> optional_;
  std::vector<Symbol> optional_symbols_;

  std::unique_ptr<LogicalOperator> Clone(AstStorage *storage) const override {
    auto object = std::make_unique<Optional>();
    object->input_ = input_ ? input_->Clone(storage) : nullptr;
    object->optional_ = optional_ ? optional_->Clone(storage) : nullptr;
    object->optional_symbols_ = optional_symbols_;
    return object;
  }

 private:
  class OptionalCursor : public Cursor {
   public:
    OptionalCursor(const Optional &, utils::MemoryResource *);
    bool Pull(Frame &, ExecutionContext &) override;
    void Shutdown() override;
    void Reset() override;

   private:
    const Optional &self_;
    const UniqueCursorPtr input_cursor_;
    const UniqueCursorPtr optional_cursor_;
    // indicates if the next Pull from this cursor should
    // perform a Pull from the input_cursor_
    // this is true when:
    //  - first pulling from this Cursor
    //  - previous Pull from this cursor exhausted the optional_cursor_
    bool pull_input_{true};
  };
};

/// Takes a list TypedValue as it's input and yields each
/// element as it's output.
///
/// Input is optional (unwind can be the first clause in a query).
class Unwind : public memgraph::query::plan::LogicalOperator {
 public:
  static const utils::TypeInfo kType;
  const utils::TypeInfo &GetTypeInfo() const override { return kType; }

  Unwind() {}

  Unwind(const std::shared_ptr<LogicalOperator> &input, Expression *input_expression_, Symbol output_symbol);
  bool Accept(HierarchicalLogicalOperatorVisitor &visitor) override;
  UniqueCursorPtr MakeCursor(utils::MemoryResource *) const override;
  std::vector<Symbol> ModifiedSymbols(const SymbolTable &) const override;

  bool HasSingleInput() const override { return true; }
  std::shared_ptr<LogicalOperator> input() const override { return input_; }
  void set_input(std::shared_ptr<LogicalOperator> input) override { input_ = input; }

  std::shared_ptr<memgraph::query::plan::LogicalOperator> input_;
  Expression *input_expression_;
  Symbol output_symbol_;

  std::unique_ptr<LogicalOperator> Clone(AstStorage *storage) const override {
    auto object = std::make_unique<Unwind>();
    object->input_ = input_ ? input_->Clone(storage) : nullptr;
    object->input_expression_ = input_expression_ ? input_expression_->Clone(storage) : nullptr;
    object->output_symbol_ = output_symbol_;
    return object;
  }
};

/// Ensures that only distinct rows are yielded.
/// This implementation accepts a vector of Symbols
/// which define a row. Only those Symbols are valid
/// for use in operators following Distinct.
///
/// This implementation maintains input ordering.
class Distinct : public memgraph::query::plan::LogicalOperator {
 public:
  static const utils::TypeInfo kType;
  const utils::TypeInfo &GetTypeInfo() const override { return kType; }

  Distinct() {}

  Distinct(const std::shared_ptr<LogicalOperator> &input, const std::vector<Symbol> &value_symbols);
  bool Accept(HierarchicalLogicalOperatorVisitor &visitor) override;
  UniqueCursorPtr MakeCursor(utils::MemoryResource *) const override;
  std::vector<Symbol> OutputSymbols(const SymbolTable &) const override;
  std::vector<Symbol> ModifiedSymbols(const SymbolTable &) const override;

  bool HasSingleInput() const override { return true; }
  std::shared_ptr<LogicalOperator> input() const override { return input_; }
  void set_input(std::shared_ptr<LogicalOperator> input) override { input_ = input; }

  std::shared_ptr<memgraph::query::plan::LogicalOperator> input_;
  std::vector<Symbol> value_symbols_;

  std::unique_ptr<LogicalOperator> Clone(AstStorage *storage) const override {
    auto object = std::make_unique<Distinct>();
    object->input_ = input_ ? input_->Clone(storage) : nullptr;
    object->value_symbols_ = value_symbols_;
    return object;
  }
};

/// A logical operator that applies UNION operator on inputs and places the
/// result on the frame.
///
/// This operator takes two inputs, a vector of symbols for the result, and vectors
/// of symbols used by each of the inputs.
class Union : public memgraph::query::plan::LogicalOperator {
 public:
  static const utils::TypeInfo kType;
  const utils::TypeInfo &GetTypeInfo() const override { return kType; }

  Union() {}

  Union(const std::shared_ptr<LogicalOperator> &left_op, const std::shared_ptr<LogicalOperator> &right_op,
        const std::vector<Symbol> &union_symbols, const std::vector<Symbol> &left_symbols,
        const std::vector<Symbol> &right_symbols);
  bool Accept(HierarchicalLogicalOperatorVisitor &visitor) override;
  UniqueCursorPtr MakeCursor(utils::MemoryResource *) const override;
  std::vector<Symbol> OutputSymbols(const SymbolTable &) const override;
  std::vector<Symbol> ModifiedSymbols(const SymbolTable &) const override;

  bool HasSingleInput() const override;
  std::shared_ptr<LogicalOperator> input() const override;
  void set_input(std::shared_ptr<LogicalOperator>) override;

  std::shared_ptr<memgraph::query::plan::LogicalOperator> left_op_;
  std::shared_ptr<memgraph::query::plan::LogicalOperator> right_op_;
  std::vector<Symbol> union_symbols_;
  std::vector<Symbol> left_symbols_;
  std::vector<Symbol> right_symbols_;

  std::unique_ptr<LogicalOperator> Clone(AstStorage *storage) const override {
    auto object = std::make_unique<Union>();
    object->left_op_ = left_op_ ? left_op_->Clone(storage) : nullptr;
    object->right_op_ = right_op_ ? right_op_->Clone(storage) : nullptr;
    object->union_symbols_ = union_symbols_;
    object->left_symbols_ = left_symbols_;
    object->right_symbols_ = right_symbols_;
    return object;
  }

 private:
  class UnionCursor : public Cursor {
   public:
    UnionCursor(const Union &, utils::MemoryResource *);
    bool Pull(Frame &, ExecutionContext &) override;
    void Shutdown() override;
    void Reset() override;

   private:
    const Union &self_;
    const UniqueCursorPtr left_cursor_, right_cursor_;
  };
};

/// Operator for producing a Cartesian product from 2 input branches
class Cartesian : public memgraph::query::plan::LogicalOperator {
 public:
  static const utils::TypeInfo kType;
  const utils::TypeInfo &GetTypeInfo() const override { return kType; }

  Cartesian() {}
  /** Construct the operator with left input branch and right input branch. */
  Cartesian(const std::shared_ptr<LogicalOperator> &left_op, const std::vector<Symbol> &left_symbols,
            const std::shared_ptr<LogicalOperator> &right_op, const std::vector<Symbol> &right_symbols)
      : left_op_(left_op), left_symbols_(left_symbols), right_op_(right_op), right_symbols_(right_symbols) {}

  bool Accept(HierarchicalLogicalOperatorVisitor &visitor) override;
  UniqueCursorPtr MakeCursor(utils::MemoryResource *) const override;
  std::vector<Symbol> ModifiedSymbols(const SymbolTable &) const override;

  bool HasSingleInput() const override;
  std::shared_ptr<LogicalOperator> input() const override;
  void set_input(std::shared_ptr<LogicalOperator>) override;

  std::shared_ptr<memgraph::query::plan::LogicalOperator> left_op_;
  std::vector<Symbol> left_symbols_;
  std::shared_ptr<memgraph::query::plan::LogicalOperator> right_op_;
  std::vector<Symbol> right_symbols_;

  std::unique_ptr<LogicalOperator> Clone(AstStorage *storage) const override {
    auto object = std::make_unique<Cartesian>();
    object->left_op_ = left_op_ ? left_op_->Clone(storage) : nullptr;
    object->left_symbols_ = left_symbols_;
    object->right_op_ = right_op_ ? right_op_->Clone(storage) : nullptr;
    object->right_symbols_ = right_symbols_;
    return object;
  }
};

/// An operator that outputs a table, producing a single row on each pull
class OutputTable : public memgraph::query::plan::LogicalOperator {
 public:
  static const utils::TypeInfo kType;
  const utils::TypeInfo &GetTypeInfo() const override { return kType; }

  OutputTable() {}
  OutputTable(std::vector<Symbol> output_symbols,
              std::function<std::vector<std::vector<TypedValue>>(Frame *, ExecutionContext *)> callback);
  OutputTable(std::vector<Symbol> output_symbols, std::vector<std::vector<TypedValue>> rows);

  bool Accept(HierarchicalLogicalOperatorVisitor &) override {
    LOG_FATAL("OutputTable operator should not be visited!");
  }

  UniqueCursorPtr MakeCursor(utils::MemoryResource *) const override;
  std::vector<Symbol> OutputSymbols(const SymbolTable &) const override { return output_symbols_; }
  std::vector<Symbol> ModifiedSymbols(const SymbolTable &) const override { return output_symbols_; }

  bool HasSingleInput() const override;
  std::shared_ptr<LogicalOperator> input() const override;
  void set_input(std::shared_ptr<LogicalOperator> input) override;

  std::vector<Symbol> output_symbols_;
  std::function<std::vector<std::vector<TypedValue>>(Frame *, ExecutionContext *)> callback_;

  std::unique_ptr<LogicalOperator> Clone(AstStorage *storage) const override {
    auto object = std::make_unique<OutputTable>();
    object->output_symbols_ = output_symbols_;
    object->callback_ = callback_;
    return object;
  }
};

/// An operator that outputs a table, producing a single row on each pull.
/// This class is different from @c OutputTable in that its callback doesn't fetch all rows
/// at once. Instead, each call of the callback should return a single row of the table.
class OutputTableStream : public memgraph::query::plan::LogicalOperator {
 public:
  static const utils::TypeInfo kType;
  const utils::TypeInfo &GetTypeInfo() const override { return kType; }

  OutputTableStream() {}
  OutputTableStream(std::vector<Symbol> output_symbols,
                    std::function<std::optional<std::vector<TypedValue>>(Frame *, ExecutionContext *)> callback);

  bool Accept(HierarchicalLogicalOperatorVisitor &) override {
    LOG_FATAL("OutputTableStream operator should not be visited!");
  }

  UniqueCursorPtr MakeCursor(utils::MemoryResource *) const override;
  std::vector<Symbol> OutputSymbols(const SymbolTable &) const override { return output_symbols_; }
  std::vector<Symbol> ModifiedSymbols(const SymbolTable &) const override { return output_symbols_; }

  bool HasSingleInput() const override;
  std::shared_ptr<LogicalOperator> input() const override;
  void set_input(std::shared_ptr<LogicalOperator> input) override;

  std::vector<Symbol> output_symbols_;
  std::function<std::optional<std::vector<TypedValue>>(Frame *, ExecutionContext *)> callback_;

  std::unique_ptr<LogicalOperator> Clone(AstStorage *storage) const override {
    auto object = std::make_unique<OutputTableStream>();
    object->output_symbols_ = output_symbols_;
    object->callback_ = callback_;
    return object;
  }
};

class CallProcedure : public memgraph::query::plan::LogicalOperator {
 public:
  static const utils::TypeInfo kType;
  const utils::TypeInfo &GetTypeInfo() const override { return kType; }

  CallProcedure() = default;
  CallProcedure(std::shared_ptr<LogicalOperator> input, std::string name, std::vector<Expression *> arguments,
                std::vector<std::string> fields, std::vector<Symbol> symbols, Expression *memory_limit,
                size_t memory_scale, bool is_write, bool is_util_validate_procedure = false);

  bool Accept(HierarchicalLogicalOperatorVisitor &visitor) override;
  UniqueCursorPtr MakeCursor(utils::MemoryResource *) const override;
  std::vector<Symbol> OutputSymbols(const SymbolTable &) const override;
  std::vector<Symbol> ModifiedSymbols(const SymbolTable &) const override;

  bool HasSingleInput() const override { return true; }
  std::shared_ptr<LogicalOperator> input() const override { return input_; }
  void set_input(std::shared_ptr<LogicalOperator> input) override { input_ = input; }

  static void IncrementCounter(const std::string &procedure_name);
  static std::unordered_map<std::string, int64_t> GetAndResetCounters();

  std::shared_ptr<memgraph::query::plan::LogicalOperator> input_;
  std::string procedure_name_;
  std::vector<Expression *> arguments_;
  std::vector<std::string> result_fields_;
  std::vector<Symbol> result_symbols_;
  Expression *memory_limit_{nullptr};
  size_t memory_scale_{1024U};
  bool is_write_;
<<<<<<< HEAD
  bool is_util_validate_procedure_;
=======
  mutable utils::MonotonicBufferResource monotonic_memory{1024UL * 1024UL};
  utils::MemoryResource *memory_resource = &monotonic_memory;
>>>>>>> 036da58d

  std::unique_ptr<LogicalOperator> Clone(AstStorage *storage) const override {
    auto object = std::make_unique<CallProcedure>();
    object->input_ = input_ ? input_->Clone(storage) : nullptr;
    object->procedure_name_ = procedure_name_;
    object->arguments_.resize(arguments_.size());
    for (auto i7 = 0; i7 < arguments_.size(); ++i7) {
      object->arguments_[i7] = arguments_[i7] ? arguments_[i7]->Clone(storage) : nullptr;
    }
    object->result_fields_ = result_fields_;
    object->result_symbols_ = result_symbols_;
    object->memory_limit_ = memory_limit_ ? memory_limit_->Clone(storage) : nullptr;
    object->memory_scale_ = memory_scale_;
    object->is_write_ = is_write_;
    object->is_util_validate_procedure_ = is_util_validate_procedure_;
    return object;
  }

 private:
  inline static utils::Synchronized<std::unordered_map<std::string, int64_t>, utils::SpinLock> procedure_counters_;
};

class LoadCsv : public memgraph::query::plan::LogicalOperator {
 public:
  static const utils::TypeInfo kType;
  const utils::TypeInfo &GetTypeInfo() const override { return kType; }

  LoadCsv() = default;
  LoadCsv(std::shared_ptr<LogicalOperator> input, Expression *file, bool with_header, bool ignore_bad,
          Expression *delimiter, Expression *quote, Expression *nullif, Symbol row_var);
  bool Accept(HierarchicalLogicalOperatorVisitor &visitor) override;
  UniqueCursorPtr MakeCursor(utils::MemoryResource *) const override;
  std::vector<Symbol> OutputSymbols(const SymbolTable &) const override;
  std::vector<Symbol> ModifiedSymbols(const SymbolTable &) const override;

  bool HasSingleInput() const override { return true; }
  std::shared_ptr<LogicalOperator> input() const override { return input_; }
  void set_input(std::shared_ptr<LogicalOperator> input) override { input_ = input; }

  std::shared_ptr<memgraph::query::plan::LogicalOperator> input_;
  Expression *file_;
  bool with_header_;
  bool ignore_bad_;
  Expression *delimiter_{nullptr};
  Expression *quote_{nullptr};
  Expression *nullif_{nullptr};
  Symbol row_var_;

  std::unique_ptr<LogicalOperator> Clone(AstStorage *storage) const override {
    auto object = std::make_unique<LoadCsv>();
    object->input_ = input_ ? input_->Clone(storage) : nullptr;
    object->file_ = file_ ? file_->Clone(storage) : nullptr;
    object->with_header_ = with_header_;
    object->ignore_bad_ = ignore_bad_;
    object->delimiter_ = delimiter_ ? delimiter_->Clone(storage) : nullptr;
    object->quote_ = quote_ ? quote_->Clone(storage) : nullptr;
    object->nullif_ = nullif_;
    object->row_var_ = row_var_;
    return object;
  }
};

/// Iterates over a collection of elements and applies one or more update
/// clauses.
///
class Foreach : public memgraph::query::plan::LogicalOperator {
 public:
  static const utils::TypeInfo kType;
  const utils::TypeInfo &GetTypeInfo() const override { return kType; }

  Foreach() = default;
  Foreach(std::shared_ptr<LogicalOperator> input, std::shared_ptr<LogicalOperator> updates, Expression *named_expr,
          Symbol loop_variable_symbol);

  bool Accept(HierarchicalLogicalOperatorVisitor &visitor) override;
  UniqueCursorPtr MakeCursor(utils::MemoryResource *) const override;
  std::vector<Symbol> ModifiedSymbols(const SymbolTable &) const override;
  bool HasSingleInput() const override { return true; }
  std::shared_ptr<LogicalOperator> input() const override { return input_; }
  void set_input(std::shared_ptr<LogicalOperator> input) override { input_ = std::move(input); }

  std::shared_ptr<memgraph::query::plan::LogicalOperator> input_;
  std::shared_ptr<memgraph::query::plan::LogicalOperator> update_clauses_;
  Expression *expression_;
  Symbol loop_variable_symbol_;

  std::unique_ptr<LogicalOperator> Clone(AstStorage *storage) const override {
    auto object = std::make_unique<Foreach>();
    object->input_ = input_ ? input_->Clone(storage) : nullptr;
    object->update_clauses_ = update_clauses_ ? update_clauses_->Clone(storage) : nullptr;
    object->expression_ = expression_ ? expression_->Clone(storage) : nullptr;
    object->loop_variable_symbol_ = loop_variable_symbol_;
    return object;
  }
};

/// Applies symbols from both output branches.
class Apply : public memgraph::query::plan::LogicalOperator {
 public:
  static const utils::TypeInfo kType;
  const utils::TypeInfo &GetTypeInfo() const override { return kType; }

  Apply() {}

  Apply(const std::shared_ptr<LogicalOperator> input, const std::shared_ptr<LogicalOperator> subquery,
        bool subquery_has_return);
  bool Accept(HierarchicalLogicalOperatorVisitor &visitor) override;
  UniqueCursorPtr MakeCursor(utils::MemoryResource *) const override;
  std::vector<Symbol> ModifiedSymbols(const SymbolTable &) const override;

  bool HasSingleInput() const override { return true; }
  std::shared_ptr<LogicalOperator> input() const override { return input_; }
  void set_input(std::shared_ptr<LogicalOperator> input) override { input_ = input; }

  std::shared_ptr<memgraph::query::plan::LogicalOperator> input_;
  std::shared_ptr<memgraph::query::plan::LogicalOperator> subquery_;
  bool subquery_has_return_;

  std::unique_ptr<LogicalOperator> Clone(AstStorage *storage) const override {
    auto object = std::make_unique<Apply>();
    object->input_ = input_ ? input_->Clone(storage) : nullptr;
    object->subquery_ = subquery_ ? subquery_->Clone(storage) : nullptr;
    object->subquery_has_return_ = subquery_has_return_;
    return object;
  }

 private:
  class ApplyCursor : public Cursor {
   public:
    ApplyCursor(const Apply &, utils::MemoryResource *);
    bool Pull(Frame &, ExecutionContext &) override;
    void Shutdown() override;
    void Reset() override;

   private:
    const Apply &self_;
    UniqueCursorPtr input_;
    UniqueCursorPtr subquery_;
    bool pull_input_{true};
    bool subquery_has_return_{true};
  };
};

}  // namespace plan
}  // namespace query
}  // namespace memgraph<|MERGE_RESOLUTION|>--- conflicted
+++ resolved
@@ -2200,12 +2200,9 @@
   Expression *memory_limit_{nullptr};
   size_t memory_scale_{1024U};
   bool is_write_;
-<<<<<<< HEAD
   bool is_util_validate_procedure_;
-=======
   mutable utils::MonotonicBufferResource monotonic_memory{1024UL * 1024UL};
   utils::MemoryResource *memory_resource = &monotonic_memory;
->>>>>>> 036da58d
 
   std::unique_ptr<LogicalOperator> Clone(AstStorage *storage) const override {
     auto object = std::make_unique<CallProcedure>();
