// Copyright 2024 Memgraph Ltd.
//
// Use of this software is governed by the Business Source License
// included in the file licenses/BSL.txt; by using this file, you agree to be bound by the terms of the Business Source
// License, and you may not use this file except in compliance with the Business Source License.
//
// As of the Change Date specified in that file, in accordance with
// the Business Source License, use of this software will be governed
// by the Apache License, Version 2.0, included in the file
// licenses/APL.txt.

#pragma once

#include <memory>
#include <optional>
#include <unordered_map>
#include <unordered_set>
#include <utility>
#include <variant>
#include <vector>

#include "query/common.hpp"
#include "query/frontend/ast/ast.hpp"
#include "query/frontend/semantic/symbol.hpp"
#include "query/plan/preprocess.hpp"
#include "query/typed_value.hpp"
#include "storage/v2/id_types.hpp"
#include "utils/bound.hpp"
#include "utils/fnv.hpp"
#include "utils/logging.hpp"
#include "utils/memory.hpp"
#include "utils/synchronized.hpp"
#include "utils/visitor.hpp"

namespace memgraph::query {

struct ExecutionContext;
class ExpressionEvaluator;
class Frame;
class SymbolTable;

namespace plan {

/// Base class for iteration cursors of @c LogicalOperator classes.
///
/// Each @c LogicalOperator must produce a concrete @c Cursor, which provides
/// the iteration mechanism.
class Cursor {
 public:
  /// Run an iteration of a @c LogicalOperator.
  ///
  /// Since operators may be chained, the iteration may pull results from
  /// multiple operators.
  ///
  /// @param Frame May be read from or written to while performing the
  ///     iteration.
  /// @param ExecutionContext Used to get the position of symbols in frame and
  ///     other information.
  ///
  /// @throws QueryRuntimeException if something went wrong with execution
  virtual bool Pull(Frame &, ExecutionContext &) = 0;

  /// Resets the Cursor to its initial state.
  virtual void Reset() = 0;

  /// Perform cleanup which may throw an exception
  virtual void Shutdown() = 0;

  virtual ~Cursor() = default;
};

/// unique_ptr to Cursor managed with a custom deleter.
/// This allows us to use utils::MemoryResource for allocation.
using UniqueCursorPtr = std::unique_ptr<Cursor, std::function<void(Cursor *)>>;

template <class TCursor, class... TArgs>
std::unique_ptr<Cursor, std::function<void(Cursor *)>> MakeUniqueCursorPtr(utils::Allocator<TCursor> allocator,
                                                                           TArgs &&...args) {
  auto *cursor = allocator.template new_object<TCursor>(std::forward<TArgs>(args)...);
  auto dtr = [allocator](Cursor *base_ptr) mutable {
    auto *p = static_cast<TCursor *>(base_ptr);
    allocator.delete_object(p);
  };
  // TODO: not std::function
  return std::unique_ptr<Cursor, std::function<void(Cursor *)>>(cursor, std::move(dtr));
}

class Once;
class CreateNode;
class CreateExpand;
class ScanAll;
class ScanAllByLabel;
class ScanAllByLabelPropertyRange;
class ScanAllByLabelPropertyValue;
class ScanAllByLabelProperty;
class ScanAllById;
class ScanAllByEdgeType;
class ScanAllByEdgeTypeProperty;
class ScanAllByEdgeId;
class Expand;
class ExpandVariable;
class ConstructNamedPath;
class Filter;
class Produce;
class Delete;
class SetProperty;
class SetProperties;
class SetLabels;
class RemoveProperty;
class RemoveLabels;
class EdgeUniquenessFilter;
class Accumulate;
class Aggregate;
class Skip;
class Limit;
class OrderBy;
class Merge;
class Optional;
class Unwind;
class Distinct;
class Union;
class Cartesian;
class CallProcedure;
class LoadCsv;
class Foreach;
class EmptyResult;
class EvaluatePatternFilter;
class Apply;
class IndexedJoin;
class HashJoin;
class RollUpApply;
class PeriodicCommit;
class PeriodicSubquery;

using LogicalOperatorCompositeVisitor = utils::CompositeVisitor<
    Once, CreateNode, CreateExpand, ScanAll, ScanAllByLabel, ScanAllByLabelPropertyRange, ScanAllByLabelPropertyValue,
    ScanAllByLabelProperty, ScanAllById, ScanAllByEdgeType, ScanAllByEdgeTypeProperty, ScanAllByEdgeId, Expand,
    ExpandVariable, ConstructNamedPath, Filter, Produce, Delete, SetProperty, SetProperties, SetLabels, RemoveProperty,
    RemoveLabels, EdgeUniquenessFilter, Accumulate, Aggregate, Skip, Limit, OrderBy, Merge, Optional, Unwind, Distinct,
    Union, Cartesian, CallProcedure, LoadCsv, Foreach, EmptyResult, EvaluatePatternFilter, Apply, IndexedJoin, HashJoin,
    RollUpApply, PeriodicCommit, PeriodicSubquery>;

using LogicalOperatorLeafVisitor = utils::LeafVisitor<Once>;

/**
 * @brief Base class for hierarchical visitors of @c LogicalOperator class
 * hierarchy.
 */
class HierarchicalLogicalOperatorVisitor : public LogicalOperatorCompositeVisitor, public LogicalOperatorLeafVisitor {
 public:
  using LogicalOperatorCompositeVisitor::PostVisit;
  using LogicalOperatorCompositeVisitor::PreVisit;
  using LogicalOperatorLeafVisitor::Visit;
  using typename LogicalOperatorLeafVisitor::ReturnType;
};

class NamedLogicalOperator {
 public:
  mutable const DbAccessor *dba_{nullptr};
  virtual std::string ToString() const = 0;
  virtual ~NamedLogicalOperator() = default;
};

/// Base class for logical operators.
///
/// Each operator describes an operation, which is to be performed on the
/// database. Operators are iterated over using a @c Cursor. Various operators
/// can serve as inputs to others and thus a sequence of operations is formed.
class LogicalOperator : public utils::Visitable<HierarchicalLogicalOperatorVisitor>,
                        public memgraph::query::plan::NamedLogicalOperator {
 public:
  static const utils::TypeInfo kType;
  virtual const utils::TypeInfo &GetTypeInfo() const { return kType; }

  ~LogicalOperator() override = default;

  /** Construct a @c Cursor which is used to run this operator.
   *
   * @param utils::MemoryResource Memory resource used for allocations during
   *     the lifetime of the returned Cursor.
   */
  virtual UniqueCursorPtr MakeCursor(utils::MemoryResource *) const = 0;

  /** Return @c Symbol vector where the query results will be stored.
   *
   * Currently, output symbols are generated in @c Produce @c Union and
   * @c CallProcedure operators. @c Skip, @c Limit, @c OrderBy and @c Distinct
   * propagate the symbols from @c Produce (if it exists as input operator).
   *
   *  @param SymbolTable used to find symbols for expressions.
   *  @return std::vector<Symbol> used for results.
   */
  virtual std::vector<Symbol> OutputSymbols(const SymbolTable &) const { return std::vector<Symbol>(); }

  /**
   * Symbol vector whose values are modified by this operator sub-tree.
   *
   * This is different than @c OutputSymbols, because it returns all of the
   * modified symbols, including those that may not be returned as the
   * result of the query. Note that the modified symbols will not contain
   * those that should not be read after the operator is processed.
   *
   * For example, `MATCH (n)-[e]-(m) RETURN n AS l` will generate `ScanAll (n) >
   * Expand (e, m) > Produce (l)`. The modified symbols on Produce sub-tree will
   * be `l`, the same as output symbols, because it isn't valid to read `n`, `e`
   * nor `m` after Produce. On the other hand, modified symbols from Expand
   * contain `e` and `m`, as well as `n`, while output symbols are empty.
   * Modified symbols from ScanAll contain only `n`, while output symbols are
   * also empty.
   */
  virtual std::vector<Symbol> ModifiedSymbols(const SymbolTable &) const = 0;

  /**
   * Returns true if the operator takes only one input operator.
   * NOTE: When this method returns true, you may use `input` and `set_input`
   * methods.
   */
  virtual bool HasSingleInput() const = 0;

  /**
   * Returns the input operator if it has any.
   * NOTE: This should only be called if `HasSingleInput() == true`.
   */
  virtual std::shared_ptr<LogicalOperator> input() const = 0;
  /**
   * Set a different input on this operator.
   * NOTE: This should only be called if `HasSingleInput() == true`.
   */
  virtual void set_input(std::shared_ptr<LogicalOperator>) = 0;

  struct SaveHelper {
    std::vector<LogicalOperator *> saved_ops;
  };

  struct LoadHelper {
    AstStorage ast_storage;
    std::vector<std::pair<uint64_t, std::shared_ptr<LogicalOperator>>> loaded_ops;
  };

  struct SlkLoadHelper {
    AstStorage ast_storage;
    std::vector<std::shared_ptr<LogicalOperator>> loaded_ops;
  };

  std::string ToString() const override { return GetTypeInfo().name; }

  virtual std::unique_ptr<LogicalOperator> Clone(AstStorage *storage) const = 0;
};

/// A logical operator whose Cursor returns true on the first Pull
/// and false on every following Pull.
class Once : public memgraph::query::plan::LogicalOperator {
 public:
  static const utils::TypeInfo kType;
  const utils::TypeInfo &GetTypeInfo() const override { return kType; }

  Once(std::vector<Symbol> symbols = {}) : symbols_{std::move(symbols)} {}
  DEFVISITABLE(HierarchicalLogicalOperatorVisitor);
  UniqueCursorPtr MakeCursor(utils::MemoryResource *) const override;
  std::vector<Symbol> ModifiedSymbols(const SymbolTable &) const override { return symbols_; }

  bool HasSingleInput() const override;
  std::shared_ptr<LogicalOperator> input() const override;
  void set_input(std::shared_ptr<LogicalOperator>) override;

  std::vector<Symbol> symbols_;

  std::unique_ptr<LogicalOperator> Clone(AstStorage *storage) const override {
    auto object = std::make_unique<Once>();
    object->symbols_ = symbols_;
    return object;
  }

 private:
  class OnceCursor : public Cursor {
   public:
    OnceCursor() = default;
    bool Pull(Frame &, ExecutionContext &) override;
    void Shutdown() override;
    void Reset() override;

   private:
    bool did_pull_{false};
  };
};

using PropertiesMapList = std::vector<std::pair<storage::PropertyId, Expression *>>;
using StorageLabelType = std::variant<storage::LabelId, Expression *>;

struct NodeCreationInfo {
  static const utils::TypeInfo kType;
  const utils::TypeInfo &GetTypeInfo() const { return kType; }

  NodeCreationInfo() = default;

  NodeCreationInfo(Symbol symbol, std::vector<StorageLabelType> labels,
                   std::variant<PropertiesMapList, ParameterLookup *> properties)
      : symbol{std::move(symbol)}, labels{std::move(labels)}, properties{std::move(properties)} {};

  NodeCreationInfo(Symbol symbol, std::vector<StorageLabelType> labels, PropertiesMapList properties)
      : symbol{std::move(symbol)}, labels{std::move(labels)}, properties{std::move(properties)} {};

  NodeCreationInfo(Symbol symbol, std::vector<StorageLabelType> labels, ParameterLookup *properties)
      : symbol{std::move(symbol)}, labels{std::move(labels)}, properties{properties} {};

  Symbol symbol;
  std::vector<StorageLabelType> labels;
  std::variant<PropertiesMapList, ParameterLookup *> properties;

  NodeCreationInfo Clone(AstStorage *storage) const {
    NodeCreationInfo object;
    object.symbol = symbol;
    object.labels = labels;
    if (const auto *props = std::get_if<PropertiesMapList>(&properties)) {
      auto &destination_props = std::get<PropertiesMapList>(object.properties);
      destination_props.resize(props->size());
      for (auto i0 = 0; i0 < props->size(); ++i0) {
        {
          storage::PropertyId first1 = (*props)[i0].first;
          Expression *second2;
          second2 = (*props)[i0].second ? (*props)[i0].second->Clone(storage) : nullptr;
          destination_props[i0] = std::make_pair(std::move(first1), std::move(second2));
        }
      }
    } else {
      object.properties = std::get<ParameterLookup *>(properties)->Clone(storage);
    }
    return object;
  }
};

/// Operator for creating a node.
///
/// This op is used both for creating a single node (`CREATE` statement without
/// a preceding `MATCH`), or multiple nodes (`MATCH ... CREATE` or
/// `CREATE (), () ...`).
///
/// @sa CreateExpand
class CreateNode : public memgraph::query::plan::LogicalOperator {
 public:
  static const utils::TypeInfo kType;
  const utils::TypeInfo &GetTypeInfo() const override { return kType; }

  CreateNode() = default;

  /**
   * @param input Optional. If @c nullptr, then a single node will be
   *    created (a single successful @c Cursor::Pull from this op's @c Cursor).
   *    If a valid input, then a node will be created for each
   *    successful pull from the given input.
   * @param node_info @c NodeCreationInfo
   */
  CreateNode(const std::shared_ptr<LogicalOperator> &input, NodeCreationInfo node_info);
  bool Accept(HierarchicalLogicalOperatorVisitor &visitor) override;
  UniqueCursorPtr MakeCursor(utils::MemoryResource *) const override;
  std::vector<Symbol> ModifiedSymbols(const SymbolTable &) const override;

  bool HasSingleInput() const override { return true; }
  std::shared_ptr<LogicalOperator> input() const override { return input_; }
  void set_input(std::shared_ptr<LogicalOperator> input) override { input_ = input; }

  std::shared_ptr<memgraph::query::plan::LogicalOperator> input_;
  memgraph::query::plan::NodeCreationInfo node_info_;

  std::unique_ptr<LogicalOperator> Clone(AstStorage *storage) const override {
    auto object = std::make_unique<CreateNode>();
    object->input_ = input_ ? input_->Clone(storage) : nullptr;
    object->node_info_ = node_info_.Clone(storage);
    return object;
  }

 private:
  class CreateNodeCursor : public Cursor {
   public:
    CreateNodeCursor(const CreateNode &, utils::MemoryResource *);
    bool Pull(Frame &, ExecutionContext &) override;
    void Shutdown() override;
    void Reset() override;

   private:
    const CreateNode &self_;
    const UniqueCursorPtr input_cursor_;
  };
};

struct EdgeCreationInfo {
  static const utils::TypeInfo kType;
  const utils::TypeInfo &GetTypeInfo() const { return kType; }

  EdgeCreationInfo() = default;

  EdgeCreationInfo(Symbol symbol, std::variant<PropertiesMapList, ParameterLookup *> properties,
                   storage::EdgeTypeId edge_type, EdgeAtom::Direction direction)
      : symbol{std::move(symbol)}, properties{std::move(properties)}, edge_type{edge_type}, direction{direction} {};

  EdgeCreationInfo(Symbol symbol, PropertiesMapList properties, storage::EdgeTypeId edge_type,
                   EdgeAtom::Direction direction)
      : symbol{std::move(symbol)}, properties{std::move(properties)}, edge_type{edge_type}, direction{direction} {};

  EdgeCreationInfo(Symbol symbol, ParameterLookup *properties, storage::EdgeTypeId edge_type,
                   EdgeAtom::Direction direction)
      : symbol{std::move(symbol)}, properties{properties}, edge_type{edge_type}, direction{direction} {};

  Symbol symbol;
  std::variant<PropertiesMapList, ParameterLookup *> properties;
  storage::EdgeTypeId edge_type;
  EdgeAtom::Direction direction{EdgeAtom::Direction::BOTH};

  EdgeCreationInfo Clone(AstStorage *storage) const {
    EdgeCreationInfo object;
    object.symbol = symbol;
    if (const auto *props = std::get_if<PropertiesMapList>(&properties)) {
      auto &destination_props = std::get<PropertiesMapList>(object.properties);
      destination_props.resize(props->size());
      for (auto i0 = 0; i0 < props->size(); ++i0) {
        {
          storage::PropertyId first1 = (*props)[i0].first;
          Expression *second2;
          second2 = (*props)[i0].second ? (*props)[i0].second->Clone(storage) : nullptr;
          destination_props[i0] = std::make_pair(std::move(first1), std::move(second2));
        }
      }
    } else {
      object.properties = std::get<ParameterLookup *>(properties)->Clone(storage);
    }
    object.edge_type = edge_type;
    object.direction = direction;
    return object;
  }
};

/// Operator for creating edges and destination nodes.
///
/// This operator extends already created nodes with an edge. If the other node
/// on the edge does not exist, it will be created. For example, in `MATCH (n)
/// CREATE (n) -[r:r]-> (n)` query, this operator will create just the edge `r`.
/// In `MATCH (n) CREATE (n) -[r:r]-> (m)` query, the operator will create both
/// the edge `r` and the node `m`. In case of `CREATE (n) -[r:r]-> (m)` the
/// first node `n` is created by @c CreateNode operator, while @c CreateExpand
/// will create the edge `r` and `m`. Similarly, multiple @c CreateExpand are
/// chained in cases when longer paths need creating.
///
/// @sa CreateNode
class CreateExpand : public memgraph::query::plan::LogicalOperator {
 public:
  static const utils::TypeInfo kType;
  const utils::TypeInfo &GetTypeInfo() const override { return kType; }

  CreateExpand() = default;

  /** @brief Construct @c CreateExpand.
   *
   * @param node_info @c NodeCreationInfo at the end of the edge.
   *     Used to create a node, unless it refers to an existing one.
   * @param edge_info @c EdgeCreationInfo for the edge to be created.
   * @param input Optional. Previous @c LogicalOperator which will be pulled.
   *     For each successful @c Cursor::Pull, this operator will create an
   *     expansion.
   * @param input_symbol @c Symbol for the node at the start of the edge.
   * @param existing_node @c bool indicating whether the @c node_atom refers to
   *     an existing node. If @c false, the operator will also create the node.
   */
  CreateExpand(NodeCreationInfo node_info, EdgeCreationInfo edge_info, const std::shared_ptr<LogicalOperator> &input,
               Symbol input_symbol, bool existing_node);
  bool Accept(HierarchicalLogicalOperatorVisitor &visitor) override;
  UniqueCursorPtr MakeCursor(utils::MemoryResource *) const override;
  std::vector<Symbol> ModifiedSymbols(const SymbolTable &) const override;

  bool HasSingleInput() const override { return true; }
  std::shared_ptr<LogicalOperator> input() const override { return input_; }
  void set_input(std::shared_ptr<LogicalOperator> input) override { input_ = input; }

  memgraph::query::plan::NodeCreationInfo node_info_;
  memgraph::query::plan::EdgeCreationInfo edge_info_;
  std::shared_ptr<memgraph::query::plan::LogicalOperator> input_;
  Symbol input_symbol_;
  /// if the given node atom refers to an existing node (either matched or created)
  bool existing_node_;

  std::string ToString() const override {
    return fmt::format("CreateExpand ({}){}[{}:{}]{}({})", input_symbol_.name(),
                       edge_info_.direction == query::EdgeAtom::Direction::IN ? "<-" : "-", edge_info_.symbol.name(),
                       dba_->EdgeTypeToName(edge_info_.edge_type),
                       edge_info_.direction == query::EdgeAtom::Direction::OUT ? "->" : "-", node_info_.symbol.name());
  }

  std::unique_ptr<LogicalOperator> Clone(AstStorage *storage) const override {
    auto object = std::make_unique<CreateExpand>();
    object->node_info_ = node_info_.Clone(storage);
    object->edge_info_ = edge_info_.Clone(storage);
    object->input_ = input_ ? input_->Clone(storage) : nullptr;
    object->input_symbol_ = input_symbol_;
    object->existing_node_ = existing_node_;
    return object;
  }

 private:
  class CreateExpandCursor : public Cursor {
   public:
    CreateExpandCursor(const CreateExpand &, utils::MemoryResource *);
    bool Pull(Frame &, ExecutionContext &) override;
    void Shutdown() override;
    void Reset() override;

   private:
    const CreateExpand &self_;
    const UniqueCursorPtr input_cursor_;

    // Get the existing node (if existing_node_ == true), or create a new node
    VertexAccessor &OtherVertex(Frame &frame, ExecutionContext &context,
                                std::vector<memgraph::storage::LabelId> &labels, ExpressionEvaluator &evaluator);
  };
};

/// Operator which iterates over all the nodes currently in the database.
/// When given an input (optional), does a cartesian product.
///
/// It accepts an optional input. If provided then this op scans all the nodes
/// currently in the database for each successful Pull from it's input, thereby
/// producing a cartesian product of input Pulls and database elements.
///
/// ScanAll can either iterate over the previous graph state (state before
/// the current transacton+command) or over current state. This is controlled
/// with a constructor argument.
///
/// @sa ScanAllByLabel
/// @sa ScanAllByLabelPropertyRange
/// @sa ScanAllByLabelPropertyValue
class ScanAll : public memgraph::query::plan::LogicalOperator {
 public:
  static const utils::TypeInfo kType;
  const utils::TypeInfo &GetTypeInfo() const override { return kType; }

  ScanAll() = default;
  ScanAll(const std::shared_ptr<LogicalOperator> &input, Symbol output_symbol, storage::View view = storage::View::OLD);
  bool Accept(HierarchicalLogicalOperatorVisitor &visitor) override;
  UniqueCursorPtr MakeCursor(utils::MemoryResource *) const override;
  std::vector<Symbol> ModifiedSymbols(const SymbolTable &) const override;

  bool HasSingleInput() const override { return true; }
  std::shared_ptr<LogicalOperator> input() const override { return input_; }
  void set_input(std::shared_ptr<LogicalOperator> input) override { input_ = input; }

  std::shared_ptr<memgraph::query::plan::LogicalOperator> input_;
  Symbol output_symbol_;
  /// Controls which graph state is used to produce vertices.
  ///
  /// If @c storage::View::OLD, @c ScanAll will produce vertices visible in the
  /// previous graph state, before modifications done by current transaction &
  /// command. With @c storage::View::NEW, all vertices will be produced the current
  /// transaction sees along with their modifications.
  storage::View view_;

  std::string ToString() const override { return fmt::format("ScanAll ({})", output_symbol_.name()); }

  std::unique_ptr<LogicalOperator> Clone(AstStorage *storage) const override {
    auto object = std::make_unique<ScanAll>();
    object->input_ = input_ ? input_->Clone(storage) : nullptr;
    object->output_symbol_ = output_symbol_;
    object->view_ = view_;
    return object;
  }
};

/// Behaves like @c ScanAll, but this operator produces only vertices with
/// given label.
///
/// @sa ScanAll
/// @sa ScanAllByLabelPropertyRange
/// @sa ScanAllByLabelPropertyValue
class ScanAllByLabel : public memgraph::query::plan::ScanAll {
 public:
  static const utils::TypeInfo kType;
  const utils::TypeInfo &GetTypeInfo() const override { return kType; }

  ScanAllByLabel() = default;
  ScanAllByLabel(const std::shared_ptr<LogicalOperator> &input, Symbol output_symbol, storage::LabelId label,
                 storage::View view = storage::View::OLD);
  bool Accept(HierarchicalLogicalOperatorVisitor &visitor) override;
  UniqueCursorPtr MakeCursor(utils::MemoryResource *) const override;

  storage::LabelId label_;

  std::string ToString() const override {
    return fmt::format("ScanAllByLabel ({} :{})", output_symbol_.name(), dba_->LabelToName(label_));
  }

  std::unique_ptr<LogicalOperator> Clone(AstStorage *storage) const override {
    auto object = std::make_unique<ScanAllByLabel>();
    object->input_ = input_ ? input_->Clone(storage) : nullptr;
    object->output_symbol_ = output_symbol_;
    object->view_ = view_;
    object->label_ = label_;
    return object;
  }
};

class ScanAllByEdgeType : public memgraph::query::plan::ScanAll {
 public:
  static const utils::TypeInfo kType;
  const utils::TypeInfo &GetTypeInfo() const override { return kType; }

  ScanAllByEdgeType() = default;
  ScanAllByEdgeType(const std::shared_ptr<LogicalOperator> &input, Symbol output_symbol, storage::EdgeTypeId edge_type,
                    storage::View view = storage::View::OLD);
  bool Accept(HierarchicalLogicalOperatorVisitor &visitor) override;
  UniqueCursorPtr MakeCursor(utils::MemoryResource *) const override;
  std::vector<Symbol> ModifiedSymbols(const SymbolTable &) const override;

  bool HasSingleInput() const override { return true; }
  std::shared_ptr<LogicalOperator> input() const override { return input_; }
  void set_input(std::shared_ptr<LogicalOperator> input) override { input_ = input; }

  std::string ToString() const override {
    return fmt::format("ScanAllByEdgeType ({} :{})", output_symbol_.name(), dba_->EdgeTypeToName(edge_type_));
  }

  storage::EdgeTypeId edge_type_;

  std::unique_ptr<LogicalOperator> Clone(AstStorage *storage) const override {
    auto object = std::make_unique<ScanAllByEdgeType>();
    object->input_ = input_ ? input_->Clone(storage) : nullptr;
    object->output_symbol_ = output_symbol_;
    object->view_ = view_;
    object->edge_type_ = edge_type_;
    return object;
  }
};

class ScanAllByEdgeTypeProperty : public memgraph::query::plan::ScanAll {
 public:
  static const utils::TypeInfo kType;
  const utils::TypeInfo &GetTypeInfo() const override { return kType; }

  ScanAllByEdgeTypeProperty() = default;
  ScanAllByEdgeTypeProperty(const std::shared_ptr<LogicalOperator> &input, Symbol output_symbol,
                            storage::EdgeTypeId edge_type, storage::PropertyId property,
                            storage::View view = storage::View::OLD);
  bool Accept(HierarchicalLogicalOperatorVisitor &visitor) override;
  UniqueCursorPtr MakeCursor(utils::MemoryResource *) const override;
  std::vector<Symbol> ModifiedSymbols(const SymbolTable &) const override;

  bool HasSingleInput() const override { return true; }
  std::shared_ptr<LogicalOperator> input() const override { return input_; }
  void set_input(std::shared_ptr<LogicalOperator> input) override { input_ = input; }

  std::string ToString() const override {
    return fmt::format("ScanAllByEdgeTypeProperty ({0} :{1} {{{2}}})", output_symbol_.name(),
                       dba_->EdgeTypeToName(edge_type_), dba_->PropertyToName(property_));
  }

  storage::EdgeTypeId edge_type_;
  storage::PropertyId property_;

  std::unique_ptr<LogicalOperator> Clone(AstStorage *storage) const override {
    auto object = std::make_unique<ScanAllByEdgeTypeProperty>();
    object->input_ = input_ ? input_->Clone(storage) : nullptr;
    object->output_symbol_ = output_symbol_;
    object->view_ = view_;
    object->edge_type_ = edge_type_;
    object->property_ = property_;
    return object;
  }
};

/// Behaves like @c ScanAll, but produces only vertices with given label and
/// property value which is inside a range (inclusive or exlusive).
///
/// @sa ScanAll
/// @sa ScanAllByLabel
/// @sa ScanAllByLabelPropertyValue
class ScanAllByLabelPropertyRange : public memgraph::query::plan::ScanAll {
 public:
  static const utils::TypeInfo kType;
  const utils::TypeInfo &GetTypeInfo() const override { return kType; }

  /** Bound with expression which when evaluated produces the bound value. */
  using Bound = utils::Bound<Expression *>;
  ScanAllByLabelPropertyRange() = default;
  /**
   * Constructs the operator for given label and property value in range
   * (inclusive).
   *
   * Range bounds are optional, but only one bound can be left out.
   *
   * @param input Preceding operator which will serve as the input.
   * @param output_symbol Symbol where the vertices will be stored.
   * @param label Label which the vertex must have.
   * @param property Property from which the value will be looked up from.
   * @param lower_bound Optional lower @c Bound.
   * @param upper_bound Optional upper @c Bound.
   * @param view storage::View used when obtaining vertices.
   */
  ScanAllByLabelPropertyRange(const std::shared_ptr<LogicalOperator> &input, Symbol output_symbol,
                              storage::LabelId label, storage::PropertyId property, std::string property_name,
                              std::optional<Bound> lower_bound, std::optional<Bound> upper_bound,
                              storage::View view = storage::View::OLD);

  bool Accept(HierarchicalLogicalOperatorVisitor &visitor) override;
  UniqueCursorPtr MakeCursor(utils::MemoryResource *) const override;

  storage::LabelId label_;
  storage::PropertyId property_;
  std::string property_name_;
  std::optional<Bound> lower_bound_;
  std::optional<Bound> upper_bound_;

  std::string ToString() const override {
    return fmt::format("ScanAllByLabelPropertyRange ({0} :{1} {{{2}}})", output_symbol_.name(),
                       dba_->LabelToName(label_), dba_->PropertyToName(property_));
  }

  std::unique_ptr<LogicalOperator> Clone(AstStorage *storage) const override {
    auto object = std::make_unique<ScanAllByLabelPropertyRange>();
    object->input_ = input_ ? input_->Clone(storage) : nullptr;
    object->output_symbol_ = output_symbol_;
    object->view_ = view_;
    object->label_ = label_;
    object->property_ = property_;
    object->property_name_ = property_name_;
    if (lower_bound_) {
      object->lower_bound_.emplace(
          utils::Bound<Expression *>(lower_bound_->value()->Clone(storage), lower_bound_->type()));
    } else {
      object->lower_bound_ = std::nullopt;
    }
    if (upper_bound_) {
      object->upper_bound_.emplace(
          utils::Bound<Expression *>(upper_bound_->value()->Clone(storage), upper_bound_->type()));
    } else {
      object->upper_bound_ = std::nullopt;
    }
    return object;
  }
};

/// Behaves like @c ScanAll, but produces only vertices with given label and
/// property value.
///
/// @sa ScanAll
/// @sa ScanAllByLabel
/// @sa ScanAllByLabelPropertyRange
class ScanAllByLabelPropertyValue : public memgraph::query::plan::ScanAll {
 public:
  static const utils::TypeInfo kType;
  const utils::TypeInfo &GetTypeInfo() const override { return kType; }

  ScanAllByLabelPropertyValue() = default;
  /**
   * Constructs the operator for given label and property value.
   *
   * @param input Preceding operator which will serve as the input.
   * @param output_symbol Symbol where the vertices will be stored.
   * @param label Label which the vertex must have.
   * @param property Property from which the value will be looked up from.
   * @param expression Expression producing the value of the vertex property.
   * @param view storage::View used when obtaining vertices.
   */
  ScanAllByLabelPropertyValue(const std::shared_ptr<LogicalOperator> &input, Symbol output_symbol,
                              storage::LabelId label, storage::PropertyId property, std::string property_name,
                              Expression *expression, storage::View view = storage::View::OLD);

  bool Accept(HierarchicalLogicalOperatorVisitor &visitor) override;
  UniqueCursorPtr MakeCursor(utils::MemoryResource *) const override;

  storage::LabelId label_;
  storage::PropertyId property_;
  std::string property_name_;
  Expression *expression_;

  std::string ToString() const override {
    return fmt::format("ScanAllByLabelPropertyValue ({0} :{1} {{{2}}})", output_symbol_.name(),
                       dba_->LabelToName(label_), dba_->PropertyToName(property_));
  }

  std::unique_ptr<LogicalOperator> Clone(AstStorage *storage) const override {
    auto object = std::make_unique<ScanAllByLabelPropertyValue>();
    object->input_ = input_ ? input_->Clone(storage) : nullptr;
    object->output_symbol_ = output_symbol_;
    object->view_ = view_;
    object->label_ = label_;
    object->property_ = property_;
    object->property_name_ = property_name_;
    object->expression_ = expression_ ? expression_->Clone(storage) : nullptr;
    return object;
  }
};

/// Behaves like @c ScanAll, but this operator produces only vertices with
/// given label and property.
///
/// @sa ScanAll
/// @sa ScanAllByLabelPropertyRange
/// @sa ScanAllByLabelPropertyValue
class ScanAllByLabelProperty : public memgraph::query::plan::ScanAll {
 public:
  static const utils::TypeInfo kType;
  const utils::TypeInfo &GetTypeInfo() const override { return kType; }

  ScanAllByLabelProperty() = default;
  ScanAllByLabelProperty(const std::shared_ptr<LogicalOperator> &input, Symbol output_symbol, storage::LabelId label,
                         storage::PropertyId property, std::string property_name,
                         storage::View view = storage::View::OLD);
  bool Accept(HierarchicalLogicalOperatorVisitor &visitor) override;
  UniqueCursorPtr MakeCursor(utils::MemoryResource *) const override;

  storage::LabelId label_;
  storage::PropertyId property_;
  std::string property_name_;
  Expression *expression_;

  std::string ToString() const override {
    return fmt::format("ScanAllByLabelProperty ({0} :{1} {{{2}}})", output_symbol_.name(), dba_->LabelToName(label_),
                       dba_->PropertyToName(property_));
  }

  std::unique_ptr<LogicalOperator> Clone(AstStorage *storage) const override {
    auto object = std::make_unique<ScanAllByLabelProperty>();
    object->input_ = input_ ? input_->Clone(storage) : nullptr;
    object->output_symbol_ = output_symbol_;
    object->view_ = view_;
    object->label_ = label_;
    object->property_ = property_;
    object->property_name_ = property_name_;
    object->expression_ = expression_ ? expression_->Clone(storage) : nullptr;
    return object;
  }
};

/// ScanAll producing a single node with ID equal to evaluated expression
class ScanAllById : public memgraph::query::plan::ScanAll {
 public:
  static const utils::TypeInfo kType;
  const utils::TypeInfo &GetTypeInfo() const override { return kType; }

  ScanAllById() = default;
  ScanAllById(const std::shared_ptr<LogicalOperator> &input, Symbol output_symbol, Expression *expression,
              storage::View view = storage::View::OLD);

  bool Accept(HierarchicalLogicalOperatorVisitor &visitor) override;
  UniqueCursorPtr MakeCursor(utils::MemoryResource *) const override;

  Expression *expression_;

  std::string ToString() const override { return fmt::format("ScanAllById ({})", output_symbol_.name()); }

  std::unique_ptr<LogicalOperator> Clone(AstStorage *storage) const override {
    auto object = std::make_unique<ScanAllById>();
    object->input_ = input_ ? input_->Clone(storage) : nullptr;
    object->output_symbol_ = output_symbol_;
    object->view_ = view_;
    object->expression_ = expression_ ? expression_->Clone(storage) : nullptr;
    return object;
  }
};
class ScanAllByEdgeId : public memgraph::query::plan::ScanAll {
 public:
  static const utils::TypeInfo kType;
  const utils::TypeInfo &GetTypeInfo() const override { return kType; }

  ScanAllByEdgeId() = default;
  ScanAllByEdgeId(const std::shared_ptr<LogicalOperator> &input, Symbol output_symbol, Expression *expression,
                  storage::View view = storage::View::OLD);
  bool Accept(HierarchicalLogicalOperatorVisitor &visitor) override;
  UniqueCursorPtr MakeCursor(utils::MemoryResource *) const override;
  std::vector<Symbol> ModifiedSymbols(const SymbolTable &) const override;

  bool HasSingleInput() const override { return true; }
  std::shared_ptr<LogicalOperator> input() const override { return input_; }
  void set_input(std::shared_ptr<LogicalOperator> input) override { input_ = input; }

  std::string ToString() const override { return fmt::format("ScanAllByEdgeId ({})", output_symbol_.name()); }

  Expression *expression_;

  std::unique_ptr<LogicalOperator> Clone(AstStorage *storage) const override {
    auto object = std::make_unique<ScanAllByEdgeId>();
    object->input_ = input_ ? input_->Clone(storage) : nullptr;
    object->output_symbol_ = output_symbol_;
    object->view_ = view_;
    object->expression_ = expression_ ? expression_->Clone(storage) : nullptr;
    return object;
  }
};

struct ExpandCommon {
  static const utils::TypeInfo kType;
  const utils::TypeInfo &GetTypeInfo() const { return kType; }

  /// Symbol pointing to the node to be expanded.
  /// This is where the new node will be stored.
  Symbol node_symbol;
  /// Symbol for the edges to be expanded.
  /// This is where a TypedValue containing a list of expanded edges will be stored.
  Symbol edge_symbol;
  /// EdgeAtom::Direction determining the direction of edge
  /// expansion. The direction is relative to the starting vertex for each expansion.
  EdgeAtom::Direction direction;
  /// storage::EdgeTypeId specifying which edges we want
  /// to expand. If empty, all edges are valid. If not empty, only edges with one of
  /// the given types are valid.
  std::vector<storage::EdgeTypeId> edge_types;
  /// If the given node atom refer to a symbol
  /// that has already been expanded and should be just validated in the frame.
  bool existing_node;
};

struct ExpansionInfo {
  std::optional<VertexAccessor> input_node;
  EdgeAtom::Direction direction;
  std::optional<VertexAccessor> existing_node;
  bool reversed{false};
};

/// Expansion operator. For a node existing in the frame it
/// expands one edge and one node and places them on the frame.
///
/// This class does not handle node/edge filtering based on
/// properties, labels and edge types. However, it does handle
/// filtering on existing node / edge.
///
/// Filtering on existing means that for a pattern that references
/// an already declared node or edge (for example in
/// MATCH (a) MATCH (a)--(b)),
/// only expansions that match defined equalities are successfully
/// pulled.
class Expand : public memgraph::query::plan::LogicalOperator {
 public:
  static const utils::TypeInfo kType;
  const utils::TypeInfo &GetTypeInfo() const override { return kType; }

  /**
   * Creates an expansion. All parameters except input and input_symbol are
   * forwarded to @c ExpandCommon and are documented there.
   *
   * @param input Optional logical operator that preceeds this one.
   * @param input_symbol Symbol that points to a VertexAccessor in the frame
   *    that expansion should emanate from.
   */
  Expand(const std::shared_ptr<LogicalOperator> &input, Symbol input_symbol, Symbol node_symbol, Symbol edge_symbol,
         EdgeAtom::Direction direction, const std::vector<storage::EdgeTypeId> &edge_types, bool existing_node,
         storage::View view);

  Expand() = default;

  bool Accept(HierarchicalLogicalOperatorVisitor &visitor) override;
  UniqueCursorPtr MakeCursor(utils::MemoryResource *) const override;
  std::vector<Symbol> ModifiedSymbols(const SymbolTable &) const override;

  bool HasSingleInput() const override { return true; }
  std::shared_ptr<LogicalOperator> input() const override { return input_; }
  void set_input(std::shared_ptr<LogicalOperator> input) override { input_ = input; }

  class ExpandCursor : public Cursor {
   public:
    ExpandCursor(const Expand &, utils::MemoryResource *);
    ExpandCursor(const Expand &, int64_t input_degree, int64_t existing_node_degree, utils::MemoryResource *);
    bool Pull(Frame &, ExecutionContext &) override;
    void Shutdown() override;
    void Reset() override;
    ExpansionInfo GetExpansionInfo(Frame &);

   private:
    using InEdgeT = std::vector<EdgeAccessor>;
    using InEdgeIteratorT = decltype(std::declval<InEdgeT>().begin());
    using OutEdgeT = std::vector<EdgeAccessor>;
    using OutEdgeIteratorT = decltype(std::declval<OutEdgeT>().begin());

    const Expand &self_;
    const UniqueCursorPtr input_cursor_;

    // The iterable over edges and the current edge iterator are referenced via
    // optional because they can not be initialized in the constructor of
    // this class. They are initialized once for each pull from the input.
    std::optional<InEdgeT> in_edges_;
    std::optional<InEdgeIteratorT> in_edges_it_;
    std::optional<OutEdgeT> out_edges_;
    std::optional<OutEdgeIteratorT> out_edges_it_;
    ExpansionInfo expansion_info_;
    int64_t prev_input_degree_{-1};
    int64_t prev_existing_degree_{-1};

    bool InitEdges(Frame &, ExecutionContext &);
  };

  std::shared_ptr<memgraph::query::plan::LogicalOperator> input_;
  Symbol input_symbol_;
  memgraph::query::plan::ExpandCommon common_;
  /// State from which the input node should get expanded.
  storage::View view_;

  std::string ToString() const override {
    return fmt::format(
        "Expand ({}){}[{}{}]{}({})", input_symbol_.name(),
        common_.direction == query::EdgeAtom::Direction::IN ? "<-" : "-", common_.edge_symbol.name(),
        utils::IterableToString(common_.edge_types, "|",
                                [this](const auto &edge_type) { return ":" + dba_->EdgeTypeToName(edge_type); }),
        common_.direction == query::EdgeAtom::Direction::OUT ? "->" : "-", common_.node_symbol.name());
  }

  std::unique_ptr<LogicalOperator> Clone(AstStorage *storage) const override {
    auto object = std::make_unique<Expand>();
    object->input_ = input_ ? input_->Clone(storage) : nullptr;
    object->input_symbol_ = input_symbol_;
    object->common_ = common_;
    object->view_ = view_;
    return object;
  }
};

struct ExpansionLambda {
  static const utils::TypeInfo kType;
  const utils::TypeInfo &GetTypeInfo() const { return kType; }

  /// Currently expanded edge symbol.
  Symbol inner_edge_symbol;
  /// Currently expanded node symbol.
  Symbol inner_node_symbol;
  /// Expression used in lambda during expansion.
  Expression *expression = nullptr;
  /// Currently expanded accumulated path symbol.
  std::optional<Symbol> accumulated_path_symbol = std::nullopt;
  /// Currently expanded accumulated weight symbol.
  std::optional<Symbol> accumulated_weight_symbol = std::nullopt;

  ExpansionLambda Clone(AstStorage *storage) const {
    ExpansionLambda object;
    object.inner_edge_symbol = inner_edge_symbol;
    object.inner_node_symbol = inner_node_symbol;
    object.expression = expression ? expression->Clone(storage) : nullptr;
    object.accumulated_path_symbol = accumulated_path_symbol;
    object.accumulated_weight_symbol = accumulated_weight_symbol;
    return object;
  }
};

/// Variable-length expansion operator. For a node existing in
/// the frame it expands a variable number of edges and places them
/// (in a list-type TypedValue), as well as the final destination node,
/// on the frame.
///
/// This class does not handle node/edge filtering based on
/// properties, labels and edge types. However, it does handle
/// filtering on existing node / edge. Additionally it handles's
/// edge-uniquess (cyphermorphism) because it's not feasable to do
/// later.
///
/// Filtering on existing means that for a pattern that references
/// an already declared node or edge (for example in
/// MATCH (a) MATCH (a)--(b)),
/// only expansions that match defined equalities are succesfully
/// pulled.
class ExpandVariable : public memgraph::query::plan::LogicalOperator {
 public:
  static const utils::TypeInfo kType;
  const utils::TypeInfo &GetTypeInfo() const override { return kType; }

  ExpandVariable() = default;

  /**
   * Creates a variable-length expansion. Most params are forwarded
   * to the @c ExpandCommon constructor, and are documented there.
   *
   * Expansion length bounds are both inclusive (as in Neo's Cypher
   * implementation).
   *
   * @param input Optional logical operator that preceeds this one.
   * @param input_symbol Symbol that points to a VertexAccessor in the frame
   *    that expansion should emanate from.
   * @param type - Either Type::DEPTH_FIRST (default variable-length expansion),
   * or Type::BREADTH_FIRST.
   * @param is_reverse Set to `true` if the edges written on frame should expand
   *    from `node_symbol` to `input_symbol`. Opposed to the usual expanding
   *    from `input_symbol` to `node_symbol`.
   * @param lower_bound An optional indicator of the minimum number of edges
   *    that get expanded (inclusive).
   * @param upper_bound An optional indicator of the maximum number of edges
   *    that get expanded (inclusive).
   * @param inner_edge_symbol Like `inner_node_symbol`
   * @param inner_node_symbol For each expansion the node expanded into is
   *    assigned to this symbol so it can be evaulated by the 'where'
   * expression.
   * @param filter_ The filter that must be satisfied for an expansion to
   * succeed. Can use inner(node/edge) symbols. If nullptr, it is ignored.
   */
  ExpandVariable(const std::shared_ptr<LogicalOperator> &input, Symbol input_symbol, Symbol node_symbol,
                 Symbol edge_symbol, EdgeAtom::Type type, EdgeAtom::Direction direction,
                 const std::vector<storage::EdgeTypeId> &edge_types, bool is_reverse, Expression *lower_bound,
                 Expression *upper_bound, bool existing_node, ExpansionLambda filter_lambda,
                 std::optional<ExpansionLambda> weight_lambda, std::optional<Symbol> total_weight);

  bool Accept(HierarchicalLogicalOperatorVisitor &visitor) override;
  UniqueCursorPtr MakeCursor(utils::MemoryResource *) const override;
  std::vector<Symbol> ModifiedSymbols(const SymbolTable &) const override;

  bool HasSingleInput() const override { return true; }
  std::shared_ptr<LogicalOperator> input() const override { return input_; }
  void set_input(std::shared_ptr<LogicalOperator> input) override { input_ = input; }

  std::shared_ptr<memgraph::query::plan::LogicalOperator> input_;
  Symbol input_symbol_;
  memgraph::query::plan::ExpandCommon common_;
  EdgeAtom::Type type_;
  /// True if the path should be written as expanding from node_symbol to input_symbol.
  bool is_reverse_;
  /// Optional lower bound of the variable length expansion, defaults are (1, inf)
  Expression *lower_bound_;
  /// Optional upper bound of the variable length expansion, defaults are (1, inf)
  Expression *upper_bound_;
  memgraph::query::plan::ExpansionLambda filter_lambda_;
  std::optional<memgraph::query::plan::ExpansionLambda> weight_lambda_;
  std::optional<Symbol> total_weight_;

  std::string OperatorName() const {
    using Type = query::EdgeAtom::Type;
    switch (type_) {
      case Type::DEPTH_FIRST:
        return "ExpandVariable";
        break;
      case Type::BREADTH_FIRST:
        return (common_.existing_node ? "STShortestPath" : "BFSExpand");
        break;
      case Type::WEIGHTED_SHORTEST_PATH:
        return "WeightedShortestPath";
        break;
      case Type::ALL_SHORTEST_PATHS:
        return "AllShortestPaths";
        break;
      case Type::SINGLE:
        LOG_FATAL("Unexpected ExpandVariable::type_");
      default:
        LOG_FATAL("Unexpected ExpandVariable::type_");
    }
  }

  std::string ToString() const override {
    return fmt::format(
        "{} ({}){}[{}{}]{}({})", OperatorName(), input_symbol_.name(),
        common_.direction == query::EdgeAtom::Direction::IN ? "<-" : "-", common_.edge_symbol.name(),
        utils::IterableToString(common_.edge_types, "|",
                                [this](const auto &edge_type) { return ":" + dba_->EdgeTypeToName(edge_type); }),
        common_.direction == query::EdgeAtom::Direction::OUT ? "->" : "-", common_.node_symbol.name());
  }

  std::unique_ptr<LogicalOperator> Clone(AstStorage *storage) const override {
    auto object = std::make_unique<ExpandVariable>();
    object->input_ = input_ ? input_->Clone(storage) : nullptr;
    object->input_symbol_ = input_symbol_;
    object->common_ = common_;
    object->type_ = type_;
    object->is_reverse_ = is_reverse_;
    object->lower_bound_ = lower_bound_ ? lower_bound_->Clone(storage) : nullptr;
    object->upper_bound_ = upper_bound_ ? upper_bound_->Clone(storage) : nullptr;
    object->filter_lambda_ = filter_lambda_.Clone(storage);
    if (weight_lambda_) {
      memgraph::query::plan::ExpansionLambda value0;
      value0 = (*weight_lambda_).Clone(storage);
      object->weight_lambda_.emplace(std::move(value0));
    } else {
      object->weight_lambda_ = std::nullopt;
    }
    object->total_weight_ = total_weight_;
    return object;
  }

 private:
  // the Cursors are not declared in the header because
  // it's edges_ and edges_it_ are decltyped using a helper function
  // that should be inaccessible (private class function won't compile)
  friend class ExpandVariableCursor;
  friend class ExpandWeightedShortestPathCursor;
  friend class ExpandAllShortestPathCursor;
};

/// Constructs a named path from its elements and places it on the frame.
class ConstructNamedPath : public memgraph::query::plan::LogicalOperator {
 public:
  static const utils::TypeInfo kType;
  const utils::TypeInfo &GetTypeInfo() const override { return kType; }

  ConstructNamedPath() = default;
  ConstructNamedPath(const std::shared_ptr<LogicalOperator> &input, Symbol path_symbol,
                     const std::vector<Symbol> &path_elements)
      : input_(input), path_symbol_(std::move(path_symbol)), path_elements_(path_elements) {}
  bool Accept(HierarchicalLogicalOperatorVisitor &visitor) override;
  UniqueCursorPtr MakeCursor(utils::MemoryResource *) const override;
  std::vector<Symbol> ModifiedSymbols(const SymbolTable &) const override;

  bool HasSingleInput() const override { return true; }
  std::shared_ptr<LogicalOperator> input() const override { return input_; }
  void set_input(std::shared_ptr<LogicalOperator> input) override { input_ = input; }

  std::shared_ptr<memgraph::query::plan::LogicalOperator> input_;
  Symbol path_symbol_;
  std::vector<Symbol> path_elements_;

  std::unique_ptr<LogicalOperator> Clone(AstStorage *storage) const override {
    auto object = std::make_unique<ConstructNamedPath>();
    object->input_ = input_ ? input_->Clone(storage) : nullptr;
    object->path_symbol_ = path_symbol_;
    object->path_elements_ = path_elements_;
    return object;
  }
};

/// Filter whose Pull returns true only when the given expression
/// evaluates into true.
///
/// The given expression is assumed to return either NULL (treated as false) or
/// a boolean value.
class Filter : public memgraph::query::plan::LogicalOperator {
 public:
  static const utils::TypeInfo kType;
  const utils::TypeInfo &GetTypeInfo() const override { return kType; }

  Filter() = default;

  Filter(const std::shared_ptr<LogicalOperator> &input,
         const std::vector<std::shared_ptr<LogicalOperator>> &pattern_filters, Expression *expression);
  Filter(const std::shared_ptr<LogicalOperator> &input,
         const std::vector<std::shared_ptr<LogicalOperator>> &pattern_filters, Expression *expression,
         Filters all_filters);
  bool Accept(HierarchicalLogicalOperatorVisitor &visitor) override;
  UniqueCursorPtr MakeCursor(utils::MemoryResource *) const override;
  std::vector<Symbol> ModifiedSymbols(const SymbolTable &) const override;

  bool HasSingleInput() const override { return true; }
  std::shared_ptr<LogicalOperator> input() const override { return input_; }
  void set_input(std::shared_ptr<LogicalOperator> input) override { input_ = input; }

  std::shared_ptr<memgraph::query::plan::LogicalOperator> input_;
  std::vector<std::shared_ptr<memgraph::query::plan::LogicalOperator>> pattern_filters_;
  Expression *expression_;
  memgraph::query::plan::Filters all_filters_;

  static std::string SingleFilterName(const query::plan::FilterInfo &single_filter) {
    using Type = query::plan::FilterInfo::Type;
    if (single_filter.type == Type::Generic) {
      std::set<std::string, std::less<>> symbol_names;
      for (const auto &symbol : single_filter.used_symbols) {
        symbol_names.insert(symbol.name());
      }
      return fmt::format("Generic {{{}}}",
                         utils::IterableToString(symbol_names, ", ", [](const auto &name) { return name; }));
    } else if (single_filter.type == Type::Id) {
      return fmt::format("id({})", single_filter.id_filter->symbol_.name());
    } else if (single_filter.type == Type::Label) {
      if (single_filter.expression->GetTypeInfo() != LabelsTest::kType) {
        LOG_FATAL("Label filters not using LabelsTest are not supported for query inspection!");
      }
      auto filter_expression = static_cast<LabelsTest *>(single_filter.expression);
      std::set<std::string, std::less<>> label_names;
      for (const auto &label : filter_expression->labels_) {
        label_names.insert(label.name);
      }

      if (filter_expression->expression_->GetTypeInfo() != Identifier::kType) {
        return fmt::format("(:{})", utils::IterableToString(label_names, ":", [](const auto &name) { return name; }));
      }
      auto identifier_expression = static_cast<Identifier *>(filter_expression->expression_);

      return fmt::format("({} :{})", identifier_expression->name_,
                         utils::IterableToString(label_names, ":", [](const auto &name) { return name; }));
    } else if (single_filter.type == Type::Pattern) {
      return "Pattern";
    } else if (single_filter.type == Type::Property) {
      return fmt::format("{{{}.{}}}", single_filter.property_filter->symbol_.name(),
                         single_filter.property_filter->property_.name);
    } else {
      LOG_FATAL("Unexpected FilterInfo::Type");
    }
  }

  std::string ToString() const override {
    std::set<std::string, std::less<>> filter_names;
    for (const auto &filter : all_filters_) {
      filter_names.insert(Filter::SingleFilterName(filter));
    }
    return fmt::format("Filter {}", utils::IterableToString(filter_names, ", ", [](const auto &name) { return name; }));
  }

  std::unique_ptr<LogicalOperator> Clone(AstStorage *storage) const override {
    auto object = std::make_unique<Filter>();
    object->input_ = input_ ? input_->Clone(storage) : nullptr;
    object->pattern_filters_.resize(pattern_filters_.size());
    for (auto i1 = 0; i1 < pattern_filters_.size(); ++i1) {
      object->pattern_filters_[i1] = pattern_filters_[i1] ? pattern_filters_[i1]->Clone(storage) : nullptr;
    }
    object->expression_ = expression_ ? expression_->Clone(storage) : nullptr;
    return object;
  }

 private:
  class FilterCursor : public Cursor {
   public:
    FilterCursor(const Filter &, utils::MemoryResource *);
    bool Pull(Frame &, ExecutionContext &) override;
    void Shutdown() override;
    void Reset() override;

   private:
    const Filter &self_;
    const UniqueCursorPtr input_cursor_;
    const std::vector<UniqueCursorPtr> pattern_filter_cursors_;
  };
};

/// A logical operator that places an arbitrary number
/// of named expressions on the frame (the logical operator
/// for the RETURN clause).
///
/// Supports optional input. When the input is provided,
/// it is Pulled from and the Produce succeeds once for
/// every input Pull (typically a MATCH/RETURN query).
/// When the input is not provided (typically a standalone
/// RETURN clause) the Produce's pull succeeds exactly once.
class Produce : public memgraph::query::plan::LogicalOperator {
 public:
  static const utils::TypeInfo kType;
  const utils::TypeInfo &GetTypeInfo() const override { return kType; }

  Produce() = default;

  Produce(const std::shared_ptr<LogicalOperator> &input, const std::vector<NamedExpression *> &named_expressions);
  bool Accept(HierarchicalLogicalOperatorVisitor &visitor) override;
  UniqueCursorPtr MakeCursor(utils::MemoryResource *) const override;
  std::vector<Symbol> OutputSymbols(const SymbolTable &) const override;
  std::vector<Symbol> ModifiedSymbols(const SymbolTable &) const override;

  bool HasSingleInput() const override { return true; }
  std::shared_ptr<LogicalOperator> input() const override { return input_; }
  void set_input(std::shared_ptr<LogicalOperator> input) override { input_ = input; }

  std::shared_ptr<memgraph::query::plan::LogicalOperator> input_;
  std::vector<NamedExpression *> named_expressions_;

  std::string ToString() const override {
    return fmt::format("Produce {{{}}}", utils::IterableToString(named_expressions_, ", ",
                                                                 [](const auto &nexpr) { return nexpr->name_; }));
  }

  std::unique_ptr<LogicalOperator> Clone(AstStorage *storage) const override {
    auto object = std::make_unique<Produce>();
    object->input_ = input_ ? input_->Clone(storage) : nullptr;
    object->named_expressions_.resize(named_expressions_.size());
    for (auto i2 = 0; i2 < named_expressions_.size(); ++i2) {
      object->named_expressions_[i2] = named_expressions_[i2] ? named_expressions_[i2]->Clone(storage) : nullptr;
    }
    return object;
  }

 private:
  class ProduceCursor : public Cursor {
   public:
    ProduceCursor(const Produce &, utils::MemoryResource *);
    bool Pull(Frame &, ExecutionContext &) override;
    void Shutdown() override;
    void Reset() override;

   private:
    const Produce &self_;
    const UniqueCursorPtr input_cursor_;
  };
};

struct DeleteBuffer {
  std::vector<VertexAccessor> nodes{};
  std::vector<EdgeAccessor> edges{};
};

/// Operator for deleting vertices and edges.
///
/// Has a flag for using DETACH DELETE when deleting vertices.
class Delete : public memgraph::query::plan::LogicalOperator {
 public:
  static const utils::TypeInfo kType;
  const utils::TypeInfo &GetTypeInfo() const override { return kType; }

  Delete() = default;

  Delete(const std::shared_ptr<LogicalOperator> &input_, const std::vector<Expression *> &expressions, bool detach_);
  bool Accept(HierarchicalLogicalOperatorVisitor &visitor) override;
  UniqueCursorPtr MakeCursor(utils::MemoryResource *) const override;
  std::vector<Symbol> ModifiedSymbols(const SymbolTable &) const override;

  bool HasSingleInput() const override { return true; }
  std::shared_ptr<LogicalOperator> input() const override { return input_; }
  void set_input(std::shared_ptr<LogicalOperator> input) override { input_ = input; }

  std::shared_ptr<memgraph::query::plan::LogicalOperator> input_;
  std::vector<Expression *> expressions_;
  /// Whether the vertex should be detached before deletion. If not detached,
  ///            and has connections, an error is raised when deleting edges.
  bool detach_;

  std::unique_ptr<LogicalOperator> Clone(AstStorage *storage) const override {
    auto object = std::make_unique<Delete>();
    object->input_ = input_ ? input_->Clone(storage) : nullptr;
    object->expressions_.resize(expressions_.size());
    for (auto i3 = 0; i3 < expressions_.size(); ++i3) {
      object->expressions_[i3] = expressions_[i3] ? expressions_[i3]->Clone(storage) : nullptr;
    }
    object->detach_ = detach_;
    return object;
  }

 private:
  class DeleteCursor : public Cursor {
   public:
    DeleteCursor(const Delete &, utils::MemoryResource *);
    bool Pull(Frame &, ExecutionContext &) override;
    void Shutdown() override;
    void Reset() override;

   private:
    const Delete &self_;
    const UniqueCursorPtr input_cursor_;
    DeleteBuffer buffer_;
    bool delete_executed_{false};

    void UpdateDeleteBuffer(Frame &, ExecutionContext &);
  };
};

/// Logical operator for setting a single property on a single vertex or edge.
///
/// The property value is an expression that must evaluate to some type that
/// can be stored (a TypedValue that can be converted to PropertyValue).
class SetProperty : public memgraph::query::plan::LogicalOperator {
 public:
  static const utils::TypeInfo kType;
  const utils::TypeInfo &GetTypeInfo() const override { return kType; }

  SetProperty() = default;

  SetProperty(const std::shared_ptr<LogicalOperator> &input, storage::PropertyId property, PropertyLookup *lhs,
              Expression *rhs);
  bool Accept(HierarchicalLogicalOperatorVisitor &visitor) override;
  UniqueCursorPtr MakeCursor(utils::MemoryResource *) const override;
  std::vector<Symbol> ModifiedSymbols(const SymbolTable &) const override;

  bool HasSingleInput() const override { return true; }
  std::shared_ptr<LogicalOperator> input() const override { return input_; }
  void set_input(std::shared_ptr<LogicalOperator> input) override { input_ = input; }

  std::shared_ptr<memgraph::query::plan::LogicalOperator> input_;
  storage::PropertyId property_;
  PropertyLookup *lhs_;
  Expression *rhs_;

  std::unique_ptr<LogicalOperator> Clone(AstStorage *storage) const override {
    auto object = std::make_unique<SetProperty>();
    object->input_ = input_ ? input_->Clone(storage) : nullptr;
    object->property_ = property_;
    object->lhs_ = lhs_ ? lhs_->Clone(storage) : nullptr;
    object->rhs_ = rhs_ ? rhs_->Clone(storage) : nullptr;
    return object;
  }

 private:
  class SetPropertyCursor : public Cursor {
   public:
    SetPropertyCursor(const SetProperty &, utils::MemoryResource *);
    bool Pull(Frame &, ExecutionContext &) override;
    void Shutdown() override;
    void Reset() override;

   private:
    const SetProperty &self_;
    const UniqueCursorPtr input_cursor_;
  };
};

/// Logical operator for setting the whole property set on a vertex or an edge.
///
/// The value being set is an expression that must evaluate to a vertex, edge or
/// map (literal or parameter).
///
/// Supports setting (replacing the whole properties set with another) and
/// updating.
class SetProperties : public memgraph::query::plan::LogicalOperator {
 public:
  static const utils::TypeInfo kType;
  const utils::TypeInfo &GetTypeInfo() const override { return kType; }

  /// Defines how setting the properties works.
  ///
  /// @c UPDATE means that the current property set is augmented with additional
  /// ones (existing props of the same name are replaced), while @c REPLACE means
  /// that the old properties are discarded and replaced with new ones.
  enum class Op { UPDATE, REPLACE };

  SetProperties() = default;

  SetProperties(const std::shared_ptr<LogicalOperator> &input, Symbol input_symbol, Expression *rhs, Op op);
  bool Accept(HierarchicalLogicalOperatorVisitor &visitor) override;
  UniqueCursorPtr MakeCursor(utils::MemoryResource *) const override;
  std::vector<Symbol> ModifiedSymbols(const SymbolTable &) const override;

  bool HasSingleInput() const override { return true; }
  std::shared_ptr<LogicalOperator> input() const override { return input_; }
  void set_input(std::shared_ptr<LogicalOperator> input) override { input_ = input; }

  std::shared_ptr<memgraph::query::plan::LogicalOperator> input_;
  Symbol input_symbol_;
  Expression *rhs_;
  memgraph::query::plan::SetProperties::Op op_;

  std::unique_ptr<LogicalOperator> Clone(AstStorage *storage) const override {
    auto object = std::make_unique<SetProperties>();
    object->input_ = input_ ? input_->Clone(storage) : nullptr;
    object->input_symbol_ = input_symbol_;
    object->rhs_ = rhs_ ? rhs_->Clone(storage) : nullptr;
    object->op_ = op_;
    return object;
  }

 private:
  class SetPropertiesCursor : public Cursor {
   public:
    SetPropertiesCursor(const SetProperties &, utils::MemoryResource *);
    bool Pull(Frame &, ExecutionContext &) override;
    void Shutdown() override;
    void Reset() override;

   private:
    const SetProperties &self_;
    const UniqueCursorPtr input_cursor_;
    std::unordered_map<std::string, storage::PropertyId> cached_name_id_{};
  };
};

/// Logical operator for setting an arbitrary number of labels on a Vertex.
///
/// It does NOT remove labels that are already set on that Vertex.
class SetLabels : public memgraph::query::plan::LogicalOperator {
 public:
  static const utils::TypeInfo kType;
  const utils::TypeInfo &GetTypeInfo() const override { return kType; }

  SetLabels() = default;

  SetLabels(const std::shared_ptr<LogicalOperator> &input, Symbol input_symbol, std::vector<StorageLabelType> labels);
  bool Accept(HierarchicalLogicalOperatorVisitor &visitor) override;
  UniqueCursorPtr MakeCursor(utils::MemoryResource *) const override;
  std::vector<Symbol> ModifiedSymbols(const SymbolTable &) const override;

  bool HasSingleInput() const override { return true; }
  std::shared_ptr<LogicalOperator> input() const override { return input_; }
  void set_input(std::shared_ptr<LogicalOperator> input) override { input_ = input; }

  std::shared_ptr<memgraph::query::plan::LogicalOperator> input_;
  Symbol input_symbol_;
  std::vector<StorageLabelType> labels_;

  std::unique_ptr<LogicalOperator> Clone(AstStorage *storage) const override {
    auto object = std::make_unique<SetLabels>();
    object->input_ = input_ ? input_->Clone(storage) : nullptr;
    object->input_symbol_ = input_symbol_;
    object->labels_ = labels_;
    return object;
  }

 private:
  class SetLabelsCursor : public Cursor {
   public:
    SetLabelsCursor(const SetLabels &, utils::MemoryResource *);
    bool Pull(Frame &, ExecutionContext &) override;
    void Shutdown() override;
    void Reset() override;

   private:
    const SetLabels &self_;
    const UniqueCursorPtr input_cursor_;
  };
};

/// Logical operator for removing a property from an edge or a vertex.
class RemoveProperty : public memgraph::query::plan::LogicalOperator {
 public:
  static const utils::TypeInfo kType;
  const utils::TypeInfo &GetTypeInfo() const override { return kType; }

  RemoveProperty() = default;

  RemoveProperty(const std::shared_ptr<LogicalOperator> &input, storage::PropertyId property, PropertyLookup *lhs);
  bool Accept(HierarchicalLogicalOperatorVisitor &visitor) override;
  UniqueCursorPtr MakeCursor(utils::MemoryResource *) const override;
  std::vector<Symbol> ModifiedSymbols(const SymbolTable &) const override;

  bool HasSingleInput() const override { return true; }
  std::shared_ptr<LogicalOperator> input() const override { return input_; }
  void set_input(std::shared_ptr<LogicalOperator> input) override { input_ = input; }

  std::shared_ptr<memgraph::query::plan::LogicalOperator> input_;
  storage::PropertyId property_;
  PropertyLookup *lhs_;

  std::unique_ptr<LogicalOperator> Clone(AstStorage *storage) const override {
    auto object = std::make_unique<RemoveProperty>();
    object->input_ = input_ ? input_->Clone(storage) : nullptr;
    object->property_ = property_;
    object->lhs_ = lhs_ ? lhs_->Clone(storage) : nullptr;
    return object;
  }

 private:
  class RemovePropertyCursor : public Cursor {
   public:
    RemovePropertyCursor(const RemoveProperty &, utils::MemoryResource *);
    bool Pull(Frame &, ExecutionContext &) override;
    void Shutdown() override;
    void Reset() override;

   private:
    const RemoveProperty &self_;
    const UniqueCursorPtr input_cursor_;
  };
};

/// Logical operator for removing an arbitrary number of labels on a Vertex.
///
/// If a label does not exist on a Vertex, nothing happens.
class RemoveLabels : public memgraph::query::plan::LogicalOperator {
 public:
  static const utils::TypeInfo kType;
  const utils::TypeInfo &GetTypeInfo() const override { return kType; }

  RemoveLabels() = default;

  RemoveLabels(const std::shared_ptr<LogicalOperator> &input, Symbol input_symbol,
               std::vector<StorageLabelType> labels);
  bool Accept(HierarchicalLogicalOperatorVisitor &visitor) override;
  UniqueCursorPtr MakeCursor(utils::MemoryResource *) const override;
  std::vector<Symbol> ModifiedSymbols(const SymbolTable &) const override;

  bool HasSingleInput() const override { return true; }
  std::shared_ptr<LogicalOperator> input() const override { return input_; }
  void set_input(std::shared_ptr<LogicalOperator> input) override { input_ = input; }

  std::shared_ptr<memgraph::query::plan::LogicalOperator> input_;
  Symbol input_symbol_;
  std::vector<StorageLabelType> labels_;

  std::unique_ptr<LogicalOperator> Clone(AstStorage *storage) const override {
    auto object = std::make_unique<RemoveLabels>();
    object->input_ = input_ ? input_->Clone(storage) : nullptr;
    object->input_symbol_ = input_symbol_;
    object->labels_ = labels_;
    return object;
  }

 private:
  class RemoveLabelsCursor : public Cursor {
   public:
    RemoveLabelsCursor(const RemoveLabels &, utils::MemoryResource *);
    bool Pull(Frame &, ExecutionContext &) override;
    void Shutdown() override;
    void Reset() override;

   private:
    const RemoveLabels &self_;
    const UniqueCursorPtr input_cursor_;
  };
};

/// Filter whose Pull returns true only when the given expand_symbol frame
/// value (the latest expansion) is not equal to any of the previous_symbols frame
/// values.
///
/// Used for implementing Cyphermorphism.
/// Isomorphism is vertex-uniqueness. It means that two different vertices in a
/// pattern can not map to the same data vertex.
/// Cyphermorphism is edge-uniqueness (the above explanation applies). By default
/// Neo4j uses Cyphermorphism (that's where the name stems from, it is not a valid
/// graph-theory term).
///
/// Supports variable-length-edges (uniqueness comparisons between edges and an
/// edge lists).
class EdgeUniquenessFilter : public memgraph::query::plan::LogicalOperator {
 public:
  static const utils::TypeInfo kType;
  const utils::TypeInfo &GetTypeInfo() const override { return kType; }

  EdgeUniquenessFilter() = default;

  EdgeUniquenessFilter(const std::shared_ptr<LogicalOperator> &input, Symbol expand_symbol,
                       const std::vector<Symbol> &previous_symbols);
  bool Accept(HierarchicalLogicalOperatorVisitor &visitor) override;
  UniqueCursorPtr MakeCursor(utils::MemoryResource *) const override;
  std::vector<Symbol> ModifiedSymbols(const SymbolTable &) const override;

  bool HasSingleInput() const override { return true; }
  std::shared_ptr<LogicalOperator> input() const override { return input_; }
  void set_input(std::shared_ptr<LogicalOperator> input) override { input_ = input; }

  std::string ToString() const override {
    return fmt::format("EdgeUniquenessFilter {{{0} : {1}}}",
                       utils::IterableToString(previous_symbols_, ", ", [](const auto &sym) { return sym.name(); }),
                       expand_symbol_.name());
  }

  std::shared_ptr<memgraph::query::plan::LogicalOperator> input_;
  Symbol expand_symbol_;
  std::vector<Symbol> previous_symbols_;

  std::unique_ptr<LogicalOperator> Clone(AstStorage *storage) const override {
    auto object = std::make_unique<EdgeUniquenessFilter>();
    object->input_ = input_ ? input_->Clone(storage) : nullptr;
    object->expand_symbol_ = expand_symbol_;
    object->previous_symbols_ = previous_symbols_;
    return object;
  }

 private:
  class EdgeUniquenessFilterCursor : public Cursor {
   public:
    EdgeUniquenessFilterCursor(const EdgeUniquenessFilter &, utils::MemoryResource *);
    bool Pull(Frame &, ExecutionContext &) override;
    void Shutdown() override;
    void Reset() override;

   private:
    const EdgeUniquenessFilter &self_;
    const UniqueCursorPtr input_cursor_;
  };
};

/// Pulls everything from the input and discards it.
///
/// On the first Pull from this operator's Cursor the input Cursor will be Pulled
/// until it is empty. The results won't be accumulated in the temporary cache.
///
/// This technique is used for ensuring that the cursor has been exhausted after
/// a WriteHandleClause. A typical use case is a `MATCH--SET` query with RETURN statement
/// missing.
/// @param input Input @c LogicalOperator.
class EmptyResult : public memgraph::query::plan::LogicalOperator {
 public:
  static const utils::TypeInfo kType;
  const utils::TypeInfo &GetTypeInfo() const override { return kType; }

  EmptyResult() = default;

  EmptyResult(const std::shared_ptr<LogicalOperator> &input);
  bool Accept(HierarchicalLogicalOperatorVisitor &visitor) override;
  UniqueCursorPtr MakeCursor(utils::MemoryResource *) const override;
  std::vector<Symbol> OutputSymbols(const SymbolTable &) const override;
  std::vector<Symbol> ModifiedSymbols(const SymbolTable &) const override;

  bool HasSingleInput() const override { return true; }
  std::shared_ptr<LogicalOperator> input() const override { return input_; }
  void set_input(std::shared_ptr<LogicalOperator> input) override { input_ = input; }

  std::shared_ptr<memgraph::query::plan::LogicalOperator> input_;

  std::unique_ptr<LogicalOperator> Clone(AstStorage *storage) const override {
    auto object = std::make_unique<EmptyResult>();
    object->input_ = input_ ? input_->Clone(storage) : nullptr;
    return object;
  }
};

/// Pulls everything from the input before passing it through.
/// Optionally advances the command after accumulation and before emitting.
///
/// On the first Pull from this operator's Cursor the input Cursor will be Pulled
/// until it is empty. The results will be accumulated in the temporary cache. Once
/// the input Cursor is empty, this operator's Cursor will start returning cached
/// stuff from its Pull.
///
/// This technique is used for ensuring all the operations from the
/// previous logical operator have been performed before exposing data
/// to the next. A typical use case is a `MATCH--SET--RETURN`
/// query in which every SET iteration must be performed before
/// RETURN starts iterating (see Memgraph Wiki for detailed reasoning).
///
/// IMPORTANT: This operator does not cache all the results but only those
/// elements from the frame whose symbols (frame positions) it was given.
/// All other frame positions will contain undefined junk after this
/// operator has executed, and should not be used.
///
/// This operator can also advance the command after the accumulation and
/// before emitting. If the command gets advanced, every value that
/// has been cached will be reconstructed before Pull returns.
///
/// @param input Input @c LogicalOperator.
/// @param symbols A vector of Symbols that need to be accumulated
///  and exposed to the next op.
class Accumulate : public memgraph::query::plan::LogicalOperator {
 public:
  static const utils::TypeInfo kType;
  const utils::TypeInfo &GetTypeInfo() const override { return kType; }

  Accumulate() = default;

  Accumulate(const std::shared_ptr<LogicalOperator> &input, const std::vector<Symbol> &symbols,
             bool advance_command = false);
  bool Accept(HierarchicalLogicalOperatorVisitor &visitor) override;
  UniqueCursorPtr MakeCursor(utils::MemoryResource *) const override;
  std::vector<Symbol> ModifiedSymbols(const SymbolTable &) const override;

  bool HasSingleInput() const override { return true; }
  std::shared_ptr<LogicalOperator> input() const override { return input_; }
  void set_input(std::shared_ptr<LogicalOperator> input) override { input_ = input; }

  std::shared_ptr<memgraph::query::plan::LogicalOperator> input_;
  std::vector<Symbol> symbols_;
  bool advance_command_;

  std::unique_ptr<LogicalOperator> Clone(AstStorage *storage) const override {
    auto object = std::make_unique<Accumulate>();
    object->input_ = input_ ? input_->Clone(storage) : nullptr;
    object->symbols_ = symbols_;
    object->advance_command_ = advance_command_;
    return object;
  }
};

/// Performs an arbitrary number of aggregations of data
/// from the given input grouped by the given criteria.
///
/// Aggregations are defined by triples that define
/// (input data expression, type of aggregation, output symbol).
/// Input data is grouped based on the given set of named
/// expressions. Grouping is done on unique values.
///
/// IMPORTANT:
/// Operators taking their input from an aggregation are only
/// allowed to use frame values that are either aggregation
/// outputs or group-by named-expressions. All other frame
/// elements are in an undefined state after aggregation.
class Aggregate : public memgraph::query::plan::LogicalOperator {
 public:
  static const utils::TypeInfo kType;
  const utils::TypeInfo &GetTypeInfo() const override { return kType; }

  /// An aggregation element, contains:
  ///        (input data expression, key expression - only used in COLLECT_MAP, type of
  ///        aggregation, output symbol).
  struct Element {
    static const utils::TypeInfo kType;
    const utils::TypeInfo &GetTypeInfo() const { return kType; }

    Expression *value;
    Expression *key;
    Aggregation::Op op;
    Symbol output_sym;
    bool distinct{false};

    Element Clone(AstStorage *storage) const {
      Element object;
      object.value = value ? value->Clone(storage) : nullptr;
      object.key = key ? key->Clone(storage) : nullptr;
      object.op = op;
      object.output_sym = output_sym;
      object.distinct = distinct;
      return object;
    }
  };

  Aggregate() = default;
  Aggregate(const std::shared_ptr<LogicalOperator> &input, const std::vector<Element> &aggregations,
            const std::vector<Expression *> &group_by, const std::vector<Symbol> &remember);

  bool Accept(HierarchicalLogicalOperatorVisitor &visitor) override;
  UniqueCursorPtr MakeCursor(utils::MemoryResource *) const override;
  std::vector<Symbol> ModifiedSymbols(const SymbolTable &) const override;

  bool HasSingleInput() const override { return true; }
  std::shared_ptr<LogicalOperator> input() const override { return input_; }
  void set_input(std::shared_ptr<LogicalOperator> input) override { input_ = input; }

  std::shared_ptr<memgraph::query::plan::LogicalOperator> input_;
  std::vector<memgraph::query::plan::Aggregate::Element> aggregations_;
  std::vector<Expression *> group_by_;
  std::vector<Symbol> remember_;

  std::string ToString() const override {
    return fmt::format(
        "Aggregate {{{0}}} {{{1}}}",
        utils::IterableToString(aggregations_, ", ", [](const auto &aggr) { return aggr.output_sym.name(); }),
        utils::IterableToString(remember_, ", ", [](const auto &sym) { return sym.name(); }));
  }

  std::unique_ptr<LogicalOperator> Clone(AstStorage *storage) const override {
    auto object = std::make_unique<Aggregate>();
    object->input_ = input_ ? input_->Clone(storage) : nullptr;
    object->aggregations_.resize(aggregations_.size());
    for (auto i4 = 0; i4 < aggregations_.size(); ++i4) {
      object->aggregations_[i4] = aggregations_[i4].Clone(storage);
    }
    object->group_by_.resize(group_by_.size());
    for (auto i5 = 0; i5 < group_by_.size(); ++i5) {
      object->group_by_[i5] = group_by_[i5] ? group_by_[i5]->Clone(storage) : nullptr;
    }
    object->remember_ = remember_;
    return object;
  }
};

/// Skips a number of Pulls from the input op.
///
/// The given expression determines how many Pulls from the input
/// should be skipped (ignored).
/// All other successful Pulls from the
/// input are simply passed through.
///
/// The given expression is evaluated after the first Pull from
/// the input, and only once. Neo does not allow this expression
/// to contain identifiers, and neither does Memgraph, but this
/// operator's implementation does not expect this.
class Skip : public memgraph::query::plan::LogicalOperator {
 public:
  static const utils::TypeInfo kType;
  const utils::TypeInfo &GetTypeInfo() const override { return kType; }

  Skip() = default;

  Skip(const std::shared_ptr<LogicalOperator> &input, Expression *expression);
  bool Accept(HierarchicalLogicalOperatorVisitor &visitor) override;
  UniqueCursorPtr MakeCursor(utils::MemoryResource *) const override;
  std::vector<Symbol> OutputSymbols(const SymbolTable &) const override;
  std::vector<Symbol> ModifiedSymbols(const SymbolTable &) const override;

  bool HasSingleInput() const override { return true; }
  std::shared_ptr<LogicalOperator> input() const override { return input_; }
  void set_input(std::shared_ptr<LogicalOperator> input) override { input_ = input; }

  std::shared_ptr<memgraph::query::plan::LogicalOperator> input_;
  Expression *expression_;

  std::unique_ptr<LogicalOperator> Clone(AstStorage *storage) const override {
    auto object = std::make_unique<Skip>();
    object->input_ = input_ ? input_->Clone(storage) : nullptr;
    object->expression_ = expression_ ? expression_->Clone(storage) : nullptr;
    return object;
  }

 private:
  class SkipCursor : public Cursor {
   public:
    SkipCursor(const Skip &, utils::MemoryResource *);
    bool Pull(Frame &, ExecutionContext &) override;
    void Shutdown() override;
    void Reset() override;

   private:
    const Skip &self_;
    const UniqueCursorPtr input_cursor_;
    // init to_skip_ to -1, indicating
    // that it's still unknown (input has not been Pulled yet)
    int64_t to_skip_{-1};
    int64_t skipped_{0};
  };
};

/// Applies the pattern filter by putting the value of the input cursor to the frame.
class EvaluatePatternFilter : public memgraph::query::plan::LogicalOperator {
 public:
  static const utils::TypeInfo kType;
  const utils::TypeInfo &GetTypeInfo() const override { return kType; }

  EvaluatePatternFilter() = default;

  EvaluatePatternFilter(const std::shared_ptr<LogicalOperator> &input, Symbol output_symbol);
  bool Accept(HierarchicalLogicalOperatorVisitor &visitor) override;
  UniqueCursorPtr MakeCursor(utils::MemoryResource *) const override;
  std::vector<Symbol> ModifiedSymbols(const SymbolTable &) const override;

  bool HasSingleInput() const override { return true; }
  std::shared_ptr<LogicalOperator> input() const override { return input_; }
  void set_input(std::shared_ptr<LogicalOperator> input) override { input_ = input; }

  std::shared_ptr<memgraph::query::plan::LogicalOperator> input_;
  Symbol output_symbol_;

  std::unique_ptr<LogicalOperator> Clone(AstStorage *storage) const override {
    auto object = std::make_unique<EvaluatePatternFilter>();
    object->input_ = input_ ? input_->Clone(storage) : nullptr;
    object->output_symbol_ = output_symbol_;
    return object;
  }

 private:
  class EvaluatePatternFilterCursor : public Cursor {
   public:
    EvaluatePatternFilterCursor(const EvaluatePatternFilter &, utils::MemoryResource *);
    bool Pull(Frame &, ExecutionContext &) override;
    void Shutdown() override;
    void Reset() override;

   private:
    const EvaluatePatternFilter &self_;
    UniqueCursorPtr input_cursor_;
  };
};

/// Limits the number of Pulls from the input op.
///
/// The given expression determines how many
/// input Pulls should be passed through. The input is not
/// Pulled once this limit is reached. Note that this has
/// implications: the out-of-bounds input Pulls are never
/// evaluated.
///
/// The limit expression must NOT use anything from the
/// Frame. It is evaluated before the first Pull from the
/// input. This is consistent with Neo (they don't allow
/// identifiers in limit expressions), and it's necessary
/// when limit evaluates to 0 (because 0 Pulls from the
/// input should be performed).
class Limit : public memgraph::query::plan::LogicalOperator {
 public:
  static const utils::TypeInfo kType;
  const utils::TypeInfo &GetTypeInfo() const override { return kType; }

  Limit() = default;

  Limit(const std::shared_ptr<LogicalOperator> &input, Expression *expression);
  bool Accept(HierarchicalLogicalOperatorVisitor &visitor) override;
  UniqueCursorPtr MakeCursor(utils::MemoryResource *) const override;
  std::vector<Symbol> OutputSymbols(const SymbolTable &) const override;
  std::vector<Symbol> ModifiedSymbols(const SymbolTable &) const override;

  bool HasSingleInput() const override { return true; }
  std::shared_ptr<LogicalOperator> input() const override { return input_; }
  void set_input(std::shared_ptr<LogicalOperator> input) override { input_ = input; }

  std::shared_ptr<memgraph::query::plan::LogicalOperator> input_;
  Expression *expression_;

  std::unique_ptr<LogicalOperator> Clone(AstStorage *storage) const override {
    auto object = std::make_unique<Limit>();
    object->input_ = input_ ? input_->Clone(storage) : nullptr;
    object->expression_ = expression_ ? expression_->Clone(storage) : nullptr;
    return object;
  }

 private:
  class LimitCursor : public Cursor {
   public:
    LimitCursor(const Limit &, utils::MemoryResource *);
    bool Pull(Frame &, ExecutionContext &) override;
    void Shutdown() override;
    void Reset() override;

   private:
    const Limit &self_;
    UniqueCursorPtr input_cursor_;
    // init limit_ to -1, indicating
    // that it's still unknown (Cursor has not been Pulled yet)
    int64_t limit_{-1};
    int64_t pulled_{0};
  };
};

/// Logical operator for ordering (sorting) results.
///
/// Sorts the input rows based on an arbitrary number of
/// Expressions. Ascending or descending ordering can be chosen
/// for each independently (not providing enough orderings
/// results in a runtime error).
///
/// For each row an arbitrary number of Frame elements can be
/// remembered. Only these elements (defined by their Symbols)
/// are valid for usage after the OrderBy operator.
class OrderBy : public memgraph::query::plan::LogicalOperator {
 public:
  static const utils::TypeInfo kType;
  const utils::TypeInfo &GetTypeInfo() const override { return kType; }

  OrderBy() = default;

  OrderBy(const std::shared_ptr<LogicalOperator> &input, const std::vector<SortItem> &order_by,
          const std::vector<Symbol> &output_symbols);
  bool Accept(HierarchicalLogicalOperatorVisitor &visitor) override;
  UniqueCursorPtr MakeCursor(utils::MemoryResource *) const override;
  std::vector<Symbol> OutputSymbols(const SymbolTable &) const override;
  std::vector<Symbol> ModifiedSymbols(const SymbolTable &) const override;

  bool HasSingleInput() const override { return true; }
  std::shared_ptr<LogicalOperator> input() const override { return input_; }
  void set_input(std::shared_ptr<LogicalOperator> input) override { input_ = input; }

  std::shared_ptr<memgraph::query::plan::LogicalOperator> input_;
  TypedValueVectorCompare compare_;
  std::vector<Expression *> order_by_;
  std::vector<Symbol> output_symbols_;

  std::string ToString() const override {
    return fmt::format("OrderBy {{{}}}",
                       utils::IterableToString(output_symbols_, ", ", [](const auto &sym) { return sym.name(); }));
  }

  std::unique_ptr<LogicalOperator> Clone(AstStorage *storage) const override {
    auto object = std::make_unique<OrderBy>();
    object->input_ = input_ ? input_->Clone(storage) : nullptr;
    object->compare_ = compare_;
    object->order_by_.resize(order_by_.size());
    for (auto i6 = 0; i6 < order_by_.size(); ++i6) {
      object->order_by_[i6] = order_by_[i6] ? order_by_[i6]->Clone(storage) : nullptr;
    }
    object->output_symbols_ = output_symbols_;
    return object;
  }
};

/// Merge operator. For every sucessful Pull from the
/// input operator a Pull from the merge_match is attempted. All
/// successfull Pulls from the merge_match are passed on as output.
/// If merge_match Pull does not yield any elements, a single Pull
/// from the merge_create op is performed.
///
/// The input logical op is optional. If false (nullptr)
/// it will be replaced by a Once op.
///
/// For an argumentation of this implementation see the wiki
/// documentation.
class Merge : public memgraph::query::plan::LogicalOperator {
 public:
  static const utils::TypeInfo kType;
  const utils::TypeInfo &GetTypeInfo() const override { return kType; }

  Merge() = default;

  Merge(const std::shared_ptr<LogicalOperator> &input, const std::shared_ptr<LogicalOperator> &merge_match,
        const std::shared_ptr<LogicalOperator> &merge_create);
  bool Accept(HierarchicalLogicalOperatorVisitor &visitor) override;
  UniqueCursorPtr MakeCursor(utils::MemoryResource *) const override;
  std::vector<Symbol> ModifiedSymbols(const SymbolTable &) const override;

  // TODO: Consider whether we want to treat Merge as having single input. It
  // makes sense that we do, because other branches are executed depending on
  // the input.
  bool HasSingleInput() const override { return true; }
  std::shared_ptr<LogicalOperator> input() const override { return input_; }
  void set_input(std::shared_ptr<LogicalOperator> input) override { input_ = input; }

  std::shared_ptr<memgraph::query::plan::LogicalOperator> input_;
  std::shared_ptr<memgraph::query::plan::LogicalOperator> merge_match_;
  std::shared_ptr<memgraph::query::plan::LogicalOperator> merge_create_;

  std::unique_ptr<LogicalOperator> Clone(AstStorage *storage) const override {
    auto object = std::make_unique<Merge>();
    object->input_ = input_ ? input_->Clone(storage) : nullptr;
    object->merge_match_ = merge_match_ ? merge_match_->Clone(storage) : nullptr;
    object->merge_create_ = merge_create_ ? merge_create_->Clone(storage) : nullptr;
    return object;
  }

 private:
  class MergeCursor : public Cursor {
   public:
    MergeCursor(const Merge &, utils::MemoryResource *);
    bool Pull(Frame &, ExecutionContext &) override;
    void Shutdown() override;
    void Reset() override;

   private:
    const UniqueCursorPtr input_cursor_;
    const UniqueCursorPtr merge_match_cursor_;
    const UniqueCursorPtr merge_create_cursor_;

    // indicates if the next Pull from this cursor
    // should perform a pull from input_cursor_
    // this is true when:
    //  - first Pulling from this cursor
    //  - previous Pull from this cursor exhausted the merge_match_cursor
    bool pull_input_{true};
  };
};

/// Optional operator. Used for optional match. For every
/// successful Pull from the input branch a Pull from the optional
/// branch is attempted (and Pulled from till exhausted). If zero
/// Pulls succeed from the optional branch, the Optional operator
/// sets the optional symbols to TypedValue::Null on the Frame
/// and returns true, once.
class Optional : public memgraph::query::plan::LogicalOperator {
 public:
  static const utils::TypeInfo kType;
  const utils::TypeInfo &GetTypeInfo() const override { return kType; }

  Optional() = default;

  Optional(const std::shared_ptr<LogicalOperator> &input, const std::shared_ptr<LogicalOperator> &optional,
           const std::vector<Symbol> &optional_symbols);
  bool Accept(HierarchicalLogicalOperatorVisitor &visitor) override;
  UniqueCursorPtr MakeCursor(utils::MemoryResource *) const override;
  std::vector<Symbol> ModifiedSymbols(const SymbolTable &) const override;

  bool HasSingleInput() const override { return true; }
  std::shared_ptr<LogicalOperator> input() const override { return input_; }
  void set_input(std::shared_ptr<LogicalOperator> input) override { input_ = input; }

  std::shared_ptr<memgraph::query::plan::LogicalOperator> input_;
  std::shared_ptr<memgraph::query::plan::LogicalOperator> optional_;
  std::vector<Symbol> optional_symbols_;

  std::unique_ptr<LogicalOperator> Clone(AstStorage *storage) const override {
    auto object = std::make_unique<Optional>();
    object->input_ = input_ ? input_->Clone(storage) : nullptr;
    object->optional_ = optional_ ? optional_->Clone(storage) : nullptr;
    object->optional_symbols_ = optional_symbols_;
    return object;
  }

 private:
  class OptionalCursor : public Cursor {
   public:
    OptionalCursor(const Optional &, utils::MemoryResource *);
    bool Pull(Frame &, ExecutionContext &) override;
    void Shutdown() override;
    void Reset() override;

   private:
    const Optional &self_;
    const UniqueCursorPtr input_cursor_;
    const UniqueCursorPtr optional_cursor_;
    // indicates if the next Pull from this cursor should
    // perform a Pull from the input_cursor_
    // this is true when:
    //  - first pulling from this Cursor
    //  - previous Pull from this cursor exhausted the optional_cursor_
    bool pull_input_{true};
  };
};

/// Takes a list TypedValue as it's input and yields each
/// element as it's output.
///
/// Input is optional (unwind can be the first clause in a query).
class Unwind : public memgraph::query::plan::LogicalOperator {
 public:
  static const utils::TypeInfo kType;
  const utils::TypeInfo &GetTypeInfo() const override { return kType; }

  Unwind() = default;

  Unwind(const std::shared_ptr<LogicalOperator> &input, Expression *input_expression_, Symbol output_symbol);
  bool Accept(HierarchicalLogicalOperatorVisitor &visitor) override;
  UniqueCursorPtr MakeCursor(utils::MemoryResource *) const override;
  std::vector<Symbol> ModifiedSymbols(const SymbolTable &) const override;

  bool HasSingleInput() const override { return true; }
  std::shared_ptr<LogicalOperator> input() const override { return input_; }
  void set_input(std::shared_ptr<LogicalOperator> input) override { input_ = input; }

  std::shared_ptr<memgraph::query::plan::LogicalOperator> input_;
  Expression *input_expression_;
  Symbol output_symbol_;

  std::unique_ptr<LogicalOperator> Clone(AstStorage *storage) const override {
    auto object = std::make_unique<Unwind>();
    object->input_ = input_ ? input_->Clone(storage) : nullptr;
    object->input_expression_ = input_expression_ ? input_expression_->Clone(storage) : nullptr;
    object->output_symbol_ = output_symbol_;
    return object;
  }
};

/// Ensures that only distinct rows are yielded.
/// This implementation accepts a vector of Symbols
/// which define a row. Only those Symbols are valid
/// for use in operators following Distinct.
///
/// This implementation maintains input ordering.
class Distinct : public memgraph::query::plan::LogicalOperator {
 public:
  static const utils::TypeInfo kType;
  const utils::TypeInfo &GetTypeInfo() const override { return kType; }

  Distinct() = default;

  Distinct(const std::shared_ptr<LogicalOperator> &input, const std::vector<Symbol> &value_symbols);
  bool Accept(HierarchicalLogicalOperatorVisitor &visitor) override;
  UniqueCursorPtr MakeCursor(utils::MemoryResource *) const override;
  std::vector<Symbol> OutputSymbols(const SymbolTable &) const override;
  std::vector<Symbol> ModifiedSymbols(const SymbolTable &) const override;

  bool HasSingleInput() const override { return true; }
  std::shared_ptr<LogicalOperator> input() const override { return input_; }
  void set_input(std::shared_ptr<LogicalOperator> input) override { input_ = input; }

  std::shared_ptr<memgraph::query::plan::LogicalOperator> input_;
  std::vector<Symbol> value_symbols_;

  std::unique_ptr<LogicalOperator> Clone(AstStorage *storage) const override {
    auto object = std::make_unique<Distinct>();
    object->input_ = input_ ? input_->Clone(storage) : nullptr;
    object->value_symbols_ = value_symbols_;
    return object;
  }
};

/// A logical operator that applies UNION operator on inputs and places the
/// result on the frame.
///
/// This operator takes two inputs, a vector of symbols for the result, and vectors
/// of symbols used by each of the inputs.
class Union : public memgraph::query::plan::LogicalOperator {
 public:
  static const utils::TypeInfo kType;
  const utils::TypeInfo &GetTypeInfo() const override { return kType; }

  Union() = default;

  Union(const std::shared_ptr<LogicalOperator> &left_op, const std::shared_ptr<LogicalOperator> &right_op,
        const std::vector<Symbol> &union_symbols, const std::vector<Symbol> &left_symbols,
        const std::vector<Symbol> &right_symbols);
  bool Accept(HierarchicalLogicalOperatorVisitor &visitor) override;
  UniqueCursorPtr MakeCursor(utils::MemoryResource *) const override;
  std::vector<Symbol> OutputSymbols(const SymbolTable &) const override;
  std::vector<Symbol> ModifiedSymbols(const SymbolTable &) const override;

  bool HasSingleInput() const override;
  std::shared_ptr<LogicalOperator> input() const override;
  void set_input(std::shared_ptr<LogicalOperator>) override;

  std::shared_ptr<memgraph::query::plan::LogicalOperator> left_op_;
  std::shared_ptr<memgraph::query::plan::LogicalOperator> right_op_;
  std::vector<Symbol> union_symbols_;
  std::vector<Symbol> left_symbols_;
  std::vector<Symbol> right_symbols_;

  std::string ToString() const override {
    return fmt::format("Union {{{0} : {1}}}",
                       utils::IterableToString(left_symbols_, ", ", [](const auto &sym) { return sym.name(); }),
                       utils::IterableToString(right_symbols_, ", ", [](const auto &sym) { return sym.name(); }));
  }

  std::unique_ptr<LogicalOperator> Clone(AstStorage *storage) const override {
    auto object = std::make_unique<Union>();
    object->left_op_ = left_op_ ? left_op_->Clone(storage) : nullptr;
    object->right_op_ = right_op_ ? right_op_->Clone(storage) : nullptr;
    object->union_symbols_ = union_symbols_;
    object->left_symbols_ = left_symbols_;
    object->right_symbols_ = right_symbols_;
    return object;
  }

 private:
  class UnionCursor : public Cursor {
   public:
    UnionCursor(const Union &, utils::MemoryResource *);
    bool Pull(Frame &, ExecutionContext &) override;
    void Shutdown() override;
    void Reset() override;

   private:
    const Union &self_;
    const UniqueCursorPtr left_cursor_, right_cursor_;
  };
};

/// Operator for producing a Cartesian product from 2 input branches
class Cartesian : public memgraph::query::plan::LogicalOperator {
 public:
  static const utils::TypeInfo kType;
  const utils::TypeInfo &GetTypeInfo() const override { return kType; }

  Cartesian() = default;
  /** Construct the operator with left input branch and right input branch. */
  Cartesian(const std::shared_ptr<LogicalOperator> &left_op, const std::vector<Symbol> &left_symbols,
            const std::shared_ptr<LogicalOperator> &right_op, const std::vector<Symbol> &right_symbols)
      : left_op_(left_op), left_symbols_(left_symbols), right_op_(right_op), right_symbols_(right_symbols) {}

  bool Accept(HierarchicalLogicalOperatorVisitor &visitor) override;
  UniqueCursorPtr MakeCursor(utils::MemoryResource *) const override;
  std::vector<Symbol> ModifiedSymbols(const SymbolTable &) const override;

  bool HasSingleInput() const override;
  std::shared_ptr<LogicalOperator> input() const override;
  void set_input(std::shared_ptr<LogicalOperator>) override;

  std::shared_ptr<memgraph::query::plan::LogicalOperator> left_op_;
  std::vector<Symbol> left_symbols_;
  std::shared_ptr<memgraph::query::plan::LogicalOperator> right_op_;
  std::vector<Symbol> right_symbols_;

  std::unique_ptr<LogicalOperator> Clone(AstStorage *storage) const override {
    auto object = std::make_unique<Cartesian>();
    object->left_op_ = left_op_ ? left_op_->Clone(storage) : nullptr;
    object->left_symbols_ = left_symbols_;
    object->right_op_ = right_op_ ? right_op_->Clone(storage) : nullptr;
    object->right_symbols_ = right_symbols_;
    return object;
  }
};

/// An operator that outputs a table, producing a single row on each pull
class OutputTable : public memgraph::query::plan::LogicalOperator {
 public:
  static const utils::TypeInfo kType;
  const utils::TypeInfo &GetTypeInfo() const override { return kType; }

  OutputTable() = default;
  OutputTable(std::vector<Symbol> output_symbols,
              std::function<std::vector<std::vector<TypedValue>>(Frame *, ExecutionContext *)> callback);
  OutputTable(std::vector<Symbol> output_symbols, std::vector<std::vector<TypedValue>> rows);

  bool Accept(HierarchicalLogicalOperatorVisitor &) override {
    LOG_FATAL("OutputTable operator should not be visited!");
  }

  UniqueCursorPtr MakeCursor(utils::MemoryResource *) const override;
  std::vector<Symbol> OutputSymbols(const SymbolTable &) const override { return output_symbols_; }
  std::vector<Symbol> ModifiedSymbols(const SymbolTable &) const override { return output_symbols_; }

  bool HasSingleInput() const override;
  std::shared_ptr<LogicalOperator> input() const override;
  void set_input(std::shared_ptr<LogicalOperator> input) override;

  std::vector<Symbol> output_symbols_;
  std::function<std::vector<std::vector<TypedValue>>(Frame *, ExecutionContext *)> callback_;

  std::unique_ptr<LogicalOperator> Clone(AstStorage *storage) const override {
    auto object = std::make_unique<OutputTable>();
    object->output_symbols_ = output_symbols_;
    object->callback_ = callback_;
    return object;
  }
};

/// An operator that outputs a table, producing a single row on each pull.
/// This class is different from @c OutputTable in that its callback doesn't fetch all rows
/// at once. Instead, each call of the callback should return a single row of the table.
class OutputTableStream : public memgraph::query::plan::LogicalOperator {
 public:
  static const utils::TypeInfo kType;
  const utils::TypeInfo &GetTypeInfo() const override { return kType; }

  OutputTableStream() = default;
  OutputTableStream(std::vector<Symbol> output_symbols,
                    std::function<std::optional<std::vector<TypedValue>>(Frame *, ExecutionContext *)> callback);

  bool Accept(HierarchicalLogicalOperatorVisitor &) override {
    LOG_FATAL("OutputTableStream operator should not be visited!");
  }

  UniqueCursorPtr MakeCursor(utils::MemoryResource *) const override;
  std::vector<Symbol> OutputSymbols(const SymbolTable &) const override { return output_symbols_; }
  std::vector<Symbol> ModifiedSymbols(const SymbolTable &) const override { return output_symbols_; }

  bool HasSingleInput() const override;
  std::shared_ptr<LogicalOperator> input() const override;
  void set_input(std::shared_ptr<LogicalOperator> input) override;

  std::vector<Symbol> output_symbols_;
  std::function<std::optional<std::vector<TypedValue>>(Frame *, ExecutionContext *)> callback_;

  std::unique_ptr<LogicalOperator> Clone(AstStorage *storage) const override {
    auto object = std::make_unique<OutputTableStream>();
    object->output_symbols_ = output_symbols_;
    object->callback_ = callback_;
    return object;
  }
};

class CallProcedure : public memgraph::query::plan::LogicalOperator {
 public:
  static const utils::TypeInfo kType;
  const utils::TypeInfo &GetTypeInfo() const override { return kType; }

  CallProcedure() = default;
  CallProcedure(std::shared_ptr<LogicalOperator> input, std::string name, std::vector<Expression *> arguments,
                std::vector<std::string> fields, std::vector<Symbol> symbols, Expression *memory_limit,
                size_t memory_scale, bool is_write, int64_t procedure_id, bool void_procedure = false);

  bool Accept(HierarchicalLogicalOperatorVisitor &visitor) override;
  UniqueCursorPtr MakeCursor(utils::MemoryResource *) const override;
  std::vector<Symbol> OutputSymbols(const SymbolTable &) const override;
  std::vector<Symbol> ModifiedSymbols(const SymbolTable &) const override;

  bool HasSingleInput() const override { return true; }
  std::shared_ptr<LogicalOperator> input() const override { return input_; }
  void set_input(std::shared_ptr<LogicalOperator> input) override { input_ = input; }

  static void IncrementCounter(const std::string &procedure_name);
  static std::unordered_map<std::string, int64_t> GetAndResetCounters();

  std::shared_ptr<memgraph::query::plan::LogicalOperator> input_;
  std::string procedure_name_;
  std::vector<Expression *> arguments_;
  std::vector<std::string> result_fields_;
  std::vector<Symbol> result_symbols_;
  Expression *memory_limit_{nullptr};
  size_t memory_scale_{1024U};
  bool is_write_;
  int64_t procedure_id_;
  bool void_procedure_;
  mutable utils::MonotonicBufferResource monotonic_memory{1024UL * 1024UL};
  utils::MemoryResource *memory_resource = &monotonic_memory;

  std::string ToString() const override {
    return fmt::format("CallProcedure<{0}> {{{1}}}", procedure_name_,
                       utils::IterableToString(result_symbols_, ", ", [](const auto &sym) { return sym.name(); }));
  }

  std::unique_ptr<LogicalOperator> Clone(AstStorage *storage) const override {
    auto object = std::make_unique<CallProcedure>();
    object->input_ = input_ ? input_->Clone(storage) : nullptr;
    object->procedure_name_ = procedure_name_;
    object->arguments_.resize(arguments_.size());
    for (auto i7 = 0; i7 < arguments_.size(); ++i7) {
      object->arguments_[i7] = arguments_[i7] ? arguments_[i7]->Clone(storage) : nullptr;
    }
    object->result_fields_ = result_fields_;
    object->result_symbols_ = result_symbols_;
    object->memory_limit_ = memory_limit_ ? memory_limit_->Clone(storage) : nullptr;
    object->memory_scale_ = memory_scale_;
    object->is_write_ = is_write_;
    object->procedure_id_ = procedure_id_;
    object->void_procedure_ = void_procedure_;
    return object;
  }

 private:
  inline static utils::Synchronized<std::unordered_map<std::string, int64_t>, utils::SpinLock> procedure_counters_;
};

class LoadCsv : public memgraph::query::plan::LogicalOperator {
 public:
  static const utils::TypeInfo kType;
  const utils::TypeInfo &GetTypeInfo() const override { return kType; }

  LoadCsv() = default;
  LoadCsv(std::shared_ptr<LogicalOperator> input, Expression *file, bool with_header, bool ignore_bad,
          Expression *delimiter, Expression *quote, Expression *nullif, Symbol row_var);
  bool Accept(HierarchicalLogicalOperatorVisitor &visitor) override;
  UniqueCursorPtr MakeCursor(utils::MemoryResource *) const override;
  std::vector<Symbol> OutputSymbols(const SymbolTable &) const override;
  std::vector<Symbol> ModifiedSymbols(const SymbolTable &) const override;

  bool HasSingleInput() const override { return true; }
  std::shared_ptr<LogicalOperator> input() const override { return input_; }
  void set_input(std::shared_ptr<LogicalOperator> input) override { input_ = input; }

  std::shared_ptr<memgraph::query::plan::LogicalOperator> input_;
  Expression *file_;
  bool with_header_;
  bool ignore_bad_;
  Expression *delimiter_{nullptr};
  Expression *quote_{nullptr};
  Expression *nullif_{nullptr};
  Symbol row_var_;

  std::string ToString() const override { return fmt::format("LoadCsv {{{}}}", row_var_.name()); }

  std::unique_ptr<LogicalOperator> Clone(AstStorage *storage) const override {
    auto object = std::make_unique<LoadCsv>();
    object->input_ = input_ ? input_->Clone(storage) : nullptr;
    object->file_ = file_ ? file_->Clone(storage) : nullptr;
    object->with_header_ = with_header_;
    object->ignore_bad_ = ignore_bad_;
    object->delimiter_ = delimiter_ ? delimiter_->Clone(storage) : nullptr;
    object->quote_ = quote_ ? quote_->Clone(storage) : nullptr;
    object->nullif_ = nullif_;
    object->row_var_ = row_var_;
    return object;
  }
};

/// Iterates over a collection of elements and applies one or more update
/// clauses.
///
class Foreach : public memgraph::query::plan::LogicalOperator {
 public:
  static const utils::TypeInfo kType;
  const utils::TypeInfo &GetTypeInfo() const override { return kType; }

  Foreach() = default;
  Foreach(std::shared_ptr<LogicalOperator> input, std::shared_ptr<LogicalOperator> updates, Expression *named_expr,
          Symbol loop_variable_symbol);

  bool Accept(HierarchicalLogicalOperatorVisitor &visitor) override;
  UniqueCursorPtr MakeCursor(utils::MemoryResource *) const override;
  std::vector<Symbol> ModifiedSymbols(const SymbolTable &) const override;
  bool HasSingleInput() const override { return true; }
  std::shared_ptr<LogicalOperator> input() const override { return input_; }
  void set_input(std::shared_ptr<LogicalOperator> input) override { input_ = std::move(input); }

  std::shared_ptr<memgraph::query::plan::LogicalOperator> input_;
  std::shared_ptr<memgraph::query::plan::LogicalOperator> update_clauses_;
  Expression *expression_;
  Symbol loop_variable_symbol_;

  std::unique_ptr<LogicalOperator> Clone(AstStorage *storage) const override {
    auto object = std::make_unique<Foreach>();
    object->input_ = input_ ? input_->Clone(storage) : nullptr;
    object->update_clauses_ = update_clauses_ ? update_clauses_->Clone(storage) : nullptr;
    object->expression_ = expression_ ? expression_->Clone(storage) : nullptr;
    object->loop_variable_symbol_ = loop_variable_symbol_;
    return object;
  }
};

/// Applies symbols from both output branches.
class Apply : public memgraph::query::plan::LogicalOperator {
 public:
  static const utils::TypeInfo kType;
  const utils::TypeInfo &GetTypeInfo() const override { return kType; }

  Apply() = default;

  Apply(const std::shared_ptr<LogicalOperator> input, const std::shared_ptr<LogicalOperator> subquery,
        bool subquery_has_return);
  bool Accept(HierarchicalLogicalOperatorVisitor &visitor) override;
  UniqueCursorPtr MakeCursor(utils::MemoryResource *) const override;
  std::vector<Symbol> ModifiedSymbols(const SymbolTable &) const override;

  bool HasSingleInput() const override { return true; }
  std::shared_ptr<LogicalOperator> input() const override { return input_; }
  void set_input(std::shared_ptr<LogicalOperator> input) override { input_ = input; }

  std::shared_ptr<memgraph::query::plan::LogicalOperator> input_;
  std::shared_ptr<memgraph::query::plan::LogicalOperator> subquery_;
  bool subquery_has_return_;

  std::unique_ptr<LogicalOperator> Clone(AstStorage *storage) const override {
    auto object = std::make_unique<Apply>();
    object->input_ = input_ ? input_->Clone(storage) : nullptr;
    object->subquery_ = subquery_ ? subquery_->Clone(storage) : nullptr;
    object->subquery_has_return_ = subquery_has_return_;
    return object;
  }

 private:
  class ApplyCursor : public Cursor {
   public:
    ApplyCursor(const Apply &, utils::MemoryResource *);
    bool Pull(Frame &, ExecutionContext &) override;
    void Shutdown() override;
    void Reset() override;

   private:
    const Apply &self_;
    UniqueCursorPtr input_;
    UniqueCursorPtr subquery_;
    bool pull_input_{true};
    bool subquery_has_return_{true};
  };
};

/// Applies symbols from both join branches
class IndexedJoin : public memgraph::query::plan::LogicalOperator {
 public:
  static const utils::TypeInfo kType;
  const utils::TypeInfo &GetTypeInfo() const override { return kType; }

  IndexedJoin() = default;

  IndexedJoin(std::shared_ptr<LogicalOperator> main_branch, std::shared_ptr<LogicalOperator> sub_branch);
  bool Accept(HierarchicalLogicalOperatorVisitor &visitor) override;
  UniqueCursorPtr MakeCursor(utils::MemoryResource * /*unused*/) const override;
  std::vector<Symbol> ModifiedSymbols(const SymbolTable & /*unused*/) const override;

  bool HasSingleInput() const override;
  std::shared_ptr<LogicalOperator> input() const override;
  void set_input(std::shared_ptr<LogicalOperator> /*unused*/) override;

  std::shared_ptr<memgraph::query::plan::LogicalOperator> main_branch_;
  std::shared_ptr<memgraph::query::plan::LogicalOperator> sub_branch_;

  std::unique_ptr<LogicalOperator> Clone(AstStorage *storage) const override {
    auto object = std::make_unique<IndexedJoin>();
    object->main_branch_ = main_branch_ ? main_branch_->Clone(storage) : nullptr;
    object->sub_branch_ = sub_branch_ ? sub_branch_->Clone(storage) : nullptr;
    return object;
  }

 private:
  class IndexedJoinCursor : public Cursor {
   public:
    IndexedJoinCursor(const IndexedJoin &, utils::MemoryResource *);
    bool Pull(Frame & /*unused*/, ExecutionContext & /*unused*/) override;
    void Shutdown() override;
    void Reset() override;

   private:
    const IndexedJoin &self_;
    UniqueCursorPtr main_branch_;
    UniqueCursorPtr sub_branch_;
    bool pull_input_{true};
  };
};

/// Operator for producing the hash join of two input branches
class HashJoin : public memgraph::query::plan::LogicalOperator {
 public:
  static const utils::TypeInfo kType;
  const utils::TypeInfo &GetTypeInfo() const override { return kType; }

  HashJoin() = default;
  /** Construct the operator with left input branch and right input branch. */
  HashJoin(const std::shared_ptr<LogicalOperator> &left_op, const std::vector<Symbol> &left_symbols,
           const std::shared_ptr<LogicalOperator> &right_op, const std::vector<Symbol> &right_symbols,
           EqualOperator *hash_join_condition)
      : left_op_(left_op),
        left_symbols_(left_symbols),
        right_op_(right_op),
        right_symbols_(right_symbols),
        hash_join_condition_(hash_join_condition) {}

  bool Accept(HierarchicalLogicalOperatorVisitor &visitor) override;
  UniqueCursorPtr MakeCursor(utils::MemoryResource *) const override;
  std::vector<Symbol> ModifiedSymbols(const SymbolTable &) const override;

  bool HasSingleInput() const override;
  std::shared_ptr<LogicalOperator> input() const override;
  void set_input(std::shared_ptr<LogicalOperator>) override;

  std::shared_ptr<memgraph::query::plan::LogicalOperator> left_op_;
  std::vector<Symbol> left_symbols_;
  std::shared_ptr<memgraph::query::plan::LogicalOperator> right_op_;
  std::vector<Symbol> right_symbols_;
  EqualOperator *hash_join_condition_;

  std::string ToString() const override {
    return fmt::format("HashJoin {{{} : {}}}",
                       utils::IterableToString(left_symbols_, ", ", [](const auto &sym) { return sym.name(); }),
                       utils::IterableToString(right_symbols_, ", ", [](const auto &sym) { return sym.name(); }));
  }

  std::unique_ptr<LogicalOperator> Clone(AstStorage *storage) const override {
    auto object = std::make_unique<HashJoin>();
    object->left_op_ = left_op_ ? left_op_->Clone(storage) : nullptr;
    object->left_symbols_ = left_symbols_;
    object->right_op_ = right_op_ ? right_op_->Clone(storage) : nullptr;
    object->right_symbols_ = right_symbols_;
    object->hash_join_condition_ = hash_join_condition_ ? hash_join_condition_->Clone(storage) : nullptr;
    return object;
  }
};

/// RollUpApply operator is used to execute an expression which takes as input a pattern,
/// and returns a list with content from the matched pattern
/// It's used for a pattern expression or pattern comprehension in a query.
class RollUpApply : public memgraph::query::plan::LogicalOperator {
 public:
  static const utils::TypeInfo kType;
  const utils::TypeInfo &GetTypeInfo() const override { return kType; }

  RollUpApply() = default;
  RollUpApply(std::shared_ptr<LogicalOperator> &&input, std::shared_ptr<LogicalOperator> &&list_collection_branch,
              const std::vector<Symbol> &list_collection_symbols, Symbol result_symbol);

  bool HasSingleInput() const override { return false; }
  std::shared_ptr<LogicalOperator> input() const override { return input_; }
  void set_input(std::shared_ptr<LogicalOperator> input) override { input_ = input; }

  bool Accept(HierarchicalLogicalOperatorVisitor &visitor) override;
  UniqueCursorPtr MakeCursor(utils::MemoryResource *) const override;
  std::vector<Symbol> ModifiedSymbols(const SymbolTable &) const override;

  std::unique_ptr<LogicalOperator> Clone(AstStorage *storage) const override {
    auto object = std::make_unique<RollUpApply>();
    object->input_ = input_ ? input_->Clone(storage) : nullptr;
    object->list_collection_branch_ = list_collection_branch_ ? list_collection_branch_->Clone(storage) : nullptr;
    object->list_collection_symbol_ = list_collection_symbol_;
    object->result_symbol_ = result_symbol_;
    return object;
  }

  std::shared_ptr<memgraph::query::plan::LogicalOperator> input_;
  std::shared_ptr<memgraph::query::plan::LogicalOperator> list_collection_branch_;
  Symbol result_symbol_;
  Symbol list_collection_symbol_;
};

class PeriodicCommit : public memgraph::query::plan::LogicalOperator {
 public:
  static const utils::TypeInfo kType;
  const utils::TypeInfo &GetTypeInfo() const override { return kType; }

  PeriodicCommit() = default;
  PeriodicCommit(std::shared_ptr<LogicalOperator> &&input, Expression *commit_frequency);

  bool HasSingleInput() const override { return true; }
  std::shared_ptr<LogicalOperator> input() const override { return input_; }
  void set_input(std::shared_ptr<LogicalOperator> input) override { input_ = input; }

  bool Accept(HierarchicalLogicalOperatorVisitor &visitor) override;
  UniqueCursorPtr MakeCursor(utils::MemoryResource *) const override;
  std::vector<Symbol> ModifiedSymbols(const SymbolTable &) const override;
  std::vector<Symbol> OutputSymbols(const SymbolTable &) const override;

  std::unique_ptr<LogicalOperator> Clone(AstStorage *storage) const override {
    auto object = std::make_unique<PeriodicCommit>();
    object->input_ = input_ ? input_->Clone(storage) : nullptr;
    object->commit_frequency_ = commit_frequency_;
    return object;
  }

  std::shared_ptr<memgraph::query::plan::LogicalOperator> input_;
  Expression *commit_frequency_;
};

/// Applies symbols from both output branches.
class PeriodicSubquery : public memgraph::query::plan::LogicalOperator {
 public:
  static const utils::TypeInfo kType;
  const utils::TypeInfo &GetTypeInfo() const override { return kType; }

  PeriodicSubquery() = default;

  PeriodicSubquery(const std::shared_ptr<LogicalOperator> input, const std::shared_ptr<LogicalOperator> subquery,
                   Expression *commit_frequency, bool subquery_has_return);
  bool Accept(HierarchicalLogicalOperatorVisitor &visitor) override;
  UniqueCursorPtr MakeCursor(utils::MemoryResource *) const override;
  std::vector<Symbol> ModifiedSymbols(const SymbolTable &) const override;

  bool HasSingleInput() const override { return true; }
  std::shared_ptr<LogicalOperator> input() const override { return input_; }
  void set_input(std::shared_ptr<LogicalOperator> input) override { input_ = input; }

  std::shared_ptr<memgraph::query::plan::LogicalOperator> input_;
  std::shared_ptr<memgraph::query::plan::LogicalOperator> subquery_;
  Expression *commit_frequency_{nullptr};
  bool subquery_has_return_;

  std::unique_ptr<LogicalOperator> Clone(AstStorage *storage) const override {
    auto object = std::make_unique<PeriodicSubquery>();
    object->input_ = input_ ? input_->Clone(storage) : nullptr;
    object->subquery_ = subquery_ ? subquery_->Clone(storage) : nullptr;
    object->subquery_has_return_ = subquery_has_return_;
    object->commit_frequency_ = commit_frequency_;
    return object;
  }
<<<<<<< HEAD

 private:
  class PeriodicSubqueryCursor : public Cursor {
   public:
    PeriodicSubqueryCursor(const PeriodicSubquery &, utils::MemoryResource *);
    bool Pull(Frame &, ExecutionContext &) override;
    void Shutdown() override;
    void Reset() override;

   private:
    const PeriodicSubquery &self_;
    UniqueCursorPtr input_;
    UniqueCursorPtr subquery_;
    bool subquery_has_return_{true};
    bool pull_input_{true};
    uint64_t commit_frequency_ = -1;
    uint64_t pulled_ = 0;
  };
=======
>>>>>>> 24bc1f60
};

}  // namespace plan
}  // namespace memgraph::query<|MERGE_RESOLUTION|>--- conflicted
+++ resolved
@@ -2828,27 +2828,6 @@
     object->commit_frequency_ = commit_frequency_;
     return object;
   }
-<<<<<<< HEAD
-
- private:
-  class PeriodicSubqueryCursor : public Cursor {
-   public:
-    PeriodicSubqueryCursor(const PeriodicSubquery &, utils::MemoryResource *);
-    bool Pull(Frame &, ExecutionContext &) override;
-    void Shutdown() override;
-    void Reset() override;
-
-   private:
-    const PeriodicSubquery &self_;
-    UniqueCursorPtr input_;
-    UniqueCursorPtr subquery_;
-    bool subquery_has_return_{true};
-    bool pull_input_{true};
-    uint64_t commit_frequency_ = -1;
-    uint64_t pulled_ = 0;
-  };
-=======
->>>>>>> 24bc1f60
 };
 
 }  // namespace plan
