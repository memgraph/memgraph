// Copyright 2023 Memgraph Ltd.
//
// Use of this software is governed by the Business Source License
// included in the file licenses/BSL.txt; by using this file, you agree to be bound by the terms of the Business Source
// License, and you may not use this file except in compliance with the Business Source License.
//
// As of the Change Date specified in that file, in accordance with
// the Business Source License, use of this software will be governed
// by the Apache License, Version 2.0, included in the file
// licenses/APL.txt.

/// @file
/// This file is an entry point for invoking various planners via the following
/// API:
///   * `MakeLogicalPlanForSingleQuery`
///   * `MakeLogicalPlan`

#pragma once

#include "query/plan/cost_estimator.hpp"
#include "query/plan/operator.hpp"
#include "query/plan/preprocess.hpp"
#include "query/plan/pretty_print.hpp"
#include "query/plan/rewrite/index_lookup.hpp"
#include "query/plan/rewrite/join.hpp"
#include "query/plan/rule_based_planner.hpp"
#include "query/plan/variable_start_planner.hpp"
#include "query/plan/vertex_count_cache.hpp"

namespace memgraph::query {

class AstStorage;
class SymbolTable;

namespace plan {

class PostProcessor final {
  Parameters parameters_;

 public:
  using ProcessedPlan = std::unique_ptr<LogicalOperator>;

  explicit PostProcessor(const Parameters &parameters) : parameters_(parameters) {}

  template <class TPlanningContext>
  std::unique_ptr<LogicalOperator> Rewrite(std::unique_ptr<LogicalOperator> plan, TPlanningContext *context) {
<<<<<<< HEAD
    return RewriteWithIndexLookup(std::move(plan), context->symbol_table, context->ast_storage, context->db,
                                  parameters_);
=======
    auto index_lookup_plan =
        RewriteWithIndexLookup(std::move(plan), context->symbol_table, context->ast_storage, context->db);
    return RewriteWithJoinRewriter(std::move(index_lookup_plan), context->symbol_table, context->ast_storage,
                                   context->db);
>>>>>>> be16ca73
  }

  template <class TVertexCounts>
  double EstimatePlanCost(const std::unique_ptr<LogicalOperator> &plan, TVertexCounts *vertex_counts,
                          const SymbolTable &table) {
    return query::plan::EstimatePlanCost(vertex_counts, table, parameters_, *plan);
  }
};

/// @brief Generates the LogicalOperator tree for a single query and returns the
/// resulting plan.
///
/// @tparam TPlanner Type of the planner used for generation.
/// @tparam TDbAccessor Type of the database accessor used for generation.
/// @param vector of @c SingleQueryPart from the single query
/// @param context PlanningContext used for generating plans.
/// @return @c PlanResult which depends on the @c TPlanner used.
///
/// @sa PlanningContext
/// @sa RuleBasedPlanner
/// @sa VariableStartPlanner
template <template <class> class TPlanner, class TDbAccessor>
auto MakeLogicalPlanForSingleQuery(QueryParts query_parts, PlanningContext<TDbAccessor> *context) {
  context->bound_symbols.clear();
  return TPlanner<PlanningContext<TDbAccessor>>(context).Plan(query_parts);
}

/// Generates the LogicalOperator tree and returns the resulting plan.
///
/// @tparam TPlanningContext Type of the context used.
/// @tparam TPlanPostProcess Type of the plan post processor used.
///
/// @param context PlanningContext used for generating plans.
/// @param post_process performs plan rewrites and cost estimation.
/// @param use_variable_planner boolean flag to choose which planner to use.
///
/// @return pair consisting of the final `TPlanPostProcess::ProcessedPlan` and
/// the estimated cost of that plan as a `double`.
template <class TPlanningContext, class TPlanPostProcess>
auto MakeLogicalPlan(TPlanningContext *context, TPlanPostProcess *post_process, bool use_variable_planner) {
  auto query_parts = CollectQueryParts(*context->symbol_table, *context->ast_storage, context->query);
  auto &vertex_counts = *context->db;
  double total_cost = std::numeric_limits<double>::max();

  using ProcessedPlan = typename TPlanPostProcess::ProcessedPlan;
  ProcessedPlan plan_with_least_cost;

  std::optional<ProcessedPlan> curr_plan;
  if (use_variable_planner) {
    auto plans = MakeLogicalPlanForSingleQuery<VariableStartPlanner>(query_parts, context);
    for (auto plan : plans) {
      // Plans are generated lazily and the current plan will disappear, so
      // it's ok to move it.
      auto rewritten_plan = post_process->Rewrite(std::move(plan), context);
      double cost = post_process->EstimatePlanCost(rewritten_plan, &vertex_counts, *context->symbol_table);
      if (!curr_plan || cost < total_cost) {
        curr_plan.emplace(std::move(rewritten_plan));
        total_cost = cost;
      }
    }
  } else {
    auto plan = MakeLogicalPlanForSingleQuery<RuleBasedPlanner>(query_parts, context);
    auto rewritten_plan = post_process->Rewrite(std::move(plan), context);
    total_cost = post_process->EstimatePlanCost(rewritten_plan, &vertex_counts, *context->symbol_table);
    curr_plan.emplace(std::move(rewritten_plan));
  }

  plan_with_least_cost = std::move(*curr_plan);

  return std::make_pair(std::move(plan_with_least_cost), total_cost);
}

template <class TPlanningContext>
auto MakeLogicalPlan(TPlanningContext *context, const Parameters &parameters, bool use_variable_planner) {
  PostProcessor post_processor(parameters);
  return MakeLogicalPlan(context, &post_processor, use_variable_planner);
}

}  // namespace plan

}  // namespace memgraph::query<|MERGE_RESOLUTION|>--- conflicted
+++ resolved
@@ -44,15 +44,10 @@
 
   template <class TPlanningContext>
   std::unique_ptr<LogicalOperator> Rewrite(std::unique_ptr<LogicalOperator> plan, TPlanningContext *context) {
-<<<<<<< HEAD
-    return RewriteWithIndexLookup(std::move(plan), context->symbol_table, context->ast_storage, context->db,
-                                  parameters_);
-=======
     auto index_lookup_plan =
-        RewriteWithIndexLookup(std::move(plan), context->symbol_table, context->ast_storage, context->db);
+        RewriteWithIndexLookup(std::move(plan), context->symbol_table, context->ast_storage, context->db, parameters_);
     return RewriteWithJoinRewriter(std::move(index_lookup_plan), context->symbol_table, context->ast_storage,
                                    context->db);
->>>>>>> be16ca73
   }
 
   template <class TVertexCounts>
