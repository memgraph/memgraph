// Copyright 2023 Memgraph Ltd.
//
// Use of this software is governed by the Business Source License
// included in the file licenses/BSL.txt; by using this file, you agree to be bound by the terms of the Business Source
// License, and you may not use this file except in compliance with the Business Source License.
//
// As of the Change Date specified in that file, in accordance with
// the Business Source License, use of this software will be governed
// by the Apache License, Version 2.0, included in the file
// licenses/APL.txt.

/// @file
#pragma once

#include <iostream>

#include <json/json.hpp>

#include "query/plan/operator.hpp"

namespace memgraph::query {
class DbAccessor;

namespace plan {

class LogicalOperator;

/// Pretty print a `LogicalOperator` plan to a `std::ostream`.
/// DbAccessor is needed for resolving label and property names.
/// Note that `plan_root` isn't modified, but we can't take it as a const
/// because we don't have support for visiting a const LogicalOperator.
void PrettyPrint(const DbAccessor &dba, const LogicalOperator *plan_root, std::ostream *out);

/// Overload of `PrettyPrint` which defaults the `std::ostream` to `std::cout`.
inline void PrettyPrint(const DbAccessor &dba, const LogicalOperator *plan_root) {
  PrettyPrint(dba, plan_root, &std::cout);
}

/// Convert a `LogicalOperator` plan to a JSON representation.
/// DbAccessor is needed for resolving label and property names.
nlohmann::json PlanToJson(const DbAccessor &dba, const LogicalOperator *plan_root);

class PlanPrinter : public virtual HierarchicalLogicalOperatorVisitor {
 public:
  using HierarchicalLogicalOperatorVisitor::PostVisit;
  using HierarchicalLogicalOperatorVisitor::PreVisit;
  using HierarchicalLogicalOperatorVisitor::Visit;

  PlanPrinter(const DbAccessor *dba, std::ostream *out);

  bool DefaultPreVisit() override;

  bool PreVisit(CreateNode &) override;
  bool PreVisit(CreateExpand &) override;
  bool PreVisit(Delete &) override;

  bool PreVisit(SetProperty &) override;
  bool PreVisit(SetProperties &) override;
  bool PreVisit(SetLabels &) override;

  bool PreVisit(RemoveProperty &) override;
  bool PreVisit(RemoveLabels &) override;

  bool PreVisit(ScanAll &) override;
  bool PreVisit(ScanAllByLabel &) override;
  bool PreVisit(ScanAllByLabelPropertyValue &) override;
  bool PreVisit(ScanAllByLabelPropertyRange &) override;
  bool PreVisit(ScanAllByLabelProperty &) override;
  bool PreVisit(ScanAllById &) override;

  bool PreVisit(Expand &) override;
  bool PreVisit(ExpandVariable &) override;

  bool PreVisit(ConstructNamedPath &) override;

  bool PreVisit(Filter &) override;
  bool PreVisit(EvaluatePatternFilter & /*unused*/) override;
  bool PreVisit(EdgeUniquenessFilter &) override;

  bool PreVisit(Merge &) override;
  bool PreVisit(Optional &) override;
  bool PreVisit(Cartesian &) override;
  bool PreVisit(HashJoin &) override;

  bool PreVisit(EmptyResult &) override;
  bool PreVisit(Produce &) override;
  bool PreVisit(Accumulate &) override;
  bool PreVisit(Aggregate &) override;
  bool PreVisit(Skip &) override;
  bool PreVisit(Limit &) override;
  bool PreVisit(OrderBy &) override;
  bool PreVisit(Distinct &) override;
  bool PreVisit(Union &) override;

  bool PreVisit(Unwind &) override;
  bool PreVisit(CallProcedure &) override;
  bool PreVisit(LoadCsv &) override;
  bool PreVisit(Foreach &) override;
  bool PreVisit(Apply & /*unused*/) override;
  bool PreVisit(IndexedJoin & /*unused*/) override;

  bool Visit(Once &) override;

  /// Call fun with output stream. The stream is prefixed with amount of spaces
  /// corresponding to the current depth_.
  template <class TFun>
  void WithPrintLn(TFun fun) {
    *out_ << " ";
    for (int64_t i = 0; i < depth_; ++i) {
      *out_ << "| ";
    }
    fun(*out_);
    *out_ << std::endl;
  }

  /// Forward this printer to another operator branch by incrementing the depth
  /// and printing the branch name.
  void Branch(LogicalOperator &op, const std::string &branch_name = "");

  int64_t depth_{0};
  const DbAccessor *dba_{nullptr};
  std::ostream *out_{nullptr};
};

namespace impl {

std::string ToString(EdgeAtom::Direction dir);

std::string ToString(EdgeAtom::Type type);

std::string ToString(Ordering ord);

nlohmann::json ToJson(Expression *expression);

nlohmann::json ToJson(const utils::Bound<Expression *> &bound);

nlohmann::json ToJson(const Symbol &symbol);

nlohmann::json ToJson(storage::EdgeTypeId edge_type, const DbAccessor &dba);

nlohmann::json ToJson(storage::LabelId label, const DbAccessor &dba);

nlohmann::json ToJson(storage::PropertyId property, const DbAccessor &dba);

nlohmann::json ToJson(NamedExpression *nexpr);

nlohmann::json ToJson(const std::vector<std::pair<storage::PropertyId, Expression *>> &properties,
                      const DbAccessor &dba);

nlohmann::json ToJson(const NodeCreationInfo &node_info, const DbAccessor &dba);

nlohmann::json ToJson(const EdgeCreationInfo &edge_info, const DbAccessor &dba);

nlohmann::json ToJson(const Aggregate::Element &elem);

template <class T, class... Args>
nlohmann::json ToJson(const std::vector<T> &items, Args &&...args) {
  nlohmann::json json;
  for (const auto &item : items) {
    json.emplace_back(ToJson(item, std::forward<Args>(args)...));
  }
  return json;
}

class PlanToJsonVisitor : public virtual HierarchicalLogicalOperatorVisitor {
 public:
  explicit PlanToJsonVisitor(const DbAccessor *dba) : dba_(dba) {}

  using HierarchicalLogicalOperatorVisitor::PostVisit;
  using HierarchicalLogicalOperatorVisitor::PreVisit;
  using HierarchicalLogicalOperatorVisitor::Visit;

  bool PreVisit(CreateNode &) override;
  bool PreVisit(CreateExpand &) override;
  bool PreVisit(Delete &) override;

  bool PreVisit(SetProperty &) override;
  bool PreVisit(SetProperties &) override;
  bool PreVisit(SetLabels &) override;

  bool PreVisit(RemoveProperty &) override;
  bool PreVisit(RemoveLabels &) override;

  bool PreVisit(Expand &) override;
  bool PreVisit(ExpandVariable &) override;

  bool PreVisit(ConstructNamedPath &) override;

  bool PreVisit(Merge &) override;
  bool PreVisit(Optional &) override;

  bool PreVisit(Filter &) override;
  bool PreVisit(EvaluatePatternFilter & /*op*/) override;
  bool PreVisit(EdgeUniquenessFilter &) override;
  bool PreVisit(Cartesian &) override;
  bool PreVisit(Apply & /*unused*/) override;
<<<<<<< HEAD
  bool PreVisit(HashJoin &) override;
=======
  bool PreVisit(IndexedJoin & /*unused*/) override;
>>>>>>> 3fe730c5

  bool PreVisit(ScanAll &) override;
  bool PreVisit(ScanAllByLabel &) override;
  bool PreVisit(ScanAllByLabelPropertyRange &) override;
  bool PreVisit(ScanAllByLabelPropertyValue &) override;
  bool PreVisit(ScanAllByLabelProperty &) override;
  bool PreVisit(ScanAllById &) override;

  bool PreVisit(EmptyResult &) override;
  bool PreVisit(Produce &) override;
  bool PreVisit(Accumulate &) override;
  bool PreVisit(Aggregate &) override;
  bool PreVisit(Skip &) override;
  bool PreVisit(Limit &) override;
  bool PreVisit(OrderBy &) override;
  bool PreVisit(Distinct &) override;
  bool PreVisit(Union &) override;

  bool PreVisit(Unwind &) override;
  bool PreVisit(Foreach &) override;
  bool PreVisit(CallProcedure &) override;
  bool PreVisit(LoadCsv &) override;

  bool Visit(Once &) override;

  nlohmann::json output() { return output_; }

 protected:
  nlohmann::json output_;
  const DbAccessor *dba_;

  nlohmann::json PopOutput() {
    nlohmann::json tmp;
    tmp.swap(output_);
    return tmp;
  }
};

}  // namespace impl

}  // namespace plan
}  // namespace memgraph::query<|MERGE_RESOLUTION|>--- conflicted
+++ resolved
@@ -194,11 +194,8 @@
   bool PreVisit(EdgeUniquenessFilter &) override;
   bool PreVisit(Cartesian &) override;
   bool PreVisit(Apply & /*unused*/) override;
-<<<<<<< HEAD
   bool PreVisit(HashJoin &) override;
-=======
   bool PreVisit(IndexedJoin & /*unused*/) override;
->>>>>>> 3fe730c5
 
   bool PreVisit(ScanAll &) override;
   bool PreVisit(ScanAllByLabel &) override;
