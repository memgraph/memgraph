--- conflicted
+++ resolved
@@ -759,7 +759,6 @@
   SPECIALIZE_GET_EXCEPTION_NAME(TypedValueException)
 };
 
-<<<<<<< HEAD
 /**
  * Exception raised by the TypedValue system, specifically when
  * trying to perform a comparison (relational operator or equality
@@ -771,224 +770,4 @@
   SPECIALIZE_GET_EXCEPTION_NAME(IncompatibleTypesComparisonException)
 };
 
-// binary bool operators
-
-/**
- * Perform logical 'and' on TypedValues.
- *
- * If any of the values is false, return false. Otherwise checks if any value is
- * Null and return Null. All other cases return true. The resulting value uses
- * the same MemoryResource as the left hand side arguments.
- *
- * @throw TypedValueException if arguments are not boolean or Null.
- */
-TypedValue operator&&(const TypedValue &a, const TypedValue &b);
-
-/**
- * Perform logical 'or' on TypedValues.
- *
- * If any of the values is true, return true. Otherwise checks if any value is
- * Null and return Null. All other cases return false. The resulting value uses
- * the same MemoryResource as the left hand side arguments.
- *
- * @throw TypedValueException if arguments are not boolean or Null.
- */
-TypedValue operator||(const TypedValue &a, const TypedValue &b);
-
-/**
- * Logically negate a TypedValue.
- *
- * Negating Null value returns Null. Values other than null raise an exception.
- * The resulting value uses the same MemoryResource as the argument.
- *
- * @throw TypedValueException if TypedValue is not a boolean or Null.
- */
-TypedValue operator!(const TypedValue &a);
-
-// binary bool xor, not power operator
-// Be careful: since ^ is binary operator and || and && are logical operators
-// they have different priority in c++.
-TypedValue operator^(const TypedValue &a, const TypedValue &b);
-
-// comparison operators
-
-/**
- * Compare TypedValues and return true, false or Null.
- *
- * Null is returned if either of the two values is Null.
- * Since each TypedValue may have a different MemoryResource for allocations,
- * the results is allocated using MemoryResource obtained from the left hand
- * side.
- */
-TypedValue operator==(const TypedValue &a, const TypedValue &b);
-
-/**
- * Compare TypedValues and return true, false or Null.
- *
- * Null is returned if either of the two values is Null.
- * Since each TypedValue may have a different MemoryResource for allocations,
- * the results is allocated using MemoryResource obtained from the left hand
- * side.
- */
-inline TypedValue operator!=(const TypedValue &a, const TypedValue &b) { return !(a == b); }
-
-/**
- * Compare TypedValues and return true, false or Null.
- *
- * Null is returned if either of the two values is Null.
- * The resulting value uses the same MemoryResource as the left hand side
- * argument.
- *
- * @throw TypedValueException if the values cannot be compared, i.e. they are
- *        not either Null, numeric or a character string type.
- */
-TypedValue operator<(const TypedValue &a, const TypedValue &b);
-
-/**
- * Compare TypedValues and return true, false or Null.
- *
- * Null is returned if either of the two values is Null.
- * The resulting value uses the same MemoryResource as the left hand side
- * argument.
- *
- * @throw TypedValueException if the values cannot be compared, i.e. they are
- *        not either Null, numeric or a character string type.
- */
-inline TypedValue operator<=(const TypedValue &a, const TypedValue &b) { return a < b || a == b; }
-
-/**
- * Compare TypedValues and return true, false or Null.
- *
- * Null is returned if either of the two values is Null.
- * The resulting value uses the same MemoryResource as the left hand side
- * argument.
- *
- * @throw TypedValueException if the values cannot be compared, i.e. they are
- *        not either Null, numeric or a character string type.
- */
-inline TypedValue operator>(const TypedValue &a, const TypedValue &b) { return !(a <= b); }
-
-/**
- * Compare TypedValues and return true, false or Null.
- *
- * Null is returned if either of the two values is Null.
- * The resulting value uses the same MemoryResource as the left hand side
- * argument.
- *
- * @throw TypedValueException if the values cannot be compared, i.e. they are
- *        not either Null, numeric or a character string type.
- */
-inline TypedValue operator>=(const TypedValue &a, const TypedValue &b) { return !(a < b); }
-
-// arithmetic operators
-
-/**
- * Arithmetically negate a value.
- *
- * If the value is Null, then Null is returned.
- * The resulting value uses the same MemoryResource as the argument.
- *
- * @throw TypedValueException if the value is not numeric or Null.
- */
-TypedValue operator-(const TypedValue &a);
-
-/**
- * Apply the unary plus operator to a value.
- *
- * If the value is Null, then Null is returned.
- * The resulting value uses the same MemoryResource as the argument.
- *
- * @throw TypedValueException if the value is not numeric or Null.
- */
-TypedValue operator+(const TypedValue &a);
-
-/**
- * Perform addition or concatenation on two values.
- *
- * Numeric values are summed, while lists and character strings are
- * concatenated. If either value is Null, then Null is returned. The resulting
- * value uses the same MemoryResource as the left hand side argument.
- *
- * @throw TypedValueException if values cannot be summed or concatenated.
- */
-TypedValue operator+(const TypedValue &a, const TypedValue &b);
-
-/**
- * Subtract two values.
- *
- * If any of the values is Null, then Null is returned.
- * The resulting value uses the same MemoryResource as the left hand side
- * argument.
- *
- * @throw TypedValueException if the values are not numeric or Null.
- */
-TypedValue operator-(const TypedValue &a, const TypedValue &b);
-
-/**
- * Divide two values.
- *
- * If any of the values is Null, then Null is returned.
- * The resulting value uses the same MemoryResource as the left hand side
- * argument.
- *
- * @throw TypedValueException if the values are not numeric or Null, or if
- *        dividing two integer values by zero.
- */
-TypedValue operator/(const TypedValue &a, const TypedValue &b);
-
-/**
- * Multiply two values.
- *
- * If any of the values is Null, then Null is returned.
- * The resulting value uses the same MemoryResource as the left hand side
- * argument.
- *
- * @throw TypedValueException if the values are not numeric or Null.
- */
-TypedValue operator*(const TypedValue &a, const TypedValue &b);
-
-/**
- * Perform modulo operation on two values.
- *
- * If any of the values is Null, then Null is returned.
- * The resulting value uses the same MemoryResource as the left hand side
- * argument.
- *
- * @throw TypedValueException if the values are not numeric or Null.
- */
-TypedValue operator%(const TypedValue &a, const TypedValue &b);
-
-/**
- * Perform an exponentation operation on two values.
- *
- * If any of the values is Null, then Null is returned. The return value
- * is always a floating-point value, even when called with integers.
- * The resulting value uses the same MemoryResource as the left hand side
- * argument.
- *
- * @throw TypedValueException if the values are not numeric or Null.
- */
-TypedValue pow(const TypedValue &a, const TypedValue &b);
-
-/** Output the TypedValue::Type value as a string */
-std::ostream &operator<<(std::ostream &os, const TypedValue::Type &type);
-
-/** Helper method for extract CRS from possible point types */
-inline auto GetCRS(TypedValue const &tv) -> std::optional<storage::CoordinateReferenceSystem> {
-  switch (tv.type()) {
-    using enum TypedValue::Type;
-    case Point2d: {
-      return tv.ValuePoint2d().crs();
-    }
-    case Point3d: {
-      return tv.ValuePoint3d().crs();
-    }
-    default: {
-      return std::nullopt;
-    }
-  }
-}
-
-=======
->>>>>>> cc325886
 }  // namespace memgraph::query