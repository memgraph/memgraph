// Copyright 2024 Memgraph Ltd.
//
// Use of this software is governed by the Business Source License
// included in the file licenses/BSL.txt; by using this file, you agree to be bound by the terms of the Business Source
// License, and you may not use this file except in compliance with the Business Source License.
//
// As of the Change Date specified in that file, in accordance with
// the Business Source License, use of this software will be governed
// by the Apache License, Version 2.0, included in the file
// licenses/APL.txt.

#pragma once

#include "utils/exceptions.hpp"

#include <fmt/format.h>
#include <exception>

namespace memgraph::query {

/**
 * @brief Base class of all query language related exceptions. All exceptions
 * derived from this one will be interpreted as ClientError-s, i. e. if client
 * executes same query again without making modifications to the database data,
 * query will fail again.
 */
class QueryException : public utils::BasicException {
  using utils::BasicException::BasicException;
  SPECIALIZE_GET_EXCEPTION_NAME(QueryException)
};

/**
 * @brief Base class of all query language related exceptions which can be retried.
 * All exceptions derived from this one will be interpreted as TransientError-s,
 * i.e. client will be encouraged to retry the queries.
 */
class RetryBasicException : public utils::BasicException {
  using utils::BasicException::BasicException;
  SPECIALIZE_GET_EXCEPTION_NAME(RetryBasicException)
};

class LexingException : public QueryException {
 public:
  using QueryException::QueryException;
  LexingException() : QueryException("") {}
  SPECIALIZE_GET_EXCEPTION_NAME(LexingException)
};

class SyntaxException : public QueryException {
 public:
  using QueryException::QueryException;
  SyntaxException() : QueryException("") {}
  SPECIALIZE_GET_EXCEPTION_NAME(SyntaxException)
};

// TODO: Figure out what information to put in exception.
// Error reporting is tricky since we get stripped query and position of error
// in original query is not same as position of error in stripped query. Most
// correct approach would be to do semantic analysis with original query even
// for already hashed queries, but that has obvious performance issues. Other
// approach would be to report some of the semantic errors in runtime of the
// query and only report line numbers of semantic errors (not position in the
// line) if multiple line strings are not allowed by grammar. We could also
// print whole line that contains error instead of specifying line number.
class SemanticException : public QueryException {
 public:
  using QueryException::QueryException;
  SemanticException() : QueryException("") {}
  SPECIALIZE_GET_EXCEPTION_NAME(SemanticException)
};

class UnboundVariableError : public SemanticException {
 public:
  explicit UnboundVariableError(const std::string &name) : SemanticException("Unbound variable: " + name + ".") {}
  SPECIALIZE_GET_EXCEPTION_NAME(UnboundVariableError)
};

class RedeclareVariableError : public SemanticException {
 public:
  explicit RedeclareVariableError(const std::string &name) : SemanticException("Redeclaring variable: " + name + ".") {}
  SPECIALIZE_GET_EXCEPTION_NAME(RedeclareVariableError)
};

class TypeMismatchError : public SemanticException {
 public:
  TypeMismatchError(const std::string &name, const std::string &datum, const std::string &expected)
      : SemanticException(fmt::format("Type mismatch: {} already defined as {}, expected {}.", name, datum, expected)) {
  }
  SPECIALIZE_GET_EXCEPTION_NAME(TypeMismatchError)
};

class UnprovidedParameterError : public QueryException {
 public:
  using QueryException::QueryException;
  SPECIALIZE_GET_EXCEPTION_NAME(UnprovidedParameterError)
};

class ProfileInMulticommandTxException : public QueryException {
 public:
  using QueryException::QueryException;
  ProfileInMulticommandTxException() : QueryException("PROFILE not allowed in multicommand transactions.") {}
  SPECIALIZE_GET_EXCEPTION_NAME(ProfileInMulticommandTxException)
};

class IndexInMulticommandTxException : public QueryException {
 public:
  using QueryException::QueryException;
  IndexInMulticommandTxException() : QueryException("Index manipulation not allowed in multicommand transactions.") {}
  SPECIALIZE_GET_EXCEPTION_NAME(IndexInMulticommandTxException)
};

class ConstraintInMulticommandTxException : public QueryException {
 public:
  using QueryException::QueryException;
  ConstraintInMulticommandTxException()
      : QueryException(
            "Constraint manipulation not allowed in multicommand "
            "transactions.") {}
  SPECIALIZE_GET_EXCEPTION_NAME(ConstraintInMulticommandTxException)
};

class InfoInMulticommandTxException : public QueryException {
 public:
  using QueryException::QueryException;
  InfoInMulticommandTxException() : QueryException("Info reporting not allowed in multicommand transactions.") {}
  SPECIALIZE_GET_EXCEPTION_NAME(InfoInMulticommandTxException)
};

class UserAlreadyExistsException : public QueryException {
 public:
  using QueryException::QueryException;
  SPECIALIZE_GET_EXCEPTION_NAME(UserAlreadyExistsException)
};

/**
 * An exception for an illegal operation that can not be detected
 * before the query starts executing over data.
 */
class QueryRuntimeException : public QueryException {
 public:
  using QueryException::QueryException;
  SPECIALIZE_GET_EXCEPTION_NAME(QueryRuntimeException)
};

enum class AbortReason : uint8_t {
  NO_ABORT = 0,

  // transaction has been requested to terminate, ie. "TERMINATE TRANSACTIONS ..."
  TERMINATED = 1,

  // server is gracefully shutting down
  SHUTDOWN = 2,

  // the transaction timeout has been reached. Either via "--query-execution-timeout-sec", or a per-transaction timeout
  TIMEOUT = 3,
};

// This one is inherited from RetryBasicException and will be treated as
// TransientError, i. e. client will be encouraged to retry execution because it
// could succeed if executed again.
class HintedAbortError : public RetryBasicException {
 public:
  explicit HintedAbortError(AbortReason reason) : RetryBasicException(AsMsg(reason)), reason_{reason} {}
  SPECIALIZE_GET_EXCEPTION_NAME(HintedAbortError)

  auto Reason() const -> AbortReason { return reason_; }

 private:
  static auto AsMsg(AbortReason reason) -> std::string_view {
    using namespace std::string_view_literals;
    switch (reason) {
      case AbortReason::TERMINATED:
        return "Transaction was asked to abort by another user."sv;
      case AbortReason::SHUTDOWN:
        return "Transaction was asked to abort because of database shutdown."sv;
      case AbortReason::TIMEOUT:
        return "Transaction was asked to abort because of transaction timeout."sv;
      default:
        // should never happen
        return "Transaction was asked to abort for an unknown reason."sv;
    }
  }
  AbortReason reason_;
};

class ExplicitTransactionUsageException : public QueryRuntimeException {
 public:
  using QueryRuntimeException::QueryRuntimeException;
  SPECIALIZE_GET_EXCEPTION_NAME(ExplicitTransactionUsageException)
};

class DatabaseContextRequiredException : public QueryRuntimeException {
 public:
  using QueryRuntimeException::QueryRuntimeException;
  SPECIALIZE_GET_EXCEPTION_NAME(DatabaseContextRequiredException)
};

class ConcurrentSystemQueriesException : public QueryRuntimeException {
 public:
  using QueryRuntimeException::QueryRuntimeException;
  SPECIALIZE_GET_EXCEPTION_NAME(ConcurrentSystemQueriesException)
};

class WriteVertexOperationInEdgeImportModeException : public QueryException {
 public:
  WriteVertexOperationInEdgeImportModeException()
      : QueryException("Write operations on vertices are forbidden while the edge import mode is active.") {}
  SPECIALIZE_GET_EXCEPTION_NAME(WriteVertexOperationInEdgeImportModeException)
};

// This one is inherited from BasicException and will be treated as
// TransientError, i. e. client will be encouraged to retry execution because it
// could succeed if executed again.
class TransactionSerializationException : public RetryBasicException {
 public:
  TransactionSerializationException()
      : RetryBasicException(
            "Cannot resolve conflicting transactions. You can retry this transaction when the conflicting transaction "
            "is finished") {}
  SPECIALIZE_GET_EXCEPTION_NAME(TransactionSerializationException)
};

class ReconstructionException : public QueryException {
 public:
  ReconstructionException()
      : QueryException(
            "Record invalid after WITH clause. Most likely deleted by a "
            "preceeding DELETE.") {}
  SPECIALIZE_GET_EXCEPTION_NAME(ReconstructionException)
};

class RemoveAttachedVertexException : public QueryRuntimeException {
 public:
  RemoveAttachedVertexException()
      : QueryRuntimeException(
            "Failed to remove node because of it's existing "
            "connections. Consider using DETACH DELETE.") {}
  SPECIALIZE_GET_EXCEPTION_NAME(RemoveAttachedVertexException)
};

class UserModificationInMulticommandTxException : public QueryException {
 public:
  UserModificationInMulticommandTxException()
      : QueryException("Authentication clause not allowed in multicommand transactions.") {}
  SPECIALIZE_GET_EXCEPTION_NAME(UserModificationInMulticommandTxException)
};

class InvalidArgumentsException : public QueryException {
 public:
  InvalidArgumentsException(const std::string &argument_name, const std::string &message)
      : QueryException(fmt::format("Invalid arguments sent: {} - {}", argument_name, message)) {}
  SPECIALIZE_GET_EXCEPTION_NAME(InvalidArgumentsException)
};

class ReplicationModificationInMulticommandTxException : public QueryException {
 public:
  ReplicationModificationInMulticommandTxException()
      : QueryException("Replication clause not allowed in multicommand transactions.") {}
  SPECIALIZE_GET_EXCEPTION_NAME(ReplicationModificationInMulticommandTxException)
};

class CoordinatorModificationInMulticommandTxException : public QueryException {
 public:
  CoordinatorModificationInMulticommandTxException()
      : QueryException("Coordinator clause not allowed in multicommand transactions.") {}
  SPECIALIZE_GET_EXCEPTION_NAME(CoordinatorModificationInMulticommandTxException)
};

class ReplicationDisabledOnDiskStorage : public QueryException {
 public:
  ReplicationDisabledOnDiskStorage() : QueryException("Replication is not supported while in on-disk storage mode.") {}
  SPECIALIZE_GET_EXCEPTION_NAME(ReplicationDisabledOnDiskStorage)
};

class LockPathModificationInMulticommandTxException : public QueryException {
 public:
  LockPathModificationInMulticommandTxException()
      : QueryException("Lock path query not allowed in multicommand transactions.") {}
  SPECIALIZE_GET_EXCEPTION_NAME(LockPathModificationInMulticommandTxException)
};

class LockPathDisabledOnDiskStorage : public QueryException {
 public:
  LockPathDisabledOnDiskStorage()
      : QueryException("Lock path disabled on disk storage since all data is already persisted. ") {}
  SPECIALIZE_GET_EXCEPTION_NAME(LockPathDisabledOnDiskStorage)
};

class FreeMemoryModificationInMulticommandTxException : public QueryException {
 public:
  FreeMemoryModificationInMulticommandTxException()
      : QueryException("Free memory query not allowed in multicommand transactions.") {}
  SPECIALIZE_GET_EXCEPTION_NAME(FreeMemoryModificationInMulticommandTxException)
};

class FreeMemoryDisabledOnDiskStorage : public QueryException {
 public:
  FreeMemoryDisabledOnDiskStorage() : QueryException("Free memory does nothing when using disk storage. ") {}
  SPECIALIZE_GET_EXCEPTION_NAME(FreeMemoryDisabledOnDiskStorage)
};

class ShowConfigModificationInMulticommandTxException : public QueryException {
 public:
  ShowConfigModificationInMulticommandTxException()
      : QueryException("Show config query not allowed in multicommand transactions.") {}
  SPECIALIZE_GET_EXCEPTION_NAME(ShowConfigModificationInMulticommandTxException)
};

class TriggerModificationInMulticommandTxException : public QueryException {
 public:
  TriggerModificationInMulticommandTxException()
      : QueryException("Trigger queries not allowed in multicommand transactions.") {}
  SPECIALIZE_GET_EXCEPTION_NAME(ShowConfigModificationInMulticommandTxException)
};

class StreamQueryInMulticommandTxException : public QueryException {
 public:
  StreamQueryInMulticommandTxException()
      : QueryException("Stream queries are not allowed in multicommand transactions.") {}
  SPECIALIZE_GET_EXCEPTION_NAME(StreamQueryInMulticommandTxException)
};

class IsolationLevelModificationInMulticommandTxException : public QueryException {
 public:
  IsolationLevelModificationInMulticommandTxException()
      : QueryException("Isolation level cannot be modified in multicommand transactions.") {}
  SPECIALIZE_GET_EXCEPTION_NAME(IsolationLevelModificationInMulticommandTxException)
};

class IsolationLevelModificationInAnalyticsException : public QueryException {
 public:
  IsolationLevelModificationInAnalyticsException()
      : QueryException(
            "Isolation level cannot be modified when storage mode is set to IN_MEMORY_ANALYTICAL."
            "IN_MEMORY_ANALYTICAL mode doesn't provide any isolation guarantees, "
            "you can think about it as an equivalent to READ_UNCOMMITED.") {}
  SPECIALIZE_GET_EXCEPTION_NAME(IsolationLevelModificationInAnalyticsException)
};

class IsolationLevelModificationInDiskTransactionalException : public QueryException {
 public:
  IsolationLevelModificationInDiskTransactionalException()
      : QueryException("Snapshot isolation level is the only supported isolation level for disk storage.") {}
};

class StorageModeModificationInMulticommandTxException : public QueryException {
 public:
  StorageModeModificationInMulticommandTxException()
      : QueryException("Storage mode cannot be modified in multicommand transactions.") {}
  SPECIALIZE_GET_EXCEPTION_NAME(StorageModeModificationInMulticommandTxException)
};

class EdgeImportModeModificationInMulticommandTxException : public QueryException {
 public:
  EdgeImportModeModificationInMulticommandTxException()
      : QueryException("Edge import mode cannot be modified in multicommand transactions.") {}
  SPECIALIZE_GET_EXCEPTION_NAME(EdgeImportModeModificationInMulticommandTxException)
};

class CreateSnapshotInMulticommandTxException final : public QueryException {
 public:
  CreateSnapshotInMulticommandTxException()
      : QueryException("Snapshot cannot be created in multicommand transactions.") {}
  SPECIALIZE_GET_EXCEPTION_NAME(CreateSnapshotInMulticommandTxException)
};

class CreateSnapshotDisabledOnDiskStorage final : public QueryException {
 public:
  CreateSnapshotDisabledOnDiskStorage() : QueryException("In the on-disk storage mode data is already persistent.") {}
  SPECIALIZE_GET_EXCEPTION_NAME(CreateSnapshotDisabledOnDiskStorage)
};

class EdgeImportModeQueryDisabledOnDiskStorage final : public QueryException {
 public:
  EdgeImportModeQueryDisabledOnDiskStorage()
      : QueryException("Edge import mode is only allowed for on-disk storage mode.") {}
  SPECIALIZE_GET_EXCEPTION_NAME(EdgeImportModeQueryDisabledOnDiskStorage)
};

class SettingConfigInMulticommandTxException final : public QueryException {
 public:
  SettingConfigInMulticommandTxException()
      : QueryException("Settings cannot be changed or fetched in multicommand transactions.") {}
  SPECIALIZE_GET_EXCEPTION_NAME(SettingConfigInMulticommandTxException)
};

class VersionInfoInMulticommandTxException : public QueryException {
 public:
  VersionInfoInMulticommandTxException()
      : QueryException("Version info query not allowed in multicommand transactions.") {}
  SPECIALIZE_GET_EXCEPTION_NAME(VersionInfoInMulticommandTxException)
};

class AnalyzeGraphInMulticommandTxException : public QueryException {
 public:
  AnalyzeGraphInMulticommandTxException()
      : QueryException("Analyze graph query not allowed in multicommand transactions.") {}
  SPECIALIZE_GET_EXCEPTION_NAME(AnalyzeGraphInMulticommandTxException)
};

class ReplicationException : public utils::BasicException {
 public:
  using utils::BasicException::BasicException;
  explicit ReplicationException(const std::string &message)
      : utils::BasicException("Replication Exception: {} Check the status of the replicas using 'SHOW REPLICAS' query.",
                              message) {}
  SPECIALIZE_GET_EXCEPTION_NAME(ReplicationException)
};

class TransactionQueueInMulticommandTxException : public QueryException {
 public:
  TransactionQueueInMulticommandTxException()
      : QueryException("Transaction queue queries not allowed in multicommand transactions.") {}
  SPECIALIZE_GET_EXCEPTION_NAME(TransactionQueueInMulticommandTxException)
};

class IndexPersistenceException : public QueryException {
 public:
  IndexPersistenceException() : QueryException("Persisting index on disk failed.") {}
  SPECIALIZE_GET_EXCEPTION_NAME(IndexPersistenceException)
};

class ConstraintsPersistenceException : public QueryException {
 public:
  ConstraintsPersistenceException() : QueryException("Persisting constraints on disk failed.") {}
  SPECIALIZE_GET_EXCEPTION_NAME(ConstraintsPersistenceException)
};

class MultiDatabaseQueryInMulticommandTxException : public QueryException {
 public:
  MultiDatabaseQueryInMulticommandTxException()
      : QueryException("Multi-database queries are not allowed in multicommand transactions.") {}
  SPECIALIZE_GET_EXCEPTION_NAME(MultiDatabaseQueryInMulticommandTxException)
};

<<<<<<< HEAD
class DropGraphInMulticommandTxException : public QueryException {
 public:
  DropGraphInMulticommandTxException()
      : QueryException("Drop graph can not be executed in multicommand transactions.") {}
  SPECIALIZE_GET_EXCEPTION_NAME(DropGraphInMulticommandTxException)
=======
class TextSearchException : public QueryException {
  using QueryException::QueryException;
  SPECIALIZE_GET_EXCEPTION_NAME(TextSearchException)
};

class TextSearchDisabledException : public TextSearchException {
 public:
  TextSearchDisabledException()
      : TextSearchException(
            "To use text indices and text search, start Memgraph with the experimental text search feature enabled.") {}
  SPECIALIZE_GET_EXCEPTION_NAME(TextSearchDisabledException)
>>>>>>> 500924e0
};

}  // namespace memgraph::query<|MERGE_RESOLUTION|>--- conflicted
+++ resolved
@@ -433,13 +433,13 @@
   SPECIALIZE_GET_EXCEPTION_NAME(MultiDatabaseQueryInMulticommandTxException)
 };
 
-<<<<<<< HEAD
 class DropGraphInMulticommandTxException : public QueryException {
  public:
   DropGraphInMulticommandTxException()
       : QueryException("Drop graph can not be executed in multicommand transactions.") {}
   SPECIALIZE_GET_EXCEPTION_NAME(DropGraphInMulticommandTxException)
-=======
+};
+
 class TextSearchException : public QueryException {
   using QueryException::QueryException;
   SPECIALIZE_GET_EXCEPTION_NAME(TextSearchException)
@@ -451,7 +451,6 @@
       : TextSearchException(
             "To use text indices and text search, start Memgraph with the experimental text search feature enabled.") {}
   SPECIALIZE_GET_EXCEPTION_NAME(TextSearchDisabledException)
->>>>>>> 500924e0
 };
 
 }  // namespace memgraph::query