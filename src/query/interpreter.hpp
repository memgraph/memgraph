--- conflicted
+++ resolved
@@ -101,40 +101,25 @@
   /// @throw QueryRuntimeException if an error ocurred.
   virtual void GrantPrivilege(
       const std::string &user_or_role, const std::vector<AuthQuery::Privilege> &privileges,
-<<<<<<< HEAD
-      const std::vector<std::unordered_map<AuthQuery::LabelPrivilege, std::vector<std::string>>> &label_privileges,
-      const std::vector<std::unordered_map<AuthQuery::LabelPrivilege, std::vector<std::string>>>
-=======
       const std::vector<std::unordered_map<AuthQuery::FineGrainedPrivilege, std::vector<std::string>>>
           &label_privileges,
       const std::vector<std::unordered_map<AuthQuery::FineGrainedPrivilege, std::vector<std::string>>>
->>>>>>> 05f120b7
           &edge_type_privileges) = 0;
 
   /// @throw QueryRuntimeException if an error ocurred.
   virtual void DenyPrivilege(
       const std::string &user_or_role, const std::vector<AuthQuery::Privilege> &privileges,
-<<<<<<< HEAD
-      const std::vector<std::unordered_map<AuthQuery::LabelPrivilege, std::vector<std::string>>> &label_privileges,
-      const std::vector<std::unordered_map<AuthQuery::LabelPrivilege, std::vector<std::string>>>
-=======
       const std::vector<std::unordered_map<AuthQuery::FineGrainedPrivilege, std::vector<std::string>>>
           &label_privileges,
       const std::vector<std::unordered_map<AuthQuery::FineGrainedPrivilege, std::vector<std::string>>>
->>>>>>> 05f120b7
           &edge_type_privileges) = 0;
 
   /// @throw QueryRuntimeException if an error ocurred.
   virtual void RevokePrivilege(
       const std::string &user_or_role, const std::vector<AuthQuery::Privilege> &privileges,
-<<<<<<< HEAD
-      const std::vector<std::unordered_map<AuthQuery::LabelPrivilege, std::vector<std::string>>> &label_privileges,
-      const std::vector<std::unordered_map<AuthQuery::LabelPrivilege, std::vector<std::string>>>
-=======
       const std::vector<std::unordered_map<AuthQuery::FineGrainedPrivilege, std::vector<std::string>>>
           &label_privileges,
       const std::vector<std::unordered_map<AuthQuery::FineGrainedPrivilege, std::vector<std::string>>>
->>>>>>> 05f120b7
           &edge_type_privileges) = 0;
 };
 
