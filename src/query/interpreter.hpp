--- conflicted
+++ resolved
@@ -103,7 +103,6 @@
   virtual std::vector<std::vector<TypedValue>> GetPrivileges(const std::string &user_or_role) = 0;
 
   /// @throw QueryRuntimeException if an error ocurred.
-<<<<<<< HEAD
   virtual void GrantPrivilege(const std::string &user_or_role, const std::vector<AuthQuery::Privilege> &privileges,
                               const std::vector<std::string> &labels) = 0;
 
@@ -112,19 +111,6 @@
                              const std::vector<std::string> &labels) = 0;
 
   /// @throw QueryRuntimeException if an error ocurred.
-=======
-  virtual memgraph::auth::User *GetUser(const std::string &username) = 0;
-
-  /// @throw QueryRuntimeException if an error ocurred.
-  virtual void GrantPrivilege(const std::string &user_or_role, const std::vector<AuthQuery::Privilege> &privileges,
-                              const std::vector<std::string> &labels) = 0;
-
-  /// @throw QueryRuntimeException if an error ocurred.
-  virtual void DenyPrivilege(const std::string &user_or_role, const std::vector<AuthQuery::Privilege> &privileges,
-                             const std::vector<std::string> &labels) = 0;
-
-  /// @throw QueryRuntimeException if an error ocurred.
->>>>>>> 480df4ed
   virtual void RevokePrivilege(const std::string &user_or_role, const std::vector<AuthQuery::Privilege> &privileges,
                                const std::vector<std::string> &labels) = 0;
 };
