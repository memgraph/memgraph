--- conflicted
+++ resolved
@@ -388,15 +388,6 @@
   bool IsQueryLoggingActive();
   void TryQueryLogging(std::string message);
 
-  bool IsQueryLoggingActive();
-  void TryQueryLogging(std::string message);
-
-<<<<<<< HEAD
-  bool IsQueryLoggingActive();
-  void TryQueryLogging(std::string message);
-
-=======
->>>>>>> 6190bb09
  private:
   void ResetInterpreter() {
     query_executions_.clear();
