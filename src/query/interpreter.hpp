// Copyright 2022 Memgraph Ltd.
//
// Use of this software is governed by the Business Source License
// included in the file licenses/BSL.txt; by using this file, you agree to be bound by the terms of the Business Source
// License, and you may not use this file except in compliance with the Business Source License.
//
// As of the Change Date specified in that file, in accordance with
// the Business Source License, use of this software will be governed
// by the Apache License, Version 2.0, included in the file
// licenses/APL.txt.

#pragma once

#include <gflags/gflags.h>

#include "query/auth_checker.hpp"
#include "query/config.hpp"
#include "query/context.hpp"
#include "query/cypher_query_interpreter.hpp"
#include "query/db_accessor.hpp"
#include "query/exceptions.hpp"
#include "query/frontend/ast/ast.hpp"
#include "query/frontend/ast/cypher_main_visitor.hpp"
#include "query/frontend/stripped.hpp"
#include "query/interpret/frame.hpp"
#include "query/metadata.hpp"
#include "query/plan/operator.hpp"
#include "query/plan/read_write_type_checker.hpp"
#include "query/stream.hpp"
#include "query/stream/streams.hpp"
#include "query/trigger.hpp"
#include "query/typed_value.hpp"
#include "storage/v2/isolation_level.hpp"
#include "utils/event_counter.hpp"
#include "utils/logging.hpp"
#include "utils/memory.hpp"
#include "utils/settings.hpp"
#include "utils/skip_list.hpp"
#include "utils/spin_lock.hpp"
#include "utils/thread_pool.hpp"
#include "utils/timer.hpp"
#include "utils/tsc.hpp"

namespace EventCounter {
extern const Event FailedQuery;
}  // namespace EventCounter

namespace memgraph::query {

inline constexpr size_t kExecutionMemoryBlockSize = 1UL * 1024UL * 1024UL;

class AuthQueryHandler {
 public:
  AuthQueryHandler() = default;
  virtual ~AuthQueryHandler() = default;

  AuthQueryHandler(const AuthQueryHandler &) = delete;
  AuthQueryHandler(AuthQueryHandler &&) = delete;
  AuthQueryHandler &operator=(const AuthQueryHandler &) = delete;
  AuthQueryHandler &operator=(AuthQueryHandler &&) = delete;

  /// Return false if the user already exists.
  /// @throw QueryRuntimeException if an error ocurred.
  virtual bool CreateUser(const std::string &username, const std::optional<std::string> &password) = 0;

  /// Return false if the user does not exist.
  /// @throw QueryRuntimeException if an error ocurred.
  virtual bool DropUser(const std::string &username) = 0;

  /// @throw QueryRuntimeException if an error ocurred.
  virtual void SetPassword(const std::string &username, const std::optional<std::string> &password) = 0;

  /// Return false if the role already exists.
  /// @throw QueryRuntimeException if an error ocurred.
  virtual bool CreateRole(const std::string &rolename) = 0;

  /// Return false if the role does not exist.
  /// @throw QueryRuntimeException if an error ocurred.
  virtual bool DropRole(const std::string &rolename) = 0;

  /// @throw QueryRuntimeException if an error ocurred.
  virtual std::vector<TypedValue> GetUsernames() = 0;

  /// @throw QueryRuntimeException if an error ocurred.
  virtual std::vector<TypedValue> GetRolenames() = 0;

  /// @throw QueryRuntimeException if an error ocurred.
  virtual std::optional<std::string> GetRolenameForUser(const std::string &username) = 0;

  /// @throw QueryRuntimeException if an error ocurred.
  virtual std::vector<TypedValue> GetUsernamesForRole(const std::string &rolename) = 0;

  /// @throw QueryRuntimeException if an error ocurred.
  virtual void SetRole(const std::string &username, const std::string &rolename) = 0;

  /// @throw QueryRuntimeException if an error ocurred.
  virtual void ClearRole(const std::string &username) = 0;

  virtual std::vector<std::vector<TypedValue>> GetPrivileges(const std::string &user_or_role) = 0;

  /// @throw QueryRuntimeException if an error ocurred.
  virtual void GrantPrivilege(const std::string &user_or_role, const std::vector<AuthQuery::Privilege> &privileges) = 0;

  /// @throw QueryRuntimeException if an error ocurred.
  virtual void DenyPrivilege(const std::string &user_or_role, const std::vector<AuthQuery::Privilege> &privileges) = 0;

  /// @throw QueryRuntimeException if an error ocurred.
  virtual void RevokePrivilege(const std::string &user_or_role,
                               const std::vector<AuthQuery::Privilege> &privileges) = 0;
};

enum class QueryHandlerResult { COMMIT, ABORT, NOTHING };

class ReplicationQueryHandler {
 public:
  ReplicationQueryHandler() = default;
  virtual ~ReplicationQueryHandler() = default;

  ReplicationQueryHandler(const ReplicationQueryHandler &) = default;
  ReplicationQueryHandler &operator=(const ReplicationQueryHandler &) = default;

  ReplicationQueryHandler(ReplicationQueryHandler &&) = default;
  ReplicationQueryHandler &operator=(ReplicationQueryHandler &&) = default;

  struct Replica {
    std::string name;
    std::string socket_address;
    ReplicationQuery::SyncMode sync_mode;
    std::optional<double> timeout;
<<<<<<< HEAD
    uint64_t current_timestamp;
    uint64_t current_number_of_timestamp_behind_master;
=======
    ReplicationQuery::ReplicaState state;
>>>>>>> 599c0a64
  };

  /// @throw QueryRuntimeException if an error ocurred.
  virtual void SetReplicationRole(ReplicationQuery::ReplicationRole replication_role, std::optional<int64_t> port) = 0;

  /// @throw QueryRuntimeException if an error ocurred.
  virtual ReplicationQuery::ReplicationRole ShowReplicationRole() const = 0;

  /// @throw QueryRuntimeException if an error ocurred.
  virtual void RegisterReplica(const std::string &name, const std::string &socket_address,
                               const ReplicationQuery::SyncMode sync_mode, const std::optional<double> timeout,
                               const std::chrono::seconds replica_check_frequency) = 0;

  /// @throw QueryRuntimeException if an error ocurred.
  virtual void DropReplica(const std::string &replica_name) = 0;

  /// @throw QueryRuntimeException if an error ocurred.
  virtual std::vector<Replica> ShowReplicas() const = 0;
};

/**
 * A container for data related to the preparation of a query.
 */
struct PreparedQuery {
  std::vector<std::string> header;
  std::vector<AuthQuery::Privilege> privileges;
  std::function<std::optional<QueryHandlerResult>(AnyStream *stream, std::optional<int> n)> query_handler;
  plan::ReadWriteTypeChecker::RWType rw_type;
};

/**
 * Holds data shared between multiple `Interpreter` instances (which might be
 * running concurrently).
 *
 * Users should initialize the context but should not modify it after it has
 * been passed to an `Interpreter` instance.
 */
struct InterpreterContext {
  explicit InterpreterContext(storage::Storage *db, InterpreterConfig config,
                              const std::filesystem::path &data_directory);

  storage::Storage *db;

  // ANTLR has singleton instance that is shared between threads. It is
  // protected by locks inside of ANTLR. Unfortunately, they are not protected
  // in a very good way. Once we have ANTLR version without race conditions we
  // can remove this lock. This will probably never happen since ANTLR
  // developers introduce more bugs in each version. Fortunately, we have
  // cache so this lock probably won't impact performance much...
  utils::SpinLock antlr_lock;
  std::optional<double> tsc_frequency{utils::GetTSCFrequency()};
  std::atomic<bool> is_shutting_down{false};

  AuthQueryHandler *auth{nullptr};
  AuthChecker *auth_checker{nullptr};

  utils::SkipList<QueryCacheEntry> ast_cache;
  utils::SkipList<PlanCacheEntry> plan_cache;

  TriggerStore trigger_store;
  utils::ThreadPool after_commit_trigger_pool{1};

  const InterpreterConfig config;

  query::stream::Streams streams;
};

/// Function that is used to tell all active interpreters that they should stop
/// their ongoing execution.
inline void Shutdown(InterpreterContext *context) { context->is_shutting_down.store(true, std::memory_order_release); }

class Interpreter final {
 public:
  explicit Interpreter(InterpreterContext *interpreter_context);
  Interpreter(const Interpreter &) = delete;
  Interpreter &operator=(const Interpreter &) = delete;
  Interpreter(Interpreter &&) = delete;
  Interpreter &operator=(Interpreter &&) = delete;
  ~Interpreter() { Abort(); }

  struct PrepareResult {
    std::vector<std::string> headers;
    std::vector<query::AuthQuery::Privilege> privileges;
    std::optional<int> qid;
  };

  /**
   * Prepare a query for execution.
   *
   * Preparing a query means to preprocess the query and save it for
   * future calls of `Pull`.
   *
   * @throw query::QueryException
   */
  PrepareResult Prepare(const std::string &query, const std::map<std::string, storage::PropertyValue> &params,
                        const std::string *username);

  /**
   * Execute the last prepared query and stream *all* of the results into the
   * given stream.
   *
   * It is not possible to prepare a query once and execute it multiple times,
   * i.e. `Prepare` has to be called before *every* call to `PullAll`.
   *
   * TStream should be a type implementing the `Stream` concept, i.e. it should
   * contain the member function `void Result(const std::vector<TypedValue> &)`.
   * The provided vector argument is valid only for the duration of the call to
   * `Result`. The stream should make an explicit copy if it wants to use it
   * further.
   *
   * @throw utils::BasicException
   * @throw query::QueryException
   */
  template <typename TStream>
  std::map<std::string, TypedValue> PullAll(TStream *result_stream) {
    return Pull(result_stream);
  }

  /**
   * Execute a prepared query and stream result into the given stream.
   *
   * TStream should be a type implementing the `Stream` concept, i.e. it should
   * contain the member function `void Result(const std::vector<TypedValue> &)`.
   * The provided vector argument is valid only for the duration of the call to
   * `Result`. The stream should make an explicit copy if it wants to use it
   * further.
   *
   * @param n If set, amount of rows to be pulled from result,
   * otherwise all the rows are pulled.
   * @param qid If set, id of the query from which the result should be pulled,
   * otherwise the last query should be used.
   *
   * @throw utils::BasicException
   * @throw query::QueryException
   */
  template <typename TStream>
  std::map<std::string, TypedValue> Pull(TStream *result_stream, std::optional<int> n = {},
                                         std::optional<int> qid = {});

  void BeginTransaction();

  void CommitTransaction();

  void RollbackTransaction();

  void SetNextTransactionIsolationLevel(storage::IsolationLevel isolation_level);
  void SetSessionIsolationLevel(storage::IsolationLevel isolation_level);

  /**
   * Abort the current multicommand transaction.
   */
  void Abort();

 private:
  struct QueryExecution {
    std::optional<PreparedQuery> prepared_query;
    utils::MonotonicBufferResource execution_memory{kExecutionMemoryBlockSize};
    utils::ResourceWithOutOfMemoryException execution_memory_with_exception{&execution_memory};

    std::map<std::string, TypedValue> summary;
    std::vector<Notification> notifications;

    explicit QueryExecution() = default;
    QueryExecution(const QueryExecution &) = delete;
    QueryExecution(QueryExecution &&) = default;
    QueryExecution &operator=(const QueryExecution &) = delete;
    QueryExecution &operator=(QueryExecution &&) = default;

    ~QueryExecution() {
      // We should always release the execution memory AFTER we
      // destroy the prepared query which is using that instance
      // of execution memory.
      prepared_query.reset();
      execution_memory.Release();
    }
  };

  // Interpreter supports multiple prepared queries at the same time.
  // The client can reference a specific query for pull using an arbitrary qid
  // which is in our case the index of the query in the vector.
  // To simplify the handling of the qid we avoid modifying the vector if it
  // affects the position of the currently running queries in any way.
  // For example, we cannot delete the prepared query from the vector because
  // every prepared query after the deleted one will be moved by one place
  // making their qid not equal to the their index inside the vector.
  // To avoid this, we use unique_ptr with which we manualy control construction
  // and deletion of a single query execution, i.e. when a query finishes,
  // we reset the corresponding unique_ptr.
  std::vector<std::unique_ptr<QueryExecution>> query_executions_;

  InterpreterContext *interpreter_context_;

  // This cannot be std::optional because we need to move this accessor later on into a lambda capture
  // which is assigned to std::function. std::function requires every object to be copyable, so we
  // move this unique_ptr into a shrared_ptr.
  std::unique_ptr<storage::Storage::Accessor> db_accessor_;
  std::optional<DbAccessor> execution_db_accessor_;
  std::optional<TriggerContextCollector> trigger_context_collector_;
  bool in_explicit_transaction_{false};
  bool expect_rollback_{false};

  std::optional<storage::IsolationLevel> interpreter_isolation_level;
  std::optional<storage::IsolationLevel> next_transaction_isolation_level;

  PreparedQuery PrepareTransactionQuery(std::string_view query_upper);
  void Commit();
  void AdvanceCommand();
  void AbortCommand(std::unique_ptr<QueryExecution> *query_execution);
  std::optional<storage::IsolationLevel> GetIsolationLevelOverride();

  size_t ActiveQueryExecutions() {
    return std::count_if(query_executions_.begin(), query_executions_.end(),
                         [](const auto &execution) { return execution && execution->prepared_query; });
  }
};

template <typename TStream>
std::map<std::string, TypedValue> Interpreter::Pull(TStream *result_stream, std::optional<int> n,
                                                    std::optional<int> qid) {
  MG_ASSERT(in_explicit_transaction_ || !qid, "qid can be only used in explicit transaction!");
  const int qid_value = qid ? *qid : static_cast<int>(query_executions_.size() - 1);

  if (qid_value < 0 || qid_value >= query_executions_.size()) {
    throw InvalidArgumentsException("qid", "Query with specified ID does not exist!");
  }

  if (n && n < 0) {
    throw InvalidArgumentsException("n", "Cannot fetch negative number of results!");
  }

  auto &query_execution = query_executions_[qid_value];

  MG_ASSERT(query_execution && query_execution->prepared_query, "Query already finished executing!");

  // Each prepared query has its own summary so we need to somehow preserve
  // it after it finishes executing because it gets destroyed alongside
  // the prepared query and its execution memory.
  std::optional<std::map<std::string, TypedValue>> maybe_summary;
  try {
    // Wrap the (statically polymorphic) stream type into a common type which
    // the handler knows.
    AnyStream stream{result_stream, &query_execution->execution_memory};
    const auto maybe_res = query_execution->prepared_query->query_handler(&stream, n);
    // Stream is using execution memory of the query_execution which
    // can be deleted after its execution so the stream should be cleared
    // first.
    stream.~AnyStream();

    // If the query finished executing, we have received a value which tells
    // us what to do after.
    if (maybe_res) {
      // Save its summary
      maybe_summary.emplace(std::move(query_execution->summary));
      if (!query_execution->notifications.empty()) {
        std::vector<TypedValue> notifications;
        notifications.reserve(query_execution->notifications.size());
        for (const auto &notification : query_execution->notifications) {
          notifications.emplace_back(notification.ConvertToMap());
        }
        maybe_summary->insert_or_assign("notifications", std::move(notifications));
      }
      if (!in_explicit_transaction_) {
        switch (*maybe_res) {
          case QueryHandlerResult::COMMIT:
            Commit();
            break;
          case QueryHandlerResult::ABORT:
            Abort();
            break;
          case QueryHandlerResult::NOTHING:
            // The only cases in which we have nothing to do are those where
            // we're either in an explicit transaction or the query is such that
            // a transaction wasn't started on a call to `Prepare()`.
            MG_ASSERT(in_explicit_transaction_ || !db_accessor_);
            break;
        }
        // As the transaction is done we can clear all the executions
        // NOTE: we cannot clear query_execution inside the Abort and Commit
        // methods as we will delete summary contained in them which we need
        // after our query finished executing.
        query_executions_.clear();
      } else {
        // We can only clear this execution as some of the queries
        // in the transaction can be in unfinished state
        query_execution.reset(nullptr);
      }
    }
  } catch (const ExplicitTransactionUsageException &) {
    query_execution.reset(nullptr);
    throw;
  } catch (const utils::BasicException &) {
    EventCounter::IncrementCounter(EventCounter::FailedQuery);
    AbortCommand(&query_execution);
    throw;
  }

  if (maybe_summary) {
    // return the execution summary
    maybe_summary->insert_or_assign("has_more", false);
    return std::move(*maybe_summary);
  }

  // don't return the execution summary as it's not finished
  return {{"has_more", TypedValue(true)}};
}
}  // namespace memgraph::query<|MERGE_RESOLUTION|>--- conflicted
+++ resolved
@@ -127,12 +127,9 @@
     std::string socket_address;
     ReplicationQuery::SyncMode sync_mode;
     std::optional<double> timeout;
-<<<<<<< HEAD
     uint64_t current_timestamp;
     uint64_t current_number_of_timestamp_behind_master;
-=======
     ReplicationQuery::ReplicaState state;
->>>>>>> 599c0a64
   };
 
   /// @throw QueryRuntimeException if an error ocurred.
