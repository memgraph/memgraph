// Copyright 2022 Memgraph Ltd.
//
// Use of this software is governed by the Business Source License
// included in the file licenses/BSL.txt; by using this file, you agree to be bound by the terms of the Business Source
// License, and you may not use this file except in compliance with the Business Source License.
//
// As of the Change Date specified in that file, in accordance with
// the Business Source License, use of this software will be governed
// by the Apache License, Version 2.0, included in the file
// licenses/APL.txt.

#pragma once

#include <gflags/gflags.h>

#include "query/auth_checker.hpp"
#include "query/config.hpp"
#include "query/context.hpp"
#include "query/cypher_query_interpreter.hpp"
#include "query/db_accessor.hpp"
#include "query/exceptions.hpp"
#include "query/frontend/ast/ast.hpp"
#include "query/frontend/ast/cypher_main_visitor.hpp"
#include "query/frontend/stripped.hpp"
#include "query/interpret/frame.hpp"
#include "query/metadata.hpp"
#include "query/plan/operator.hpp"
#include "query/plan/read_write_type_checker.hpp"
#include "query/stream.hpp"
#include "query/stream/streams.hpp"
#include "query/trigger.hpp"
#include "query/typed_value.hpp"
#include "storage/v2/isolation_level.hpp"
#include "utils/event_counter.hpp"
#include "utils/logging.hpp"
#include "utils/memory.hpp"
#include "utils/settings.hpp"
#include "utils/skip_list.hpp"
#include "utils/spin_lock.hpp"
#include "utils/thread_pool.hpp"
#include "utils/timer.hpp"
#include "utils/tsc.hpp"

namespace EventCounter {
extern const Event FailedQuery;
}  // namespace EventCounter

namespace memgraph::query {

inline constexpr size_t kExecutionMemoryBlockSize = 1UL * 1024UL * 1024UL;

class AuthQueryHandler {
 public:
  AuthQueryHandler() = default;
  virtual ~AuthQueryHandler() = default;

  AuthQueryHandler(const AuthQueryHandler &) = delete;
  AuthQueryHandler(AuthQueryHandler &&) = delete;
  AuthQueryHandler &operator=(const AuthQueryHandler &) = delete;
  AuthQueryHandler &operator=(AuthQueryHandler &&) = delete;

  /// Return false if the user already exists.
  /// @throw QueryRuntimeException if an error ocurred.
  virtual bool CreateUser(const std::string &username, const std::optional<std::string> &password) = 0;

  /// Return false if the user does not exist.
  /// @throw QueryRuntimeException if an error ocurred.
  virtual bool DropUser(const std::string &username) = 0;

  /// @throw QueryRuntimeException if an error ocurred.
  virtual void SetPassword(const std::string &username, const std::optional<std::string> &password) = 0;

  /// Return false if the role already exists.
  /// @throw QueryRuntimeException if an error ocurred.
  virtual bool CreateRole(const std::string &rolename) = 0;

  /// Return false if the role does not exist.
  /// @throw QueryRuntimeException if an error ocurred.
  virtual bool DropRole(const std::string &rolename) = 0;

  /// @throw QueryRuntimeException if an error ocurred.
  virtual std::vector<TypedValue> GetUsernames() = 0;

  /// @throw QueryRuntimeException if an error ocurred.
  virtual std::vector<TypedValue> GetRolenames() = 0;

  /// @throw QueryRuntimeException if an error ocurred.
  virtual std::optional<std::string> GetRolenameForUser(const std::string &username) = 0;

  /// @throw QueryRuntimeException if an error ocurred.
  virtual std::vector<TypedValue> GetUsernamesForRole(const std::string &rolename) = 0;

  /// @throw QueryRuntimeException if an error ocurred.
  virtual void SetRole(const std::string &username, const std::string &rolename) = 0;

  /// @throw QueryRuntimeException if an error ocurred.
  virtual void ClearRole(const std::string &username) = 0;

  virtual std::vector<std::vector<TypedValue>> GetPrivileges(const std::string &user_or_role) = 0;

  /// @throw QueryRuntimeException if an error ocurred.
  virtual void GrantPrivilege(
      const std::string &user_or_role, const std::vector<AuthQuery::Privilege> &privileges
#ifdef MG_ENTERPRISE
      ,
      const std::vector<std::unordered_map<memgraph::query::AuthQuery::FineGrainedPrivilege, std::vector<std::string>>>
          &label_privileges,

      const std::vector<std::unordered_map<memgraph::query::AuthQuery::FineGrainedPrivilege, std::vector<std::string>>>
          &edge_type_privileges
#endif
      ) = 0;

  /// @throw QueryRuntimeException if an error ocurred.
<<<<<<< HEAD
  virtual void DenyPrivilege(const std::string &user_or_role, const std::vector<AuthQuery::Privilege> &privileges) = 0;
=======
  virtual void DenyPrivilege(
      const std::string &user_or_role, const std::vector<AuthQuery::Privilege> &privileges
#ifdef MG_ENTERPRISE
      ,
      const std::vector<std::unordered_map<memgraph::query::AuthQuery::FineGrainedPrivilege, std::vector<std::string>>>
          &label_privileges,

      const std::vector<std::unordered_map<memgraph::query::AuthQuery::FineGrainedPrivilege, std::vector<std::string>>>
          &edge_type_privileges
#endif
      ) = 0;
>>>>>>> 201f75e8

  /// @throw QueryRuntimeException if an error ocurred.
  virtual void RevokePrivilege(
      const std::string &user_or_role, const std::vector<AuthQuery::Privilege> &privileges
#ifdef MG_ENTERPRISE
      ,
      const std::vector<std::unordered_map<memgraph::query::AuthQuery::FineGrainedPrivilege, std::vector<std::string>>>
          &label_privileges,

      const std::vector<std::unordered_map<memgraph::query::AuthQuery::FineGrainedPrivilege, std::vector<std::string>>>
          &edge_type_privileges
#endif
      ) = 0;
};

enum class QueryHandlerResult { COMMIT, ABORT, NOTHING };

class ReplicationQueryHandler {
 public:
  ReplicationQueryHandler() = default;
  virtual ~ReplicationQueryHandler() = default;

  ReplicationQueryHandler(const ReplicationQueryHandler &) = default;
  ReplicationQueryHandler &operator=(const ReplicationQueryHandler &) = default;

  ReplicationQueryHandler(ReplicationQueryHandler &&) = default;
  ReplicationQueryHandler &operator=(ReplicationQueryHandler &&) = default;

  struct Replica {
    std::string name;
    std::string socket_address;
    ReplicationQuery::SyncMode sync_mode;
    std::optional<double> timeout;
    uint64_t current_timestamp_of_replica;
    uint64_t current_number_of_timestamp_behind_master;
    ReplicationQuery::ReplicaState state;
  };

  /// @throw QueryRuntimeException if an error ocurred.
  virtual void SetReplicationRole(ReplicationQuery::ReplicationRole replication_role, std::optional<int64_t> port) = 0;

  /// @throw QueryRuntimeException if an error ocurred.
  virtual ReplicationQuery::ReplicationRole ShowReplicationRole() const = 0;

  /// @throw QueryRuntimeException if an error ocurred.
  virtual void RegisterReplica(const std::string &name, const std::string &socket_address,
                               ReplicationQuery::SyncMode sync_mode,
                               const std::chrono::seconds replica_check_frequency) = 0;

  /// @throw QueryRuntimeException if an error ocurred.
  virtual void DropReplica(const std::string &replica_name) = 0;

  /// @throw QueryRuntimeException if an error ocurred.
  virtual std::vector<Replica> ShowReplicas() const = 0;
};

/**
 * A container for data related to the preparation of a query.
 */
struct PreparedQuery {
  std::vector<std::string> header;
  std::vector<AuthQuery::Privilege> privileges;
  std::function<std::optional<QueryHandlerResult>(AnyStream *stream, std::optional<int> n)> query_handler;
  plan::ReadWriteTypeChecker::RWType rw_type;
};

/**
 * Holds data shared between multiple `Interpreter` instances (which might be
 * running concurrently).
 *
 * Users should initialize the context but should not modify it after it has
 * been passed to an `Interpreter` instance.
 */
struct InterpreterContext {
  explicit InterpreterContext(storage::Storage *db, InterpreterConfig config,
                              const std::filesystem::path &data_directory);

  storage::Storage *db;

  // ANTLR has singleton instance that is shared between threads. It is
  // protected by locks inside of ANTLR. Unfortunately, they are not protected
  // in a very good way. Once we have ANTLR version without race conditions we
  // can remove this lock. This will probably never happen since ANTLR
  // developers introduce more bugs in each version. Fortunately, we have
  // cache so this lock probably won't impact performance much...
  utils::SpinLock antlr_lock;
  std::optional<double> tsc_frequency{utils::GetTSCFrequency()};
  std::atomic<bool> is_shutting_down{false};

  AuthQueryHandler *auth{nullptr};
  AuthChecker *auth_checker{nullptr};

  utils::SkipList<QueryCacheEntry> ast_cache;
  utils::SkipList<PlanCacheEntry> plan_cache;

  TriggerStore trigger_store;
  utils::ThreadPool after_commit_trigger_pool{1};

  const InterpreterConfig config;

  query::stream::Streams streams;
};

/// Function that is used to tell all active interpreters that they should stop
/// their ongoing execution.
inline void Shutdown(InterpreterContext *context) { context->is_shutting_down.store(true, std::memory_order_release); }

class Interpreter final {
 public:
  explicit Interpreter(InterpreterContext *interpreter_context);
  Interpreter(const Interpreter &) = delete;
  Interpreter &operator=(const Interpreter &) = delete;
  Interpreter(Interpreter &&) = delete;
  Interpreter &operator=(Interpreter &&) = delete;
  ~Interpreter() { Abort(); }

  struct PrepareResult {
    std::vector<std::string> headers;
    std::vector<query::AuthQuery::Privilege> privileges;
    std::optional<int> qid;
  };

  /**
   * Prepare a query for execution.
   *
   * Preparing a query means to preprocess the query and save it for
   * future calls of `Pull`.
   *
   * @throw query::QueryException
   */
  PrepareResult Prepare(const std::string &query, const std::map<std::string, storage::PropertyValue> &params,
                        const std::string *username);

  /**
   * Execute the last prepared query and stream *all* of the results into the
   * given stream.
   *
   * It is not possible to prepare a query once and execute it multiple times,
   * i.e. `Prepare` has to be called before *every* call to `PullAll`.
   *
   * TStream should be a type implementing the `Stream` concept, i.e. it should
   * contain the member function `void Result(const std::vector<TypedValue> &)`.
   * The provided vector argument is valid only for the duration of the call to
   * `Result`. The stream should make an explicit copy if it wants to use it
   * further.
   *
   * @throw utils::BasicException
   * @throw query::QueryException
   */
  template <typename TStream>
  std::map<std::string, TypedValue> PullAll(TStream *result_stream) {
    return Pull(result_stream);
  }

  /**
   * Execute a prepared query and stream result into the given stream.
   *
   * TStream should be a type implementing the `Stream` concept, i.e. it should
   * contain the member function `void Result(const std::vector<TypedValue> &)`.
   * The provided vector argument is valid only for the duration of the call to
   * `Result`. The stream should make an explicit copy if it wants to use it
   * further.
   *
   * @param n If set, amount of rows to be pulled from result,
   * otherwise all the rows are pulled.
   * @param qid If set, id of the query from which the result should be pulled,
   * otherwise the last query should be used.
   *
   * @throw utils::BasicException
   * @throw query::QueryException
   */
  template <typename TStream>
  std::map<std::string, TypedValue> Pull(TStream *result_stream, std::optional<int> n = {},
                                         std::optional<int> qid = {});

  void BeginTransaction();

  void CommitTransaction();

  void RollbackTransaction();

  void SetNextTransactionIsolationLevel(storage::IsolationLevel isolation_level);
  void SetSessionIsolationLevel(storage::IsolationLevel isolation_level);

  /**
   * Abort the current multicommand transaction.
   */
  void Abort();

 private:
  struct QueryExecution {
    std::optional<PreparedQuery> prepared_query;
    utils::MonotonicBufferResource execution_memory{kExecutionMemoryBlockSize};
    utils::ResourceWithOutOfMemoryException execution_memory_with_exception{&execution_memory};

    std::map<std::string, TypedValue> summary;
    std::vector<Notification> notifications;

    explicit QueryExecution() = default;
    QueryExecution(const QueryExecution &) = delete;
    QueryExecution(QueryExecution &&) = default;
    QueryExecution &operator=(const QueryExecution &) = delete;
    QueryExecution &operator=(QueryExecution &&) = default;

    ~QueryExecution() {
      // We should always release the execution memory AFTER we
      // destroy the prepared query which is using that instance
      // of execution memory.
      prepared_query.reset();
      execution_memory.Release();
    }
  };

  // Interpreter supports multiple prepared queries at the same time.
  // The client can reference a specific query for pull using an arbitrary qid
  // which is in our case the index of the query in the vector.
  // To simplify the handling of the qid we avoid modifying the vector if it
  // affects the position of the currently running queries in any way.
  // For example, we cannot delete the prepared query from the vector because
  // every prepared query after the deleted one will be moved by one place
  // making their qid not equal to the their index inside the vector.
  // To avoid this, we use unique_ptr with which we manualy control construction
  // and deletion of a single query execution, i.e. when a query finishes,
  // we reset the corresponding unique_ptr.
  std::vector<std::unique_ptr<QueryExecution>> query_executions_;

  InterpreterContext *interpreter_context_;

  // This cannot be std::optional because we need to move this accessor later on into a lambda capture
  // which is assigned to std::function. std::function requires every object to be copyable, so we
  // move this unique_ptr into a shrared_ptr.
  std::unique_ptr<storage::Storage::Accessor> db_accessor_;
  std::optional<DbAccessor> execution_db_accessor_;
  std::optional<TriggerContextCollector> trigger_context_collector_;
  bool in_explicit_transaction_{false};
  bool expect_rollback_{false};

  std::optional<storage::IsolationLevel> interpreter_isolation_level;
  std::optional<storage::IsolationLevel> next_transaction_isolation_level;

  PreparedQuery PrepareTransactionQuery(std::string_view query_upper);
  void Commit();
  void AdvanceCommand();
  void AbortCommand(std::unique_ptr<QueryExecution> *query_execution);
  std::optional<storage::IsolationLevel> GetIsolationLevelOverride();

  size_t ActiveQueryExecutions() {
    return std::count_if(query_executions_.begin(), query_executions_.end(),
                         [](const auto &execution) { return execution && execution->prepared_query; });
  }
};

template <typename TStream>
std::map<std::string, TypedValue> Interpreter::Pull(TStream *result_stream, std::optional<int> n,
                                                    std::optional<int> qid) {
  MG_ASSERT(in_explicit_transaction_ || !qid, "qid can be only used in explicit transaction!");
  const int qid_value = qid ? *qid : static_cast<int>(query_executions_.size() - 1);

  if (qid_value < 0 || qid_value >= query_executions_.size()) {
    throw InvalidArgumentsException("qid", "Query with specified ID does not exist!");
  }

  if (n && n < 0) {
    throw InvalidArgumentsException("n", "Cannot fetch negative number of results!");
  }

  auto &query_execution = query_executions_[qid_value];

  MG_ASSERT(query_execution && query_execution->prepared_query, "Query already finished executing!");

  // Each prepared query has its own summary so we need to somehow preserve
  // it after it finishes executing because it gets destroyed alongside
  // the prepared query and its execution memory.
  std::optional<std::map<std::string, TypedValue>> maybe_summary;
  try {
    // Wrap the (statically polymorphic) stream type into a common type which
    // the handler knows.
    AnyStream stream{result_stream, &query_execution->execution_memory};
    const auto maybe_res = query_execution->prepared_query->query_handler(&stream, n);
    // Stream is using execution memory of the query_execution which
    // can be deleted after its execution so the stream should be cleared
    // first.
    stream.~AnyStream();

    // If the query finished executing, we have received a value which tells
    // us what to do after.
    if (maybe_res) {
      // Save its summary
      maybe_summary.emplace(std::move(query_execution->summary));
      if (!query_execution->notifications.empty()) {
        std::vector<TypedValue> notifications;
        notifications.reserve(query_execution->notifications.size());
        for (const auto &notification : query_execution->notifications) {
          notifications.emplace_back(notification.ConvertToMap());
        }
        maybe_summary->insert_or_assign("notifications", std::move(notifications));
      }
      if (!in_explicit_transaction_) {
        switch (*maybe_res) {
          case QueryHandlerResult::COMMIT:
            Commit();
            break;
          case QueryHandlerResult::ABORT:
            Abort();
            break;
          case QueryHandlerResult::NOTHING:
            // The only cases in which we have nothing to do are those where
            // we're either in an explicit transaction or the query is such that
            // a transaction wasn't started on a call to `Prepare()`.
            MG_ASSERT(in_explicit_transaction_ || !db_accessor_);
            break;
        }
        // As the transaction is done we can clear all the executions
        // NOTE: we cannot clear query_execution inside the Abort and Commit
        // methods as we will delete summary contained in them which we need
        // after our query finished executing.
        query_executions_.clear();
      } else {
        // We can only clear this execution as some of the queries
        // in the transaction can be in unfinished state
        query_execution.reset(nullptr);
      }
    }
  } catch (const ExplicitTransactionUsageException &) {
    query_execution.reset(nullptr);
    throw;
  } catch (const utils::BasicException &) {
    EventCounter::IncrementCounter(EventCounter::FailedQuery);
    AbortCommand(&query_execution);
    throw;
  }

  if (maybe_summary) {
    // return the execution summary
    maybe_summary->insert_or_assign("has_more", false);
    return std::move(*maybe_summary);
  }

  // don't return the execution summary as it's not finished
  return {{"has_more", TypedValue(true)}};
}
}  // namespace memgraph::query<|MERGE_RESOLUTION|>--- conflicted
+++ resolved
@@ -112,21 +112,7 @@
       ) = 0;
 
   /// @throw QueryRuntimeException if an error ocurred.
-<<<<<<< HEAD
   virtual void DenyPrivilege(const std::string &user_or_role, const std::vector<AuthQuery::Privilege> &privileges) = 0;
-=======
-  virtual void DenyPrivilege(
-      const std::string &user_or_role, const std::vector<AuthQuery::Privilege> &privileges
-#ifdef MG_ENTERPRISE
-      ,
-      const std::vector<std::unordered_map<memgraph::query::AuthQuery::FineGrainedPrivilege, std::vector<std::string>>>
-          &label_privileges,
-
-      const std::vector<std::unordered_map<memgraph::query::AuthQuery::FineGrainedPrivilege, std::vector<std::string>>>
-          &edge_type_privileges
-#endif
-      ) = 0;
->>>>>>> 201f75e8
 
   /// @throw QueryRuntimeException if an error ocurred.
   virtual void RevokePrivilege(
