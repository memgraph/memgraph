--- conflicted
+++ resolved
@@ -312,12 +312,8 @@
    * @throw query::QueryException
    */
   PrepareResult Prepare(const std::string &query, const std::map<std::string, storage::PropertyValue> &params,
-<<<<<<< HEAD
-                        const std::string *username, const std::map<std::string, storage::PropertyValue> &metadata = {},
+                        const std::string *username, QueryExtras const &extras = {},
                         const std::string &session_uuid = {});
-=======
-                        const std::string *username, QueryExtras const &extras = {});
->>>>>>> 8ebab843
 
   /**
    * Execute the last prepared query and stream *all* of the results into the
