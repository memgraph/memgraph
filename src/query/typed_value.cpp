--- conflicted
+++ resolved
@@ -1422,7 +1422,6 @@
 };
 }  // namespace
 
-<<<<<<< HEAD
 static constexpr bool is_canonical(TypedValue::Type type) {
   switch (type) {
     case TypedValue::Type::Null:
@@ -1441,9 +1440,7 @@
   }
 }
 
-=======
 // TODO: make it faster
->>>>>>> 3561e7a8
 TypedValue operator<(const TypedValue &a, const TypedValue &b) {
   auto is_legal = [](TypedValue::Type type) {
     switch (type) {
