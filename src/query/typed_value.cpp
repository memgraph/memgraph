// Copyright 2024 Memgraph Ltd.
//
// Use of this software is governed by the Business Source License
// included in the file licenses/BSL.txt; by using this file, you agree to be bound by the terms of the Business Source
// License, and you may not use this file except in compliance with the Business Source License.
//
// As of the Change Date specified in that file, in accordance with
// the Business Source License, use of this software will be governed
// by the Apache License, Version 2.0, included in the file
// licenses/APL.txt.

#include "query/typed_value.hpp"

#include <fmt/format.h>
#include <chrono>
#include <cmath>
#include <iostream>
#include <memory>
#include <string_view>
#include <utility>

#include "storage/v2/temporal.hpp"
#include "utils/exceptions.hpp"
#include "utils/fnv.hpp"
#include "utils/logging.hpp"
#include "utils/memory.hpp"

namespace memgraph::query {

TypedValue::TypedValue(const storage::PropertyValue &value)
    // TODO: MemoryResource in storage::PropertyValue
    : TypedValue(value, utils::NewDeleteResource()) {}

TypedValue::TypedValue(const storage::PropertyValue &value, utils::MemoryResource *memory) : memory_(memory) {
  switch (value.type()) {
    case storage::PropertyValue::Type::Null:
      type_ = Type::Null;
      return;
    case storage::PropertyValue::Type::Bool:
      type_ = Type::Bool;
      bool_v = value.ValueBool();
      return;
    case storage::PropertyValue::Type::Int:
      type_ = Type::Int;
      int_v = value.ValueInt();
      return;
    case storage::PropertyValue::Type::Double:
      type_ = Type::Double;
      double_v = value.ValueDouble();
      return;
    case storage::PropertyValue::Type::String:
      type_ = Type::String;
      new (&string_v) TString(value.ValueString(), memory_);
      return;
    case storage::PropertyValue::Type::List: {
      type_ = Type::List;
      const auto &vec = value.ValueList();
      new (&list_v) TVector(memory_);
      list_v.reserve(vec.size());
      for (const auto &v : vec) list_v.emplace_back(v);
      return;
    }
    case storage::PropertyValue::Type::Map: {
      type_ = Type::Map;
      const auto &map = value.ValueMap();
      new (&map_v) TMap(memory_);
      for (const auto &kv : map) map_v.emplace(kv.first, kv.second);
      return;
    }
    case storage::PropertyValue::Type::TemporalData: {
      const auto &temporal_data = value.ValueTemporalData();
      switch (temporal_data.type) {
        case storage::TemporalType::Date: {
          type_ = Type::Date;
          new (&date_v) utils::Date(temporal_data.microseconds);
          break;
        }
        case storage::TemporalType::LocalTime: {
          type_ = Type::LocalTime;
          new (&local_time_v) utils::LocalTime(temporal_data.microseconds);
          break;
        }
        case storage::TemporalType::LocalDateTime: {
          type_ = Type::LocalDateTime;
          new (&local_date_time_v) utils::LocalDateTime(temporal_data.microseconds);
          break;
        }
        case storage::TemporalType::Duration: {
          type_ = Type::Duration;
          new (&duration_v) utils::Duration(temporal_data.microseconds);
          break;
        }
      }
      return;
    }
  }
  LOG_FATAL("Unsupported type");
}

TypedValue::TypedValue(storage::PropertyValue &&other) /* noexcept */
    // TODO: MemoryResource in storage::PropertyValue, so this can be noexcept
    : TypedValue(std::move(other), utils::NewDeleteResource()) {}

TypedValue::TypedValue(storage::PropertyValue &&other, utils::MemoryResource *memory) : memory_(memory) {
  switch (other.type()) {
    case storage::PropertyValue::Type::Null:
      type_ = Type::Null;
      break;
    case storage::PropertyValue::Type::Bool:
      type_ = Type::Bool;
      bool_v = other.ValueBool();
      break;
    case storage::PropertyValue::Type::Int:
      type_ = Type::Int;
      int_v = other.ValueInt();
      break;
    case storage::PropertyValue::Type::Double:
      type_ = Type::Double;
      double_v = other.ValueDouble();
      break;
    case storage::PropertyValue::Type::String:
      type_ = Type::String;
      new (&string_v) TString(other.ValueString(), memory_);
      break;
    case storage::PropertyValue::Type::List: {
      type_ = Type::List;
      auto &vec = other.ValueList();
      new (&list_v) TVector(std::make_move_iterator(vec.begin()), std::make_move_iterator(vec.end()), memory_);
      break;
    }
    case storage::PropertyValue::Type::Map: {
      type_ = Type::Map;
      auto &map = other.ValueMap();
      new (&map_v) TMap(memory_);
      for (auto &kv : map) map_v.emplace(kv.first, std::move(kv.second));
      break;
    }
    case storage::PropertyValue::Type::TemporalData: {
      const auto &temporal_data = other.ValueTemporalData();
      switch (temporal_data.type) {
        case storage::TemporalType::Date: {
          type_ = Type::Date;
          new (&date_v) utils::Date(temporal_data.microseconds);
          break;
        }
        case storage::TemporalType::LocalTime: {
          type_ = Type::LocalTime;
          new (&local_time_v) utils::LocalTime(temporal_data.microseconds);
          break;
        }
        case storage::TemporalType::LocalDateTime: {
          type_ = Type::LocalDateTime;
          new (&local_date_time_v) utils::LocalDateTime(temporal_data.microseconds);
          break;
        }
        case storage::TemporalType::Duration: {
          type_ = Type::Duration;
          new (&duration_v) utils::Duration(temporal_data.microseconds);
          break;
        }
      }
      break;
    }
  }

  other = storage::PropertyValue();
}

TypedValue::TypedValue(const TypedValue &other)
    : TypedValue(other, std::allocator_traits<utils::Allocator<TypedValue>>::select_on_container_copy_construction(
                            other.memory_)
                            .GetMemoryResource()) {}

TypedValue::TypedValue(const TypedValue &other, utils::MemoryResource *memory) : memory_(memory), type_(other.type_) {
  switch (other.type_) {
    case TypedValue::Type::Null:
      return;
    case TypedValue::Type::Bool:
      this->bool_v = other.bool_v;
      return;
    case Type::Int:
      this->int_v = other.int_v;
      return;
    case Type::Double:
      this->double_v = other.double_v;
      return;
    case TypedValue::Type::String:
      new (&string_v) TString(other.string_v, memory_);
      return;
    case Type::List:
      new (&list_v) TVector(other.list_v, memory_);
      return;
    case Type::Map:
      new (&map_v) TMap(other.map_v, memory_);
      return;
    case Type::Vertex:
      new (&vertex_v) VertexAccessor(other.vertex_v);
      return;
    case Type::Edge:
      new (&edge_v) EdgeAccessor(other.edge_v);
      return;
    case Type::Path:
      new (&path_v) Path(other.path_v, memory_);
      return;
    case Type::Date:
      new (&date_v) utils::Date(other.date_v);
      return;
    case Type::LocalTime:
      new (&local_time_v) utils::LocalTime(other.local_time_v);
      return;
    case Type::LocalDateTime:
      new (&local_date_time_v) utils::LocalDateTime(other.local_date_time_v);
      return;
    case Type::Duration:
      new (&duration_v) utils::Duration(other.duration_v);
      return;
    case Type::Function:
      new (&function_v) std::function<void(TypedValue *)>(other.function_v);
      return;
    case Type::Graph:
      auto *graph_ptr = utils::Allocator<Graph>(memory_).new_object<Graph>(*other.graph_v);
      new (&graph_v) std::unique_ptr<Graph>(graph_ptr);
      return;
  }
  LOG_FATAL("Unsupported TypedValue::Type");
}

TypedValue::TypedValue(TypedValue &&other) noexcept : TypedValue(std::move(other), other.memory_) {}

TypedValue::TypedValue(TypedValue &&other, utils::MemoryResource *memory) : memory_(memory), type_(other.type_) {
  switch (other.type_) {
    case TypedValue::Type::Null:
      break;
    case TypedValue::Type::Bool:
      this->bool_v = other.bool_v;
      break;
    case Type::Int:
      this->int_v = other.int_v;
      break;
    case Type::Double:
      this->double_v = other.double_v;
      break;
    case TypedValue::Type::String:
      new (&string_v) TString(std::move(other.string_v), memory_);
      break;
    case Type::List:
      new (&list_v) TVector(std::move(other.list_v), memory_);
      break;
    case Type::Map:
      new (&map_v) TMap(std::move(other.map_v), memory_);
      break;
    case Type::Vertex:
      new (&vertex_v) VertexAccessor(std::move(other.vertex_v));
      break;
    case Type::Edge:
      new (&edge_v) EdgeAccessor(std::move(other.edge_v));
      break;
    case Type::Path:
      new (&path_v) Path(std::move(other.path_v), memory_);
      break;
    case Type::Date:
      new (&date_v) utils::Date(other.date_v);
      break;
    case Type::LocalTime:
      new (&local_time_v) utils::LocalTime(other.local_time_v);
      break;
    case Type::LocalDateTime:
      new (&local_date_time_v) utils::LocalDateTime(other.local_date_time_v);
      break;
    case Type::Duration:
      new (&duration_v) utils::Duration(other.duration_v);
      break;
    case Type::Function:
      new (&function_v) std::function<void(TypedValue *)>(other.function_v);
      break;
    case Type::Graph:
      if (other.GetMemoryResource() == memory_) {
        new (&graph_v) std::unique_ptr<Graph>(std::move(other.graph_v));
      } else {
        auto *graph_ptr = utils::Allocator<Graph>(memory_).new_object<Graph>(std::move(*other.graph_v));
        new (&graph_v) std::unique_ptr<Graph>(graph_ptr);
      }
  }
  other.DestroyValue();
}

TypedValue::operator storage::PropertyValue() const {
  switch (type_) {
    case TypedValue::Type::Null:
      return storage::PropertyValue();
    case TypedValue::Type::Bool:
      return storage::PropertyValue(bool_v);
    case TypedValue::Type::Int:
      return storage::PropertyValue(int_v);
    case TypedValue::Type::Double:
      return storage::PropertyValue(double_v);
    case TypedValue::Type::String:
      return storage::PropertyValue(std::string(string_v));
    case TypedValue::Type::List:
      return storage::PropertyValue(std::vector<storage::PropertyValue>(list_v.begin(), list_v.end()));
    case TypedValue::Type::Map: {
      std::map<std::string, storage::PropertyValue> map;
      for (const auto &kv : map_v) map.emplace(kv.first, kv.second);
      return storage::PropertyValue(std::move(map));
    }
    case Type::Date:
      return storage::PropertyValue(
          storage::TemporalData{storage::TemporalType::Date, date_v.MicrosecondsSinceEpoch()});
    case Type::LocalTime:
      return storage::PropertyValue(
          storage::TemporalData{storage::TemporalType::LocalTime, local_time_v.MicrosecondsSinceEpoch()});
    case Type::LocalDateTime:
      return storage::PropertyValue(
          storage::TemporalData{storage::TemporalType::LocalDateTime, local_date_time_v.MicrosecondsSinceEpoch()});
    case Type::Duration:
      return storage::PropertyValue(storage::TemporalData{storage::TemporalType::Duration, duration_v.microseconds});
    default:
      break;
  }
  throw TypedValueException("Unsupported conversion from TypedValue to PropertyValue");
}

#define DEFINE_VALUE_AND_TYPE_GETTERS(type_param, type_enum, field)                              \
  type_param &TypedValue::Value##type_enum() {                                                   \
<<<<<<< HEAD
    if (type_ != Type::type_enum) {                                                              \
=======
    if (type_ != Type::type_enum) [[unlikely]]                                                   \
>>>>>>> fb281459
      throw TypedValueException("TypedValue is of type '{}', not '{}'", type_, Type::type_enum); \
    }                                                                                            \
    return field;                                                                                \
  }                                                                                              \
  const type_param &TypedValue::Value##type_enum() const {                                       \
<<<<<<< HEAD
    if (type_ != Type::type_enum) {                                                              \
=======
    if (type_ != Type::type_enum) [[unlikely]]                                                   \
>>>>>>> fb281459
      throw TypedValueException("TypedValue is of type '{}', not '{}'", type_, Type::type_enum); \
    }                                                                                            \
    return field;                                                                                \
  }                                                                                              \
  bool TypedValue::Is##type_enum() const { return type_ == Type::type_enum; }

DEFINE_VALUE_AND_TYPE_GETTERS(bool, Bool, bool_v)
DEFINE_VALUE_AND_TYPE_GETTERS(int64_t, Int, int_v)
DEFINE_VALUE_AND_TYPE_GETTERS(double, Double, double_v)
DEFINE_VALUE_AND_TYPE_GETTERS(TypedValue::TString, String, string_v)
DEFINE_VALUE_AND_TYPE_GETTERS(TypedValue::TVector, List, list_v)
DEFINE_VALUE_AND_TYPE_GETTERS(TypedValue::TMap, Map, map_v)
DEFINE_VALUE_AND_TYPE_GETTERS(VertexAccessor, Vertex, vertex_v)
DEFINE_VALUE_AND_TYPE_GETTERS(EdgeAccessor, Edge, edge_v)
DEFINE_VALUE_AND_TYPE_GETTERS(Path, Path, path_v)
DEFINE_VALUE_AND_TYPE_GETTERS(utils::Date, Date, date_v)
DEFINE_VALUE_AND_TYPE_GETTERS(utils::LocalTime, LocalTime, local_time_v)
DEFINE_VALUE_AND_TYPE_GETTERS(utils::LocalDateTime, LocalDateTime, local_date_time_v)
DEFINE_VALUE_AND_TYPE_GETTERS(utils::Duration, Duration, duration_v)
DEFINE_VALUE_AND_TYPE_GETTERS(std::function<void(TypedValue *)>, Function, function_v)

Graph &TypedValue::ValueGraph() {
  if (type_ != Type::Graph) {
    throw TypedValueException("TypedValue is of type '{}', not '{}'", type_, Type::Graph);
  }
  return *graph_v;
}

const Graph &TypedValue::ValueGraph() const {
  if (type_ != Type::Graph) {
    throw TypedValueException("TypedValue is of type '{}', not '{}'", type_, Type::Graph);
  }
  return *graph_v;
}

bool TypedValue::IsGraph() const { return type_ == Type::Graph; }

#undef DEFINE_VALUE_AND_TYPE_GETTERS

bool TypedValue::ContainsDeleted() const {
  switch (type_) {
    // Value types
    case Type::Null:
    case Type::Bool:
    case Type::Int:
    case Type::Double:
    case Type::String:
    case Type::Date:
    case Type::LocalTime:
    case Type::LocalDateTime:
    case Type::Duration:
      return false;
    // Reference types
    case Type::List:
      return std::ranges::any_of(list_v, [](const auto &elem) { return elem.ContainsDeleted(); });
    case Type::Map:
      return std::ranges::any_of(map_v, [](const auto &item) { return item.second.ContainsDeleted(); });
    case Type::Vertex:
      return vertex_v.impl_.vertex_->deleted;
    case Type::Edge:
      return edge_v.IsDeleted();
    case Type::Path:
      return std::ranges::any_of(path_v.vertices(),
                                 [](auto &vertex_acc) { return vertex_acc.impl_.vertex_->deleted; }) ||
             std::ranges::any_of(path_v.edges(), [](auto &edge_acc) { return edge_acc.IsDeleted(); });
    default:
      throw TypedValueException("Value of unknown type");
  }
  return false;
}

bool TypedValue::IsNull() const { return type_ == Type::Null; }

bool TypedValue::IsNumeric() const { return IsInt() || IsDouble(); }

bool TypedValue::IsPropertyValue() const {
  switch (type_) {
    case Type::Null:
    case Type::Bool:
    case Type::Int:
    case Type::Double:
    case Type::String:
    case Type::List:
    case Type::Map:
    case Type::Date:
    case Type::LocalTime:
    case Type::LocalDateTime:
    case Type::Duration:
      return true;
    default:
      return false;
  }
}

std::ostream &operator<<(std::ostream &os, const TypedValue::Type &type) {
  switch (type) {
    case TypedValue::Type::Null:
      return os << "null";
    case TypedValue::Type::Bool:
      return os << "bool";
    case TypedValue::Type::Int:
      return os << "int";
    case TypedValue::Type::Double:
      return os << "double";
    case TypedValue::Type::String:
      return os << "string";
    case TypedValue::Type::List:
      return os << "list";
    case TypedValue::Type::Map:
      return os << "map";
    case TypedValue::Type::Vertex:
      return os << "vertex";
    case TypedValue::Type::Edge:
      return os << "edge";
    case TypedValue::Type::Path:
      return os << "path";
    case TypedValue::Type::Date:
      return os << "date";
    case TypedValue::Type::LocalTime:
      return os << "local_time";
    case TypedValue::Type::LocalDateTime:
      return os << "local_date_time";
    case TypedValue::Type::Duration:
      return os << "duration";
    case TypedValue::Type::Graph:
      return os << "graph";
    case TypedValue::Type::Function:
      return os << "function";
  }
  LOG_FATAL("Unsupported TypedValue::Type");
}

#define DEFINE_TYPED_VALUE_COPY_ASSIGNMENT(type_param, typed_value_type, member) \
  TypedValue &TypedValue::operator=(type_param other) {                          \
    if (this->type_ == TypedValue::Type::typed_value_type) {                     \
      this->member = other;                                                      \
    } else {                                                                     \
      *this = TypedValue(other, memory_);                                        \
    }                                                                            \
                                                                                 \
    return *this;                                                                \
  }

DEFINE_TYPED_VALUE_COPY_ASSIGNMENT(const char *, String, string_v)
DEFINE_TYPED_VALUE_COPY_ASSIGNMENT(int, Int, int_v)
DEFINE_TYPED_VALUE_COPY_ASSIGNMENT(bool, Bool, bool_v)
DEFINE_TYPED_VALUE_COPY_ASSIGNMENT(int64_t, Int, int_v)
DEFINE_TYPED_VALUE_COPY_ASSIGNMENT(double, Double, double_v)
DEFINE_TYPED_VALUE_COPY_ASSIGNMENT(const std::string_view, String, string_v)
DEFINE_TYPED_VALUE_COPY_ASSIGNMENT(const TypedValue::TVector &, List, list_v)

TypedValue &TypedValue::operator=(const std::vector<TypedValue> &other) {
  if (type_ == Type::List) {
    list_v.reserve(other.size());
    list_v.assign(other.begin(), other.end());
  } else {
    *this = TypedValue(other, memory_);
  }
  return *this;
}

DEFINE_TYPED_VALUE_COPY_ASSIGNMENT(const TypedValue::TMap &, Map, map_v)

TypedValue &TypedValue::operator=(const std::map<std::string, TypedValue> &other) {
  if (type_ == Type::Map) {
    map_v.clear();
    for (const auto &kv : other) map_v.emplace(kv.first, kv.second);
  } else {
    *this = TypedValue(other, memory_);
  }
  return *this;
}

DEFINE_TYPED_VALUE_COPY_ASSIGNMENT(const VertexAccessor &, Vertex, vertex_v)
DEFINE_TYPED_VALUE_COPY_ASSIGNMENT(const EdgeAccessor &, Edge, edge_v)
DEFINE_TYPED_VALUE_COPY_ASSIGNMENT(const Path &, Path, path_v)
DEFINE_TYPED_VALUE_COPY_ASSIGNMENT(const utils::Date &, Date, date_v)
DEFINE_TYPED_VALUE_COPY_ASSIGNMENT(const utils::LocalTime &, LocalTime, local_time_v)
DEFINE_TYPED_VALUE_COPY_ASSIGNMENT(const utils::LocalDateTime &, LocalDateTime, local_date_time_v)
DEFINE_TYPED_VALUE_COPY_ASSIGNMENT(const utils::Duration &, Duration, duration_v)

#undef DEFINE_TYPED_VALUE_COPY_ASSIGNMENT

#define DEFINE_TYPED_VALUE_MOVE_ASSIGNMENT(type_param, typed_value_type, member) \
  TypedValue &TypedValue::operator=(type_param &&other) {                        \
    if (this->type_ == TypedValue::Type::typed_value_type) {                     \
      this->member = std::move(other);                                           \
    } else {                                                                     \
      *this = TypedValue(std::move(other), memory_);                             \
    }                                                                            \
    return *this;                                                                \
  }

DEFINE_TYPED_VALUE_MOVE_ASSIGNMENT(TypedValue::TString, String, string_v)
DEFINE_TYPED_VALUE_MOVE_ASSIGNMENT(TypedValue::TVector, List, list_v)

TypedValue &TypedValue::operator=(std::vector<TypedValue> &&other) {
  if (type_ == Type::List) {
    list_v.reserve(other.size());
    list_v.assign(std::make_move_iterator(other.begin()), std::make_move_iterator(other.end()));
  } else {
    *this = TypedValue(std::move(other), memory_);
  }
  return *this;
}

DEFINE_TYPED_VALUE_MOVE_ASSIGNMENT(TMap, Map, map_v)

TypedValue &TypedValue::operator=(std::map<std::string, TypedValue> &&other) {
  if (type_ == Type::Map) {
    map_v.clear();
    for (auto &kv : other) map_v.emplace(kv.first, std::move(kv.second));
  } else {
    *this = TypedValue(std::move(other), memory_);
  }
  return *this;
}

DEFINE_TYPED_VALUE_MOVE_ASSIGNMENT(Path, Path, path_v)

#undef DEFINE_TYPED_VALUE_MOVE_ASSIGNMENT

TypedValue &TypedValue::operator=(const TypedValue &other) {
  if (this != &other) {
    // NOTE: STL uses
    // std::allocator_traits<>::propagate_on_container_copy_assignment to
    // determine whether to take the allocator from `other`, or use the one in
    // `this`. Our utils::Allocator never propagates, so we use the allocator
    // from `this`.
    static_assert(!std::allocator_traits<utils::Allocator<TypedValue>>::propagate_on_container_copy_assignment::value,
                  "Allocator propagation not implemented");
    DestroyValue();
    type_ = other.type_;
    switch (other.type_) {
      case TypedValue::Type::Null:
        return *this;
      case TypedValue::Type::Bool:
        this->bool_v = other.bool_v;
        return *this;
      case TypedValue::Type::Int:
        this->int_v = other.int_v;
        return *this;
      case TypedValue::Type::Double:
        this->double_v = other.double_v;
        return *this;
      case TypedValue::Type::String:
        new (&string_v) TString(other.string_v, memory_);
        return *this;
      case TypedValue::Type::List:
        new (&list_v) TVector(other.list_v, memory_);
        return *this;
      case TypedValue::Type::Map:
        new (&map_v) TMap(other.map_v, memory_);
        return *this;
      case TypedValue::Type::Vertex:
        new (&vertex_v) VertexAccessor(other.vertex_v);
        return *this;
      case TypedValue::Type::Edge:
        new (&edge_v) EdgeAccessor(other.edge_v);
        return *this;
      case TypedValue::Type::Path:
        new (&path_v) Path(other.path_v, memory_);
        return *this;
      case TypedValue::Type::Graph: {
        auto *graph_ptr = utils::Allocator<Graph>(memory_).new_object<Graph>(*other.graph_v);
        new (&graph_v) std::unique_ptr<Graph>(graph_ptr);
        return *this;
      }
      case Type::Date:
        new (&date_v) utils::Date(other.date_v);
        return *this;
      case Type::LocalTime:
        new (&local_time_v) utils::LocalTime(other.local_time_v);
        return *this;
      case Type::LocalDateTime:
        new (&local_date_time_v) utils::LocalDateTime(other.local_date_time_v);
        return *this;
      case Type::Duration:
        new (&duration_v) utils::Duration(other.duration_v);
        return *this;
      case Type::Function:
        new (&function_v) std::function<void(TypedValue *)>(other.function_v);
        return *this;
    }
    LOG_FATAL("Unsupported TypedValue::Type");
  }
  return *this;
}

TypedValue &TypedValue::operator=(TypedValue &&other) noexcept(false) {
  if (this != &other) {
    DestroyValue();
    // NOTE: STL uses
    // std::allocator_traits<>::propagate_on_container_move_assignment to
    // determine whether to take the allocator from `other`, or use the one in
    // `this`. Our utils::Allocator never propagates, so we use the allocator
    // from `this`.
    static_assert(!std::allocator_traits<utils::Allocator<TypedValue>>::propagate_on_container_move_assignment::value,
                  "Allocator propagation not implemented");
    type_ = other.type_;
    switch (other.type_) {
      case TypedValue::Type::Null:
        break;
      case TypedValue::Type::Bool:
        this->bool_v = other.bool_v;
        break;
      case TypedValue::Type::Int:
        this->int_v = other.int_v;
        break;
      case TypedValue::Type::Double:
        this->double_v = other.double_v;
        break;
      case TypedValue::Type::String:
        new (&string_v) TString(std::move(other.string_v), memory_);
        break;
      case TypedValue::Type::List:
        new (&list_v) TVector(std::move(other.list_v), memory_);
        break;
      case TypedValue::Type::Map:
        new (&map_v) TMap(std::move(other.map_v), memory_);
        break;
      case TypedValue::Type::Vertex:
        new (&vertex_v) VertexAccessor(std::move(other.vertex_v));
        break;
      case TypedValue::Type::Edge:
        new (&edge_v) EdgeAccessor(std::move(other.edge_v));
        break;
      case TypedValue::Type::Path:
        new (&path_v) Path(std::move(other.path_v), memory_);
        break;
      case Type::Date:
        new (&date_v) utils::Date(other.date_v);
        break;
      case Type::LocalTime:
        new (&local_time_v) utils::LocalTime(other.local_time_v);
        break;
      case Type::LocalDateTime:
        new (&local_date_time_v) utils::LocalDateTime(other.local_date_time_v);
        break;
      case Type::Duration:
        new (&duration_v) utils::Duration(other.duration_v);
        break;
      case Type::Function:
        new (&function_v) std::function<void(TypedValue *)>{other.function_v};
        break;
      case Type::Graph:
        if (other.GetMemoryResource() == memory_) {
          new (&graph_v) std::unique_ptr<Graph>(std::move(other.graph_v));
        } else {
          auto *graph_ptr = utils::Allocator<Graph>(memory_).new_object<Graph>(std::move(*other.graph_v));
          new (&graph_v) std::unique_ptr<Graph>(graph_ptr);
        }
        break;
    }
    other.DestroyValue();
  }
  return *this;
}

void TypedValue::DestroyValue() {
  switch (type_) {
      // destructor for primitive types does nothing
    case Type::Null:
    case Type::Bool:
    case Type::Int:
    case Type::Double:
      break;

      // we need to call destructors for non primitive types since we used
      // placement new
    case Type::String:
      std::destroy_at(&string_v);
      break;
    case Type::List:
      std::destroy_at(&list_v);
      break;
    case Type::Map:
      std::destroy_at(&map_v);
      break;
    case Type::Vertex:
      std::destroy_at(&vertex_v);
      break;
    case Type::Edge:
      std::destroy_at(&edge_v);
      break;
    case Type::Path:
      std::destroy_at(&path_v);
      break;
    case Type::Date:
    case Type::LocalTime:
    case Type::LocalDateTime:
    case Type::Duration:
      break;
    case Type::Function:
      std::destroy_at(&function_v);
      break;
    case Type::Graph: {
      auto *graph = graph_v.release();
      std::destroy_at(&graph_v);
      if (graph) {
        utils::Allocator<Graph>(memory_).delete_object(graph);
      }
      break;
    }
  }

  type_ = TypedValue::Type::Null;
}

TypedValue::~TypedValue() { DestroyValue(); }

/**
 * Returns the double value of a value.
 * The value MUST be either Double or Int.
 *
 * @param value
 * @return
 */
double ToDouble(const TypedValue &value) {
  switch (value.type()) {
    case TypedValue::Type::Int:
      return (double)value.ValueInt();
    case TypedValue::Type::Double:
      return value.ValueDouble();
    default:
      throw TypedValueException("Unsupported TypedValue::Type conversion to double");
  }
}

namespace {
bool IsTemporalType(const TypedValue::Type type) {
  static constexpr std::array temporal_types{TypedValue::Type::Date, TypedValue::Type::LocalTime,
                                             TypedValue::Type::LocalDateTime, TypedValue::Type::Duration};
  return std::any_of(temporal_types.begin(), temporal_types.end(),
                     [type](const auto temporal_type) { return temporal_type == type; });
};
}  // namespace

TypedValue operator<(const TypedValue &a, const TypedValue &b) {
  auto is_legal = [](TypedValue::Type type) {
    switch (type) {
      case TypedValue::Type::Null:
      case TypedValue::Type::Int:
      case TypedValue::Type::Double:
      case TypedValue::Type::String:
      case TypedValue::Type::Date:
      case TypedValue::Type::LocalTime:
      case TypedValue::Type::LocalDateTime:
      case TypedValue::Type::Duration:
        return true;
      default:
        return false;
    }
  };
  if (!is_legal(a.type()) || !is_legal(b.type())) {
    throw TypedValueException("Invalid 'less' operand types({} + {})", a.type(), b.type());
  }

  if (a.IsNull() || b.IsNull()) {
    return TypedValue(a.GetMemoryResource());
  }

  if (a.IsString() || b.IsString()) {
    if (a.type() != b.type()) {
      throw TypedValueException("Invalid 'less' operand types({} + {})", a.type(), b.type());
    } else {
      return TypedValue(a.ValueString() < b.ValueString(), a.GetMemoryResource());
    }
  }

  if (IsTemporalType(a.type()) || IsTemporalType(b.type())) {
    if (a.type() != b.type()) {
      throw TypedValueException("Invalid 'less' operand types({} + {})", a.type(), b.type());
    }

    switch (a.type()) {
      case TypedValue::Type::Date:
        // NOLINTNEXTLINE(modernize-use-nullptr)
        return TypedValue(a.ValueDate() < b.ValueDate(), a.GetMemoryResource());
      case TypedValue::Type::LocalTime:
        // NOLINTNEXTLINE(modernize-use-nullptr)
        return TypedValue(a.ValueLocalTime() < b.ValueLocalTime(), a.GetMemoryResource());
      case TypedValue::Type::LocalDateTime:
        // NOLINTNEXTLINE(modernize-use-nullptr)
        return TypedValue(a.ValueLocalDateTime() < b.ValueLocalDateTime(), a.GetMemoryResource());
      case TypedValue::Type::Duration:
        // NOLINTNEXTLINE(modernize-use-nullptr)
        return TypedValue(a.ValueDuration() < b.ValueDuration(), a.GetMemoryResource());
      default:
        LOG_FATAL("Invalid temporal type");
    }
  }

  // at this point we only have int and double
  if (a.IsDouble() || b.IsDouble()) {
    return TypedValue(ToDouble(a) < ToDouble(b), a.GetMemoryResource());
  } else {
    return TypedValue(a.ValueInt() < b.ValueInt(), a.GetMemoryResource());
  }
}

TypedValue operator==(const TypedValue &a, const TypedValue &b) {
  if (a.IsNull() || b.IsNull()) return TypedValue(a.GetMemoryResource());

  // check we have values that can be compared
  // this means that either they're the same type, or (int, double) combo
  if ((a.type() != b.type() && !(a.IsNumeric() && b.IsNumeric()))) return TypedValue(false, a.GetMemoryResource());

  switch (a.type()) {
    case TypedValue::Type::Bool:
      return TypedValue(a.ValueBool() == b.ValueBool(), a.GetMemoryResource());
    case TypedValue::Type::Int:
      if (b.IsDouble())
        return TypedValue(ToDouble(a) == ToDouble(b), a.GetMemoryResource());
      else
        return TypedValue(a.ValueInt() == b.ValueInt(), a.GetMemoryResource());
    case TypedValue::Type::Double:
      return TypedValue(ToDouble(a) == ToDouble(b), a.GetMemoryResource());
    case TypedValue::Type::String:
      return TypedValue(a.ValueString() == b.ValueString(), a.GetMemoryResource());
    case TypedValue::Type::Vertex:
      return TypedValue(a.ValueVertex() == b.ValueVertex(), a.GetMemoryResource());
    case TypedValue::Type::Edge:
      return TypedValue(a.ValueEdge() == b.ValueEdge(), a.GetMemoryResource());
    case TypedValue::Type::List: {
      // We are not compatible with neo4j at this point. In neo4j 2 = [2]
      // compares
      // to true. That is not the end of unselfishness of developers at neo4j so
      // they allow us to use as many braces as we want to get to the truth in
      // list comparison, so [[2]] = [[[[[[2]]]]]] compares to true in neo4j as
      // well. Because, why not?
      // At memgraph we prefer sanity so [1,2] = [1,2] compares to true and
      // 2 = [2] compares to false.
      const auto &list_a = a.ValueList();
      const auto &list_b = b.ValueList();
      if (list_a.size() != list_b.size()) return TypedValue(false, a.GetMemoryResource());
      // two arrays are considered equal (by neo) if all their
      // elements are bool-equal. this means that:
      //    [1] == [null] -> false
      //    [null] == [null] -> true
      // in that sense array-comparison never results in Null
      return TypedValue(std::equal(list_a.begin(), list_a.end(), list_b.begin(), TypedValue::BoolEqual{}),
                        a.GetMemoryResource());
    }
    case TypedValue::Type::Map: {
      const auto &map_a = a.ValueMap();
      const auto &map_b = b.ValueMap();
      if (map_a.size() != map_b.size()) return TypedValue(false, a.GetMemoryResource());
      for (const auto &kv_a : map_a) {
        auto found_b_it = map_b.find(kv_a.first);
        if (found_b_it == map_b.end()) return TypedValue(false, a.GetMemoryResource());
        TypedValue comparison = kv_a.second == found_b_it->second;
        if (comparison.IsNull() || !comparison.ValueBool()) return TypedValue(false, a.GetMemoryResource());
      }
      return TypedValue(true, a.GetMemoryResource());
    }
    case TypedValue::Type::Path:
      return TypedValue(a.ValuePath() == b.ValuePath(), a.GetMemoryResource());
    case TypedValue::Type::Date:
      return TypedValue(a.ValueDate() == b.ValueDate(), a.GetMemoryResource());
    case TypedValue::Type::LocalTime:
      return TypedValue(a.ValueLocalTime() == b.ValueLocalTime(), a.GetMemoryResource());
    case TypedValue::Type::LocalDateTime:
      return TypedValue(a.ValueLocalDateTime() == b.ValueLocalDateTime(), a.GetMemoryResource());
    case TypedValue::Type::Duration:
      return TypedValue(a.ValueDuration() == b.ValueDuration(), a.GetMemoryResource());
    case TypedValue::Type::Graph:
      throw TypedValueException("Unsupported comparison operator");
    default:
      LOG_FATAL("Unhandled comparison for types");
  }
}

TypedValue operator!(const TypedValue &a) {
  if (a.IsNull()) return TypedValue(a.GetMemoryResource());
  if (a.IsBool()) return TypedValue(!a.ValueBool(), a.GetMemoryResource());
  throw TypedValueException("Invalid logical not operand type (!{})", a.type());
}

/**
 * Turns a numeric or string value into a string.
 *
 * @param value a value.
 * @return A string.
 */
std::string ValueToString(const TypedValue &value) {
  // TODO: Should this allocate a string through value.GetMemoryResource()?
  if (value.IsString()) return std::string(value.ValueString());
  if (value.IsInt()) return std::to_string(value.ValueInt());
  if (value.IsDouble()) return fmt::format("{}", value.ValueDouble());
  // unsupported situations
  throw TypedValueException("Unsupported TypedValue::Type conversion to string");
}

TypedValue operator-(const TypedValue &a) {
  if (a.IsNull()) return TypedValue(a.GetMemoryResource());
  if (a.IsInt()) return TypedValue(-a.ValueInt(), a.GetMemoryResource());
  if (a.IsDouble()) return TypedValue(-a.ValueDouble(), a.GetMemoryResource());
  if (a.IsDuration()) return TypedValue(-a.ValueDuration(), a.GetMemoryResource());
  throw TypedValueException("Invalid unary minus operand type (-{})", a.type());
}

TypedValue operator+(const TypedValue &a) {
  if (a.IsNull()) return TypedValue(a.GetMemoryResource());
  if (a.IsInt()) return TypedValue(+a.ValueInt(), a.GetMemoryResource());
  if (a.IsDouble()) return TypedValue(+a.ValueDouble(), a.GetMemoryResource());
  throw TypedValueException("Invalid unary plus operand type (+{})", a.type());
}

/**
 * Raises a TypedValueException if the given values do not support arithmetic
 * operations. If they do, nothing happens.
 *
 * @param a First value.
 * @param b Second value.
 * @param string_ok If or not for the given operation it's valid to work with
 *  String values (typically it's OK only for sum).
 *  @param op_name Name of the operation, used only for exception description,
 *  if raised.
 */
inline void EnsureArithmeticallyOk(const TypedValue &a, const TypedValue &b, bool string_ok,
                                   const std::string &op_name) {
  auto is_legal = [string_ok](const TypedValue &value) {
    return value.IsNumeric() || (string_ok && value.type() == TypedValue::Type::String);
  };

  // Note that List and Null can also be valid in arithmetic ops. They are not
  // checked here because they are handled before this check is performed in
  // arithmetic op implementations.

  if (!is_legal(a) || !is_legal(b)) {
    throw TypedValueException("Invalid {} operand types {}, {}", op_name, a.type(), b.type());
  }
}

namespace {

std::optional<TypedValue> MaybeDoTemporalTypeAddition(const TypedValue &a, const TypedValue &b) {
  // Duration
  if (a.IsDuration() && b.IsDuration()) {
    return TypedValue(a.ValueDuration() + b.ValueDuration());
  }
  // Date
  if (a.IsDate() && b.IsDuration()) {
    return TypedValue(a.ValueDate() + b.ValueDuration());
  }
  if (a.IsDuration() && b.IsDate()) {
    return TypedValue(a.ValueDuration() + b.ValueDate());
  }
  // LocalTime
  if (a.IsLocalTime() && b.IsDuration()) {
    return TypedValue(a.ValueLocalTime() + b.ValueDuration());
  }
  if (a.IsDuration() && b.IsLocalTime()) {
    return TypedValue(a.ValueDuration() + b.ValueLocalTime());
  }
  // LocalDateTime
  if (a.IsLocalDateTime() && b.IsDuration()) {
    return TypedValue(a.ValueLocalDateTime() + b.ValueDuration());
  }
  if (a.IsDuration() && b.IsLocalDateTime()) {
    return TypedValue(a.ValueDuration() + b.ValueLocalDateTime());
  }
  return std::nullopt;
}

std::optional<TypedValue> MaybeDoTemporalTypeSubtraction(const TypedValue &a, const TypedValue &b) {
  // Duration
  if (a.IsDuration() && b.IsDuration()) {
    return TypedValue(a.ValueDuration() - b.ValueDuration());
  }
  // Date
  if (a.IsDate() && b.IsDuration()) {
    return TypedValue(a.ValueDate() - b.ValueDuration());
  }
  if (a.IsDate() && b.IsDate()) {
    return TypedValue(a.ValueDate() - b.ValueDate());
  }
  // LocalTime
  if (a.IsLocalTime() && b.IsDuration()) {
    return TypedValue(a.ValueLocalTime() - b.ValueDuration());
  }
  if (a.IsLocalTime() && b.IsLocalTime()) {
    return TypedValue(a.ValueLocalTime() - b.ValueLocalTime());
  }
  // LocalDateTime
  if (a.IsLocalDateTime() && b.IsDuration()) {
    return TypedValue(a.ValueLocalDateTime() - b.ValueDuration());
  }
  if (a.IsLocalDateTime() && b.IsLocalDateTime()) {
    return TypedValue(a.ValueLocalDateTime() - b.ValueLocalDateTime());
  }
  return std::nullopt;
}
}  // namespace

TypedValue operator+(const TypedValue &a, const TypedValue &b) {
  if (a.IsNull() || b.IsNull()) return TypedValue(a.GetMemoryResource());

  if (a.IsList() || b.IsList()) {
    TypedValue::TVector list(a.GetMemoryResource());
    auto append_list = [&list](const TypedValue &v) {
      if (v.IsList()) {
        auto list2 = v.ValueList();
        list.insert(list.end(), list2.begin(), list2.end());
      } else {
        list.push_back(v);
      }
    };
    append_list(a);
    append_list(b);
    return TypedValue(std::move(list), a.GetMemoryResource());
  }

  if (const auto maybe_add = MaybeDoTemporalTypeAddition(a, b); maybe_add) {
    return *maybe_add;
  }

  EnsureArithmeticallyOk(a, b, true, "addition");
  // no more Bool nor Null, summing works on anything from here onward

  if (a.IsString() || b.IsString()) return TypedValue(ValueToString(a) + ValueToString(b), a.GetMemoryResource());

  // at this point we only have int and double
  if (a.IsDouble() || b.IsDouble()) {
    return TypedValue(ToDouble(a) + ToDouble(b), a.GetMemoryResource());
  }
  return TypedValue(a.ValueInt() + b.ValueInt(), a.GetMemoryResource());
}

TypedValue operator-(const TypedValue &a, const TypedValue &b) {
  if (a.IsNull() || b.IsNull()) return TypedValue(a.GetMemoryResource());
  if (const auto maybe_sub = MaybeDoTemporalTypeSubtraction(a, b); maybe_sub) {
    return *maybe_sub;
  }
  EnsureArithmeticallyOk(a, b, true, "subraction");
  // at this point we only have int and double
  if (a.IsDouble() || b.IsDouble()) {
    return TypedValue(ToDouble(a) - ToDouble(b), a.GetMemoryResource());
  }
  return TypedValue(a.ValueInt() - b.ValueInt(), a.GetMemoryResource());
}

TypedValue operator/(const TypedValue &a, const TypedValue &b) {
  if (a.IsNull() || b.IsNull()) return TypedValue(a.GetMemoryResource());
  EnsureArithmeticallyOk(a, b, false, "division");

  // at this point we only have int and double
  if (a.IsDouble() || b.IsDouble()) {
    return TypedValue(ToDouble(a) / ToDouble(b), a.GetMemoryResource());
  } else {
    if (b.ValueInt() == 0LL) throw TypedValueException("Division by zero");
    return TypedValue(a.ValueInt() / b.ValueInt(), a.GetMemoryResource());
  }
}

TypedValue operator*(const TypedValue &a, const TypedValue &b) {
  if (a.IsNull() || b.IsNull()) return TypedValue(a.GetMemoryResource());
  EnsureArithmeticallyOk(a, b, false, "multiplication");

  // at this point we only have int and double
  if (a.IsDouble() || b.IsDouble()) {
    return TypedValue(ToDouble(a) * ToDouble(b), a.GetMemoryResource());
  } else {
    return TypedValue(a.ValueInt() * b.ValueInt(), a.GetMemoryResource());
  }
}

TypedValue operator%(const TypedValue &a, const TypedValue &b) {
  if (a.IsNull() || b.IsNull()) return TypedValue(a.GetMemoryResource());
  EnsureArithmeticallyOk(a, b, false, "modulo");

  // at this point we only have int and double
  if (a.IsDouble() || b.IsDouble()) {
    return TypedValue(static_cast<double>(fmod(ToDouble(a), ToDouble(b))), a.GetMemoryResource());
  } else {
    if (b.ValueInt() == 0LL) throw TypedValueException("Mod with zero");
    return TypedValue(a.ValueInt() % b.ValueInt(), a.GetMemoryResource());
  }
}

inline void EnsureLogicallyOk(const TypedValue &a, const TypedValue &b, const std::string &op_name) {
  if (!((a.IsBool() || a.IsNull()) && (b.IsBool() || b.IsNull()))) {
    throw TypedValueException("Invalid {} operand types({} && {})", op_name, a.type(), b.type());
  }
}

TypedValue operator&&(const TypedValue &a, const TypedValue &b) {
  EnsureLogicallyOk(a, b, "logical AND");
  // at this point we only have null and bool
  // if either operand is false, the result is false
  if (a.IsBool() && !a.ValueBool()) return TypedValue(false, a.GetMemoryResource());
  if (b.IsBool() && !b.ValueBool()) return TypedValue(false, a.GetMemoryResource());
  if (a.IsNull() || b.IsNull()) return TypedValue(a.GetMemoryResource());
  // neither is false, neither is null, thus both are true
  return TypedValue(true, a.GetMemoryResource());
}

TypedValue operator||(const TypedValue &a, const TypedValue &b) {
  EnsureLogicallyOk(a, b, "logical OR");
  // at this point we only have null and bool
  // if either operand is true, the result is true
  if (a.IsBool() && a.ValueBool()) return TypedValue(true, a.GetMemoryResource());
  if (b.IsBool() && b.ValueBool()) return TypedValue(true, a.GetMemoryResource());
  if (a.IsNull() || b.IsNull()) return TypedValue(a.GetMemoryResource());
  // neither is true, neither is null, thus both are false
  return TypedValue(false, a.GetMemoryResource());
}

TypedValue operator^(const TypedValue &a, const TypedValue &b) {
  EnsureLogicallyOk(a, b, "logical XOR");
  // at this point we only have null and bool
  if (a.IsNull() || b.IsNull())
    return TypedValue(a.GetMemoryResource());
  else
    return TypedValue(static_cast<bool>(a.ValueBool() ^ b.ValueBool()), a.GetMemoryResource());
}

bool TypedValue::BoolEqual::operator()(const TypedValue &lhs, const TypedValue &rhs) const {
  if (lhs.IsNull() && rhs.IsNull()) return true;
  TypedValue equality_result = lhs == rhs;
  switch (equality_result.type()) {
    case TypedValue::Type::Bool:
      return equality_result.ValueBool();
    case TypedValue::Type::Null:
      return false;
    default:
      LOG_FATAL(
          "Equality between two TypedValues resulted in something other "
          "than Null or bool");
  }
}

size_t TypedValue::Hash::operator()(const TypedValue &value) const {
  switch (value.type()) {
    case TypedValue::Type::Null:
      return 31;
    case TypedValue::Type::Bool:
      return std::hash<bool>{}(value.ValueBool());
    case TypedValue::Type::Int:
      // we cast int to double for hashing purposes
      // to be consistent with TypedValue equality
      // in which (2.0 == 2) returns true
      return std::hash<double>{}((double)value.ValueInt());
    case TypedValue::Type::Double:
      return std::hash<double>{}(value.ValueDouble());
    case TypedValue::Type::String:
      return std::hash<std::string_view>{}(value.ValueString());
    case TypedValue::Type::List: {
      return utils::FnvCollection<TypedValue::TVector, TypedValue, Hash>{}(value.ValueList());
    }
    case TypedValue::Type::Map: {
      size_t hash = 6543457;
      for (const auto &kv : value.ValueMap()) {
        hash ^= std::hash<std::string_view>{}(kv.first);
        hash ^= this->operator()(kv.second);
      }
      return hash;
    }
    case TypedValue::Type::Vertex:
      return value.ValueVertex().Gid().AsUint();
    case TypedValue::Type::Edge:
      return value.ValueEdge().Gid().AsUint();
    case TypedValue::Type::Path: {
      const auto &vertices = value.ValuePath().vertices();
      const auto &edges = value.ValuePath().edges();
      return utils::FnvCollection<decltype(vertices), VertexAccessor>{}(vertices) ^
             utils::FnvCollection<decltype(edges), EdgeAccessor>{}(edges);
    }
    case TypedValue::Type::Date:
      return utils::DateHash{}(value.ValueDate());
    case TypedValue::Type::LocalTime:
      return utils::LocalTimeHash{}(value.ValueLocalTime());
    case TypedValue::Type::LocalDateTime:
      return utils::LocalDateTimeHash{}(value.ValueLocalDateTime());
    case TypedValue::Type::Duration:
      return utils::DurationHash{}(value.ValueDuration());
      break;
    case TypedValue::Type::Function:
      throw TypedValueException("Unsupported hash function for Function");
    case TypedValue::Type::Graph:
      throw TypedValueException("Unsupported hash function for Graph");
  }
  LOG_FATAL("Unhandled TypedValue.type() in hash function");
}

}  // namespace memgraph::query<|MERGE_RESOLUTION|>--- conflicted
+++ resolved
@@ -322,23 +322,13 @@
 
 #define DEFINE_VALUE_AND_TYPE_GETTERS(type_param, type_enum, field)                              \
   type_param &TypedValue::Value##type_enum() {                                                   \
-<<<<<<< HEAD
-    if (type_ != Type::type_enum) {                                                              \
-=======
     if (type_ != Type::type_enum) [[unlikely]]                                                   \
->>>>>>> fb281459
       throw TypedValueException("TypedValue is of type '{}', not '{}'", type_, Type::type_enum); \
-    }                                                                                            \
     return field;                                                                                \
   }                                                                                              \
   const type_param &TypedValue::Value##type_enum() const {                                       \
-<<<<<<< HEAD
-    if (type_ != Type::type_enum) {                                                              \
-=======
     if (type_ != Type::type_enum) [[unlikely]]                                                   \
->>>>>>> fb281459
       throw TypedValueException("TypedValue is of type '{}', not '{}'", type_, Type::type_enum); \
-    }                                                                                            \
     return field;                                                                                \
   }                                                                                              \
   bool TypedValue::Is##type_enum() const { return type_ == Type::type_enum; }
