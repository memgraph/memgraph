// Copyright 2025 Memgraph Ltd.
//
// Use of this software is governed by the Business Source License
// included in the file licenses/BSL.txt; by using this file, you agree to be bound by the terms of the Business Source
// License, and you may not use this file except in compliance with the Business Source License.
//
// As of the Change Date specified in that file, in accordance with
// the Business Source License, use of this software will be governed
// by the Apache License, Version 2.0, included in the file
// licenses/APL.txt.

#ifdef MG_ENTERPRISE

#include <algorithm>
#include <atomic>
#include <chrono>
#include <functional>
#include <iterator>
#include <memory>
#include <mutex>
#include <optional>
#include <shared_mutex>
#include <string>
#include <string_view>
#include <thread>
#include <utility>
#include <vector>

#include <communication/bolt/v1/encoder/base_encoder.hpp>
#include "coordination/coordination_observer.hpp"
#include "coordination/coordinator_cluster_state.hpp"
#include "coordination/coordinator_communication_config.hpp"
#include "coordination/coordinator_exceptions.hpp"
#include "coordination/coordinator_instance.hpp"
#include "coordination/coordinator_instance_management_server.hpp"
#include "coordination/coordinator_instance_management_server_handlers.hpp"
#include "coordination/coordinator_ops_status.hpp"
#include "coordination/instance_status.hpp"
#include "coordination/raft_state.hpp"
#include "coordination/replication_instance_client.hpp"
#include "coordination/replication_instance_connector.hpp"
#include "replication_coordination_glue/role.hpp"
#include "utils/event_counter.hpp"
#include "utils/exponential_backoff.hpp"
#include "utils/functional.hpp"
#include "utils/join_vector.hpp"
#include "utils/logging.hpp"
#include "utils/metrics_timer.hpp"

#include <fmt/ranges.h>
#include <spdlog/spdlog.h>
#include <range/v3/range/conversion.hpp>
#include <range/v3/view/filter.hpp>
#include <range/v3/view/transform.hpp>

namespace memgraph::metrics {
// Counters
extern const Event SuccessfulFailovers;
extern const Event RaftFailedFailovers;
extern const Event NoAliveInstanceFailedFailovers;
extern const Event BecomeLeaderSuccess;
extern const Event FailedToBecomeLeader;
extern const Event ShowInstance;
extern const Event ShowInstances;
extern const Event DemoteInstance;
extern const Event UnregisterReplInstance;
extern const Event RemoveCoordInstance;
// Histogram
extern const Event InstanceSuccCallback_us;
extern const Event InstanceFailCallback_us;
extern const Event ChooseMostUpToDateInstance_us;
extern const Event GetHistories_us;
extern const Event DataFailover_us;
}  // namespace memgraph::metrics

namespace memgraph::coordination {
namespace {
constexpr int kDisconnectedCluster = 1;
constexpr std::string_view kUp{"up"};
constexpr std::string_view kDown{"down"};
}  // namespace

using nuraft::ptr;
using namespace std::chrono_literals;

CoordinatorInstance::CoordinatorInstance(CoordinatorInstanceInitConfig const &config)
    : instance_down_timeout_sec_(config.instance_down_timeout_sec),
      instance_health_check_frequency_sec_(config.instance_health_check_frequency_sec),
      coordinator_management_server_{ManagementServerConfig{
          io::network::Endpoint{kDefaultManagementServerIp, static_cast<uint16_t>(config.management_port)}}} {
  CoordinatorInstanceManagementServerHandlers::Register(coordinator_management_server_, *this);
  MG_ASSERT(coordinator_management_server_.Start(), "Management server on coordinator couldn't be started.");

  // Delay constructing of Raft state until everything is constructed in coordinator instance
  // since raft state will call become leader callback or become follower callback on construction.
  // If something is not yet constructed in coordinator instance, we get UB
  raft_state_ = std::make_unique<RaftState>(config, GetBecomeLeaderCallback(), GetBecomeFollowerCallback(),
                                            CoordinationClusterChangeObserver{this});
  UpdateClientConnectors(raft_state_->GetCoordinatorInstancesAux());
  raft_state_->InitRaftServer();
}

CoordinatorInstance::~CoordinatorInstance() {
  // Coordinator instance can be stuck in infinite loop of doing reconciliation of cluster state. We need to notify
  // thread that we are shutting down, and we need to stop state checks and thread pool before anything is destructed
  // otherwise thread pool can get task become leader, when raft_state_ ptr is already destructed
  // Order is important:
  // 1. Thread pool might be running with reconcile cluster state, or become follower, so we should shut that down
  // 2. Await shutdown of coordinator thread pool so that coordinator can't become follower or do reconcile cluster
  // state
  // 3. State checks running, we need to stop them before raft_state_ is destroyed
  ShuttingDown();
  thread_pool_.ShutDown();
  // We don't need to take lock as reconcile cluster state can't be running, coordinator can't become follower,
  // user queries can't be running as memgraph awaits server shutdown
  std::ranges::for_each(repl_instances_, [](auto &repl_instance) { repl_instance.StopStateCheck(); });
}

auto CoordinatorInstance::GetBecomeLeaderCallback() -> std::function<void()> {
  return [this]() {
    spdlog::trace("Executing become leader callback in thread {}.", std::this_thread::get_id());
    if (is_shutting_down_.load(std::memory_order_acquire)) {
      return;
    }
    status.store(CoordinatorStatus::LEADER_NOT_READY, std::memory_order_release);
    // Thread pool is needed because becoming leader is blocking action, and if we don't succeed to check state of
    // cluster we will try again and again in same thread, thus blocking progress of NuRaft leader election.
    thread_pool_.AddTask([this]() { this->ReconcileClusterState(); });
    return;
  };
}

auto CoordinatorInstance::GetBecomeFollowerCallback() -> std::function<void()> {
  return [this]() {
    status.store(CoordinatorStatus::FOLLOWER, std::memory_order_release);
    thread_pool_.AddTask([this]() {
      spdlog::info("Executing become follower callback in thread {}.", std::this_thread::get_id());
      // We need to stop checks before taking a lock because deadlock can happen if instances wait
      // to take a lock in state check, and this thread already has a lock and waits for instance to
      // be done with state check
      std::ranges::for_each(repl_instances_, [](auto &&repl_instance) {
        spdlog::trace("Stopping state check for instance {} in thread {}.", repl_instance.InstanceName(),
                      std::this_thread::get_id());
        repl_instance.StopStateCheck();
        spdlog::trace("Stopped state check for instance {} in thread {}.", repl_instance.InstanceName(),
                      std::this_thread::get_id());
      });
      auto lock = std::unique_lock{coord_instance_lock_};
      repl_instances_.clear();
    });
  };
}

auto CoordinatorInstance::FindReplicationInstance(std::string_view replication_instance_name)
    -> std::optional<std::reference_wrapper<ReplicationInstanceConnector>> {
  auto const repl_instance =
      std::ranges::find_if(repl_instances_, [replication_instance_name](ReplicationInstanceConnector const &instance) {
        return instance.InstanceName() == replication_instance_name;
      });

  if (repl_instance != repl_instances_.end()) {
    return std::ref(*repl_instance);
  }

  return std::nullopt;
}

auto CoordinatorInstance::GetLeaderCoordinatorData() const -> std::optional<LeaderCoordinatorData> {
  return raft_state_->GetLeaderCoordinatorData();
}

auto CoordinatorInstance::YieldLeadership() const -> YieldLeadershipStatus {
  if (!raft_state_->IsLeader()) {
    return YieldLeadershipStatus::NOT_LEADER;
  }
  raft_state_->YieldLeadership();
  return YieldLeadershipStatus::SUCCESS;
}

void CoordinatorInstance::UpdateClientConnectors(std::vector<CoordinatorInstanceAux> const &coord_instances_aux) const {
  auto connectors = coordinator_connectors_.Lock();

  for (auto const &coordinator : coord_instances_aux) {
    if (coordinator.id == raft_state_->GetMyCoordinatorId()) {
      continue;
    }
    auto const coord_connector = std::ranges::find_if(
        *connectors, [coordinator_id = coordinator.id](auto &&connector) { return connector.first == coordinator_id; });
    if (coord_connector != connectors->end()) {
      continue;
    }
    spdlog::trace("Creating new connector to coordinator with id {}, on endpoint:{}.", coordinator.id,
                  coordinator.management_server);
    auto mgmt_endpoint = io::network::Endpoint::ParseAndCreateSocketOrAddress(coordinator.management_server);
    MG_ASSERT(mgmt_endpoint.has_value(), "Failed to create management server when creating new coordinator connector.");
    connectors->emplace(connectors->end(), coordinator.id, ManagementServerConfig{std::move(*mgmt_endpoint)});
  }
}

auto CoordinatorInstance::GetCoordinatorsInstanceStatus() const -> std::vector<InstanceStatus> {
  auto const get_coord_role = [](auto const coordinator_id, auto const curr_leader) -> std::string {
    return coordinator_id == curr_leader ? "leader" : "follower";
  };

  auto const stringify_coord_health = [this](auto const coordinator_id) -> std::string {
    if (status.load(std::memory_order_acquire) != CoordinatorStatus::LEADER_READY) {
      return "unknown";
    }

    return raft_state_->CoordLastSuccRespMs(coordinator_id) < instance_down_timeout_sec_ ? kUp.data() : kDown.data();
  };

  auto const coordinators = raft_state_->GetCoordinatorInstancesAux();
  auto const curr_leader_id = raft_state_->GetLeaderId();

  std::vector<InstanceStatus> results;
  results.reserve(coordinators.size());

  for (auto const &coordinator : coordinators) {
    results.emplace_back(InstanceStatus{
        .instance_name = fmt::format("coordinator_{}", coordinator.id),
        .coordinator_server = coordinator.coordinator_server,
        .management_server = coordinator.management_server,
        .bolt_server = raft_state_->GetBoltServer(coordinator.id).value_or(""),
        .cluster_role = get_coord_role(coordinator.id, curr_leader_id),
        .health = stringify_coord_health(coordinator.id),
        .last_succ_resp_ms = raft_state_->CoordLastSuccRespMs(coordinator.id).count(),

    });
  }
  return results;
}

auto CoordinatorInstance::ShowInstancesStatusAsFollower() const -> std::vector<InstanceStatus> {
  spdlog::trace("Processing show instances request as follower.");
  auto instances_status = GetCoordinatorsInstanceStatus();
  auto const stringify_inst_status = [raft_state_ptr = raft_state_.get()](auto &&instance) -> std::string {
    if (raft_state_ptr->IsCurrentMain(instance.config.instance_name)) {
      return "main";
    }
    if (raft_state_ptr->HasMainState(instance.config.instance_name)) {
      return "unknown";
    }
    return "replica";
  };

  auto process_repl_instance_as_follower = [&stringify_inst_status](auto &&instance) -> InstanceStatus {
    return {.instance_name = instance.config.instance_name,
            .management_server = instance.config.ManagementSocketAddress(),  // show non-resolved IP
            .bolt_server = instance.config.BoltSocketAddress(),              // show non-resolved IP
            .cluster_role = stringify_inst_status(instance),
            .health = "unknown"};
  };

  std::ranges::transform(raft_state_->GetDataInstancesContext(), std::back_inserter(instances_status),
                         process_repl_instance_as_follower);
  spdlog::trace("Returning set of instances as follower.");
  return instances_status;
}

auto CoordinatorInstance::ShowInstancesAsLeader() const -> std::optional<std::vector<InstanceStatus>> {
  auto instances_status = GetCoordinatorsInstanceStatus();

  auto const stringify_repl_role = [this](auto &&instance) -> std::string {
    if (!instance.IsAlive()) return "unknown";
    if (raft_state_->IsCurrentMain(instance.InstanceName())) return "main";
    return "replica";
  };

  auto const stringify_repl_health = [](auto &&instance) -> std::string { return instance.IsAlive() ? "up" : "down"; };

  auto process_repl_instance_as_leader = [&stringify_repl_role,
                                          &stringify_repl_health](auto &&instance) -> InstanceStatus {
    return {.instance_name = instance.InstanceName(),
            .management_server = instance.ManagementSocketAddress(),  // show non-resolved IP
            .bolt_server = instance.BoltSocketAddress(),              // show non-resolved IP
            .cluster_role = stringify_repl_role(instance),
            .health = stringify_repl_health(instance),
            .last_succ_resp_ms = instance.LastSuccRespMs().count()};
  };

  auto lock = std::shared_lock{coord_instance_lock_};

  spdlog::trace("Processing show instances request as leader.");

  if (status.load(std::memory_order_acquire) != CoordinatorStatus::LEADER_READY) {
    spdlog::trace("Leader is not ready, returning empty response.");
    return std::nullopt;
  }

  std::ranges::transform(repl_instances_, std::back_inserter(instances_status), process_repl_instance_as_leader);

  spdlog::trace("Returning set of instances as leader.");
  return instances_status;
}

auto CoordinatorInstance::ShowInstance() const -> InstanceStatus {
  metrics::IncrementCounter(metrics::ShowInstance);
  auto const curr_leader_id = raft_state_->GetLeaderId();
  auto const my_context = raft_state_->GetMyCoordinatorInstanceAux();
  std::string const role = std::invoke([curr_leader_id, my_id = raft_state_->GetMyCoordinatorId()] {
    return my_id == curr_leader_id ? "leader" : "follower";
  });

  return InstanceStatus{.instance_name = raft_state_->InstanceName(),
                        .coordinator_server = my_context.coordinator_server,         // show non-resolved IP
                        .management_server = my_context.management_server,           // show non-resolved IP
                        .bolt_server = raft_state_->GetMyBoltServer().value_or(""),  // show non-resolved IP
                        .cluster_role = role};
}

auto CoordinatorInstance::ShowInstances() const -> std::vector<InstanceStatus> {
  metrics::IncrementCounter(metrics::ShowInstances);
  if (auto const leader_results = ShowInstancesAsLeader(); leader_results.has_value()) {
    return *leader_results;
  }

  auto const leader_id = raft_state_->GetLeaderId();
  if (leader_id == raft_state_->GetMyCoordinatorId()) {
    spdlog::trace("Coordinator itself not yet leader, returning report as follower.");
    return ShowInstancesStatusAsFollower();  // We don't want to ask ourselves for instances, as coordinator is
    // not ready still as leader
  }

  if (leader_id == -1) {
    spdlog::trace("No leader found, returning report as follower");
    return ShowInstancesStatusAsFollower();
  }

  CoordinatorInstanceConnector *leader{nullptr};
  {
    auto connectors = coordinator_connectors_.Lock();

    auto connector = std::ranges::find_if(
        *connectors, [&leader_id](auto const &local_connector) { return local_connector.first == leader_id; });
    if (connector != connectors->end()) {
      leader = &connector->second;
    }
  }

  if (leader == nullptr) {
    spdlog::trace("Connection to leader not found, returning SHOW INSTANCES output as follower.");
    return ShowInstancesStatusAsFollower();
  }

  spdlog::trace("Sending show instances RPC to leader with id {}", leader_id);
  auto maybe_res = leader->SendShowInstances();

  if (!maybe_res.has_value()) {
    spdlog::trace("Couldn't get instances from leader {}. Returning result as a follower.", leader_id);
    return ShowInstancesStatusAsFollower();
  }

  spdlog::trace("Got instances from leader {}.", leader_id);
  return std::move(maybe_res.value());
}

auto CoordinatorInstance::ReconcileClusterState() -> ReconcileClusterStateStatus {
  utils::ExponentialBackoff backoff{std::chrono::milliseconds(1000), std::chrono::seconds(60)};

  auto attempt_cnt{1};
  while (raft_state_->IsLeader()) {
    spdlog::trace("Trying to ensure cluster's healthy state. The coordinator is considered a leader. Attempt: {}.",
                  attempt_cnt++);
    switch (auto const result = ReconcileClusterState_()) {
      case (ReconcileClusterStateStatus::SUCCESS): {
        auto expected = CoordinatorStatus::LEADER_NOT_READY;
        if (!status.compare_exchange_strong(expected, CoordinatorStatus::LEADER_READY, std::memory_order_acq_rel,
                                            std::memory_order_acquire)) {
          if (expected == CoordinatorStatus::FOLLOWER) {
            spdlog::trace(
                "Reconcile cluster state finished successfully but coordinator in the meantime became follower.");
            metrics::IncrementCounter(metrics::FailedToBecomeLeader);
            return ReconcileClusterStateStatus::NOT_LEADER_ANYMORE;
          }
          // We should never get into such state, but we log it for observability.
          spdlog::trace("Reconcile cluster state finished successfully but coordinator is already in state ready.");
          return result;
        }
        spdlog::trace("Reconcile cluster state finished successfully. Leader is ready now.");
        metrics::IncrementCounter(metrics::BecomeLeaderSuccess);
        return result;
      }
      case ReconcileClusterStateStatus::FAIL:
        spdlog::trace("ReconcileClusterState_ failed!");
        metrics::IncrementCounter(metrics::FailedToBecomeLeader);
        break;
      case ReconcileClusterStateStatus::SHUTTING_DOWN:
        spdlog::trace("Stopping reconciliation as coordinator is shutting down.");
        metrics::IncrementCounter(metrics::FailedToBecomeLeader);
        return result;
      case ReconcileClusterStateStatus::NOT_LEADER_ANYMORE: {
        metrics::IncrementCounter(metrics::FailedToBecomeLeader);
        MG_ASSERT(false, "Invalid status handling. Crashing the database.");
      }
    }
    backoff.wait();
  }

  // It's possible that the instance got request to become follower since the start of executing this method.
  return ReconcileClusterStateStatus::NOT_LEADER_ANYMORE;
}

auto CoordinatorInstance::ReconcileClusterState_() -> ReconcileClusterStateStatus {
  spdlog::trace("Doing ReconcileClusterState_.");

  if (is_shutting_down_.load(std::memory_order_acquire)) {
    return ReconcileClusterStateStatus::SHUTTING_DOWN;
  }

  // Ordering is important here, we must stop frequent check before
  // taking lock to avoid deadlock between us stopping thread and thread wanting to take lock but can't because
  // we have it
  std::ranges::for_each(repl_instances_, [](auto &&repl_instance) {
    spdlog::trace("Stopping state checks for instance {}.", repl_instance.InstanceName());
    repl_instance.StopStateCheck();
    spdlog::trace("Stopped state check for instance {}.", repl_instance.InstanceName());
  });
  auto lock = std::unique_lock{coord_instance_lock_};
  spdlog::trace("Acquired lock in the reconciliation cluster state reset thread {}.", std::this_thread::get_id());
  repl_instances_.clear();

  auto const raft_state_data_instances = raft_state_->GetDataInstancesContext();

  // Reconciliation shouldn't be done on single coordinator
  if (raft_state_->GetCoordinatorInstancesAux().size() == kDisconnectedCluster) {
    return ReconcileClusterStateStatus::SUCCESS;
  }

  // There is nothing to do if we don't have any instances
  if (raft_state_data_instances.empty()) {
    spdlog::trace("Exiting ReconcileClusterState. Didn't get any replication instances.");
    return ReconcileClusterStateStatus::SUCCESS;
  }

  auto current_mains =
      raft_state_data_instances | ranges::views::filter([raft_state_ptr = raft_state_.get()](auto const &instance) {
        return raft_state_ptr->IsCurrentMain(instance.config.instance_name);
      });

  auto const num_mains = std::ranges::distance(current_mains);

  if (num_mains > 1) {
    LOG_FATAL(
        "Found more than one current main. System cannot operate under this assumption, please contact the support.");
  }

  std::ranges::for_each(raft_state_data_instances, [this](auto const &data_instance) {
    auto &instance = repl_instances_.emplace_back(data_instance.config, this, instance_down_timeout_sec_,
                                                  instance_health_check_frequency_sec_);
    instance.StartStateCheck();
  });

  if (num_mains == 1) {
    // If we have alive MAIN instance we expect that the cluster was in the correct state already. We can start
    // frequent checks.
    auto main_instance = std::ranges::begin(current_mains);
    spdlog::trace("Found main instance {}.", main_instance->config.instance_name);
    for (auto &instance : repl_instances_) {
      instance.StartStateCheck();
    }
    return ReconcileClusterStateStatus::SUCCESS;
  }

  if (num_mains == 0) {
    spdlog::trace(
        "No main can be determined from the current state in logs. Trying to find the most up to date instance.");
    switch (TryFailover()) {
      case FailoverStatus::SUCCESS: {
        for (auto &instance : repl_instances_) {
          instance.StartStateCheck();
        }
        spdlog::trace("Exiting ReconcileClusterState_. Cluster is in healthy state.");
        return ReconcileClusterStateStatus::SUCCESS;
      };
      case FailoverStatus::NO_INSTANCE_ALIVE: {
        spdlog::trace("Failover failed because no instance is alive.");
        return ReconcileClusterStateStatus::FAIL;
      };
      case FailoverStatus::RAFT_FAILURE: {
        spdlog::trace("Writing to Raft log failed, reconciliation task will be scheduled.");
        return ReconcileClusterStateStatus::FAIL;
      };
    };
  }

  LOG_FATAL("Unreachable code reached when leadership is changed. Num of mains: {}", num_mains);
}

auto CoordinatorInstance::TryVerifyOrCorrectClusterState() -> ReconcileClusterStateStatus {
  // Follows nomenclature from replication handler where Try<> means doing action from the
  // user query.
  auto expected = CoordinatorStatus::LEADER_READY;
  if (!status.compare_exchange_strong(expected, CoordinatorStatus::LEADER_NOT_READY, std::memory_order_acq_rel,
                                      std::memory_order_acquire)) {
    return ReconcileClusterStateStatus::NOT_LEADER_ANYMORE;
  }
  return ReconcileClusterState();
}

void CoordinatorInstance::ShuttingDown() { is_shutting_down_.store(true, std::memory_order_release); }

auto CoordinatorInstance::TryFailover() const -> FailoverStatus {
  utils::MetricsTimer const timer{metrics::DataFailover_us};
  auto const maybe_most_up_to_date_instance = GetInstanceForFailover();
  if (!maybe_most_up_to_date_instance.has_value()) {
    spdlog::error("Couldn't choose instance for failover, check logs for more details.");
    metrics::IncrementCounter(metrics::NoAliveInstanceFailedFailovers);
    return FailoverStatus::NO_INSTANCE_ALIVE;
  }

  auto const &new_main_name = *maybe_most_up_to_date_instance;
  spdlog::trace("Found new main instance {} while doing failover.", new_main_name);

  auto data_instances = raft_state_->GetDataInstancesContext();

  auto const new_main_uuid = utils::UUID{};
  auto const not_main = [&new_main_name](auto &&instance) { return instance.config.instance_name != new_main_name; };

  for (auto &data_instance : data_instances | ranges::views::filter(not_main)) {
    data_instance.status = ReplicationRole::REPLICA;
    data_instance.instance_uuid = new_main_uuid;
  }

  const auto main_data_instance = std::ranges::find_if(data_instances, [&new_main_name](auto &&data_instance) {
    return data_instance.config.instance_name == new_main_name;
  });

  main_data_instance->instance_uuid = new_main_uuid;
  main_data_instance->status = ReplicationRole::MAIN;

  // NOLINTNEXTLINE
  CoordinatorClusterStateDelta const delta_state{.data_instances_ = std::move(data_instances),
                                                 // NOLINTNEXTLINE
                                                 .current_main_uuid_ = new_main_uuid};

  if (!raft_state_->AppendClusterUpdate(delta_state)) {
    spdlog::error("Aborting failover. Writing to Raft failed.");
    metrics::IncrementCounter(metrics::RaftFailedFailovers);
    return FailoverStatus::RAFT_FAILURE;
  }

  metrics::IncrementCounter(metrics::SuccessfulFailovers);
  return FailoverStatus::SUCCESS;
}

auto CoordinatorInstance::SetReplicationInstanceToMain(std::string_view new_main_name)
    -> SetInstanceToMainCoordinatorStatus {
  auto lock = std::lock_guard{coord_instance_lock_};
  spdlog::trace("Acquired lock to set replication instance to main in thread {}.", std::this_thread::get_id());

  // The coordinator could be in LEADER_NOT_READY state because it restarted and before the restart user called `DEMOTE
  // instance <instance_name>`. The cluster is without the main instance which will forbid ReconcileClusterState from
  // succeeding.
  if (status.load(std::memory_order_acquire) == CoordinatorStatus::FOLLOWER) {
    return SetInstanceToMainCoordinatorStatus::NOT_LEADER;
  }

  if (raft_state_->MainExists()) {
    return SetInstanceToMainCoordinatorStatus::MAIN_ALREADY_EXISTS;
  }

  auto const is_new_main = [new_main_name](auto const &instance) { return instance.InstanceName() == new_main_name; };
  auto new_main = std::ranges::find_if(repl_instances_, is_new_main);

  if (new_main == repl_instances_.end()) {
    spdlog::error("Instance {} not registered. Please register it using REGISTER INSTANCE query.", new_main_name);
    return SetInstanceToMainCoordinatorStatus::NO_INSTANCE_WITH_NAME;
  }

  auto const new_main_uuid = utils::UUID{};

  for (auto const &instance : repl_instances_) {
    if (!is_new_main(instance)) {
      // Even if swapping doesn't succeed here, we will do it again in the callbacks.
      instance.SendSwapAndUpdateUUID(new_main_uuid);
    }
  }

  auto repl_clients_info = repl_instances_ | ranges::views::filter(std::not_fn(is_new_main)) |
                           ranges::views::transform(&ReplicationInstanceConnector::GetReplicationClientInfo) |
                           ranges::to<ReplicationClientsInfo>();

  if (!new_main->SendRpc<PromoteToMainRpc>(new_main_uuid, std::move(repl_clients_info))) {
    return SetInstanceToMainCoordinatorStatus::COULD_NOT_PROMOTE_TO_MAIN;
  }

  if (!new_main->SendRpc<EnableWritingOnMainRpc>()) {
    return SetInstanceToMainCoordinatorStatus::ENABLE_WRITING_FAILED;
  }

  auto data_instances = raft_state_->GetDataInstancesContext();

  auto const not_main_raft = [new_main_name](auto &&instance) {
    return instance.config.instance_name != new_main_name;
  };
  // replicas already have status replica
  for (auto &data_instance : data_instances | ranges::views::filter(not_main_raft)) {
    data_instance.instance_uuid = new_main_uuid;
  }

  auto main_data_instance = std::ranges::find_if(data_instances, [new_main_name](auto &&data_instance) {
    return data_instance.config.instance_name == new_main_name;
  });

  main_data_instance->instance_uuid = new_main_uuid;
  main_data_instance->status = ReplicationRole::MAIN;

  // NOLINTNEXTLINE
  CoordinatorClusterStateDelta const delta_state{.data_instances_ = std::move(data_instances),
                                                 // NOLINTNEXTLINE
                                                 .current_main_uuid_ = new_main_uuid};

  if (!raft_state_->AppendClusterUpdate(delta_state)) {
    spdlog::error("Aborting setting instance to main. Writing to Raft failed.");
    return SetInstanceToMainCoordinatorStatus::RAFT_LOG_ERROR;
  }

  return SetInstanceToMainCoordinatorStatus::SUCCESS;
}

auto CoordinatorInstance::DemoteInstanceToReplica(std::string_view instance_name) -> DemoteInstanceCoordinatorStatus {
  metrics::IncrementCounter(metrics::DemoteInstance);
  auto lock = std::lock_guard{coord_instance_lock_};

  if (status.load(std::memory_order_acquire) != CoordinatorStatus::LEADER_READY) {
    return DemoteInstanceCoordinatorStatus::NOT_LEADER;
  }

  auto const name_matches = [instance_name](auto &&instance) { return instance.InstanceName() == instance_name; };

  auto instance = std::ranges::find_if(repl_instances_, name_matches);
  if (instance == repl_instances_.end()) {
    return DemoteInstanceCoordinatorStatus::NO_INSTANCE_WITH_NAME;
  }

  if (!instance->SendRpc<DemoteMainToReplicaRpc>()) {
    return DemoteInstanceCoordinatorStatus::RPC_FAILED;
  }

  auto cluster_state = raft_state_->GetDataInstancesContext();

  auto data_instance = std::ranges::find_if(cluster_state, [instance_name](auto &&data_instance) {
    return data_instance.config.instance_name == instance_name;
  });
  data_instance->status = ReplicationRole::REPLICA;

  // NOLINTNEXTLINE
  CoordinatorClusterStateDelta const delta_state{.data_instances_ = std::move(cluster_state)};

  if (!raft_state_->AppendClusterUpdate(delta_state)) {
    spdlog::error("Aborting demoting instance. Writing to Raft failed.");
    return DemoteInstanceCoordinatorStatus::RAFT_LOG_ERROR;
  }

  return DemoteInstanceCoordinatorStatus::SUCCESS;
}

auto CoordinatorInstance::RegisterReplicationInstance(DataInstanceConfig const &config)
    -> RegisterInstanceCoordinatorStatus {
  auto lock = std::lock_guard{coord_instance_lock_};

  if (status.load(std::memory_order_acquire) != CoordinatorStatus::LEADER_READY) {
    return RegisterInstanceCoordinatorStatus::NOT_LEADER;
  }

  if (std::ranges::any_of(repl_instances_, [new_instance_name = config.instance_name](auto &&instance) {
        return instance.InstanceName() == new_instance_name;
      })) {
    return RegisterInstanceCoordinatorStatus::NAME_EXISTS;
  }

  if (std::ranges::any_of(repl_instances_, [&config](auto &&instance) {
        return instance.ManagementSocketAddress() == config.ManagementSocketAddress();
      })) {
    return RegisterInstanceCoordinatorStatus::MGMT_ENDPOINT_EXISTS;
  }

  if (std::ranges::any_of(repl_instances_, [&config](auto &&instance) {
        return instance.ReplicationSocketAddress() == config.ReplicationSocketAddress();
      })) {
    return RegisterInstanceCoordinatorStatus::REPL_ENDPOINT_EXISTS;
  }

  if (config.replication_client_info.replication_mode == replication_coordination_glue::ReplicationMode::STRICT_SYNC) {
    if (std::ranges::any_of(repl_instances_, [](auto &&instance) {
          return instance.GetReplicationClientInfo().replication_mode ==
                 replication_coordination_glue::ReplicationMode::SYNC;
        })) {
      return RegisterInstanceCoordinatorStatus::STRICT_SYNC_AND_SYNC_FORBIDDEN;
    }

  } else if (config.replication_client_info.replication_mode == replication_coordination_glue::ReplicationMode::SYNC) {
    if (std::ranges::any_of(repl_instances_, [](auto &&instance) {
          return instance.GetReplicationClientInfo().replication_mode ==
                 replication_coordination_glue::ReplicationMode::STRICT_SYNC;
        })) {
      return RegisterInstanceCoordinatorStatus::STRICT_SYNC_AND_SYNC_FORBIDDEN;
    }
  }

  auto const curr_main_uuid = raft_state_->GetCurrentMainUUID();

  auto *new_instance =
      &repl_instances_.emplace_back(config, this, instance_down_timeout_sec_, instance_health_check_frequency_sec_);

  // We do this here not under callbacks because we need to add replica to the current main.
  if (!new_instance->SendRpc<DemoteMainToReplicaRpc>(curr_main_uuid)) {
    spdlog::error("Failed to demote instance {} to replica.", config.instance_name);
    repl_instances_.pop_back();
    return RegisterInstanceCoordinatorStatus::RPC_FAILED;
  }

  if (auto const main_name = raft_state_->TryGetCurrentMainName(); main_name.has_value()) {
    auto const maybe_current_main = FindReplicationInstance(*main_name);
    MG_ASSERT(maybe_current_main.has_value(), "Couldn't find instance {} in local storage.", *main_name);

    if (auto const &current_main = maybe_current_main->get();
        !current_main.SendRpc<RegisterReplicaOnMainRpc>(curr_main_uuid, new_instance->GetReplicationClientInfo())) {
      spdlog::error("Failed to register instance {} on main instance {}.", config.instance_name, main_name);
      repl_instances_.pop_back();
      return RegisterInstanceCoordinatorStatus::RPC_FAILED;
    }
  }

  auto data_instances = raft_state_->GetDataInstancesContext();
  data_instances.emplace_back(config, ReplicationRole::REPLICA, curr_main_uuid);

  // NOLINTNEXTLINE
  CoordinatorClusterStateDelta const delta_state{.data_instances_ = std::move(data_instances)};

  if (!raft_state_->AppendClusterUpdate(delta_state)) {
    spdlog::error("Aborting instance registration. Writing to Raft failed.");
    repl_instances_.pop_back();
    return RegisterInstanceCoordinatorStatus::RAFT_LOG_ERROR;
  }

  new_instance->StartStateCheck();

  spdlog::info("Instance {} registered", config.instance_name);
  return RegisterInstanceCoordinatorStatus::SUCCESS;
}

auto CoordinatorInstance::UnregisterReplicationInstance(std::string_view instance_name)
    -> UnregisterInstanceCoordinatorStatus {
  metrics::IncrementCounter(metrics::UnregisterReplInstance);
  if (status.load(std::memory_order_acquire) != CoordinatorStatus::LEADER_READY) {
    return UnregisterInstanceCoordinatorStatus::NOT_LEADER;
  }

  auto lock = std::lock_guard{coord_instance_lock_};
  spdlog::trace("Acquired lock to unregister instance in thread {} 1st time", std::this_thread::get_id());

  auto maybe_instance = FindReplicationInstance(instance_name);
  if (!maybe_instance) {
    return UnregisterInstanceCoordinatorStatus::NO_INSTANCE_WITH_NAME;
  }

  auto &inst_to_remove = maybe_instance->get();

  auto const is_current_main = [this](auto const &instance) {
    return raft_state_->IsCurrentMain(instance.InstanceName()) && instance.IsAlive();
  };

  // Cannot unregister current main
  if (is_current_main(inst_to_remove)) {
    return UnregisterInstanceCoordinatorStatus::IS_MAIN;
  }

  auto curr_main = std::ranges::find_if(repl_instances_, is_current_main);
  // If there is no main in the cluster, the replica cannot be unregistered. We would commit the state without replica
  // in Raft but the in-memory state would still contain it.
  if (curr_main == repl_instances_.end()) {
    return UnregisterInstanceCoordinatorStatus::NO_MAIN;
  }

  auto old_data_instances = raft_state_->GetDataInstancesContext();
  // Intentional copy
  auto new_data_instances = old_data_instances;
  auto const [first, last] = std::ranges::remove_if(new_data_instances, [instance_name](auto const &data_instance) {
    return data_instance.config.instance_name == instance_name;
  });
  new_data_instances.erase(first, last);

  // NOLINTNEXTLINE
  CoordinatorClusterStateDelta const delta_state{.data_instances_ = std::move(new_data_instances)};

  // Append new cluster state. We may need to restore old state if something goes wrong.
  if (!raft_state_->AppendClusterUpdate(delta_state)) {
    return UnregisterInstanceCoordinatorStatus::RAFT_LOG_ERROR;
  }

  auto const name_matches = [instance_name](auto const &instance) { return instance.InstanceName() == instance_name; };

  // The network could be down or the request could fail because of some strange reason. In that case, we try to bring
  // back old raft state
  if (curr_main->SendRpc<UnregisterReplicaRpc>(instance_name)) {
    std::erase_if(repl_instances_, name_matches);
    return UnregisterInstanceCoordinatorStatus::SUCCESS;
  }

  // NOLINTNEXTLINE
  CoordinatorClusterStateDelta const delta_state_revert{.data_instances_ = std::move(old_data_instances)};

  if (!raft_state_->AppendClusterUpdate(delta_state_revert)) {
    LOG_FATAL(
        "Coordinator instances cannot be brought into the consistent state before unregistration started. Please "
        "restart coordinators with fresh data directory and reconnect the cluster. Data on main and replicas will be "
        "preserved.");
  }

  return UnregisterInstanceCoordinatorStatus::RPC_FAILED;
}

auto CoordinatorInstance::RemoveCoordinatorInstance(int coordinator_id) const -> RemoveCoordinatorInstanceStatus {
  metrics::IncrementCounter(metrics::RemoveCoordInstance);
  spdlog::trace("Started removing coordinator instance {}.", coordinator_id);
  auto const coordinator_instances_aux = raft_state_->GetCoordinatorInstancesAux();

  auto const existing_coord = std::ranges::find_if(
      coordinator_instances_aux, [coordinator_id](auto const &coord) { return coord.id == coordinator_id; });

  if (existing_coord == coordinator_instances_aux.end()) {
    return RemoveCoordinatorInstanceStatus::NO_SUCH_ID;
  }

  raft_state_->RemoveCoordinatorInstance(coordinator_id);

  auto coordinator_instances_context = raft_state_->GetCoordinatorInstancesContext();

  auto const num_removed = std::erase_if(coordinator_instances_context, [coordinator_id](auto const &coordinator) {
    return coordinator.id == coordinator_id;
  });

  if (num_removed == 1) {
    spdlog::trace("Removed coordinator {} from local coordinator instance.", coordinator_id);
  } else {
    LOG_FATAL(
        "Couldn't find coordinator {} in local application logs, there was a mistake when starting cluster. Please "
        "remove all your coordinator data directories and reconnect the cluster.",
        coordinator_id);
  }

  // NOLINTNEXTLINE
  CoordinatorClusterStateDelta const delta_state{.coordinator_instances_ = std::move(coordinator_instances_context)};

  // If we managed to remove it from the NuRaft configuration but not to our app logs. If this fails, not good.
  if (!raft_state_->AppendClusterUpdate(delta_state)) {
    LOG_FATAL("Couldn't append application log when removing coordinator {} from the cluster. ", coordinator_id);
  }

  return RemoveCoordinatorInstanceStatus::SUCCESS;
}

auto CoordinatorInstance::AddCoordinatorInstance(CoordinatorInstanceConfig const &config) const
    -> AddCoordinatorInstanceStatus {
  spdlog::trace("Adding coordinator instance {} start in CoordinatorInstance for {}", config.coordinator_id,
                raft_state_->InstanceName());

  auto const bolt_server_to_add = config.bolt_server.SocketAddress();
  auto const id_to_add = config.coordinator_id;

  auto coordinator_instances_context = raft_state_->GetCoordinatorInstancesContext();
  {
    auto const existing_coord = std::ranges::find_if(
        coordinator_instances_context,
        [&bolt_server_to_add](auto const &coord) { return coord.bolt_server == bolt_server_to_add; });

    if (existing_coord != coordinator_instances_context.end()) {
      spdlog::warn(
          "You are trying to set-up a coordinator with the same bolt server as on coordinator {}. That is a valid "
          "option but please double-check that's what you really want. The coordinator will be added so if you want "
          "to undo this action, use 'REMOVE "
          "COORDINATOR' query.",
          existing_coord->id);
    }
  }

  // Adding new coordinator
  if (id_to_add != raft_state_->GetMyCoordinatorId()) {
    auto const coordinator_instances_aux = raft_state_->GetCoordinatorInstancesAux();

    {
      auto const existing_coord = std::ranges::find_if(
          coordinator_instances_aux,
          [coordinator_id = config.coordinator_id](auto const &coord) { return coord.id == coordinator_id; });

      if (existing_coord != coordinator_instances_aux.end()) {
        return AddCoordinatorInstanceStatus::ID_ALREADY_EXISTS;
      }
    }

    {
      auto const existing_coord = std::ranges::find_if(
          coordinator_instances_aux, [mgmt_server = config.management_server.SocketAddress()](auto const &coord) {
            return coord.management_server == mgmt_server;
          });

      if (existing_coord != coordinator_instances_aux.end()) {
        return AddCoordinatorInstanceStatus::MGMT_ENDPOINT_ALREADY_EXISTS;
      }
    }

    {
      auto const existing_coord = std::ranges::find_if(
          coordinator_instances_aux, [coord_server = config.coordinator_server.SocketAddress()](auto const &coord) {
            return coord.coordinator_server == coord_server;
          });

      if (existing_coord != coordinator_instances_aux.end()) {
        return AddCoordinatorInstanceStatus::COORDINATOR_ENDPOINT_ALREADY_EXISTS;
      }
    }

    // We only need to add coordinator instance on Raft level if it's some new instance
    raft_state_->AddCoordinatorInstance(config);

  } else {
    // I am adding myself
    auto const my_aux = raft_state_->GetMyCoordinatorInstanceAux();
    if (config.coordinator_server.SocketAddress() != my_aux.coordinator_server) {
      throw RaftAddServerException(
          "Failed to add server since NuRaft server has been started with different network configuration!");
    }
    if (config.management_server.SocketAddress() != my_aux.management_server) {
      throw RaftAddServerException(
          "Failed to add server since management server has been started with different network configuration!");
    }
  }

  coordinator_instances_context.emplace_back(
      CoordinatorInstanceContext{.id = config.coordinator_id, .bolt_server = bolt_server_to_add});

  // NOLINTNEXTLINE
  CoordinatorClusterStateDelta const delta_state{.coordinator_instances_ = std::move(coordinator_instances_context)};

  // If we managed to add it to the NuRaft configuration but not to our app logs.
  if (!raft_state_->AppendClusterUpdate(delta_state)) {
    LOG_FATAL(
        "Couldn't append application log when adding coordinator {} to the cluster. Please restart your instance with "
        "a fresh data directory and try again. If you already partially connected a cluster, please delete data "
        "directories of other coordinators too.",
        config.coordinator_id);
  }

  return AddCoordinatorInstanceStatus::SUCCESS;
}

auto CoordinatorInstance::SetCoordinatorSetting(std::string_view const setting_name,
                                                std::string_view const setting_value) const
    -> SetCoordinatorSettingStatus {
  if (constexpr std::array settings{kEnabledReadsOnMain, kSyncFailoverOnly, kMaxFailoverLagOnReplica,
                                    kMaxReplicaReadLag};
      std::ranges::find(settings, setting_name) == settings.end()) {
    return SetCoordinatorSettingStatus::UNKNOWN_SETTING;
  }

  CoordinatorClusterStateDelta delta_state;
  try {
    if (setting_name == kMaxFailoverLagOnReplica) {
      delta_state.max_failover_replica_lag_ = utils::ParseStringToUint64(setting_value);
    } else if (setting_name == kEnabledReadsOnMain) {
      delta_state.enabled_reads_on_main_ = utils::ToLowerCase(setting_value) == "true"sv;
    } else if (setting_name == kSyncFailoverOnly) {
      delta_state.sync_failover_only_ = utils::ToLowerCase(setting_value) == "true"sv;
    } else if (setting_name == kMaxReplicaReadLag) {
      delta_state.max_replica_read_lag_ = utils::ParseStringToUint64(setting_value);
    }
  } catch (std::exception const &e) {
    spdlog::error("Error occurred while trying to update {} to {}. Error: {}", setting_name, setting_value, e.what());
    return SetCoordinatorSettingStatus::INVALID_ARGUMENT;
  }

  if (!raft_state_->AppendClusterUpdate(delta_state)) {
    spdlog::error("Aborting the update of coordinator setting {}. Writing to Raft failed.", setting_name);
    return SetCoordinatorSettingStatus::RAFT_LOG_ERROR;
  }
  return SetCoordinatorSettingStatus::SUCCESS;
}

void CoordinatorInstance::InstanceSuccessCallback(std::string_view instance_name, InstanceState const &instance_state) {
  utils::MetricsTimer const timer{metrics::InstanceSuccCallback_us};

  if (status.load(std::memory_order_acquire) != CoordinatorStatus::LEADER_READY) {
    spdlog::trace("Leader is not ready, not executing instance success callback.");
    return;
  }

  auto lock = std::unique_lock{coord_instance_lock_, std::defer_lock};
  if (!lock.try_lock_for(500ms)) {
    spdlog::trace("Failed to acquire lock in InstanceSuccessCallback in 500ms");
    return;
  }
  auto const maybe_instance = FindReplicationInstance(instance_name);
  MG_ASSERT(maybe_instance.has_value(), "Couldn't find instance {} in local storage.", instance_name);
  auto &instance = maybe_instance->get();

  spdlog::trace("Instance {} performing success callback in thread {}.", instance_name, std::this_thread::get_id());

  instance.OnSuccessPing();

  auto const curr_main_uuid = raft_state_->GetCurrentMainUUID();

  if (raft_state_->IsCurrentMain(instance_name)) {
    // Update cache if there is a value received
    if (instance_state.main_num_txns.has_value()) {
      main_num_txns_cache_ = *instance_state.main_num_txns;
    }

    if (instance_state.replicas_num_txns.has_value()) {
      replicas_num_txns_cache_ = *instance_state.replicas_num_txns;
    }

    // According to raft, this is the current MAIN
    // Check if a promotion is needed:
    //  - instance is actually a replica
    //  - instance is main, but has stale state (missed a failover)
    if (!instance_state.is_replica && instance_state.is_writing_enabled && instance_state.uuid &&
        *instance_state.uuid == curr_main_uuid) {
      // Promotion not needed
      return;
    }
    auto const is_not_main = [instance_name](auto &&instance) { return instance.InstanceName() != instance_name; };
    auto repl_clients_info = repl_instances_ | ranges::views::filter(is_not_main) |
                             ranges::views::transform(&ReplicationInstanceConnector::GetReplicationClientInfo) |
                             ranges::to<ReplicationClientsInfo>();

    if (!instance.SendRpc<PromoteToMainRpc>(curr_main_uuid, std::move(repl_clients_info))) {
      spdlog::error("Failed to promote instance to main with new uuid {}. Trying to do failover again.",
                    std::string{curr_main_uuid});
      switch (TryFailover()) {
        case FailoverStatus::SUCCESS: {
          spdlog::trace("Failover successful after failing to promote main instance.");
          break;
        };
        case FailoverStatus::NO_INSTANCE_ALIVE: {
          spdlog::trace("Failover failed because no instance is alive.");
          break;
        };
        case FailoverStatus::RAFT_FAILURE: {
          spdlog::trace("Writing to Raft failed during failover.");
          break;
        };
      };
      return;
    }
  } else {
    // According to raft, the instance should be replica
    if (!instance_state.is_replica) {
      // If instance is not replica, demote it to become replica. If request for demotion failed, return,
      // and you will simply retry on the next ping.
      if (!instance.SendRpc<DemoteMainToReplicaRpc>(curr_main_uuid)) {
        spdlog::error("Couldn't demote instance {} to replica.", instance_name);
        return;
      }
    }

    if (!instance_state.uuid || *instance_state.uuid != curr_main_uuid) {
      if (!instance.SendSwapAndUpdateUUID(curr_main_uuid)) {
        spdlog::error("Failed to set new uuid for replica instance {} to {}.", instance_name,
                      std::string{curr_main_uuid});
      } else {
        spdlog::trace("Set UUID on instance {} to {}", instance_name, std::string{curr_main_uuid});
      }
    }
  }
}

void CoordinatorInstance::InstanceFailCallback(std::string_view instance_name) {
  utils::MetricsTimer const timer{metrics::InstanceFailCallback_us};

  if (status.load(std::memory_order_acquire) != CoordinatorStatus::LEADER_READY) {
    spdlog::trace("Leader is not ready, not executing instance fail callback.");
    return;
  }

  auto lock = std::unique_lock{coord_instance_lock_, std::defer_lock};
  if (!lock.try_lock_for(500ms)) {
    spdlog::trace("Failed to acquire lock in InstanceFailCallback in 500ms");
    return;
  }
  auto const maybe_instance = FindReplicationInstance(instance_name);
  MG_ASSERT(maybe_instance.has_value(), "Couldn't find instance {} in local storage.", instance_name);
  auto &instance = maybe_instance->get();

  spdlog::trace("Instance {} performing fail callback in thread {}.", instance_name, std::this_thread::get_id());
  instance.OnFailPing();

  if (raft_state_->IsCurrentMain(instance_name) && !instance.IsAlive()) {
    spdlog::trace("Cluster without main instance, trying failover.");
    switch (TryFailover()) {
      case FailoverStatus::SUCCESS: {
        spdlog::trace("Failover successful in the InstanceFailCallback");
        break;
      };
      case FailoverStatus::NO_INSTANCE_ALIVE: {
        spdlog::trace("Failover failed because no instance is alive.");
        break;
      };
      case FailoverStatus::RAFT_FAILURE: {
        spdlog::trace("Writing to Raft failed during failover.");
        break;
      };
    };
  }

  spdlog::trace("Instance {} finished fail callback.", instance_name);
}

auto CoordinatorInstance::ChooseMostUpToDateInstance(
    std::map<std::string, replication_coordination_glue::InstanceInfo> const &instances_info)
    -> std::optional<std::string> {
  utils::MetricsTimer const timer{metrics::ChooseMostUpToDateInstance_us};

  // Find the instance with the largest system committed timestamp
  auto const largest_sys_ts_instance = std::ranges::max_element(instances_info, [](auto const &lhs, auto const &rhs) {
    return lhs.second.last_committed_system_timestamp < rhs.second.last_committed_system_timestamp;
  });

  if (largest_sys_ts_instance == instances_info.end()) [[unlikely]] {
    spdlog::error("Couldn't retrieve history for any instance. Failover won't be performed.");
    return std::nullopt;
  }

  spdlog::trace("The instance with the newest system committed timestamp is {}", largest_sys_ts_instance->first);

  // db_uuid -> vector<std::pair<instance_name, num_committed_txn>>
  std::map<std::string, std::vector<std::pair<std::string, uint64_t>>> dbs_info;

  // Use only DBs from the instance with the largest committed system timestamps
  for (auto const &largest_sys_ts_instance_dbs_info = largest_sys_ts_instance->second.dbs_info;
       auto const &[db_uuid, _] : largest_sys_ts_instance_dbs_info) {
    dbs_info.try_emplace(db_uuid);
  }

  // Pre-process received failover data
  for (auto const &[instance_name, instance_info] : instances_info) {
    for (auto const &[db_uuid, num_committed_txns] : instance_info.dbs_info) {
      if (auto db_it = dbs_info.find(db_uuid); db_it != dbs_info.end()) {
        db_it->second.emplace_back(instance_name, num_committed_txns);
      }
    }
  }

  // Instance name -> cnt on how many DBs is instance the newest
  std::map<std::string, uint64_t> total_instances_counter;
  // Instance name -> sum of num_committed_txns on all DBs
  std::map<std::string, uint64_t> total_instances_sum;

  auto const find_newest_instances_for_db =
      [&total_instances_sum](std::vector<std::pair<std::string, uint64_t>> const &db_info)
      -> std::pair<std::vector<std::string>, uint64_t> {
    // There could be multiple instances with the same timestamp, that's why we are returning vector
    std::vector<std::string> newest_db_instances;
    uint64_t curr_num_committed_txns{0};
    // Loop through instances
    for (auto const &[instance_name, num_committed_txns] : db_info) {
      // Sum timestamps for each instance
      if (auto [instance_it, inserted] = total_instances_sum.try_emplace(instance_name, num_committed_txns);
          !inserted) {
        instance_it->second += num_committed_txns;
      }

      // If no new instance exists, or instance has larger num_committed_txns -> do the update
      if (newest_db_instances.empty() || curr_num_committed_txns < num_committed_txns) {
        newest_db_instances.clear();
        newest_db_instances.emplace_back(instance_name);
        curr_num_committed_txns = num_committed_txns;
      } else if (curr_num_committed_txns == num_committed_txns) {
        // Otherwise, we have more instances with the max timestamp, add it to the vector
        newest_db_instances.emplace_back(instance_name);
      }
    }
    return {newest_db_instances, curr_num_committed_txns};
  };

  auto const update_instances_counter = [&total_instances_counter](
                                            std::vector<std::string> const &newest_db_instances) {
    for (auto const &db_newest_instance_name : newest_db_instances) {
      if (auto [instance_it, inserted] = total_instances_counter.try_emplace(db_newest_instance_name, 1); !inserted) {
        instance_it->second++;
      }
    }
  };

  // Process each DB
  for (auto const &[db_uuid, db_info] : dbs_info) {
    spdlog::trace("Trying to find newest instance for db with uuid {}", db_uuid);
    if (auto const [newest_db_instances, curr_num_committed_txns] = find_newest_instances_for_db(db_info);
        newest_db_instances.empty()) {
      spdlog::error("Couldn't find newest instance for db with uuid {}", db_uuid);
    } else {
<<<<<<< HEAD
      spdlog::info("The latest durable timestamp is {} for db with uuid {}. The following instances have it {}",
                   curr_ldt, db_uuid, utils::JoinVector(newest_db_instances, ", "));
=======
      spdlog::info("The number of committed txns is {} for db with uuid {}. The following instances have it {}",
                   curr_num_committed_txns, db_uuid, fmt::join(newest_db_instances, ", "));
>>>>>>> 1293ccf4
      update_instances_counter(newest_db_instances);
    }
  }

  std::optional<std::pair<std::string, uint64_t>> newest_instance;
  for (auto const &[instance_name, cnt_newest_dbs] : total_instances_counter) {
    // If better on more DBs, update currently the best
    if (!newest_instance.has_value() || newest_instance->second < cnt_newest_dbs) {
      newest_instance.emplace(instance_name, cnt_newest_dbs);
    } else if (newest_instance->second == cnt_newest_dbs) {
      // Instances are the best over the same number of instances, let the sum of timestamps decide
      spdlog::info("Instances {} and {} are most up to date on the same number of instances.", instance_name,
                   newest_instance->first);
      if (total_instances_sum[instance_name] > total_instances_sum[newest_instance->first]) {
        spdlog::info("Instance {} has the total sum of num_committed_txns larger than {}. It will be considered newer.",
                     instance_name, newest_instance->first);
        newest_instance.emplace(instance_name, cnt_newest_dbs);
      }
    }
  }

  if (newest_instance.has_value()) {
    spdlog::info("The newest instance is {}", newest_instance->first);
    return newest_instance->first;
  }
  return std::nullopt;
}

auto CoordinatorInstance::GetRoutingTable(std::string_view const db_name) const -> RoutingTable {
  auto const leader_id = raft_state_->GetLeaderId();

  if (auto const my_id = raft_state_->GetMyCoordinatorId(); my_id == leader_id) {
    return GetRoutingTableAsLeader(db_name);
  }
  return GetRoutingTableAsFollower(leader_id, db_name);
}

auto CoordinatorInstance::GetRoutingTableAsLeader(std::string_view const db_name) const -> RoutingTable {
  return raft_state_->GetRoutingTable(db_name, replicas_num_txns_cache_);
}
auto CoordinatorInstance::GetRoutingTableAsFollower(auto const leader_id, std::string_view const db_name) const
    -> RoutingTable {
  CoordinatorInstanceConnector *leader{nullptr};
  {
    auto connectors = coordinator_connectors_.Lock();

    auto connector = std::ranges::find_if(
        *connectors, [&leader_id](auto const &local_connector) { return local_connector.first == leader_id; });
    if (connector != connectors->end()) {
      leader = &connector->second;
    }
  }

  if (leader == nullptr) {
    spdlog::trace(
        "Connection to leader was not found when routing table was requested. Returning empty routing table.");
    return RoutingTable{};
  }

  auto maybe_res = leader->SendGetRoutingTable(db_name);

  if (!maybe_res.has_value()) {
    spdlog::trace("Couldn't get routing table from leader {}. Returning empty routing table.", leader_id);
    return RoutingTable{};
  }

  return std::move(maybe_res.value());
}

auto CoordinatorInstance::GetInstanceForFailover() const -> std::optional<std::string> {
  utils::MetricsTimer const timer{metrics::GetHistories_us};

  if (repl_instances_.empty()) {
    return std::nullopt;
  }

  auto const get_instance_info = [](auto const &instance) {
    return instance.GetClient().SendGetDatabaseHistoriesRpc();
  };

  // instance_name -> InstanceInfo
  std::map<std::string, replication_coordination_glue::InstanceInfo> instances_info;

  auto const sync_failover_only = raft_state_->GetSyncFailoverOnly();
  auto const data_instances = raft_state_->GetDataInstancesContext();

  auto const max_allowed_lag = raft_state_->GetMaxFailoverReplicaLag();

  for (auto const &instance : repl_instances_) {
    auto const instance_name = instance.InstanceName();

    bool const skip_instance = [&instance_name, sync_failover_only, &data_instances]() {
      // if sync failover is false then ASYNC instances can also be used for failover
      if (!sync_failover_only) {
        return false;
      }
      // Since there is only a small number of instances in the cluster, this search is cheap
      auto const raft_instance = std::ranges::find_if(data_instances, [instance_name](auto const &local_instance) {
        return local_instance.config.instance_name == instance_name;
      });
      MG_ASSERT(raft_instance != data_instances.cend(),
                "In-memory instance not saved in the Raft. Please submit this bug since this isn't intended state.");
      return raft_instance->config.replication_client_info.replication_mode ==
             replication_coordination_glue::ReplicationMode::ASYNC;
    }();

    if (skip_instance) {
      spdlog::info("Skipping instance {} for a failover since was registered as async replica",
                   instance.InstanceName());
      continue;
    }

    if (auto maybe_instance_info = get_instance_info(instance); maybe_instance_info.has_value()) {
      auto instance_info = *maybe_instance_info;

      bool replica_behind{false};
      for (const auto &[db_uuid, num_committed_txns] : instance_info.dbs_info) {
        auto const main_db_info = main_num_txns_cache_.find(db_uuid);
        // If database got deleted on main but that change still isn't replicated, we cannot conclude that replica is
        // too far behind using such a condition
        if (main_db_info == main_num_txns_cache_.end()) {
          spdlog::trace("No entry for db: {}", db_uuid);
          continue;
        }

        if (main_db_info->second > num_committed_txns && main_db_info->second - num_committed_txns > max_allowed_lag) {
          spdlog::info(
              "Instance {} won't be used in a failover because it's too much behind the current main. Main has "
              "committed "
              "{} txns, while instance {} has committed {} txns for the database {}",
              instance_name, main_db_info->second, instance_name, num_committed_txns, main_db_info->first);
          replica_behind = true;
          break;
        }
      }

      if (replica_behind) {
        spdlog::info(
            "Skipping instance {} for a failover because one of its databases is too much behind the main's database. "
            "The current max replica lag is set to {}",
            instance_name, max_allowed_lag);
        continue;
      }

      instances_info.emplace(instance_name, std::move(instance_info));
    } else {
      spdlog::error("Couldn't retrieve failover info for the instance {}", instance_name);
    }
  }

  return ChooseMostUpToDateInstance(instances_info);
}

auto CoordinatorInstance::ShowCoordinatorSettings() const -> std::vector<std::pair<std::string, std::string>> {
  std::vector<std::pair<std::string, std::string>> settings{
      std::pair{std::string(kEnabledReadsOnMain), raft_state_->GetEnabledReadsOnMain() ? "true" : "false"},
      std::pair{std::string(kSyncFailoverOnly), raft_state_->GetSyncFailoverOnly() ? "true" : "false"},
      std::pair{std::string(kMaxFailoverLagOnReplica), std::to_string(raft_state_->GetMaxFailoverReplicaLag())},
      std::pair{std::string{kMaxReplicaReadLag}, std::to_string(raft_state_->GetMaxReplicaReadLag())}};
  return settings;
}

auto CoordinatorInstance::ShowReplicationLag() const -> std::map<std::string, std::map<std::string, ReplicaDBLagData>> {
  for (auto const &repl_instance : repl_instances_) {
    auto const instance_name = repl_instance.InstanceName();
    if (!raft_state_->IsCurrentMain(instance_name)) {
      continue;
    }

    auto maybe_repl_lag_res = repl_instance.GetClient().SendGetReplicationLagRpc();
    if (!maybe_repl_lag_res.has_value()) {
      return {};
    }
    auto &replicas_res = maybe_repl_lag_res->replicas_info_;

    auto const get_repl_db_lag_data =
        [](std::pair<std::string, uint64_t> const &orig_data) -> std::pair<std::string, ReplicaDBLagData> {
      return std::pair{orig_data.first,
                       ReplicaDBLagData{.num_committed_txns_ = orig_data.second, .num_txns_behind_main_ = 0}};
    };

    auto main_data = maybe_repl_lag_res->dbs_main_committed_txns_ | ranges::views::transform(get_repl_db_lag_data) |
                     ranges::to<std::map<std::string, ReplicaDBLagData>>();

    replicas_res.emplace(instance_name, std::move(main_data));
    return replicas_res;
  }
  spdlog::error("No instance is annotated as main in Raft logs");
  return {};
}

auto CoordinatorInstance::GetTelemetryJson() const -> nlohmann::json {
  return nlohmann::json({{"cluster_size", raft_state_->GetCoordinatorInstancesContext().size()},
                         {"enabled_reads_on_main", raft_state_->GetEnabledReadsOnMain()},
                         {"sync_failover_only", raft_state_->GetSyncFailoverOnly()},
                         {"instance_down_timeout_sec", instance_down_timeout_sec_.count()},
                         {"instance_health_check_frequency_sec", instance_health_check_frequency_sec_.count()}});
}

}  // namespace memgraph::coordination
#endif<|MERGE_RESOLUTION|>--- conflicted
+++ resolved
@@ -1190,13 +1190,8 @@
         newest_db_instances.empty()) {
       spdlog::error("Couldn't find newest instance for db with uuid {}", db_uuid);
     } else {
-<<<<<<< HEAD
       spdlog::info("The latest durable timestamp is {} for db with uuid {}. The following instances have it {}",
-                   curr_ldt, db_uuid, utils::JoinVector(newest_db_instances, ", "));
-=======
-      spdlog::info("The number of committed txns is {} for db with uuid {}. The following instances have it {}",
-                   curr_num_committed_txns, db_uuid, fmt::join(newest_db_instances, ", "));
->>>>>>> 1293ccf4
+        curr_num_committed_txns, db_uuid, utils::JoinVector(newest_db_instances, ", "));
       update_instances_counter(newest_db_instances);
     }
   }
