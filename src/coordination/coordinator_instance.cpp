--- conflicted
+++ resolved
@@ -949,11 +949,7 @@
     -> SetCoordinatorSettingStatus {
   if (constexpr std::array settings{kEnabledReadsOnMain, kSyncFailoverOnly, kMaxFailoverLagOnReplica,
                                     kMaxReplicaReadLag};
-<<<<<<< HEAD
-      r::find(settings, setting_name) == settings.end()) {
-=======
-      !std::ranges::contains(settings, setting_name)) {
->>>>>>> bf2ea7f6
+      !r::contains(settings, setting_name)) {
     return SetCoordinatorSettingStatus::UNKNOWN_SETTING;
   }
 
