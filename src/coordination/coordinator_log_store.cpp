--- conflicted
+++ resolved
@@ -306,16 +306,6 @@
 }
 
 bool CoordinatorLogStore::StoreEntryToDisk(const ptr<log_entry> &clone, uint64_t key_id, bool is_newest_entry) {
-<<<<<<< HEAD
-  buffer_serializer bs(clone->get_buf());  // data buff, nlohmann::json
-  auto data_str = bs.get_str();
-  if (data_str.size() == 1 && data_str[0] == '\0') {  // empty string but bug in buffer_serializer
-    data_str = "";
-  }
-  auto clone_val = static_cast<int>(clone->get_val_type());
-  auto const log_term_json = nlohmann::json(
-      {{kLogEntryTermKey, clone->get_term()}, {kLogEntryDataKey, data_str}, {kLogEntryValTypeKey, clone_val}});
-=======
   auto const data_string = [&clone]() -> std::string {
     if (clone->get_val_type() != nuraft::log_val_type::app_log) {  // this is only our log, others nuraft creates and we
                                                                    // don't have actions for them
@@ -331,7 +321,6 @@
 
   auto const log_term_json = nlohmann::json(
       {{kLogEntryTermKey, clone->get_term()}, {kLogEntryDataKey, data_string}, {kLogEntryValTypeKey, clone_val}});
->>>>>>> be2fcd21
   auto const log_term_str = log_term_json.dump();
   auto const key = fmt::format("{}{}", kLogEntryPrefix, key_id);
   durability_->Put(key, log_term_str);
