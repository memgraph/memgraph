// Copyright 2023 Memgraph Ltd.
//
// Use of this software is governed by the Business Source License
// included in the file licenses/BSL.txt; by using this file, you agree to be bound by the terms of the Business Source
// License, and you may not use this file except in compliance with the Business Source License.
//
// As of the Change Date specified in that file, in accordance with
// the Business Source License, use of this software will be governed
// by the Apache License, Version 2.0, included in the file
// licenses/APL.txt.

#pragma once

#include "storage/v2/disk/rocksdb_storage.hpp"
#include "storage/v2/storage.hpp"

/// ROCKSDB
#include <rocksdb/db.h>

namespace memgraph::storage {

class DiskStorage final : public Storage {
 public:
  /// @throw std::system_error
  /// @throw std::bad_alloc
  explicit DiskStorage(Config config = Config());

  DiskStorage(const DiskStorage &) = delete;
  DiskStorage(DiskStorage &&) = delete;
  DiskStorage &operator=(const DiskStorage &) = delete;
  DiskStorage &operator=(DiskStorage &&) = delete;

  ~DiskStorage() override;

  class DiskAccessor final : public Storage::Accessor {
   private:
    friend class DiskStorage;

    explicit DiskAccessor(DiskStorage *storage, IsolationLevel isolation_level, StorageMode storage_mode);

   public:
    DiskAccessor(const DiskAccessor &) = delete;
    DiskAccessor &operator=(const DiskAccessor &) = delete;
    DiskAccessor &operator=(DiskAccessor &&other) = delete;

    // NOTE: After the accessor is moved, all objects derived from it (accessors
    // and iterators) are *invalid*. You have to get all derived objects again.
    DiskAccessor(DiskAccessor &&other) noexcept;

    ~DiskAccessor() override;

    VertexAccessor CreateVertex() override;

    /// Checks whether the vertex with the given `gid` exists in the vertices_. If it does, it returns a
    /// VertexAccessor to it. If it doesn't, it fetches vertex from the RocksDB. If it doesn't exist in the RocksDB
    /// either, it returns nullptr. If the vertex is fetched from the RocksDB, it is inserted into the vertices_ and
    /// lru_vertices_. Check whether the vertex is in the memory cache (vertices_) is done in O(logK) where K is the
    /// size of the cache.
    std::optional<VertexAccessor> FindVertex(Gid gid, View view) override;

    /// Utility method to load all vertices from the underlying KV storage.
    VerticesIterable Vertices(View view) override;

    /// Utility method to load all vertices from the underlying KV storage with label `label`.
    VerticesIterable Vertices(LabelId label, View view) override;

    VerticesIterable Vertices(LabelId label, PropertyId property, View view) override;

    VerticesIterable Vertices(LabelId label, PropertyId property, const PropertyValue &value, View view) override;

    VerticesIterable Vertices(LabelId label, PropertyId property,
                              const std::optional<utils::Bound<PropertyValue>> &lower_bound,
                              const std::optional<utils::Bound<PropertyValue>> &upper_bound, View view) override;

    int64_t ApproximateVertexCount() const override;

    int64_t ApproximateVertexCount(LabelId label) const override { return 10; }

    int64_t ApproximateVertexCount(LabelId label, PropertyId property) const override { return 10; }

    int64_t ApproximateVertexCount(LabelId label, PropertyId property, const PropertyValue &value) const override {
      return 10;
    }

    int64_t ApproximateVertexCount(LabelId label, PropertyId property,
                                   const std::optional<utils::Bound<PropertyValue>> &lower,
                                   const std::optional<utils::Bound<PropertyValue>> &upper) const override {
      return 10;
    }

    std::optional<storage::IndexStats> GetIndexStats(const storage::LabelId &label,
                                                     const storage::PropertyId &property) const override {
      return static_cast<DiskStorage *>(storage_)->indices_.label_property_index_->GetIndexStats(label, property);
    }

    std::vector<std::pair<LabelId, PropertyId>> ClearIndexStats() override {
      throw utils::NotYetImplemented("ClearIndexStats() is not implemented for DiskStorage.");
    }

    std::vector<std::pair<LabelId, PropertyId>> DeleteIndexStatsForLabels(
        const std::span<std::string> labels) override {
      throw utils::NotYetImplemented("DeleteIndexStatsForLabels(labels) is not implemented for DiskStorage.");
    }

    void SetIndexStats(const storage::LabelId &label, const storage::PropertyId &property,
                       const IndexStats &stats) override {
      throw utils::NotYetImplemented("SetIndexStats(stats) is not implemented for DiskStorage.");
    }

    /// Deletes vertex only from the cache if it was created in the same transaction.
    /// If the vertex was fetched from the RocksDB, it is deleted from the RocksDB.
    /// It is impossible that the object isn't in the cache because of generated query plan.
    Result<std::optional<VertexAccessor>> DeleteVertex(VertexAccessor *vertex) override;

    Result<std::optional<std::pair<VertexAccessor, std::vector<EdgeAccessor>>>> DetachDeleteVertex(
        VertexAccessor *vertex) override;

    void PrefetchInEdges(const VertexAccessor &vertex_acc) override;

    void PrefetchOutEdges(const VertexAccessor &vertex_acc) override;

    Result<EdgeAccessor> CreateEdge(VertexAccessor *from, VertexAccessor *to, EdgeTypeId edge_type) override;

    Result<std::optional<EdgeAccessor>> DeleteEdge(EdgeAccessor *edge) override;

    bool LabelIndexExists(LabelId label) const override {
      auto *disk_storage = static_cast<DiskStorage *>(storage_);
      return disk_storage->indices_.label_index_->IndexExists(label);
    }

    bool LabelPropertyIndexExists(LabelId label, PropertyId property) const override {
      auto *disk_storage = static_cast<DiskStorage *>(storage_);
      return disk_storage->indices_.label_property_index_->IndexExists(label, property);
    }

    IndicesInfo ListAllIndices() const override {
      auto *disk_storage = static_cast<DiskStorage *>(storage_);
      return {disk_storage->indices_.label_index_->ListIndices(),
              disk_storage->indices_.label_property_index_->ListIndices()};
    }

    ConstraintsInfo ListAllConstraints() const override {
      throw utils::NotYetImplemented("ListAllConstraints() is not implemented for DiskStorage.");
    }

    utils::BasicResult<StorageDataManipulationError, void> Commit(
        std::optional<uint64_t> desired_commit_timestamp = {}) override;

    /// @throw std::bad_alloc
    /// Currently, it does everything the same as in-memory version.
    void Abort() override;

    /// Currently, it does everything the same as in-memory version.
    void FinalizeTransaction() override;

    void PrepareForNextQuery() override { indexed_vertices_.clear(); }

    std::optional<storage::VertexAccessor> LoadVertexToLabelIndexCache(const rocksdb::Slice &key,
                                                                       const rocksdb::Slice &value);

    std::optional<storage::VertexAccessor> LoadVertexToMainMemoryCache(const rocksdb::Slice &key,
                                                                       const rocksdb::Slice &value);

    std::optional<storage::VertexAccessor> LoadVertexToLabelPropertyIndexCache(const rocksdb::Slice &key,
                                                                               const rocksdb::Slice &value);

    /// Deserializes edge from the string key and stores it into the edges_ cache.
    /// Properties are deserialized from the value.
    /// The method should be called only when the edge is not in the cache.
    std::optional<storage::EdgeAccessor> DeserializeEdge(const rocksdb::Slice &key, const rocksdb::Slice &value);

   private:
    /// TODO(andi): Consolidate this vertex creation methods and find from in-memory version where are they used.
    /// Used for deserialization of vertices and edges from KV store.
    /// @throw std::bad_alloc
    VertexAccessor CreateVertex(storage::Gid gid);

    /// TODO(andi): Consolidate this vertex creation methods and find from in-memory version where are they used.
    VertexAccessor CreateVertex(utils::SkipList<Vertex>::Accessor &accessor, storage::Gid gid,
                                uint64_t vertex_commit_ts, std::vector<LabelId> label_ids, std::string_view properties);

    void PrefetchEdges(const auto &prefetch_edge_filter);

    /// @throw std::bad_alloc
    /// TODO(andi): Consolidate this vertex creation methods and find from in-memory version where are they used.
    Result<EdgeAccessor> CreateEdge(VertexAccessor *from, VertexAccessor *to, EdgeTypeId edge_type, storage::Gid gid);

    /// TODO(andi): Consolidate this vertex creation methods and find from in-memory version where are they used.
    Result<EdgeAccessor> CreateEdge(VertexAccessor *from, VertexAccessor *to, EdgeTypeId edge_type, storage::Gid gid,
                                    uint64_t edge_commit_ts, std::string_view properties);

    /// Flushes vertices and edges to the disk with the commit timestamp.
    /// At the time of calling, the commit_timestamp_ must already exist.
    /// After this method, the vertex and edge caches are cleared.
<<<<<<< HEAD
    [[nodiscard]] utils::BasicResult<StorageDataManipulationError, void>
    CheckExistenceConstraintsAndFlushMainMemoryCache();
=======
    utils::BasicResult<memgraph::storage::Error, void> FlushCache();

    bool WriteVertexToDisk(const Vertex &vertex);
    bool WriteEdgeToDisk(const Edge *edgePtr, const std::string &serializedEdgeKey);
    bool DeleteVertexFromDisk(const std::string &vertex);
    bool DeleteEdgeFromDisk(const std::string &edge);
>>>>>>> 4ee45f5c

    // Main object storage
    utils::SkipList<storage::Vertex> vertices_;
    utils::SkipList<storage::Vertex> indexed_vertices_;
    utils::SkipList<storage::Edge> edges_;
    Config::Items config_;
    std::vector<std::string> edges_to_delete_;
    std::vector<std::string> vertices_to_delete_;
    rocksdb::Transaction *disk_transaction_;
  };

  std::unique_ptr<Storage::Accessor> Access(std::optional<IsolationLevel> override_isolation_level) override {
    return std::unique_ptr<DiskAccessor>(
        new DiskAccessor{this, override_isolation_level.value_or(isolation_level_), storage_mode_});
  }

  /// Create an index.
  /// Returns void if the index has been created.
  /// Returns `StorageIndexDefinitionError` if an error occures. Error can be:
  /// * `IndexDefinitionError`: the index already exists.
  /// * `ReplicationError`:  there is at least one SYNC replica that has not confirmed receiving the transaction.
  /// @throw std::bad_alloc
  utils::BasicResult<StorageIndexDefinitionError, void> CreateIndex(
      LabelId label, std::optional<uint64_t> desired_commit_timestamp) override;

  /// Create an index.
  /// Returns void if the index has been created.
  /// Returns `StorageIndexDefinitionError` if an error occures. Error can be:
  /// * `ReplicationError`:  there is at least one SYNC replica that has not confirmed receiving the transaction.
  /// * `IndexDefinitionError`: the index already exists.
  /// @throw std::bad_alloc
  utils::BasicResult<StorageIndexDefinitionError, void> CreateIndex(
      LabelId label, PropertyId property, std::optional<uint64_t> desired_commit_timestamp) override;

  /// Drop an existing index.
  /// Returns void if the index has been dropped.
  /// Returns `StorageIndexDefinitionError` if an error occures. Error can be:
  /// * `ReplicationError`:  there is at least one SYNC replica that has not confirmed receiving the transaction.
  /// * `IndexDefinitionError`: the index does not exist.
  utils::BasicResult<StorageIndexDefinitionError, void> DropIndex(
      LabelId label, std::optional<uint64_t> desired_commit_timestamp) override;

  /// Drop an existing index.
  /// Returns void if the index has been dropped.
  /// Returns `StorageIndexDefinitionError` if an error occures. Error can be:
  /// * `ReplicationError`:  there is at least one SYNC replica that has not confirmed receiving the transaction.
  /// * `IndexDefinitionError`: the index does not exist.
  utils::BasicResult<StorageIndexDefinitionError, void> DropIndex(
      LabelId label, PropertyId property, std::optional<uint64_t> desired_commit_timestamp) override;

  IndicesInfo ListAllIndices() const override;

  /// Returns void if the existence constraint has been created.
  /// Returns `StorageExistenceConstraintDefinitionError` if an error occures. Error can be:
  /// * `ReplicationError`: there is at least one SYNC replica that has not confirmed receiving the transaction.
  /// * `ConstraintViolation`: there is already a vertex existing that would break this new constraint.
  /// * `ConstraintDefinitionError`: the constraint already exists.
  /// @throw std::bad_alloc
  /// @throw std::length_error
  utils::BasicResult<StorageExistenceConstraintDefinitionError, void> CreateExistenceConstraint(
      LabelId label, PropertyId property, std::optional<uint64_t> desired_commit_timestamp) override;

  /// Drop an existing existence constraint.
  /// Returns void if the existence constraint has been dropped.
  /// Returns `StorageExistenceConstraintDroppingError` if an error occures. Error can be:
  /// * `ReplicationError`: there is at least one SYNC replica that has not confirmed receiving the transaction.
  /// * `ConstraintDefinitionError`: the constraint did not exists.
  utils::BasicResult<StorageExistenceConstraintDroppingError, void> DropExistenceConstraint(
      LabelId label, PropertyId property, std::optional<uint64_t> desired_commit_timestamp) override;

  /// Create an unique constraint.
  /// Returns `StorageUniqueConstraintDefinitionError` if an error occures. Error can be:
  /// * `ReplicationError`: there is at least one SYNC replica that has not confirmed receiving the transaction.
  /// * `ConstraintViolation`: there are already vertices violating the constraint.
  /// Returns `UniqueConstraints::CreationStatus` otherwise. Value can be:
  /// * `SUCCESS` if the constraint was successfully created,
  /// * `ALREADY_EXISTS` if the constraint already existed,
  /// * `EMPTY_PROPERTIES` if the property set is empty, or
  /// * `PROPERTIES_SIZE_LIMIT_EXCEEDED` if the property set exceeds the limit of maximum number of properties.
  /// @throw std::bad_alloc
  utils::BasicResult<StorageUniqueConstraintDefinitionError, UniqueConstraints::CreationStatus> CreateUniqueConstraint(
      LabelId label, const std::set<PropertyId> &properties, std::optional<uint64_t> desired_commit_timestamp) override;

  /// Removes an existing unique constraint.
  /// Returns `StorageUniqueConstraintDroppingError` if an error occures. Error can be:
  /// * `ReplicationError`: there is at least one SYNC replica that has not confirmed receiving the transaction.
  /// Returns `UniqueConstraints::DeletionStatus` otherwise. Value can be:
  /// * `SUCCESS` if constraint was successfully removed,
  /// * `NOT_FOUND` if the specified constraint was not found,
  /// * `EMPTY_PROPERTIES` if the property set is empty, or
  /// * `PROPERTIES_SIZE_LIMIT_EXCEEDED` if the property set exceeds the limit of maximum number of properties.
  utils::BasicResult<StorageUniqueConstraintDroppingError, UniqueConstraints::DeletionStatus> DropUniqueConstraint(
      LabelId label, const std::set<PropertyId> &properties, std::optional<uint64_t> desired_commit_timestamp) override;

  ConstraintsInfo ListAllConstraints() const override;

  bool SetReplicaRole(io::network::Endpoint endpoint, const replication::ReplicationServerConfig &config) override;

  bool SetMainReplicationRole() override;

  /// @pre The instance should have a MAIN role
  /// @pre Timeout can only be set for SYNC replication
  utils::BasicResult<RegisterReplicaError, void> RegisterReplica(
      std::string name, io::network::Endpoint endpoint, replication::ReplicationMode replication_mode,
      replication::RegistrationMode registration_mode, const replication::ReplicationClientConfig &config) override;
  /// @pre The instance should have a MAIN role
  bool UnregisterReplica(const std::string &name) override;

  std::optional<replication::ReplicaState> GetReplicaState(std::string_view name) override;

  ReplicationRole GetReplicationRole() const override;

  std::vector<ReplicaInfo> ReplicasInfo() override;

  void FreeMemory() override;

  utils::BasicResult<SetIsolationLevelError> SetIsolationLevel(IsolationLevel isolation_level) override;

  void SetStorageMode(StorageMode storage_mode) override;

  StorageMode GetStorageMode() override;

  utils::BasicResult<CreateSnapshotError> CreateSnapshot(std::optional<bool> is_periodic) override;

  Transaction CreateTransaction(IsolationLevel isolation_level, StorageMode storage_mode) override;

 private:
  /// The force parameter determines the behaviour of the garbage collector.
  /// If it's set to true, it will behave as a global operation, i.e. it can't
  /// be part of a transaction, and no other transaction can be active at the same time.
  /// This allows it to delete immediately vertices without worrying that some other
  /// transaction is possibly using it. If there are active transactions when this method
  /// is called with force set to true, it will fallback to the same method with the force
  /// set to false.
  /// If it's set to false, it will execute in parallel with other transactions, ensuring
  /// that no object in use can be deleted.
  /// @throw std::system_error
  /// @throw std::bad_alloc
  template <bool force>
  void CollectGarbage();

  bool InitializeWalFile();
  void FinalizeWalFile();

  StorageInfo GetInfo() const override;

  /// Return true in all cases excepted if any sync replicas have not sent confirmation.
  [[nodiscard]] bool AppendToWalDataManipulation(const Transaction &transaction, uint64_t final_commit_timestamp);
  /// Return true in all cases excepted if any sync replicas have not sent confirmation.
  [[nodiscard]] bool AppendToWalDataDefinition(durability::StorageGlobalOperation operation, LabelId label,
                                               const std::set<PropertyId> &properties, uint64_t final_commit_timestamp);

  uint64_t CommitTimestamp(std::optional<uint64_t> desired_commit_timestamp = {});

  void RestoreReplicas();

  bool ShouldStoreAndRestoreReplicas() const;

  std::atomic<uint64_t> vertex_id_{0};
  std::atomic<uint64_t> edge_id_{0};

  IsolationLevel isolation_level_;
  StorageMode storage_mode_;

  // TODO: This isn't really a commit log, it doesn't even care if a
  // transaction commited or aborted. We could probably combine this with
  // `timestamp_` in a sensible unit, something like TransactionClock or
  // whatever.
  std::optional<CommitLog> commit_log_;
  utils::Synchronized<std::list<Transaction>, utils::SpinLock> committed_transactions_;
  utils::Scheduler gc_runner_;
  std::mutex gc_lock_;

  // Undo buffers that were unlinked and now are waiting to be freed.
  utils::Synchronized<std::list<std::pair<uint64_t, std::list<Delta>>>, utils::SpinLock> garbage_undo_buffers_;

  // Vertices that are logically deleted but still have to be removed from
  // indices before removing them from the main storage.
  utils::Synchronized<std::list<Gid>, utils::SpinLock> deleted_vertices_;

  // Vertices that are logically deleted and removed from indices and now wait
  // to be removed from the main storage.
  std::list<std::pair<uint64_t, Gid>> garbage_vertices_;

  // Edges that are logically deleted and wait to be removed from the main
  // storage.
  utils::Synchronized<std::list<Gid>, utils::SpinLock> deleted_edges_;

  // class ReplicationServer;
  // std::unique_ptr<ReplicationServer> replication_server_{nullptr};

  // class ReplicationClient;
  // We create ReplicationClient using unique_ptr so we can move
  // newly created client into the vector.
  // We cannot move the client directly because it contains ThreadPool
  // which cannot be moved. Also, the move is necessary because
  // we don't want to create the client directly inside the vector
  // because that would require the lock on the list putting all
  // commits (they iterate list of clients) to halt.
  // This way we can initialize client in main thread which means
  // that we can immediately notify the user if the initialization
  // failed.
  // using ReplicationClientList = utils::Synchronized<std::vector<std::unique_ptr<ReplicationClient>>,
  // utils::SpinLock>; ReplicationClientList replication_clients_;

  // std::atomic<ReplicationRole> replication_role_{ReplicationRole::MAIN};

  std::unique_ptr<RocksDBStorage> kvstore_;
};

}  // namespace memgraph::storage<|MERGE_RESOLUTION|>--- conflicted
+++ resolved
@@ -192,17 +192,13 @@
     /// Flushes vertices and edges to the disk with the commit timestamp.
     /// At the time of calling, the commit_timestamp_ must already exist.
     /// After this method, the vertex and edge caches are cleared.
-<<<<<<< HEAD
     [[nodiscard]] utils::BasicResult<StorageDataManipulationError, void>
     CheckExistenceConstraintsAndFlushMainMemoryCache();
-=======
-    utils::BasicResult<memgraph::storage::Error, void> FlushCache();
 
     bool WriteVertexToDisk(const Vertex &vertex);
     bool WriteEdgeToDisk(const Edge *edgePtr, const std::string &serializedEdgeKey);
     bool DeleteVertexFromDisk(const std::string &vertex);
     bool DeleteEdgeFromDisk(const std::string &edge);
->>>>>>> 4ee45f5c
 
     // Main object storage
     utils::SkipList<storage::Vertex> vertices_;
