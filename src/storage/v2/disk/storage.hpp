// Copyright 2023 Memgraph Ltd.
//
// Use of this software is governed by the Business Source License
// included in the file licenses/BSL.txt; by using this file, you agree to be bound by the terms of the Business Source
// License, and you may not use this file except in compliance with the Business Source License.
//
// As of the Change Date specified in that file, in accordance with
// the Business Source License, use of this software will be governed
// by the Apache License, Version 2.0, included in the file
// licenses/APL.txt.

#pragma once

#include "kvstore/kvstore.hpp"
#include "storage/v2/constraints/constraint_violation.hpp"
#include "storage/v2/disk/edge_import_mode_cache.hpp"
#include "storage/v2/disk/rocksdb_storage.hpp"
#include "storage/v2/edge_import_mode.hpp"
#include "storage/v2/id_types.hpp"
#include "storage/v2/isolation_level.hpp"
#include "storage/v2/property_store.hpp"
#include "storage/v2/property_value.hpp"
#include "storage/v2/storage.hpp"
#include "utils/rw_lock.hpp"

namespace memgraph::storage {

class DiskStorage final : public Storage {
 public:
  explicit DiskStorage(Config config = Config());

  DiskStorage(const DiskStorage &) = delete;
  DiskStorage(DiskStorage &&) = delete;
  DiskStorage &operator=(const DiskStorage &) = delete;
  DiskStorage &operator=(DiskStorage &&) = delete;

  ~DiskStorage() override;

  class DiskAccessor final : public Storage::Accessor {
   private:
    friend class DiskStorage;

    explicit DiskAccessor(DiskStorage *storage, IsolationLevel isolation_level, StorageMode storage_mode);

    /// TODO: const methods?
    void LoadVerticesToMainMemoryCache();

    void LoadVerticesFromMainStorageToEdgeImportCache();

    void HandleMainLoadingForEdgeImportCache();

    void LoadVerticesFromLabelIndexStorageToEdgeImportCache(LabelId label);

    void HandleLoadingLabelForEdgeImportCache(LabelId label);

    void LoadVerticesFromLabelPropertyIndexStorageToEdgeImportCache(LabelId label, PropertyId property);

    void HandleLoadingLabelPropertyForEdgeImportCache(LabelId label, PropertyId property);

    std::unordered_set<Gid> MergeVerticesFromMainCacheWithLabelIndexCache(LabelId label, View view,
                                                                          std::list<Delta> &index_deltas,
                                                                          utils::SkipList<Vertex> *indexed_vertices);

    void LoadVerticesFromDiskLabelIndex(LabelId label, const std::unordered_set<storage::Gid> &gids,
                                        std::list<Delta> &index_deltas, utils::SkipList<Vertex> *indexed_vertices);

    std::unordered_set<Gid> MergeVerticesFromMainCacheWithLabelPropertyIndexCache(
        LabelId label, PropertyId property, View view, std::list<Delta> &index_deltas,
        utils::SkipList<Vertex> *indexed_vertices, const auto &label_property_filter);

    void LoadVerticesFromDiskLabelPropertyIndex(LabelId label, PropertyId property,
                                                const std::unordered_set<storage::Gid> &gids,
                                                std::list<Delta> &index_deltas,
                                                utils::SkipList<Vertex> *indexed_vertices,
                                                const auto &label_property_filter);

    void LoadVerticesFromDiskLabelPropertyIndexWithPointValueLookup(LabelId label, PropertyId property,
                                                                    const std::unordered_set<storage::Gid> &gids,
                                                                    const PropertyValue &value,
                                                                    std::list<Delta> &index_deltas,
                                                                    utils::SkipList<Vertex> *indexed_vertices);

    std::unordered_set<Gid> MergeVerticesFromMainCacheWithLabelPropertyIndexCacheForIntervalSearch(
        LabelId label, PropertyId property, View view, const std::optional<utils::Bound<PropertyValue>> &lower_bound,
        const std::optional<utils::Bound<PropertyValue>> &upper_bound, std::list<Delta> &index_deltas,
        utils::SkipList<Vertex> *indexed_vertices);

    void LoadVerticesFromDiskLabelPropertyIndexForIntervalSearch(
        LabelId label, PropertyId property, const std::unordered_set<storage::Gid> &gids,
        const std::optional<utils::Bound<PropertyValue>> &lower_bound,
        const std::optional<utils::Bound<PropertyValue>> &upper_bound, std::list<Delta> &index_deltas,
        utils::SkipList<Vertex> *indexed_vertices);

   public:
    DiskAccessor(const DiskAccessor &) = delete;
    DiskAccessor &operator=(const DiskAccessor &) = delete;
    DiskAccessor &operator=(DiskAccessor &&other) = delete;

    DiskAccessor(DiskAccessor &&other) noexcept;

    ~DiskAccessor() override;

    VertexAccessor CreateVertex() override;

    std::optional<VertexAccessor> FindVertex(Gid gid, View view) override;

    VerticesIterable Vertices(View view) override;

    VerticesIterable Vertices(LabelId label, View view) override;

    VerticesIterable Vertices(LabelId label, PropertyId property, View view) override;

    VerticesIterable Vertices(LabelId label, PropertyId property, const PropertyValue &value, View view) override;

    VerticesIterable Vertices(LabelId label, PropertyId property,
                              const std::optional<utils::Bound<PropertyValue>> &lower_bound,
                              const std::optional<utils::Bound<PropertyValue>> &upper_bound, View view) override;

    uint64_t ApproximateVertexCount() const override;

    uint64_t ApproximateVertexCount(LabelId /*label*/) const override { return 10; }

    uint64_t ApproximateVertexCount(LabelId /*label*/, PropertyId /*property*/) const override { return 10; }

    uint64_t ApproximateVertexCount(LabelId /*label*/, PropertyId /*property*/,
                                    const PropertyValue & /*value*/) const override {
      return 10;
    }

    uint64_t ApproximateVertexCount(LabelId /*label*/, PropertyId /*property*/,
                                    const std::optional<utils::Bound<PropertyValue>> & /*lower*/,
                                    const std::optional<utils::Bound<PropertyValue>> & /*upper*/) const override {
      return 10;
    }

    std::optional<storage::LabelIndexStats> GetIndexStats(const storage::LabelId & /*label*/) const override {
      return {};
    }

    std::optional<storage::LabelPropertyIndexStats> GetIndexStats(
        const storage::LabelId & /*label*/, const storage::PropertyId & /*property*/) const override {
      return {};
    }

    std::vector<LabelId> ClearLabelIndexStats() override {
      throw utils::NotYetImplemented("ClearIndexStats() is not implemented for DiskStorage.");
    }

    std::vector<std::pair<LabelId, PropertyId>> ClearLabelPropertyIndexStats() override {
      throw utils::NotYetImplemented("ClearIndexStats() is not implemented for DiskStorage.");
    }

    std::vector<LabelId> DeleteLabelIndexStats(std::span<std::string> /*labels*/) override {
      throw utils::NotYetImplemented("DeleteIndexStatsForLabels(labels) is not implemented for DiskStorage.");
    }

    std::vector<std::pair<LabelId, PropertyId>> DeleteLabelPropertyIndexStats(
        const std::span<std::string> /*labels*/) override {
      throw utils::NotYetImplemented("DeleteIndexStatsForLabels(labels) is not implemented for DiskStorage.");
    }

    void SetIndexStats(const storage::LabelId & /*label*/, const LabelIndexStats & /*stats*/) override {
      throw utils::NotYetImplemented("SetIndexStats(stats) is not implemented for DiskStorage.");
    }

    void SetIndexStats(const storage::LabelId & /*label*/, const storage::PropertyId & /*property*/,
                       const LabelPropertyIndexStats & /*stats*/) override {
      throw utils::NotYetImplemented("SetIndexStats(stats) is not implemented for DiskStorage.");
    }

    /// TODO: It is just marked as deleted but the memory isn't reclaimed because of the in-memory storage
    Result<std::optional<VertexAccessor>> DeleteVertex(VertexAccessor *vertex) override;

    Result<std::optional<std::pair<VertexAccessor, std::vector<EdgeAccessor>>>> DetachDeleteVertex(
        VertexAccessor *vertex) override;

    void PrefetchInEdges(const VertexAccessor &vertex_acc) override;

    void PrefetchOutEdges(const VertexAccessor &vertex_acc) override;

    Result<EdgeAccessor> CreateEdge(VertexAccessor *from, VertexAccessor *to, EdgeTypeId edge_type) override;

    Result<std::optional<EdgeAccessor>> DeleteEdge(EdgeAccessor *edge) override;

    bool LabelIndexExists(LabelId label) const override {
      auto *disk_storage = static_cast<DiskStorage *>(storage_);
      return disk_storage->indices_.label_index_->IndexExists(label);
    }

    bool LabelPropertyIndexExists(LabelId label, PropertyId property) const override {
      auto *disk_storage = static_cast<DiskStorage *>(storage_);
      return disk_storage->indices_.label_property_index_->IndexExists(label, property);
    }

    IndicesInfo ListAllIndices() const override {
      auto *disk_storage = static_cast<DiskStorage *>(storage_);
      return disk_storage->ListAllIndices();
    }

    ConstraintsInfo ListAllConstraints() const override {
      auto *disk_storage = static_cast<DiskStorage *>(storage_);
      return disk_storage->ListAllConstraints();
    }

    // NOLINTNEXTLINE(google-default-arguments)
    utils::BasicResult<StorageDataManipulationError, void> Commit(
        std::optional<uint64_t> desired_commit_timestamp = {}) override;

    void Abort() override;

    void FinalizeTransaction() override;

    std::optional<storage::VertexAccessor> LoadVertexToLabelIndexCache(
        std::string &&key, std::string &&value, Delta *index_delta,
        utils::SkipList<storage::Vertex>::Accessor index_accessor);

    std::optional<storage::VertexAccessor> LoadVertexToMainMemoryCache(std::string &&key, std::string &&value,
                                                                       std::string &&ts);

    std::optional<storage::VertexAccessor> LoadVertexToLabelPropertyIndexCache(
        std::string &&key, std::string &&value, Delta *index_delta,
        utils::SkipList<storage::Vertex>::Accessor index_accessor);

    std::optional<storage::EdgeAccessor> DeserializeEdge(const rocksdb::Slice &key, const rocksdb::Slice &value,
                                                         const rocksdb::Slice &ts);

   private:
    VertexAccessor CreateVertex(utils::SkipList<Vertex>::Accessor &accessor, storage::Gid gid,
                                std::vector<LabelId> &&label_ids, PropertyStore &&properties, Delta *delta);

    bool PrefetchEdgeFilter(const std::string_view disk_edge_key_str, const VertexAccessor &vertex_acc,
                            EdgeDirection edge_direction);
    void PrefetchEdges(const VertexAccessor &vertex_acc, EdgeDirection edge_direction);

    Result<EdgeAccessor> CreateEdge(const VertexAccessor *from, const VertexAccessor *to, EdgeTypeId edge_type,
                                    storage::Gid gid, std::string_view properties, const std::string &old_disk_key,
                                    const std::string &ts);

    /// Flushes vertices and edges to the disk with the commit timestamp.
    /// At the time of calling, the commit_timestamp_ must already exist.
    /// After this method, the vertex and edge caches are cleared.
    [[nodiscard]] utils::BasicResult<StorageDataManipulationError, void> FlushMainMemoryCache();

    [[nodiscard]] utils::BasicResult<StorageDataManipulationError, void> FlushIndexCache();

    [[nodiscard]] utils::BasicResult<StorageDataManipulationError, void> CheckVertexConstraintsBeforeCommit(
        const Vertex &vertex, std::vector<std::vector<PropertyValue>> &unique_storage) const;

    bool WriteVertexToDisk(const Vertex &vertex);
    bool WriteEdgeToDisk(EdgeRef edge, const std::string &serializedEdgeKey);
    bool DeleteVertexFromDisk(const std::string &vertex);
    bool DeleteEdgeFromDisk(const std::string &edge);

    /// Main storage
    utils::SkipList<Vertex> vertices_;
    std::vector<std::unique_ptr<utils::SkipList<Vertex>>> index_storage_;

    /// We need them because query context for indexed reading is cleared after the query is done not after the
    /// transaction is done
    std::vector<std::list<Delta>> index_deltas_storage_;
    utils::SkipList<Edge> edges_;
    Config::Items config_;
    std::unordered_set<std::string> edges_to_delete_;
    std::vector<std::pair<std::string, std::string>> vertices_to_delete_;
    rocksdb::Transaction *disk_transaction_;
  };

  std::unique_ptr<Storage::Accessor> Access(std::optional<IsolationLevel> override_isolation_level) override {
    auto isolation_level = override_isolation_level.value_or(isolation_level_);
    if (isolation_level != IsolationLevel::SNAPSHOT_ISOLATION) {
      throw utils::NotYetImplemented("Disk storage supports only SNAPSHOT isolation level.");
    }
    return std::unique_ptr<DiskAccessor>(new DiskAccessor{this, isolation_level, storage_mode_});
  }

  RocksDBStorage *GetRocksDBStorage() const { return kvstore_.get(); }

  utils::BasicResult<StorageIndexDefinitionError, void> CreateIndex(
      LabelId label, std::optional<uint64_t> desired_commit_timestamp) override;

  utils::BasicResult<StorageIndexDefinitionError, void> CreateIndex(
      LabelId label, PropertyId property, std::optional<uint64_t> desired_commit_timestamp) override;

  utils::BasicResult<StorageIndexDefinitionError, void> DropIndex(
      LabelId label, std::optional<uint64_t> desired_commit_timestamp) override;

  utils::BasicResult<StorageIndexDefinitionError, void> DropIndex(
      LabelId label, PropertyId property, std::optional<uint64_t> desired_commit_timestamp) override;

  utils::BasicResult<StorageExistenceConstraintDefinitionError, void> CreateExistenceConstraint(
      LabelId label, PropertyId property, std::optional<uint64_t> desired_commit_timestamp) override;

  utils::BasicResult<StorageExistenceConstraintDroppingError, void> DropExistenceConstraint(
      LabelId label, PropertyId property, std::optional<uint64_t> desired_commit_timestamp) override;

  utils::BasicResult<StorageUniqueConstraintDefinitionError, UniqueConstraints::CreationStatus> CreateUniqueConstraint(
      LabelId label, const std::set<PropertyId> &properties, std::optional<uint64_t> desired_commit_timestamp) override;

  utils::BasicResult<StorageUniqueConstraintDroppingError, UniqueConstraints::DeletionStatus> DropUniqueConstraint(
      LabelId label, const std::set<PropertyId> &properties, std::optional<uint64_t> desired_commit_timestamp) override;

  Transaction CreateTransaction(IsolationLevel isolation_level, StorageMode storage_mode) override;

  void SetEdgeImportMode(EdgeImportMode edge_import_status);

  EdgeImportMode GetEdgeImportMode() const;

 private:
  void LoadIndexInfoIfExists() const;

  /// TODO (andi): Maybe good to separate these methods and durability kvstore into a separate class
  bool PersistLabelIndexCreation(LabelId label) const;

  bool PersistLabelIndexDeletion(LabelId label) const;

  void LoadLabelIndexInfoIfExists() const;

  bool PersistLabelPropertyIndexAndExistenceConstraintCreation(LabelId label, PropertyId property,
                                                               const char *key) const;

  bool PersistLabelPropertyIndexAndExistenceConstraintDeletion(LabelId label, PropertyId property,
                                                               const char *key) const;

  void LoadLabelPropertyIndexInfoIfExists() const;

  void LoadConstraintsInfoIfExists() const;

  void LoadExistenceConstraintInfoIfExists() const;

  bool PersistUniqueConstraintCreation(LabelId label, const std::set<PropertyId> &properties) const;

  bool PersistUniqueConstraintDeletion(LabelId label, const std::set<PropertyId> &properties) const;

  void LoadUniqueConstraintInfoIfExists() const;

  uint64_t GetDiskSpaceUsage() const;

  void LoadTimestampIfExists();

  [[nodiscard]] std::optional<ConstraintViolation> CheckExistingVerticesBeforeCreatingExistenceConstraint(
      LabelId label, PropertyId property) const;

  [[nodiscard]] utils::BasicResult<ConstraintViolation, std::vector<std::pair<std::string, std::string>>>
  CheckExistingVerticesBeforeCreatingUniqueConstraint(LabelId label, const std::set<PropertyId> &properties) const;

  std::vector<std::pair<std::string, std::string>> SerializeVerticesForLabelIndex(LabelId label);

  std::vector<std::pair<std::string, std::string>> SerializeVerticesForLabelPropertyIndex(LabelId label,
                                                                                          PropertyId property);

  StorageInfo GetInfo() const override;

  void FreeMemory(std::unique_lock<utils::RWLock> /*lock*/) override {}

  uint64_t CommitTimestamp(std::optional<uint64_t> desired_commit_timestamp = {});

<<<<<<< HEAD
  EdgeImportMode edge_import_status_{EdgeImportMode::INACTIVE};
  std::unique_ptr<EdgeImportModeCache> edge_import_mode_cache_{nullptr};
=======
  void EstablishNewEpoch() override { throw utils::BasicException("Disk storage mode does not support replication."); }
>>>>>>> 9355e58e

  std::unique_ptr<RocksDBStorage> kvstore_;
  std::unique_ptr<kvstore::KVStore> durability_kvstore_;
};

}  // namespace memgraph::storage<|MERGE_RESOLUTION|>--- conflicted
+++ resolved
@@ -351,16 +351,13 @@
   StorageInfo GetInfo() const override;
 
   void FreeMemory(std::unique_lock<utils::RWLock> /*lock*/) override {}
+  
+  void EstablishNewEpoch() override { throw utils::BasicException("Disk storage mode does not support replication."); }
 
   uint64_t CommitTimestamp(std::optional<uint64_t> desired_commit_timestamp = {});
 
-<<<<<<< HEAD
   EdgeImportMode edge_import_status_{EdgeImportMode::INACTIVE};
   std::unique_ptr<EdgeImportModeCache> edge_import_mode_cache_{nullptr};
-=======
-  void EstablishNewEpoch() override { throw utils::BasicException("Disk storage mode does not support replication."); }
->>>>>>> 9355e58e
-
   std::unique_ptr<RocksDBStorage> kvstore_;
   std::unique_ptr<kvstore::KVStore> durability_kvstore_;
 };
