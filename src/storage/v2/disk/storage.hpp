// Copyright 2023 Memgraph Ltd.
//
// Use of this software is governed by the Business Source License
// included in the file licenses/BSL.txt; by using this file, you agree to be bound by the terms of the Business Source
// License, and you may not use this file except in compliance with the Business Source License.
//
// As of the Change Date specified in that file, in accordance with
// the Business Source License, use of this software will be governed
// by the Apache License, Version 2.0, included in the file
// licenses/APL.txt.

#pragma once

#include "kvstore/kvstore.hpp"
#include "storage/v2/constraints/constraint_violation.hpp"
#include "storage/v2/disk/edge_import_mode_cache.hpp"
#include "storage/v2/disk/rocksdb_storage.hpp"
#include "storage/v2/edge_import_mode.hpp"
#include "storage/v2/id_types.hpp"
#include "storage/v2/isolation_level.hpp"
#include "storage/v2/property_store.hpp"
#include "storage/v2/property_value.hpp"
#include "storage/v2/storage.hpp"
#include "utils/rw_lock.hpp"

<<<<<<< HEAD
=======
#include <rocksdb/db.h>
#include <rocksdb/slice.h>
#include <unordered_set>

>>>>>>> d516e408
namespace memgraph::storage {

class DiskStorage final : public Storage {
 public:
  explicit DiskStorage(Config config = Config());

  DiskStorage(const DiskStorage &) = delete;
  DiskStorage(DiskStorage &&) = delete;
  DiskStorage &operator=(const DiskStorage &) = delete;
  DiskStorage &operator=(DiskStorage &&) = delete;

  ~DiskStorage() override;

  class DiskAccessor final : public Storage::Accessor {
   private:
    friend class DiskStorage;

    explicit DiskAccessor(DiskStorage *storage, IsolationLevel isolation_level, StorageMode storage_mode);

    /// TODO: const methods?
    void LoadVerticesToMainMemoryCache();

    void LoadVerticesFromMainStorageToEdgeImportCache();

    void HandleMainLoadingForEdgeImportCache();

    void LoadVerticesFromLabelIndexStorageToEdgeImportCache(LabelId label);

    void HandleLoadingLabelForEdgeImportCache(LabelId label);

    void LoadVerticesFromLabelPropertyIndexStorageToEdgeImportCache(LabelId label, PropertyId property);

    void HandleLoadingLabelPropertyForEdgeImportCache(LabelId label, PropertyId property);

    std::unordered_set<Gid> MergeVerticesFromMainCacheWithLabelIndexCache(LabelId label, View view,
                                                                          std::list<Delta> &index_deltas,
                                                                          utils::SkipList<Vertex> *indexed_vertices);

    void LoadVerticesFromDiskLabelIndex(LabelId label, const std::unordered_set<storage::Gid> &gids,
                                        std::list<Delta> &index_deltas, utils::SkipList<Vertex> *indexed_vertices);

    std::unordered_set<Gid> MergeVerticesFromMainCacheWithLabelPropertyIndexCache(
        LabelId label, PropertyId property, View view, std::list<Delta> &index_deltas,
        utils::SkipList<Vertex> *indexed_vertices, const auto &label_property_filter);

    void LoadVerticesFromDiskLabelPropertyIndex(LabelId label, PropertyId property,
                                                const std::unordered_set<storage::Gid> &gids,
                                                std::list<Delta> &index_deltas,
                                                utils::SkipList<Vertex> *indexed_vertices,
                                                const auto &label_property_filter);

    void LoadVerticesFromDiskLabelPropertyIndexWithPointValueLookup(LabelId label, PropertyId property,
                                                                    const std::unordered_set<storage::Gid> &gids,
                                                                    const PropertyValue &value,
                                                                    std::list<Delta> &index_deltas,
                                                                    utils::SkipList<Vertex> *indexed_vertices);

    std::unordered_set<Gid> MergeVerticesFromMainCacheWithLabelPropertyIndexCacheForIntervalSearch(
        LabelId label, PropertyId property, View view, const std::optional<utils::Bound<PropertyValue>> &lower_bound,
        const std::optional<utils::Bound<PropertyValue>> &upper_bound, std::list<Delta> &index_deltas,
        utils::SkipList<Vertex> *indexed_vertices);

    void LoadVerticesFromDiskLabelPropertyIndexForIntervalSearch(
        LabelId label, PropertyId property, const std::unordered_set<storage::Gid> &gids,
        const std::optional<utils::Bound<PropertyValue>> &lower_bound,
        const std::optional<utils::Bound<PropertyValue>> &upper_bound, std::list<Delta> &index_deltas,
        utils::SkipList<Vertex> *indexed_vertices);

   public:
    DiskAccessor(const DiskAccessor &) = delete;
    DiskAccessor &operator=(const DiskAccessor &) = delete;
    DiskAccessor &operator=(DiskAccessor &&other) = delete;

    DiskAccessor(DiskAccessor &&other) noexcept;

    ~DiskAccessor() override;

    VertexAccessor CreateVertex() override;

    std::optional<VertexAccessor> FindVertex(Gid gid, View view) override;

    VerticesIterable Vertices(View view) override;

    VerticesIterable Vertices(LabelId label, View view) override;

    VerticesIterable Vertices(LabelId label, PropertyId property, View view) override;

    VerticesIterable Vertices(LabelId label, PropertyId property, const PropertyValue &value, View view) override;

    VerticesIterable Vertices(LabelId label, PropertyId property,
                              const std::optional<utils::Bound<PropertyValue>> &lower_bound,
                              const std::optional<utils::Bound<PropertyValue>> &upper_bound, View view) override;

    uint64_t ApproximateVertexCount() const override;

    uint64_t ApproximateVertexCount(LabelId /*label*/) const override { return 10; }

    uint64_t ApproximateVertexCount(LabelId /*label*/, PropertyId /*property*/) const override { return 10; }

    uint64_t ApproximateVertexCount(LabelId /*label*/, PropertyId /*property*/,
                                    const PropertyValue & /*value*/) const override {
      return 10;
    }

    uint64_t ApproximateVertexCount(LabelId /*label*/, PropertyId /*property*/,
                                    const std::optional<utils::Bound<PropertyValue>> & /*lower*/,
                                    const std::optional<utils::Bound<PropertyValue>> & /*upper*/) const override {
      return 10;
    }

    std::optional<storage::LabelIndexStats> GetIndexStats(const storage::LabelId & /*label*/) const override {
      return {};
    }

    std::optional<storage::LabelPropertyIndexStats> GetIndexStats(
        const storage::LabelId & /*label*/, const storage::PropertyId & /*property*/) const override {
      return {};
    }

    std::vector<LabelId> ClearLabelIndexStats() override {
      throw utils::NotYetImplemented("ClearIndexStats() is not implemented for DiskStorage.");
    }

    std::vector<std::pair<LabelId, PropertyId>> ClearLabelPropertyIndexStats() override {
      throw utils::NotYetImplemented("ClearIndexStats() is not implemented for DiskStorage.");
    }

    std::vector<LabelId> DeleteLabelIndexStats(std::span<std::string> /*labels*/) override {
      throw utils::NotYetImplemented("DeleteIndexStatsForLabels(labels) is not implemented for DiskStorage.");
    }

    std::vector<std::pair<LabelId, PropertyId>> DeleteLabelPropertyIndexStats(
        const std::span<std::string> /*labels*/) override {
      throw utils::NotYetImplemented("DeleteIndexStatsForLabels(labels) is not implemented for DiskStorage.");
    }

    void SetIndexStats(const storage::LabelId & /*label*/, const LabelIndexStats & /*stats*/) override {
      throw utils::NotYetImplemented("SetIndexStats(stats) is not implemented for DiskStorage.");
    }

    void SetIndexStats(const storage::LabelId & /*label*/, const storage::PropertyId & /*property*/,
                       const LabelPropertyIndexStats & /*stats*/) override {
      throw utils::NotYetImplemented("SetIndexStats(stats) is not implemented for DiskStorage.");
    }

    /// TODO: It is just marked as deleted but the memory isn't reclaimed because of the in-memory storage
    Result<std::optional<VertexAccessor>> DeleteVertex(VertexAccessor *vertex) override;

    Result<std::optional<std::pair<VertexAccessor, std::vector<EdgeAccessor>>>> DetachDeleteVertex(
        VertexAccessor *vertex) override;

    void PrefetchInEdges(const VertexAccessor &vertex_acc) override;

    void PrefetchOutEdges(const VertexAccessor &vertex_acc) override;

    Result<EdgeAccessor> CreateEdge(VertexAccessor *from, VertexAccessor *to, EdgeTypeId edge_type) override;

    Result<std::optional<EdgeAccessor>> DeleteEdge(EdgeAccessor *edge) override;

    bool LabelIndexExists(LabelId label) const override {
      auto *disk_storage = static_cast<DiskStorage *>(storage_);
      return disk_storage->indices_.label_index_->IndexExists(label);
    }

    bool LabelPropertyIndexExists(LabelId label, PropertyId property) const override {
      auto *disk_storage = static_cast<DiskStorage *>(storage_);
      return disk_storage->indices_.label_property_index_->IndexExists(label, property);
    }

    IndicesInfo ListAllIndices() const override {
      auto *disk_storage = static_cast<DiskStorage *>(storage_);
      return disk_storage->ListAllIndices();
    }

    ConstraintsInfo ListAllConstraints() const override {
      auto *disk_storage = static_cast<DiskStorage *>(storage_);
      return disk_storage->ListAllConstraints();
    }

    // NOLINTNEXTLINE(google-default-arguments)
    utils::BasicResult<StorageDataManipulationError, void> Commit(
        std::optional<uint64_t> desired_commit_timestamp = {}) override;

    void UpdateObjectsCountOnAbort();

    void Abort() override;

    void FinalizeTransaction() override;

    std::optional<storage::VertexAccessor> LoadVertexToLabelIndexCache(
        std::string &&key, std::string &&value, Delta *index_delta,
        utils::SkipList<storage::Vertex>::Accessor index_accessor);

<<<<<<< HEAD
    std::optional<storage::VertexAccessor> LoadVertexToMainMemoryCache(std::string &&key, std::string &&value,
                                                                       std::string &&ts);
=======
    std::optional<storage::VertexAccessor> LoadVertexToMainMemoryCache(const std::string &key, const std::string &value,
                                                                       const std::string &ts);
>>>>>>> d516e408

    std::optional<storage::VertexAccessor> LoadVertexToLabelPropertyIndexCache(
        std::string &&key, std::string &&value, Delta *index_delta,
        utils::SkipList<storage::Vertex>::Accessor index_accessor);

    std::optional<storage::EdgeAccessor> DeserializeEdge(const rocksdb::Slice &key, const rocksdb::Slice &value,
                                                         const rocksdb::Slice &ts);

   private:
    VertexAccessor CreateVertexFromDisk(utils::SkipList<Vertex>::Accessor &accessor, storage::Gid gid,
                                        std::vector<LabelId> &&label_ids, PropertyStore &&properties, Delta *delta);

    bool PrefetchEdgeFilter(const std::string_view disk_edge_key_str, const VertexAccessor &vertex_acc,
                            EdgeDirection edge_direction);
    void PrefetchEdges(const VertexAccessor &vertex_acc, EdgeDirection edge_direction);

<<<<<<< HEAD
    Result<EdgeAccessor> CreateEdge(const VertexAccessor *from, const VertexAccessor *to, EdgeTypeId edge_type,
                                    storage::Gid gid, std::string_view properties, std::string &&old_disk_key,
                                    std::string &&ts);

=======
    Result<EdgeAccessor> CreateEdgeFromDisk(const VertexAccessor *from, const VertexAccessor *to, EdgeTypeId edge_type,
                                            storage::Gid gid, std::string_view properties,
                                            const std::string &old_disk_key, const std::string &ts);
>>>>>>> d516e408
    /// Flushes vertices and edges to the disk with the commit timestamp.
    /// At the time of calling, the commit_timestamp_ must already exist.
    /// After this method, the vertex and edge caches are cleared.

    [[nodiscard]] utils::BasicResult<StorageDataManipulationError, void> FlushIndexCache();

    [[nodiscard]] utils::BasicResult<StorageDataManipulationError, void> FlushDeletedVertices();

    [[nodiscard]] utils::BasicResult<StorageDataManipulationError, void> FlushDeletedEdges();

    [[nodiscard]] utils::BasicResult<StorageDataManipulationError, void> FlushVertices(
        const auto &vertex_acc, std::vector<std::vector<PropertyValue>> &unique_storage);

    [[nodiscard]] utils::BasicResult<StorageDataManipulationError, void> FlushModifiedEdges(const auto &edge_acc);

    [[nodiscard]] utils::BasicResult<StorageDataManipulationError, void> ClearDanglingVertices();

    [[nodiscard]] utils::BasicResult<StorageDataManipulationError, void> CheckVertexConstraintsBeforeCommit(
        const Vertex &vertex, std::vector<std::vector<PropertyValue>> &unique_storage) const;

    bool WriteVertexToDisk(const Vertex &vertex);
    bool WriteEdgeToDisk(const std::string &serialized_edge_key, const std::string &serialized_edge_value);
    bool DeleteVertexFromDisk(const std::string &vertex);
    bool DeleteEdgeFromDisk(const std::string &edge);

    /// Main storage
    utils::SkipList<Vertex> vertices_;
    std::vector<std::unique_ptr<utils::SkipList<Vertex>>> index_storage_;

    /// We need them because query context for indexed reading is cleared after the query is done not after the
    /// transaction is done
    std::vector<std::list<Delta>> index_deltas_storage_;
    utils::SkipList<Edge> edges_;
    std::unordered_map<Gid, std::pair<Delta::Action, std::string>> modified_edges_;
    Config::Items config_;
    std::unordered_set<std::string> edges_to_delete_;
    std::vector<std::pair<std::string, std::string>> vertices_to_delete_;
    rocksdb::Transaction *disk_transaction_;
    bool scanned_all_vertices_ = false;
  };

  std::unique_ptr<Storage::Accessor> Access(std::optional<IsolationLevel> override_isolation_level) override {
    auto isolation_level = override_isolation_level.value_or(isolation_level_);
    if (isolation_level != IsolationLevel::SNAPSHOT_ISOLATION) {
      throw utils::NotYetImplemented("Disk storage supports only SNAPSHOT isolation level.");
    }
    return std::unique_ptr<DiskAccessor>(new DiskAccessor{this, isolation_level, storage_mode_});
  }

  RocksDBStorage *GetRocksDBStorage() const { return kvstore_.get(); }

  utils::BasicResult<StorageIndexDefinitionError, void> CreateIndex(
      LabelId label, std::optional<uint64_t> desired_commit_timestamp) override;

  utils::BasicResult<StorageIndexDefinitionError, void> CreateIndex(
      LabelId label, PropertyId property, std::optional<uint64_t> desired_commit_timestamp) override;

  utils::BasicResult<StorageIndexDefinitionError, void> DropIndex(
      LabelId label, std::optional<uint64_t> desired_commit_timestamp) override;

  utils::BasicResult<StorageIndexDefinitionError, void> DropIndex(
      LabelId label, PropertyId property, std::optional<uint64_t> desired_commit_timestamp) override;

  utils::BasicResult<StorageExistenceConstraintDefinitionError, void> CreateExistenceConstraint(
      LabelId label, PropertyId property, std::optional<uint64_t> desired_commit_timestamp) override;

  utils::BasicResult<StorageExistenceConstraintDroppingError, void> DropExistenceConstraint(
      LabelId label, PropertyId property, std::optional<uint64_t> desired_commit_timestamp) override;

  utils::BasicResult<StorageUniqueConstraintDefinitionError, UniqueConstraints::CreationStatus> CreateUniqueConstraint(
      LabelId label, const std::set<PropertyId> &properties, std::optional<uint64_t> desired_commit_timestamp) override;

  utils::BasicResult<StorageUniqueConstraintDroppingError, UniqueConstraints::DeletionStatus> DropUniqueConstraint(
      LabelId label, const std::set<PropertyId> &properties, std::optional<uint64_t> desired_commit_timestamp) override;

  Transaction CreateTransaction(IsolationLevel isolation_level, StorageMode storage_mode) override;

  void SetEdgeImportMode(EdgeImportMode edge_import_status);

  EdgeImportMode GetEdgeImportMode() const;

 private:
  void LoadIndexInfoIfExists() const;

  /// TODO (andi): Maybe good to separate these methods and durability kvstore into a separate class
  bool PersistLabelIndexCreation(LabelId label) const;

  bool PersistLabelIndexDeletion(LabelId label) const;

  void LoadLabelIndexInfoIfExists() const;

  bool PersistLabelPropertyIndexAndExistenceConstraintCreation(LabelId label, PropertyId property,
                                                               const char *key) const;

  bool PersistLabelPropertyIndexAndExistenceConstraintDeletion(LabelId label, PropertyId property,
                                                               const char *key) const;

  void LoadLabelPropertyIndexInfoIfExists() const;

  void LoadConstraintsInfoIfExists() const;

  void LoadExistenceConstraintInfoIfExists() const;

  bool PersistUniqueConstraintCreation(LabelId label, const std::set<PropertyId> &properties) const;

  bool PersistUniqueConstraintDeletion(LabelId label, const std::set<PropertyId> &properties) const;

  void LoadUniqueConstraintInfoIfExists() const;

  uint64_t GetDiskSpaceUsage() const;

  void LoadTimestampIfExists();

  void LoadVertexAndEdgeCountIfExists();

  [[nodiscard]] std::optional<ConstraintViolation> CheckExistingVerticesBeforeCreatingExistenceConstraint(
      LabelId label, PropertyId property) const;

  [[nodiscard]] utils::BasicResult<ConstraintViolation, std::vector<std::pair<std::string, std::string>>>
  CheckExistingVerticesBeforeCreatingUniqueConstraint(LabelId label, const std::set<PropertyId> &properties) const;

  std::vector<std::pair<std::string, std::string>> SerializeVerticesForLabelIndex(LabelId label);

  std::vector<std::pair<std::string, std::string>> SerializeVerticesForLabelPropertyIndex(LabelId label,
                                                                                          PropertyId property);

  StorageInfo GetInfo() const override;

  void FreeMemory(std::unique_lock<utils::RWLock> /*lock*/) override {}

  void EstablishNewEpoch() override { throw utils::BasicException("Disk storage mode does not support replication."); }

  uint64_t CommitTimestamp(std::optional<uint64_t> desired_commit_timestamp = {});

  EdgeImportMode edge_import_status_{EdgeImportMode::INACTIVE};
  std::unique_ptr<EdgeImportModeCache> edge_import_mode_cache_{nullptr};

  auto CreateReplicationClient(std::string name, io::network::Endpoint endpoint, replication::ReplicationMode mode,
                               const replication::ReplicationClientConfig &config)
      -> std::unique_ptr<ReplicationClient> override {
    throw utils::BasicException("Disk storage mode does not support replication.");
  }

  auto CreateReplicationServer(io::network::Endpoint endpoint, const replication::ReplicationServerConfig &config)
      -> std::unique_ptr<ReplicationServer> override {
    throw utils::BasicException("Disk storage mode does not support replication.");
  }

 private:
  std::unique_ptr<RocksDBStorage> kvstore_;
  std::unique_ptr<kvstore::KVStore> durability_kvstore_;
  std::atomic<uint64_t> vertex_count_{0};
};

}  // namespace memgraph::storage<|MERGE_RESOLUTION|>--- conflicted
+++ resolved
@@ -23,13 +23,10 @@
 #include "storage/v2/storage.hpp"
 #include "utils/rw_lock.hpp"
 
-<<<<<<< HEAD
-=======
 #include <rocksdb/db.h>
 #include <rocksdb/slice.h>
 #include <unordered_set>
 
->>>>>>> d516e408
 namespace memgraph::storage {
 
 class DiskStorage final : public Storage {
@@ -223,14 +220,8 @@
         std::string &&key, std::string &&value, Delta *index_delta,
         utils::SkipList<storage::Vertex>::Accessor index_accessor);
 
-<<<<<<< HEAD
     std::optional<storage::VertexAccessor> LoadVertexToMainMemoryCache(std::string &&key, std::string &&value,
                                                                        std::string &&ts);
-=======
-    std::optional<storage::VertexAccessor> LoadVertexToMainMemoryCache(const std::string &key, const std::string &value,
-                                                                       const std::string &ts);
->>>>>>> d516e408
-
     std::optional<storage::VertexAccessor> LoadVertexToLabelPropertyIndexCache(
         std::string &&key, std::string &&value, Delta *index_delta,
         utils::SkipList<storage::Vertex>::Accessor index_accessor);
@@ -246,16 +237,9 @@
                             EdgeDirection edge_direction);
     void PrefetchEdges(const VertexAccessor &vertex_acc, EdgeDirection edge_direction);
 
-<<<<<<< HEAD
     Result<EdgeAccessor> CreateEdge(const VertexAccessor *from, const VertexAccessor *to, EdgeTypeId edge_type,
                                     storage::Gid gid, std::string_view properties, std::string &&old_disk_key,
                                     std::string &&ts);
-
-=======
-    Result<EdgeAccessor> CreateEdgeFromDisk(const VertexAccessor *from, const VertexAccessor *to, EdgeTypeId edge_type,
-                                            storage::Gid gid, std::string_view properties,
-                                            const std::string &old_disk_key, const std::string &ts);
->>>>>>> d516e408
     /// Flushes vertices and edges to the disk with the commit timestamp.
     /// At the time of calling, the commit_timestamp_ must already exist.
     /// After this method, the vertex and edge caches are cleared.
