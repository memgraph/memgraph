// Copyright 2025 Memgraph Ltd.
//
// Use of this software is governed by the Business Source License
// included in the file licenses/BSL.txt; by using this file, you agree to be bound by the terms of the Business Source
// License, and you may not use this file except in compliance with the Business Source License.
//
// As of the Change Date specified in that file, in accordance with
// the Business Source License, use of this software will be governed
// by the Apache License, Version 2.0, included in the file
// licenses/APL.txt.

#pragma once

#include "kvstore/kvstore.hpp"
#include "storage/v2/access_type.hpp"
#include "storage/v2/common_function_signatures.hpp"
#include "storage/v2/constraints/constraint_violation.hpp"
#include "storage/v2/disk/durable_metadata.hpp"
#include "storage/v2/disk/edge_import_mode_cache.hpp"
#include "storage/v2/disk/rocksdb_storage.hpp"
#include "storage/v2/edge_import_mode.hpp"
#include "storage/v2/id_types.hpp"
#include "storage/v2/indices/point_index.hpp"
#include "storage/v2/isolation_level.hpp"
#include "storage/v2/property_store.hpp"
#include "storage/v2/property_value.hpp"
#include "storage/v2/storage.hpp"
#include "storage/v2/ttl.hpp"
#include "utils/rw_lock.hpp"

#include <rocksdb/db.h>
#include <rocksdb/slice.h>
#include <cstdint>
#include <unordered_set>
#include "utils/small_vector.hpp"

namespace memgraph::storage {

class DiskStorage final : public Storage {
 public:
  explicit DiskStorage(Config config = Config(),
                       PlanInvalidatorPtr invalidator = std::make_unique<PlanInvalidatorDefault>(),
                       std::function<storage::DatabaseProtectorPtr()> database_protector_factory = nullptr);

  DiskStorage(const DiskStorage &) = delete;
  DiskStorage(DiskStorage &&) = delete;
  DiskStorage &operator=(const DiskStorage &) = delete;
  DiskStorage &operator=(DiskStorage &&) = delete;

  ~DiskStorage() override;

  class DiskAccessor final : public Storage::Accessor {
   private:
    friend class DiskStorage;

    explicit DiskAccessor(SharedAccess tag, DiskStorage *storage, IsolationLevel isolation_level,
                          StorageMode storage_mode, StorageAccessType rw_type);
    explicit DiskAccessor(auto tag, DiskStorage *storage, IsolationLevel isolation_level, StorageMode storage_mode);

   public:
    DiskAccessor(const DiskAccessor &) = delete;
    DiskAccessor &operator=(const DiskAccessor &) = delete;
    DiskAccessor &operator=(DiskAccessor &&other) = delete;

    DiskAccessor(DiskAccessor &&other) noexcept;

    ~DiskAccessor() override;

    VertexAccessor CreateVertex() override;

    std::optional<VertexAccessor> FindVertex(Gid gid, View view) override;

    VerticesIterable Vertices(View view) override;

    VerticesIterable Vertices(LabelId label, View view) override;

    VerticesIterable Vertices(LabelId label, std::span<storage::PropertyPath const> properties,
                              std::span<storage::PropertyValueRange const> property_ranges, View view) override;

    VerticesChunkedIterable ChunkedVertices(View /*view*/, size_t /*num_chunks*/) override {
      throw utils::NotYetImplemented("ChunkedVertices is not implemented for DiskStorage.");
    }

    VerticesChunkedIterable ChunkedVertices(LabelId label, View view, size_t num_chunks) override {
      throw utils::NotYetImplemented("ChunkedVertices is not implemented for DiskStorage.");
    }

    VerticesChunkedIterable ChunkedVertices(LabelId label, std::span<PropertyPath const> properties,
                                            std::span<storage::PropertyValueRange const> property_ranges, View view,
                                            size_t num_chunks) override {
      throw utils::NotYetImplemented("ChunkedVertices is not implemented for DiskStorage.");
    }

    std::optional<EdgeAccessor> FindEdge(Gid gid, View view) override;

    std::optional<EdgeAccessor> FindEdge(Gid edge_gid, Gid from_vertex_gid, View view) override;

    EdgesIterable Edges(EdgeTypeId edge_type, View view) override;

    EdgesIterable Edges(EdgeTypeId edge_type, PropertyId property, View view) override;

    EdgesIterable Edges(EdgeTypeId edge_type, PropertyId property, const PropertyValue &value, View view) override;

    EdgesIterable Edges(EdgeTypeId edge_type, PropertyId property,
                        const std::optional<utils::Bound<PropertyValue>> &lower_bound,
                        const std::optional<utils::Bound<PropertyValue>> &upper_bound, View view) override;

    EdgesIterable Edges(PropertyId property, View view) override;

    EdgesIterable Edges(PropertyId property, const PropertyValue &value, View view) override;

    EdgesIterable Edges(PropertyId property, const std::optional<utils::Bound<PropertyValue>> &lower_bound,
                        const std::optional<utils::Bound<PropertyValue>> &upper_bound, View view) override;

    EdgesChunkedIterable ChunkedEdges(EdgeTypeId /*edge_type*/, View /*view*/, size_t /*num_chunks*/) override {
      throw utils::NotYetImplemented("ChunkedEdges is not implemented for DiskStorage.");
    }

    EdgesChunkedIterable ChunkedEdges(EdgeTypeId /*edge_type*/, PropertyId /*property*/, View /*view*/,
                                      size_t /*num_chunks*/) override {
      throw utils::NotYetImplemented("ChunkedEdges is not implemented for DiskStorage.");
    }

    EdgesChunkedIterable ChunkedEdges(EdgeTypeId /*edge_type*/, PropertyId /*property*/,
                                      const std::optional<utils::Bound<PropertyValue>> & /*lower_bound*/,
                                      const std::optional<utils::Bound<PropertyValue>> & /*upper_bound*/, View /*view*/,
                                      size_t /*num_chunks*/) override {
      throw utils::NotYetImplemented("ChunkedEdges is not implemented for DiskStorage.");
    }

    EdgesChunkedIterable ChunkedEdges(PropertyId /*property*/, View /*view*/, size_t /*num_chunks*/) override {
      throw utils::NotYetImplemented("ChunkedEdges is not implemented for DiskStorage.");
    }

    EdgesChunkedIterable ChunkedEdges(PropertyId /*property*/, const PropertyValue & /*value*/, View /*view*/,
                                      size_t /*num_chunks*/) override {
      throw utils::NotYetImplemented("ChunkedEdges is not implemented for DiskStorage.");
    }

    EdgesChunkedIterable ChunkedEdges(PropertyId /*property*/,
                                      const std::optional<utils::Bound<PropertyValue>> & /*lower_bound*/,
                                      const std::optional<utils::Bound<PropertyValue>> & /*upper_bound*/, View /*view*/,
                                      size_t /*num_chunks*/) override {
      throw utils::NotYetImplemented("ChunkedEdges is not implemented for DiskStorage.");
    }

    uint64_t ApproximateVertexCount() const override;

    uint64_t ApproximateVertexCount(LabelId /*label*/) const override { return 10; }

    uint64_t ApproximateVertexCount(LabelId /*label*/, std::span<PropertyPath const> /*properties*/) const override {
      return 10;
    }

    uint64_t ApproximateVertexCount(LabelId /*label*/, std::span<PropertyPath const> /*properties*/,
                                    std::span<PropertyValue const> /*values*/) const override {
      return 10;
    }

    uint64_t ApproximateVertexCount(LabelId /*label*/, std::span<PropertyPath const> /*properties*/,
                                    std::span<PropertyValueRange const> /*bounds*/) const override {
      return 10;
    }

    uint64_t ApproximateEdgeCount() const override {
      auto *disk_storage = static_cast<DiskStorage *>(storage_);
      return disk_storage->edge_count_.load(std::memory_order_acquire);
    }

    uint64_t ApproximateEdgeCount(EdgeTypeId /*edge_type*/) const override { return 10; }

    uint64_t ApproximateEdgeCount(EdgeTypeId /*edge_type*/, PropertyId /*property*/) const override { return 10; }

    uint64_t ApproximateEdgeCount(EdgeTypeId /*edge_type*/, PropertyId /*property*/,
                                  const PropertyValue & /*value*/) const override {
      return 10;
    }

    uint64_t ApproximateEdgeCount(EdgeTypeId /*edge_type*/, PropertyId /*property*/,
                                  const std::optional<utils::Bound<PropertyValue>> & /*lower*/,
                                  const std::optional<utils::Bound<PropertyValue>> & /*upper*/) const override {
      return 10;
    }

    uint64_t ApproximateEdgeCount(PropertyId /*property*/) const override { return 10; }

    uint64_t ApproximateEdgeCount(PropertyId /*property*/, const PropertyValue & /*value*/) const override {
      return 10;
    }

    uint64_t ApproximateEdgeCount(PropertyId /*property*/, const std::optional<utils::Bound<PropertyValue>> & /*lower*/,
                                  const std::optional<utils::Bound<PropertyValue>> & /*upper*/) const override {
      return 10;
    }

    std::optional<uint64_t> ApproximateVerticesPointCount(LabelId label, PropertyId property) const override {
      // Point index does not exist for on disk
      return std::nullopt;
    }

    std::optional<uint64_t> ApproximateVerticesVectorCount(LabelId /*label*/, PropertyId /*property*/) const override {
      // Vector index does not exist for on disk
      return std::nullopt;
    }

    std::optional<uint64_t> ApproximateEdgesVectorCount(EdgeTypeId /*label*/, PropertyId /*property*/) const override {
      // Vector index does not exist for on disk
      return std::nullopt;
    }

    std::optional<uint64_t> ApproximateVerticesTextCount(std::string_view /*index_name*/) const override {
      return std::nullopt;
    }

    std::optional<uint64_t> ApproximateEdgesTextCount(std::string_view index_name) const override {
      return std::nullopt;
    }

    std::optional<storage::LabelIndexStats> GetIndexStats(const storage::LabelId & /*label*/) const override {
      return {};
    }

    std::optional<storage::LabelPropertyIndexStats> GetIndexStats(
        const storage::LabelId & /*label*/, std::span<storage::PropertyPath const> /*properties*/) const override {
      return {};
    }

    bool DeleteLabelIndexStats(const storage::LabelId & /*labels*/) override {
      throw utils::NotYetImplemented("DeleteIndexStatsForLabels(labels) is not implemented for DiskStorage.");
    }

    auto DeleteLabelPropertyIndexStats(const storage::LabelId & /*labels*/)
        -> std::vector<std::pair<LabelId, std::vector<PropertyPath>>> override {
      throw utils::NotYetImplemented("DeleteIndexStatsForLabels(labels) is not implemented for DiskStorage.");
    }

    void SetIndexStats(const storage::LabelId & /*label*/, const LabelIndexStats & /*stats*/) override {
      throw utils::NotYetImplemented("SetIndexStats(stats) is not implemented for DiskStorage.");
    }

    void SetIndexStats(const storage::LabelId & /*label*/, std::span<storage::PropertyPath const> /*properties*/,
                       const LabelPropertyIndexStats & /*stats*/) override {
      throw utils::NotYetImplemented("SetIndexStats(stats) is not implemented for DiskStorage.");
    }

    Result<std::optional<std::pair<std::vector<VertexAccessor>, std::vector<EdgeAccessor>>>> DetachDelete(
        std::vector<VertexAccessor *> nodes, std::vector<EdgeAccessor *> edges, bool detach) override;

    Result<EdgeAccessor> CreateEdge(VertexAccessor *from, VertexAccessor *to, EdgeTypeId edge_type) override;

    std::optional<EdgeAccessor> FindEdge(Gid gid, View view, EdgeTypeId edge_type, VertexAccessor *from_vertex,
                                         VertexAccessor *to_vertex) override;

    bool LabelIndexReady(LabelId label) const override {
      return transaction_.active_indices_.label_->IndexReady(label);
    }

    bool LabelPropertyIndexReady(LabelId label, std::span<PropertyPath const> properties) const override {
      return transaction_.active_indices_.label_properties_->IndexReady(label, properties);
    }

    bool LabelPropertyIndexExists(LabelId label, std::span<PropertyPath const> properties) const override;

    bool EdgeTypeIndexReady(EdgeTypeId edge_type) const override;

    bool EdgeTypePropertyIndexReady(EdgeTypeId edge_type, PropertyId property) const override;

    bool EdgePropertyIndexReady(PropertyId property) const override;

    bool EdgePropertyIndexExists(PropertyId property) const override;

    bool PointIndexExists(LabelId label, PropertyId property) const override;

    IndicesInfo ListAllIndices() const override;

    ConstraintsInfo ListAllConstraints() const override;

    void DropAllIndexes() override;

    void DropAllConstraints() override;

    // NOLINTNEXTLINE(google-default-arguments)
    std::expected<void, StorageManipulationError> PrepareForCommitPhase(CommitArgs commit_args) override;

    // NOLINTNEXTLINE(google-default-arguments)
    std::expected<void, StorageManipulationError> PeriodicCommit(CommitArgs commit_args) override;

    void UpdateObjectsCountOnAbort();

    void Abort() override;

    void FinalizeTransaction() override;

    // Bring base class convenience overloads into scope (they provide default neverCancel)
    using Storage::Accessor::CreateGlobalEdgeIndex;
    using Storage::Accessor::CreateIndex;

    std::expected<void, StorageIndexDefinitionError> CreateIndex(LabelId label,
                                                                 CheckCancelFunction cancel_check) override;

    std::expected<void, StorageIndexDefinitionError> CreateIndex(LabelId label, PropertiesPaths,
                                                                 CheckCancelFunction cancel_check) override;

    std::expected<void, StorageIndexDefinitionError> CreateIndex(EdgeTypeId edge_type,
                                                                 CheckCancelFunction cancel_check) override;

    std::expected<void, StorageIndexDefinitionError> CreateIndex(EdgeTypeId edge_type, PropertyId property,
                                                                 CheckCancelFunction cancel_check) override;

    std::expected<void, StorageIndexDefinitionError> CreateGlobalEdgeIndex(PropertyId property,
                                                                           CheckCancelFunction cancel_check) override;

    std::expected<void, StorageIndexDefinitionError> DropIndex(LabelId label) override;

    std::expected<void, StorageIndexDefinitionError> DropIndex(
        LabelId label, std::vector<storage::PropertyPath> &&properties) override;

    std::expected<void, StorageIndexDefinitionError> DropIndex(EdgeTypeId edge_type) override;

    std::expected<void, StorageIndexDefinitionError> DropIndex(EdgeTypeId edge_type, PropertyId property) override;

    std::expected<void, StorageIndexDefinitionError> DropGlobalEdgeIndex(PropertyId property) override;

    std::expected<void, storage::StorageIndexDefinitionError> CreatePointIndex(storage::LabelId label,
                                                                               storage::PropertyId property) override;

    std::expected<void, storage::StorageIndexDefinitionError> DropPointIndex(storage::LabelId label,
                                                                             storage::PropertyId property) override;

    std::expected<void, storage::StorageIndexDefinitionError> CreateVectorIndex(VectorIndexSpec spec) override;

    std::expected<void, storage::StorageIndexDefinitionError> DropVectorIndex(std::string_view index_name) override;

<<<<<<< HEAD
    utils::small_vector<uint64_t> GetVectorIndexIdsForVertex(Vertex *vertex, PropertyId property) override;

    utils::BasicResult<storage::StorageIndexDefinitionError, void> CreateVectorEdgeIndex(
        VectorEdgeIndexSpec spec) override;
=======
    std::expected<void, storage::StorageIndexDefinitionError> CreateVectorEdgeIndex(VectorEdgeIndexSpec spec) override;
>>>>>>> d12ec59f

    std::expected<void, StorageExistenceConstraintDefinitionError> CreateExistenceConstraint(
        LabelId label, PropertyId property) override;

    std::expected<void, StorageExistenceConstraintDroppingError> DropExistenceConstraint(LabelId label,
                                                                                         PropertyId property) override;

    std::expected<UniqueConstraints::CreationStatus, StorageUniqueConstraintDefinitionError> CreateUniqueConstraint(
        LabelId label, const std::set<PropertyId> &properties) override;

    UniqueConstraints::DeletionStatus DropUniqueConstraint(LabelId label,
                                                           const std::set<PropertyId> &properties) override;

    std::expected<void, StorageExistenceConstraintDefinitionError> CreateTypeConstraint(
        LabelId label, PropertyId property, TypeConstraintKind type) override;

    std::expected<void, StorageExistenceConstraintDroppingError> DropTypeConstraint(LabelId label, PropertyId property,
                                                                                    TypeConstraintKind type) override;

    void DropGraph() override;

    auto PointVertices(LabelId label, PropertyId property, CoordinateReferenceSystem crs,
                       PropertyValue const &point_value, PropertyValue const &boundary_value,
                       PointDistanceCondition condition) -> PointIterable override;

    auto PointVertices(LabelId label, PropertyId property, CoordinateReferenceSystem crs,
                       PropertyValue const &bottom_left, PropertyValue const &top_right, WithinBBoxCondition condition)
        -> PointIterable override;

    std::vector<std::tuple<VertexAccessor, double, double>> VectorIndexSearchOnNodes(
        const std::string &index_name, uint64_t number_of_results, const std::vector<float> &vector) override;

    std::vector<std::tuple<EdgeAccessor, double, double>> VectorIndexSearchOnEdges(
        const std::string &index_name, uint64_t number_of_results, const std::vector<float> &vector) override;

    std::vector<VectorIndexInfo> ListAllVectorIndices() const override;

    std::vector<VectorEdgeIndexInfo> ListAllVectorEdgeIndices() const override;

#ifdef MG_ENTERPRISE
    // TTL management methods
    void StartTtl(TTLReplicationArgs /*repl_args*/ = {}) override {
      storage_->ttl_.Resume();
      transaction_.md_deltas.emplace_back(MetadataDelta::ttl_operation, durability::TtlOperationType::ENABLE,
                                          std::nullopt, std::nullopt, false);
    }

    void DisableTtl(TTLReplicationArgs /*repl_args*/ = {}) override {
      auto ttl_label = NameToLabel("TTL");
      auto ttl_property = NameToProperty("ttl");

      // Drop indices
      auto index_result = DropIndex(ttl_label, std::vector<storage::PropertyPath>{{ttl_property}});
      if (!index_result) {
        // Silently fail if vertex index already dropped
      }

      // Check if edge TTL was enabled and drop edge index if needed
      if (storage_->ttl_.Config().should_run_edge_ttl) {
        auto edge_index_result = DropGlobalEdgeIndex(ttl_property);
        if (!edge_index_result) {
          // Silently fail if edge index already dropped
        }
      }

      storage_->ttl_.Disable();

      transaction_.md_deltas.emplace_back(MetadataDelta::ttl_operation, durability::TtlOperationType::DISABLE,
                                          std::nullopt, std::nullopt, false);
    }

    void StopTtl() override {
      storage_->ttl_.Pause();
      transaction_.md_deltas.emplace_back(MetadataDelta::ttl_operation, durability::TtlOperationType::STOP,
                                          std::nullopt, std::nullopt, false);
    }

    void ConfigureTtl(const storage::ttl::TtlInfo &ttl_info, TTLReplicationArgs /*repl_args*/ = {}) override {
      auto ttl_label = NameToLabel("TTL");
      auto ttl_property = NameToProperty("ttl");

      // If TTL is not enabled, create required indices and enable TTL
      if (!storage_->ttl_.Enabled()) {
        // Create label+property index for TTL
        (void)CreateIndex(ttl_label, std::vector<storage::PropertyPath>{{ttl_property}});
        storage_->ttl_.Enable();
      }

      // Configure TTL
      if (!storage_->ttl_.Running()) storage_->ttl_.Configure(ttl_info.should_run_edge_ttl);
      storage_->ttl_.SetInterval(ttl_info.period, ttl_info.start_time);
      transaction_.md_deltas.emplace_back(MetadataDelta::ttl_operation, durability::TtlOperationType::CONFIGURE,
                                          ttl_info.period, ttl_info.start_time, ttl_info.should_run_edge_ttl);
    }

    storage::ttl::TtlInfo GetTtlConfig() const override { return storage_->ttl_.Config(); }
#endif

   private:
    VerticesIterable Vertices(LabelId label, PropertyId property, const PropertyValue &value, View view);
    VerticesIterable Vertices(LabelId label, PropertyId property, View view);
    VerticesIterable Vertices(LabelId label, PropertyId property,
                              const std::optional<utils::Bound<PropertyValue>> &lower_bound,
                              const std::optional<utils::Bound<PropertyValue>> &upper_bound, View view);
  };

  using Storage::Access;
  std::unique_ptr<Accessor> Access(storage::StorageAccessType rw_type,
                                   std::optional<IsolationLevel> override_isolation_level,
                                   std::optional<std::chrono::milliseconds> timeout) override;

  using Storage::UniqueAccess;
  std::unique_ptr<Accessor> UniqueAccess(std::optional<IsolationLevel> override_isolation_level,
                                         std::optional<std::chrono::milliseconds> timeout) override;

  using Storage::ReadOnlyAccess;
  std::unique_ptr<Accessor> ReadOnlyAccess(std::optional<IsolationLevel> override_isolation_level,
                                           std::optional<std::chrono::milliseconds> timeout) override;

  /// Flushing methods
  [[nodiscard]] std::expected<void, StorageManipulationError> FlushIndexCache(Transaction *transaction);

  [[nodiscard]] std::expected<void, StorageManipulationError> FlushVertices(
      Transaction *transaction, const auto &vertex_acc, std::vector<std::vector<PropertyValue>> &unique_storage);

  [[nodiscard]] std::expected<void, StorageManipulationError> CheckVertexConstraintsBeforeCommit(
      const Vertex &vertex, std::vector<std::vector<PropertyValue>> &unique_storage) const;

  [[nodiscard]] std::expected<void, StorageManipulationError> FlushDeletedVertices(Transaction *transaction);
  [[nodiscard]] std::expected<void, StorageManipulationError> FlushDeletedEdges(Transaction *transaction);
  [[nodiscard]] std::expected<void, StorageManipulationError> FlushModifiedEdges(Transaction *transaction,
                                                                                 const auto &edges_acc);
  [[nodiscard]] std::expected<void, StorageManipulationError> ClearDanglingVertices(Transaction *transaction);

  /// Writing methods
  bool WriteVertexToVertexColumnFamily(Transaction *transaction, const Vertex &vertex);
  bool WriteEdgeToEdgeColumnFamily(Transaction *transaction, std::string_view serialized_edge_key,
                                   std::string_view serialized_edge_value);
  bool WriteEdgeToConnectivityIndex(Transaction *transaction, std::string_view vertex_gid, std::string_view edge_gid,
                                    rocksdb::ColumnFamilyHandle *handle, std::string mode);
  bool DeleteVertexFromDisk(Transaction *transaction, std::string_view vertex_gid, std::string_view vertex);
  bool DeleteEdgeFromEdgeColumnFamily(Transaction *transaction, std::string_view edge_gid);
  bool DeleteEdgeFromDisk(Transaction *transaction, std::string_view edge_gid, std::string_view src_vertex_gid,
                          std::string_view dst_vertex_gid);
  bool DeleteEdgeFromConnectivityIndex(Transaction *transaction, std::string_view vertex_gid, std::string_view edge_gid,
                                       rocksdb::ColumnFamilyHandle *handle, std::string mode);

  void LoadVerticesToMainMemoryCache(Transaction *transaction);

  /// Edge import mode methods
  void LoadVerticesFromMainStorageToEdgeImportCache(Transaction *transaction);
  void HandleMainLoadingForEdgeImportCache(Transaction *transaction);

  /// Indices methods
  /// Label-index
  void LoadVerticesFromLabelIndexStorageToEdgeImportCache(Transaction *transaction, LabelId label);
  void HandleLoadingLabelForEdgeImportCache(Transaction *transaction, LabelId label);
  void LoadVerticesFromDiskLabelIndex(Transaction *transaction, LabelId label,
                                      const std::unordered_set<storage::Gid> &gids, delta_container &index_deltas,
                                      utils::SkipList<Vertex> *indexed_vertices);
  std::optional<storage::VertexAccessor> LoadVertexToLabelIndexCache(
      Transaction *transaction, std::string_view key, std::string_view value, Delta *index_delta,
      utils::SkipList<storage::Vertex>::Accessor index_accessor);
  std::unordered_set<Gid> MergeVerticesFromMainCacheWithLabelIndexCache(Transaction *transaction, LabelId label,
                                                                        View view, delta_container &index_deltas,
                                                                        utils::SkipList<Vertex> *indexed_vertices);

  /// Label-property-index
  void LoadVerticesFromLabelPropertyIndexStorageToEdgeImportCache(Transaction *transaction, LabelId label,
                                                                  PropertyId property);
  void HandleLoadingLabelPropertyForEdgeImportCache(Transaction *transaction, LabelId label, PropertyId property);
  std::unordered_set<Gid> MergeVerticesFromMainCacheWithLabelPropertyIndexCache(
      Transaction *transaction, LabelId label, PropertyId property, View view, delta_container &index_deltas,
      utils::SkipList<Vertex> *indexed_vertices, const auto &label_property_filter);
  void LoadVerticesFromDiskLabelPropertyIndex(Transaction *transaction, LabelId label, PropertyId property,
                                              const std::unordered_set<storage::Gid> &gids,
                                              delta_container &index_deltas, utils::SkipList<Vertex> *indexed_vertices,
                                              const auto &label_property_filter);
  std::optional<storage::VertexAccessor> LoadVertexToLabelPropertyIndexCache(
      Transaction *transaction, std::string_view key, std::string_view value, Delta *index_delta,
      utils::SkipList<storage::Vertex>::Accessor index_accessor);
  void LoadVerticesFromDiskLabelPropertyIndexWithPointValueLookup(
      Transaction *transaction, LabelId label, PropertyId property, const std::unordered_set<storage::Gid> &gids,
      const PropertyValue &value, delta_container &index_deltas, utils::SkipList<Vertex> *indexed_vertices);
  std::unordered_set<Gid> MergeVerticesFromMainCacheWithLabelPropertyIndexCacheForIntervalSearch(
      Transaction *transaction, LabelId label, PropertyId property, View view,
      const std::optional<utils::Bound<PropertyValue>> &lower_bound,
      const std::optional<utils::Bound<PropertyValue>> &upper_bound, delta_container &index_deltas,
      utils::SkipList<Vertex> *indexed_vertices);
  void LoadVerticesFromDiskLabelPropertyIndexForIntervalSearch(
      Transaction *transaction, LabelId label, PropertyId property, const std::unordered_set<storage::Gid> &gids,
      const std::optional<utils::Bound<PropertyValue>> &lower_bound,
      const std::optional<utils::Bound<PropertyValue>> &upper_bound, delta_container &index_deltas,
      utils::SkipList<Vertex> *indexed_vertices);

  VertexAccessor CreateVertexFromDisk(Transaction *transaction, utils::SkipList<Vertex>::Accessor &accessor,
                                      storage::Gid gid, utils::small_vector<LabelId> label_ids,
                                      PropertyStore properties, Delta *delta);

  std::optional<storage::VertexAccessor> LoadVertexToMainMemoryCache(Transaction *transaction, std::string_view key,
                                                                     std::string_view value, std::string &&ts);

  std::optional<VertexAccessor> FindVertex(Gid gid, Transaction *transaction, View view);

  std::optional<EdgeAccessor> CreateEdgeFromDisk(const VertexAccessor *from, const VertexAccessor *to,
                                                 Transaction *transaction, EdgeTypeId edge_type, storage::Gid gid,
                                                 std::string_view properties, std::string_view old_disk_key,
                                                 std::string &&ts);

  std::vector<EdgeAccessor> OutEdges(const VertexAccessor *src_vertex,
                                     const std::vector<EdgeTypeId> &possible_edge_types,
                                     const VertexAccessor *destination, Transaction *transaction, View view,
                                     query::HopsLimit *hops_limit = nullptr);

  std::vector<EdgeAccessor> InEdges(const VertexAccessor *dst_vertex,
                                    const std::vector<EdgeTypeId> &possible_edge_types, const VertexAccessor *source,
                                    Transaction *transaction, View view, query::HopsLimit *hops_limit = nullptr);

  RocksDBStorage *GetRocksDBStorage() const { return kvstore_.get(); }

  Transaction CreateTransaction(IsolationLevel isolation_level, StorageMode storage_mode) override;

  void SetEdgeImportMode(EdgeImportMode edge_import_status);

  EdgeImportMode GetEdgeImportMode() const;

  DurableMetadata *GetDurableMetadata() { return &durable_metadata_; }

 private:
  void LoadPersistingMetadataInfo();

  uint64_t GetDiskSpaceUsage() const;

  [[nodiscard]] std::optional<ConstraintViolation> CheckExistingVerticesBeforeCreatingExistenceConstraint(
      LabelId label, PropertyId property) const;

  [[nodiscard]] std::expected<std::vector<std::pair<std::string, std::string>>, ConstraintViolation>
  CheckExistingVerticesBeforeCreatingUniqueConstraint(LabelId label, const std::set<PropertyId> &properties) const;

  std::vector<std::pair<std::string, std::string>> SerializeVerticesForLabelIndex(LabelId label);

  std::vector<std::pair<std::string, std::string>> SerializeVerticesForLabelPropertyIndex(LabelId label,
                                                                                          PropertyId property);

  StorageInfo GetBaseInfo() override;
  StorageInfo GetInfo() override;

  std::unordered_map<LabelId, uint64_t> GetLabelCounts() const override;

  void UpdateLabelCount(LabelId /*label*/, int64_t /*change*/) override {
    // Disk storage doesn't track and cache live label counts, so this is a no-op
  }

  void FreeMemory(std::unique_lock<utils::ResourceLock> /*lock*/, bool /*periodic*/) override {}

  void PrepareForNewEpoch() override { throw utils::BasicException("Disk storage mode does not support replication."); }

  bool IsAsyncIndexerIdle() const override { return true; /* Disk storage has no async indexer */ }

  bool HasAsyncIndexerStopped() const override { return true; /* Disk storage has no async indexer */ }

  uint64_t GetCommitTimestamp();

  std::unique_ptr<RocksDBStorage> kvstore_;
  DurableMetadata durable_metadata_;
  EdgeImportMode edge_import_status_{EdgeImportMode::INACTIVE};
  std::unique_ptr<EdgeImportModeCache> edge_import_mode_cache_{nullptr};
  std::atomic<uint64_t> vertex_count_{0};
  /// Disk does not have point index, yet an empty/null object is needed to make in_memory code for point index simple.
  static PointIndexStorage empty_point_index_;
};

}  // namespace memgraph::storage<|MERGE_RESOLUTION|>--- conflicted
+++ resolved
@@ -331,14 +331,9 @@
 
     std::expected<void, storage::StorageIndexDefinitionError> DropVectorIndex(std::string_view index_name) override;
 
-<<<<<<< HEAD
     utils::small_vector<uint64_t> GetVectorIndexIdsForVertex(Vertex *vertex, PropertyId property) override;
 
-    utils::BasicResult<storage::StorageIndexDefinitionError, void> CreateVectorEdgeIndex(
-        VectorEdgeIndexSpec spec) override;
-=======
     std::expected<void, storage::StorageIndexDefinitionError> CreateVectorEdgeIndex(VectorEdgeIndexSpec spec) override;
->>>>>>> d12ec59f
 
     std::expected<void, StorageExistenceConstraintDefinitionError> CreateExistenceConstraint(
         LabelId label, PropertyId property) override;
