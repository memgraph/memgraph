--- conflicted
+++ resolved
@@ -47,55 +47,6 @@
 
     explicit DiskAccessor(auto tag, DiskStorage *storage, IsolationLevel isolation_level, StorageMode storage_mode);
 
-<<<<<<< HEAD
-    /// TODO: const methods?
-    void LoadVerticesToMainMemoryCache();
-
-    void LoadVerticesFromMainStorageToEdgeImportCache();
-
-    void HandleMainLoadingForEdgeImportCache();
-
-    void LoadVerticesFromLabelIndexStorageToEdgeImportCache(LabelId label);
-
-    void HandleLoadingLabelForEdgeImportCache(LabelId label);
-
-    void LoadVerticesFromLabelPropertyIndexStorageToEdgeImportCache(LabelId label, PropertyId property);
-
-    void HandleLoadingLabelPropertyForEdgeImportCache(LabelId label, PropertyId property);
-
-    std::unordered_set<Gid> MergeVerticesFromMainCacheWithLabelIndexCache(LabelId label, View view,
-                                                                          std::list<Delta> &index_deltas,
-                                                                          utils::SkipList<Vertex> &indexed_vertices);
-
-    void LoadVerticesFromDiskLabelIndex(const std::unordered_set<storage::Gid> &gids, LabelId label,
-                                        std::list<Delta> &index_deltas, utils::SkipList<Vertex> &indexed_vertices);
-
-    std::unordered_set<Gid> MergeVerticesFromMainCacheWithLabelPropertyIndexCache(
-        LabelId label, PropertyId property, View view, std::list<Delta> &index_deltas,
-        utils::SkipList<Vertex> &indexed_vertices, const auto &label_property_filter);
-
-    void LoadVerticesFromDiskLabelPropertyIndex(const std::unordered_set<storage::Gid> &gids, LabelId label,
-                                                PropertyId property, std::list<Delta> &index_deltas,
-                                                utils::SkipList<Vertex> &indexed_vertices,
-                                                const auto &label_property_filter);
-
-    void LoadVerticesFromDiskLabelPropertyIndexWithPointValueLookup(const std::unordered_set<storage::Gid> &gids,
-                                                                    LabelId label, PropertyId property,
-                                                                    const PropertyValue &value,
-                                                                    std::list<Delta> &index_deltas,
-                                                                    utils::SkipList<Vertex> &indexed_vertices);
-
-    std::unordered_set<Gid> MergeVerticesFromMainCacheWithLabelPropertyIndexCacheForIntervalSearch(
-        LabelId label, PropertyId property, View view, const std::optional<utils::Bound<PropertyValue>> &lower_bound,
-        const std::optional<utils::Bound<PropertyValue>> &upper_bound, std::list<Delta> &index_deltas,
-        utils::SkipList<Vertex> &indexed_vertices);
-
-    void LoadVerticesFromDiskLabelPropertyIndexForIntervalSearch(
-        const std::unordered_set<storage::Gid> &gids, LabelId label, PropertyId property,
-        const std::optional<utils::Bound<PropertyValue>> &lower_bound,
-        const std::optional<utils::Bound<PropertyValue>> &upper_bound, std::list<Delta> &index_deltas,
-        utils::SkipList<Vertex> &indexed_vertices);
-
     template <typename TIndex, typename TIndexCacheKey, typename TMergeFunc>
     void SyncDeletedVertices(TIndex &index, TIndexCacheKey &cache_key,
                              std::vector<std::list<Delta>> &index_delta_storage, View view, TMergeFunc &merge_func) {
@@ -108,8 +59,6 @@
       }
     }
 
-=======
->>>>>>> 667e7f67
    public:
     DiskAccessor(const DiskAccessor &) = delete;
     DiskAccessor &operator=(const DiskAccessor &) = delete;
