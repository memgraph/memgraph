// Copyright 2023 Memgraph Ltd.
//
// Use of this software is governed by the Business Source License
// included in the file licenses/BSL.txt; by using this file, you agree to be bound by the terms of the Business Source
// License, and you may not use this file except in compliance with the Business Source License.
//
// As of the Change Date specified in that file, in accordance with
// the Business Source License, use of this software will be governed
// by the Apache License, Version 2.0, included in the file
// licenses/APL.txt.

#pragma once

#include "kvstore/kvstore.hpp"
#include "storage/v2/constraints/constraint_violation.hpp"
#include "storage/v2/disk/rocksdb_storage.hpp"
#include "storage/v2/id_types.hpp"
#include "storage/v2/isolation_level.hpp"
#include "storage/v2/property_store.hpp"
#include "storage/v2/property_value.hpp"
#include "storage/v2/storage.hpp"
#include "utils/rw_lock.hpp"

#include <rocksdb/db.h>
#include <rocksdb/slice.h>
#include <unordered_set>

namespace memgraph::storage {

class DiskStorage final : public Storage {
 public:
  explicit DiskStorage(Config config = Config());

  DiskStorage(const DiskStorage &) = delete;
  DiskStorage(DiskStorage &&) = delete;
  DiskStorage &operator=(const DiskStorage &) = delete;
  DiskStorage &operator=(DiskStorage &&) = delete;

  ~DiskStorage() override;

  class DiskAccessor final : public Storage::Accessor {
   private:
    friend class DiskStorage;

    explicit DiskAccessor(DiskStorage *storage, IsolationLevel isolation_level, StorageMode storage_mode);

   public:
    DiskAccessor(const DiskAccessor &) = delete;
    DiskAccessor &operator=(const DiskAccessor &) = delete;
    DiskAccessor &operator=(DiskAccessor &&other) = delete;

    DiskAccessor(DiskAccessor &&other) noexcept;

    ~DiskAccessor() override;

    VertexAccessor CreateVertex() override;

    std::optional<VertexAccessor> FindVertex(Gid gid, View view) override;

    VerticesIterable Vertices(View view) override;

    VerticesIterable Vertices(LabelId label, View view) override;

    std::unordered_set<Gid> MergeVerticesFromMainCacheWithLabelIndexCache(LabelId label, View view,
                                                                          std::list<Delta> &index_deltas,
                                                                          utils::SkipList<Vertex> *indexed_vertices);

    void LoadVerticesFromDiskLabelIndex(LabelId label, const std::unordered_set<storage::Gid> &gids,
                                        std::list<Delta> &index_deltas, utils::SkipList<Vertex> *indexed_vertices);

    VerticesIterable Vertices(LabelId label, PropertyId property, View view) override;

    std::unordered_set<Gid> MergeVerticesFromMainCacheWithLabelPropertyIndexCache(
        LabelId label, PropertyId property, View view, std::list<Delta> &index_deltas,
        utils::SkipList<Vertex> *indexed_vertices, const auto &label_property_filter);

    void LoadVerticesFromDiskLabelPropertyIndex(LabelId label, PropertyId property,
                                                const std::unordered_set<storage::Gid> &gids,
                                                std::list<Delta> &index_deltas,
                                                utils::SkipList<Vertex> *indexed_vertices,
                                                const auto &label_property_filter);

    VerticesIterable Vertices(LabelId label, PropertyId property, const PropertyValue &value, View view) override;

    void LoadVerticesFromDiskLabelPropertyIndexWithPointValueLookup(LabelId label, PropertyId property,
                                                                    const std::unordered_set<storage::Gid> &gids,
                                                                    const PropertyValue &value,
                                                                    std::list<Delta> &index_deltas,
                                                                    utils::SkipList<Vertex> *indexed_vertices);

    VerticesIterable Vertices(LabelId label, PropertyId property,
                              const std::optional<utils::Bound<PropertyValue>> &lower_bound,
                              const std::optional<utils::Bound<PropertyValue>> &upper_bound, View view) override;

    std::unordered_set<Gid> MergeVerticesFromMainCacheWithLabelPropertyIndexCacheForIntervalSearch(
        LabelId label, PropertyId property, View view, const std::optional<utils::Bound<PropertyValue>> &lower_bound,
        const std::optional<utils::Bound<PropertyValue>> &upper_bound, std::list<Delta> &index_deltas,
        utils::SkipList<Vertex> *indexed_vertices);

    void LoadVerticesFromDiskLabelPropertyIndexForIntervalSearch(
        LabelId label, PropertyId property, const std::unordered_set<storage::Gid> &gids,
        const std::optional<utils::Bound<PropertyValue>> &lower_bound,
        const std::optional<utils::Bound<PropertyValue>> &upper_bound, std::list<Delta> &index_deltas,
        utils::SkipList<Vertex> *indexed_vertices);

    uint64_t ApproximateVertexCount() const override;

    uint64_t ApproximateVertexCount(LabelId /*label*/) const override { return 10; }

    uint64_t ApproximateVertexCount(LabelId /*label*/, PropertyId /*property*/) const override { return 10; }

    uint64_t ApproximateVertexCount(LabelId /*label*/, PropertyId /*property*/,
                                    const PropertyValue & /*value*/) const override {
      return 10;
    }

    uint64_t ApproximateVertexCount(LabelId /*label*/, PropertyId /*property*/,
                                    const std::optional<utils::Bound<PropertyValue>> & /*lower*/,
                                    const std::optional<utils::Bound<PropertyValue>> & /*upper*/) const override {
      return 10;
    }

    std::optional<storage::LabelIndexStats> GetIndexStats(const storage::LabelId & /*label*/) const override {
      return {};
    }

    std::optional<storage::LabelPropertyIndexStats> GetIndexStats(
        const storage::LabelId & /*label*/, const storage::PropertyId & /*property*/) const override {
      return {};
    }

    std::vector<LabelId> ClearLabelIndexStats() override {
      throw utils::NotYetImplemented("ClearIndexStats() is not implemented for DiskStorage.");
    }

    std::vector<std::pair<LabelId, PropertyId>> ClearLabelPropertyIndexStats() override {
      throw utils::NotYetImplemented("ClearIndexStats() is not implemented for DiskStorage.");
    }

    std::vector<LabelId> DeleteLabelIndexStats(std::span<std::string> /*labels*/) override {
      throw utils::NotYetImplemented("DeleteIndexStatsForLabels(labels) is not implemented for DiskStorage.");
    }

    std::vector<std::pair<LabelId, PropertyId>> DeleteLabelPropertyIndexStats(
        const std::span<std::string> /*labels*/) override {
      throw utils::NotYetImplemented("DeleteIndexStatsForLabels(labels) is not implemented for DiskStorage.");
    }

    void SetIndexStats(const storage::LabelId & /*label*/, const LabelIndexStats & /*stats*/) override {
      throw utils::NotYetImplemented("SetIndexStats(stats) is not implemented for DiskStorage.");
    }

    void SetIndexStats(const storage::LabelId & /*label*/, const storage::PropertyId & /*property*/,
                       const LabelPropertyIndexStats & /*stats*/) override {
      throw utils::NotYetImplemented("SetIndexStats(stats) is not implemented for DiskStorage.");
    }

    /// TODO: It is just marked as deleted but the memory isn't reclaimed because of the in-memory storage
    Result<std::optional<VertexAccessor>> DeleteVertex(VertexAccessor *vertex) override;

    Result<std::optional<std::pair<VertexAccessor, std::vector<EdgeAccessor>>>> DetachDeleteVertex(
        VertexAccessor *vertex) override;

    void PrefetchInEdges(const VertexAccessor &vertex_acc) override;

    void PrefetchOutEdges(const VertexAccessor &vertex_acc) override;

    Result<EdgeAccessor> CreateEdge(VertexAccessor *from, VertexAccessor *to, EdgeTypeId edge_type) override;

    Result<std::optional<EdgeAccessor>> DeleteEdge(EdgeAccessor *edge) override;

    bool LabelIndexExists(LabelId label) const override {
      auto *disk_storage = static_cast<DiskStorage *>(storage_);
      return disk_storage->indices_.label_index_->IndexExists(label);
    }

    bool LabelPropertyIndexExists(LabelId label, PropertyId property) const override {
      auto *disk_storage = static_cast<DiskStorage *>(storage_);
      return disk_storage->indices_.label_property_index_->IndexExists(label, property);
    }

    IndicesInfo ListAllIndices() const override {
      auto *disk_storage = static_cast<DiskStorage *>(storage_);
      return disk_storage->ListAllIndices();
    }

    ConstraintsInfo ListAllConstraints() const override {
      auto *disk_storage = static_cast<DiskStorage *>(storage_);
      return disk_storage->ListAllConstraints();
    }

    // NOLINTNEXTLINE(google-default-arguments)
    utils::BasicResult<StorageDataManipulationError, void> Commit(
        std::optional<uint64_t> desired_commit_timestamp = {}) override;

    void UpdateObjectsCountOnAbort();

    void Abort() override;

    void FinalizeTransaction() override;

    std::optional<storage::VertexAccessor> LoadVertexToLabelIndexCache(
        LabelId indexing_label, std::string &&key, std::string &&value, Delta *index_delta,
        utils::SkipList<storage::Vertex>::Accessor index_accessor);

    std::optional<storage::VertexAccessor> LoadVertexToMainMemoryCache(const std::string &key, const std::string &value,
                                                                       const std::string &ts);

    std::optional<storage::VertexAccessor> LoadVertexToLabelPropertyIndexCache(
        LabelId indexing_label, std::string &&key, std::string &&value, Delta *index_delta,
        utils::SkipList<storage::Vertex>::Accessor index_accessor);

    std::optional<storage::EdgeAccessor> DeserializeEdge(const rocksdb::Slice &key, const rocksdb::Slice &value,
                                                         const rocksdb::Slice &ts);

   private:
    VertexAccessor CreateVertexFromDisk(utils::SkipList<Vertex>::Accessor &accessor, storage::Gid gid,
                                        std::vector<LabelId> &&label_ids, PropertyStore &&properties, Delta *delta);

    bool PrefetchEdgeFilter(const std::string_view disk_edge_key_str, const VertexAccessor &vertex_acc,
                            EdgeDirection edge_direction);
    void PrefetchEdges(const VertexAccessor &vertex_acc, EdgeDirection edge_direction);

    Result<EdgeAccessor> CreateEdgeFromDisk(const VertexAccessor *from, const VertexAccessor *to, EdgeTypeId edge_type,
                                            storage::Gid gid, std::string_view properties,
                                            const std::string &old_disk_key, const std::string &ts);
    /// Flushes vertices and edges to the disk with the commit timestamp.
    /// At the time of calling, the commit_timestamp_ must already exist.
    /// After this method, the vertex and edge caches are cleared.
    [[nodiscard]] utils::BasicResult<StorageDataManipulationError, void> FlushMainMemoryCache();

    [[nodiscard]] utils::BasicResult<StorageDataManipulationError, void> FlushIndexCache();

    [[nodiscard]] utils::BasicResult<StorageDataManipulationError, void> CheckVertexConstraintsBeforeCommit(
        const Vertex &vertex, std::vector<std::vector<PropertyValue>> &unique_storage) const;

    bool WriteVertexToDisk(const Vertex &vertex);
    bool WriteEdgeToDisk(EdgeRef edge, const std::string &serializedEdgeKey);
    bool DeleteVertexFromDisk(const std::string &vertex);
    bool DeleteEdgeFromDisk(const std::string &edge);

    /// Main storage
    utils::SkipList<storage::Vertex> vertices_;
    std::vector<std::unique_ptr<utils::SkipList<storage::Vertex>>> index_storage_;

    /// We need them because query context for indexed reading is cleared after the query is done not after the
    /// transaction is done
    std::vector<std::list<Delta>> index_deltas_storage_;
    utils::SkipList<storage::Edge> edges_;
    Config::Items config_;
    std::unordered_set<std::string> edges_to_delete_;
    std::vector<std::pair<std::string, std::string>> vertices_to_delete_;
    rocksdb::Transaction *disk_transaction_;
    bool scanned_all_vertices_ = false;
  };

  std::unique_ptr<Storage::Accessor> Access(std::optional<IsolationLevel> override_isolation_level) override {
    auto isolation_level = override_isolation_level.value_or(isolation_level_);
    if (isolation_level != IsolationLevel::SNAPSHOT_ISOLATION) {
      throw utils::NotYetImplemented("Disk storage supports only SNAPSHOT isolation level.");
    }
    return std::unique_ptr<DiskAccessor>(new DiskAccessor{this, isolation_level, storage_mode_});
  }

  RocksDBStorage *GetRocksDBStorage() const { return kvstore_.get(); }

  utils::BasicResult<StorageIndexDefinitionError, void> CreateIndex(
      LabelId label, std::optional<uint64_t> desired_commit_timestamp) override;

  utils::BasicResult<StorageIndexDefinitionError, void> CreateIndex(
      LabelId label, PropertyId property, std::optional<uint64_t> desired_commit_timestamp) override;

  utils::BasicResult<StorageIndexDefinitionError, void> DropIndex(
      LabelId label, std::optional<uint64_t> desired_commit_timestamp) override;

  utils::BasicResult<StorageIndexDefinitionError, void> DropIndex(
      LabelId label, PropertyId property, std::optional<uint64_t> desired_commit_timestamp) override;

  utils::BasicResult<StorageExistenceConstraintDefinitionError, void> CreateExistenceConstraint(
      LabelId label, PropertyId property, std::optional<uint64_t> desired_commit_timestamp) override;

  utils::BasicResult<StorageExistenceConstraintDroppingError, void> DropExistenceConstraint(
      LabelId label, PropertyId property, std::optional<uint64_t> desired_commit_timestamp) override;

  utils::BasicResult<StorageUniqueConstraintDefinitionError, UniqueConstraints::CreationStatus> CreateUniqueConstraint(
      LabelId label, const std::set<PropertyId> &properties, std::optional<uint64_t> desired_commit_timestamp) override;

  utils::BasicResult<StorageUniqueConstraintDroppingError, UniqueConstraints::DeletionStatus> DropUniqueConstraint(
      LabelId label, const std::set<PropertyId> &properties, std::optional<uint64_t> desired_commit_timestamp) override;

  Transaction CreateTransaction(IsolationLevel isolation_level, StorageMode storage_mode) override;

 private:
  void LoadIndexInfoIfExists() const;

  /// TODO (andi): Maybe good to separate these methods and durability kvstore into a separate class
  bool PersistLabelIndexCreation(LabelId label) const;

  bool PersistLabelIndexDeletion(LabelId label) const;

  void LoadLabelIndexInfoIfExists() const;

  bool PersistLabelPropertyIndexAndExistenceConstraintCreation(LabelId label, PropertyId property,
                                                               const char *key) const;

  bool PersistLabelPropertyIndexAndExistenceConstraintDeletion(LabelId label, PropertyId property,
                                                               const char *key) const;

  void LoadLabelPropertyIndexInfoIfExists() const;

  void LoadConstraintsInfoIfExists() const;

  void LoadExistenceConstraintInfoIfExists() const;

  bool PersistUniqueConstraintCreation(LabelId label, const std::set<PropertyId> &properties) const;

  bool PersistUniqueConstraintDeletion(LabelId label, const std::set<PropertyId> &properties) const;

  void LoadUniqueConstraintInfoIfExists() const;

  uint64_t GetDiskSpaceUsage() const;

  void LoadTimestampIfExists();

  void LoadVertexAndEdgeCountIfExists();

  [[nodiscard]] std::optional<ConstraintViolation> CheckExistingVerticesBeforeCreatingExistenceConstraint(
      LabelId label, PropertyId property) const;

  [[nodiscard]] utils::BasicResult<ConstraintViolation, std::vector<std::pair<std::string, std::string>>>
  CheckExistingVerticesBeforeCreatingUniqueConstraint(LabelId label, const std::set<PropertyId> &properties) const;

  std::vector<std::pair<std::string, std::string>> SerializeVerticesForLabelIndex(LabelId label);

  std::vector<std::pair<std::string, std::string>> SerializeVerticesForLabelPropertyIndex(LabelId label,
                                                                                          PropertyId property);

  StorageInfo GetInfo() const override;

  void FreeMemory(std::unique_lock<utils::RWLock> /*lock*/) override {}

  uint64_t CommitTimestamp(std::optional<uint64_t> desired_commit_timestamp = {});

  void EstablishNewEpoch() override { throw utils::BasicException("Disk storage mode does not support replication."); }

  auto CreateReplicationClient(std::string name, io::network::Endpoint endpoint, replication::ReplicationMode mode,
                               const replication::ReplicationClientConfig &config)
      -> std::unique_ptr<ReplicationClient> override {
    throw utils::BasicException("Disk storage mode does not support replication.");
  }

  auto CreateReplicationServer(io::network::Endpoint endpoint, const replication::ReplicationServerConfig &config)
      -> std::unique_ptr<ReplicationServer> override {
    throw utils::BasicException("Disk storage mode does not support replication.");
  }

 private:
  std::unique_ptr<RocksDBStorage> kvstore_;
  std::unique_ptr<kvstore::KVStore> durability_kvstore_;
<<<<<<< HEAD

  using transaction_id_type = decltype(std::declval<Transaction>().transaction_id);
  // Every transaction will have its own monotonic buffer resource, mapping between transaction id and
  // monotonic buffer exist so we can clean resources once deltas are unlinked
  utils::Synchronized<std::map<transaction_id_type, utils::MonotonicBufferResource>> monotonic_resources_;
=======
  std::atomic<uint64_t> vertex_count_{0};
>>>>>>> b9521399
};

}  // namespace memgraph::storage<|MERGE_RESOLUTION|>--- conflicted
+++ resolved
@@ -357,15 +357,12 @@
  private:
   std::unique_ptr<RocksDBStorage> kvstore_;
   std::unique_ptr<kvstore::KVStore> durability_kvstore_;
-<<<<<<< HEAD
-
   using transaction_id_type = decltype(std::declval<Transaction>().transaction_id);
   // Every transaction will have its own monotonic buffer resource, mapping between transaction id and
   // monotonic buffer exist so we can clean resources once deltas are unlinked
   utils::Synchronized<std::map<transaction_id_type, utils::MonotonicBufferResource>> monotonic_resources_;
-=======
+
   std::atomic<uint64_t> vertex_count_{0};
->>>>>>> b9521399
 };
 
 }  // namespace memgraph::storage