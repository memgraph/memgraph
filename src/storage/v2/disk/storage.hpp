--- conflicted
+++ resolved
@@ -366,12 +366,11 @@
 
   void EstablishNewEpoch() override { throw utils::BasicException("Disk storage mode does not support replication."); }
 
-<<<<<<< HEAD
   uint64_t CommitTimestamp(std::optional<uint64_t> desired_commit_timestamp = {});
 
   EdgeImportMode edge_import_status_{EdgeImportMode::INACTIVE};
   std::unique_ptr<EdgeImportModeCache> edge_import_mode_cache_{nullptr};
-=======
+
   auto CreateReplicationClient(std::string name, io::network::Endpoint endpoint, replication::ReplicationMode mode,
                                const replication::ReplicationClientConfig &config)
       -> std::unique_ptr<ReplicationClient> override {
@@ -384,7 +383,6 @@
   }
 
  private:
->>>>>>> 4bc5d749
   std::unique_ptr<RocksDBStorage> kvstore_;
   std::unique_ptr<kvstore::KVStore> durability_kvstore_;
 };
