--- conflicted
+++ resolved
@@ -343,13 +343,8 @@
   }
   std::vector<LabelId> labels_id{utils::DeserializeLabelsFromMainDiskStorage(key)};
   PropertyStore properties{utils::DeserializePropertiesFromMainDiskStorage(value)};
-<<<<<<< HEAD
-  return CreateVertexFromDisk(main_storage_accessor, gid, labels_id, std::move(properties),
-                              CreateDeleteDeserializedObjectDelta(&transaction_, key));
-=======
-  return CreateVertex(main_storage_accessor, gid, std::move(labels_id), std::move(properties),
+  return CreateVertexFromDisk(main_storage_accessor, gid, std::move(labels_id), std::move(properties),
                       CreateDeleteDeserializedObjectDelta(&transaction_, key, ts));
->>>>>>> 5f509532
 }
 
 std::optional<storage::VertexAccessor> DiskStorage::DiskAccessor::LoadVertexToLabelIndexCache(
@@ -409,11 +404,7 @@
   }
   const auto edge_type_id = storage::EdgeTypeId::FromUint(std::stoull(edge_parts[3]));
   auto maybe_edge =
-<<<<<<< HEAD
-      CreateEdgeFromDisk(&*from_acc, &*to_acc, edge_type_id, edge_gid, value.ToStringView(), key.ToString());
-=======
-      CreateEdge(&*from_acc, &*to_acc, edge_type_id, edge_gid, value.ToStringView(), key.ToString(), ts.ToString());
->>>>>>> 5f509532
+      CreateEdgeFromDisk(&*from_acc, &*to_acc, edge_type_id, edge_gid, value.ToStringView(), key.ToString(), ts.ToString());
   MG_ASSERT(maybe_edge.HasValue());
 
   return *maybe_edge;
@@ -1031,18 +1022,11 @@
   PrefetchEdges(vertex_acc, EdgeDirection::OUT);
 }
 
-<<<<<<< HEAD
 Result<EdgeAccessor> DiskStorage::DiskAccessor::CreateEdgeFromDisk(const VertexAccessor *from, const VertexAccessor *to,
                                                                    EdgeTypeId edge_type, storage::Gid gid,
                                                                    const std::string_view properties,
-                                                                   const std::string &old_disk_key) {
-=======
-Result<EdgeAccessor> DiskStorage::DiskAccessor::CreateEdge(const VertexAccessor *from, const VertexAccessor *to,
-                                                           EdgeTypeId edge_type, storage::Gid gid,
-                                                           const std::string_view properties,
-                                                           const std::string &old_disk_key,
-                                                           const std::string &read_ts) {
->>>>>>> 5f509532
+                                                                   const std::string &old_disk_key,
+                                                                   const std::string &read_ts) {
   OOMExceptionEnabler oom_exception;
   auto *from_vertex = from->vertex_;
   auto *to_vertex = to->vertex_;
