--- conflicted
+++ resolved
@@ -2047,20 +2047,14 @@
   return {};
 }
 
-<<<<<<< HEAD
-utils::BasicResult<StorageIndexDefinitionError, void> DiskStorage::DiskAccessor::CreateIndex(LabelId label,
-                                                                                             PropertyId property) {
-  MG_ASSERT(type() == UNIQUE, "Create index requires a unique access to the storage!");
-=======
 utils::BasicResult<StorageIndexDefinitionError, void> DiskStorage::DiskAccessor::CreateIndex(
     LabelId label, std::vector<storage::PropertyId> &&properties) {
-  MG_ASSERT(unique_guard_.owns_lock(), "Create index requires a unique access to the storage!");
+  MG_ASSERT(type() == UNIQUE, "Create index requires a unique access to the storage!");
 
   if (properties.size() != 1) {
     throw utils::NotYetImplemented("composite index");
   }
 
->>>>>>> 3f975586
   auto *on_disk = static_cast<DiskStorage *>(storage_);
   auto *disk_label_property_index =
       static_cast<DiskLabelPropertyIndex *>(on_disk->indices_.label_property_index_.get());
@@ -2105,20 +2099,14 @@
   return {};
 }
 
-<<<<<<< HEAD
-utils::BasicResult<StorageIndexDefinitionError, void> DiskStorage::DiskAccessor::DropIndex(LabelId label,
-                                                                                           PropertyId property) {
-  MG_ASSERT(type() == UNIQUE, "Create index requires a unique access to the storage!");
-=======
 utils::BasicResult<StorageIndexDefinitionError, void> DiskStorage::DiskAccessor::DropIndex(
     LabelId label, std::vector<storage::PropertyId> &&properties) {
-  MG_ASSERT(unique_guard_.owns_lock(), "Create index requires a unique access to the storage!");
+  MG_ASSERT(type() == UNIQUE, "Create index requires a unique access to the storage!");
 
   if (properties.size() != 1) {
     throw utils::NotYetImplemented("composite index");
   }
 
->>>>>>> 3f975586
   auto *on_disk = static_cast<DiskStorage *>(storage_);
   auto *disk_label_property_index =
       static_cast<DiskLabelPropertyIndex *>(on_disk->indices_.label_property_index_.get());
