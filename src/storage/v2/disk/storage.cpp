--- conflicted
+++ resolved
@@ -76,10 +76,6 @@
 
 namespace memgraph::metrics {
 extern const Event PeakMemoryRes;
-<<<<<<< HEAD
-extern const Event UnreleasedDeltaObjects;
-=======
->>>>>>> 855a75a9
 }  // namespace memgraph::metrics
 
 namespace memgraph::storage {
@@ -869,10 +865,7 @@
   info.memory_res = utils::GetMemoryRES();
   memgraph::metrics::SetGaugeValue(memgraph::metrics::PeakMemoryRes, info.memory_res);
   info.peak_memory_res = memgraph::metrics::GetGaugeValue(memgraph::metrics::PeakMemoryRes);
-<<<<<<< HEAD
   info.unreleased_delta_objects = memgraph::metrics::GetCounterValue(memgraph::metrics::UnreleasedDeltaObjects);
-=======
->>>>>>> 855a75a9
 
   info.disk_usage = GetDiskSpaceUsage();
   return info;
@@ -1886,7 +1879,7 @@
   const std::string serialized_label = label.ToString();
   for (it->SeekToFirst(); it->Valid(); it->Next()) {
     const std::string key_str = it->key().ToString();
-    PropertyStore property_store = utils::DeserializePropertiesFromMainDiskStorage(it->value().ToString());
+    PropertyStore const property_store = utils::DeserializePropertiesFromMainDiskStorage(it->value().ToString());
     if (const std::vector<std::string> labels_str = utils::ExtractLabelsFromMainDiskStorage(key_str);
         utils::Contains(labels_str, serialized_label) && property_store.HasProperty(property)) {
       std::vector<LabelId> labels = utils::DeserializeLabelsFromMainDiskStorage(key_str);
