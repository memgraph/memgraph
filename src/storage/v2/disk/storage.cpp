--- conflicted
+++ resolved
@@ -1095,15 +1095,11 @@
   return Error::NONEXISTENT_OBJECT;
 }
 
-<<<<<<< HEAD
 Result<EdgeAccessor> DiskStorage::DiskAccessor::EdgeChangeType(EdgeAccessor * /*edge*/, EdgeTypeId /*new_edge_type*/) {
   MG_ASSERT(false, "EdgeChangeType is currently only implemented for InMemory storage");
   return Error::NONEXISTENT_OBJECT;
 }
 
-/// TODO: at which storage naming
-=======
->>>>>>> 766ac482
 /// TODO: this method should also delete the old key
 bool DiskStorage::DiskAccessor::WriteVertexToVertexColumnFamily(const Vertex &vertex) {
   MG_ASSERT(commit_timestamp_.has_value(), "Writing vertex to disk but commit timestamp not set.");
