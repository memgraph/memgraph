--- conflicted
+++ resolved
@@ -9,18 +9,15 @@
 // by the Apache License, Version 2.0, included in the file
 // licenses/APL.txt.
 
-#include "storage/v2/disk/storage.hpp"
-<<<<<<< HEAD
+#include <limits>
+
 #include <rocksdb/slice.h>
-#include <limits>
-=======
-
-#include <asm-generic/errno.h>
+
 #include <rocksdb/options.h>
 #include <rocksdb/utilities/transaction.h>
 #include <rocksdb/utilities/transaction_db.h>
 
->>>>>>> 4ee45f5c
+#include "storage/v2/disk/storage.hpp"
 #include "storage/v2/durability/durability.hpp"
 #include "storage/v2/durability/metadata.hpp"
 #include "storage/v2/durability/paths.hpp"
@@ -953,10 +950,6 @@
                                           &storage_->indices_, &storage_->constraints_, config_, true);
 }
 
-<<<<<<< HEAD
-[[nodiscard]] utils::BasicResult<StorageDataManipulationError, void>
-DiskStorage::DiskAccessor::CheckExistenceConstraintsAndFlushMainMemoryCache() {
-=======
 bool DiskStorage::DiskAccessor::WriteVertexToDisk(const Vertex &vertex) {
   auto *disk_storage = static_cast<DiskStorage *>(storage_);
   auto status = disk_transaction_->Put(disk_storage->kvstore_->vertex_chandle, utils::SerializeVertex(vertex),
@@ -976,7 +969,6 @@
 }
 
 bool DiskStorage::DiskAccessor::WriteEdgeToDisk(const Edge *edgePtr, const std::string &serializedEdgeKey) {
->>>>>>> 4ee45f5c
   auto *disk_storage = static_cast<DiskStorage *>(storage_);
   auto status = disk_transaction_->Put(disk_storage->kvstore_->edge_chandle, serializedEdgeKey,
                                        utils::SerializeProperties(edgePtr->properties));
@@ -1029,7 +1021,6 @@
   uint64_t num_ser_edges = 0;
 
   for (Vertex &vertex : vertex_acc) {
-<<<<<<< HEAD
     if (auto validation_result = storage_->constraints_.existence_constraints_->Validate(vertex);
         validation_result.has_value()) {
       Abort();
@@ -1038,8 +1029,6 @@
     logging::AssertRocksDBStatus(disk_storage->kvstore_->db_->Put(write_options, disk_storage->kvstore_->vertex_chandle,
                                                                   utils::SerializeVertex(vertex),
                                                                   utils::SerializeProperties(vertex.properties)));
-    spdlog::debug("rocksdb: Saved vertex with key {} and ts {}", utils::SerializeVertex(vertex), *commit_timestamp_);
-=======
     if (vertex.deleted) {
       continue;
     }
@@ -1047,7 +1036,8 @@
       return Error::SERIALIZATION_ERROR;
     }
 
->>>>>>> 4ee45f5c
+    spdlog::debug("rocksdb: Saved vertex with key {} and ts {}", utils::SerializeVertex(vertex), *commit_timestamp_);
+
     spdlog::debug("Vertex {} has {} out edges", vertex.gid.AsUint(), vertex.out_edges.size());
     for (auto &edge_entry : vertex.out_edges) {
       Edge *edge_ptr = std::get<2>(edge_entry).ptr;
@@ -1191,16 +1181,9 @@
       Abort();
       return StorageDataManipulationError{*unique_constraint_violation};
     }
-<<<<<<< HEAD
 
     if (auto res = CheckExistenceConstraintsAndFlushMainMemoryCache(); res.HasError()) {
       return res;
-=======
-    auto result = FlushCache();
-    if (result.HasError()) {
-      Abort();
-      return StorageDataManipulationError{SerializationError{}};
->>>>>>> 4ee45f5c
     }
   }
 
