--- conflicted
+++ resolved
@@ -28,6 +28,7 @@
 #include "kvstore/kvstore.hpp"
 #include "spdlog/spdlog.h"
 #include "storage/v2/constraints/unique_constraints.hpp"
+#include "storage/v2/delta.hpp"
 #include "storage/v2/disk/edge_import_mode_cache.hpp"
 #include "storage/v2/disk/label_index.hpp"
 #include "storage/v2/disk/rocksdb_storage.hpp"
@@ -428,6 +429,8 @@
   auto it =
       std::unique_ptr<rocksdb::Iterator>(disk_transaction_->GetIterator(ro, disk_storage->kvstore_->vertex_chandle));
 
+  auto *delta_storage = disk_storage->edge_import_mode_cache_->GetDeltaStorage();
+
   for (it->SeekToFirst(); it->Valid(); it->Next()) {
     std::string key = it->key().ToString();
     std::string value = it->value().ToString();
@@ -437,7 +440,7 @@
     std::vector<LabelId> labels_id{utils::DeserializeLabelsFromMainDiskStorage(key)};
     PropertyStore properties{utils::DeserializePropertiesFromMainDiskStorage(value)};
     CreateVertex(cache_accessor, gid, std::move(labels_id), std::move(properties),
-                 CreateDeleteDeserializedObjectDelta(&transaction_, key));
+                 CreateDeleteDeserializedObjectDelta(delta_storage, key, "0"));
   }
 }
 
@@ -472,7 +475,7 @@
       std::vector<LabelId> labels_id{utils::DeserializeLabelsFromLabelIndexStorage(key, value)};
       PropertyStore properties{utils::DeserializePropertiesFromLabelIndexStorage(value)};
       CreateVertex(cache_accessor, gid, std::move(labels_id), std::move(properties),
-                   CreateDeleteDeserializedObjectDelta(&transaction_, key));
+                   CreateDeleteDeserializedObjectDelta(&transaction_, key, "0"));
     }
   }
 }
@@ -515,7 +518,7 @@
       std::vector<LabelId> labels_id{utils::DeserializeLabelsFromLabelPropertyIndexStorage(key, value)};
       PropertyStore properties{utils::DeserializePropertiesFromLabelPropertyIndexStorage(value)};
       CreateVertex(cache_accessor, gid, std::move(labels_id), std::move(properties),
-                   CreateDeleteDeserializedObjectDelta(&transaction_, key));
+                   CreateDeleteDeserializedObjectDelta(&transaction_, key, "0"));
     }
   }
 }
@@ -674,18 +677,10 @@
                     utils::SerializeIdType(vertex.gid));
       uint64_t ts = utils::GetEarliestTimestamp(vertex.delta);
       /// TODO: here are doing serialization and then later deserialization again -> expensive
-<<<<<<< HEAD
       LoadVertexToLabelIndexCache(utils::SerializeVertexAsKeyForLabelIndex(label, vertex.gid),
                                   utils::SerializeVertexAsValueForLabelIndex(label, vertex.labels, vertex.properties),
-                                  CreateDeleteDeserializedIndexObjectDelta(&transaction_, index_deltas, std::nullopt),
+                                  CreateDeleteDeserializedIndexObjectDelta(index_deltas, std::nullopt, ts),
                                   indexed_vertices->access());
-=======
-      LoadVertexToLabelIndexCache(
-          label, utils::SerializeVertexAsKeyForLabelIndex(label, vertex.gid),
-          utils::SerializeVertexAsValueForLabelIndex(label, vertex.labels, vertex.properties),
-          CreateDeleteDeserializedIndexObjectDelta(&transaction_, index_deltas, std::nullopt, ts),
-          indexed_vertices->access());
->>>>>>> 8c80d680
     }
   }
   return gids;
@@ -711,15 +706,10 @@
     Gid curr_gid = Gid::FromUint(std::stoull(utils::ExtractGidFromLabelIndexStorage(key)));
     spdlog::trace("Loaded vertex with key: {} from label index storage", key);
     if (key.starts_with(serialized_label) && !utils::Contains(gids, curr_gid)) {
-<<<<<<< HEAD
-      LoadVertexToLabelIndexCache(index_it->key().ToString(), index_it->value().ToString(),
-                                  CreateDeleteDeserializedIndexObjectDelta(&transaction_, index_deltas, key),
-=======
       // We should pass it->timestamp().ToString() instead of "0"
       // This is hack until RocksDB will support timestamp() in WBWI iterator
-      LoadVertexToLabelIndexCache(label, index_it->key().ToString(), index_it->value().ToString(),
-                                  CreateDeleteDeserializedIndexObjectDelta(&transaction_, index_deltas, key, "0"),
->>>>>>> 8c80d680
+      LoadVertexToLabelIndexCache(index_it->key().ToString(), index_it->value().ToString(),
+                                  CreateDeleteDeserializedIndexObjectDelta(index_deltas, key, "0"),
                                   indexed_vertices->access());
     }
   }
@@ -740,8 +730,7 @@
       LoadVertexToLabelPropertyIndexCache(
           utils::SerializeVertexAsKeyForLabelPropertyIndex(label, property, vertex.gid),
           utils::SerializeVertexAsValueForLabelPropertyIndex(label, vertex.labels, vertex.properties),
-          CreateDeleteDeserializedIndexObjectDelta(&transaction_, index_deltas, std::nullopt, ts),
-          indexed_vertices->access());
+          CreateDeleteDeserializedIndexObjectDelta(index_deltas, std::nullopt, ts), indexed_vertices->access());
     }
   }
 
@@ -770,17 +759,11 @@
     Gid curr_gid = Gid::FromUint(std::stoull(utils::ExtractGidFromLabelPropertyIndexStorage(key)));
     /// TODO: optimize
     if (label_property_filter(key, label_property_prefix, gids, curr_gid)) {
-<<<<<<< HEAD
-      LoadVertexToLabelPropertyIndexCache(index_it->key().ToString(), index_it->value().ToString(),
-                                          CreateDeleteDeserializedIndexObjectDelta(&transaction_, index_deltas, key),
-                                          indexed_vertices->access());
-=======
       // We should pass it->timestamp().ToString() instead of "0"
       // This is hack until RocksDB will support timestamp() in WBWI iterator
-      LoadVertexToLabelPropertyIndexCache(
-          label, index_it->key().ToString(), index_it->value().ToString(),
-          CreateDeleteDeserializedIndexObjectDelta(&transaction_, index_deltas, key, "0"), indexed_vertices->access());
->>>>>>> 8c80d680
+      LoadVertexToLabelPropertyIndexCache(index_it->key().ToString(), index_it->value().ToString(),
+                                          CreateDeleteDeserializedIndexObjectDelta(index_deltas, key, "0"),
+                                          indexed_vertices->access());
     }
   }
 }
@@ -807,17 +790,11 @@
     PropertyStore properties = utils::DeserializePropertiesFromLabelPropertyIndexStorage(it_value);
     if (key.starts_with(label_property_prefix) && !utils::Contains(gids, curr_gid) &&
         properties.IsPropertyEqual(property, value)) {
-<<<<<<< HEAD
-      LoadVertexToLabelPropertyIndexCache(index_it->key().ToString(), index_it->value().ToString(),
-                                          CreateDeleteDeserializedIndexObjectDelta(&transaction_, index_deltas, key),
-                                          indexed_vertices->access());
-=======
       // We should pass it->timestamp().ToString() instead of "0"
       // This is hack until RocksDB will support timestamp() in WBWI iterator
-      LoadVertexToLabelPropertyIndexCache(
-          label, index_it->key().ToString(), index_it->value().ToString(),
-          CreateDeleteDeserializedIndexObjectDelta(&transaction_, index_deltas, key, "0"), indexed_vertices->access());
->>>>>>> 8c80d680
+      LoadVertexToLabelPropertyIndexCache(index_it->key().ToString(), index_it->value().ToString(),
+                                          CreateDeleteDeserializedIndexObjectDelta(index_deltas, key, "0"),
+                                          indexed_vertices->access());
     }
   }
 }
@@ -840,8 +817,7 @@
       LoadVertexToLabelPropertyIndexCache(
           utils::SerializeVertexAsKeyForLabelPropertyIndex(label, property, vertex.gid),
           utils::SerializeVertexAsValueForLabelPropertyIndex(label, vertex.labels, vertex.properties),
-          CreateDeleteDeserializedIndexObjectDelta(&transaction_, index_deltas, std::nullopt, ts),
-          indexed_vertices->access());
+          CreateDeleteDeserializedIndexObjectDelta(index_deltas, std::nullopt, ts), indexed_vertices->access());
     }
   }
   return gids;
@@ -876,18 +852,11 @@
         !IsPropertyValueWithinInterval(prop_value, lower_bound, upper_bound)) {
       continue;
     }
-<<<<<<< HEAD
-    LoadVertexToLabelPropertyIndexCache(index_it->key().ToString(), index_it->value().ToString(),
-                                        CreateDeleteDeserializedIndexObjectDelta(&transaction_, index_deltas, key_str),
-                                        indexed_vertices->access());
-=======
     // We should pass it->timestamp().ToString() instead of "0"
     // This is hack until RocksDB will support timestamp() in WBWI iterator
-    LoadVertexToLabelPropertyIndexCache(
-        label, index_it->key().ToString(), index_it->value().ToString(),
-        CreateDeleteDeserializedIndexObjectDelta(&transaction_, index_deltas, key_str, "0"),
-        indexed_vertices->access());
->>>>>>> 8c80d680
+    LoadVertexToLabelPropertyIndexCache(index_it->key().ToString(), index_it->value().ToString(),
+                                        CreateDeleteDeserializedIndexObjectDelta(index_deltas, key_str, "0"),
+                                        indexed_vertices->access());
   }
 }
 
