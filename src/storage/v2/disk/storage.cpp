--- conflicted
+++ resolved
@@ -76,10 +76,7 @@
 
 namespace memgraph::metrics {
 extern const Event PeakMemoryRes;
-<<<<<<< HEAD
 extern const Event UnreleasedDeltaObjects;
-=======
->>>>>>> e53a888a
 }  // namespace memgraph::metrics
 
 namespace memgraph::storage {
