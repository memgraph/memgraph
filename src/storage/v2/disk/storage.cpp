// Copyright 2023 Memgraph Ltd.
//
// Use of this software is governed by the Business Source License
// included in the file licenses/BSL.txt; by using this file, you agree to be bound by the terms of the Business Source
// License, and you may not use this file except in compliance with the Business Source License.
//
// As of the Change Date specified in that file, in accordance with
// the Business Source License, use of this software will be governed
// by the Apache License, Version 2.0, included in the file
// licenses/APL.txt.

#include <limits>
#include <optional>
#include <stdexcept>
#include <vector>

#include <rocksdb/comparator.h>
#include <rocksdb/db.h>
#include <rocksdb/slice.h>

#include <rocksdb/options.h>
#include <rocksdb/utilities/transaction.h>
#include <rocksdb/utilities/transaction_db.h>

#include "kvstore/kvstore.hpp"
#include "spdlog/spdlog.h"
#include "storage/v2/constraints/unique_constraints.hpp"
#include "storage/v2/disk/rocksdb_storage.hpp"
#include "storage/v2/disk/storage.hpp"
#include "storage/v2/disk/unique_constraints.hpp"
#include "storage/v2/id_types.hpp"
#include "storage/v2/mvcc.hpp"
#include "storage/v2/property_store.hpp"
#include "storage/v2/property_value.hpp"
#include "storage/v2/result.hpp"
#include "storage/v2/storage.hpp"
#include "storage/v2/storage_error.hpp"
#include "storage/v2/transaction.hpp"
#include "storage/v2/vertex_accessor.hpp"
#include "storage/v2/view.hpp"
#include "utils/disk_utils.hpp"
#include "utils/exceptions.hpp"
#include "utils/file.hpp"
#include "utils/logging.hpp"
#include "utils/memory_tracker.hpp"
#include "utils/message.hpp"
#include "utils/on_scope_exit.hpp"
#include "utils/readable_size.hpp"
#include "utils/result.hpp"
#include "utils/rocksdb_serialization.hpp"
#include "utils/skip_list.hpp"
#include "utils/stat.hpp"
#include "utils/string.hpp"

namespace memgraph::storage {

using OOMExceptionEnabler = utils::MemoryTracker::OutOfMemoryExceptionEnabler;

namespace {

constexpr const char *vertexHandle = "vertex";
constexpr const char *edgeHandle = "edge";
constexpr const char *defaultHandle = "default";
constexpr const char *lastTransactionStartTimeStamp = "last_transaction_start_timestamp";
constexpr const char *label_index_str = "label_index";
constexpr const char *label_property_index_str = "label_property_index";
constexpr const char *existence_constraints_str = "existence_constraints";
constexpr const char *unique_constraints_str = "unique_constraints";

bool VertexNeedsToBeSerialized(const Vertex &vertex) {
  Delta *head = vertex.delta;
  while (head != nullptr) {
    if (head->action == Delta::Action::ADD_LABEL || head->action == Delta::Action::REMOVE_LABEL ||
        head->action == Delta::Action::DELETE_OBJECT || head->action == Delta::Action::RECREATE_OBJECT ||
        head->action == Delta::Action::SET_PROPERTY) {
      return true;
    }
    head = head->next;
  }
  return false;
}

bool VertexExistsInCache(const utils::SkipList<Vertex>::Accessor &accessor, Gid gid) {
  return accessor.find(gid) != accessor.end();
}

bool VertexHasLabel(const Vertex &vertex, LabelId label, Transaction *transaction, View view) {
  bool deleted = false;
  bool has_label = false;
  Delta *delta = nullptr;
  {
    std::lock_guard<utils::SpinLock> guard(vertex.lock);
    deleted = vertex.deleted;
    has_label = std::find(vertex.labels.begin(), vertex.labels.end(), label) != vertex.labels.end();
    delta = vertex.delta;
  }
  ApplyDeltasForRead(transaction, delta, view, [&deleted, &has_label, label](const Delta &delta) {
    switch (delta.action) {
      case Delta::Action::REMOVE_LABEL: {
        if (delta.label == label) {
          MG_ASSERT(has_label, "Invalid database state!");
          has_label = false;
        }
        break;
      }
      case Delta::Action::ADD_LABEL: {
        if (delta.label == label) {
          MG_ASSERT(!has_label, "Invalid database state!");
          has_label = true;
        }
        break;
      }
      case Delta::Action::DELETE_DESERIALIZED_OBJECT:
      case Delta::Action::DELETE_OBJECT:
      case Delta::Action::RECREATE_OBJECT: {
        deleted = false;
        break;
      }
      case Delta::Action::SET_PROPERTY:
      case Delta::Action::ADD_IN_EDGE:
      case Delta::Action::ADD_OUT_EDGE:
      case Delta::Action::REMOVE_IN_EDGE:
      case Delta::Action::REMOVE_OUT_EDGE:
        break;
    }
  });
  return has_label && !deleted;
}

PropertyValue GetVertexProperty(const Vertex &vertex, PropertyId property, Transaction *transaction, View view) {
  bool deleted = false;
  PropertyValue value;
  Delta *delta = nullptr;
  {
    std::lock_guard<utils::SpinLock> guard(vertex.lock);
    deleted = vertex.deleted;
    value = vertex.properties.GetProperty(property);
    delta = vertex.delta;
  }
  ApplyDeltasForRead(transaction, delta, view, [&deleted, &value, property](const Delta &delta) {
    switch (delta.action) {
      case Delta::Action::SET_PROPERTY: {
        if (delta.property.key == property) {
          value = delta.property.value;
        }
        break;
      }
      case Delta::Action::DELETE_DESERIALIZED_OBJECT:
      case Delta::Action::DELETE_OBJECT:
      case Delta::Action::RECREATE_OBJECT: {
        deleted = false;
        break;
      }
      case Delta::Action::ADD_LABEL:
      case Delta::Action::REMOVE_LABEL:
      case Delta::Action::ADD_IN_EDGE:
      case Delta::Action::ADD_OUT_EDGE:
      case Delta::Action::REMOVE_IN_EDGE:
      case Delta::Action::REMOVE_OUT_EDGE:
        break;
    }
  });
  if (deleted) {
    return {};
  }
  return value;
}

bool HasVertexProperty(const Vertex &vertex, PropertyId property, Transaction *transaction, View view) {
  return !GetVertexProperty(vertex, property, transaction, view).IsNull();
}

bool VertexHasEqualPropertyValue(const Vertex &vertex, PropertyId property_id, PropertyValue property_value,
                                 Transaction *transaction, View view) {
  return GetVertexProperty(vertex, property_id, transaction, view) == property_value;
}

bool IsPropertyValueWithinInterval(const PropertyValue &value,
                                   const std::optional<utils::Bound<PropertyValue>> &lower_bound,
                                   const std::optional<utils::Bound<PropertyValue>> &upper_bound) {
  if (lower_bound && (!PropertyValue::AreComparableTypes(value.type(), lower_bound->value().type()) ||
                      value < lower_bound->value() || (lower_bound->IsExclusive() && value == lower_bound->value()))) {
    return false;
  }
  if (upper_bound && (!PropertyValue::AreComparableTypes(value.type(), upper_bound->value().type()) ||
                      value > upper_bound->value() || (upper_bound->IsExclusive() && value == upper_bound->value()))) {
    return false;
  }
  return true;
}

}  // namespace

void DiskStorage::LoadTimestampIfExists() {
  if (!utils::DirExists(config_.disk.durability_directory)) {
    return;
  }
  if (auto last_timestamp_ = durability_kvstore_->Get(lastTransactionStartTimeStamp); last_timestamp_.has_value()) {
    timestamp_ = std::stoull(last_timestamp_.value());
  }
}

void DiskStorage::LoadIndexInfoIfExists() const {
  if (utils::DirExists(config_.disk.durability_directory)) {
    LoadLabelIndexInfoIfExists();
    LoadLabelPropertyIndexInfoIfExists();
  }
}

void DiskStorage::LoadLabelIndexInfoIfExists() const {
  if (auto label_index = durability_kvstore_->Get(label_index_str); label_index.has_value()) {
    auto *disk_label_index = static_cast<DiskLabelIndex *>(indices_.label_index_.get());
    const std::vector<std::string> labels{utils::Split(label_index.value(), "|")};
    disk_label_index->LoadIndexInfo(labels);
  }
}

void DiskStorage::LoadLabelPropertyIndexInfoIfExists() const {
  if (auto label_property_index = durability_kvstore_->Get(label_property_index_str);
      label_property_index.has_value()) {
    auto *disk_label_property_index = static_cast<DiskLabelPropertyIndex *>(indices_.label_property_index_.get());
    const std::vector<std::string> keys{utils::Split(label_property_index.value(), "|")};
    disk_label_property_index->LoadIndexInfo(keys);
  }
}

void DiskStorage::LoadConstraintsInfoIfExists() const {
  if (utils::DirExists(config_.disk.durability_directory)) {
    LoadExistenceConstraintInfoIfExists();
    LoadUniqueConstraintInfoIfExists();
  }
}

void DiskStorage::LoadExistenceConstraintInfoIfExists() const {
  if (auto existence_constraints = durability_kvstore_->Get(existence_constraints_str);
      existence_constraints.has_value()) {
    std::vector<std::string> keys = utils::Split(existence_constraints.value(), "|");
    constraints_.existence_constraints_->LoadExistenceConstraints(keys);
  }
}

void DiskStorage::LoadUniqueConstraintInfoIfExists() const {
  if (auto unique_constraints = durability_kvstore_->Get(unique_constraints_str); unique_constraints.has_value()) {
    std::vector<std::string> keys = utils::Split(unique_constraints.value(), "|");
    auto *disk_unique_constraints = static_cast<DiskUniqueConstraints *>(constraints_.unique_constraints_.get());
    disk_unique_constraints->LoadUniqueConstraints(keys);
  }
}

DiskStorage::DiskStorage(Config config)
    : Storage(config, StorageMode::ON_DISK_TRANSACTIONAL),
      kvstore_(std::make_unique<RocksDBStorage>()),
      durability_kvstore_(std::make_unique<kvstore::KVStore>(config.disk.durability_directory)) {
  LoadTimestampIfExists();
  LoadIndexInfoIfExists();
  LoadConstraintsInfoIfExists();
  kvstore_->options_.create_if_missing = true;
  kvstore_->options_.comparator = new ComparatorWithU64TsImpl();
  kvstore_->options_.compression = rocksdb::kNoCompression;
  kvstore_->options_.wal_recovery_mode = rocksdb::WALRecoveryMode::kPointInTimeRecovery;
  kvstore_->options_.wal_dir = config_.disk.wal_directory;
  kvstore_->options_.wal_compression = rocksdb::kNoCompression;
  std::vector<rocksdb::ColumnFamilyHandle *> column_handles;
  std::vector<rocksdb::ColumnFamilyDescriptor> column_families;
  if (utils::DirExists(config.disk.main_storage_directory)) {
    column_families.emplace_back(vertexHandle, kvstore_->options_);
    column_families.emplace_back(edgeHandle, kvstore_->options_);
    column_families.emplace_back(defaultHandle, kvstore_->options_);

    logging::AssertRocksDBStatus(rocksdb::TransactionDB::Open(kvstore_->options_, rocksdb::TransactionDBOptions(),
                                                              config.disk.main_storage_directory, column_families,
                                                              &column_handles, &kvstore_->db_));
    kvstore_->vertex_chandle = column_handles[0];
    kvstore_->edge_chandle = column_handles[1];
    kvstore_->default_chandle = column_handles[2];
  } else {
    logging::AssertRocksDBStatus(rocksdb::TransactionDB::Open(kvstore_->options_, rocksdb::TransactionDBOptions(),
                                                              config.disk.main_storage_directory, &kvstore_->db_));
    logging::AssertRocksDBStatus(
        kvstore_->db_->CreateColumnFamily(kvstore_->options_, vertexHandle, &kvstore_->vertex_chandle));
    logging::AssertRocksDBStatus(
        kvstore_->db_->CreateColumnFamily(kvstore_->options_, edgeHandle, &kvstore_->edge_chandle));
  }
}

DiskStorage::~DiskStorage() {
  durability_kvstore_->Put(lastTransactionStartTimeStamp, std::to_string(timestamp_));
  logging::AssertRocksDBStatus(kvstore_->db_->DestroyColumnFamilyHandle(kvstore_->vertex_chandle));
  logging::AssertRocksDBStatus(kvstore_->db_->DestroyColumnFamilyHandle(kvstore_->edge_chandle));
  if (kvstore_->default_chandle) {
    // We must destroy default column family handle only if it was read from existing database.
    // https://github.com/facebook/rocksdb/issues/5006#issuecomment-1003154821
    logging::AssertRocksDBStatus(kvstore_->db_->DestroyColumnFamilyHandle(kvstore_->default_chandle));
  }
  delete kvstore_->options_.comparator;
  kvstore_->options_.comparator = nullptr;
}

DiskStorage::DiskAccessor::DiskAccessor(DiskStorage *storage, IsolationLevel isolation_level, StorageMode storage_mode)
    : Accessor(storage, isolation_level, storage_mode), config_(storage->config_.items) {
  rocksdb::WriteOptions write_options;
  auto txOptions = rocksdb::TransactionOptions{.set_snapshot = true};
  disk_transaction_ = storage->kvstore_->db_->BeginTransaction(write_options, txOptions);
  disk_transaction_->SetReadTimestampForValidation(transaction_.start_timestamp);
}

DiskStorage::DiskAccessor::DiskAccessor(DiskAccessor &&other) noexcept
    : Accessor(std::move(other)), config_(other.config_) {
  other.is_transaction_active_ = false;
  other.commit_timestamp_.reset();
}

DiskStorage::DiskAccessor::~DiskAccessor() {
  if (is_transaction_active_) {
    Abort();
  }

  FinalizeTransaction();
}

/// NOTE: This will create Delta object which will cause deletion of old key entry on the disk
std::optional<storage::VertexAccessor> DiskStorage::DiskAccessor::LoadVertexToMainMemoryCache(std::string &&key,
                                                                                              std::string &&value) {
  auto main_storage_accessor = vertices_.access();

  storage::Gid gid = Gid::FromUint(std::stoull(utils::ExtractGidFromKey(key)));
  if (VertexExistsInCache(main_storage_accessor, gid)) {
    return std::nullopt;
  }
<<<<<<< HEAD
  std::vector<LabelId> labels_id{utils::DeserializeLabelsFromMainDiskStorage(key)};
  PropertyStore properties{utils::DeserializePropertiesFromMainDiskStorage(value)};
  return CreateVertex(main_storage_accessor, gid, std::move(labels_id), std::move(properties),
=======
  std::vector<LabelId> labels_id = utils::DeserializeLabelsFromMainDiskStorage(key);
  return CreateVertex(main_storage_accessor, gid, labels_id, utils::DeserializePropertiesFromMainDiskStorage(value),
>>>>>>> 762fe6a6
                      CreateDeleteDeserializedObjectDelta(&transaction_, key));
}

std::optional<storage::VertexAccessor> DiskStorage::DiskAccessor::LoadVertexToLabelIndexCache(
<<<<<<< HEAD
    LabelId indexing_label, const rocksdb::Slice &key, const rocksdb::Slice &value, Delta *index_delta,
=======
    std::string &&key, std::string &&value, Delta *index_delta,
>>>>>>> 762fe6a6
    utils::SkipList<storage::Vertex>::Accessor index_accessor) {
  storage::Gid gid = Gid::FromUint(std::stoull(utils::ExtractGidFromLabelIndexStorage(key)));
  if (VertexExistsInCache(index_accessor, gid)) {
    return std::nullopt;
  }

<<<<<<< HEAD
  const std::string value_str{value.ToString()};
  std::vector<LabelId> labels_id{utils::DeserializeLabelsFromLabelIndexStorage(value_str)};
  labels_id.push_back(indexing_label);
  PropertyStore properties{utils::DeserializePropertiesFromLabelIndexStorage(value_str)};
  return CreateVertex(index_accessor, gid, std::move(labels_id), std::move(properties), index_delta);
}

std::optional<storage::VertexAccessor> DiskStorage::DiskAccessor::LoadVertexToLabelPropertyIndexCache(
    LabelId indexing_label, const rocksdb::Slice &key, const rocksdb::Slice &value, Delta *index_delta,
=======
  std::vector<LabelId> labels_id{utils::DeserializeLabelsFromLabelIndexStorage(value)};
  PropertyStore properties{utils::DeserializePropertiesFromLabelIndexStorage(value)};
  return CreateVertex(index_accessor, gid, labels_id, std::move(properties), index_delta);
}

std::optional<storage::VertexAccessor> DiskStorage::DiskAccessor::LoadVertexToLabelPropertyIndexCache(
    std::string &&key, std::string &&value, Delta *index_delta,
>>>>>>> 762fe6a6
    utils::SkipList<storage::Vertex>::Accessor index_accessor) {
  storage::Gid gid = Gid::FromUint(std::stoull(utils::ExtractGidFromLabelPropertyIndexStorage(key)));
  if (VertexExistsInCache(index_accessor, gid)) {
    return std::nullopt;
  }

<<<<<<< HEAD
  const std::string value_str{value.ToString()};
  std::vector<LabelId> labels_id{utils::DeserializeLabelsFromLabelPropertyIndexStorage(value_str)};
  labels_id.push_back(indexing_label);
  PropertyStore properties{utils::DeserializePropertiesFromLabelPropertyIndexStorage(value.ToString())};
  return CreateVertex(index_accessor, gid, std::move(labels_id), std::move(properties), index_delta);
=======
  std::vector<LabelId> labels_id{utils::DeserializeLabelsFromLabelPropertyIndexStorage(value)};
  PropertyStore properties{utils::DeserializePropertiesFromLabelPropertyIndexStorage(value)};
  return CreateVertex(index_accessor, gid, labels_id, std::move(properties), index_delta);
>>>>>>> 762fe6a6
}

std::optional<EdgeAccessor> DiskStorage::DiskAccessor::DeserializeEdge(const rocksdb::Slice &key,
                                                                       const rocksdb::Slice &value) {
  const auto edge_parts = utils::Split(key.ToStringView(), "|");
  const Gid edge_gid = Gid::FromUint(std::stoull(edge_parts[4]));

  auto edge_acc = edges_.access();
  auto res = edge_acc.find(edge_gid);
  if (res != edge_acc.end()) {
    return std::nullopt;
  }

  const auto [from_gid, to_gid] = std::invoke(
      [](const auto &edge_parts) {
        if (edge_parts[2] == "0") {  // out edge
          return std::make_pair(edge_parts[0], edge_parts[1]);
        }
        // in edge
        return std::make_pair(edge_parts[1], edge_parts[0]);
      },
      edge_parts);

  const auto from_acc = FindVertex(Gid::FromUint(std::stoull(from_gid)), View::OLD);
  const auto to_acc = FindVertex(Gid::FromUint(std::stoull(to_gid)), View::OLD);
  if (!from_acc || !to_acc) {
    throw utils::BasicException("Non-existing vertices found during edge deserialization");
  }
  const auto edge_type_id = storage::EdgeTypeId::FromUint(std::stoull(edge_parts[3]));
  auto maybe_edge = CreateEdge(&*from_acc, &*to_acc, edge_type_id, edge_gid, value.ToStringView(), key.ToString());
  MG_ASSERT(maybe_edge.HasValue());

  return *maybe_edge;
}

VerticesIterable DiskStorage::DiskAccessor::Vertices(View view) {
  if (scanned_all_vertices_) {
    return VerticesIterable(AllVerticesIterable(vertices_.access(), &transaction_, view, &storage_->indices_,
                                                &storage_->constraints_, storage_->config_.items));
  }
  auto *disk_storage = static_cast<DiskStorage *>(storage_);
  rocksdb::ReadOptions ro;
  std::string strTs = utils::StringTimestamp(transaction_.start_timestamp);
  rocksdb::Slice ts(strTs);
  ro.timestamp = &ts;
  auto it =
      std::unique_ptr<rocksdb::Iterator>(disk_transaction_->GetIterator(ro, disk_storage->kvstore_->vertex_chandle));
  for (it->SeekToFirst(); it->Valid(); it->Next()) {
    LoadVertexToMainMemoryCache(it->key().ToString(), it->value().ToString());
  }
  scanned_all_vertices_ = true;
  return VerticesIterable(AllVerticesIterable(vertices_.access(), &transaction_, view, &storage_->indices_,
                                              &storage_->constraints_, storage_->config_.items));
}

VerticesIterable DiskStorage::DiskAccessor::Vertices(LabelId label, View view) {
  index_storage_.emplace_back(std::make_unique<utils::SkipList<storage::Vertex>>());
  auto &indexed_vertices = index_storage_.back();
  index_deltas_storage_.emplace_back();
  auto &index_deltas = index_deltas_storage_.back();

  auto gids = MergeVerticesFromMainCacheWithLabelIndexCache(label, view, index_deltas, indexed_vertices.get());
  LoadVerticesFromDiskLabelIndex(label, gids, index_deltas, indexed_vertices.get());

  return VerticesIterable(AllVerticesIterable(indexed_vertices->access(), &transaction_, view, &storage_->indices_,
                                              &storage_->constraints_, storage_->config_.items));
}

std::unordered_set<Gid> DiskStorage::DiskAccessor::MergeVerticesFromMainCacheWithLabelIndexCache(
    LabelId label, View view, std::list<Delta> &index_deltas, utils::SkipList<Vertex> *indexed_vertices) {
  auto main_cache_acc = vertices_.access();
  std::unordered_set<Gid> gids;
  gids.reserve(main_cache_acc.size());

  for (const auto &vertex : main_cache_acc) {
    gids.insert(vertex.gid);
    if (VertexHasLabel(vertex, label, &transaction_, view)) {
      spdlog::trace("Loaded vertex with gid: {} from main index storage to label index",
                    utils::SerializeIdType(vertex.gid));
      /// TODO: here are doing serialization and then later deserialization again -> expensive
      LoadVertexToLabelIndexCache(label, utils::SerializeVertexAsKeyForLabelIndex(label, vertex.gid),
                                  utils::SerializeVertexAsValueForLabelIndex(label, vertex.labels, vertex.properties),
                                  CreateDeleteDeserializedIndexObjectDelta(&transaction_, index_deltas, std::nullopt),
                                  indexed_vertices->access());
    }
  }
  return gids;
}

void DiskStorage::DiskAccessor::LoadVerticesFromDiskLabelIndex(LabelId label,
                                                               const std::unordered_set<storage::Gid> &gids,
                                                               std::list<Delta> &index_deltas,
                                                               utils::SkipList<Vertex> *indexed_vertices) {
  auto *disk_label_index = static_cast<DiskLabelIndex *>(storage_->indices_.label_index_.get());
  auto disk_index_transaction = disk_label_index->CreateRocksDBTransaction();
  disk_index_transaction->SetReadTimestampForValidation(transaction_.start_timestamp);

  rocksdb::ReadOptions ro;
  std::string strTs = utils::StringTimestamp(transaction_.start_timestamp);
  rocksdb::Slice ts(strTs);
  ro.timestamp = &ts;
  auto index_it = std::unique_ptr<rocksdb::Iterator>(disk_index_transaction->GetIterator(ro));

  const auto serialized_label = utils::SerializeIdType(label);
  for (index_it->SeekToFirst(); index_it->Valid(); index_it->Next()) {
    std::string key = index_it->key().ToString();
    Gid curr_gid = Gid::FromUint(std::stoull(utils::ExtractGidFromLabelIndexStorage(key)));
<<<<<<< HEAD
    spdlog::debug("Loaded vertex with key: {} from label index storage", key);
    /// TODO: optimize
    if (key.starts_with(utils::SerializeIdType(label)) && !utils::Contains(gids, curr_gid)) {
      LoadVertexToLabelIndexCache(label, index_it->key(), index_it->value(),
=======
    spdlog::trace("Loaded vertex with key: {} from label index storage", key);
    if (key.starts_with(serialized_label) && !utils::Contains(gids, curr_gid)) {
      LoadVertexToLabelIndexCache(index_it->key().ToString(), index_it->value().ToString(),
>>>>>>> 762fe6a6
                                  CreateDeleteDeserializedIndexObjectDelta(&transaction_, index_deltas, key),
                                  indexed_vertices->access());
    }
  }
}

VerticesIterable DiskStorage::DiskAccessor::Vertices(LabelId label, PropertyId property, View view) {
  index_storage_.emplace_back(std::make_unique<utils::SkipList<storage::Vertex>>());
  auto &indexed_vertices = index_storage_.back();
  index_deltas_storage_.emplace_back();
  auto &index_deltas = index_deltas_storage_.back();

  const auto label_property_filter = [this](const Vertex &vertex, LabelId label, PropertyId property,
                                            View view) -> bool {
    return VertexHasLabel(vertex, label, &transaction_, view) &&
           HasVertexProperty(vertex, property, &transaction_, view);
  };

  const auto gids = MergeVerticesFromMainCacheWithLabelPropertyIndexCache(
      label, property, view, index_deltas, indexed_vertices.get(), label_property_filter);

  const auto disk_label_property_filter = [](const std::string &key, const std::string &label_property_prefix,
                                             const std::unordered_set<Gid> &gids, Gid curr_gid) -> bool {
    return key.starts_with(label_property_prefix) && !utils::Contains(gids, curr_gid);
  };

  LoadVerticesFromDiskLabelPropertyIndex(label, property, gids, index_deltas, indexed_vertices.get(),
                                         disk_label_property_filter);

  return VerticesIterable(AllVerticesIterable(indexed_vertices->access(), &transaction_, view, &storage_->indices_,
                                              &storage_->constraints_, storage_->config_.items));
}

std::unordered_set<Gid> DiskStorage::DiskAccessor::MergeVerticesFromMainCacheWithLabelPropertyIndexCache(
    LabelId label, PropertyId property, View view, std::list<Delta> &index_deltas,
    utils::SkipList<Vertex> *indexed_vertices, const auto &label_property_filter) {
  auto main_cache_acc = vertices_.access();
  std::unordered_set<storage::Gid> gids;
  gids.reserve(main_cache_acc.size());

  for (const auto &vertex : main_cache_acc) {
    gids.insert(vertex.gid);
    /// TODO: delta support for clearing old disk keys
    if (label_property_filter(vertex, label, property, view)) {
      LoadVertexToLabelPropertyIndexCache(
          label, utils::SerializeVertexAsKeyForLabelPropertyIndex(label, property, vertex.gid),
          utils::SerializeVertexAsValueForLabelPropertyIndex(label, vertex.labels, vertex.properties),
          CreateDeleteDeserializedIndexObjectDelta(&transaction_, index_deltas, std::nullopt),
          indexed_vertices->access());
    }
  }

  return gids;
}

void DiskStorage::DiskAccessor::LoadVerticesFromDiskLabelPropertyIndex(LabelId label, PropertyId property,
                                                                       const std::unordered_set<storage::Gid> &gids,
                                                                       std::list<Delta> &index_deltas,
                                                                       utils::SkipList<Vertex> *indexed_vertices,
                                                                       const auto &label_property_filter) {
  auto *disk_label_property_index =
      static_cast<DiskLabelPropertyIndex *>(storage_->indices_.label_property_index_.get());

  auto disk_index_transaction = disk_label_property_index->CreateRocksDBTransaction();
  disk_index_transaction->SetReadTimestampForValidation(transaction_.start_timestamp);
  rocksdb::ReadOptions ro;
  std::string strTs = utils::StringTimestamp(transaction_.start_timestamp);
  rocksdb::Slice ts(strTs);
  ro.timestamp = &ts;
  auto index_it = std::unique_ptr<rocksdb::Iterator>(disk_index_transaction->GetIterator(ro));

  const auto label_property_prefix = utils::SerializeIdType(label) + "|" + utils::SerializeIdType(property);
  for (index_it->SeekToFirst(); index_it->Valid(); index_it->Next()) {
    std::string key = index_it->key().ToString();
    Gid curr_gid = Gid::FromUint(std::stoull(utils::ExtractGidFromLabelPropertyIndexStorage(key)));
    /// TODO: optimize
<<<<<<< HEAD
    if (key.starts_with(utils::SerializeIdType(label) + "|" + utils::SerializeIdType(property)) &&
        !utils::Contains(gids, curr_gid)) {
      LoadVertexToLabelPropertyIndexCache(label, index_it->key(), index_it->value(),
=======
    if (label_property_filter(key, label_property_prefix, gids, curr_gid)) {
      LoadVertexToLabelPropertyIndexCache(index_it->key().ToString(), index_it->value().ToString(),
>>>>>>> 762fe6a6
                                          CreateDeleteDeserializedIndexObjectDelta(&transaction_, index_deltas, key),
                                          indexed_vertices->access());
    }
  }
}

VerticesIterable DiskStorage::DiskAccessor::Vertices(LabelId label, PropertyId property, const PropertyValue &value,
                                                     View view) {
  index_storage_.emplace_back(std::make_unique<utils::SkipList<storage::Vertex>>());
  auto &indexed_vertices = index_storage_.back();
  index_deltas_storage_.emplace_back();
  auto &index_deltas = index_deltas_storage_.back();

  auto label_property_filter = [this, &value](const Vertex &vertex, LabelId label, PropertyId property,
                                              View view) -> bool {
    return VertexHasLabel(vertex, label, &transaction_, view) &&
           VertexHasEqualPropertyValue(vertex, property, value, &transaction_, view);
  };

  const auto gids = MergeVerticesFromMainCacheWithLabelPropertyIndexCache(
      label, property, view, index_deltas, indexed_vertices.get(), label_property_filter);

  LoadVerticesFromDiskLabelPropertyIndexWithPointValueLookup(label, property, gids, value, index_deltas,
                                                             indexed_vertices.get());

  return VerticesIterable(AllVerticesIterable(indexed_vertices->access(), &transaction_, view, &storage_->indices_,
                                              &storage_->constraints_, storage_->config_.items));
}

void DiskStorage::DiskAccessor::LoadVerticesFromDiskLabelPropertyIndexWithPointValueLookup(
    LabelId label, PropertyId property, const std::unordered_set<storage::Gid> &gids, const PropertyValue &value,
    std::list<Delta> &index_deltas, utils::SkipList<Vertex> *indexed_vertices) {
  auto *disk_label_property_index =
      static_cast<DiskLabelPropertyIndex *>(storage_->indices_.label_property_index_.get());
  auto disk_index_transaction = disk_label_property_index->CreateRocksDBTransaction();
  disk_index_transaction->SetReadTimestampForValidation(transaction_.start_timestamp);
  rocksdb::ReadOptions ro;
  std::string strTs = utils::StringTimestamp(transaction_.start_timestamp);
  rocksdb::Slice ts(strTs);
  ro.timestamp = &ts;
  auto index_it = std::unique_ptr<rocksdb::Iterator>(disk_index_transaction->GetIterator(ro));

<<<<<<< HEAD
  auto main_cache_acc = vertices_.access();
  std::unordered_set<storage::Gid> gids(main_cache_acc.size());
  for (const auto &vertex : main_cache_acc) {
    gids.insert(vertex.gid);
    if (VertexHasLabel(vertex, label, &transaction_, view) &&
        HasVertexEqualPropertyValue(vertex, property, value, &transaction_, view)) {
      LoadVertexToLabelPropertyIndexCache(
          label, utils::SerializeVertexAsKeyForLabelPropertyIndex(label, property, vertex.gid),
          utils::SerializeVertexAsValueForLabelPropertyIndex(label, vertex.labels, vertex.properties),
          CreateDeleteDeserializedIndexObjectDelta(&transaction_, index_deltas, std::nullopt),
          indexed_vertices->access());
    }
  }

=======
  const auto label_property_prefix = utils::SerializeIdType(label) + "|" + utils::SerializeIdType(property);
>>>>>>> 762fe6a6
  for (index_it->SeekToFirst(); index_it->Valid(); index_it->Next()) {
    std::string key = index_it->key().ToString();
    std::string it_value = index_it->value().ToString();
    Gid curr_gid = Gid::FromUint(std::stoull(utils::ExtractGidFromLabelPropertyIndexStorage(key)));
    /// TODO: optimize
<<<<<<< HEAD
    /// TODO: couple this condition
    PropertyStore properties = utils::DeserializePropertiesFromLabelPropertyIndexStorage(it_value_str);
    if (key_str.starts_with(utils::SerializeIdType(label) + "|" + utils::SerializeIdType(property)) &&
        !utils::Contains(gids, curr_gid) && properties.IsPropertyEqual(property, value)) {
      LoadVertexToLabelPropertyIndexCache(
          label, index_it->key(), index_it->value(),
          CreateDeleteDeserializedIndexObjectDelta(&transaction_, index_deltas, key_str), indexed_vertices->access());
=======
    PropertyStore properties = utils::DeserializePropertiesFromLabelPropertyIndexStorage(it_value);
    if (key.starts_with(label_property_prefix) && !utils::Contains(gids, curr_gid) &&
        properties.IsPropertyEqual(property, value)) {
      LoadVertexToLabelPropertyIndexCache(index_it->key().ToString(), index_it->value().ToString(),
                                          CreateDeleteDeserializedIndexObjectDelta(&transaction_, index_deltas, key),
                                          indexed_vertices->access());
>>>>>>> 762fe6a6
    }
  }
}

VerticesIterable DiskStorage::DiskAccessor::Vertices(LabelId label, PropertyId property,
                                                     const std::optional<utils::Bound<PropertyValue>> &lower_bound,
                                                     const std::optional<utils::Bound<PropertyValue>> &upper_bound,
                                                     View view) {
  index_storage_.emplace_back(std::make_unique<utils::SkipList<storage::Vertex>>());
  auto &indexed_vertices = index_storage_.back();
  index_deltas_storage_.emplace_back();
  auto &index_deltas = index_deltas_storage_.back();

  const auto gids = MergeVerticesFromMainCacheWithLabelPropertyIndexCacheForIntervalSearch(
      label, property, view, lower_bound, upper_bound, index_deltas, indexed_vertices.get());

  LoadVerticesFromDiskLabelPropertyIndexForIntervalSearch(label, property, gids, lower_bound, upper_bound, index_deltas,
                                                          indexed_vertices.get());

  return VerticesIterable(AllVerticesIterable(indexed_vertices->access(), &transaction_, view, &storage_->indices_,
                                              &storage_->constraints_, storage_->config_.items));
}

std::unordered_set<Gid>
DiskStorage::DiskAccessor::MergeVerticesFromMainCacheWithLabelPropertyIndexCacheForIntervalSearch(
    LabelId label, PropertyId property, View view, const std::optional<utils::Bound<PropertyValue>> &lower_bound,
    const std::optional<utils::Bound<PropertyValue>> &upper_bound, std::list<Delta> &index_deltas,
    utils::SkipList<Vertex> *indexed_vertices) {
  auto main_cache_acc = vertices_.access();
  std::unordered_set<storage::Gid> gids;
  gids.reserve(main_cache_acc.size());

  for (const auto &vertex : main_cache_acc) {
    gids.insert(vertex.gid);
    auto prop_value = GetVertexProperty(vertex, property, &transaction_, view);
    if (VertexHasLabel(vertex, label, &transaction_, view) &&
        IsPropertyValueWithinInterval(prop_value, lower_bound, upper_bound)) {
      LoadVertexToLabelPropertyIndexCache(
          label, utils::SerializeVertexAsKeyForLabelPropertyIndex(label, property, vertex.gid),
          utils::SerializeVertexAsValueForLabelPropertyIndex(label, vertex.labels, vertex.properties),
          CreateDeleteDeserializedIndexObjectDelta(&transaction_, index_deltas, std::nullopt),
          indexed_vertices->access());
    }
  }
  return gids;
}

void DiskStorage::DiskAccessor::LoadVerticesFromDiskLabelPropertyIndexForIntervalSearch(
    LabelId label, PropertyId property, const std::unordered_set<storage::Gid> &gids,
    const std::optional<utils::Bound<PropertyValue>> &lower_bound,
    const std::optional<utils::Bound<PropertyValue>> &upper_bound, std::list<Delta> &index_deltas,
    utils::SkipList<Vertex> *indexed_vertices) {
  auto *disk_label_property_index =
      static_cast<DiskLabelPropertyIndex *>(storage_->indices_.label_property_index_.get());

  auto disk_index_transaction = disk_label_property_index->CreateRocksDBTransaction();
  disk_index_transaction->SetReadTimestampForValidation(transaction_.start_timestamp);
  rocksdb::ReadOptions ro;
  std::string strTs = utils::StringTimestamp(transaction_.start_timestamp);
  rocksdb::Slice ts(strTs);
  ro.timestamp = &ts;
  auto index_it = std::unique_ptr<rocksdb::Iterator>(disk_index_transaction->GetIterator(ro));

  const std::string label_property_prefix = utils::SerializeIdType(label) + "|" + utils::SerializeIdType(property);
  for (index_it->SeekToFirst(); index_it->Valid(); index_it->Next()) {
    std::string key_str = index_it->key().ToString();
    std::string it_value_str = index_it->value().ToString();
    Gid curr_gid = Gid::FromUint(std::stoull(utils::ExtractGidFromLabelPropertyIndexStorage(key_str)));
    /// TODO: andi this will be optimized
    /// TODO: couple this condition
    PropertyStore properties = utils::DeserializePropertiesFromLabelPropertyIndexStorage(it_value_str);
    auto prop_value = properties.GetProperty(property);
<<<<<<< HEAD
    if (key_str.starts_with(utils::SerializeIdType(label) + "|" + utils::SerializeIdType(property)) &&
        !utils::Contains(gids, curr_gid) && IsPropertyValueWithinInterval(prop_value, lower_bound, upper_bound)) {
      LoadVertexToLabelPropertyIndexCache(
          label, index_it->key(), index_it->value(),
          CreateDeleteDeserializedIndexObjectDelta(&transaction_, index_deltas, key_str), indexed_vertices->access());
=======
    if (!key_str.starts_with(label_property_prefix) || utils::Contains(gids, curr_gid) ||
        !IsPropertyValueWithinInterval(prop_value, lower_bound, upper_bound)) {
      continue;
>>>>>>> 762fe6a6
    }
    LoadVertexToLabelPropertyIndexCache(index_it->key().ToString(), index_it->value().ToString(),
                                        CreateDeleteDeserializedIndexObjectDelta(&transaction_, index_deltas, key_str),
                                        indexed_vertices->access());
  }
}

uint64_t DiskStorage::DiskAccessor::ApproximateVertexCount() const {
  auto *disk_storage = static_cast<DiskStorage *>(storage_);
  return disk_storage->kvstore_->ApproximateVertexCount();
}

bool DiskStorage::PersistLabelIndexCreation(LabelId label) const {
  if (auto label_index_store = durability_kvstore_->Get(label_index_str); label_index_store.has_value()) {
    std::string &value = label_index_store.value();
    value += "|" + utils::SerializeIdType(label);
    return durability_kvstore_->Put(label_index_str, value);
  }
  return durability_kvstore_->Put(label_index_str, utils::SerializeIdType(label));
}

bool DiskStorage::PersistLabelIndexDeletion(LabelId label) const {
  if (auto label_index_store = durability_kvstore_->Get(label_index_str); label_index_store.has_value()) {
    const std::string &value = label_index_store.value();
    std::vector<std::string> labels = utils::Split(value, "|");
    std::erase(labels, utils::SerializeIdType(label));
    if (labels.empty()) {
      return durability_kvstore_->Delete(label_index_str);
    }
    return durability_kvstore_->Put(label_index_str, utils::Join(labels, "|"));
  }
  return true;
}

bool DiskStorage::PersistLabelPropertyIndexAndExistenceConstraintCreation(LabelId label, PropertyId property,
                                                                          const char *key) const {
  if (auto label_property_index_store = durability_kvstore_->Get(key); label_property_index_store.has_value()) {
    std::string &value = label_property_index_store.value();
    value += "|" + utils::SerializeIdType(label) + "," + utils::SerializeIdType(property);
    return durability_kvstore_->Put(key, value);
  }
  return durability_kvstore_->Put(key, utils::SerializeIdType(label) + "," + utils::SerializeIdType(property));
}

bool DiskStorage::PersistLabelPropertyIndexAndExistenceConstraintDeletion(LabelId label, PropertyId property,
                                                                          const char *key) const {
  if (auto label_property_index_store = durability_kvstore_->Get(key); label_property_index_store.has_value()) {
    const std::string &value = label_property_index_store.value();
    std::vector<std::string> label_properties = utils::Split(value, "|");
    std::erase(label_properties, utils::SerializeIdType(label) + "," + utils::SerializeIdType(property));
    if (label_properties.empty()) {
      return durability_kvstore_->Delete(key);
    }
    return durability_kvstore_->Put(key, utils::Join(label_properties, "|"));
  }
  return true;
}

bool DiskStorage::PersistUniqueConstraintCreation(LabelId label, const std::set<PropertyId> &properties) const {
  std::string entry = utils::SerializeIdType(label);
  for (auto property : properties) {
    entry += "," + utils::SerializeIdType(property);
  }

  if (auto unique_store = durability_kvstore_->Get(unique_constraints_str); unique_store.has_value()) {
    std::string &value = unique_store.value();
    value += "|" + entry;
    return durability_kvstore_->Put(unique_constraints_str, value);
  }
  return durability_kvstore_->Put(unique_constraints_str, entry);
}

bool DiskStorage::PersistUniqueConstraintDeletion(LabelId label, const std::set<PropertyId> &properties) const {
  std::string entry = utils::SerializeIdType(label);
  for (auto property : properties) {
    entry += "," + utils::SerializeIdType(property);
  }

  if (auto unique_store = durability_kvstore_->Get(unique_constraints_str); unique_store.has_value()) {
    const std::string &value = unique_store.value();
    std::vector<std::string> unique_constraints = utils::Split(value, "|");
    std::erase(unique_constraints, entry);
    if (unique_constraints.empty()) {
      return durability_kvstore_->Delete(unique_constraints_str);
    }
    return durability_kvstore_->Put(unique_constraints_str, utils::Join(unique_constraints, "|"));
  }
  return true;
}

uint64_t DiskStorage::GetDiskSpaceUsage() const {
  uint64_t main_disk_storage_size = utils::GetDirDiskUsage(config_.disk.main_storage_directory);
  uint64_t index_disk_storage_size = utils::GetDirDiskUsage(config_.disk.label_index_directory) +
                                     utils::GetDirDiskUsage(config_.disk.label_property_index_directory);
  uint64_t constraints_disk_storage_size = utils::GetDirDiskUsage(config_.disk.unique_constraints_directory);
  uint64_t metadata_disk_storage_size = utils::GetDirDiskUsage(config_.disk.id_name_mapper_directory) +
                                        utils::GetDirDiskUsage(config_.disk.name_id_mapper_directory);
  uint64_t durability_disk_storage_size =
      utils::GetDirDiskUsage(config_.disk.durability_directory) + utils::GetDirDiskUsage(config_.disk.wal_directory);
  return main_disk_storage_size + index_disk_storage_size + constraints_disk_storage_size + metadata_disk_storage_size +
         durability_disk_storage_size;
}

StorageInfo DiskStorage::GetInfo() const {
  auto vertex_count = kvstore_->ApproximateVertexCount();
  auto edge_count = kvstore_->ApproximateEdgeCount();
  double average_degree = 0.0;
  if (vertex_count) {
    // NOLINTNEXTLINE(bugprone-narrowing-conversions, cppcoreguidelines-narrowing-conversions)
    average_degree = 2.0 * static_cast<double>(edge_count) / vertex_count;
  }

  return {vertex_count, edge_count, average_degree, utils::GetMemoryUsage(), GetDiskSpaceUsage()};
}

VertexAccessor DiskStorage::DiskAccessor::CreateVertex() {
  auto gid = storage_->vertex_id_.fetch_add(1, std::memory_order_acq_rel);
  auto acc = vertices_.access();

  auto *delta = CreateDeleteObjectDelta(&transaction_);
  auto [it, inserted] = acc.insert(Vertex{storage::Gid::FromUint(gid), delta});
  MG_ASSERT(inserted, "The vertex must be inserted here!");
  MG_ASSERT(it != acc.end(), "Invalid Vertex accessor!");

  if (delta) {
    delta->prev.Set(&*it);
  }

  return {&*it, &transaction_, &storage_->indices_, &storage_->constraints_, config_};
}

VertexAccessor DiskStorage::DiskAccessor::CreateVertex(utils::SkipList<Vertex>::Accessor &accessor, storage::Gid gid,
                                                       std::vector<LabelId> &&label_ids, PropertyStore &&properties,
                                                       Delta *delta) {
  OOMExceptionEnabler oom_exception;
  auto *disk_storage = static_cast<DiskStorage *>(storage_);
  disk_storage->vertex_id_.store(std::max(disk_storage->vertex_id_.load(std::memory_order_acquire), gid.AsUint() + 1),
                                 std::memory_order_release);
  auto [it, inserted] = accessor.insert(Vertex{gid, delta});
  MG_ASSERT(inserted, "The vertex must be inserted here!");
  MG_ASSERT(it != accessor.end(), "Invalid Vertex accessor!");
  it->labels = std::move(label_ids);
  it->properties = std::move(properties);
  delta->prev.Set(&*it);
  return {&*it, &transaction_, &storage_->indices_, &storage_->constraints_, config_};
}

std::optional<VertexAccessor> DiskStorage::DiskAccessor::FindVertex(storage::Gid gid, View view) {
  auto acc = vertices_.access();
  auto vertex_it = acc.find(gid);
  if (vertex_it != acc.end()) {
    return VertexAccessor::Create(&*vertex_it, &transaction_, &storage_->indices_, &storage_->constraints_, config_,
                                  view);
  }
  for (const auto &vec : index_storage_) {
    acc = vec->access();
    auto index_it = acc.find(gid);
    if (index_it != acc.end()) {
      return VertexAccessor::Create(&*index_it, &transaction_, &storage_->indices_, &storage_->constraints_, config_,
                                    view);
    }
  }

  rocksdb::ReadOptions read_opts;
  auto strTs = utils::StringTimestamp(transaction_.start_timestamp);
  rocksdb::Slice ts(strTs);
  read_opts.timestamp = &ts;
  auto *disk_storage = static_cast<DiskStorage *>(storage_);
  auto it = std::unique_ptr<rocksdb::Iterator>(
      disk_transaction_->GetIterator(read_opts, disk_storage->kvstore_->vertex_chandle));
  for (it->SeekToFirst(); it->Valid(); it->Next()) {
    std::string key = it->key().ToString();
    if (Gid::FromUint(std::stoull(utils::ExtractGidFromKey(key))) == gid) {
      return LoadVertexToMainMemoryCache(std::move(key), it->value().ToString());
    }
  }
  return std::nullopt;
}

Result<std::optional<VertexAccessor>> DiskStorage::DiskAccessor::DeleteVertex(VertexAccessor *vertex) {
  MG_ASSERT(vertex->transaction_ == &transaction_,
            "VertexAccessor must be from the same transaction as the storage "
            "accessor when deleting a vertex!");
  auto *vertex_ptr = vertex->vertex_;

  std::lock_guard<utils::SpinLock> guard(vertex_ptr->lock);

  if (!PrepareForWrite(&transaction_, vertex_ptr)) return Error::SERIALIZATION_ERROR;

  if (vertex_ptr->deleted) {
    return std::optional<VertexAccessor>{};
  }

  if (!vertex_ptr->in_edges.empty() || !vertex_ptr->out_edges.empty()) return Error::VERTEX_HAS_EDGES;

  CreateAndLinkDelta(&transaction_, vertex_ptr, Delta::RecreateObjectTag());
  vertex_ptr->deleted = true;
  vertices_to_delete_.emplace_back(utils::SerializeIdType(vertex_ptr->gid), utils::SerializeVertex(*vertex_ptr));

  return std::make_optional<VertexAccessor>(vertex_ptr, &transaction_, &storage_->indices_, &storage_->constraints_,
                                            config_, true);
}

Result<std::optional<std::pair<VertexAccessor, std::vector<EdgeAccessor>>>>
DiskStorage::DiskAccessor::DetachDeleteVertex(VertexAccessor *vertex) {
  using ReturnType = std::pair<VertexAccessor, std::vector<EdgeAccessor>>;
  MG_ASSERT(vertex->transaction_ == &transaction_,
            "VertexAccessor must be from the same transaction as the storage "
            "accessor when deleting a vertex!");
  auto *vertex_ptr = vertex->vertex_;

  std::vector<std::tuple<EdgeTypeId, Vertex *, EdgeRef>> in_edges;
  std::vector<std::tuple<EdgeTypeId, Vertex *, EdgeRef>> out_edges;

  {
    std::lock_guard<utils::SpinLock> guard(vertex_ptr->lock);

    if (!PrepareForWrite(&transaction_, vertex_ptr)) return Error::SERIALIZATION_ERROR;

    if (vertex_ptr->deleted) return std::optional<ReturnType>{};

    in_edges = vertex_ptr->in_edges;
    out_edges = vertex_ptr->out_edges;
  }

  std::vector<EdgeAccessor> deleted_edges;
  for (const auto &item : in_edges) {
    auto [edge_type, from_vertex, edge] = item;
    EdgeAccessor e(edge, edge_type, from_vertex, vertex_ptr, &transaction_, &storage_->indices_,
                   &storage_->constraints_, config_);
    auto ret = DeleteEdge(&e);
    if (ret.HasError()) {
      MG_ASSERT(ret.GetError() == Error::SERIALIZATION_ERROR, "Invalid database state!");
      return ret.GetError();
    }

    if (ret.GetValue()) {
      deleted_edges.push_back(*ret.GetValue());
    }
  }
  for (const auto &item : out_edges) {
    auto [edge_type, to_vertex, edge] = item;
    EdgeAccessor e(edge, edge_type, vertex_ptr, to_vertex, &transaction_, &storage_->indices_, &storage_->constraints_,
                   config_);
    auto ret = DeleteEdge(&e);
    if (ret.HasError()) {
      MG_ASSERT(ret.GetError() == Error::SERIALIZATION_ERROR, "Invalid database state!");
      return ret.GetError();
    }

    if (ret.GetValue()) {
      deleted_edges.push_back(*ret.GetValue());
    }
  }

  std::lock_guard<utils::SpinLock> guard(vertex_ptr->lock);

  // We need to check again for serialization errors because we unlocked the
  // vertex. Some other transaction could have modified the vertex in the
  // meantime if we didn't have any edges to delete.

  if (!PrepareForWrite(&transaction_, vertex_ptr)) return Error::SERIALIZATION_ERROR;

  MG_ASSERT(!vertex_ptr->deleted, "Invalid database state!");

  CreateAndLinkDelta(&transaction_, vertex_ptr, Delta::RecreateObjectTag());
  vertex_ptr->deleted = true;
  vertices_to_delete_.emplace_back(utils::SerializeIdType(vertex_ptr->gid), utils::SerializeVertex(*vertex_ptr));

  return std::make_optional<ReturnType>(
      VertexAccessor{vertex_ptr, &transaction_, &storage_->indices_, &storage_->constraints_, config_, true},
      std::move(deleted_edges));
}

void DiskStorage::DiskAccessor::PrefetchEdges(const auto &prefetch_edge_filter) {
  rocksdb::ReadOptions read_opts;
  auto strTs = utils::StringTimestamp(transaction_.start_timestamp);
  rocksdb::Slice ts(strTs);
  read_opts.timestamp = &ts;
  auto *disk_storage = static_cast<DiskStorage *>(storage_);
  auto it = std::unique_ptr<rocksdb::Iterator>(
      disk_transaction_->GetIterator(read_opts, disk_storage->kvstore_->edge_chandle));
  for (it->SeekToFirst(); it->Valid(); it->Next()) {
    const rocksdb::Slice &key = it->key();
    const auto edge_parts = utils::Split(key.ToStringView(), "|");
    if (prefetch_edge_filter(edge_parts)) {
      DeserializeEdge(key, it->value());
    }
  }
}

void DiskStorage::DiskAccessor::PrefetchInEdges(const VertexAccessor &vertex_acc) {
  PrefetchEdges([&vertex_acc](const std::vector<std::string> &disk_edge_parts) -> bool {
    auto disk_vertex_in_edge_gid = disk_edge_parts[1];
    auto edge_gid = disk_edge_parts[4];
    auto in_edges_res = vertex_acc.InEdges(storage::View::NEW);
    if (in_edges_res.HasValue()) {
      for (const auto &edge_acc : in_edges_res.GetValue()) {
        if (utils::SerializeIdType(edge_acc.Gid()) == edge_gid) {
          // We already inserted this edge into the vertex's in_edges list.
          return false;
        }
      }
    }
    return disk_vertex_in_edge_gid == utils::SerializeIdType(vertex_acc.Gid());
  });
}

void DiskStorage::DiskAccessor::PrefetchOutEdges(const VertexAccessor &vertex_acc) {
  PrefetchEdges([&vertex_acc](const std::vector<std::string> &disk_edge_parts) -> bool {
    auto disk_vertex_out_edge_gid = disk_edge_parts[0];
    auto edge_gid = disk_edge_parts[4];
    auto out_edges_res = vertex_acc.OutEdges(storage::View::NEW);
    if (out_edges_res.HasValue()) {
      for (const auto &edge_acc : out_edges_res.GetValue()) {
        if (utils::SerializeIdType(edge_acc.Gid()) == edge_gid) {
          // We already inserted this edge into the vertex's out_edges list.
          return false;
        }
      }
    }
    return disk_vertex_out_edge_gid == utils::SerializeIdType(vertex_acc.Gid());
  });
}

Result<EdgeAccessor> DiskStorage::DiskAccessor::CreateEdge(const VertexAccessor *from, const VertexAccessor *to,
                                                           EdgeTypeId edge_type, storage::Gid gid,
                                                           const std::string_view properties,
                                                           const std::string &old_disk_key) {
  OOMExceptionEnabler oom_exception;
  MG_ASSERT(from->transaction_ == to->transaction_,
            "VertexAccessors must be from the same transaction when creating "
            "an edge!");
  MG_ASSERT(from->transaction_ == &transaction_,
            "VertexAccessors must be from the same transaction in when "
            "creating an edge!");

  auto *from_vertex = from->vertex_;
  auto *to_vertex = to->vertex_;

  // Obtain the locks by `gid` order to avoid lock cycles.
  std::unique_lock<utils::SpinLock> guard_from(from_vertex->lock, std::defer_lock);
  std::unique_lock<utils::SpinLock> guard_to(to_vertex->lock, std::defer_lock);
  if (from_vertex->gid < to_vertex->gid) {
    guard_from.lock();
    guard_to.lock();
  } else if (from_vertex->gid > to_vertex->gid) {
    guard_to.lock();
    guard_from.lock();
  } else {
    // The vertices are the same vertex, only lock one.
    guard_from.lock();
  }

  if (!PrepareForWrite(&transaction_, from_vertex)) return Error::SERIALIZATION_ERROR;
  if (from_vertex->deleted) return Error::DELETED_OBJECT;

  if (to_vertex != from_vertex) {
    if (!PrepareForWrite(&transaction_, to_vertex)) return Error::SERIALIZATION_ERROR;
    if (to_vertex->deleted) return Error::DELETED_OBJECT;
  }

  auto *disk_storage = static_cast<DiskStorage *>(storage_);
  disk_storage->edge_id_.store(std::max(disk_storage->edge_id_.load(std::memory_order_acquire), gid.AsUint() + 1),
                               std::memory_order_release);

  EdgeRef edge(gid);
  if (config_.properties_on_edges) {
    auto acc = edges_.access();
    auto *delta = CreateDeleteDeserializedObjectDelta(&transaction_, old_disk_key);
    auto [it, inserted] = acc.insert(Edge(gid, delta));
    MG_ASSERT(inserted, "The edge must be inserted here!");
    MG_ASSERT(it != acc.end(), "Invalid Edge accessor!");
    edge = EdgeRef(&*it);
    if (delta) {
      delta->prev.Set(&*it);
    }
    edge.ptr->properties.SetBuffer(properties);
  }

  from_vertex->out_edges.emplace_back(edge_type, to_vertex, edge);
  to_vertex->in_edges.emplace_back(edge_type, from_vertex, edge);

  storage_->edge_count_.fetch_add(1, std::memory_order_acq_rel);

  return EdgeAccessor(edge, edge_type, from_vertex, to_vertex, &transaction_, &storage_->indices_,
                      &storage_->constraints_, config_);
}

Result<EdgeAccessor> DiskStorage::DiskAccessor::CreateEdge(VertexAccessor *from, VertexAccessor *to,
                                                           EdgeTypeId edge_type) {
  MG_ASSERT(from->transaction_ == &transaction_,
            "VertexAccessor must be from the same transaction as the storage "
            "accessor when deleting a vertex!");
  MG_ASSERT(to->transaction_ == &transaction_,
            "VertexAccessor must be from the same transaction as the storage "
            "accessor when deleting a vertex!");

  auto *from_vertex = from->vertex_;
  auto *to_vertex = to->vertex_;

  // Obtain the locks by `gid` order to avoid lock cycles.
  std::unique_lock<utils::SpinLock> guard_from(from_vertex->lock, std::defer_lock);
  std::unique_lock<utils::SpinLock> guard_to(to_vertex->lock, std::defer_lock);
  if (from_vertex->gid < to_vertex->gid) {
    guard_from.lock();
    guard_to.lock();
  } else if (from_vertex->gid > to_vertex->gid) {
    guard_to.lock();
    guard_from.lock();
  } else {
    // The vertices are the same vertex, only lock one.
    guard_from.lock();
  }

  if (!PrepareForWrite(&transaction_, from_vertex)) return Error::SERIALIZATION_ERROR;
  if (from_vertex->deleted) return Error::DELETED_OBJECT;

  if (to_vertex != from_vertex) {
    if (!PrepareForWrite(&transaction_, to_vertex)) return Error::SERIALIZATION_ERROR;
    if (to_vertex->deleted) return Error::DELETED_OBJECT;
  }

  auto *disk_storage = static_cast<DiskStorage *>(storage_);
  auto gid = storage::Gid::FromUint(disk_storage->edge_id_.fetch_add(1, std::memory_order_acq_rel));
  EdgeRef edge(gid);
  if (config_.properties_on_edges) {
    auto acc = edges_.access();
    auto *delta = CreateDeleteObjectDelta(&transaction_);
    auto [it, inserted] = acc.insert(Edge(gid, delta));
    MG_ASSERT(inserted, "The edge must be inserted here!");
    MG_ASSERT(it != acc.end(), "Invalid Edge accessor!");
    edge = EdgeRef(&*it);
    delta->prev.Set(&*it);
  }

  CreateAndLinkDelta(&transaction_, from_vertex, Delta::RemoveOutEdgeTag(), edge_type, to_vertex, edge);
  from_vertex->out_edges.emplace_back(edge_type, to_vertex, edge);

  CreateAndLinkDelta(&transaction_, to_vertex, Delta::RemoveInEdgeTag(), edge_type, from_vertex, edge);
  to_vertex->in_edges.emplace_back(edge_type, from_vertex, edge);

  // Increment edge count.
  storage_->edge_count_.fetch_add(1, std::memory_order_acq_rel);

  return EdgeAccessor(edge, edge_type, from_vertex, to_vertex, &transaction_, &storage_->indices_,
                      &storage_->constraints_, config_);
}

Result<std::optional<EdgeAccessor>> DiskStorage::DiskAccessor::DeleteEdge(EdgeAccessor *edge) {
  MG_ASSERT(edge->transaction_ == &transaction_,
            "EdgeAccessor must be from the same transaction as the storage "
            "accessor when deleting an edge!");
  const auto edge_ref = edge->edge_;
  const auto edge_type = edge->edge_type_;

  std::unique_lock<utils::SpinLock> guard;
  if (config_.properties_on_edges) {
    const auto *edge_ptr = edge_ref.ptr;
    guard = std::unique_lock<utils::SpinLock>(edge_ptr->lock);

    if (!PrepareForWrite(&transaction_, edge_ptr)) return Error::SERIALIZATION_ERROR;

    if (edge_ptr->deleted) return std::optional<EdgeAccessor>{};
  }

  auto *from_vertex = edge->from_vertex_;
  auto *to_vertex = edge->to_vertex_;

  // Obtain the locks by `gid` order to avoid lock cycles.
  std::unique_lock<utils::SpinLock> guard_from(from_vertex->lock, std::defer_lock);
  std::unique_lock<utils::SpinLock> guard_to(to_vertex->lock, std::defer_lock);
  if (from_vertex->gid < to_vertex->gid) {
    guard_from.lock();
    guard_to.lock();
  } else if (from_vertex->gid > to_vertex->gid) {
    guard_to.lock();
    guard_from.lock();
  } else {
    // The vertices are the same vertex, only lock one.
    guard_from.lock();
  }

  if (!PrepareForWrite(&transaction_, from_vertex)) return Error::SERIALIZATION_ERROR;
  MG_ASSERT(!from_vertex->deleted, "Invalid database state!");

  if (to_vertex != from_vertex) {
    if (!PrepareForWrite(&transaction_, to_vertex)) return Error::SERIALIZATION_ERROR;
    MG_ASSERT(!to_vertex->deleted, "Invalid database state!");
  }

  auto delete_edge_from_storage = [&edge_type, &edge_ref, this](auto *vertex, auto *edges) {
    const std::tuple<EdgeTypeId, Vertex *, EdgeRef> link(edge_type, vertex, edge_ref);
    auto it = std::find(edges->begin(), edges->end(), link);
    if (config_.properties_on_edges) {
      MG_ASSERT(it != edges->end(), "Invalid database state!");
    } else if (it == edges->end()) {
      return false;
    }
    std::swap(*it, *edges->rbegin());
    edges->pop_back();
    return true;
  };

  const auto op1 = delete_edge_from_storage(to_vertex, &from_vertex->out_edges);
  const auto op2 = delete_edge_from_storage(from_vertex, &to_vertex->in_edges);

  const std::string src_dest_del_key{
      utils::SerializeEdge(from_vertex->gid, to_vertex->gid, edge_type, edge_ref, config_.properties_on_edges)};
  edges_to_delete_.emplace_back(src_dest_del_key);

  if (config_.properties_on_edges) {
    MG_ASSERT((op1 && op2), "Invalid database state!");
  } else {
    MG_ASSERT((op1 && op2) || (!op1 && !op2), "Invalid database state!");
    if (!op1 && !op2) {
      // The edge is already deleted.
      return std::optional<EdgeAccessor>{};
    }
  }

  if (config_.properties_on_edges) {
    auto *edge_ptr = edge_ref.ptr;
    CreateAndLinkDelta(&transaction_, edge_ptr, Delta::RecreateObjectTag());
    edge_ptr->deleted = true;
  }

  CreateAndLinkDelta(&transaction_, from_vertex, Delta::AddOutEdgeTag(), edge_type, to_vertex, edge_ref);
  CreateAndLinkDelta(&transaction_, to_vertex, Delta::AddInEdgeTag(), edge_type, from_vertex, edge_ref);

  // Decrement edge count.
  storage_->edge_count_.fetch_add(-1, std::memory_order_acq_rel);

  return std::make_optional<EdgeAccessor>(edge_ref, edge_type, from_vertex, to_vertex, &transaction_,
                                          &storage_->indices_, &storage_->constraints_, config_, true);
}

/// TODO: at which storage naming
/// TODO: this method should also delete the old key
bool DiskStorage::DiskAccessor::WriteVertexToDisk(const Vertex &vertex) {
  MG_ASSERT(commit_timestamp_.has_value(), "Writing vertex to disk but commit timestamp not set.");
  auto *disk_storage = static_cast<DiskStorage *>(storage_);
  auto status = disk_transaction_->Put(disk_storage->kvstore_->vertex_chandle, utils::SerializeVertex(vertex),
                                       utils::SerializeProperties(vertex.properties));
  if (status.ok()) {
    spdlog::trace("rocksdb: Saved vertex with key {} and ts {}", utils::SerializeVertex(vertex), *commit_timestamp_);
  } else if (status.IsBusy()) {
    spdlog::error("rocksdb: Vertex with key {} and ts {} was changed and committed in another transaction",
                  utils::SerializeVertex(vertex), *commit_timestamp_);
    return false;
  } else {
    spdlog::error("rocksdb: Failed to save vertex with key {} and ts {}", utils::SerializeVertex(vertex),
                  *commit_timestamp_);
    return false;
  }
  return true;
}

/// TODO: at which storage naming
bool DiskStorage::DiskAccessor::WriteEdgeToDisk(const EdgeRef edge, const std::string &serializedEdgeKey) {
  MG_ASSERT(commit_timestamp_.has_value(), "Writing vertex to disk but commit timestamp not set.");
  auto *disk_storage = static_cast<DiskStorage *>(storage_);
  rocksdb::Status status;
  if (config_.properties_on_edges) {
    status = disk_transaction_->Put(disk_storage->kvstore_->edge_chandle, serializedEdgeKey,
                                    utils::SerializeProperties(edge.ptr->properties));
  } else {
    status = disk_transaction_->Put(disk_storage->kvstore_->edge_chandle, serializedEdgeKey, "");
  }
  if (status.ok()) {
    spdlog::trace("rocksdb: Saved edge with key {} and ts {}", serializedEdgeKey, *commit_timestamp_);
  } else if (status.IsBusy()) {
    spdlog::error("rocksdb: Edge with key {} and ts {} was changed and committed in another transaction",
                  serializedEdgeKey, *commit_timestamp_);
    return false;
  } else {
    spdlog::error("rocksdb: Failed to save edge with key {} and ts {}", serializedEdgeKey, *commit_timestamp_);
    return false;
  }
  return true;
}

bool DiskStorage::DiskAccessor::DeleteVertexFromDisk(const std::string &vertex) {
  auto *disk_storage = static_cast<DiskStorage *>(storage_);
  auto status = disk_transaction_->Delete(disk_storage->kvstore_->vertex_chandle, vertex);
  if (status.ok()) {
    spdlog::trace("rocksdb: Deleted vertex with key {}", vertex);
  } else if (status.IsBusy()) {
    spdlog::error("rocksdb: Vertex with key {} was changed and committed in another transaction", vertex);
    return false;
  } else {
    spdlog::error("rocksdb: Failed to delete vertex with key {}", vertex);
    return false;
  }
  return true;
}

bool DiskStorage::DiskAccessor::DeleteEdgeFromDisk(const std::string &edge) {
  auto *disk_storage = static_cast<DiskStorage *>(storage_);
  auto status = disk_transaction_->Delete(disk_storage->kvstore_->edge_chandle, edge);
  if (status.ok()) {
    spdlog::trace("rocksdb: Deleted edge with key {}", edge);
  } else if (status.IsBusy()) {
    spdlog::error("rocksdb: Edge with key {} was changed and committed in another transaction", edge);
    return false;
  } else {
    spdlog::error("rocksdb: Failed to delete edge with key {}", edge);
    return false;
  }
  return true;
}

[[nodiscard]] utils::BasicResult<StorageDataManipulationError, void>
DiskStorage::DiskAccessor::CheckVertexConstraintsBeforeCommit(
    const Vertex &vertex, std::vector<std::vector<PropertyValue>> &unique_storage) const {
  if (auto existence_constraint_validation_result = storage_->constraints_.existence_constraints_->Validate(vertex);
      existence_constraint_validation_result.has_value()) {
    return StorageDataManipulationError{existence_constraint_validation_result.value()};
  }

  auto *disk_unique_constraints =
      static_cast<DiskUniqueConstraints *>(storage_->constraints_.unique_constraints_.get());
  if (auto unique_constraint_validation_result = disk_unique_constraints->Validate(vertex, unique_storage);
      unique_constraint_validation_result.has_value()) {
    return StorageDataManipulationError{unique_constraint_validation_result.value()};
  }
  return {};
}

[[nodiscard]] utils::BasicResult<StorageDataManipulationError, void> DiskStorage::DiskAccessor::FlushMainMemoryCache() {
  auto vertex_acc = vertices_.access();

  std::vector<std::vector<PropertyValue>> unique_storage;
  auto *disk_unique_constraints =
      static_cast<DiskUniqueConstraints *>(storage_->constraints_.unique_constraints_.get());
  auto *disk_label_index = static_cast<DiskLabelIndex *>(storage_->indices_.label_index_.get());
  auto *disk_label_property_index =
      static_cast<DiskLabelPropertyIndex *>(storage_->indices_.label_property_index_.get());

  /// TODO: andi I don't like that std::optional is used for checking errors but that's how it was before, refactor!
  for (Vertex &vertex : vertex_acc) {
    if (VertexNeedsToBeSerialized(vertex)) {
      if (auto check_result = CheckVertexConstraintsBeforeCommit(vertex, unique_storage); check_result.HasError()) {
        return check_result.GetError();
      }

      /// TODO: what if something is changed and then deleted and how does this work connected to indices and
      /// constraints
      if (vertex.deleted) {
        continue;
      }

      /// TODO: expose temporal coupling
      /// NOTE: this deletion has to come before writing, otherwise RocksDB thinks that all entries are deleted
      /// TODO: This has to deal with index storage if read from index cache
      if (auto maybe_old_disk_key = utils::GetOldDiskKeyOrNull(vertex.delta); maybe_old_disk_key.has_value()) {
        if (!DeleteVertexFromDisk(maybe_old_disk_key.value())) {
          return StorageDataManipulationError{SerializationError{}};
        }
      }

      if (!WriteVertexToDisk(vertex)) {
        return StorageDataManipulationError{SerializationError{}};
      }

      if (!disk_unique_constraints->SyncVertexToUniqueConstraintsStorage(vertex, *commit_timestamp_) ||
          !disk_label_index->SyncVertexToLabelIndexStorage(vertex, *commit_timestamp_) ||
          !disk_label_property_index->SyncVertexToLabelPropertyIndexStorage(vertex, *commit_timestamp_)) {
        return StorageDataManipulationError{SerializationError{}};
      }
    }

    for (auto &edge_entry : vertex.out_edges) {
      EdgeRef edge = std::get<2>(edge_entry);
      auto src_dest_key = utils::SerializeEdge(vertex.gid, std::get<1>(edge_entry)->gid, std::get<0>(edge_entry), edge,
                                               config_.properties_on_edges);

      /// TODO: expose temporal coupling
      /// NOTE: this deletion has to come before writing, otherwise RocksDB thinks that all entries are deleted
      if (config_.properties_on_edges) {
        if (auto maybe_old_disk_key = utils::GetOldDiskKeyOrNull(edge.ptr->delta); maybe_old_disk_key.has_value()) {
          if (!DeleteEdgeFromDisk(maybe_old_disk_key.value())) {
            return StorageDataManipulationError{SerializationError{}};
          }
        }
      }

      if (!WriteEdgeToDisk(edge, src_dest_key)) {
        return StorageDataManipulationError{SerializationError{}};
      }

      /// TODO: what if edge has already been deleted
    }
  }

  for (const auto &[vertex_gid, serialized_vertex_to_delete] : vertices_to_delete_) {
    if (!DeleteVertexFromDisk(serialized_vertex_to_delete) ||
        !disk_unique_constraints->ClearDeletedVertex(vertex_gid, *commit_timestamp_) ||
        !disk_label_index->ClearDeletedVertex(vertex_gid, *commit_timestamp_) ||
        !disk_label_property_index->ClearDeletedVertex(vertex_gid, *commit_timestamp_)) {
      return StorageDataManipulationError{SerializationError{}};
    }
  }

  for (const auto &edge_to_delete : edges_to_delete_) {
    if (!DeleteEdgeFromDisk(edge_to_delete)) {
      return StorageDataManipulationError{SerializationError{}};
    }
  }

  if (!disk_unique_constraints->DeleteVerticesWithRemovedConstraintLabel(transaction_.start_timestamp,
                                                                         *commit_timestamp_) ||
      !disk_label_index->DeleteVerticesWithRemovedIndexingLabel(transaction_.start_timestamp, *commit_timestamp_) ||
      !disk_label_property_index->DeleteVerticesWithRemovedIndexingLabel(transaction_.start_timestamp,
                                                                         *commit_timestamp_)) {
    return StorageDataManipulationError{SerializationError{}};
  }

  return {};
}

/// TODO: I think unique_storage is not needed here
[[nodiscard]] utils::BasicResult<StorageDataManipulationError, void> DiskStorage::DiskAccessor::FlushIndexCache() {
  std::vector<std::vector<PropertyValue>> unique_storage;
  auto *disk_unique_constraints =
      static_cast<DiskUniqueConstraints *>(storage_->constraints_.unique_constraints_.get());
  auto *disk_label_index = static_cast<DiskLabelIndex *>(storage_->indices_.label_index_.get());
  auto *disk_label_property_index =
      static_cast<DiskLabelPropertyIndex *>(storage_->indices_.label_property_index_.get());

  for (const auto &vec : index_storage_) {
    auto vertex_acc = vec->access();
    for (Vertex &vertex : vertex_acc) {
      if (auto check_result = CheckVertexConstraintsBeforeCommit(vertex, unique_storage); check_result.HasError()) {
        return check_result.GetError();
      }

      /// TODO: what if something is changed and then deleted
      if (vertex.deleted) {
        continue;
      }

      if (!WriteVertexToDisk(vertex)) {
        return StorageDataManipulationError{SerializationError{}};
      }

      /// TODO: andi don't ignore the return value
      if (!disk_unique_constraints->SyncVertexToUniqueConstraintsStorage(vertex, *commit_timestamp_) ||
          !disk_label_index->SyncVertexToLabelIndexStorage(vertex, *commit_timestamp_) ||
          !disk_label_property_index->SyncVertexToLabelPropertyIndexStorage(vertex, *commit_timestamp_)) {
        return StorageDataManipulationError{SerializationError{}};
      }

      for (auto &edge_entry : vertex.out_edges) {
        EdgeRef edge = std::get<2>(edge_entry);
        auto src_dest_key = utils::SerializeEdge(vertex.gid, std::get<1>(edge_entry)->gid, std::get<0>(edge_entry),
                                                 edge, config_.properties_on_edges);

        if (!WriteEdgeToDisk(edge, src_dest_key)) {
          return StorageDataManipulationError{SerializationError{}};
        }

        /// TODO: what if edge has already been deleted
      }
    }
  }

  return {};
}

[[nodiscard]] std::optional<ConstraintViolation> DiskStorage::CheckExistingVerticesBeforeCreatingExistenceConstraint(
    LabelId label, PropertyId property) const {
  rocksdb::ReadOptions ro;
  std::string strTs = utils::StringTimestamp(std::numeric_limits<uint64_t>::max());
  rocksdb::Slice ts(strTs);
  ro.timestamp = &ts;
  auto it = std::unique_ptr<rocksdb::Iterator>(kvstore_->db_->NewIterator(ro, kvstore_->vertex_chandle));
  for (it->SeekToFirst(); it->Valid(); it->Next()) {
    std::vector<LabelId> labels = utils::DeserializeLabelsFromMainDiskStorage(it->key().ToString());
    PropertyStore properties = utils::DeserializePropertiesFromMainDiskStorage(it->value().ToStringView());
    if (utils::Contains(labels, label) && !properties.HasProperty(property)) {
      return ConstraintViolation{ConstraintViolation::Type::EXISTENCE, label, std::set<PropertyId>{property}};
    }
  }
  return std::nullopt;
}

[[nodiscard]] utils::BasicResult<ConstraintViolation, std::vector<std::pair<std::string, std::string>>>
DiskStorage::CheckExistingVerticesBeforeCreatingUniqueConstraint(LabelId label,
                                                                 const std::set<PropertyId> &properties) const {
  std::set<std::vector<PropertyValue>> unique_storage;
  std::vector<std::pair<std::string, std::string>> vertices_for_constraints;

  rocksdb::ReadOptions ro;
  std::string strTs = utils::StringTimestamp(std::numeric_limits<uint64_t>::max());
  rocksdb::Slice ts(strTs);
  ro.timestamp = &ts;
  auto it = std::unique_ptr<rocksdb::Iterator>(kvstore_->db_->NewIterator(ro, kvstore_->vertex_chandle));
  for (it->SeekToFirst(); it->Valid(); it->Next()) {
    const std::string key_str = it->key().ToString();
    std::vector<LabelId> labels = utils::DeserializeLabelsFromMainDiskStorage(key_str);
    PropertyStore property_store = utils::DeserializePropertiesFromMainDiskStorage(it->value().ToStringView());
    if (utils::Contains(labels, label) && property_store.HasAllProperties(properties)) {
      if (auto target_property_values = property_store.ExtractPropertyValues(properties);
          target_property_values.has_value() && !utils::Contains(unique_storage, *target_property_values)) {
        unique_storage.insert(*target_property_values);
        vertices_for_constraints.emplace_back(
            utils::SerializeVertexAsKeyForUniqueConstraint(label, properties, utils::ExtractGidFromKey(key_str)),
            utils::SerializeVertexAsValueForUniqueConstraint(label, labels, property_store));
      } else {
        return ConstraintViolation{ConstraintViolation::Type::UNIQUE, label, properties};
      }
    }
  }
  return vertices_for_constraints;
}

// NOLINTNEXTLINE(google-default-arguments)
utils::BasicResult<StorageDataManipulationError, void> DiskStorage::DiskAccessor::Commit(
    const std::optional<uint64_t> desired_commit_timestamp) {
  MG_ASSERT(is_transaction_active_, "The transaction is already terminated!");
  MG_ASSERT(!transaction_.must_abort, "The transaction can't be committed!");

  auto *disk_storage = static_cast<DiskStorage *>(storage_);

  if (transaction_.deltas.empty() ||
      std::all_of(transaction_.deltas.begin(), transaction_.deltas.end(),
                  [](const Delta &delta) { return delta.action == Delta::Action::DELETE_DESERIALIZED_OBJECT; })) {
  } else {
    std::unique_lock<utils::SpinLock> engine_guard(storage_->engine_lock_);
    commit_timestamp_.emplace(disk_storage->CommitTimestamp(desired_commit_timestamp));

    if (auto res = FlushMainMemoryCache(); res.HasError()) {
      Abort();
      return res;
    }

    if (auto res = FlushIndexCache(); res.HasError()) {
      Abort();
      return res;
    }
  }

  if (commit_timestamp_) {
    // commit_timestamp_ is set only if the transaction has writes.
    logging::AssertRocksDBStatus(disk_transaction_->SetCommitTimestamp(*commit_timestamp_));
  }
  auto commitStatus = disk_transaction_->Commit();
  delete disk_transaction_;
  disk_transaction_ = nullptr;
  if (!commitStatus.ok()) {
    spdlog::error("rocksdb: Commit failed with status {}", commitStatus.ToString());
    return StorageDataManipulationError{SerializationError{}};
  }
  spdlog::trace("rocksdb: Commit successful");

  is_transaction_active_ = false;

  return {};
}

std::vector<std::pair<std::string, std::string>> DiskStorage::SerializeVerticesForLabelIndex(LabelId label) {
  std::vector<std::pair<std::string, std::string>> vertices_to_be_indexed;

  rocksdb::ReadOptions ro;
  auto strTs = utils::StringTimestamp(std::numeric_limits<uint64_t>::max());
  rocksdb::Slice ts(strTs);
  ro.timestamp = &ts;
  auto it = std::unique_ptr<rocksdb::Iterator>(kvstore_->db_->NewIterator(ro, kvstore_->vertex_chandle));

  const std::string serialized_label = utils::SerializeIdType(label);
  for (it->SeekToFirst(); it->Valid(); it->Next()) {
    const std::string key_str = it->key().ToString();
    if (const std::vector<std::string> labels_str = utils::ExtractLabelsFromMainDiskStorage(key_str);
        utils::Contains(labels_str, serialized_label)) {
      std::vector<LabelId> labels = utils::DeserializeLabelsFromMainDiskStorage(key_str);
      PropertyStore property_store = utils::DeserializePropertiesFromMainDiskStorage(it->value().ToStringView());
      vertices_to_be_indexed.emplace_back(
          utils::SerializeVertexAsKeyForLabelIndex(utils::SerializeIdType(label),
                                                   utils::ExtractGidFromMainDiskStorage(key_str)),
          utils::SerializeVertexAsValueForLabelIndex(label, labels, property_store));
    }
  }
  return vertices_to_be_indexed;
}

std::vector<std::pair<std::string, std::string>> DiskStorage::SerializeVerticesForLabelPropertyIndex(
    LabelId label, PropertyId property) {
  std::vector<std::pair<std::string, std::string>> vertices_to_be_indexed;

  rocksdb::ReadOptions ro;
  auto strTs = utils::StringTimestamp(std::numeric_limits<uint64_t>::max());
  rocksdb::Slice ts(strTs);
  ro.timestamp = &ts;
  auto it = std::unique_ptr<rocksdb::Iterator>(kvstore_->db_->NewIterator(ro, kvstore_->vertex_chandle));

  const std::string serialized_label = utils::SerializeIdType(label);
  for (it->SeekToFirst(); it->Valid(); it->Next()) {
    const std::string key_str = it->key().ToString();
    PropertyStore property_store = utils::DeserializePropertiesFromMainDiskStorage(it->value().ToString());
    if (const std::vector<std::string> labels_str = utils::ExtractLabelsFromMainDiskStorage(key_str);
        utils::Contains(labels_str, serialized_label) && property_store.HasProperty(property)) {
      std::vector<LabelId> labels = utils::DeserializeLabelsFromMainDiskStorage(key_str);
      vertices_to_be_indexed.emplace_back(
          utils::SerializeVertexAsKeyForLabelPropertyIndex(utils::SerializeIdType(label),
                                                           utils::SerializeIdType(property),
                                                           utils::ExtractGidFromMainDiskStorage(key_str)),
          utils::SerializeVertexAsValueForLabelPropertyIndex(label, labels, property_store));
    }
  }
  return vertices_to_be_indexed;
}

/// TODO: what to do with all that?
void DiskStorage::DiskAccessor::Abort() {
  MG_ASSERT(is_transaction_active_, "The transaction is already terminated!");
  // NOTE: On abort we need to delete disk transaction because after storage remove we couldn't remove
  // disk_transaction correctly in destructor.
  // This happens in tests when we create and remove storage in one test. For example, in
  // query_plan_accumulate_aggregate.cpp
  disk_transaction_->Rollback();
  disk_transaction_->ClearSnapshot();
  delete disk_transaction_;
  disk_transaction_ = nullptr;

  is_transaction_active_ = false;
}

void DiskStorage::DiskAccessor::FinalizeTransaction() {
  if (commit_timestamp_) {
    commit_timestamp_.reset();
  }
}

utils::BasicResult<StorageIndexDefinitionError, void> DiskStorage::CreateIndex(
    LabelId label, const std::optional<uint64_t> /*desired_commit_timestamp*/) {
  std::unique_lock<utils::RWLock> storage_guard(main_lock_);

  auto *disk_label_index = static_cast<DiskLabelIndex *>(indices_.label_index_.get());
  if (!disk_label_index->CreateIndex(label, SerializeVerticesForLabelIndex(label))) {
    return StorageIndexDefinitionError{IndexDefinitionError{}};
  }

  if (!PersistLabelIndexCreation(label)) {
    return StorageIndexDefinitionError{IndexPersistenceError{}};
  }

  // We don't care if there is a replication error because on main node the change will go through
  memgraph::metrics::IncrementCounter(memgraph::metrics::ActiveLabelIndices);

  return {};
}

utils::BasicResult<StorageIndexDefinitionError, void> DiskStorage::CreateIndex(
    LabelId label, PropertyId property, const std::optional<uint64_t> /*desired_commit_timestamp*/) {
  std::unique_lock<utils::RWLock> storage_guard(main_lock_);

  auto *disk_label_property_index = static_cast<DiskLabelPropertyIndex *>(indices_.label_property_index_.get());
  if (!disk_label_property_index->CreateIndex(label, property,
                                              SerializeVerticesForLabelPropertyIndex(label, property))) {
    return StorageIndexDefinitionError{IndexDefinitionError{}};
  }

  if (!PersistLabelPropertyIndexAndExistenceConstraintCreation(label, property, label_property_index_str)) {
    return StorageIndexDefinitionError{IndexPersistenceError{}};
  }

  // We don't care if there is a replication error because on main node the change will go through
  memgraph::metrics::IncrementCounter(memgraph::metrics::ActiveLabelPropertyIndices);

  return {};
}

utils::BasicResult<StorageIndexDefinitionError, void> DiskStorage::DropIndex(
    LabelId label, const std::optional<uint64_t> /*desired_commit_timestamp*/) {
  std::unique_lock<utils::RWLock> storage_guard(main_lock_);

  if (!indices_.label_index_->DropIndex(label)) {
    return StorageIndexDefinitionError{IndexDefinitionError{}};
  }

  if (!PersistLabelIndexDeletion(label)) {
    return StorageIndexDefinitionError{IndexPersistenceError{}};
  }

  // We don't care if there is a replication error because on main node the change will go through
  memgraph::metrics::DecrementCounter(memgraph::metrics::ActiveLabelIndices);

  return {};
}

utils::BasicResult<StorageIndexDefinitionError, void> DiskStorage::DropIndex(
    LabelId label, PropertyId property, const std::optional<uint64_t> /*desired_commit_timestamp*/) {
  std::unique_lock<utils::RWLock> storage_guard(main_lock_);

  if (!indices_.label_property_index_->DropIndex(label, property)) {
    return StorageIndexDefinitionError{IndexDefinitionError{}};
  }

  if (!PersistLabelPropertyIndexAndExistenceConstraintDeletion(label, property, label_property_index_str)) {
    return StorageIndexDefinitionError{IndexPersistenceError{}};
  }

  // We don't care if there is a replication error because on main node the change will go through
  memgraph::metrics::DecrementCounter(memgraph::metrics::ActiveLabelPropertyIndices);

  return {};
}

utils::BasicResult<StorageExistenceConstraintDefinitionError, void> DiskStorage::CreateExistenceConstraint(
    LabelId label, PropertyId property, const std::optional<uint64_t> /*desired_commit_timestamp*/) {
  std::unique_lock<utils::RWLock> storage_guard(main_lock_);

  if (constraints_.existence_constraints_->ConstraintExists(label, property)) {
    return StorageExistenceConstraintDefinitionError{ConstraintDefinitionError{}};
  }

  if (auto check = CheckExistingVerticesBeforeCreatingExistenceConstraint(label, property); check.has_value()) {
    return StorageExistenceConstraintDefinitionError{check.value()};
  }

  constraints_.existence_constraints_->InsertConstraint(label, property);

  if (!PersistLabelPropertyIndexAndExistenceConstraintCreation(label, property, existence_constraints_str)) {
    return StorageExistenceConstraintDefinitionError{ConstraintsPersistenceError{}};
  }

  return {};
}

utils::BasicResult<StorageExistenceConstraintDroppingError, void> DiskStorage::DropExistenceConstraint(
    LabelId label, PropertyId property, const std::optional<uint64_t> /*desired_commit_timestamp*/) {
  if (!constraints_.existence_constraints_->DropConstraint(label, property)) {
    return StorageExistenceConstraintDroppingError{ConstraintDefinitionError{}};
  }

  if (!PersistLabelPropertyIndexAndExistenceConstraintDeletion(label, property, existence_constraints_str)) {
    return StorageExistenceConstraintDroppingError{ConstraintsPersistenceError{}};
  }

  return {};
}

utils::BasicResult<StorageUniqueConstraintDefinitionError, UniqueConstraints::CreationStatus>
DiskStorage::CreateUniqueConstraint(LabelId label, const std::set<PropertyId> &properties,
                                    const std::optional<uint64_t> /*desired_commit_timestamp*/) {
  std::unique_lock<utils::RWLock> storage_guard(main_lock_);

  auto *disk_unique_constraints = static_cast<DiskUniqueConstraints *>(constraints_.unique_constraints_.get());

  if (auto constraint_check = disk_unique_constraints->CheckIfConstraintCanBeCreated(label, properties);
      constraint_check != UniqueConstraints::CreationStatus::SUCCESS) {
    return constraint_check;
  }

  auto check = CheckExistingVerticesBeforeCreatingUniqueConstraint(label, properties);
  if (check.HasError()) {
    return StorageUniqueConstraintDefinitionError{check.GetError()};
  }

  if (!disk_unique_constraints->InsertConstraint(label, properties, check.GetValue())) {
    return StorageUniqueConstraintDefinitionError{ConstraintDefinitionError{}};
  }

  if (!PersistUniqueConstraintCreation(label, properties)) {
    return StorageUniqueConstraintDefinitionError{ConstraintsPersistenceError{}};
  }

  return UniqueConstraints::CreationStatus::SUCCESS;
}

utils::BasicResult<StorageUniqueConstraintDroppingError, UniqueConstraints::DeletionStatus>
DiskStorage::DropUniqueConstraint(LabelId label, const std::set<PropertyId> &properties,
                                  const std::optional<uint64_t> /*desired_commit_timestamp*/) {
  std::unique_lock<utils::RWLock> storage_guard(main_lock_);
  auto ret = constraints_.unique_constraints_->DropConstraint(label, properties);
  if (ret != UniqueConstraints::DeletionStatus::SUCCESS) {
    return ret;
  }

  if (!PersistUniqueConstraintDeletion(label, properties)) {
    return StorageUniqueConstraintDroppingError{ConstraintsPersistenceError{}};
  }

  return UniqueConstraints::DeletionStatus::SUCCESS;
}

Transaction DiskStorage::CreateTransaction(IsolationLevel isolation_level, StorageMode storage_mode) {
  /// We acquire the transaction engine lock here because we access (and
  /// modify) the transaction engine variables (`transaction_id` and
  /// `timestamp`) below.
  uint64_t transaction_id = 0;
  uint64_t start_timestamp = 0;
  {
    std::lock_guard<utils::SpinLock> guard(engine_lock_);
    transaction_id = transaction_id_++;
    /// TODO: when we introduce replication to the disk storage, take care of start_timestamp
    start_timestamp = timestamp_++;
  }
  return {transaction_id, start_timestamp, isolation_level, storage_mode};
}

uint64_t DiskStorage::CommitTimestamp(const std::optional<uint64_t> desired_commit_timestamp) {
  if (!desired_commit_timestamp) {
    return timestamp_++;
  }
  timestamp_ = std::max(timestamp_, *desired_commit_timestamp + 1);
  return *desired_commit_timestamp;
}

}  // namespace memgraph::storage<|MERGE_RESOLUTION|>--- conflicted
+++ resolved
@@ -327,30 +327,20 @@
   if (VertexExistsInCache(main_storage_accessor, gid)) {
     return std::nullopt;
   }
-<<<<<<< HEAD
   std::vector<LabelId> labels_id{utils::DeserializeLabelsFromMainDiskStorage(key)};
   PropertyStore properties{utils::DeserializePropertiesFromMainDiskStorage(value)};
   return CreateVertex(main_storage_accessor, gid, std::move(labels_id), std::move(properties),
-=======
-  std::vector<LabelId> labels_id = utils::DeserializeLabelsFromMainDiskStorage(key);
-  return CreateVertex(main_storage_accessor, gid, labels_id, utils::DeserializePropertiesFromMainDiskStorage(value),
->>>>>>> 762fe6a6
                       CreateDeleteDeserializedObjectDelta(&transaction_, key));
 }
 
 std::optional<storage::VertexAccessor> DiskStorage::DiskAccessor::LoadVertexToLabelIndexCache(
-<<<<<<< HEAD
-    LabelId indexing_label, const rocksdb::Slice &key, const rocksdb::Slice &value, Delta *index_delta,
-=======
-    std::string &&key, std::string &&value, Delta *index_delta,
->>>>>>> 762fe6a6
+    LabelId indexing_label, std::string &&key, std::string &&value, Delta *index_delta,
     utils::SkipList<storage::Vertex>::Accessor index_accessor) {
   storage::Gid gid = Gid::FromUint(std::stoull(utils::ExtractGidFromLabelIndexStorage(key)));
   if (VertexExistsInCache(index_accessor, gid)) {
     return std::nullopt;
   }
 
-<<<<<<< HEAD
   const std::string value_str{value.ToString()};
   std::vector<LabelId> labels_id{utils::DeserializeLabelsFromLabelIndexStorage(value_str)};
   labels_id.push_back(indexing_label);
@@ -359,33 +349,18 @@
 }
 
 std::optional<storage::VertexAccessor> DiskStorage::DiskAccessor::LoadVertexToLabelPropertyIndexCache(
-    LabelId indexing_label, const rocksdb::Slice &key, const rocksdb::Slice &value, Delta *index_delta,
-=======
-  std::vector<LabelId> labels_id{utils::DeserializeLabelsFromLabelIndexStorage(value)};
-  PropertyStore properties{utils::DeserializePropertiesFromLabelIndexStorage(value)};
-  return CreateVertex(index_accessor, gid, labels_id, std::move(properties), index_delta);
-}
-
-std::optional<storage::VertexAccessor> DiskStorage::DiskAccessor::LoadVertexToLabelPropertyIndexCache(
-    std::string &&key, std::string &&value, Delta *index_delta,
->>>>>>> 762fe6a6
+    LabelId indexing_label, std::string &&key, std::string &&value, Delta *index_delta,
     utils::SkipList<storage::Vertex>::Accessor index_accessor) {
   storage::Gid gid = Gid::FromUint(std::stoull(utils::ExtractGidFromLabelPropertyIndexStorage(key)));
   if (VertexExistsInCache(index_accessor, gid)) {
     return std::nullopt;
   }
 
-<<<<<<< HEAD
   const std::string value_str{value.ToString()};
   std::vector<LabelId> labels_id{utils::DeserializeLabelsFromLabelPropertyIndexStorage(value_str)};
   labels_id.push_back(indexing_label);
   PropertyStore properties{utils::DeserializePropertiesFromLabelPropertyIndexStorage(value.ToString())};
   return CreateVertex(index_accessor, gid, std::move(labels_id), std::move(properties), index_delta);
-=======
-  std::vector<LabelId> labels_id{utils::DeserializeLabelsFromLabelPropertyIndexStorage(value)};
-  PropertyStore properties{utils::DeserializePropertiesFromLabelPropertyIndexStorage(value)};
-  return CreateVertex(index_accessor, gid, labels_id, std::move(properties), index_delta);
->>>>>>> 762fe6a6
 }
 
 std::optional<EdgeAccessor> DiskStorage::DiskAccessor::DeserializeEdge(const rocksdb::Slice &key,
@@ -493,16 +468,9 @@
   for (index_it->SeekToFirst(); index_it->Valid(); index_it->Next()) {
     std::string key = index_it->key().ToString();
     Gid curr_gid = Gid::FromUint(std::stoull(utils::ExtractGidFromLabelIndexStorage(key)));
-<<<<<<< HEAD
-    spdlog::debug("Loaded vertex with key: {} from label index storage", key);
-    /// TODO: optimize
-    if (key.starts_with(utils::SerializeIdType(label)) && !utils::Contains(gids, curr_gid)) {
-      LoadVertexToLabelIndexCache(label, index_it->key(), index_it->value(),
-=======
     spdlog::trace("Loaded vertex with key: {} from label index storage", key);
     if (key.starts_with(serialized_label) && !utils::Contains(gids, curr_gid)) {
       LoadVertexToLabelIndexCache(index_it->key().ToString(), index_it->value().ToString(),
->>>>>>> 762fe6a6
                                   CreateDeleteDeserializedIndexObjectDelta(&transaction_, index_deltas, key),
                                   indexed_vertices->access());
     }
@@ -579,14 +547,8 @@
     std::string key = index_it->key().ToString();
     Gid curr_gid = Gid::FromUint(std::stoull(utils::ExtractGidFromLabelPropertyIndexStorage(key)));
     /// TODO: optimize
-<<<<<<< HEAD
-    if (key.starts_with(utils::SerializeIdType(label) + "|" + utils::SerializeIdType(property)) &&
-        !utils::Contains(gids, curr_gid)) {
-      LoadVertexToLabelPropertyIndexCache(label, index_it->key(), index_it->value(),
-=======
     if (label_property_filter(key, label_property_prefix, gids, curr_gid)) {
       LoadVertexToLabelPropertyIndexCache(index_it->key().ToString(), index_it->value().ToString(),
->>>>>>> 762fe6a6
                                           CreateDeleteDeserializedIndexObjectDelta(&transaction_, index_deltas, key),
                                           indexed_vertices->access());
     }
@@ -628,46 +590,19 @@
   rocksdb::Slice ts(strTs);
   ro.timestamp = &ts;
   auto index_it = std::unique_ptr<rocksdb::Iterator>(disk_index_transaction->GetIterator(ro));
-
-<<<<<<< HEAD
-  auto main_cache_acc = vertices_.access();
-  std::unordered_set<storage::Gid> gids(main_cache_acc.size());
-  for (const auto &vertex : main_cache_acc) {
-    gids.insert(vertex.gid);
-    if (VertexHasLabel(vertex, label, &transaction_, view) &&
-        HasVertexEqualPropertyValue(vertex, property, value, &transaction_, view)) {
-      LoadVertexToLabelPropertyIndexCache(
-          label, utils::SerializeVertexAsKeyForLabelPropertyIndex(label, property, vertex.gid),
-          utils::SerializeVertexAsValueForLabelPropertyIndex(label, vertex.labels, vertex.properties),
-          CreateDeleteDeserializedIndexObjectDelta(&transaction_, index_deltas, std::nullopt),
-          indexed_vertices->access());
-    }
-  }
-
-=======
+  
   const auto label_property_prefix = utils::SerializeIdType(label) + "|" + utils::SerializeIdType(property);
->>>>>>> 762fe6a6
   for (index_it->SeekToFirst(); index_it->Valid(); index_it->Next()) {
     std::string key = index_it->key().ToString();
     std::string it_value = index_it->value().ToString();
     Gid curr_gid = Gid::FromUint(std::stoull(utils::ExtractGidFromLabelPropertyIndexStorage(key)));
     /// TODO: optimize
-<<<<<<< HEAD
-    /// TODO: couple this condition
-    PropertyStore properties = utils::DeserializePropertiesFromLabelPropertyIndexStorage(it_value_str);
-    if (key_str.starts_with(utils::SerializeIdType(label) + "|" + utils::SerializeIdType(property)) &&
-        !utils::Contains(gids, curr_gid) && properties.IsPropertyEqual(property, value)) {
-      LoadVertexToLabelPropertyIndexCache(
-          label, index_it->key(), index_it->value(),
-          CreateDeleteDeserializedIndexObjectDelta(&transaction_, index_deltas, key_str), indexed_vertices->access());
-=======
     PropertyStore properties = utils::DeserializePropertiesFromLabelPropertyIndexStorage(it_value);
     if (key.starts_with(label_property_prefix) && !utils::Contains(gids, curr_gid) &&
         properties.IsPropertyEqual(property, value)) {
       LoadVertexToLabelPropertyIndexCache(index_it->key().ToString(), index_it->value().ToString(),
                                           CreateDeleteDeserializedIndexObjectDelta(&transaction_, index_deltas, key),
                                           indexed_vertices->access());
->>>>>>> 762fe6a6
     }
   }
 }
@@ -740,17 +675,9 @@
     /// TODO: couple this condition
     PropertyStore properties = utils::DeserializePropertiesFromLabelPropertyIndexStorage(it_value_str);
     auto prop_value = properties.GetProperty(property);
-<<<<<<< HEAD
-    if (key_str.starts_with(utils::SerializeIdType(label) + "|" + utils::SerializeIdType(property)) &&
-        !utils::Contains(gids, curr_gid) && IsPropertyValueWithinInterval(prop_value, lower_bound, upper_bound)) {
-      LoadVertexToLabelPropertyIndexCache(
-          label, index_it->key(), index_it->value(),
-          CreateDeleteDeserializedIndexObjectDelta(&transaction_, index_deltas, key_str), indexed_vertices->access());
-=======
     if (!key_str.starts_with(label_property_prefix) || utils::Contains(gids, curr_gid) ||
         !IsPropertyValueWithinInterval(prop_value, lower_bound, upper_bound)) {
       continue;
->>>>>>> 762fe6a6
     }
     LoadVertexToLabelPropertyIndexCache(index_it->key().ToString(), index_it->value().ToString(),
                                         CreateDeleteDeserializedIndexObjectDelta(&transaction_, index_deltas, key_str),
