// Copyright 2023 Memgraph Ltd.
//
// Use of this software is governed by the Business Source License
// included in the file licenses/BSL.txt; by using this file, you agree to be bound by the terms of the Business Source
// License, and you may not use this file except in compliance with the Business Source License.
//
// As of the Change Date specified in that file, in accordance with
// the Business Source License, use of this software will be governed
// by the Apache License, Version 2.0, included in the file
// licenses/APL.txt.

#include <atomic>
#include <limits>
#include <optional>
#include <stdexcept>
#include <vector>

#include <rocksdb/comparator.h>
#include <rocksdb/db.h>
#include <rocksdb/slice.h>

#include <rocksdb/options.h>
#include <rocksdb/utilities/transaction.h>
#include <rocksdb/utilities/transaction_db.h>

#include "kvstore/kvstore.hpp"
#include "spdlog/spdlog.h"
#include "storage/v2/constraints/unique_constraints.hpp"
#include "storage/v2/disk/rocksdb_storage.hpp"
#include "storage/v2/disk/storage.hpp"
#include "storage/v2/disk/unique_constraints.hpp"
#include "storage/v2/id_types.hpp"
#include "storage/v2/mvcc.hpp"
#include "storage/v2/property_store.hpp"
#include "storage/v2/property_value.hpp"
#include "storage/v2/result.hpp"
#include "storage/v2/storage.hpp"
#include "storage/v2/storage_error.hpp"
#include "storage/v2/transaction.hpp"
#include "storage/v2/vertex_accessor.hpp"
#include "storage/v2/view.hpp"
#include "utils/disk_utils.hpp"
#include "utils/exceptions.hpp"
#include "utils/file.hpp"
#include "utils/logging.hpp"
#include "utils/memory_tracker.hpp"
#include "utils/message.hpp"
#include "utils/on_scope_exit.hpp"
#include "utils/readable_size.hpp"
#include "utils/result.hpp"
#include "utils/rocksdb_serialization.hpp"
#include "utils/skip_list.hpp"
#include "utils/stat.hpp"
#include "utils/string.hpp"

namespace memgraph::storage {

using OOMExceptionEnabler = utils::MemoryTracker::OutOfMemoryExceptionEnabler;

namespace {

constexpr const char *vertexHandle = "vertex";
constexpr const char *edgeHandle = "edge";
constexpr const char *defaultHandle = "default";
constexpr const char *lastTransactionStartTimeStamp = "last_transaction_start_timestamp";
constexpr const char *label_index_str = "label_index";
constexpr const char *label_property_index_str = "label_property_index";
constexpr const char *existence_constraints_str = "existence_constraints";
constexpr const char *unique_constraints_str = "unique_constraints";

bool VertexExistsInCache(const utils::SkipList<Vertex>::Accessor &accessor, Gid gid) {
  return accessor.find(gid) != accessor.end();
}

bool VertexHasLabel(const Vertex &vertex, LabelId label, Transaction *transaction, View view) {
  bool deleted = false;
  bool has_label = false;
  Delta *delta = nullptr;
  {
    std::lock_guard<utils::SpinLock> guard(vertex.lock);
    deleted = vertex.deleted;
    has_label = std::find(vertex.labels.begin(), vertex.labels.end(), label) != vertex.labels.end();
    delta = vertex.delta;
  }
  ApplyDeltasForRead(transaction, delta, view, [&deleted, &has_label, label](const Delta &delta) {
    switch (delta.action) {
      case Delta::Action::REMOVE_LABEL: {
        if (delta.label == label) {
          MG_ASSERT(has_label, "Invalid database state!");
          has_label = false;
        }
        break;
      }
      case Delta::Action::ADD_LABEL: {
        if (delta.label == label) {
          MG_ASSERT(!has_label, "Invalid database state!");
          has_label = true;
        }
        break;
      }
      case Delta::Action::DELETE_DESERIALIZED_OBJECT:
      case Delta::Action::DELETE_OBJECT:
      case Delta::Action::RECREATE_OBJECT: {
        deleted = false;
        break;
      }
      case Delta::Action::SET_PROPERTY:
      case Delta::Action::ADD_IN_EDGE:
      case Delta::Action::ADD_OUT_EDGE:
      case Delta::Action::REMOVE_IN_EDGE:
      case Delta::Action::REMOVE_OUT_EDGE:
        break;
    }
  });
  return has_label && !deleted;
}

PropertyValue GetVertexProperty(const Vertex &vertex, PropertyId property, Transaction *transaction, View view) {
  bool deleted = false;
  PropertyValue value;
  Delta *delta = nullptr;
  {
    std::lock_guard<utils::SpinLock> guard(vertex.lock);
    deleted = vertex.deleted;
    value = vertex.properties.GetProperty(property);
    delta = vertex.delta;
  }
  ApplyDeltasForRead(transaction, delta, view, [&deleted, &value, property](const Delta &delta) {
    switch (delta.action) {
      case Delta::Action::SET_PROPERTY: {
        if (delta.property.key == property) {
          value = delta.property.value;
        }
        break;
      }
      case Delta::Action::DELETE_DESERIALIZED_OBJECT:
      case Delta::Action::DELETE_OBJECT:
      case Delta::Action::RECREATE_OBJECT: {
        deleted = false;
        break;
      }
      case Delta::Action::ADD_LABEL:
      case Delta::Action::REMOVE_LABEL:
      case Delta::Action::ADD_IN_EDGE:
      case Delta::Action::ADD_OUT_EDGE:
      case Delta::Action::REMOVE_IN_EDGE:
      case Delta::Action::REMOVE_OUT_EDGE:
        break;
    }
  });
  if (deleted) {
    return {};
  }
  return value;
}

bool HasVertexProperty(const Vertex &vertex, PropertyId property, Transaction *transaction, View view) {
  return !GetVertexProperty(vertex, property, transaction, view).IsNull();
}

bool VertexHasEqualPropertyValue(const Vertex &vertex, PropertyId property_id, PropertyValue property_value,
                                 Transaction *transaction, View view) {
  return GetVertexProperty(vertex, property_id, transaction, view) == property_value;
}

bool IsPropertyValueWithinInterval(const PropertyValue &value,
                                   const std::optional<utils::Bound<PropertyValue>> &lower_bound,
                                   const std::optional<utils::Bound<PropertyValue>> &upper_bound) {
  if (lower_bound && (!PropertyValue::AreComparableTypes(value.type(), lower_bound->value().type()) ||
                      value < lower_bound->value() || (lower_bound->IsExclusive() && value == lower_bound->value()))) {
    return false;
  }
  if (upper_bound && (!PropertyValue::AreComparableTypes(value.type(), upper_bound->value().type()) ||
                      value > upper_bound->value() || (upper_bound->IsExclusive() && value == upper_bound->value()))) {
    return false;
  }
  return true;
}

}  // namespace

void DiskStorage::LoadTimestampIfExists() {
  if (!utils::DirExists(config_.disk.durability_directory)) {
    return;
  }
  if (auto last_timestamp_ = durability_kvstore_->Get(lastTransactionStartTimeStamp); last_timestamp_.has_value()) {
    timestamp_ = std::stoull(last_timestamp_.value());
  }
}

void DiskStorage::LoadIndexInfoIfExists() const {
  if (utils::DirExists(config_.disk.durability_directory)) {
    LoadLabelIndexInfoIfExists();
    LoadLabelPropertyIndexInfoIfExists();
  }
}

void DiskStorage::LoadLabelIndexInfoIfExists() const {
  if (auto label_index = durability_kvstore_->Get(label_index_str); label_index.has_value()) {
    auto *disk_label_index = static_cast<DiskLabelIndex *>(indices_.label_index_.get());
    const std::vector<std::string> labels{utils::Split(label_index.value(), "|")};
    disk_label_index->LoadIndexInfo(labels);
  }
}

void DiskStorage::LoadLabelPropertyIndexInfoIfExists() const {
  if (auto label_property_index = durability_kvstore_->Get(label_property_index_str);
      label_property_index.has_value()) {
    auto *disk_label_property_index = static_cast<DiskLabelPropertyIndex *>(indices_.label_property_index_.get());
    const std::vector<std::string> keys{utils::Split(label_property_index.value(), "|")};
    disk_label_property_index->LoadIndexInfo(keys);
  }
}

void DiskStorage::LoadConstraintsInfoIfExists() const {
  if (utils::DirExists(config_.disk.durability_directory)) {
    LoadExistenceConstraintInfoIfExists();
    LoadUniqueConstraintInfoIfExists();
  }
}

void DiskStorage::LoadExistenceConstraintInfoIfExists() const {
  if (auto existence_constraints = durability_kvstore_->Get(existence_constraints_str);
      existence_constraints.has_value()) {
    std::vector<std::string> keys = utils::Split(existence_constraints.value(), "|");
    constraints_.existence_constraints_->LoadExistenceConstraints(keys);
  }
}

void DiskStorage::LoadUniqueConstraintInfoIfExists() const {
  if (auto unique_constraints = durability_kvstore_->Get(unique_constraints_str); unique_constraints.has_value()) {
    std::vector<std::string> keys = utils::Split(unique_constraints.value(), "|");
    auto *disk_unique_constraints = static_cast<DiskUniqueConstraints *>(constraints_.unique_constraints_.get());
    disk_unique_constraints->LoadUniqueConstraints(keys);
  }
}

DiskStorage::DiskStorage(Config config)
    : Storage(config, StorageMode::ON_DISK_TRANSACTIONAL),
      kvstore_(std::make_unique<RocksDBStorage>()),
      durability_kvstore_(std::make_unique<kvstore::KVStore>(config.disk.durability_directory)) {
  LoadTimestampIfExists();
  LoadIndexInfoIfExists();
  LoadConstraintsInfoIfExists();
  kvstore_->options_.create_if_missing = true;
  kvstore_->options_.comparator = new ComparatorWithU64TsImpl();
  kvstore_->options_.compression = rocksdb::kNoCompression;
  kvstore_->options_.wal_recovery_mode = rocksdb::WALRecoveryMode::kPointInTimeRecovery;
  kvstore_->options_.wal_dir = config_.disk.wal_directory;
  kvstore_->options_.wal_compression = rocksdb::kNoCompression;
  std::vector<rocksdb::ColumnFamilyHandle *> column_handles;
  std::vector<rocksdb::ColumnFamilyDescriptor> column_families;
  if (utils::DirExists(config.disk.main_storage_directory)) {
    column_families.emplace_back(vertexHandle, kvstore_->options_);
    column_families.emplace_back(edgeHandle, kvstore_->options_);
    column_families.emplace_back(defaultHandle, kvstore_->options_);

    logging::AssertRocksDBStatus(rocksdb::TransactionDB::Open(kvstore_->options_, rocksdb::TransactionDBOptions(),
                                                              config.disk.main_storage_directory, column_families,
                                                              &column_handles, &kvstore_->db_));
    kvstore_->vertex_chandle = column_handles[0];
    kvstore_->edge_chandle = column_handles[1];
    kvstore_->default_chandle = column_handles[2];
  } else {
    logging::AssertRocksDBStatus(rocksdb::TransactionDB::Open(kvstore_->options_, rocksdb::TransactionDBOptions(),
                                                              config.disk.main_storage_directory, &kvstore_->db_));
    logging::AssertRocksDBStatus(
        kvstore_->db_->CreateColumnFamily(kvstore_->options_, vertexHandle, &kvstore_->vertex_chandle));
    logging::AssertRocksDBStatus(
        kvstore_->db_->CreateColumnFamily(kvstore_->options_, edgeHandle, &kvstore_->edge_chandle));
  }
}

DiskStorage::~DiskStorage() {
  durability_kvstore_->Put(lastTransactionStartTimeStamp, std::to_string(timestamp_));
  logging::AssertRocksDBStatus(kvstore_->db_->DestroyColumnFamilyHandle(kvstore_->vertex_chandle));
  logging::AssertRocksDBStatus(kvstore_->db_->DestroyColumnFamilyHandle(kvstore_->edge_chandle));
  if (kvstore_->default_chandle) {
    // We must destroy default column family handle only if it was read from existing database.
    // https://github.com/facebook/rocksdb/issues/5006#issuecomment-1003154821
    logging::AssertRocksDBStatus(kvstore_->db_->DestroyColumnFamilyHandle(kvstore_->default_chandle));
  }
  delete kvstore_->options_.comparator;
  kvstore_->options_.comparator = nullptr;
}

DiskStorage::DiskAccessor::DiskAccessor(DiskStorage *storage, IsolationLevel isolation_level, StorageMode storage_mode)
    : Accessor(storage, isolation_level, storage_mode), config_(storage->config_.items) {
  rocksdb::WriteOptions write_options;
  auto txOptions = rocksdb::TransactionOptions{.set_snapshot = true};
  disk_transaction_ = storage->kvstore_->db_->BeginTransaction(write_options, txOptions);
  disk_transaction_->SetReadTimestampForValidation(transaction_.start_timestamp);
}

DiskStorage::DiskAccessor::DiskAccessor(DiskAccessor &&other) noexcept
    : Accessor(std::move(other)), config_(other.config_) {
  other.is_transaction_active_ = false;
  other.commit_timestamp_.reset();
}

DiskStorage::DiskAccessor::~DiskAccessor() {
  if (is_transaction_active_) {
    Abort();
  }

  FinalizeTransaction();
}

/// NOTE: This will create Delta object which will cause deletion of old key entry on the disk
std::optional<storage::VertexAccessor> DiskStorage::DiskAccessor::LoadVertexToMainMemoryCache(std::string &&key,
                                                                                              std::string &&value) {
  auto main_storage_accessor = vertices_.access();

  storage::Gid gid = Gid::FromUint(std::stoull(utils::ExtractGidFromKey(key)));
  if (VertexExistsInCache(main_storage_accessor, gid)) {
    return std::nullopt;
  }
<<<<<<< HEAD
  std::vector<LabelId> labels_id = utils::DeserializeLabelsFromMainDiskStorage(key_str);
  return CreateVertexFromDisk(main_storage_accessor, gid, labels_id,
                              utils::DeserializePropertiesFromMainDiskStorage(value.ToStringView()),
                              CreateDeleteDeserializedObjectDelta(&transaction_, key.ToString()));
=======
  std::vector<LabelId> labels_id = utils::DeserializeLabelsFromMainDiskStorage(key);
  return CreateVertex(main_storage_accessor, gid, labels_id, utils::DeserializePropertiesFromMainDiskStorage(value),
                      CreateDeleteDeserializedObjectDelta(&transaction_, key));
>>>>>>> 762fe6a6
}

std::optional<storage::VertexAccessor> DiskStorage::DiskAccessor::LoadVertexToLabelIndexCache(
    std::string &&key, std::string &&value, Delta *index_delta,
    utils::SkipList<storage::Vertex>::Accessor index_accessor) {
  storage::Gid gid = Gid::FromUint(std::stoull(utils::ExtractGidFromLabelIndexStorage(key)));
  if (VertexExistsInCache(index_accessor, gid)) {
    return std::nullopt;
  }

<<<<<<< HEAD
  const std::string value_str{value.ToString()};
  const auto labels{utils::DeserializeLabelsFromLabelIndexStorage(value_str)};
  return CreateVertexFromDisk(index_accessor, gid, labels, utils::DeserializePropertiesFromLabelIndexStorage(value_str),
                              index_delta);
=======
  std::vector<LabelId> labels_id{utils::DeserializeLabelsFromLabelIndexStorage(value)};
  PropertyStore properties{utils::DeserializePropertiesFromLabelIndexStorage(value)};
  return CreateVertex(index_accessor, gid, labels_id, std::move(properties), index_delta);
>>>>>>> 762fe6a6
}

std::optional<storage::VertexAccessor> DiskStorage::DiskAccessor::LoadVertexToLabelPropertyIndexCache(
    std::string &&key, std::string &&value, Delta *index_delta,
    utils::SkipList<storage::Vertex>::Accessor index_accessor) {
  storage::Gid gid = Gid::FromUint(std::stoull(utils::ExtractGidFromLabelPropertyIndexStorage(key)));
  if (VertexExistsInCache(index_accessor, gid)) {
    return std::nullopt;
  }

<<<<<<< HEAD
  const std::string value_str{value.ToString()};
  const auto labels{utils::DeserializeLabelsFromLabelPropertyIndexStorage(value_str)};
  return CreateVertexFromDisk(index_accessor, gid, labels,
                              utils::DeserializePropertiesFromLabelPropertyIndexStorage(value.ToString()), index_delta);
=======
  std::vector<LabelId> labels_id{utils::DeserializeLabelsFromLabelPropertyIndexStorage(value)};
  PropertyStore properties{utils::DeserializePropertiesFromLabelPropertyIndexStorage(value)};
  return CreateVertex(index_accessor, gid, labels_id, std::move(properties), index_delta);
>>>>>>> 762fe6a6
}

std::optional<EdgeAccessor> DiskStorage::DiskAccessor::DeserializeEdge(const rocksdb::Slice &key,
                                                                       const rocksdb::Slice &value) {
  const auto edge_parts = utils::Split(key.ToStringView(), "|");
  const Gid edge_gid = Gid::FromUint(std::stoull(edge_parts[4]));

  auto edge_acc = edges_.access();
  auto res = edge_acc.find(edge_gid);
  if (res != edge_acc.end()) {
    return std::nullopt;
  }

  const auto [from_gid, to_gid] = std::invoke(
      [](const auto &edge_parts) {
        if (edge_parts[2] == "0") {  // out edge
          return std::make_pair(edge_parts[0], edge_parts[1]);
        }
        // in edge
        return std::make_pair(edge_parts[1], edge_parts[0]);
      },
      edge_parts);

  const auto from_acc = FindVertex(Gid::FromUint(std::stoull(from_gid)), View::OLD);
  const auto to_acc = FindVertex(Gid::FromUint(std::stoull(to_gid)), View::OLD);
  if (!from_acc || !to_acc) {
    throw utils::BasicException("Non-existing vertices found during edge deserialization");
  }
  const auto edge_type_id = storage::EdgeTypeId::FromUint(std::stoull(edge_parts[3]));
  auto maybe_edge =
      CreateEdgeFromDisk(&*from_acc, &*to_acc, edge_type_id, edge_gid, value.ToStringView(), key.ToString());
  MG_ASSERT(maybe_edge.HasValue());

  return *maybe_edge;
}

VerticesIterable DiskStorage::DiskAccessor::Vertices(View view) {
  auto *disk_storage = static_cast<DiskStorage *>(storage_);
  rocksdb::ReadOptions ro;
  std::string strTs = utils::StringTimestamp(transaction_.start_timestamp);
  rocksdb::Slice ts(strTs);
  ro.timestamp = &ts;
  auto it =
      std::unique_ptr<rocksdb::Iterator>(disk_transaction_->GetIterator(ro, disk_storage->kvstore_->vertex_chandle));
  for (it->SeekToFirst(); it->Valid(); it->Next()) {
    LoadVertexToMainMemoryCache(it->key().ToString(), it->value().ToString());
  }
  return VerticesIterable(AllVerticesIterable(vertices_.access(), &transaction_, view, &storage_->indices_,
                                              &storage_->constraints_, storage_->config_.items));
}

VerticesIterable DiskStorage::DiskAccessor::Vertices(LabelId label, View view) {
  index_storage_.emplace_back(std::make_unique<utils::SkipList<storage::Vertex>>());
  auto &indexed_vertices = index_storage_.back();
  index_deltas_storage_.emplace_back();
  auto &index_deltas = index_deltas_storage_.back();

  auto gids = MergeVerticesFromMainCacheWithLabelIndexCache(label, view, index_deltas, indexed_vertices.get());
  LoadVerticesFromDiskLabelIndex(label, gids, index_deltas, indexed_vertices.get());

  return VerticesIterable(AllVerticesIterable(indexed_vertices->access(), &transaction_, view, &storage_->indices_,
                                              &storage_->constraints_, storage_->config_.items));
}

std::unordered_set<Gid> DiskStorage::DiskAccessor::MergeVerticesFromMainCacheWithLabelIndexCache(
    LabelId label, View view, std::list<Delta> &index_deltas, utils::SkipList<Vertex> *indexed_vertices) {
  auto main_cache_acc = vertices_.access();
  std::unordered_set<Gid> gids;
  gids.reserve(main_cache_acc.size());

  for (const auto &vertex : main_cache_acc) {
    gids.insert(vertex.gid);
    if (VertexHasLabel(vertex, label, &transaction_, view)) {
      spdlog::trace("Loaded vertex with gid: {} from main index storage to label index",
                    utils::SerializeIdType(vertex.gid));
      LoadVertexToLabelIndexCache(utils::SerializeVertexAsKeyForLabelIndex(label, vertex.gid),
                                  utils::SerializeVertexAsValueForLabelIndex(label, vertex.labels, vertex.properties),
                                  CreateDeleteDeserializedIndexObjectDelta(&transaction_, index_deltas, std::nullopt),
                                  indexed_vertices->access());
    }
  }
  return gids;
}

void DiskStorage::DiskAccessor::LoadVerticesFromDiskLabelIndex(LabelId label,
                                                               const std::unordered_set<storage::Gid> &gids,
                                                               std::list<Delta> &index_deltas,
                                                               utils::SkipList<Vertex> *indexed_vertices) {
  auto *disk_label_index = static_cast<DiskLabelIndex *>(storage_->indices_.label_index_.get());
  auto disk_index_transaction = disk_label_index->CreateRocksDBTransaction();
  disk_index_transaction->SetReadTimestampForValidation(transaction_.start_timestamp);

  rocksdb::ReadOptions ro;
  std::string strTs = utils::StringTimestamp(transaction_.start_timestamp);
  rocksdb::Slice ts(strTs);
  ro.timestamp = &ts;
  auto index_it = std::unique_ptr<rocksdb::Iterator>(disk_index_transaction->GetIterator(ro));

  const auto serialized_label = utils::SerializeIdType(label);
  for (index_it->SeekToFirst(); index_it->Valid(); index_it->Next()) {
    std::string key = index_it->key().ToString();
    Gid curr_gid = Gid::FromUint(std::stoull(utils::ExtractGidFromLabelIndexStorage(key)));
    spdlog::trace("Loaded vertex with key: {} from label index storage", key);
    if (key.starts_with(serialized_label) && !utils::Contains(gids, curr_gid)) {
      LoadVertexToLabelIndexCache(index_it->key().ToString(), index_it->value().ToString(),
                                  CreateDeleteDeserializedIndexObjectDelta(&transaction_, index_deltas, key),
                                  indexed_vertices->access());
    }
  }
}

VerticesIterable DiskStorage::DiskAccessor::Vertices(LabelId label, PropertyId property, View view) {
  index_storage_.emplace_back(std::make_unique<utils::SkipList<storage::Vertex>>());
  auto &indexed_vertices = index_storage_.back();
  index_deltas_storage_.emplace_back();
  auto &index_deltas = index_deltas_storage_.back();

  const auto label_property_filter = [this](const Vertex &vertex, LabelId label, PropertyId property,
                                            View view) -> bool {
    return VertexHasLabel(vertex, label, &transaction_, view) &&
           HasVertexProperty(vertex, property, &transaction_, view);
  };

  const auto gids = MergeVerticesFromMainCacheWithLabelPropertyIndexCache(
      label, property, view, index_deltas, indexed_vertices.get(), label_property_filter);

  const auto disk_label_property_filter = [](const std::string &key, const std::string &label_property_prefix,
                                             const std::unordered_set<Gid> &gids, Gid curr_gid) -> bool {
    return key.starts_with(label_property_prefix) && !utils::Contains(gids, curr_gid);
  };

  LoadVerticesFromDiskLabelPropertyIndex(label, property, gids, index_deltas, indexed_vertices.get(),
                                         disk_label_property_filter);

  return VerticesIterable(AllVerticesIterable(indexed_vertices->access(), &transaction_, view, &storage_->indices_,
                                              &storage_->constraints_, storage_->config_.items));
}

std::unordered_set<Gid> DiskStorage::DiskAccessor::MergeVerticesFromMainCacheWithLabelPropertyIndexCache(
    LabelId label, PropertyId property, View view, std::list<Delta> &index_deltas,
    utils::SkipList<Vertex> *indexed_vertices, const auto &label_property_filter) {
  auto main_cache_acc = vertices_.access();
  std::unordered_set<storage::Gid> gids;
  gids.reserve(main_cache_acc.size());

  for (const auto &vertex : main_cache_acc) {
    gids.insert(vertex.gid);
    /// TODO: delta support for clearing old disk keys
    if (label_property_filter(vertex, label, property, view)) {
      LoadVertexToLabelPropertyIndexCache(
          utils::SerializeVertexAsKeyForLabelPropertyIndex(label, property, vertex.gid),
          utils::SerializeVertexAsValueForLabelPropertyIndex(label, vertex.labels, vertex.properties),
          CreateDeleteDeserializedIndexObjectDelta(&transaction_, index_deltas, std::nullopt),
          indexed_vertices->access());
    }
  }

  return gids;
}

void DiskStorage::DiskAccessor::LoadVerticesFromDiskLabelPropertyIndex(LabelId label, PropertyId property,
                                                                       const std::unordered_set<storage::Gid> &gids,
                                                                       std::list<Delta> &index_deltas,
                                                                       utils::SkipList<Vertex> *indexed_vertices,
                                                                       const auto &label_property_filter) {
  auto *disk_label_property_index =
      static_cast<DiskLabelPropertyIndex *>(storage_->indices_.label_property_index_.get());

  auto disk_index_transaction = disk_label_property_index->CreateRocksDBTransaction();
  disk_index_transaction->SetReadTimestampForValidation(transaction_.start_timestamp);
  rocksdb::ReadOptions ro;
  std::string strTs = utils::StringTimestamp(transaction_.start_timestamp);
  rocksdb::Slice ts(strTs);
  ro.timestamp = &ts;
  auto index_it = std::unique_ptr<rocksdb::Iterator>(disk_index_transaction->GetIterator(ro));

  const auto label_property_prefix = utils::SerializeIdType(label) + "|" + utils::SerializeIdType(property);
  for (index_it->SeekToFirst(); index_it->Valid(); index_it->Next()) {
    std::string key = index_it->key().ToString();
    Gid curr_gid = Gid::FromUint(std::stoull(utils::ExtractGidFromLabelPropertyIndexStorage(key)));
    /// TODO: optimize
    if (label_property_filter(key, label_property_prefix, gids, curr_gid)) {
      LoadVertexToLabelPropertyIndexCache(index_it->key().ToString(), index_it->value().ToString(),
                                          CreateDeleteDeserializedIndexObjectDelta(&transaction_, index_deltas, key),
                                          indexed_vertices->access());
    }
  }
}

VerticesIterable DiskStorage::DiskAccessor::Vertices(LabelId label, PropertyId property, const PropertyValue &value,
                                                     View view) {
  index_storage_.emplace_back(std::make_unique<utils::SkipList<storage::Vertex>>());
  auto &indexed_vertices = index_storage_.back();
  index_deltas_storage_.emplace_back();
  auto &index_deltas = index_deltas_storage_.back();

  auto label_property_filter = [this, &value](const Vertex &vertex, LabelId label, PropertyId property,
                                              View view) -> bool {
    return VertexHasLabel(vertex, label, &transaction_, view) &&
           VertexHasEqualPropertyValue(vertex, property, value, &transaction_, view);
  };

  const auto gids = MergeVerticesFromMainCacheWithLabelPropertyIndexCache(
      label, property, view, index_deltas, indexed_vertices.get(), label_property_filter);

  LoadVerticesFromDiskLabelPropertyIndexWithPointValueLookup(label, property, gids, value, index_deltas,
                                                             indexed_vertices.get());

  return VerticesIterable(AllVerticesIterable(indexed_vertices->access(), &transaction_, view, &storage_->indices_,
                                              &storage_->constraints_, storage_->config_.items));
}

void DiskStorage::DiskAccessor::LoadVerticesFromDiskLabelPropertyIndexWithPointValueLookup(
    LabelId label, PropertyId property, const std::unordered_set<storage::Gid> &gids, const PropertyValue &value,
    std::list<Delta> &index_deltas, utils::SkipList<Vertex> *indexed_vertices) {
  auto *disk_label_property_index =
      static_cast<DiskLabelPropertyIndex *>(storage_->indices_.label_property_index_.get());
  auto disk_index_transaction = disk_label_property_index->CreateRocksDBTransaction();
  disk_index_transaction->SetReadTimestampForValidation(transaction_.start_timestamp);
  rocksdb::ReadOptions ro;
  std::string strTs = utils::StringTimestamp(transaction_.start_timestamp);
  rocksdb::Slice ts(strTs);
  ro.timestamp = &ts;
  auto index_it = std::unique_ptr<rocksdb::Iterator>(disk_index_transaction->GetIterator(ro));

  const auto label_property_prefix = utils::SerializeIdType(label) + "|" + utils::SerializeIdType(property);
  for (index_it->SeekToFirst(); index_it->Valid(); index_it->Next()) {
    std::string key = index_it->key().ToString();
    std::string it_value = index_it->value().ToString();
    Gid curr_gid = Gid::FromUint(std::stoull(utils::ExtractGidFromLabelPropertyIndexStorage(key)));
    /// TODO: optimize
    PropertyStore properties = utils::DeserializePropertiesFromLabelPropertyIndexStorage(it_value);
    if (key.starts_with(label_property_prefix) && !utils::Contains(gids, curr_gid) &&
        properties.IsPropertyEqual(property, value)) {
      LoadVertexToLabelPropertyIndexCache(index_it->key().ToString(), index_it->value().ToString(),
                                          CreateDeleteDeserializedIndexObjectDelta(&transaction_, index_deltas, key),
                                          indexed_vertices->access());
    }
  }
}

VerticesIterable DiskStorage::DiskAccessor::Vertices(LabelId label, PropertyId property,
                                                     const std::optional<utils::Bound<PropertyValue>> &lower_bound,
                                                     const std::optional<utils::Bound<PropertyValue>> &upper_bound,
                                                     View view) {
  index_storage_.emplace_back(std::make_unique<utils::SkipList<storage::Vertex>>());
  auto &indexed_vertices = index_storage_.back();
  index_deltas_storage_.emplace_back();
  auto &index_deltas = index_deltas_storage_.back();

  const auto gids = MergeVerticesFromMainCacheWithLabelPropertyIndexCacheForIntervalSearch(
      label, property, view, lower_bound, upper_bound, index_deltas, indexed_vertices.get());

  LoadVerticesFromDiskLabelPropertyIndexForIntervalSearch(label, property, gids, lower_bound, upper_bound, index_deltas,
                                                          indexed_vertices.get());

  return VerticesIterable(AllVerticesIterable(indexed_vertices->access(), &transaction_, view, &storage_->indices_,
                                              &storage_->constraints_, storage_->config_.items));
}

std::unordered_set<Gid>
DiskStorage::DiskAccessor::MergeVerticesFromMainCacheWithLabelPropertyIndexCacheForIntervalSearch(
    LabelId label, PropertyId property, View view, const std::optional<utils::Bound<PropertyValue>> &lower_bound,
    const std::optional<utils::Bound<PropertyValue>> &upper_bound, std::list<Delta> &index_deltas,
    utils::SkipList<Vertex> *indexed_vertices) {
  auto main_cache_acc = vertices_.access();
  std::unordered_set<storage::Gid> gids;
  gids.reserve(main_cache_acc.size());

  for (const auto &vertex : main_cache_acc) {
    gids.insert(vertex.gid);
    auto prop_value = GetVertexProperty(vertex, property, &transaction_, view);
    if (VertexHasLabel(vertex, label, &transaction_, view) &&
        IsPropertyValueWithinInterval(prop_value, lower_bound, upper_bound)) {
      LoadVertexToLabelPropertyIndexCache(
          utils::SerializeVertexAsKeyForLabelPropertyIndex(label, property, vertex.gid),
          utils::SerializeVertexAsValueForLabelPropertyIndex(label, vertex.labels, vertex.properties),
          CreateDeleteDeserializedIndexObjectDelta(&transaction_, index_deltas, std::nullopt),
          indexed_vertices->access());
    }
  }
  return gids;
}

void DiskStorage::DiskAccessor::LoadVerticesFromDiskLabelPropertyIndexForIntervalSearch(
    LabelId label, PropertyId property, const std::unordered_set<storage::Gid> &gids,
    const std::optional<utils::Bound<PropertyValue>> &lower_bound,
    const std::optional<utils::Bound<PropertyValue>> &upper_bound, std::list<Delta> &index_deltas,
    utils::SkipList<Vertex> *indexed_vertices) {
  auto *disk_label_property_index =
      static_cast<DiskLabelPropertyIndex *>(storage_->indices_.label_property_index_.get());

  auto disk_index_transaction = disk_label_property_index->CreateRocksDBTransaction();
  disk_index_transaction->SetReadTimestampForValidation(transaction_.start_timestamp);
  rocksdb::ReadOptions ro;
  std::string strTs = utils::StringTimestamp(transaction_.start_timestamp);
  rocksdb::Slice ts(strTs);
  ro.timestamp = &ts;
  auto index_it = std::unique_ptr<rocksdb::Iterator>(disk_index_transaction->GetIterator(ro));

  const std::string label_property_prefix = utils::SerializeIdType(label) + "|" + utils::SerializeIdType(property);
  for (index_it->SeekToFirst(); index_it->Valid(); index_it->Next()) {
    std::string key_str = index_it->key().ToString();
    std::string it_value_str = index_it->value().ToString();
    Gid curr_gid = Gid::FromUint(std::stoull(utils::ExtractGidFromLabelPropertyIndexStorage(key_str)));
    /// TODO: andi this will be optimized
    /// TODO: couple this condition
    PropertyStore properties = utils::DeserializePropertiesFromLabelPropertyIndexStorage(it_value_str);
    auto prop_value = properties.GetProperty(property);
    if (!key_str.starts_with(label_property_prefix) || utils::Contains(gids, curr_gid) ||
        !IsPropertyValueWithinInterval(prop_value, lower_bound, upper_bound)) {
      continue;
    }
    LoadVertexToLabelPropertyIndexCache(index_it->key().ToString(), index_it->value().ToString(),
                                        CreateDeleteDeserializedIndexObjectDelta(&transaction_, index_deltas, key_str),
                                        indexed_vertices->access());
  }
}

uint64_t DiskStorage::DiskAccessor::ApproximateVertexCount() const {
  auto *disk_storage = static_cast<DiskStorage *>(storage_);
  return disk_storage->vertex_count_.load(std::memory_order_acquire);
}

bool DiskStorage::PersistLabelIndexCreation(LabelId label) const {
  if (auto label_index_store = durability_kvstore_->Get(label_index_str); label_index_store.has_value()) {
    std::string &value = label_index_store.value();
    value += "|" + utils::SerializeIdType(label);
    return durability_kvstore_->Put(label_index_str, value);
  }
  return durability_kvstore_->Put(label_index_str, utils::SerializeIdType(label));
}

bool DiskStorage::PersistLabelIndexDeletion(LabelId label) const {
  if (auto label_index_store = durability_kvstore_->Get(label_index_str); label_index_store.has_value()) {
    const std::string &value = label_index_store.value();
    std::vector<std::string> labels = utils::Split(value, "|");
    std::erase(labels, utils::SerializeIdType(label));
    if (labels.empty()) {
      return durability_kvstore_->Delete(label_index_str);
    }
    return durability_kvstore_->Put(label_index_str, utils::Join(labels, "|"));
  }
  return true;
}

bool DiskStorage::PersistLabelPropertyIndexAndExistenceConstraintCreation(LabelId label, PropertyId property,
                                                                          const char *key) const {
  if (auto label_property_index_store = durability_kvstore_->Get(key); label_property_index_store.has_value()) {
    std::string &value = label_property_index_store.value();
    value += "|" + utils::SerializeIdType(label) + "," + utils::SerializeIdType(property);
    return durability_kvstore_->Put(key, value);
  }
  return durability_kvstore_->Put(key, utils::SerializeIdType(label) + "," + utils::SerializeIdType(property));
}

bool DiskStorage::PersistLabelPropertyIndexAndExistenceConstraintDeletion(LabelId label, PropertyId property,
                                                                          const char *key) const {
  if (auto label_property_index_store = durability_kvstore_->Get(key); label_property_index_store.has_value()) {
    const std::string &value = label_property_index_store.value();
    std::vector<std::string> label_properties = utils::Split(value, "|");
    std::erase(label_properties, utils::SerializeIdType(label) + "," + utils::SerializeIdType(property));
    if (label_properties.empty()) {
      return durability_kvstore_->Delete(key);
    }
    return durability_kvstore_->Put(key, utils::Join(label_properties, "|"));
  }
  return true;
}

bool DiskStorage::PersistUniqueConstraintCreation(LabelId label, const std::set<PropertyId> &properties) const {
  std::string entry = utils::SerializeIdType(label);
  for (auto property : properties) {
    entry += "," + utils::SerializeIdType(property);
  }

  if (auto unique_store = durability_kvstore_->Get(unique_constraints_str); unique_store.has_value()) {
    std::string &value = unique_store.value();
    value += "|" + entry;
    return durability_kvstore_->Put(unique_constraints_str, value);
  }
  return durability_kvstore_->Put(unique_constraints_str, entry);
}

bool DiskStorage::PersistUniqueConstraintDeletion(LabelId label, const std::set<PropertyId> &properties) const {
  std::string entry = utils::SerializeIdType(label);
  for (auto property : properties) {
    entry += "," + utils::SerializeIdType(property);
  }

  if (auto unique_store = durability_kvstore_->Get(unique_constraints_str); unique_store.has_value()) {
    const std::string &value = unique_store.value();
    std::vector<std::string> unique_constraints = utils::Split(value, "|");
    std::erase(unique_constraints, entry);
    if (unique_constraints.empty()) {
      return durability_kvstore_->Delete(unique_constraints_str);
    }
    return durability_kvstore_->Put(unique_constraints_str, utils::Join(unique_constraints, "|"));
  }
  return true;
}

uint64_t DiskStorage::GetDiskSpaceUsage() const {
  uint64_t main_disk_storage_size = utils::GetDirDiskUsage(config_.disk.main_storage_directory);
  uint64_t index_disk_storage_size = utils::GetDirDiskUsage(config_.disk.label_index_directory) +
                                     utils::GetDirDiskUsage(config_.disk.label_property_index_directory);
  uint64_t constraints_disk_storage_size = utils::GetDirDiskUsage(config_.disk.unique_constraints_directory);
  uint64_t metadata_disk_storage_size = utils::GetDirDiskUsage(config_.disk.id_name_mapper_directory) +
                                        utils::GetDirDiskUsage(config_.disk.name_id_mapper_directory);
  uint64_t durability_disk_storage_size =
      utils::GetDirDiskUsage(config_.disk.durability_directory) + utils::GetDirDiskUsage(config_.disk.wal_directory);
  return main_disk_storage_size + index_disk_storage_size + constraints_disk_storage_size + metadata_disk_storage_size +
         durability_disk_storage_size;
}

StorageInfo DiskStorage::GetInfo() const {
  uint64_t edge_count = edge_count_.load(std::memory_order_acquire);
  uint64_t vertex_count = vertex_count_.load(std::memory_order_acquire);
  double average_degree = 0.0;
  if (vertex_count) {
    // NOLINTNEXTLINE(bugprone-narrowing-conversions, cppcoreguidelines-narrowing-conversions)
    average_degree = 2.0 * edge_count / static_cast<double>(vertex_count);
  }

  return {vertex_count, edge_count, average_degree, utils::GetMemoryUsage(), GetDiskSpaceUsage()};
}

VertexAccessor DiskStorage::DiskAccessor::CreateVertex() {
  OOMExceptionEnabler oom_exception;
  auto *disk_storage = static_cast<DiskStorage *>(storage_);
  auto gid = disk_storage->vertex_id_.fetch_add(1, std::memory_order_acq_rel);
  auto acc = vertices_.access();

  auto *delta = CreateDeleteObjectDelta(&transaction_);
  auto [it, inserted] = acc.insert(Vertex{storage::Gid::FromUint(gid), delta});
  MG_ASSERT(inserted, "The vertex must be inserted here!");
  MG_ASSERT(it != acc.end(), "Invalid Vertex accessor!");

  if (delta) {
    delta->prev.Set(&*it);
  }

  disk_storage->vertex_count_.fetch_add(1, std::memory_order_acq_rel);
  return {&*it, &transaction_, &storage_->indices_, &storage_->constraints_, config_};
}

VertexAccessor DiskStorage::DiskAccessor::CreateVertexFromDisk(utils::SkipList<Vertex>::Accessor &accessor,
                                                               storage::Gid gid, const std::vector<LabelId> &label_ids,
                                                               PropertyStore &&properties, Delta *delta) {
  OOMExceptionEnabler oom_exception;
  auto *disk_storage = static_cast<DiskStorage *>(storage_);
  disk_storage->vertex_id_.store(std::max(disk_storage->vertex_id_.load(std::memory_order_acquire), gid.AsUint() + 1),
                                 std::memory_order_release);
  auto [it, inserted] = accessor.insert(Vertex{gid, delta});
  MG_ASSERT(inserted, "The vertex must be inserted here!");
  MG_ASSERT(it != accessor.end(), "Invalid Vertex accessor!");
  /// TODO: move
  for (auto label_id : label_ids) {
    it->labels.push_back(label_id);
  }
  it->properties = std::move(properties);
  if (delta) {
    delta->prev.Set(&*it);
  }

  return {&*it, &transaction_, &storage_->indices_, &storage_->constraints_, config_};
}

std::optional<VertexAccessor> DiskStorage::DiskAccessor::FindVertex(storage::Gid gid, View view) {
  auto acc = vertices_.access();
  auto vertex_it = acc.find(gid);
  if (vertex_it != acc.end()) {
    return VertexAccessor::Create(&*vertex_it, &transaction_, &storage_->indices_, &storage_->constraints_, config_,
                                  view);
  }
  for (const auto &vec : index_storage_) {
    acc = vec->access();
    auto index_it = acc.find(gid);
    if (index_it != acc.end()) {
      return VertexAccessor::Create(&*index_it, &transaction_, &storage_->indices_, &storage_->constraints_, config_,
                                    view);
    }
  }

  rocksdb::ReadOptions read_opts;
  auto strTs = utils::StringTimestamp(transaction_.start_timestamp);
  rocksdb::Slice ts(strTs);
  read_opts.timestamp = &ts;
  auto *disk_storage = static_cast<DiskStorage *>(storage_);
  auto it = std::unique_ptr<rocksdb::Iterator>(
      disk_transaction_->GetIterator(read_opts, disk_storage->kvstore_->vertex_chandle));
  for (it->SeekToFirst(); it->Valid(); it->Next()) {
    std::string key = it->key().ToString();
    if (Gid::FromUint(std::stoull(utils::ExtractGidFromKey(key))) == gid) {
      return LoadVertexToMainMemoryCache(std::move(key), it->value().ToString());
    }
  }
  return std::nullopt;
}

Result<std::optional<VertexAccessor>> DiskStorage::DiskAccessor::DeleteVertex(VertexAccessor *vertex) {
  MG_ASSERT(vertex->transaction_ == &transaction_,
            "VertexAccessor must be from the same transaction as the storage "
            "accessor when deleting a vertex!");
  auto *vertex_ptr = vertex->vertex_;

  std::lock_guard<utils::SpinLock> guard(vertex_ptr->lock);

  if (!PrepareForWrite(&transaction_, vertex_ptr)) return Error::SERIALIZATION_ERROR;

  if (vertex_ptr->deleted) {
    return std::optional<VertexAccessor>{};
  }

  if (!vertex_ptr->in_edges.empty() || !vertex_ptr->out_edges.empty()) return Error::VERTEX_HAS_EDGES;

  CreateAndLinkDelta(&transaction_, vertex_ptr, Delta::RecreateObjectTag());
  vertex_ptr->deleted = true;
  vertices_to_delete_.emplace_back(utils::SerializeIdType(vertex_ptr->gid), utils::SerializeVertex(*vertex_ptr));

  auto *disk_storage = static_cast<DiskStorage *>(storage_);
  disk_storage->vertex_count_.fetch_sub(1, std::memory_order_acq_rel);

  return std::make_optional<VertexAccessor>(vertex_ptr, &transaction_, &storage_->indices_, &storage_->constraints_,
                                            config_, true);
}

Result<std::optional<std::pair<VertexAccessor, std::vector<EdgeAccessor>>>>
DiskStorage::DiskAccessor::DetachDeleteVertex(VertexAccessor *vertex) {
  using ReturnType = std::pair<VertexAccessor, std::vector<EdgeAccessor>>;
  MG_ASSERT(vertex->transaction_ == &transaction_,
            "VertexAccessor must be from the same transaction as the storage "
            "accessor when deleting a vertex!");
  auto *vertex_ptr = vertex->vertex_;

  std::vector<std::tuple<EdgeTypeId, Vertex *, EdgeRef>> in_edges;
  std::vector<std::tuple<EdgeTypeId, Vertex *, EdgeRef>> out_edges;

  {
    std::lock_guard<utils::SpinLock> guard(vertex_ptr->lock);

    if (!PrepareForWrite(&transaction_, vertex_ptr)) return Error::SERIALIZATION_ERROR;

    if (vertex_ptr->deleted) return std::optional<ReturnType>{};

    in_edges = vertex_ptr->in_edges;
    out_edges = vertex_ptr->out_edges;
  }

  std::vector<EdgeAccessor> deleted_edges;
  for (const auto &item : in_edges) {
    auto [edge_type, from_vertex, edge] = item;
    EdgeAccessor e(edge, edge_type, from_vertex, vertex_ptr, &transaction_, &storage_->indices_,
                   &storage_->constraints_, config_);
    auto ret = DeleteEdge(&e);
    if (ret.HasError()) {
      MG_ASSERT(ret.GetError() == Error::SERIALIZATION_ERROR, "Invalid database state!");
      return ret.GetError();
    }

    if (ret.GetValue()) {
      deleted_edges.push_back(*ret.GetValue());
    }
  }
  for (const auto &item : out_edges) {
    auto [edge_type, to_vertex, edge] = item;
    EdgeAccessor e(edge, edge_type, vertex_ptr, to_vertex, &transaction_, &storage_->indices_, &storage_->constraints_,
                   config_);
    auto ret = DeleteEdge(&e);
    if (ret.HasError()) {
      MG_ASSERT(ret.GetError() == Error::SERIALIZATION_ERROR, "Invalid database state!");
      return ret.GetError();
    }

    if (ret.GetValue()) {
      deleted_edges.push_back(*ret.GetValue());
    }
  }

  std::lock_guard<utils::SpinLock> guard(vertex_ptr->lock);

  // We need to check again for serialization errors because we unlocked the
  // vertex. Some other transaction could have modified the vertex in the
  // meantime if we didn't have any edges to delete.

  if (!PrepareForWrite(&transaction_, vertex_ptr)) return Error::SERIALIZATION_ERROR;

  MG_ASSERT(!vertex_ptr->deleted, "Invalid database state!");

  CreateAndLinkDelta(&transaction_, vertex_ptr, Delta::RecreateObjectTag());
  vertex_ptr->deleted = true;
  vertices_to_delete_.emplace_back(utils::SerializeIdType(vertex_ptr->gid), utils::SerializeVertex(*vertex_ptr));
  auto *disk_storage = static_cast<DiskStorage *>(storage_);
  disk_storage->vertex_count_.fetch_sub(1, std::memory_order_acq_rel);

  return std::make_optional<ReturnType>(
      VertexAccessor{vertex_ptr, &transaction_, &storage_->indices_, &storage_->constraints_, config_, true},
      std::move(deleted_edges));
}

void DiskStorage::DiskAccessor::PrefetchEdges(const auto &prefetch_edge_filter) {
  rocksdb::ReadOptions read_opts;
  auto strTs = utils::StringTimestamp(transaction_.start_timestamp);
  rocksdb::Slice ts(strTs);
  read_opts.timestamp = &ts;
  auto *disk_storage = static_cast<DiskStorage *>(storage_);
  auto it = std::unique_ptr<rocksdb::Iterator>(
      disk_transaction_->GetIterator(read_opts, disk_storage->kvstore_->edge_chandle));
  for (it->SeekToFirst(); it->Valid(); it->Next()) {
    const rocksdb::Slice &key = it->key();
    const auto edge_parts = utils::Split(key.ToStringView(), "|");
    if (prefetch_edge_filter(edge_parts)) {
      DeserializeEdge(key, it->value());
    }
  }
}

void DiskStorage::DiskAccessor::PrefetchInEdges(const VertexAccessor &vertex_acc) {
  PrefetchEdges([&vertex_acc](const std::vector<std::string> &disk_edge_parts) -> bool {
    auto disk_vertex_in_edge_gid = disk_edge_parts[1];
    auto edge_gid = disk_edge_parts[4];
    auto in_edges_res = vertex_acc.InEdges(storage::View::NEW);
    if (in_edges_res.HasValue()) {
      for (const auto &edge_acc : in_edges_res.GetValue()) {
        if (utils::SerializeIdType(edge_acc.Gid()) == edge_gid) {
          // We already inserted this edge into the vertex's in_edges list.
          return false;
        }
      }
    }
    return disk_vertex_in_edge_gid == utils::SerializeIdType(vertex_acc.Gid());
  });
}

void DiskStorage::DiskAccessor::PrefetchOutEdges(const VertexAccessor &vertex_acc) {
  PrefetchEdges([&vertex_acc](const std::vector<std::string> &disk_edge_parts) -> bool {
    auto disk_vertex_out_edge_gid = disk_edge_parts[0];
    auto edge_gid = disk_edge_parts[4];
    auto out_edges_res = vertex_acc.OutEdges(storage::View::NEW);
    if (out_edges_res.HasValue()) {
      for (const auto &edge_acc : out_edges_res.GetValue()) {
        if (utils::SerializeIdType(edge_acc.Gid()) == edge_gid) {
          // We already inserted this edge into the vertex's out_edges list.
          return false;
        }
      }
    }
    return disk_vertex_out_edge_gid == utils::SerializeIdType(vertex_acc.Gid());
  });
}

Result<EdgeAccessor> DiskStorage::DiskAccessor::CreateEdgeFromDisk(const VertexAccessor *from, const VertexAccessor *to,
                                                                   EdgeTypeId edge_type, storage::Gid gid,
                                                                   const std::string_view properties,
                                                                   const std::string &old_disk_key) {
  OOMExceptionEnabler oom_exception;
  MG_ASSERT(from->transaction_ == to->transaction_,
            "VertexAccessors must be from the same transaction when creating "
            "an edge!");
  MG_ASSERT(from->transaction_ == &transaction_,
            "VertexAccessors must be from the same transaction in when "
            "creating an edge!");

  auto *from_vertex = from->vertex_;
  auto *to_vertex = to->vertex_;

  // Obtain the locks by `gid` order to avoid lock cycles.
  std::unique_lock<utils::SpinLock> guard_from(from_vertex->lock, std::defer_lock);
  std::unique_lock<utils::SpinLock> guard_to(to_vertex->lock, std::defer_lock);
  if (from_vertex->gid < to_vertex->gid) {
    guard_from.lock();
    guard_to.lock();
  } else if (from_vertex->gid > to_vertex->gid) {
    guard_to.lock();
    guard_from.lock();
  } else {
    // The vertices are the same vertex, only lock one.
    guard_from.lock();
  }

  if (!PrepareForWrite(&transaction_, from_vertex)) return Error::SERIALIZATION_ERROR;
  if (from_vertex->deleted) return Error::DELETED_OBJECT;

  if (to_vertex != from_vertex) {
    if (!PrepareForWrite(&transaction_, to_vertex)) return Error::SERIALIZATION_ERROR;
    if (to_vertex->deleted) return Error::DELETED_OBJECT;
  }

  auto *disk_storage = static_cast<DiskStorage *>(storage_);
  disk_storage->edge_id_.store(std::max(disk_storage->edge_id_.load(std::memory_order_acquire), gid.AsUint() + 1),
                               std::memory_order_release);

  EdgeRef edge(gid);
  if (config_.properties_on_edges) {
    auto acc = edges_.access();
    auto *delta = CreateDeleteDeserializedObjectDelta(&transaction_, old_disk_key);
    auto [it, inserted] = acc.insert(Edge(gid, delta));
    MG_ASSERT(inserted, "The edge must be inserted here!");
    MG_ASSERT(it != acc.end(), "Invalid Edge accessor!");
    edge = EdgeRef(&*it);
    if (delta) {
      delta->prev.Set(&*it);
    }
    edge.ptr->properties.SetBuffer(properties);
  }

  from_vertex->out_edges.emplace_back(edge_type, to_vertex, edge);
  to_vertex->in_edges.emplace_back(edge_type, from_vertex, edge);

  return EdgeAccessor(edge, edge_type, from_vertex, to_vertex, &transaction_, &storage_->indices_,
                      &storage_->constraints_, config_);
}

Result<EdgeAccessor> DiskStorage::DiskAccessor::CreateEdge(VertexAccessor *from, VertexAccessor *to,
                                                           EdgeTypeId edge_type) {
  MG_ASSERT(from->transaction_ == &transaction_,
            "VertexAccessor must be from the same transaction as the storage "
            "accessor when deleting a vertex!");
  MG_ASSERT(to->transaction_ == &transaction_,
            "VertexAccessor must be from the same transaction as the storage "
            "accessor when deleting a vertex!");

  auto *from_vertex = from->vertex_;
  auto *to_vertex = to->vertex_;

  // Obtain the locks by `gid` order to avoid lock cycles.
  std::unique_lock<utils::SpinLock> guard_from(from_vertex->lock, std::defer_lock);
  std::unique_lock<utils::SpinLock> guard_to(to_vertex->lock, std::defer_lock);
  if (from_vertex->gid < to_vertex->gid) {
    guard_from.lock();
    guard_to.lock();
  } else if (from_vertex->gid > to_vertex->gid) {
    guard_to.lock();
    guard_from.lock();
  } else {
    // The vertices are the same vertex, only lock one.
    guard_from.lock();
  }

  if (!PrepareForWrite(&transaction_, from_vertex)) return Error::SERIALIZATION_ERROR;
  if (from_vertex->deleted) return Error::DELETED_OBJECT;

  if (to_vertex != from_vertex) {
    if (!PrepareForWrite(&transaction_, to_vertex)) return Error::SERIALIZATION_ERROR;
    if (to_vertex->deleted) return Error::DELETED_OBJECT;
  }

  auto *disk_storage = static_cast<DiskStorage *>(storage_);
  auto gid = storage::Gid::FromUint(disk_storage->edge_id_.fetch_add(1, std::memory_order_acq_rel));
  EdgeRef edge(gid);
  if (config_.properties_on_edges) {
    auto acc = edges_.access();
    auto *delta = CreateDeleteObjectDelta(&transaction_);
    auto [it, inserted] = acc.insert(Edge(gid, delta));
    MG_ASSERT(inserted, "The edge must be inserted here!");
    MG_ASSERT(it != acc.end(), "Invalid Edge accessor!");
    edge = EdgeRef(&*it);
    delta->prev.Set(&*it);
  }

  CreateAndLinkDelta(&transaction_, from_vertex, Delta::RemoveOutEdgeTag(), edge_type, to_vertex, edge);
  from_vertex->out_edges.emplace_back(edge_type, to_vertex, edge);

  CreateAndLinkDelta(&transaction_, to_vertex, Delta::RemoveInEdgeTag(), edge_type, from_vertex, edge);
  to_vertex->in_edges.emplace_back(edge_type, from_vertex, edge);

  // Increment edge count.
  storage_->edge_count_.fetch_add(1, std::memory_order_acq_rel);

  return EdgeAccessor(edge, edge_type, from_vertex, to_vertex, &transaction_, &storage_->indices_,
                      &storage_->constraints_, config_);
}

Result<std::optional<EdgeAccessor>> DiskStorage::DiskAccessor::DeleteEdge(EdgeAccessor *edge) {
  MG_ASSERT(edge->transaction_ == &transaction_,
            "EdgeAccessor must be from the same transaction as the storage "
            "accessor when deleting an edge!");
  const auto edge_ref = edge->edge_;
  const auto edge_type = edge->edge_type_;

  std::unique_lock<utils::SpinLock> guard;
  if (config_.properties_on_edges) {
    const auto *edge_ptr = edge_ref.ptr;
    guard = std::unique_lock<utils::SpinLock>(edge_ptr->lock);

    if (!PrepareForWrite(&transaction_, edge_ptr)) return Error::SERIALIZATION_ERROR;

    if (edge_ptr->deleted) return std::optional<EdgeAccessor>{};
  }

  auto *from_vertex = edge->from_vertex_;
  auto *to_vertex = edge->to_vertex_;

  // Obtain the locks by `gid` order to avoid lock cycles.
  std::unique_lock<utils::SpinLock> guard_from(from_vertex->lock, std::defer_lock);
  std::unique_lock<utils::SpinLock> guard_to(to_vertex->lock, std::defer_lock);
  if (from_vertex->gid < to_vertex->gid) {
    guard_from.lock();
    guard_to.lock();
  } else if (from_vertex->gid > to_vertex->gid) {
    guard_to.lock();
    guard_from.lock();
  } else {
    // The vertices are the same vertex, only lock one.
    guard_from.lock();
  }

  if (!PrepareForWrite(&transaction_, from_vertex)) return Error::SERIALIZATION_ERROR;
  MG_ASSERT(!from_vertex->deleted, "Invalid database state!");

  if (to_vertex != from_vertex) {
    if (!PrepareForWrite(&transaction_, to_vertex)) return Error::SERIALIZATION_ERROR;
    MG_ASSERT(!to_vertex->deleted, "Invalid database state!");
  }

  auto delete_edge_from_storage = [&edge_type, &edge_ref, this](auto *vertex, auto *edges) {
    const std::tuple<EdgeTypeId, Vertex *, EdgeRef> link(edge_type, vertex, edge_ref);
    auto it = std::find(edges->begin(), edges->end(), link);
    if (config_.properties_on_edges) {
      MG_ASSERT(it != edges->end(), "Invalid database state!");
    } else if (it == edges->end()) {
      return false;
    }
    std::swap(*it, *edges->rbegin());
    edges->pop_back();
    return true;
  };

  const auto op1 = delete_edge_from_storage(to_vertex, &from_vertex->out_edges);
  const auto op2 = delete_edge_from_storage(from_vertex, &to_vertex->in_edges);

  const std::string src_dest_del_key{
      utils::SerializeEdge(from_vertex->gid, to_vertex->gid, edge_type, edge_ref, config_.properties_on_edges)};
  edges_to_delete_.emplace_back(src_dest_del_key);

  if (config_.properties_on_edges) {
    MG_ASSERT((op1 && op2), "Invalid database state!");
  } else {
    MG_ASSERT((op1 && op2) || (!op1 && !op2), "Invalid database state!");
    if (!op1 && !op2) {
      // The edge is already deleted.
      return std::optional<EdgeAccessor>{};
    }
  }

  if (config_.properties_on_edges) {
    auto *edge_ptr = edge_ref.ptr;
    CreateAndLinkDelta(&transaction_, edge_ptr, Delta::RecreateObjectTag());
    edge_ptr->deleted = true;
  }

  CreateAndLinkDelta(&transaction_, from_vertex, Delta::AddOutEdgeTag(), edge_type, to_vertex, edge_ref);
  CreateAndLinkDelta(&transaction_, to_vertex, Delta::AddInEdgeTag(), edge_type, from_vertex, edge_ref);

  // Decrement edge count.
  storage_->edge_count_.fetch_sub(1, std::memory_order_acq_rel);

  return std::make_optional<EdgeAccessor>(edge_ref, edge_type, from_vertex, to_vertex, &transaction_,
                                          &storage_->indices_, &storage_->constraints_, config_, true);
}

/// TODO: at which storage naming
/// TODO: this method should also delete the old key
bool DiskStorage::DiskAccessor::WriteVertexToDisk(const Vertex &vertex) {
  MG_ASSERT(commit_timestamp_.has_value(), "Writing vertex to disk but commit timestamp not set.");
  auto *disk_storage = static_cast<DiskStorage *>(storage_);
  auto status = disk_transaction_->Put(disk_storage->kvstore_->vertex_chandle, utils::SerializeVertex(vertex),
                                       utils::SerializeProperties(vertex.properties));
  if (status.ok()) {
    spdlog::trace("rocksdb: Saved vertex with key {} and ts {}", utils::SerializeVertex(vertex), *commit_timestamp_);
  } else if (status.IsBusy()) {
    spdlog::error("rocksdb: Vertex with key {} and ts {} was changed and committed in another transaction",
                  utils::SerializeVertex(vertex), *commit_timestamp_);
    return false;
  } else {
    spdlog::error("rocksdb: Failed to save vertex with key {} and ts {}", utils::SerializeVertex(vertex),
                  *commit_timestamp_);
    return false;
  }
  return true;
}

/// TODO: at which storage naming
bool DiskStorage::DiskAccessor::WriteEdgeToDisk(const EdgeRef edge, const std::string &serializedEdgeKey) {
  MG_ASSERT(commit_timestamp_.has_value(), "Writing vertex to disk but commit timestamp not set.");
  auto *disk_storage = static_cast<DiskStorage *>(storage_);
  rocksdb::Status status;
  if (config_.properties_on_edges) {
    status = disk_transaction_->Put(disk_storage->kvstore_->edge_chandle, serializedEdgeKey,
                                    utils::SerializeProperties(edge.ptr->properties));
  } else {
    status = disk_transaction_->Put(disk_storage->kvstore_->edge_chandle, serializedEdgeKey, "");
  }
  if (status.ok()) {
    spdlog::trace("rocksdb: Saved edge with key {} and ts {}", serializedEdgeKey, *commit_timestamp_);
  } else if (status.IsBusy()) {
    spdlog::error("rocksdb: Edge with key {} and ts {} was changed and committed in another transaction",
                  serializedEdgeKey, *commit_timestamp_);
    return false;
  } else {
    spdlog::error("rocksdb: Failed to save edge with key {} and ts {}", serializedEdgeKey, *commit_timestamp_);
    return false;
  }
  return true;
}

bool DiskStorage::DiskAccessor::DeleteVertexFromDisk(const std::string &vertex) {
  auto *disk_storage = static_cast<DiskStorage *>(storage_);
  auto status = disk_transaction_->Delete(disk_storage->kvstore_->vertex_chandle, vertex);
  if (status.ok()) {
    spdlog::trace("rocksdb: Deleted vertex with key {}", vertex);
  } else if (status.IsBusy()) {
    spdlog::error("rocksdb: Vertex with key {} was changed and committed in another transaction", vertex);
    return false;
  } else {
    spdlog::error("rocksdb: Failed to delete vertex with key {}", vertex);
    return false;
  }
  return true;
}

bool DiskStorage::DiskAccessor::DeleteEdgeFromDisk(const std::string &edge) {
  auto *disk_storage = static_cast<DiskStorage *>(storage_);
  auto status = disk_transaction_->Delete(disk_storage->kvstore_->edge_chandle, edge);
  if (status.ok()) {
    spdlog::trace("rocksdb: Deleted edge with key {}", edge);
  } else if (status.IsBusy()) {
    spdlog::error("rocksdb: Edge with key {} was changed and committed in another transaction", edge);
    return false;
  } else {
    spdlog::error("rocksdb: Failed to delete edge with key {}", edge);
    return false;
  }
  return true;
}

[[nodiscard]] utils::BasicResult<StorageDataManipulationError, void>
DiskStorage::DiskAccessor::CheckVertexConstraintsBeforeCommit(
    const Vertex &vertex, std::vector<std::vector<PropertyValue>> &unique_storage) const {
  if (auto existence_constraint_validation_result = storage_->constraints_.existence_constraints_->Validate(vertex);
      existence_constraint_validation_result.has_value()) {
    return StorageDataManipulationError{existence_constraint_validation_result.value()};
  }

  auto *disk_unique_constraints =
      static_cast<DiskUniqueConstraints *>(storage_->constraints_.unique_constraints_.get());
  if (auto unique_constraint_validation_result = disk_unique_constraints->Validate(vertex, unique_storage);
      unique_constraint_validation_result.has_value()) {
    return StorageDataManipulationError{unique_constraint_validation_result.value()};
  }
  return {};
}

[[nodiscard]] utils::BasicResult<StorageDataManipulationError, void> DiskStorage::DiskAccessor::FlushMainMemoryCache() {
  auto vertex_acc = vertices_.access();

  std::vector<std::vector<PropertyValue>> unique_storage;
  auto *disk_unique_constraints =
      static_cast<DiskUniqueConstraints *>(storage_->constraints_.unique_constraints_.get());
  auto *disk_label_index = static_cast<DiskLabelIndex *>(storage_->indices_.label_index_.get());
  auto *disk_label_property_index =
      static_cast<DiskLabelPropertyIndex *>(storage_->indices_.label_property_index_.get());

  /// TODO: andi I don't like that std::optional is used for checking errors but that's how it was before, refactor!
  for (Vertex &vertex : vertex_acc) {
    if (auto check_result = CheckVertexConstraintsBeforeCommit(vertex, unique_storage); check_result.HasError()) {
      return check_result.GetError();
    }

    /// TODO: what if something is changed and then deleted
    if (vertex.deleted) {
      continue;
    }

    /// TODO: expose temporal coupling
    /// NOTE: this deletion has to come before writing, otherwise RocksDB thinks that all entries are deleted
    /// TODO: This has to deal with index storage if read from index cache
    if (auto maybe_old_disk_key = utils::GetOldDiskKeyOrNull(vertex.delta); maybe_old_disk_key.has_value()) {
      if (!DeleteVertexFromDisk(maybe_old_disk_key.value())) {
        return StorageDataManipulationError{SerializationError{}};
      }
    }

    if (!WriteVertexToDisk(vertex)) {
      return StorageDataManipulationError{SerializationError{}};
    }

    /// TODO: andi don't ignore the return value
    if (!disk_unique_constraints->SyncVertexToUniqueConstraintsStorage(vertex, *commit_timestamp_) ||
        !disk_label_index->SyncVertexToLabelIndexStorage(vertex, *commit_timestamp_) ||
        !disk_label_property_index->SyncVertexToLabelPropertyIndexStorage(vertex, *commit_timestamp_)) {
      return StorageDataManipulationError{SerializationError{}};
    }

    for (auto &edge_entry : vertex.out_edges) {
      EdgeRef edge = std::get<2>(edge_entry);
      auto src_dest_key = utils::SerializeEdge(vertex.gid, std::get<1>(edge_entry)->gid, std::get<0>(edge_entry), edge,
                                               config_.properties_on_edges);

      /// TODO: expose temporal coupling
      /// NOTE: this deletion has to come before writing, otherwise RocksDB thinks that all entries are deleted
      if (config_.properties_on_edges) {
        if (auto maybe_old_disk_key = utils::GetOldDiskKeyOrNull(edge.ptr->delta); maybe_old_disk_key.has_value()) {
          if (!DeleteEdgeFromDisk(maybe_old_disk_key.value())) {
            return StorageDataManipulationError{SerializationError{}};
          }
        }
      }

      if (!WriteEdgeToDisk(edge, src_dest_key)) {
        return StorageDataManipulationError{SerializationError{}};
      }

      /// TODO: what if edge has already been deleted
    }
  }

  for (const auto &[vertex_gid, serialized_vertex_to_delete] : vertices_to_delete_) {
    if (!DeleteVertexFromDisk(serialized_vertex_to_delete) ||
        !disk_unique_constraints->ClearDeletedVertex(vertex_gid, *commit_timestamp_) ||
        !disk_label_index->ClearDeletedVertex(vertex_gid, *commit_timestamp_) ||
        !disk_label_property_index->ClearDeletedVertex(vertex_gid, *commit_timestamp_)) {
      return StorageDataManipulationError{SerializationError{}};
    }
  }

  for (const auto &edge_to_delete : edges_to_delete_) {
    if (!DeleteEdgeFromDisk(edge_to_delete)) {
      return StorageDataManipulationError{SerializationError{}};
    }
  }

  if (!disk_unique_constraints->DeleteVerticesWithRemovedConstraintLabel(transaction_.start_timestamp,
                                                                         *commit_timestamp_) ||
      !disk_label_index->DeleteVerticesWithRemovedIndexingLabel(transaction_.start_timestamp, *commit_timestamp_) ||
      !disk_label_property_index->DeleteVerticesWithRemovedIndexingLabel(transaction_.start_timestamp,
                                                                         *commit_timestamp_)) {
    return StorageDataManipulationError{SerializationError{}};
  }

  return {};
}

/// TODO: I think unique_storage is not needed here
[[nodiscard]] utils::BasicResult<StorageDataManipulationError, void> DiskStorage::DiskAccessor::FlushIndexCache() {
  std::vector<std::vector<PropertyValue>> unique_storage;
  auto *disk_unique_constraints =
      static_cast<DiskUniqueConstraints *>(storage_->constraints_.unique_constraints_.get());
  auto *disk_label_index = static_cast<DiskLabelIndex *>(storage_->indices_.label_index_.get());
  auto *disk_label_property_index =
      static_cast<DiskLabelPropertyIndex *>(storage_->indices_.label_property_index_.get());

  for (const auto &vec : index_storage_) {
    auto vertex_acc = vec->access();
    for (Vertex &vertex : vertex_acc) {
      if (auto check_result = CheckVertexConstraintsBeforeCommit(vertex, unique_storage); check_result.HasError()) {
        return check_result.GetError();
      }

      /// TODO: what if something is changed and then deleted
      if (vertex.deleted) {
        continue;
      }

      if (!WriteVertexToDisk(vertex)) {
        return StorageDataManipulationError{SerializationError{}};
      }

      /// TODO: andi don't ignore the return value
      if (!disk_unique_constraints->SyncVertexToUniqueConstraintsStorage(vertex, *commit_timestamp_) ||
          !disk_label_index->SyncVertexToLabelIndexStorage(vertex, *commit_timestamp_) ||
          !disk_label_property_index->SyncVertexToLabelPropertyIndexStorage(vertex, *commit_timestamp_)) {
        return StorageDataManipulationError{SerializationError{}};
      }

      for (auto &edge_entry : vertex.out_edges) {
        EdgeRef edge = std::get<2>(edge_entry);
        auto src_dest_key = utils::SerializeEdge(vertex.gid, std::get<1>(edge_entry)->gid, std::get<0>(edge_entry),
                                                 edge, config_.properties_on_edges);

        if (!WriteEdgeToDisk(edge, src_dest_key)) {
          return StorageDataManipulationError{SerializationError{}};
        }

        /// TODO: what if edge has already been deleted
      }
    }
  }

  return {};
}

[[nodiscard]] std::optional<ConstraintViolation> DiskStorage::CheckExistingVerticesBeforeCreatingExistenceConstraint(
    LabelId label, PropertyId property) const {
  rocksdb::ReadOptions ro;
  std::string strTs = utils::StringTimestamp(std::numeric_limits<uint64_t>::max());
  rocksdb::Slice ts(strTs);
  ro.timestamp = &ts;
  auto it = std::unique_ptr<rocksdb::Iterator>(kvstore_->db_->NewIterator(ro, kvstore_->vertex_chandle));
  for (it->SeekToFirst(); it->Valid(); it->Next()) {
    std::vector<LabelId> labels = utils::DeserializeLabelsFromMainDiskStorage(it->key().ToString());
    PropertyStore properties = utils::DeserializePropertiesFromMainDiskStorage(it->value().ToStringView());
    if (utils::Contains(labels, label) && !properties.HasProperty(property)) {
      return ConstraintViolation{ConstraintViolation::Type::EXISTENCE, label, std::set<PropertyId>{property}};
    }
  }
  return std::nullopt;
}

[[nodiscard]] utils::BasicResult<ConstraintViolation, std::vector<std::pair<std::string, std::string>>>
DiskStorage::CheckExistingVerticesBeforeCreatingUniqueConstraint(LabelId label,
                                                                 const std::set<PropertyId> &properties) const {
  std::set<std::vector<PropertyValue>> unique_storage;
  std::vector<std::pair<std::string, std::string>> vertices_for_constraints;

  rocksdb::ReadOptions ro;
  std::string strTs = utils::StringTimestamp(std::numeric_limits<uint64_t>::max());
  rocksdb::Slice ts(strTs);
  ro.timestamp = &ts;
  auto it = std::unique_ptr<rocksdb::Iterator>(kvstore_->db_->NewIterator(ro, kvstore_->vertex_chandle));
  for (it->SeekToFirst(); it->Valid(); it->Next()) {
    const std::string key_str = it->key().ToString();
    std::vector<LabelId> labels = utils::DeserializeLabelsFromMainDiskStorage(key_str);
    PropertyStore property_store = utils::DeserializePropertiesFromMainDiskStorage(it->value().ToStringView());
    if (utils::Contains(labels, label) && property_store.HasAllProperties(properties)) {
      if (auto target_property_values = property_store.ExtractPropertyValues(properties);
          target_property_values.has_value() && !utils::Contains(unique_storage, *target_property_values)) {
        unique_storage.insert(*target_property_values);
        vertices_for_constraints.emplace_back(
            utils::SerializeVertexAsKeyForUniqueConstraint(label, properties, utils::ExtractGidFromKey(key_str)),
            utils::SerializeVertexAsValueForUniqueConstraint(label, labels, property_store));
      } else {
        return ConstraintViolation{ConstraintViolation::Type::UNIQUE, label, properties};
      }
    }
  }
  return vertices_for_constraints;
}

// NOLINTNEXTLINE(google-default-arguments)
utils::BasicResult<StorageDataManipulationError, void> DiskStorage::DiskAccessor::Commit(
    const std::optional<uint64_t> desired_commit_timestamp) {
  MG_ASSERT(is_transaction_active_, "The transaction is already terminated!");
  MG_ASSERT(!transaction_.must_abort, "The transaction can't be committed!");

  auto *disk_storage = static_cast<DiskStorage *>(storage_);

  if (transaction_.deltas.empty() ||
      std::all_of(transaction_.deltas.begin(), transaction_.deltas.end(),
                  [](const Delta &delta) { return delta.action == Delta::Action::DELETE_DESERIALIZED_OBJECT; })) {
  } else {
    std::unique_lock<utils::SpinLock> engine_guard(storage_->engine_lock_);
    commit_timestamp_.emplace(disk_storage->CommitTimestamp(desired_commit_timestamp));

    if (auto res = FlushMainMemoryCache(); res.HasError()) {
      Abort();
      return res;
    }

    if (auto res = FlushIndexCache(); res.HasError()) {
      Abort();
      return res;
    }
  }

  if (commit_timestamp_) {
    // commit_timestamp_ is set only if the transaction has writes.
    logging::AssertRocksDBStatus(disk_transaction_->SetCommitTimestamp(*commit_timestamp_));
  }
  auto commitStatus = disk_transaction_->Commit();
  delete disk_transaction_;
  disk_transaction_ = nullptr;
  if (!commitStatus.ok()) {
    spdlog::error("rocksdb: Commit failed with status {}", commitStatus.ToString());
    return StorageDataManipulationError{SerializationError{}};
  }
  spdlog::trace("rocksdb: Commit successful");

  is_transaction_active_ = false;

  return {};
}

std::vector<std::pair<std::string, std::string>> DiskStorage::SerializeVerticesForLabelIndex(LabelId label) {
  std::vector<std::pair<std::string, std::string>> vertices_to_be_indexed;

  rocksdb::ReadOptions ro;
  auto strTs = utils::StringTimestamp(std::numeric_limits<uint64_t>::max());
  rocksdb::Slice ts(strTs);
  ro.timestamp = &ts;
  auto it = std::unique_ptr<rocksdb::Iterator>(kvstore_->db_->NewIterator(ro, kvstore_->vertex_chandle));

  const std::string serialized_label = utils::SerializeIdType(label);
  for (it->SeekToFirst(); it->Valid(); it->Next()) {
    const std::string key_str = it->key().ToString();
    if (const std::vector<std::string> labels_str = utils::ExtractLabelsFromMainDiskStorage(key_str);
        utils::Contains(labels_str, serialized_label)) {
      std::vector<LabelId> labels = utils::DeserializeLabelsFromMainDiskStorage(key_str);
      PropertyStore property_store = utils::DeserializePropertiesFromMainDiskStorage(it->value().ToStringView());
      vertices_to_be_indexed.emplace_back(
          utils::SerializeVertexAsKeyForLabelIndex(utils::SerializeIdType(label),
                                                   utils::ExtractGidFromMainDiskStorage(key_str)),
          utils::SerializeVertexAsValueForLabelIndex(label, labels, property_store));
    }
  }
  return vertices_to_be_indexed;
}

std::vector<std::pair<std::string, std::string>> DiskStorage::SerializeVerticesForLabelPropertyIndex(
    LabelId label, PropertyId property) {
  std::vector<std::pair<std::string, std::string>> vertices_to_be_indexed;

  rocksdb::ReadOptions ro;
  auto strTs = utils::StringTimestamp(std::numeric_limits<uint64_t>::max());
  rocksdb::Slice ts(strTs);
  ro.timestamp = &ts;
  auto it = std::unique_ptr<rocksdb::Iterator>(kvstore_->db_->NewIterator(ro, kvstore_->vertex_chandle));

  const std::string serialized_label = utils::SerializeIdType(label);
  for (it->SeekToFirst(); it->Valid(); it->Next()) {
    const std::string key_str = it->key().ToString();
    PropertyStore property_store = utils::DeserializePropertiesFromMainDiskStorage(it->value().ToString());
    if (const std::vector<std::string> labels_str = utils::ExtractLabelsFromMainDiskStorage(key_str);
        utils::Contains(labels_str, serialized_label) && property_store.HasProperty(property)) {
      std::vector<LabelId> labels = utils::DeserializeLabelsFromMainDiskStorage(key_str);
      vertices_to_be_indexed.emplace_back(
          utils::SerializeVertexAsKeyForLabelPropertyIndex(utils::SerializeIdType(label),
                                                           utils::SerializeIdType(property),
                                                           utils::ExtractGidFromMainDiskStorage(key_str)),
          utils::SerializeVertexAsValueForLabelPropertyIndex(label, labels, property_store));
    }
  }
  return vertices_to_be_indexed;
}

/// TODO: what to do with all that?
void DiskStorage::DiskAccessor::Abort() {
  MG_ASSERT(is_transaction_active_, "The transaction is already terminated!");
  // NOTE: On abort we need to delete disk transaction because after storage remove we couldn't remove
  // disk_transaction correctly in destructor.
  // This happens in tests when we create and remove storage in one test. For example, in
  // query_plan_accumulate_aggregate.cpp
  disk_transaction_->Rollback();
  disk_transaction_->ClearSnapshot();
  delete disk_transaction_;
  disk_transaction_ = nullptr;

  is_transaction_active_ = false;

  auto *disk_storage = static_cast<DiskStorage *>(storage_);

  uint64_t transaction_id = transaction_.transaction_id.load(std::memory_order_acquire);
  for (const auto &delta : transaction_.deltas) {
    auto prev = delta.prev.Get();
    switch (prev.type) {
      case PreviousPtr::Type::VERTEX: {
        auto *vertex = prev.vertex;
        Delta *current = vertex->delta;
        while (current != nullptr && current->timestamp->load(std::memory_order_acquire) == transaction_id) {
          switch (current->action) {
            case Delta::Action::DELETE_DESERIALIZED_OBJECT:
            case Delta::Action::DELETE_OBJECT: {
              disk_storage->vertex_count_.fetch_sub(1, std::memory_order_acq_rel);
              break;
            }
            case Delta::Action::RECREATE_OBJECT: {
              disk_storage->vertex_count_.fetch_add(1, std::memory_order_acq_rel);
              break;
            }
            case Delta::Action::REMOVE_IN_EDGE:
            case Delta::Action::REMOVE_LABEL:
            case Delta::Action::ADD_LABEL:
            case Delta::Action::SET_PROPERTY:
            case Delta::Action::ADD_IN_EDGE: {
              break;
            }
            case Delta::Action::ADD_OUT_EDGE: {
              storage_->edge_count_.fetch_add(1, std::memory_order_acq_rel);
              break;
            }
            case Delta::Action::REMOVE_OUT_EDGE: {
              storage_->edge_count_.fetch_sub(1, std::memory_order_acq_rel);
              break;
            }
          }
          current = current->next.load(std::memory_order_acquire);
        }
        vertex->delta = current;
        if (current != nullptr) {
          current->prev.Set(vertex);
        }

        break;
      }
      case PreviousPtr::Type::EDGE:
      case PreviousPtr::Type::DELTA:
      case PreviousPtr::Type::NULLPTR:
        break;
    }
  }
}

void DiskStorage::DiskAccessor::FinalizeTransaction() {
  if (commit_timestamp_) {
    commit_timestamp_.reset();
  }
}

utils::BasicResult<StorageIndexDefinitionError, void> DiskStorage::CreateIndex(
    LabelId label, const std::optional<uint64_t> /*desired_commit_timestamp*/) {
  std::unique_lock<utils::RWLock> storage_guard(main_lock_);

  auto *disk_label_index = static_cast<DiskLabelIndex *>(indices_.label_index_.get());
  if (!disk_label_index->CreateIndex(label, SerializeVerticesForLabelIndex(label))) {
    return StorageIndexDefinitionError{IndexDefinitionError{}};
  }

  if (!PersistLabelIndexCreation(label)) {
    return StorageIndexDefinitionError{IndexPersistenceError{}};
  }

  // We don't care if there is a replication error because on main node the change will go through
  memgraph::metrics::IncrementCounter(memgraph::metrics::ActiveLabelIndices);

  return {};
}

utils::BasicResult<StorageIndexDefinitionError, void> DiskStorage::CreateIndex(
    LabelId label, PropertyId property, const std::optional<uint64_t> /*desired_commit_timestamp*/) {
  std::unique_lock<utils::RWLock> storage_guard(main_lock_);

  auto *disk_label_property_index = static_cast<DiskLabelPropertyIndex *>(indices_.label_property_index_.get());
  if (!disk_label_property_index->CreateIndex(label, property,
                                              SerializeVerticesForLabelPropertyIndex(label, property))) {
    return StorageIndexDefinitionError{IndexDefinitionError{}};
  }

  if (!PersistLabelPropertyIndexAndExistenceConstraintCreation(label, property, label_property_index_str)) {
    return StorageIndexDefinitionError{IndexPersistenceError{}};
  }

  // We don't care if there is a replication error because on main node the change will go through
  memgraph::metrics::IncrementCounter(memgraph::metrics::ActiveLabelPropertyIndices);

  return {};
}

utils::BasicResult<StorageIndexDefinitionError, void> DiskStorage::DropIndex(
    LabelId label, const std::optional<uint64_t> /*desired_commit_timestamp*/) {
  std::unique_lock<utils::RWLock> storage_guard(main_lock_);

  if (!indices_.label_index_->DropIndex(label)) {
    return StorageIndexDefinitionError{IndexDefinitionError{}};
  }

  if (!PersistLabelIndexDeletion(label)) {
    return StorageIndexDefinitionError{IndexPersistenceError{}};
  }

  // We don't care if there is a replication error because on main node the change will go through
  memgraph::metrics::DecrementCounter(memgraph::metrics::ActiveLabelIndices);

  return {};
}

utils::BasicResult<StorageIndexDefinitionError, void> DiskStorage::DropIndex(
    LabelId label, PropertyId property, const std::optional<uint64_t> /*desired_commit_timestamp*/) {
  std::unique_lock<utils::RWLock> storage_guard(main_lock_);

  if (!indices_.label_property_index_->DropIndex(label, property)) {
    return StorageIndexDefinitionError{IndexDefinitionError{}};
  }

  if (!PersistLabelPropertyIndexAndExistenceConstraintDeletion(label, property, label_property_index_str)) {
    return StorageIndexDefinitionError{IndexPersistenceError{}};
  }

  // We don't care if there is a replication error because on main node the change will go through
  memgraph::metrics::DecrementCounter(memgraph::metrics::ActiveLabelPropertyIndices);

  return {};
}

utils::BasicResult<StorageExistenceConstraintDefinitionError, void> DiskStorage::CreateExistenceConstraint(
    LabelId label, PropertyId property, const std::optional<uint64_t> /*desired_commit_timestamp*/) {
  std::unique_lock<utils::RWLock> storage_guard(main_lock_);

  if (constraints_.existence_constraints_->ConstraintExists(label, property)) {
    return StorageExistenceConstraintDefinitionError{ConstraintDefinitionError{}};
  }

  if (auto check = CheckExistingVerticesBeforeCreatingExistenceConstraint(label, property); check.has_value()) {
    return StorageExistenceConstraintDefinitionError{check.value()};
  }

  constraints_.existence_constraints_->InsertConstraint(label, property);

  if (!PersistLabelPropertyIndexAndExistenceConstraintCreation(label, property, existence_constraints_str)) {
    return StorageExistenceConstraintDefinitionError{ConstraintsPersistenceError{}};
  }

  return {};
}

utils::BasicResult<StorageExistenceConstraintDroppingError, void> DiskStorage::DropExistenceConstraint(
    LabelId label, PropertyId property, const std::optional<uint64_t> /*desired_commit_timestamp*/) {
  if (!constraints_.existence_constraints_->DropConstraint(label, property)) {
    return StorageExistenceConstraintDroppingError{ConstraintDefinitionError{}};
  }

  if (!PersistLabelPropertyIndexAndExistenceConstraintDeletion(label, property, existence_constraints_str)) {
    return StorageExistenceConstraintDroppingError{ConstraintsPersistenceError{}};
  }

  return {};
}

utils::BasicResult<StorageUniqueConstraintDefinitionError, UniqueConstraints::CreationStatus>
DiskStorage::CreateUniqueConstraint(LabelId label, const std::set<PropertyId> &properties,
                                    const std::optional<uint64_t> /*desired_commit_timestamp*/) {
  std::unique_lock<utils::RWLock> storage_guard(main_lock_);

  auto *disk_unique_constraints = static_cast<DiskUniqueConstraints *>(constraints_.unique_constraints_.get());

  if (auto constraint_check = disk_unique_constraints->CheckIfConstraintCanBeCreated(label, properties);
      constraint_check != UniqueConstraints::CreationStatus::SUCCESS) {
    return constraint_check;
  }

  auto check = CheckExistingVerticesBeforeCreatingUniqueConstraint(label, properties);
  if (check.HasError()) {
    return StorageUniqueConstraintDefinitionError{check.GetError()};
  }

  if (!disk_unique_constraints->InsertConstraint(label, properties, check.GetValue())) {
    return StorageUniqueConstraintDefinitionError{ConstraintDefinitionError{}};
  }

  if (!PersistUniqueConstraintCreation(label, properties)) {
    return StorageUniqueConstraintDefinitionError{ConstraintsPersistenceError{}};
  }

  return UniqueConstraints::CreationStatus::SUCCESS;
}

utils::BasicResult<StorageUniqueConstraintDroppingError, UniqueConstraints::DeletionStatus>
DiskStorage::DropUniqueConstraint(LabelId label, const std::set<PropertyId> &properties,
                                  const std::optional<uint64_t> /*desired_commit_timestamp*/) {
  std::unique_lock<utils::RWLock> storage_guard(main_lock_);
  auto ret = constraints_.unique_constraints_->DropConstraint(label, properties);
  if (ret != UniqueConstraints::DeletionStatus::SUCCESS) {
    return ret;
  }

  if (!PersistUniqueConstraintDeletion(label, properties)) {
    return StorageUniqueConstraintDroppingError{ConstraintsPersistenceError{}};
  }

  return UniqueConstraints::DeletionStatus::SUCCESS;
}

Transaction DiskStorage::CreateTransaction(IsolationLevel isolation_level, StorageMode storage_mode) {
  /// We acquire the transaction engine lock here because we access (and
  /// modify) the transaction engine variables (`transaction_id` and
  /// `timestamp`) below.
  uint64_t transaction_id = 0;
  uint64_t start_timestamp = 0;
  {
    std::lock_guard<utils::SpinLock> guard(engine_lock_);
    transaction_id = transaction_id_++;
    /// TODO: when we introduce replication to the disk storage, take care of start_timestamp
    start_timestamp = timestamp_++;
  }
  return {transaction_id, start_timestamp, isolation_level, storage_mode};
}

uint64_t DiskStorage::CommitTimestamp(const std::optional<uint64_t> desired_commit_timestamp) {
  if (!desired_commit_timestamp) {
    return timestamp_++;
  }
  timestamp_ = std::max(timestamp_, *desired_commit_timestamp + 1);
  return *desired_commit_timestamp;
}

}  // namespace memgraph::storage<|MERGE_RESOLUTION|>--- conflicted
+++ resolved
@@ -315,16 +315,9 @@
   if (VertexExistsInCache(main_storage_accessor, gid)) {
     return std::nullopt;
   }
-<<<<<<< HEAD
-  std::vector<LabelId> labels_id = utils::DeserializeLabelsFromMainDiskStorage(key_str);
-  return CreateVertexFromDisk(main_storage_accessor, gid, labels_id,
-                              utils::DeserializePropertiesFromMainDiskStorage(value.ToStringView()),
-                              CreateDeleteDeserializedObjectDelta(&transaction_, key.ToString()));
-=======
   std::vector<LabelId> labels_id = utils::DeserializeLabelsFromMainDiskStorage(key);
   return CreateVertex(main_storage_accessor, gid, labels_id, utils::DeserializePropertiesFromMainDiskStorage(value),
                       CreateDeleteDeserializedObjectDelta(&transaction_, key));
->>>>>>> 762fe6a6
 }
 
 std::optional<storage::VertexAccessor> DiskStorage::DiskAccessor::LoadVertexToLabelIndexCache(
@@ -335,16 +328,9 @@
     return std::nullopt;
   }
 
-<<<<<<< HEAD
-  const std::string value_str{value.ToString()};
-  const auto labels{utils::DeserializeLabelsFromLabelIndexStorage(value_str)};
-  return CreateVertexFromDisk(index_accessor, gid, labels, utils::DeserializePropertiesFromLabelIndexStorage(value_str),
-                              index_delta);
-=======
   std::vector<LabelId> labels_id{utils::DeserializeLabelsFromLabelIndexStorage(value)};
   PropertyStore properties{utils::DeserializePropertiesFromLabelIndexStorage(value)};
   return CreateVertex(index_accessor, gid, labels_id, std::move(properties), index_delta);
->>>>>>> 762fe6a6
 }
 
 std::optional<storage::VertexAccessor> DiskStorage::DiskAccessor::LoadVertexToLabelPropertyIndexCache(
@@ -355,16 +341,9 @@
     return std::nullopt;
   }
 
-<<<<<<< HEAD
-  const std::string value_str{value.ToString()};
-  const auto labels{utils::DeserializeLabelsFromLabelPropertyIndexStorage(value_str)};
-  return CreateVertexFromDisk(index_accessor, gid, labels,
-                              utils::DeserializePropertiesFromLabelPropertyIndexStorage(value.ToString()), index_delta);
-=======
   std::vector<LabelId> labels_id{utils::DeserializeLabelsFromLabelPropertyIndexStorage(value)};
   PropertyStore properties{utils::DeserializePropertiesFromLabelPropertyIndexStorage(value)};
   return CreateVertex(index_accessor, gid, labels_id, std::move(properties), index_delta);
->>>>>>> 762fe6a6
 }
 
 std::optional<EdgeAccessor> DiskStorage::DiskAccessor::DeserializeEdge(const rocksdb::Slice &key,
