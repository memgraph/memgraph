// Copyright 2025 Memgraph Ltd.
//
// Use of this software is governed by the Business Source License
// included in the file licenses/BSL.txt; by using this file, you agree to be bound by the terms of the Business Source
// License, and you may not use this file except in compliance with the Business Source License.
//
// As of the Change Date specified in that file, in accordance with
// the Business Source License, use of this software will be governed
// by the Apache License, Version 2.0, included in the file
// licenses/APL.txt.

#pragma once

#include <rocksdb/iterator.h>
#include <rocksdb/utilities/transaction.h>

#include "storage/v2/disk/rocksdb_storage.hpp"
#include "storage/v2/id_types.hpp"
#include "storage/v2/indices/label_index.hpp"
#include "storage/v2/vertex.hpp"
#include "utils/rocksdb_serialization.hpp"
#include "utils/synchronized.hpp"

namespace memgraph::storage {
class DiskLabelIndex : public storage::LabelIndex {
 public:
  using EntriesForDeletion = std::map<Gid, std::vector<LabelId>>;

  explicit DiskLabelIndex(const Config &config);

<<<<<<< HEAD
  bool CreateIndex(LabelId label, const std::vector<std::pair<std::string, std::string>> &vertices);
=======
  struct ActiveIndices : LabelIndex::ActiveIndices {
    explicit ActiveIndices(std::unordered_set<LabelId> index) : index_(std::move(index)) {}
    /// @throw std::bad_alloc
    void UpdateOnAddLabel(LabelId added_label, Vertex *vertex_after_update, const Transaction &tx) override;

    void UpdateOnRemoveLabel(LabelId removed_label, Vertex *vertex_after_update, const Transaction &tx) override;

    bool IndexRegistered(LabelId label) const override;

    bool IndexReady(LabelId label) const override;

    std::vector<LabelId> ListIndices(uint64_t start_timestamp) const override;

    uint64_t ApproximateVertexCount(LabelId label) const override;

    void AbortEntries(AbortableInfo const &, uint64_t start_timestamp) override;

    auto GetAbortProcessor() const -> AbortProcessor override;

    std::unordered_set<LabelId> index_;
    EntriesForDeletion entries_for_deletion_;
  };

  [[nodiscard]] bool CreateIndex(LabelId label, const std::vector<std::pair<std::string, std::string>> &vertices);
>>>>>>> fc7d09cb

  auto GetActiveIndices() const -> std::unique_ptr<LabelIndex::ActiveIndices> override;

  std::unique_ptr<rocksdb::Transaction> CreateRocksDBTransaction() const;

  std::unique_ptr<rocksdb::Transaction> CreateAllReadingRocksDBTransaction() const;

  [[nodiscard]] bool SyncVertexToLabelIndexStorage(const Vertex &vertex, uint64_t commit_timestamp) const;

  [[nodiscard]] bool ClearDeletedVertex(std::string_view gid, uint64_t transaction_commit_timestamp) const;

  [[nodiscard]] bool DeleteVerticesWithRemovedIndexingLabel(uint64_t transaction_start_timestamp,
                                                            uint64_t transaction_commit_timestamp,
                                                            EntriesForDeletion const &entries_for_deletion);

  /// Returns false if there was no index to drop
  bool DropIndex(LabelId label) override;

  RocksDBStorage *GetRocksDBStorage() const;

  void LoadIndexInfo(const std::vector<std::string> &labels);

  std::unordered_set<LabelId> GetInfo() const;

  void DropGraphClearIndices() override {}

 private:
  std::unordered_set<LabelId> index_;
  std::unique_ptr<RocksDBStorage> kvstore_;
};

}  // namespace memgraph::storage<|MERGE_RESOLUTION|>--- conflicted
+++ resolved
@@ -28,9 +28,6 @@
 
   explicit DiskLabelIndex(const Config &config);
 
-<<<<<<< HEAD
-  bool CreateIndex(LabelId label, const std::vector<std::pair<std::string, std::string>> &vertices);
-=======
   struct ActiveIndices : LabelIndex::ActiveIndices {
     explicit ActiveIndices(std::unordered_set<LabelId> index) : index_(std::move(index)) {}
     /// @throw std::bad_alloc
@@ -55,7 +52,6 @@
   };
 
   [[nodiscard]] bool CreateIndex(LabelId label, const std::vector<std::pair<std::string, std::string>> &vertices);
->>>>>>> fc7d09cb
 
   auto GetActiveIndices() const -> std::unique_ptr<LabelIndex::ActiveIndices> override;
 
