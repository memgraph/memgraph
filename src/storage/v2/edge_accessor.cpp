// Copyright 2023 Memgraph Ltd.
//
// Use of this software is governed by the Business Source License
// included in the file licenses/BSL.txt; by using this file, you agree to be bound by the terms of the Business Source
// License, and you may not use this file except in compliance with the Business Source License.
//
// As of the Change Date specified in that file, in accordance with
// the Business Source License, use of this software will be governed
// by the Apache License, Version 2.0, included in the file
// licenses/APL.txt.

#include "storage/v2/edge_accessor.hpp"

#include <memory>
#include <stdexcept>
#include <tuple>

#include "storage/v2/delta.hpp"
#include "storage/v2/mvcc.hpp"
#include "storage/v2/property_value.hpp"
#include "storage/v2/result.hpp"
#include "storage/v2/vertex_accessor.hpp"
#include "utils/memory_tracker.hpp"

namespace memgraph::storage {

bool EdgeAccessor::IsVisible(const View view) const {
  bool exists = true;
  bool deleted = true;
  // When edges don't have properties, their isolation level is still dictated by MVCC ->
  // iterate over the deltas of the from_vertex_ and see which deltas can be applied on edges.
  if (!config_.properties_on_edges) {
    Delta *delta = nullptr;
    {
      std::lock_guard<utils::SpinLock> guard(from_vertex_->lock);
      // Initialize deleted by checking if out edges contain edge_
      deleted = std::find_if(from_vertex_->out_edges.begin(), from_vertex_->out_edges.end(), [&](const auto &out_edge) {
                  return std::get<2>(out_edge) == edge_;
                }) == from_vertex_->out_edges.end();
      delta = from_vertex_->delta;
    }
    ApplyDeltasForRead(transaction_, delta, view, [&](const Delta &delta) {
      switch (delta.action) {
        case Delta::Action::ADD_LABEL:
        case Delta::Action::REMOVE_LABEL:
        case Delta::Action::SET_PROPERTY:
        case Delta::Action::REMOVE_IN_EDGE:
        case Delta::Action::ADD_IN_EDGE:
        case Delta::Action::RECREATE_OBJECT:
        case Delta::Action::DELETE_DESERIALIZED_OBJECT:
        case Delta::Action::DELETE_OBJECT:
          break;
        case Delta::Action::ADD_OUT_EDGE: {  // relevant for the from_vertex_ -> we just deleted the edge
          if (delta.vertex_edge.edge == edge_) {
            deleted = false;
          }
          break;
        }
        case Delta::Action::REMOVE_OUT_EDGE: {  // also relevant for the from_vertex_ -> we just added the edge
          if (delta.vertex_edge.edge == edge_) {
            exists = false;
          }
          break;
        }
      }
    });
    return exists && (for_deleted_ || !deleted);
  }

  Delta *delta = nullptr;
  {
    std::lock_guard<utils::SpinLock> guard(edge_.ptr->lock);
    deleted = edge_.ptr->deleted;
    delta = edge_.ptr->delta;
  }
  ApplyDeltasForRead(transaction_, delta, view, [&](const Delta &delta) {
    switch (delta.action) {
      case Delta::Action::ADD_LABEL:
      case Delta::Action::REMOVE_LABEL:
      case Delta::Action::SET_PROPERTY:
      case Delta::Action::ADD_IN_EDGE:
      case Delta::Action::ADD_OUT_EDGE:
      case Delta::Action::REMOVE_IN_EDGE:
      case Delta::Action::REMOVE_OUT_EDGE:
        break;
      case Delta::Action::RECREATE_OBJECT: {
        deleted = false;
        break;
      }
      case Delta::Action::DELETE_DESERIALIZED_OBJECT:
      case Delta::Action::DELETE_OBJECT: {
        exists = false;
        break;
      }
    }
  });
  return exists && (for_deleted_ || !deleted);
}

VertexAccessor EdgeAccessor::FromVertex() const {
  return VertexAccessor{from_vertex_, transaction_, indices_, constraints_, config_};
}

VertexAccessor EdgeAccessor::ToVertex() const {
  return VertexAccessor{to_vertex_, transaction_, indices_, constraints_, config_};
}

Result<storage::PropertyValue> EdgeAccessor::SetProperty(PropertyId property, const PropertyValue &value) {
  utils::MemoryTracker::OutOfMemoryExceptionEnabler oom_exception;
  if (!config_.properties_on_edges) return Error::PROPERTIES_DISABLED;

  std::lock_guard<utils::SpinLock> guard(edge_.ptr->lock);

  if (!PrepareForWrite(transaction_, edge_.ptr)) return Error::SERIALIZATION_ERROR;

  if (edge_.ptr->deleted) return Error::DELETED_OBJECT;

  auto current_value = edge_.ptr->properties.GetProperty(property);
  // We could skip setting the value if the previous one is the same to the new
  // one. This would save some memory as a delta would not be created as well as
  // avoid copying the value. The reason we are not doing that is because the
  // current code always follows the logical pattern of "create a delta" and
  // "modify in-place". Additionally, the created delta will make other
  // transactions get a SERIALIZATION_ERROR.

  CreateAndLinkDelta(transaction_, edge_.ptr, Delta::SetPropertyTag(), property, current_value);
  edge_.ptr->properties.SetProperty(property, value);

  return std::move(current_value);
}

Result<bool> EdgeAccessor::InitProperties(const std::map<storage::PropertyId, storage::PropertyValue> &properties) {
  utils::MemoryTracker::OutOfMemoryExceptionEnabler oom_exception;
  if (!config_.properties_on_edges) return Error::PROPERTIES_DISABLED;

  std::lock_guard<utils::SpinLock> guard(edge_.ptr->lock);

  if (!PrepareForWrite(transaction_, edge_.ptr)) return Error::SERIALIZATION_ERROR;

  if (edge_.ptr->deleted) return Error::DELETED_OBJECT;

  if (!edge_.ptr->properties.InitProperties(properties)) return false;
  for (const auto &[property, _] : properties) {
    CreateAndLinkDelta(transaction_, edge_.ptr, Delta::SetPropertyTag(), property, PropertyValue());
  }

  return true;
}

<<<<<<< HEAD
Result<bool> EdgeAccessor::UpdateProperties(std::map<storage::PropertyId, storage::PropertyValue> &properties) {
=======
Result<std::vector<std::tuple<PropertyId, PropertyValue, PropertyValue>>> EdgeAccessor::UpdateProperties(
    std::map<storage::PropertyId, storage::PropertyValue> &properties) const {
>>>>>>> 2e51e703
  utils::MemoryTracker::OutOfMemoryExceptionEnabler oom_exception;
  if (!config_.properties_on_edges) return Error::PROPERTIES_DISABLED;

  std::lock_guard<utils::SpinLock> guard(edge_.ptr->lock);

  if (!PrepareForWrite(transaction_, edge_.ptr)) return Error::SERIALIZATION_ERROR;

  if (edge_.ptr->deleted) return Error::DELETED_OBJECT;

<<<<<<< HEAD
  auto old_properties = edge_.ptr->properties.Properties();
  edge_.ptr->properties.ClearProperties();

  std::vector<std::tuple<PropertyId, PropertyValue, PropertyValue>> old_new_change;
  old_new_change.reserve(properties.size() + old_properties.size());
  for (auto &kv : properties) {
    if (!old_properties.contains(kv.first)) {
      old_new_change.emplace_back(std::make_tuple(kv.first, PropertyValue(), kv.second));
    }
  }

  for (auto &[old_key, old_value] : old_properties) {
    auto it = properties.emplace(old_key, old_value);
    if (!it.second) {
      auto &new_value = it.first->second;
      old_new_change.emplace_back(std::make_tuple(it.first->first, old_value, new_value));
    }
  }

  if (!edge_.ptr->properties.InitProperties(properties)) return false;
  for (auto &[property, old_value, new_value] : old_new_change) {
    CreateAndLinkDelta(transaction_, edge_.ptr, Delta::SetPropertyTag(), property, std::move(old_value));
  }

  return true;
=======
  auto id_old_new_change = edge_.ptr->properties.UpdateProperties(properties);

  for (auto &[property, old_value, new_value] : id_old_new_change) {
    CreateAndLinkDelta(transaction_, edge_.ptr, Delta::SetPropertyTag(), property, std::move(old_value));
  }

  return id_old_new_change;
>>>>>>> 2e51e703
}

Result<std::map<PropertyId, PropertyValue>> EdgeAccessor::ClearProperties() {
  if (!config_.properties_on_edges) return Error::PROPERTIES_DISABLED;

  std::lock_guard<utils::SpinLock> guard(edge_.ptr->lock);

  if (!PrepareForWrite(transaction_, edge_.ptr)) return Error::SERIALIZATION_ERROR;

  if (edge_.ptr->deleted) return Error::DELETED_OBJECT;

  auto properties = edge_.ptr->properties.Properties();
  for (const auto &property : properties) {
    CreateAndLinkDelta(transaction_, edge_.ptr, Delta::SetPropertyTag(), property.first, property.second);
  }

  edge_.ptr->properties.ClearProperties();

  return std::move(properties);
}

Result<PropertyValue> EdgeAccessor::GetProperty(PropertyId property, View view) const {
  if (!config_.properties_on_edges) return PropertyValue();
  bool exists = true;
  bool deleted = false;
  PropertyValue value;
  Delta *delta = nullptr;
  {
    std::lock_guard<utils::SpinLock> guard(edge_.ptr->lock);
    deleted = edge_.ptr->deleted;
    value = edge_.ptr->properties.GetProperty(property);
    delta = edge_.ptr->delta;
  }
  ApplyDeltasForRead(transaction_, delta, view, [&exists, &deleted, &value, property](const Delta &delta) {
    switch (delta.action) {
      case Delta::Action::SET_PROPERTY: {
        if (delta.property.key == property) {
          value = delta.property.value;
        }
        break;
      }
      case Delta::Action::DELETE_DESERIALIZED_OBJECT:
      case Delta::Action::DELETE_OBJECT: {
        exists = false;
        break;
      }
      case Delta::Action::RECREATE_OBJECT: {
        deleted = false;
        break;
      }
      case Delta::Action::ADD_LABEL:
      case Delta::Action::REMOVE_LABEL:
      case Delta::Action::ADD_IN_EDGE:
      case Delta::Action::ADD_OUT_EDGE:
      case Delta::Action::REMOVE_IN_EDGE:
      case Delta::Action::REMOVE_OUT_EDGE:
        break;
    }
  });
  if (!exists) return Error::NONEXISTENT_OBJECT;
  if (!for_deleted_ && deleted) return Error::DELETED_OBJECT;
  return std::move(value);
}

Result<std::map<PropertyId, PropertyValue>> EdgeAccessor::Properties(View view) const {
  if (!config_.properties_on_edges) return std::map<PropertyId, PropertyValue>{};
  bool exists = true;
  bool deleted = false;
  std::map<PropertyId, PropertyValue> properties;
  Delta *delta = nullptr;
  {
    std::lock_guard<utils::SpinLock> guard(edge_.ptr->lock);
    deleted = edge_.ptr->deleted;
    properties = edge_.ptr->properties.Properties();
    delta = edge_.ptr->delta;
  }
  ApplyDeltasForRead(transaction_, delta, view, [&exists, &deleted, &properties](const Delta &delta) {
    switch (delta.action) {
      case Delta::Action::SET_PROPERTY: {
        auto it = properties.find(delta.property.key);
        if (it != properties.end()) {
          if (delta.property.value.IsNull()) {
            // remove the property
            properties.erase(it);
          } else {
            // set the value
            it->second = delta.property.value;
          }
        } else if (!delta.property.value.IsNull()) {
          properties.emplace(delta.property.key, delta.property.value);
        }
        break;
      }
      case Delta::Action::DELETE_DESERIALIZED_OBJECT:
      case Delta::Action::DELETE_OBJECT: {
        exists = false;
        break;
      }
      case Delta::Action::RECREATE_OBJECT: {
        deleted = false;
        break;
      }
      case Delta::Action::ADD_LABEL:
      case Delta::Action::REMOVE_LABEL:
      case Delta::Action::ADD_IN_EDGE:
      case Delta::Action::ADD_OUT_EDGE:
      case Delta::Action::REMOVE_IN_EDGE:
      case Delta::Action::REMOVE_OUT_EDGE:
        break;
    }
  });
  if (!exists) return Error::NONEXISTENT_OBJECT;
  if (!for_deleted_ && deleted) return Error::DELETED_OBJECT;
  return std::move(properties);
}

}  // namespace memgraph::storage<|MERGE_RESOLUTION|>--- conflicted
+++ resolved
@@ -147,12 +147,8 @@
   return true;
 }
 
-<<<<<<< HEAD
-Result<bool> EdgeAccessor::UpdateProperties(std::map<storage::PropertyId, storage::PropertyValue> &properties) {
-=======
 Result<std::vector<std::tuple<PropertyId, PropertyValue, PropertyValue>>> EdgeAccessor::UpdateProperties(
     std::map<storage::PropertyId, storage::PropertyValue> &properties) const {
->>>>>>> 2e51e703
   utils::MemoryTracker::OutOfMemoryExceptionEnabler oom_exception;
   if (!config_.properties_on_edges) return Error::PROPERTIES_DISABLED;
 
@@ -162,33 +158,6 @@
 
   if (edge_.ptr->deleted) return Error::DELETED_OBJECT;
 
-<<<<<<< HEAD
-  auto old_properties = edge_.ptr->properties.Properties();
-  edge_.ptr->properties.ClearProperties();
-
-  std::vector<std::tuple<PropertyId, PropertyValue, PropertyValue>> old_new_change;
-  old_new_change.reserve(properties.size() + old_properties.size());
-  for (auto &kv : properties) {
-    if (!old_properties.contains(kv.first)) {
-      old_new_change.emplace_back(std::make_tuple(kv.first, PropertyValue(), kv.second));
-    }
-  }
-
-  for (auto &[old_key, old_value] : old_properties) {
-    auto it = properties.emplace(old_key, old_value);
-    if (!it.second) {
-      auto &new_value = it.first->second;
-      old_new_change.emplace_back(std::make_tuple(it.first->first, old_value, new_value));
-    }
-  }
-
-  if (!edge_.ptr->properties.InitProperties(properties)) return false;
-  for (auto &[property, old_value, new_value] : old_new_change) {
-    CreateAndLinkDelta(transaction_, edge_.ptr, Delta::SetPropertyTag(), property, std::move(old_value));
-  }
-
-  return true;
-=======
   auto id_old_new_change = edge_.ptr->properties.UpdateProperties(properties);
 
   for (auto &[property, old_value, new_value] : id_old_new_change) {
@@ -196,7 +165,6 @@
   }
 
   return id_old_new_change;
->>>>>>> 2e51e703
 }
 
 Result<std::map<PropertyId, PropertyValue>> EdgeAccessor::ClearProperties() {
