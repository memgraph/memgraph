--- conflicted
+++ resolved
@@ -12,15 +12,10 @@
     inmemory/storage.cpp
     inmemory/vertex_accessor.cpp
     property_store.cpp
-<<<<<<< HEAD
     vertex_accessor.cpp
     storage.cpp
     disk/compaction_filter.cpp
     disk/storage.hpp)
-=======
-    storage.cpp
-    vertex_accessor.cpp)
->>>>>>> ed76943d
 
 
 set(storage_v2_src_files
