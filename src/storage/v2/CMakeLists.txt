--- conflicted
+++ resolved
@@ -92,6 +92,7 @@
         indices/vector_edge_index.hpp
         inmemory/indices_mvcc.hpp
         inmemory/storage.hpp
+        inmemory/storagefwd.hpp
         mvcc.hpp
         point.hpp
         point_functions.hpp
@@ -105,20 +106,7 @@
         transaction_constants.hpp
         vertex_info_cache.hpp
         vertex_info_cache_fwd.hpp
-<<<<<<< HEAD
-        schema_info.hpp
-        edge_ref.hpp
-        id_types.hpp
-        property_value_utils.hpp
-        property_constants.hpp
-        storage.hpp
-        inmemory/storage.hpp
-        inmemory/storagefwd.hpp
-        disk/storage.hpp
-        config.hpp
         replication/replication_transaction.hpp
-=======
->>>>>>> fc7d09cb
 )
 
 find_package(gflags REQUIRED)
