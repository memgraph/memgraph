--- conflicted
+++ resolved
@@ -150,13 +150,8 @@
     mgcxx_text_search
     tantivy_text_search
     usearch
-<<<<<<< HEAD
     rollbear::strong_type
-=======
-    strong_type::strong_type
-    rangev3
     atomic
->>>>>>> 68888475
 )
 
 add_subdirectory(fuzz EXCLUDE_FROM_ALL)