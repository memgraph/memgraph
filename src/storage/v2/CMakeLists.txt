<<<<<<< HEAD
set(storage_v2_src_files
    commit_log.cpp
    constraints/existence_constraints.cpp
    temporal.cpp
    durability/durability.cpp
    durability/serialization.cpp
    durability/snapshot.cpp
    durability/wal.cpp
    edge_accessor.cpp
    property_store.cpp
    vertex_accessor.cpp
    vertex_info_cache_fwd.hpp
    vertex_info_cache.hpp
    vertex_info_cache.cpp
    storage.cpp
    indices/indices.cpp
    all_vertices_iterable.cpp
    vertices_iterable.cpp
    inmemory/storage.cpp
    inmemory/label_index.cpp
    inmemory/label_property_index.cpp
    inmemory/unique_constraints.cpp
    disk/edge_import_mode_cache.cpp
    disk/storage.cpp
    disk/rocksdb_storage.cpp
    disk/label_index.cpp
    disk/label_property_index.cpp
    disk/unique_constraints.cpp
    storage_mode.cpp
    isolation_level.cpp)


set(storage_v2_src_files
    ${storage_v2_src_files}
    replication/replication_client.cpp
    replication/replication_server.cpp
    replication/serialization.cpp
    replication/slk.cpp
    replication/replication_persistence_helper.cpp
    replication/rpc.cpp)

=======
>>>>>>> 4bc5d749
#######################
find_package(gflags REQUIRED)
find_package(Threads REQUIRED)

add_library(mg-storage-v2 STATIC
        commit_log.cpp
        constraints/existence_constraints.cpp
        temporal.cpp
        durability/durability.cpp
        durability/serialization.cpp
        durability/snapshot.cpp
        durability/wal.cpp
        edge_accessor.cpp
        property_store.cpp
        vertex_accessor.cpp
        vertex_info_cache_fwd.hpp
        vertex_info_cache.hpp
        vertex_info_cache.cpp
        storage.cpp
        indices/indices.cpp
        all_vertices_iterable.cpp
        vertices_iterable.cpp
        inmemory/storage.cpp
        inmemory/label_index.cpp
        inmemory/label_property_index.cpp
        inmemory/unique_constraints.cpp
        disk/storage.cpp
        disk/rocksdb_storage.cpp
        disk/label_index.cpp
        disk/label_property_index.cpp
        disk/unique_constraints.cpp
        storage_mode.cpp
        isolation_level.cpp
        replication/replication_client.cpp
        replication/replication_server.cpp
        replication/serialization.cpp
        replication/slk.cpp
        replication/replication_persistence_helper.cpp
        replication/rpc.cpp
        replication/replication.cpp
        inmemory/replication/replication_server.cpp
        inmemory/replication/replication_client.cpp
)
target_link_libraries(mg-storage-v2 Threads::Threads mg-utils gflags absl::flat_hash_map mg-rpc mg-slk)

# Until we get LTO there is an advantage to do some unity builds
set_target_properties(mg-storage-v2
        PROPERTIES
        UNITY_BUILD ON
        UNITY_BUILD_MODE GROUP
)
set_source_files_properties(
        vertex_info_cache.cpp vertex_accessor.cpp
        PROPERTIES UNITY_GROUP "ensure inline of vertex_info_cache"
)<|MERGE_RESOLUTION|>--- conflicted
+++ resolved
@@ -1,47 +1,3 @@
-<<<<<<< HEAD
-set(storage_v2_src_files
-    commit_log.cpp
-    constraints/existence_constraints.cpp
-    temporal.cpp
-    durability/durability.cpp
-    durability/serialization.cpp
-    durability/snapshot.cpp
-    durability/wal.cpp
-    edge_accessor.cpp
-    property_store.cpp
-    vertex_accessor.cpp
-    vertex_info_cache_fwd.hpp
-    vertex_info_cache.hpp
-    vertex_info_cache.cpp
-    storage.cpp
-    indices/indices.cpp
-    all_vertices_iterable.cpp
-    vertices_iterable.cpp
-    inmemory/storage.cpp
-    inmemory/label_index.cpp
-    inmemory/label_property_index.cpp
-    inmemory/unique_constraints.cpp
-    disk/edge_import_mode_cache.cpp
-    disk/storage.cpp
-    disk/rocksdb_storage.cpp
-    disk/label_index.cpp
-    disk/label_property_index.cpp
-    disk/unique_constraints.cpp
-    storage_mode.cpp
-    isolation_level.cpp)
-
-
-set(storage_v2_src_files
-    ${storage_v2_src_files}
-    replication/replication_client.cpp
-    replication/replication_server.cpp
-    replication/serialization.cpp
-    replication/slk.cpp
-    replication/replication_persistence_helper.cpp
-    replication/rpc.cpp)
-
-=======
->>>>>>> 4bc5d749
 #######################
 find_package(gflags REQUIRED)
 find_package(Threads REQUIRED)
@@ -68,6 +24,7 @@
         inmemory/label_index.cpp
         inmemory/label_property_index.cpp
         inmemory/unique_constraints.cpp
+        disk/edge_import_mode_cache.cpp
         disk/storage.cpp
         disk/rocksdb_storage.cpp
         disk/label_index.cpp
