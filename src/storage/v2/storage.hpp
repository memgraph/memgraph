--- conflicted
+++ resolved
@@ -414,7 +414,6 @@
 
   ConstraintsInfo ListAllConstraints() const;
 
-<<<<<<< HEAD
   SchemasInfo ListAllSchemas() const;
 
   std::optional<Schemas::Schema> GetSchema(LabelId primary_label) const;
@@ -422,13 +421,6 @@
   bool CreateSchema(LabelId primary_label, const std::vector<SchemaProperty> &schemas_types);
 
   bool DropSchema(LabelId primary_label);
-=======
-  bool CreateSchema(LabelId primary_label, std::vector<SchemaProperty> &schemas_types);
-
-  bool DeleteSchema(LabelId primary_label);
-
-  SchemasInfo ListAllSchemas() const;
->>>>>>> 2998f925
 
   StorageInfo GetInfo() const;
 
