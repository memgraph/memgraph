--- conflicted
+++ resolved
@@ -163,15 +163,11 @@
 
     virtual Result<EdgeAccessor> CreateEdge(VertexAccessor *from, VertexAccessor *to, EdgeTypeId edge_type) = 0;
 
-<<<<<<< HEAD
+    virtual Result<EdgeAccessor> EdgeSetFrom(EdgeAccessor *edge, VertexAccessor *new_from) = 0;
+
+    virtual Result<EdgeAccessor> EdgeSetTo(EdgeAccessor *edge, VertexAccessor *new_to) = 0;
+
     virtual Result<std::optional<EdgeAccessor>> DeleteEdge(EdgeAccessor *edge);
-=======
-    virtual Result<EdgeAccessor> EdgeSetFrom(EdgeAccessor *edge, VertexAccessor *new_from) = 0;
-
-    virtual Result<EdgeAccessor> EdgeSetTo(EdgeAccessor *edge, VertexAccessor *new_to) = 0;
-
-    virtual Result<std::optional<EdgeAccessor>> DeleteEdge(EdgeAccessor *edge) = 0;
->>>>>>> 9c51dbbb
 
     virtual bool LabelIndexExists(LabelId label) const = 0;
 
