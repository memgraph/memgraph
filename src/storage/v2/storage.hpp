// Copyright 2023 Memgraph Ltd.
//
// Use of this software is governed by the Business Source License
// included in the file licenses/BSL.txt; by using this file, you agree to be bound by the terms of the Business Source
// License, and you may not use this file except in compliance with the Business Source License.
//
// As of the Change Date specified in that file, in accordance with
// the Business Source License, use of this software will be governed
// by the Apache License, Version 2.0, included in the file
// licenses/APL.txt.

#pragma once

#include <span>

#include "io/network/endpoint.hpp"
#include "kvstore/kvstore.hpp"
#include "query/exceptions.hpp"
#include "storage/v2/all_vertices_iterable.hpp"
#include "storage/v2/commit_log.hpp"
#include "storage/v2/config.hpp"
#include "storage/v2/durability/paths.hpp"
#include "storage/v2/durability/wal.hpp"
#include "storage/v2/edge_accessor.hpp"
#include "storage/v2/indices/indices.hpp"
#include "storage/v2/mvcc.hpp"
#include "storage/v2/storage_error.hpp"
#include "storage/v2/storage_mode.hpp"
#include "storage/v2/vertices_iterable.hpp"
#include "utils/event_counter.hpp"
#include "utils/event_histogram.hpp"
#include "utils/scheduler.hpp"
#include "utils/timer.hpp"
#include "utils/uuid.hpp"

namespace memgraph::metrics {
extern const Event SnapshotCreationLatency_us;

extern const Event ActiveLabelIndices;
extern const Event ActiveLabelPropertyIndices;
}  // namespace memgraph::metrics

namespace memgraph::storage {

struct Transaction;
class EdgeAccessor;

struct IndicesInfo {
  std::vector<LabelId> label;
  std::vector<std::pair<LabelId, PropertyId>> label_property;
};

struct ConstraintsInfo {
  std::vector<std::pair<LabelId, PropertyId>> existence;
  std::vector<std::pair<LabelId, std::set<PropertyId>>> unique;
};

struct StorageInfo {
  uint64_t vertex_count;
  uint64_t edge_count;
  double average_degree;
  uint64_t memory_usage;
  uint64_t disk_usage;
};

class Storage {
 public:
  Storage(Config config, StorageMode storage_mode);

  Storage(const Storage &) = delete;
  Storage(Storage &&) = delete;
  Storage &operator=(const Storage &) = delete;
  Storage &operator=(Storage &&) = delete;

  virtual ~Storage() {}

  class Accessor {
   public:
    Accessor(Storage *storage, IsolationLevel isolation_level, StorageMode storage_mode);
    Accessor(const Accessor &) = delete;
    Accessor &operator=(const Accessor &) = delete;
    Accessor &operator=(Accessor &&other) = delete;

    Accessor(Accessor &&other) noexcept;

    virtual ~Accessor() {}

    virtual VertexAccessor CreateVertex() = 0;

    virtual std::optional<VertexAccessor> FindVertex(Gid gid, View view) = 0;

    virtual VerticesIterable Vertices(View view) = 0;

    virtual VerticesIterable Vertices(LabelId label, View view) = 0;

    virtual VerticesIterable Vertices(LabelId label, PropertyId property, View view) = 0;

    virtual VerticesIterable Vertices(LabelId label, PropertyId property, const PropertyValue &value, View view) = 0;

    virtual VerticesIterable Vertices(LabelId label, PropertyId property,
                                      const std::optional<utils::Bound<PropertyValue>> &lower_bound,
                                      const std::optional<utils::Bound<PropertyValue>> &upper_bound, View view) = 0;

    virtual uint64_t ApproximateVertexCount() const = 0;

    virtual uint64_t ApproximateVertexCount(LabelId label) const = 0;

    virtual uint64_t ApproximateVertexCount(LabelId label, PropertyId property) const = 0;

    virtual uint64_t ApproximateVertexCount(LabelId label, PropertyId property, const PropertyValue &value) const = 0;

    virtual uint64_t ApproximateVertexCount(LabelId label, PropertyId property,
                                            const std::optional<utils::Bound<PropertyValue>> &lower,
                                            const std::optional<utils::Bound<PropertyValue>> &upper) const = 0;

    virtual std::optional<storage::LabelIndexStats> GetIndexStats(const storage::LabelId &label) const = 0;

    virtual std::optional<storage::LabelPropertyIndexStats> GetIndexStats(
        const storage::LabelId &label, const storage::PropertyId &property) const = 0;

    virtual void SetIndexStats(const storage::LabelId &label, const LabelIndexStats &stats) = 0;

    virtual void SetIndexStats(const storage::LabelId &label, const storage::PropertyId &property,
                               const LabelPropertyIndexStats &stats) = 0;

    virtual std::vector<std::pair<LabelId, PropertyId>> ClearLabelPropertyIndexStats() = 0;

    virtual std::vector<LabelId> ClearLabelIndexStats() = 0;

    virtual std::vector<std::pair<LabelId, PropertyId>> DeleteLabelPropertyIndexStats(
        std::span<std::string> labels) = 0;

    virtual std::vector<LabelId> DeleteLabelIndexStats(std::span<std::string> labels) = 0;

    virtual Result<std::optional<VertexAccessor>> DeleteVertex(VertexAccessor *vertex) = 0;

    virtual Result<std::optional<std::pair<VertexAccessor, std::vector<EdgeAccessor>>>> DetachDeleteVertex(
        VertexAccessor *vertex) = 0;

    virtual void PrefetchInEdges(const VertexAccessor &vertex_acc) = 0;

    virtual void PrefetchOutEdges(const VertexAccessor &vertex_acc) = 0;

    virtual Result<EdgeAccessor> CreateEdge(VertexAccessor *from, VertexAccessor *to, EdgeTypeId edge_type) = 0;

    virtual Result<std::optional<EdgeAccessor>> DeleteEdge(EdgeAccessor *edge) = 0;

    virtual bool LabelIndexExists(LabelId label) const = 0;

<<<<<<< HEAD
    ~Accessor();

    /// @throw std::bad_alloc
    VertexAccessor CreateVertex();

    std::optional<VertexAccessor> FindVertex(Gid gid, View view);

    VerticesIterable Vertices(View view) {
      return VerticesIterable(AllVerticesIterable(storage_->vertices_.access(), &transaction_, view,
                                                  &storage_->indices_, &storage_->constraints_,
                                                  storage_->config_.items));
    }

    VerticesIterable Vertices(LabelId label, View view);

    VerticesIterable Vertices(LabelId label, PropertyId property, View view);

    VerticesIterable Vertices(LabelId label, PropertyId property, const PropertyValue &value, View view);

    VerticesIterable Vertices(LabelId label, PropertyId property,
                              const std::optional<utils::Bound<PropertyValue>> &lower_bound,
                              const std::optional<utils::Bound<PropertyValue>> &upper_bound, View view);

    /// Return approximate number of all vertices in the database.
    /// Note that this is always an over-estimate and never an under-estimate.
    int64_t ApproximateVertexCount() const { return storage_->vertices_.size(); }

    /// Return approximate number of vertices with the given label.
    /// Note that this is always an over-estimate and never an under-estimate.
    int64_t ApproximateVertexCount(LabelId label) const {
      return storage_->indices_.label_index.ApproximateVertexCount(label);
    }

    /// Return approximate number of vertices with the given label and property.
    /// Note that this is always an over-estimate and never an under-estimate.
    int64_t ApproximateVertexCount(LabelId label, PropertyId property) const {
      return storage_->indices_.label_property_index.ApproximateVertexCount(label, property);
    }

    /// Return approximate number of vertices with the given label and the given
    /// value for the given property. Note that this is always an over-estimate
    /// and never an under-estimate.
    int64_t ApproximateVertexCount(LabelId label, PropertyId property, const PropertyValue &value) const {
      return storage_->indices_.label_property_index.ApproximateVertexCount(label, property, value);
    }

    /// Return approximate number of vertices with the given label and value for
    /// the given property in the range defined by provided upper and lower
    /// bounds.
    int64_t ApproximateVertexCount(LabelId label, PropertyId property,
                                   const std::optional<utils::Bound<PropertyValue>> &lower,
                                   const std::optional<utils::Bound<PropertyValue>> &upper) const {
      return storage_->indices_.label_property_index.ApproximateVertexCount(label, property, lower, upper);
    }

    template <typename TResult, typename TIndex, typename TIndexKey>
    std::optional<TResult> GetIndexStatsForIndex(TIndex &index, TIndexKey &&key) const {
      return index.GetIndexStats(key);
    }

    std::optional<storage::LabelIndexStats> GetIndexStats(const storage::LabelId &label) const {
      return GetIndexStatsForIndex<storage::LabelIndexStats>(storage_->indices_.label_index, label);
    }

    std::optional<storage::LabelPropertyIndexStats> GetIndexStats(const storage::LabelId &label,
                                                                  const storage::PropertyId &property) const {
      return GetIndexStatsForIndex<storage::LabelPropertyIndexStats>(storage_->indices_.label_property_index,
                                                                     std::make_pair(label, property));
    }

    template <typename TIndex, typename TIndexKey, typename TIndexStats>
    void SetIndexStatsForIndex(TIndex &index, TIndexKey &&key, TIndexStats &stats) const {
      index.SetIndexStats(key, stats);
    }

    void SetIndexStats(const storage::LabelId &label, const LabelIndexStats &stats) {
      SetIndexStatsForIndex(storage_->indices_.label_index, label, stats);
    }

    void SetIndexStats(const storage::LabelId &label, const storage::PropertyId &property,
                       const LabelPropertyIndexStats &stats) {
      SetIndexStatsForIndex(storage_->indices_.label_property_index, std::make_pair(label, property), stats);
    }

    template <typename TResult, typename TIndex>
    std::vector<TResult> ClearIndexStatsForIndex(TIndex &index) const {
      return index.ClearIndexStats();
    }

    std::vector<std::pair<LabelId, PropertyId>> ClearLabelPropertyIndexStats() {
      return ClearIndexStatsForIndex<std::pair<LabelId, PropertyId>>(storage_->indices_.label_property_index);
    }

    std::vector<LabelId> ClearLabelIndexStats() {
      return ClearIndexStatsForIndex<LabelId>(storage_->indices_.label_index);
    }

    template <typename TResult, typename TIndex>
    std::vector<TResult> DeleteIndexStatsForIndex(TIndex &index, const std::span<std::string> labels) {
      std::vector<TResult> deleted_indexes;

      for (const auto &label : labels) {
        std::vector<TResult> loc_results = index.DeleteIndexStats(NameToLabel(label));
        deleted_indexes.insert(deleted_indexes.end(), std::make_move_iterator(loc_results.begin()),
                               std::make_move_iterator(loc_results.end()));
      }
      return deleted_indexes;
    }

    std::vector<std::pair<LabelId, PropertyId>> DeleteLabelPropertyIndexStats(const std::span<std::string> labels) {
      return DeleteIndexStatsForIndex<std::pair<LabelId, PropertyId>>(storage_->indices_.label_property_index, labels);
    }

    std::vector<LabelId> DeleteLabelIndexStats(const std::span<std::string> labels) {
      return DeleteIndexStatsForIndex<LabelId>(storage_->indices_.label_index, labels);
    }

    Result<std::optional<std::pair<std::vector<VertexAccessor>, std::vector<EdgeAccessor>>>> DetachDeleteVertexBulk(
        std::vector<VertexAccessor> nodes, std::vector<EdgeAccessor> edges, bool detach);

    /// @return Accessor to the deleted vertex if a deletion took place, std::nullopt otherwise
    /// @throw std::bad_alloc
    Result<std::optional<VertexAccessor>> DeleteVertex(VertexAccessor *vertex);

    /// @return Accessor to the deleted vertex and deleted edges if a deletion took place, std::nullopt otherwise
    /// @throw std::bad_alloc
    Result<std::optional<std::pair<VertexAccessor, std::vector<EdgeAccessor>>>> DetachDeleteVertex(
        VertexAccessor *vertex);

    /// @throw std::bad_alloc
    Result<EdgeAccessor> CreateEdge(VertexAccessor *from, VertexAccessor *to, EdgeTypeId edge_type);

    /// Accessor to the deleted edge if a deletion took place, std::nullopt otherwise
    /// @throw std::bad_alloc
    Result<std::optional<EdgeAccessor>> DeleteEdge(EdgeAccessor *edge);

    const std::string &LabelToName(LabelId label) const;
    const std::string &PropertyToName(PropertyId property) const;
    const std::string &EdgeTypeToName(EdgeTypeId edge_type) const;

    /// @throw std::bad_alloc if unable to insert a new mapping
    LabelId NameToLabel(std::string_view name);

    /// @throw std::bad_alloc if unable to insert a new mapping
    PropertyId NameToProperty(std::string_view name);

    /// @throw std::bad_alloc if unable to insert a new mapping
    EdgeTypeId NameToEdgeType(std::string_view name);

    bool LabelIndexExists(LabelId label) const { return storage_->indices_.label_index.IndexExists(label); }

    bool LabelPropertyIndexExists(LabelId label, PropertyId property) const {
      return storage_->indices_.label_property_index.IndexExists(label, property);
    }

    IndicesInfo ListAllIndices() const {
      return {storage_->indices_.label_index.ListIndices(), storage_->indices_.label_property_index.ListIndices()};
    }

    ConstraintsInfo ListAllConstraints() const {
      return {ListExistenceConstraints(storage_->constraints_),
              storage_->constraints_.unique_constraints.ListConstraints()};
    }
=======
    virtual bool LabelPropertyIndexExists(LabelId label, PropertyId property) const = 0;
>>>>>>> 036da58d

    virtual IndicesInfo ListAllIndices() const = 0;

    virtual ConstraintsInfo ListAllConstraints() const = 0;

    // NOLINTNEXTLINE(google-default-arguments)
    virtual utils::BasicResult<StorageDataManipulationError, void> Commit(
        std::optional<uint64_t> desired_commit_timestamp = {}) = 0;

    virtual void Abort() = 0;

    virtual void FinalizeTransaction() = 0;

    std::optional<uint64_t> GetTransactionId() const;

    void AdvanceCommand();

    const std::string &LabelToName(LabelId label) const { return storage_->LabelToName(label); }

    const std::string &PropertyToName(PropertyId property) const { return storage_->PropertyToName(property); }

    const std::string &EdgeTypeToName(EdgeTypeId edge_type) const { return storage_->EdgeTypeToName(edge_type); }

    LabelId NameToLabel(std::string_view name) { return storage_->NameToLabel(name); }

    PropertyId NameToProperty(std::string_view name) { return storage_->NameToProperty(name); }

    EdgeTypeId NameToEdgeType(std::string_view name) { return storage_->NameToEdgeType(name); }

    StorageMode GetCreationStorageMode() const;

   protected:
    Storage *storage_;
    std::shared_lock<utils::RWLock> storage_guard_;
    Transaction transaction_;
    std::optional<uint64_t> commit_timestamp_;
    bool is_transaction_active_;

   private:
    StorageMode creation_storage_mode_;
  };

  const std::string &LabelToName(LabelId label) const { return name_id_mapper_->IdToName(label.AsUint()); }

  const std::string &PropertyToName(PropertyId property) const { return name_id_mapper_->IdToName(property.AsUint()); }

  const std::string &EdgeTypeToName(EdgeTypeId edge_type) const {
    return name_id_mapper_->IdToName(edge_type.AsUint());
  }

  LabelId NameToLabel(const std::string_view name) const { return LabelId::FromUint(name_id_mapper_->NameToId(name)); }

  PropertyId NameToProperty(const std::string_view name) const {
    return PropertyId::FromUint(name_id_mapper_->NameToId(name));
  }

  EdgeTypeId NameToEdgeType(const std::string_view name) const {
    return EdgeTypeId::FromUint(name_id_mapper_->NameToId(name));
  }

  void SetStorageMode(StorageMode storage_mode);

  StorageMode GetStorageMode() const;

  virtual void FreeMemory(std::unique_lock<utils::RWLock> main_guard) = 0;
  void FreeMemory() { FreeMemory({}); }

  virtual std::unique_ptr<Accessor> Access(std::optional<IsolationLevel> override_isolation_level) = 0;
  std::unique_ptr<Accessor> Access() { return Access(std::optional<IsolationLevel>{}); }

  virtual utils::BasicResult<StorageIndexDefinitionError, void> CreateIndex(
      LabelId label, std::optional<uint64_t> desired_commit_timestamp) = 0;

  utils::BasicResult<StorageIndexDefinitionError, void> CreateIndex(LabelId label) {
    return CreateIndex(label, std::optional<uint64_t>{});
  }

  virtual utils::BasicResult<StorageIndexDefinitionError, void> CreateIndex(
      LabelId label, PropertyId property, std::optional<uint64_t> desired_commit_timestamp) = 0;

  utils::BasicResult<StorageIndexDefinitionError, void> CreateIndex(LabelId label, PropertyId property) {
    return CreateIndex(label, property, std::optional<uint64_t>{});
  }

  virtual utils::BasicResult<StorageIndexDefinitionError, void> DropIndex(
      LabelId label, std::optional<uint64_t> desired_commit_timestamp) = 0;

  utils::BasicResult<StorageIndexDefinitionError, void> DropIndex(LabelId label) {
    return DropIndex(label, std::optional<uint64_t>{});
  }

  virtual utils::BasicResult<StorageIndexDefinitionError, void> DropIndex(
      LabelId label, PropertyId property, std::optional<uint64_t> desired_commit_timestamp) = 0;

  utils::BasicResult<StorageIndexDefinitionError, void> DropIndex(LabelId label, PropertyId property) {
    return DropIndex(label, property, std::optional<uint64_t>{});
  }

  IndicesInfo ListAllIndices() const;

  virtual utils::BasicResult<StorageExistenceConstraintDefinitionError, void> CreateExistenceConstraint(
      LabelId label, PropertyId property, std::optional<uint64_t> desired_commit_timestamp) = 0;

  virtual utils::BasicResult<StorageExistenceConstraintDroppingError, void> DropExistenceConstraint(
      LabelId label, PropertyId property, std::optional<uint64_t> desired_commit_timestamp) = 0;

  virtual utils::BasicResult<StorageUniqueConstraintDefinitionError, UniqueConstraints::CreationStatus>
  CreateUniqueConstraint(LabelId label, const std::set<PropertyId> &properties,
                         std::optional<uint64_t> desired_commit_timestamp) = 0;

  virtual utils::BasicResult<StorageUniqueConstraintDroppingError, UniqueConstraints::DeletionStatus>
  DropUniqueConstraint(LabelId label, const std::set<PropertyId> &properties,
                       std::optional<uint64_t> desired_commit_timestamp) = 0;

  ConstraintsInfo ListAllConstraints() const;

  enum class SetIsolationLevelError : uint8_t { DisabledForAnalyticalMode };

  utils::BasicResult<SetIsolationLevelError> SetIsolationLevel(IsolationLevel isolation_level);
  IsolationLevel GetIsolationLevel() const noexcept;

  virtual StorageInfo GetInfo() const = 0;

  virtual Transaction CreateTransaction(IsolationLevel isolation_level, StorageMode storage_mode) = 0;

  // Main storage lock.
  // Accessors take a shared lock when starting, so it is possible to block
  // creation of new accessors by taking a unique lock. This is used when doing
  // operations on storage that affect the global state, for example index
  // creation.
  mutable utils::RWLock main_lock_{utils::RWLock::Priority::WRITE};

  // Even though the edge count is already kept in the `edges_` SkipList, the
  // list is used only when properties are enabled for edges. Because of that we
  // keep a separate count of edges that is always updated.
  std::atomic<uint64_t> edge_count_{0};

  std::unique_ptr<NameIdMapper> name_id_mapper_;
  Config config_;

  // Transaction engine
  utils::SpinLock engine_lock_;
  uint64_t timestamp_{kTimestampInitialId};
  uint64_t transaction_id_{kTransactionInitialId};

  IsolationLevel isolation_level_;
  StorageMode storage_mode_;

  Indices indices_;
  Constraints constraints_;

  std::atomic<uint64_t> vertex_id_{0};
  std::atomic<uint64_t> edge_id_{0};
};

}  // namespace memgraph::storage<|MERGE_RESOLUTION|>--- conflicted
+++ resolved
@@ -137,6 +137,9 @@
     virtual Result<std::optional<std::pair<VertexAccessor, std::vector<EdgeAccessor>>>> DetachDeleteVertex(
         VertexAccessor *vertex) = 0;
 
+    virtual Result<std::optional<std::pair<std::vector<VertexAccessor>, std::vector<EdgeAccessor>>>>
+    DetachDeleteVertexBulk(std::vector<VertexAccessor> nodes, std::vector<EdgeAccessor> edges, bool detach) = 0;
+
     virtual void PrefetchInEdges(const VertexAccessor &vertex_acc) = 0;
 
     virtual void PrefetchOutEdges(const VertexAccessor &vertex_acc) = 0;
@@ -147,173 +150,7 @@
 
     virtual bool LabelIndexExists(LabelId label) const = 0;
 
-<<<<<<< HEAD
-    ~Accessor();
-
-    /// @throw std::bad_alloc
-    VertexAccessor CreateVertex();
-
-    std::optional<VertexAccessor> FindVertex(Gid gid, View view);
-
-    VerticesIterable Vertices(View view) {
-      return VerticesIterable(AllVerticesIterable(storage_->vertices_.access(), &transaction_, view,
-                                                  &storage_->indices_, &storage_->constraints_,
-                                                  storage_->config_.items));
-    }
-
-    VerticesIterable Vertices(LabelId label, View view);
-
-    VerticesIterable Vertices(LabelId label, PropertyId property, View view);
-
-    VerticesIterable Vertices(LabelId label, PropertyId property, const PropertyValue &value, View view);
-
-    VerticesIterable Vertices(LabelId label, PropertyId property,
-                              const std::optional<utils::Bound<PropertyValue>> &lower_bound,
-                              const std::optional<utils::Bound<PropertyValue>> &upper_bound, View view);
-
-    /// Return approximate number of all vertices in the database.
-    /// Note that this is always an over-estimate and never an under-estimate.
-    int64_t ApproximateVertexCount() const { return storage_->vertices_.size(); }
-
-    /// Return approximate number of vertices with the given label.
-    /// Note that this is always an over-estimate and never an under-estimate.
-    int64_t ApproximateVertexCount(LabelId label) const {
-      return storage_->indices_.label_index.ApproximateVertexCount(label);
-    }
-
-    /// Return approximate number of vertices with the given label and property.
-    /// Note that this is always an over-estimate and never an under-estimate.
-    int64_t ApproximateVertexCount(LabelId label, PropertyId property) const {
-      return storage_->indices_.label_property_index.ApproximateVertexCount(label, property);
-    }
-
-    /// Return approximate number of vertices with the given label and the given
-    /// value for the given property. Note that this is always an over-estimate
-    /// and never an under-estimate.
-    int64_t ApproximateVertexCount(LabelId label, PropertyId property, const PropertyValue &value) const {
-      return storage_->indices_.label_property_index.ApproximateVertexCount(label, property, value);
-    }
-
-    /// Return approximate number of vertices with the given label and value for
-    /// the given property in the range defined by provided upper and lower
-    /// bounds.
-    int64_t ApproximateVertexCount(LabelId label, PropertyId property,
-                                   const std::optional<utils::Bound<PropertyValue>> &lower,
-                                   const std::optional<utils::Bound<PropertyValue>> &upper) const {
-      return storage_->indices_.label_property_index.ApproximateVertexCount(label, property, lower, upper);
-    }
-
-    template <typename TResult, typename TIndex, typename TIndexKey>
-    std::optional<TResult> GetIndexStatsForIndex(TIndex &index, TIndexKey &&key) const {
-      return index.GetIndexStats(key);
-    }
-
-    std::optional<storage::LabelIndexStats> GetIndexStats(const storage::LabelId &label) const {
-      return GetIndexStatsForIndex<storage::LabelIndexStats>(storage_->indices_.label_index, label);
-    }
-
-    std::optional<storage::LabelPropertyIndexStats> GetIndexStats(const storage::LabelId &label,
-                                                                  const storage::PropertyId &property) const {
-      return GetIndexStatsForIndex<storage::LabelPropertyIndexStats>(storage_->indices_.label_property_index,
-                                                                     std::make_pair(label, property));
-    }
-
-    template <typename TIndex, typename TIndexKey, typename TIndexStats>
-    void SetIndexStatsForIndex(TIndex &index, TIndexKey &&key, TIndexStats &stats) const {
-      index.SetIndexStats(key, stats);
-    }
-
-    void SetIndexStats(const storage::LabelId &label, const LabelIndexStats &stats) {
-      SetIndexStatsForIndex(storage_->indices_.label_index, label, stats);
-    }
-
-    void SetIndexStats(const storage::LabelId &label, const storage::PropertyId &property,
-                       const LabelPropertyIndexStats &stats) {
-      SetIndexStatsForIndex(storage_->indices_.label_property_index, std::make_pair(label, property), stats);
-    }
-
-    template <typename TResult, typename TIndex>
-    std::vector<TResult> ClearIndexStatsForIndex(TIndex &index) const {
-      return index.ClearIndexStats();
-    }
-
-    std::vector<std::pair<LabelId, PropertyId>> ClearLabelPropertyIndexStats() {
-      return ClearIndexStatsForIndex<std::pair<LabelId, PropertyId>>(storage_->indices_.label_property_index);
-    }
-
-    std::vector<LabelId> ClearLabelIndexStats() {
-      return ClearIndexStatsForIndex<LabelId>(storage_->indices_.label_index);
-    }
-
-    template <typename TResult, typename TIndex>
-    std::vector<TResult> DeleteIndexStatsForIndex(TIndex &index, const std::span<std::string> labels) {
-      std::vector<TResult> deleted_indexes;
-
-      for (const auto &label : labels) {
-        std::vector<TResult> loc_results = index.DeleteIndexStats(NameToLabel(label));
-        deleted_indexes.insert(deleted_indexes.end(), std::make_move_iterator(loc_results.begin()),
-                               std::make_move_iterator(loc_results.end()));
-      }
-      return deleted_indexes;
-    }
-
-    std::vector<std::pair<LabelId, PropertyId>> DeleteLabelPropertyIndexStats(const std::span<std::string> labels) {
-      return DeleteIndexStatsForIndex<std::pair<LabelId, PropertyId>>(storage_->indices_.label_property_index, labels);
-    }
-
-    std::vector<LabelId> DeleteLabelIndexStats(const std::span<std::string> labels) {
-      return DeleteIndexStatsForIndex<LabelId>(storage_->indices_.label_index, labels);
-    }
-
-    Result<std::optional<std::pair<std::vector<VertexAccessor>, std::vector<EdgeAccessor>>>> DetachDeleteVertexBulk(
-        std::vector<VertexAccessor> nodes, std::vector<EdgeAccessor> edges, bool detach);
-
-    /// @return Accessor to the deleted vertex if a deletion took place, std::nullopt otherwise
-    /// @throw std::bad_alloc
-    Result<std::optional<VertexAccessor>> DeleteVertex(VertexAccessor *vertex);
-
-    /// @return Accessor to the deleted vertex and deleted edges if a deletion took place, std::nullopt otherwise
-    /// @throw std::bad_alloc
-    Result<std::optional<std::pair<VertexAccessor, std::vector<EdgeAccessor>>>> DetachDeleteVertex(
-        VertexAccessor *vertex);
-
-    /// @throw std::bad_alloc
-    Result<EdgeAccessor> CreateEdge(VertexAccessor *from, VertexAccessor *to, EdgeTypeId edge_type);
-
-    /// Accessor to the deleted edge if a deletion took place, std::nullopt otherwise
-    /// @throw std::bad_alloc
-    Result<std::optional<EdgeAccessor>> DeleteEdge(EdgeAccessor *edge);
-
-    const std::string &LabelToName(LabelId label) const;
-    const std::string &PropertyToName(PropertyId property) const;
-    const std::string &EdgeTypeToName(EdgeTypeId edge_type) const;
-
-    /// @throw std::bad_alloc if unable to insert a new mapping
-    LabelId NameToLabel(std::string_view name);
-
-    /// @throw std::bad_alloc if unable to insert a new mapping
-    PropertyId NameToProperty(std::string_view name);
-
-    /// @throw std::bad_alloc if unable to insert a new mapping
-    EdgeTypeId NameToEdgeType(std::string_view name);
-
-    bool LabelIndexExists(LabelId label) const { return storage_->indices_.label_index.IndexExists(label); }
-
-    bool LabelPropertyIndexExists(LabelId label, PropertyId property) const {
-      return storage_->indices_.label_property_index.IndexExists(label, property);
-    }
-
-    IndicesInfo ListAllIndices() const {
-      return {storage_->indices_.label_index.ListIndices(), storage_->indices_.label_property_index.ListIndices()};
-    }
-
-    ConstraintsInfo ListAllConstraints() const {
-      return {ListExistenceConstraints(storage_->constraints_),
-              storage_->constraints_.unique_constraints.ListConstraints()};
-    }
-=======
     virtual bool LabelPropertyIndexExists(LabelId label, PropertyId property) const = 0;
->>>>>>> 036da58d
 
     virtual IndicesInfo ListAllIndices() const = 0;
 
