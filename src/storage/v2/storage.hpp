--- conflicted
+++ resolved
@@ -81,10 +81,7 @@
   double average_degree;
   uint64_t memory_res;
   uint64_t peak_memory_res;
-<<<<<<< HEAD
   uint64_t unreleased_delta_objects;
-=======
->>>>>>> 855a75a9
   uint64_t disk_usage;
   uint64_t label_indices;
   uint64_t label_property_indices;
