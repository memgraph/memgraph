// Copyright 2023 Memgraph Ltd.
//
// Use of this software is governed by the Business Source License
// included in the file licenses/BSL.txt; by using this file, you agree to be bound by the terms of the Business Source
// License, and you may not use this file except in compliance with the Business Source License.
//
// As of the Change Date specified in that file, in accordance with
// the Business Source License, use of this software will be governed
// by the Apache License, Version 2.0, included in the file
// licenses/APL.txt.

#pragma once

#include <set>
#include <span>

#include "io/network/endpoint.hpp"
#include "storage/v2/config.hpp"
#include "storage/v2/indices.hpp"
#include "storage/v2/result.hpp"
<<<<<<< HEAD
#include "storage/v2/storage_error.hpp"
=======
#include "storage/v2/storage_mode.hpp"
#include "storage/v2/transaction.hpp"
#include "storage/v2/vertex.hpp"
>>>>>>> fa0c2bc9
#include "storage/v2/vertex_accessor.hpp"
#include "storage/v2/view.hpp"

#include "storage/v2/replication/config.hpp"
#include "storage/v2/replication/enums.hpp"

namespace memgraph::storage {

struct Transaction;
class EdgeAccessor;

enum class ReplicationRole : uint8_t { MAIN, REPLICA };

// The storage is based on this paper:
// https://db.in.tum.de/~muehlbau/papers/mvcc.pdf
// The paper implements a fully serializable storage, in our implementation we
// only implement snapshot isolation for transactions.

/// Iterable for iterating through all vertices of a Storage.
///
/// An instance of this will be usually be wrapped inside VerticesIterable for
/// generic, public use.
class AllVerticesIterable final {
  utils::SkipList<Vertex>::Accessor vertices_accessor_;
  Transaction *transaction_;
  View view_;
  Indices *indices_;
  Constraints *constraints_;
  Config::Items config_;
  std::unique_ptr<VertexAccessor> vertex_;

 public:
  class Iterator final {
    AllVerticesIterable *self_;
    utils::SkipList<Vertex>::Iterator it_;

   public:
    Iterator(AllVerticesIterable *self, utils::SkipList<Vertex>::Iterator it);

    VertexAccessor *operator*() const;

    Iterator &operator++();

    bool operator==(const Iterator &other) const { return self_ == other.self_ && it_ == other.it_; }

    bool operator!=(const Iterator &other) const { return !(*this == other); }
  };

  AllVerticesIterable(utils::SkipList<Vertex>::Accessor vertices_accessor, Transaction *transaction, View view,
                      Indices *indices, Constraints *constraints, Config::Items config)
      : vertices_accessor_(std::move(vertices_accessor)),
        transaction_(transaction),
        view_(view),
        indices_(indices),
        constraints_(constraints),
        config_(config) {}

  Iterator begin() { return Iterator(this, vertices_accessor_.begin()); }
  Iterator end() { return Iterator(this, vertices_accessor_.end()); }
};

/// Generic access to different kinds of vertex iterations.
///
/// This class should be the primary type used by the client code to iterate
/// over vertices inside a Storage instance.
class VerticesIterable final {
  enum class Type { ALL, BY_LABEL, BY_LABEL_PROPERTY };

  Type type_;
  union {
    AllVerticesIterable all_vertices_;
    LabelIndex::Iterable vertices_by_label_;
    LabelPropertyIndex::Iterable vertices_by_label_property_;
  };

 public:
  explicit VerticesIterable(AllVerticesIterable);
  explicit VerticesIterable(LabelIndex::Iterable);
  explicit VerticesIterable(LabelPropertyIndex::Iterable);

  VerticesIterable(const VerticesIterable &) = delete;
  VerticesIterable &operator=(const VerticesIterable &) = delete;

  VerticesIterable(VerticesIterable &&) noexcept;
  VerticesIterable &operator=(VerticesIterable &&) noexcept;

  ~VerticesIterable();

  class Iterator final {
    Type type_;
    union {
      AllVerticesIterable::Iterator all_it_;
      LabelIndex::Iterable::Iterator by_label_it_;
      LabelPropertyIndex::Iterable::Iterator by_label_property_it_;
    };

    void Destroy() noexcept;

   public:
    explicit Iterator(AllVerticesIterable::Iterator);
    explicit Iterator(LabelIndex::Iterable::Iterator);
    explicit Iterator(LabelPropertyIndex::Iterable::Iterator);

    Iterator(const Iterator &);
    Iterator &operator=(const Iterator &);

    Iterator(Iterator &&) noexcept;
    Iterator &operator=(Iterator &&) noexcept;

    ~Iterator();

    VertexAccessor *operator*() const;

    Iterator &operator++();

    bool operator==(const Iterator &other) const;
    bool operator!=(const Iterator &other) const { return !(*this == other); }
  };

  Iterator begin();
  Iterator end();
};

/// Structure used to return information about existing indices in the storage.
struct IndicesInfo {
  std::vector<LabelId> label;
  std::vector<std::pair<LabelId, PropertyId>> label_property;
};

/// Structure used to return information about existing constraints in the
/// storage.
struct ConstraintsInfo {
  std::vector<std::pair<LabelId, PropertyId>> existence;
  std::vector<std::pair<LabelId, std::set<PropertyId>>> unique;
};

/// Structure used to return information about the storage.
struct StorageInfo {
  uint64_t vertex_count;
  uint64_t edge_count;
  double average_degree;
  uint64_t memory_usage;
  uint64_t disk_usage;
};

class Storage {
 public:
<<<<<<< HEAD
  virtual ~Storage() {}
  class Accessor {
=======
  /// @throw std::system_error
  /// @throw std::bad_alloc
  explicit Storage(Config config = Config());

  ~Storage();

  class Accessor final {
   private:
    friend class Storage;

    explicit Accessor(Storage *storage, IsolationLevel isolation_level, StorageMode storage_mode);

>>>>>>> fa0c2bc9
   public:
    Accessor() {}
    Accessor(const Accessor &) = delete;
    Accessor &operator=(const Accessor &) = delete;
    Accessor &operator=(Accessor &&other) = delete;

    // NOTE: After the accessor is moved, all objects derived from it (accessors
    // and iterators) are *invalid*. You have to get all derived objects again.
    Accessor(Accessor &&other) noexcept;

    virtual ~Accessor() {}

    /// @throw std::bad_alloc
    virtual std::unique_ptr<VertexAccessor> CreateVertex() = 0;

    virtual std::unique_ptr<VertexAccessor> FindVertex(Gid gid, View view) = 0;

    virtual VerticesIterable Vertices(View view) = 0;

    virtual VerticesIterable Vertices(LabelId label, View view) = 0;

    virtual VerticesIterable Vertices(LabelId label, PropertyId property, View view) = 0;

    virtual VerticesIterable Vertices(LabelId label, PropertyId property, const PropertyValue &value, View view) = 0;

    virtual VerticesIterable Vertices(LabelId label, PropertyId property,
                                      const std::optional<utils::Bound<PropertyValue>> &lower_bound,
                                      const std::optional<utils::Bound<PropertyValue>> &upper_bound, View view) = 0;

    /// Return approximate number of all vertices in the database.
    /// Note that this is always an over-estimate and never an under-estimate.
    virtual int64_t ApproximateVertexCount() const = 0;

    /// Return approximate number of vertices with the given label.
    /// Note that this is always an over-estimate and never an under-estimate.
    virtual int64_t ApproximateVertexCount(LabelId label) const = 0;

    /// Return approximate number of vertices with the given label and property.
    /// Note that this is always an over-estimate and never an under-estimate.
    virtual int64_t ApproximateVertexCount(LabelId label, PropertyId property) const = 0;

    /// Return approximate number of vertices with the given label and the given
    /// value for the given property. Note that this is always an over-estimate
    /// and never an under-estimate.
    virtual int64_t ApproximateVertexCount(LabelId label, PropertyId property, const PropertyValue &value) const = 0;

    /// Return approximate number of vertices with the given label and value for
    /// the given property in the range defined by provided upper and lower
    /// bounds.
    virtual int64_t ApproximateVertexCount(LabelId label, PropertyId property,
                                           const std::optional<utils::Bound<PropertyValue>> &lower,
                                           const std::optional<utils::Bound<PropertyValue>> &upper) const = 0;

    virtual std::optional<storage::IndexStats> GetIndexStats(const storage::LabelId &label,
                                                             const storage::PropertyId &property) const = 0;

    virtual std::vector<std::pair<LabelId, PropertyId>> ClearIndexStats() = 0;

    virtual std::vector<std::pair<LabelId, PropertyId>> DeleteIndexStatsForLabels(
        const std::span<std::string> labels) = 0;

    virtual void SetIndexStats(const storage::LabelId &label, const storage::PropertyId &property,
                               const IndexStats &stats) = 0;

    /// @return Accessor to the deleted vertex if a deletion took place, std::nullopt otherwise
    /// @throw std::bad_alloc
    // TODO: Think about moving from raw pointer to unique_ptr!
    virtual Result<std::unique_ptr<VertexAccessor>> DeleteVertex(VertexAccessor *vertex) = 0;

    /// @return Accessor to the deleted vertex and deleted edges if a deletion took place, std::nullopt otherwise
    /// @throw std::bad_alloc
    virtual Result<
        std::optional<std::pair<std::unique_ptr<VertexAccessor>, std::vector<std::unique_ptr<EdgeAccessor>>>>>
    DetachDeleteVertex(VertexAccessor *vertex) = 0;

    /// @throw std::bad_alloc
    virtual Result<std::unique_ptr<EdgeAccessor>> CreateEdge(VertexAccessor *from, VertexAccessor *to,
                                                             EdgeTypeId edge_type) = 0;

    /// Accessor to the deleted edge if a deletion took place, std::nullopt otherwise
    /// @throw std::bad_alloc
    virtual Result<std::unique_ptr<EdgeAccessor>> DeleteEdge(EdgeAccessor *edge) = 0;

    virtual const std::string &LabelToName(LabelId label) const = 0;
    virtual const std::string &PropertyToName(PropertyId property) const = 0;
    virtual const std::string &EdgeTypeToName(EdgeTypeId edge_type) const = 0;

    /// @throw std::bad_alloc if unable to insert a new mapping
    virtual LabelId NameToLabel(std::string_view name) = 0;

    /// @throw std::bad_alloc if unable to insert a new mapping
    virtual PropertyId NameToProperty(std::string_view name) = 0;

    /// @throw std::bad_alloc if unable to insert a new mapping
    virtual EdgeTypeId NameToEdgeType(std::string_view name) = 0;

    virtual bool LabelIndexExists(LabelId label) const = 0;

    virtual bool LabelPropertyIndexExists(LabelId label, PropertyId property) const = 0;

    virtual IndicesInfo ListAllIndices() const = 0;

    virtual ConstraintsInfo ListAllConstraints() const = 0;

    virtual void AdvanceCommand() = 0;

    /// Returns void if the transaction has been committed.
    /// Returns `StorageDataManipulationError` if an error occures. Error can be:
    /// * `ReplicationError`: there is at least one SYNC replica that has not confirmed receiving the transaction.
    /// * `ConstraintViolation`: the changes made by this transaction violate an existence or unique constraint. In this
    /// case the transaction is automatically aborted.
    /// @throw std::bad_alloc
    virtual utils::BasicResult<StorageDataManipulationError, void> Commit(
        std::optional<uint64_t> desired_commit_timestamp = {}) = 0;

    /// @throw std::bad_alloc
    virtual void Abort() = 0;

    virtual void FinalizeTransaction() = 0;

    virtual std::optional<uint64_t> GetTransactionId() const = 0;
  };

<<<<<<< HEAD
  virtual std::unique_ptr<Accessor> Access(std::optional<IsolationLevel> override_isolation_level) = 0;
  std::unique_ptr<Accessor> Access() { return Access(std::optional<IsolationLevel>{}); }
=======
  Accessor Access(std::optional<IsolationLevel> override_isolation_level = {}) {
    return Accessor{this, override_isolation_level.value_or(isolation_level_), storage_mode_};
  }
>>>>>>> fa0c2bc9

  virtual const std::string &LabelToName(LabelId label) const = 0;
  virtual const std::string &PropertyToName(PropertyId property) const = 0;
  virtual const std::string &EdgeTypeToName(EdgeTypeId edge_type) const = 0;

  /// @throw std::bad_alloc if unable to insert a new mapping
  virtual LabelId NameToLabel(std::string_view name) = 0;

  /// @throw std::bad_alloc if unable to insert a new mapping
  virtual PropertyId NameToProperty(std::string_view name) = 0;

  /// @throw std::bad_alloc if unable to insert a new mapping
  virtual EdgeTypeId NameToEdgeType(std::string_view name) = 0;

  /// Create an index.
  /// Returns void if the index has been created.
  /// Returns `StorageIndexDefinitionError` if an error occures. Error can be:
  /// * `IndexDefinitionError`: the index already exists.
  /// * `ReplicationError`:  there is at least one SYNC replica that has not confirmed receiving the transaction.
  /// @throw std::bad_alloc
  virtual utils::BasicResult<StorageIndexDefinitionError, void> CreateIndex(
      LabelId label, std::optional<uint64_t> desired_commit_timestamp) = 0;

  utils::BasicResult<StorageIndexDefinitionError, void> CreateIndex(LabelId label) {
    return CreateIndex(label, std::optional<uint64_t>{});
  }

  /// Create an index.
  /// Returns void if the index has been created.
  /// Returns `StorageIndexDefinitionError` if an error occures. Error can be:
  /// * `ReplicationError`:  there is at least one SYNC replica that has not confirmed receiving the transaction.
  /// * `IndexDefinitionError`: the index already exists.
  /// @throw std::bad_alloc
  virtual utils::BasicResult<StorageIndexDefinitionError, void> CreateIndex(
      LabelId label, PropertyId property, std::optional<uint64_t> desired_commit_timestamp) = 0;

  utils::BasicResult<StorageIndexDefinitionError, void> CreateIndex(LabelId label, PropertyId property) {
    return CreateIndex(label, property, std::optional<uint64_t>{});
  }

  /// Drop an existing index.
  /// Returns void if the index has been dropped.
  /// Returns `StorageIndexDefinitionError` if an error occures. Error can be:
  /// * `ReplicationError`:  there is at least one SYNC replica that has not confirmed receiving the transaction.
  /// * `IndexDefinitionError`: the index does not exist.
  virtual utils::BasicResult<StorageIndexDefinitionError, void> DropIndex(
      LabelId label, std::optional<uint64_t> desired_commit_timestamp) = 0;

  utils::BasicResult<StorageIndexDefinitionError, void> DropIndex(LabelId label) {
    return DropIndex(label, std::optional<uint64_t>{});
  }

  /// Drop an existing index.
  /// Returns void if the index has been dropped.
  /// Returns `StorageIndexDefinitionError` if an error occures. Error can be:
  /// * `ReplicationError`:  there is at least one SYNC replica that has not confirmed receiving the transaction.
  /// * `IndexDefinitionError`: the index does not exist.
  virtual utils::BasicResult<StorageIndexDefinitionError, void> DropIndex(
      LabelId label, PropertyId property, std::optional<uint64_t> desired_commit_timestamp) = 0;

  utils::BasicResult<StorageIndexDefinitionError, void> DropIndex(LabelId label, PropertyId property) {
    return DropIndex(label, property, std::optional<uint64_t>{});
  }

  virtual IndicesInfo ListAllIndices() const = 0;

  /// Returns void if the existence constraint has been created.
  /// Returns `StorageExistenceConstraintDefinitionError` if an error occures. Error can be:
  /// * `ReplicationError`: there is at least one SYNC replica that has not confirmed receiving the transaction.
  /// * `ConstraintViolation`: there is already a vertex existing that would break this new constraint.
  /// * `ConstraintDefinitionError`: the constraint already exists.
  /// @throw std::bad_alloc
  /// @throw std::length_error
  virtual utils::BasicResult<StorageExistenceConstraintDefinitionError, void> CreateExistenceConstraint(
      LabelId label, PropertyId property, std::optional<uint64_t> desired_commit_timestamp) = 0;

  utils::BasicResult<StorageExistenceConstraintDefinitionError, void> CreateExistenceConstraint(LabelId label,
                                                                                                PropertyId property) {
    return CreateExistenceConstraint(label, property, std::optional<uint64_t>{});
  }

  /// Drop an existing existence constraint.
  /// Returns void if the existence constraint has been dropped.
  /// Returns `StorageExistenceConstraintDroppingError` if an error occures. Error can be:
  /// * `ReplicationError`: there is at least one SYNC replica that has not confirmed receiving the transaction.
  /// * `ConstraintDefinitionError`: the constraint did not exists.
  virtual utils::BasicResult<StorageExistenceConstraintDroppingError, void> DropExistenceConstraint(
      LabelId label, PropertyId property, std::optional<uint64_t> desired_commit_timestamp) = 0;

  utils::BasicResult<StorageExistenceConstraintDroppingError, void> DropExistenceConstraint(LabelId label,
                                                                                            PropertyId property) {
    return DropExistenceConstraint(label, property, std::optional<uint64_t>{});
  }

  /// Create an unique constraint.
  /// Returns `StorageUniqueConstraintDefinitionError` if an error occures. Error can be:
  /// * `ReplicationError`: there is at least one SYNC replica that has not confirmed receiving the transaction.
  /// * `ConstraintViolation`: there are already vertices violating the constraint.
  /// Returns `UniqueConstraints::CreationStatus` otherwise. Value can be:
  /// * `SUCCESS` if the constraint was successfully created,
  /// * `ALREADY_EXISTS` if the constraint already existed,
  /// * `EMPTY_PROPERTIES` if the property set is empty, or
  /// * `PROPERTIES_SIZE_LIMIT_EXCEEDED` if the property set exceeds the limit of maximum number of properties.
  /// @throw std::bad_alloc
  virtual utils::BasicResult<StorageUniqueConstraintDefinitionError, UniqueConstraints::CreationStatus>
  CreateUniqueConstraint(LabelId label, const std::set<PropertyId> &properties,
                         std::optional<uint64_t> desired_commit_timestamp) = 0;

  utils::BasicResult<StorageUniqueConstraintDefinitionError, UniqueConstraints::CreationStatus> CreateUniqueConstraint(
      LabelId label, const std::set<PropertyId> &properties) {
    return CreateUniqueConstraint(label, properties, std::optional<uint64_t>{});
  }

  /// Removes an existing unique constraint.
  /// Returns `StorageUniqueConstraintDroppingError` if an error occures. Error can be:
  /// * `ReplicationError`: there is at least one SYNC replica that has not confirmed receiving the transaction.
  /// Returns `UniqueConstraints::DeletionStatus` otherwise. Value can be:
  /// * `SUCCESS` if constraint was successfully removed,
  /// * `NOT_FOUND` if the specified constraint was not found,
  /// * `EMPTY_PROPERTIES` if the property set is empty, or
  /// * `PROPERTIES_SIZE_LIMIT_EXCEEDED` if the property set exceeds the limit of maximum number of properties.
  virtual utils::BasicResult<StorageUniqueConstraintDroppingError, UniqueConstraints::DeletionStatus>
  DropUniqueConstraint(LabelId label, const std::set<PropertyId> &properties,
                       std::optional<uint64_t> desired_commit_timestamp) = 0;

  utils::BasicResult<StorageUniqueConstraintDroppingError, UniqueConstraints::DeletionStatus> DropUniqueConstraint(
      LabelId label, const std::set<PropertyId> &properties) {
    return DropUniqueConstraint(label, properties, std::optional<uint64_t>{});
  }

  virtual ConstraintsInfo ListAllConstraints() const = 0;

  virtual StorageInfo GetInfo() const = 0;

  virtual bool LockPath() = 0;
  virtual bool UnlockPath() = 0;

  virtual bool SetReplicaRole(io::network::Endpoint endpoint, const replication::ReplicationServerConfig &config) = 0;

  bool SetReplicaRole(io::network::Endpoint endpoint) {
    return SetReplicaRole(endpoint, replication::ReplicationServerConfig{});
  }

  virtual bool SetMainReplicationRole() = 0;

  enum class RegisterReplicaError : uint8_t {
    NAME_EXISTS,
    END_POINT_EXISTS,
    CONNECTION_FAILED,
    COULD_NOT_BE_PERSISTED
  };

  /// @pre The instance should have a MAIN role
  /// @pre Timeout can only be set for SYNC replication
  virtual utils::BasicResult<RegisterReplicaError, void> RegisterReplica(
      std::string name, io::network::Endpoint endpoint, replication::ReplicationMode replication_mode,
      replication::RegistrationMode registration_mode, const replication::ReplicationClientConfig &config) = 0;

  utils::BasicResult<RegisterReplicaError, void> RegisterReplica(std::string name, io::network::Endpoint endpoint,
                                                                 replication::ReplicationMode replication_mode,
                                                                 replication::RegistrationMode registration_mode) {
    return RegisterReplica(name, endpoint, replication_mode, registration_mode, replication::ReplicationClientConfig{});
  }

  /// @pre The instance should have a MAIN role
  virtual bool UnregisterReplica(const std::string &name) = 0;

  virtual std::optional<replication::ReplicaState> GetReplicaState(std::string_view name) = 0;

  virtual ReplicationRole GetReplicationRole() const = 0;

  struct TimestampInfo {
    uint64_t current_timestamp_of_replica;
    uint64_t current_number_of_timestamp_behind_master;
  };

  struct ReplicaInfo {
    std::string name;
    replication::ReplicationMode mode;
    io::network::Endpoint endpoint;
    replication::ReplicaState state;
    TimestampInfo timestamp_info;
  };

  virtual std::vector<ReplicaInfo> ReplicasInfo() = 0;

  virtual void FreeMemory() = 0;

<<<<<<< HEAD
  virtual void SetIsolationLevel(IsolationLevel isolation_level) = 0;
=======
  enum class SetIsolationLevelError : uint8_t { DisabledForAnalyticalMode };
>>>>>>> fa0c2bc9

  utils::BasicResult<SetIsolationLevelError> SetIsolationLevel(IsolationLevel isolation_level);

<<<<<<< HEAD
  virtual utils::BasicResult<CreateSnapshotError> CreateSnapshot() = 0;
=======
  void SetStorageMode(StorageMode storage_mode);

  StorageMode GetStorageMode();

  enum class CreateSnapshotError : uint8_t {
    DisabledForReplica,
    DisabledForAnalyticsPeriodicCommit,
    ReachedMaxNumTries
  };

  utils::BasicResult<CreateSnapshotError> CreateSnapshot(std::optional<bool> is_periodic);

 private:
  Transaction CreateTransaction(IsolationLevel isolation_level, StorageMode storage_mode);

  /// The force parameter determines the behaviour of the garbage collector.
  /// If it's set to true, it will behave as a global operation, i.e. it can't
  /// be part of a transaction, and no other transaction can be active at the same time.
  /// This allows it to delete immediately vertices without worrying that some other
  /// transaction is possibly using it. If there are active transactions when this method
  /// is called with force set to true, it will fallback to the same method with the force
  /// set to false.
  /// If it's set to false, it will execute in parallel with other transactions, ensuring
  /// that no object in use can be deleted.
  /// @throw std::system_error
  /// @throw std::bad_alloc
  template <bool force>
  void CollectGarbage();

  bool InitializeWalFile();
  void FinalizeWalFile();

  /// Return true in all cases excepted if any sync replicas have not sent confirmation.
  [[nodiscard]] bool AppendToWalDataManipulation(const Transaction &transaction, uint64_t final_commit_timestamp);
  /// Return true in all cases excepted if any sync replicas have not sent confirmation.
  [[nodiscard]] bool AppendToWalDataDefinition(durability::StorageGlobalOperation operation, LabelId label,
                                               const std::set<PropertyId> &properties, uint64_t final_commit_timestamp);

  uint64_t CommitTimestamp(std::optional<uint64_t> desired_commit_timestamp = {});

  void RestoreReplicas();

  bool ShouldStoreAndRestoreReplicas() const;

  // Main storage lock.
  //
  // Accessors take a shared lock when starting, so it is possible to block
  // creation of new accessors by taking a unique lock. This is used when doing
  // operations on storage that affect the global state, for example index
  // creation.
  mutable utils::RWLock main_lock_{utils::RWLock::Priority::WRITE};

  // Main object storage
  utils::SkipList<storage::Vertex> vertices_;
  utils::SkipList<storage::Edge> edges_;
  std::atomic<uint64_t> vertex_id_{0};
  std::atomic<uint64_t> edge_id_{0};
  // Even though the edge count is already kept in the `edges_` SkipList, the
  // list is used only when properties are enabled for edges. Because of that we
  // keep a separate count of edges that is always updated.
  std::atomic<uint64_t> edge_count_{0};

  NameIdMapper name_id_mapper_;

  Constraints constraints_;
  Indices indices_;

  // Transaction engine
  utils::SpinLock engine_lock_;
  uint64_t timestamp_{kTimestampInitialId};
  uint64_t transaction_id_{kTransactionInitialId};
  // TODO: This isn't really a commit log, it doesn't even care if a
  // transaction commited or aborted. We could probably combine this with
  // `timestamp_` in a sensible unit, something like TransactionClock or
  // whatever.
  std::optional<CommitLog> commit_log_;

  utils::Synchronized<std::list<Transaction>, utils::SpinLock> committed_transactions_;
  IsolationLevel isolation_level_;
  StorageMode storage_mode_;

  Config config_;
  utils::Scheduler gc_runner_;
  std::mutex gc_lock_;

  // Undo buffers that were unlinked and now are waiting to be freed.
  utils::Synchronized<std::list<std::pair<uint64_t, std::list<Delta>>>, utils::SpinLock> garbage_undo_buffers_;

  // Vertices that are logically deleted but still have to be removed from
  // indices before removing them from the main storage.
  utils::Synchronized<std::list<Gid>, utils::SpinLock> deleted_vertices_;

  // Vertices that are logically deleted and removed from indices and now wait
  // to be removed from the main storage.
  std::list<std::pair<uint64_t, Gid>> garbage_vertices_;

  // Edges that are logically deleted and wait to be removed from the main
  // storage.
  utils::Synchronized<std::list<Gid>, utils::SpinLock> deleted_edges_;

  // Durability
  std::filesystem::path snapshot_directory_;
  std::filesystem::path wal_directory_;
  std::filesystem::path lock_file_path_;
  utils::OutputFile lock_file_handle_;
  std::unique_ptr<kvstore::KVStore> storage_;

  utils::Scheduler snapshot_runner_;
  utils::SpinLock snapshot_lock_;

  // UUID used to distinguish snapshots and to link snapshots to WALs
  std::string uuid_;
  // Sequence number used to keep track of the chain of WALs.
  uint64_t wal_seq_num_{0};

  // UUID to distinguish different main instance runs for replication process
  // on SAME storage.
  // Multiple instances can have same storage UUID and be MAIN at the same time.
  // We cannot compare commit timestamps of those instances if one of them
  // becomes the replica of the other so we use epoch_id_ as additional
  // discriminating property.
  // Example of this:
  // We have 2 instances of the same storage, S1 and S2.
  // S1 and S2 are MAIN and accept their own commits and write them to the WAL.
  // At the moment when S1 commited a transaction with timestamp 20, and S2
  // a different transaction with timestamp 15, we change S2's role to REPLICA
  // and register it on S1.
  // Without using the epoch_id, we don't know that S1 and S2 have completely
  // different transactions, we think that the S2 is behind only by 5 commits.
  std::string epoch_id_;
  // History of the previous epoch ids.
  // Each value consists of the epoch id along the last commit belonging to that
  // epoch.
  std::deque<std::pair<std::string, uint64_t>> epoch_history_;

  std::optional<durability::WalFile> wal_file_;
  uint64_t wal_unsynced_transactions_{0};

  utils::FileRetainer file_retainer_;

  // Global locker that is used for clients file locking
  utils::FileRetainer::FileLocker global_locker_;

  // Last commited timestamp
  std::atomic<uint64_t> last_commit_timestamp_{kTimestampInitialId};

  class ReplicationServer;
  std::unique_ptr<ReplicationServer> replication_server_{nullptr};

  class ReplicationClient;
  // We create ReplicationClient using unique_ptr so we can move
  // newly created client into the vector.
  // We cannot move the client directly because it contains ThreadPool
  // which cannot be moved. Also, the move is necessary because
  // we don't want to create the client directly inside the vector
  // because that would require the lock on the list putting all
  // commits (they iterate list of clients) to halt.
  // This way we can initialize client in main thread which means
  // that we can immediately notify the user if the initialization
  // failed.
  using ReplicationClientList = utils::Synchronized<std::vector<std::unique_ptr<ReplicationClient>>, utils::SpinLock>;
  ReplicationClientList replication_clients_;

  std::atomic<ReplicationRole> replication_role_{ReplicationRole::MAIN};
>>>>>>> fa0c2bc9
};

}  // namespace memgraph::storage<|MERGE_RESOLUTION|>--- conflicted
+++ resolved
@@ -18,13 +18,8 @@
 #include "storage/v2/config.hpp"
 #include "storage/v2/indices.hpp"
 #include "storage/v2/result.hpp"
-<<<<<<< HEAD
 #include "storage/v2/storage_error.hpp"
-=======
 #include "storage/v2/storage_mode.hpp"
-#include "storage/v2/transaction.hpp"
-#include "storage/v2/vertex.hpp"
->>>>>>> fa0c2bc9
 #include "storage/v2/vertex_accessor.hpp"
 #include "storage/v2/view.hpp"
 
@@ -172,23 +167,8 @@
 
 class Storage {
  public:
-<<<<<<< HEAD
   virtual ~Storage() {}
   class Accessor {
-=======
-  /// @throw std::system_error
-  /// @throw std::bad_alloc
-  explicit Storage(Config config = Config());
-
-  ~Storage();
-
-  class Accessor final {
-   private:
-    friend class Storage;
-
-    explicit Accessor(Storage *storage, IsolationLevel isolation_level, StorageMode storage_mode);
-
->>>>>>> fa0c2bc9
    public:
     Accessor() {}
     Accessor(const Accessor &) = delete;
@@ -312,14 +292,8 @@
     virtual std::optional<uint64_t> GetTransactionId() const = 0;
   };
 
-<<<<<<< HEAD
   virtual std::unique_ptr<Accessor> Access(std::optional<IsolationLevel> override_isolation_level) = 0;
   std::unique_ptr<Accessor> Access() { return Access(std::optional<IsolationLevel>{}); }
-=======
-  Accessor Access(std::optional<IsolationLevel> override_isolation_level = {}) {
-    return Accessor{this, override_isolation_level.value_or(isolation_level_), storage_mode_};
-  }
->>>>>>> fa0c2bc9
 
   virtual const std::string &LabelToName(LabelId label) const = 0;
   virtual const std::string &PropertyToName(PropertyId property) const = 0;
@@ -508,17 +482,10 @@
 
   virtual void FreeMemory() = 0;
 
-<<<<<<< HEAD
-  virtual void SetIsolationLevel(IsolationLevel isolation_level) = 0;
-=======
   enum class SetIsolationLevelError : uint8_t { DisabledForAnalyticalMode };
->>>>>>> fa0c2bc9
-
-  utils::BasicResult<SetIsolationLevelError> SetIsolationLevel(IsolationLevel isolation_level);
-
-<<<<<<< HEAD
-  virtual utils::BasicResult<CreateSnapshotError> CreateSnapshot() = 0;
-=======
+
+  virtual utils::BasicResult<SetIsolationLevelError> SetIsolationLevel(IsolationLevel isolation_level) = 0;
+
   void SetStorageMode(StorageMode storage_mode);
 
   StorageMode GetStorageMode();
@@ -529,161 +496,7 @@
     ReachedMaxNumTries
   };
 
-  utils::BasicResult<CreateSnapshotError> CreateSnapshot(std::optional<bool> is_periodic);
-
- private:
-  Transaction CreateTransaction(IsolationLevel isolation_level, StorageMode storage_mode);
-
-  /// The force parameter determines the behaviour of the garbage collector.
-  /// If it's set to true, it will behave as a global operation, i.e. it can't
-  /// be part of a transaction, and no other transaction can be active at the same time.
-  /// This allows it to delete immediately vertices without worrying that some other
-  /// transaction is possibly using it. If there are active transactions when this method
-  /// is called with force set to true, it will fallback to the same method with the force
-  /// set to false.
-  /// If it's set to false, it will execute in parallel with other transactions, ensuring
-  /// that no object in use can be deleted.
-  /// @throw std::system_error
-  /// @throw std::bad_alloc
-  template <bool force>
-  void CollectGarbage();
-
-  bool InitializeWalFile();
-  void FinalizeWalFile();
-
-  /// Return true in all cases excepted if any sync replicas have not sent confirmation.
-  [[nodiscard]] bool AppendToWalDataManipulation(const Transaction &transaction, uint64_t final_commit_timestamp);
-  /// Return true in all cases excepted if any sync replicas have not sent confirmation.
-  [[nodiscard]] bool AppendToWalDataDefinition(durability::StorageGlobalOperation operation, LabelId label,
-                                               const std::set<PropertyId> &properties, uint64_t final_commit_timestamp);
-
-  uint64_t CommitTimestamp(std::optional<uint64_t> desired_commit_timestamp = {});
-
-  void RestoreReplicas();
-
-  bool ShouldStoreAndRestoreReplicas() const;
-
-  // Main storage lock.
-  //
-  // Accessors take a shared lock when starting, so it is possible to block
-  // creation of new accessors by taking a unique lock. This is used when doing
-  // operations on storage that affect the global state, for example index
-  // creation.
-  mutable utils::RWLock main_lock_{utils::RWLock::Priority::WRITE};
-
-  // Main object storage
-  utils::SkipList<storage::Vertex> vertices_;
-  utils::SkipList<storage::Edge> edges_;
-  std::atomic<uint64_t> vertex_id_{0};
-  std::atomic<uint64_t> edge_id_{0};
-  // Even though the edge count is already kept in the `edges_` SkipList, the
-  // list is used only when properties are enabled for edges. Because of that we
-  // keep a separate count of edges that is always updated.
-  std::atomic<uint64_t> edge_count_{0};
-
-  NameIdMapper name_id_mapper_;
-
-  Constraints constraints_;
-  Indices indices_;
-
-  // Transaction engine
-  utils::SpinLock engine_lock_;
-  uint64_t timestamp_{kTimestampInitialId};
-  uint64_t transaction_id_{kTransactionInitialId};
-  // TODO: This isn't really a commit log, it doesn't even care if a
-  // transaction commited or aborted. We could probably combine this with
-  // `timestamp_` in a sensible unit, something like TransactionClock or
-  // whatever.
-  std::optional<CommitLog> commit_log_;
-
-  utils::Synchronized<std::list<Transaction>, utils::SpinLock> committed_transactions_;
-  IsolationLevel isolation_level_;
-  StorageMode storage_mode_;
-
-  Config config_;
-  utils::Scheduler gc_runner_;
-  std::mutex gc_lock_;
-
-  // Undo buffers that were unlinked and now are waiting to be freed.
-  utils::Synchronized<std::list<std::pair<uint64_t, std::list<Delta>>>, utils::SpinLock> garbage_undo_buffers_;
-
-  // Vertices that are logically deleted but still have to be removed from
-  // indices before removing them from the main storage.
-  utils::Synchronized<std::list<Gid>, utils::SpinLock> deleted_vertices_;
-
-  // Vertices that are logically deleted and removed from indices and now wait
-  // to be removed from the main storage.
-  std::list<std::pair<uint64_t, Gid>> garbage_vertices_;
-
-  // Edges that are logically deleted and wait to be removed from the main
-  // storage.
-  utils::Synchronized<std::list<Gid>, utils::SpinLock> deleted_edges_;
-
-  // Durability
-  std::filesystem::path snapshot_directory_;
-  std::filesystem::path wal_directory_;
-  std::filesystem::path lock_file_path_;
-  utils::OutputFile lock_file_handle_;
-  std::unique_ptr<kvstore::KVStore> storage_;
-
-  utils::Scheduler snapshot_runner_;
-  utils::SpinLock snapshot_lock_;
-
-  // UUID used to distinguish snapshots and to link snapshots to WALs
-  std::string uuid_;
-  // Sequence number used to keep track of the chain of WALs.
-  uint64_t wal_seq_num_{0};
-
-  // UUID to distinguish different main instance runs for replication process
-  // on SAME storage.
-  // Multiple instances can have same storage UUID and be MAIN at the same time.
-  // We cannot compare commit timestamps of those instances if one of them
-  // becomes the replica of the other so we use epoch_id_ as additional
-  // discriminating property.
-  // Example of this:
-  // We have 2 instances of the same storage, S1 and S2.
-  // S1 and S2 are MAIN and accept their own commits and write them to the WAL.
-  // At the moment when S1 commited a transaction with timestamp 20, and S2
-  // a different transaction with timestamp 15, we change S2's role to REPLICA
-  // and register it on S1.
-  // Without using the epoch_id, we don't know that S1 and S2 have completely
-  // different transactions, we think that the S2 is behind only by 5 commits.
-  std::string epoch_id_;
-  // History of the previous epoch ids.
-  // Each value consists of the epoch id along the last commit belonging to that
-  // epoch.
-  std::deque<std::pair<std::string, uint64_t>> epoch_history_;
-
-  std::optional<durability::WalFile> wal_file_;
-  uint64_t wal_unsynced_transactions_{0};
-
-  utils::FileRetainer file_retainer_;
-
-  // Global locker that is used for clients file locking
-  utils::FileRetainer::FileLocker global_locker_;
-
-  // Last commited timestamp
-  std::atomic<uint64_t> last_commit_timestamp_{kTimestampInitialId};
-
-  class ReplicationServer;
-  std::unique_ptr<ReplicationServer> replication_server_{nullptr};
-
-  class ReplicationClient;
-  // We create ReplicationClient using unique_ptr so we can move
-  // newly created client into the vector.
-  // We cannot move the client directly because it contains ThreadPool
-  // which cannot be moved. Also, the move is necessary because
-  // we don't want to create the client directly inside the vector
-  // because that would require the lock on the list putting all
-  // commits (they iterate list of clients) to halt.
-  // This way we can initialize client in main thread which means
-  // that we can immediately notify the user if the initialization
-  // failed.
-  using ReplicationClientList = utils::Synchronized<std::vector<std::unique_ptr<ReplicationClient>>, utils::SpinLock>;
-  ReplicationClientList replication_clients_;
-
-  std::atomic<ReplicationRole> replication_role_{ReplicationRole::MAIN};
->>>>>>> fa0c2bc9
+  virtual utils::BasicResult<CreateSnapshotError> CreateSnapshot(std::optional<bool> is_periodic) = 0;
 };
 
 }  // namespace memgraph::storage