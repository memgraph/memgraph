--- conflicted
+++ resolved
@@ -207,15 +207,9 @@
   friend class PropertyValueImpl;
 
   /// Copy accross allocators
-<<<<<<< HEAD
   template <typename AllocOther, typename KeyTypeOther, typename VectorIndexIdTypeOther>
   requires(!std::same_as<allocator_type, AllocOther> && std::same_as<KeyType, KeyTypeOther>)
       PropertyValueImpl(PropertyValueImpl<AllocOther, KeyTypeOther, VectorIndexIdTypeOther> const &other,
-=======
-  template <typename AllocOther, typename KeyTypeOther>
-  requires(!std::same_as<allocator_type, AllocOther> && std::same_as<KeyType, KeyTypeOther>)
-      PropertyValueImpl(PropertyValueImpl<AllocOther, KeyTypeOther> const &other,
->>>>>>> ce42fe2d
                         allocator_type const &alloc = allocator_type{})
       : alloc_{alloc}, type_{other.type_} {
     switch (other.type_) {
@@ -795,19 +789,11 @@
   }
 }
 
-<<<<<<< HEAD
 template <typename Alloc, typename KeyType, typename VectorIndexIdType>
 inline auto PropertyValueImpl<Alloc, KeyType, VectorIndexIdType>::operator=(PropertyValueImpl &&other) noexcept(
     alloc_trait::is_always_equal::value || alloc_trait::propagate_on_container_move_assignment::value)
     -> PropertyValueImpl<Alloc, KeyType, VectorIndexIdType> & {
   auto do_move = [&]() -> PropertyValueImpl<Alloc, KeyType, VectorIndexIdType> & {
-=======
-template <typename Alloc, typename KeyType>
-inline auto PropertyValueImpl<Alloc, KeyType>::operator=(PropertyValueImpl &&other) noexcept(
-    alloc_trait::is_always_equal::value || alloc_trait::propagate_on_container_move_assignment::value)
-    -> PropertyValueImpl<Alloc, KeyType> & {
-  auto do_move = [&]() -> PropertyValueImpl<Alloc, KeyType> & {
->>>>>>> ce42fe2d
     if (type_ == other.type_) {
       // maybe the same object, check if no work is required
       if (this == &other) return *this;
