// Copyright 2023 Memgraph Ltd.
//
// Use of this software is governed by the Business Source License
// included in the file licenses/BSL.txt; by using this file, you agree to be bound by the terms of the Business Source
// License, and you may not use this file except in compliance with the Business Source License.
//
// As of the Change Date specified in that file, in accordance with
// the Business Source License, use of this software will be governed
// by the Apache License, Version 2.0, included in the file
// licenses/APL.txt.

#include "storage/v2/inmemory/storage.hpp"
#include "storage/v2/durability/durability.hpp"
#include "storage/v2/durability/snapshot.hpp"
#include "storage/v2/metadata_delta.hpp"

/// REPLICATION ///
#include "storage/v2/inmemory/replication/replication_client.hpp"
#include "storage/v2/inmemory/replication/replication_server.hpp"
#include "storage/v2/inmemory/unique_constraints.hpp"
#include "storage/v2/replication/replication_handler.hpp"
#include "utils/resource_lock.hpp"

namespace memgraph::storage {

using OOMExceptionEnabler = utils::MemoryTracker::OutOfMemoryExceptionEnabler;

InMemoryStorage::InMemoryStorage(Config config, StorageMode storage_mode)
    : Storage(config, storage_mode),
      snapshot_directory_(config.durability.storage_directory / durability::kSnapshotDirectory),
      lock_file_path_(config.durability.storage_directory / durability::kLockFile),
      wal_directory_(config.durability.storage_directory / durability::kWalDirectory),
      uuid_(utils::GenerateUUID()),
      global_locker_(file_retainer_.AddLocker()) {
  MG_ASSERT(storage_mode != StorageMode::ON_DISK_TRANSACTIONAL,
            "Invalid storage mode sent to InMemoryStorage constructor!");
  if (config_.durability.snapshot_wal_mode != Config::Durability::SnapshotWalMode::DISABLED ||
      config_.durability.snapshot_on_exit || config_.durability.recover_on_startup) {
    // Create the directory initially to crash the database in case of
    // permission errors. This is done early to crash the database on startup
    // instead of crashing the database for the first time during runtime (which
    // could be an unpleasant surprise).
    utils::EnsureDirOrDie(snapshot_directory_);
    // Same reasoning as above.
    utils::EnsureDirOrDie(wal_directory_);

    // Verify that the user that started the process is the same user that is
    // the owner of the storage directory.
    durability::VerifyStorageDirectoryOwnerAndProcessUserOrDie(config_.durability.storage_directory);

    // Create the lock file and open a handle to it. This will crash the
    // database if it can't open the file for writing or if any other process is
    // holding the file opened.
    lock_file_handle_.Open(lock_file_path_, utils::OutputFile::Mode::OVERWRITE_EXISTING);
    MG_ASSERT(lock_file_handle_.AcquireLock(),
              "Couldn't acquire lock on the storage directory {}"
              "!\nAnother Memgraph process is currently running with the same "
              "storage directory, please stop it first before starting this "
              "process!",
              config_.durability.storage_directory);
  }
  auto &repl_state = repl_state_;
  if (config_.durability.recover_on_startup) {
    auto &epoch = repl_state.GetEpoch();
    auto info = durability::RecoverData(snapshot_directory_, wal_directory_, &uuid_, epoch,
                                        &repl_storage_state_.history, &vertices_, &edges_, &edge_count_,
                                        name_id_mapper_.get(), &indices_, &constraints_, config_, &wal_seq_num_);
    if (info) {
      vertex_id_ = info->next_vertex_id;
      edge_id_ = info->next_edge_id;
      timestamp_ = std::max(timestamp_, info->next_timestamp);
      if (info->last_commit_timestamp) {
        repl_storage_state_.last_commit_timestamp_ = *info->last_commit_timestamp;
      }
    }
  } else if (config_.durability.snapshot_wal_mode != Config::Durability::SnapshotWalMode::DISABLED ||
             config_.durability.snapshot_on_exit) {
    bool files_moved = false;
    auto backup_root = config_.durability.storage_directory / durability::kBackupDirectory;
    for (const auto &[path, dirname, what] :
         {std::make_tuple(snapshot_directory_, durability::kSnapshotDirectory, "snapshot"),
          std::make_tuple(wal_directory_, durability::kWalDirectory, "WAL")}) {
      if (!utils::DirExists(path)) continue;
      auto backup_curr = backup_root / dirname;
      std::error_code error_code;
      for (const auto &item : std::filesystem::directory_iterator(path, error_code)) {
        utils::EnsureDirOrDie(backup_root);
        utils::EnsureDirOrDie(backup_curr);
        std::error_code item_error_code;
        std::filesystem::rename(item.path(), backup_curr / item.path().filename(), item_error_code);
        MG_ASSERT(!item_error_code, "Couldn't move {} file {} because of: {}", what, item.path(),
                  item_error_code.message());
        files_moved = true;
      }
      MG_ASSERT(!error_code, "Couldn't backup {} files because of: {}", what, error_code.message());
    }
    if (files_moved) {
      spdlog::warn(
          "Since Memgraph was not supposed to recover on startup and "
          "durability is enabled, your current durability files will likely "
          "be overridden. To prevent important data loss, Memgraph has stored "
          "those files into a .backup directory inside the storage directory.");
    }
  }
  if (config_.durability.snapshot_wal_mode != Config::Durability::SnapshotWalMode::DISABLED) {
    snapshot_runner_.Run("Snapshot", config_.durability.snapshot_interval, [this] {
      auto const &repl_state = repl_state_;
      if (auto maybe_error = this->CreateSnapshot(repl_state, {true}); maybe_error.HasError()) {
        switch (maybe_error.GetError()) {
          case CreateSnapshotError::DisabledForReplica:
            spdlog::warn(
                utils::MessageWithLink("Snapshots are disabled for replicas.", "https://memgr.ph/replication"));
            break;
          case CreateSnapshotError::DisabledForAnalyticsPeriodicCommit:
            spdlog::warn(utils::MessageWithLink("Periodic snapshots are disabled for analytical mode.",
                                                "https://memgr.ph/durability"));
            break;
          case storage::InMemoryStorage::CreateSnapshotError::ReachedMaxNumTries:
            spdlog::warn("Failed to create snapshot. Reached max number of tries. Please contact support");
            break;
        }
      }
    });
  }
  if (config_.gc.type == Config::Gc::Type::PERIODIC) {
    gc_runner_.Run("Storage GC", config_.gc.interval, [this] { this->CollectGarbage<false>(); });
  }

  if (timestamp_ == kTimestampInitialId) {
    commit_log_.emplace();
  } else {
    commit_log_.emplace(timestamp_);
  }

  if (config_.durability.restore_replication_state_on_startup) {
    spdlog::info("Replication configuration will be stored and will be automatically restored in case of a crash.");
    ReplicationHandler{repl_state, *this}.RestoreReplication();
  } else {
    spdlog::warn(
        "Replication configuration will NOT be stored. When the server restarts, replication state will be "
        "forgotten.");
  }

  if (config_.durability.snapshot_wal_mode == Config::Durability::SnapshotWalMode::DISABLED && repl_state.IsMain()) {
    spdlog::warn(
        "The instance has the MAIN replication role, but durability logs and snapshots are disabled. Please consider "
        "enabling durability by using --storage-snapshot-interval-sec and --storage-wal-enabled flags because "
        "without write-ahead logs this instance is not replicating any data.");
  }
}

InMemoryStorage::InMemoryStorage(Config config) : InMemoryStorage(config, StorageMode::IN_MEMORY_TRANSACTIONAL) {}

InMemoryStorage::~InMemoryStorage() {
  if (config_.gc.type == Config::Gc::Type::PERIODIC) {
    gc_runner_.Stop();
  }
  {
    // Stop replication (Stop all clients or stop the REPLICA server)
    repl_storage_state_.Reset();
  }
  if (wal_file_) {
    wal_file_->FinalizeWal();
    wal_file_ = std::nullopt;
  }
  if (config_.durability.snapshot_wal_mode != Config::Durability::SnapshotWalMode::DISABLED) {
    snapshot_runner_.Stop();
  }
  if (config_.durability.snapshot_on_exit) {
    auto const &repl_state = repl_state_;
    if (auto maybe_error = this->CreateSnapshot(repl_state, {false}); maybe_error.HasError()) {
      switch (maybe_error.GetError()) {
        case CreateSnapshotError::DisabledForReplica:
          spdlog::warn(utils::MessageWithLink("Snapshots are disabled for replicas.", "https://memgr.ph/replication"));
          break;
        case CreateSnapshotError::DisabledForAnalyticsPeriodicCommit:
          spdlog::warn(utils::MessageWithLink("Periodic snapshots are disabled for analytical mode.",
                                              "https://memgr.ph/replication"));
          break;
        case storage::InMemoryStorage::CreateSnapshotError::ReachedMaxNumTries:
          spdlog::warn("Failed to create snapshot. Reached max number of tries. Please contact support");
          break;
      }
    }
  }
  if (!committed_transactions_->empty()) {
    committed_transactions_.WithLock([](auto &transactions) { transactions.clear(); });
  }
}

InMemoryStorage::InMemoryAccessor::InMemoryAccessor(auto tag, InMemoryStorage *storage, IsolationLevel isolation_level,
                                                    StorageMode storage_mode)
    : Accessor(tag, storage, isolation_level, storage_mode), config_(storage->config_.items) {}
InMemoryStorage::InMemoryAccessor::InMemoryAccessor(InMemoryAccessor &&other) noexcept
    : Accessor(std::move(other)), config_(other.config_) {}

InMemoryStorage::InMemoryAccessor::~InMemoryAccessor() {
  if (is_transaction_active_) {
    Abort();
  }

  FinalizeTransaction();
}

VertexAccessor InMemoryStorage::InMemoryAccessor::CreateVertex() {
  OOMExceptionEnabler oom_exception;
  auto *mem_storage = static_cast<InMemoryStorage *>(storage_);
  auto gid = mem_storage->vertex_id_.fetch_add(1, std::memory_order_acq_rel);
  auto acc = mem_storage->vertices_.access();

  auto *delta = CreateDeleteObjectDelta(&transaction_);
  auto [it, inserted] = acc.insert(Vertex{storage::Gid::FromUint(gid), delta});
  MG_ASSERT(inserted, "The vertex must be inserted here!");
  MG_ASSERT(it != acc.end(), "Invalid Vertex accessor!");

  if (delta) {
    delta->prev.Set(&*it);
  }
  return {&*it, storage_, &transaction_};
}

VertexAccessor InMemoryStorage::InMemoryAccessor::CreateVertexEx(storage::Gid gid) {
  OOMExceptionEnabler oom_exception;
  // NOTE: When we update the next `vertex_id_` here we perform a RMW
  // (read-modify-write) operation that ISN'T atomic! But, that isn't an issue
  // because this function is only called from the replication delta applier
  // that runs single-threadedly and while this instance is set-up to apply
  // threads (it is the replica), it is guaranteed that no other writes are
  // possible.
  auto *mem_storage = static_cast<InMemoryStorage *>(storage_);
  mem_storage->vertex_id_.store(std::max(mem_storage->vertex_id_.load(std::memory_order_acquire), gid.AsUint() + 1),
                                std::memory_order_release);
  auto acc = mem_storage->vertices_.access();

  auto *delta = CreateDeleteObjectDelta(&transaction_);
  auto [it, inserted] = acc.insert(Vertex{gid, delta});
  MG_ASSERT(inserted, "The vertex must be inserted here!");
  MG_ASSERT(it != acc.end(), "Invalid Vertex accessor!");
  if (delta) {
    delta->prev.Set(&*it);
  }
  return {&*it, storage_, &transaction_};
}

std::optional<VertexAccessor> InMemoryStorage::InMemoryAccessor::FindVertex(Gid gid, View view) {
  auto *mem_storage = static_cast<InMemoryStorage *>(storage_);
  auto acc = mem_storage->vertices_.access();
  auto it = acc.find(gid);
  if (it == acc.end()) return std::nullopt;
  return VertexAccessor::Create(&*it, storage_, &transaction_, view);
}

Result<std::optional<std::pair<std::vector<VertexAccessor>, std::vector<EdgeAccessor>>>>
InMemoryStorage::InMemoryAccessor::DetachDelete(std::vector<VertexAccessor *> nodes, std::vector<EdgeAccessor *> edges,
                                                bool detach) {
  using ReturnType = std::pair<std::vector<VertexAccessor>, std::vector<EdgeAccessor>>;

  auto maybe_result = Storage::Accessor::DetachDelete(nodes, edges, detach);

  if (maybe_result.HasError()) {
    return maybe_result.GetError();
  }

  auto value = maybe_result.GetValue();

  if (!value) {
    return std::make_optional<ReturnType>();
  }

  auto &[deleted_vertices, deleted_edges] = *value;

  // Need to inform the next CollectGarbage call that there are some
  // non-transactional deletions that need to be collected
  auto const inform_gc_vertex_deletion = utils::OnScopeExit{[this, &deleted_vertices = deleted_vertices]() {
    if (!deleted_vertices.empty() && transaction_.storage_mode == StorageMode::IN_MEMORY_ANALYTICAL) {
      auto *mem_storage = static_cast<InMemoryStorage *>(storage_);
      mem_storage->gc_full_scan_vertices_delete_ = true;
    }
  }};

  auto const inform_gc_edge_deletion = utils::OnScopeExit{[this, &deleted_edges = deleted_edges]() {
    if (!deleted_edges.empty() && transaction_.storage_mode == StorageMode::IN_MEMORY_ANALYTICAL) {
      auto *mem_storage = static_cast<InMemoryStorage *>(storage_);
      mem_storage->gc_full_scan_edges_delete_ = true;
    }
  }};

  for (auto const &vertex : deleted_vertices) {
    transaction_.manyDeltasCache.Invalidate(vertex.vertex_);
  }

  for (const auto &edge : deleted_edges) {
    transaction_.manyDeltasCache.Invalidate(edge.from_vertex_, edge.edge_type_, EdgeDirection::OUT);
    transaction_.manyDeltasCache.Invalidate(edge.to_vertex_, edge.edge_type_, EdgeDirection::IN);
  }

  return maybe_result;
}

Result<EdgeAccessor> InMemoryStorage::InMemoryAccessor::CreateEdge(VertexAccessor *from, VertexAccessor *to,
                                                                   EdgeTypeId edge_type) {
  OOMExceptionEnabler oom_exception;
  MG_ASSERT(from->transaction_ == to->transaction_,
            "VertexAccessors must be from the same transaction when creating "
            "an edge!");
  MG_ASSERT(from->transaction_ == &transaction_,
            "VertexAccessors must be from the same transaction in when "
            "creating an edge!");

  auto *from_vertex = from->vertex_;
  auto *to_vertex = to->vertex_;

  // Obtain the locks by `gid` order to avoid lock cycles.
  auto guard_from = std::unique_lock{from_vertex->lock, std::defer_lock};
  auto guard_to = std::unique_lock{to_vertex->lock, std::defer_lock};
  if (from_vertex->gid < to_vertex->gid) {
    guard_from.lock();
    guard_to.lock();
  } else if (from_vertex->gid > to_vertex->gid) {
    guard_to.lock();
    guard_from.lock();
  } else {
    // The vertices are the same vertex, only lock one.
    guard_from.lock();
  }

  if (!PrepareForWrite(&transaction_, from_vertex)) return Error::SERIALIZATION_ERROR;
  if (from_vertex->deleted) return Error::DELETED_OBJECT;

  if (to_vertex != from_vertex) {
    if (!PrepareForWrite(&transaction_, to_vertex)) return Error::SERIALIZATION_ERROR;
    if (to_vertex->deleted) return Error::DELETED_OBJECT;
  }

  auto *mem_storage = static_cast<InMemoryStorage *>(storage_);
  auto gid = storage::Gid::FromUint(mem_storage->edge_id_.fetch_add(1, std::memory_order_acq_rel));
  EdgeRef edge(gid);
  if (config_.properties_on_edges) {
    auto acc = mem_storage->edges_.access();
    auto *delta = CreateDeleteObjectDelta(&transaction_);
    auto [it, inserted] = acc.insert(Edge(gid, delta));
    MG_ASSERT(inserted, "The edge must be inserted here!");
    MG_ASSERT(it != acc.end(), "Invalid Edge accessor!");
    edge = EdgeRef(&*it);
    if (delta) {
      delta->prev.Set(&*it);
    }
  }

  CreateAndLinkDelta(&transaction_, from_vertex, Delta::RemoveOutEdgeTag(), edge_type, to_vertex, edge);
  from_vertex->out_edges.emplace_back(edge_type, to_vertex, edge);

  CreateAndLinkDelta(&transaction_, to_vertex, Delta::RemoveInEdgeTag(), edge_type, from_vertex, edge);
  to_vertex->in_edges.emplace_back(edge_type, from_vertex, edge);

  transaction_.manyDeltasCache.Invalidate(from_vertex, edge_type, EdgeDirection::OUT);
  transaction_.manyDeltasCache.Invalidate(to_vertex, edge_type, EdgeDirection::IN);

  // Increment edge count.
  storage_->edge_count_.fetch_add(1, std::memory_order_acq_rel);

  return EdgeAccessor(edge, edge_type, from_vertex, to_vertex, storage_, &transaction_);
}

Result<EdgeAccessor> InMemoryStorage::InMemoryAccessor::CreateEdgeEx(VertexAccessor *from, VertexAccessor *to,
                                                                     EdgeTypeId edge_type, storage::Gid gid) {
  OOMExceptionEnabler oom_exception;
  MG_ASSERT(from->transaction_ == to->transaction_,
            "VertexAccessors must be from the same transaction when creating "
            "an edge!");
  MG_ASSERT(from->transaction_ == &transaction_,
            "VertexAccessors must be from the same transaction in when "
            "creating an edge!");

  auto *from_vertex = from->vertex_;
  auto *to_vertex = to->vertex_;

  // Obtain the locks by `gid` order to avoid lock cycles.
  auto guard_from = std::unique_lock{from_vertex->lock, std::defer_lock};
  auto guard_to = std::unique_lock{to_vertex->lock, std::defer_lock};
  if (from_vertex->gid < to_vertex->gid) {
    guard_from.lock();
    guard_to.lock();
  } else if (from_vertex->gid > to_vertex->gid) {
    guard_to.lock();
    guard_from.lock();
  } else {
    // The vertices are the same vertex, only lock one.
    guard_from.lock();
  }

  if (!PrepareForWrite(&transaction_, from_vertex)) return Error::SERIALIZATION_ERROR;
  if (from_vertex->deleted) return Error::DELETED_OBJECT;

  if (to_vertex != from_vertex) {
    if (!PrepareForWrite(&transaction_, to_vertex)) return Error::SERIALIZATION_ERROR;
    if (to_vertex->deleted) return Error::DELETED_OBJECT;
  }

  // NOTE: When we update the next `edge_id_` here we perform a RMW
  // (read-modify-write) operation that ISN'T atomic! But, that isn't an issue
  // because this function is only called from the replication delta applier
  // that runs single-threadedly and while this instance is set-up to apply
  // threads (it is the replica), it is guaranteed that no other writes are
  // possible.
  auto *mem_storage = static_cast<InMemoryStorage *>(storage_);
  mem_storage->edge_id_.store(std::max(mem_storage->edge_id_.load(std::memory_order_acquire), gid.AsUint() + 1),
                              std::memory_order_release);

  EdgeRef edge(gid);
  if (config_.properties_on_edges) {
    auto acc = mem_storage->edges_.access();

    auto *delta = CreateDeleteObjectDelta(&transaction_);
    auto [it, inserted] = acc.insert(Edge(gid, delta));
    MG_ASSERT(inserted, "The edge must be inserted here!");
    MG_ASSERT(it != acc.end(), "Invalid Edge accessor!");
    edge = EdgeRef(&*it);
    if (delta) {
      delta->prev.Set(&*it);
    }
  }

  CreateAndLinkDelta(&transaction_, from_vertex, Delta::RemoveOutEdgeTag(), edge_type, to_vertex, edge);
  from_vertex->out_edges.emplace_back(edge_type, to_vertex, edge);

  CreateAndLinkDelta(&transaction_, to_vertex, Delta::RemoveInEdgeTag(), edge_type, from_vertex, edge);
  to_vertex->in_edges.emplace_back(edge_type, from_vertex, edge);

  transaction_.manyDeltasCache.Invalidate(from_vertex, edge_type, EdgeDirection::OUT);
  transaction_.manyDeltasCache.Invalidate(to_vertex, edge_type, EdgeDirection::IN);

  // Increment edge count.
  storage_->edge_count_.fetch_add(1, std::memory_order_acq_rel);

  return EdgeAccessor(edge, edge_type, from_vertex, to_vertex, storage_, &transaction_);
}

Result<EdgeAccessor> InMemoryStorage::InMemoryAccessor::EdgeSetFrom(EdgeAccessor *edge, VertexAccessor *new_from) {
  MG_ASSERT(edge->transaction_ == new_from->transaction_,
            "EdgeAccessor must be from the same transaction as the new from vertex "
            "accessor when deleting an edge!");
  MG_ASSERT(edge->transaction_ == &transaction_,
            "EdgeAccessor must be from the same transaction as the storage "
            "accessor when changing an edge!");

  auto *old_from_vertex = edge->from_vertex_;
  auto *new_from_vertex = new_from->vertex_;
  auto *to_vertex = edge->to_vertex_;

  if (old_from_vertex->gid == new_from_vertex->gid) return *edge;

  auto edge_ref = edge->edge_;
  auto edge_type = edge->edge_type_;

  std::unique_lock<utils::RWSpinLock> guard;
  if (config_.properties_on_edges) {
    auto *edge_ptr = edge_ref.ptr;
    guard = std::unique_lock{edge_ptr->lock};

    if (!PrepareForWrite(&transaction_, edge_ptr)) return Error::SERIALIZATION_ERROR;

    if (edge_ptr->deleted) return Error::DELETED_OBJECT;
  }

  std::unique_lock<utils::RWSpinLock> guard_old_from(old_from_vertex->lock, std::defer_lock);
  std::unique_lock<utils::RWSpinLock> guard_new_from(new_from_vertex->lock, std::defer_lock);
  std::unique_lock<utils::RWSpinLock> guard_to(to_vertex->lock, std::defer_lock);

  // lock in increasing gid order, if two vertices have the same gid need to only lock once
  std::vector<memgraph::storage::Vertex *> vertices{old_from_vertex, new_from_vertex, to_vertex};
  std::sort(vertices.begin(), vertices.end(), [](auto x, auto y) { return x->gid < y->gid; });
  vertices.erase(std::unique(vertices.begin(), vertices.end(), [](auto x, auto y) { return x->gid == y->gid; }),
                 vertices.end());

  for (auto *vertex : vertices) {
    if (vertex == old_from_vertex) {
      guard_old_from.lock();
    } else if (vertex == new_from_vertex) {
      guard_new_from.lock();
    } else if (vertex == to_vertex) {
      guard_to.lock();
    } else {
      return Error::NONEXISTENT_OBJECT;
    }
  }

  if (!PrepareForWrite(&transaction_, old_from_vertex)) return Error::SERIALIZATION_ERROR;
  MG_ASSERT(!old_from_vertex->deleted, "Invalid database state!");

  if (!PrepareForWrite(&transaction_, new_from_vertex)) return Error::SERIALIZATION_ERROR;
  MG_ASSERT(!new_from_vertex->deleted, "Invalid database state!");

  if (to_vertex != old_from_vertex && to_vertex != new_from_vertex) {
    if (!PrepareForWrite(&transaction_, to_vertex)) return Error::SERIALIZATION_ERROR;
    MG_ASSERT(!to_vertex->deleted, "Invalid database state!");
  }

  auto delete_edge_from_storage = [&edge_type, &edge_ref, this](auto *vertex, auto *edges) {
    std::tuple<EdgeTypeId, Vertex *, EdgeRef> link(edge_type, vertex, edge_ref);
    auto it = std::find(edges->begin(), edges->end(), link);
    if (config_.properties_on_edges) {
      MG_ASSERT(it != edges->end(), "Invalid database state!");
    } else if (it == edges->end()) {
      return false;
    }
    std::swap(*it, *edges->rbegin());
    edges->pop_back();
    return true;
  };

  auto op1 = delete_edge_from_storage(to_vertex, &old_from_vertex->out_edges);
  auto op2 = delete_edge_from_storage(old_from_vertex, &to_vertex->in_edges);

  if (config_.properties_on_edges) {
    MG_ASSERT((op1 && op2), "Invalid database state!");
  } else {
    MG_ASSERT((op1 && op2) || (!op1 && !op2), "Invalid database state!");
    if (!op1 && !op2) {
      // The edge is already deleted.
      return Error::DELETED_OBJECT;
    }
  }

  CreateAndLinkDelta(&transaction_, old_from_vertex, Delta::AddOutEdgeTag(), edge_type, to_vertex, edge_ref);
  CreateAndLinkDelta(&transaction_, to_vertex, Delta::AddInEdgeTag(), edge_type, old_from_vertex, edge_ref);

  CreateAndLinkDelta(&transaction_, new_from_vertex, Delta::RemoveOutEdgeTag(), edge_type, to_vertex, edge_ref);
  new_from_vertex->out_edges.emplace_back(edge_type, to_vertex, edge_ref);
  CreateAndLinkDelta(&transaction_, to_vertex, Delta::RemoveInEdgeTag(), edge_type, new_from_vertex, edge_ref);
  to_vertex->in_edges.emplace_back(edge_type, new_from_vertex, edge_ref);

  transaction_.manyDeltasCache.Invalidate(new_from_vertex, edge_type, EdgeDirection::OUT);
  transaction_.manyDeltasCache.Invalidate(old_from_vertex, edge_type, EdgeDirection::OUT);
  transaction_.manyDeltasCache.Invalidate(to_vertex, edge_type, EdgeDirection::IN);

  return EdgeAccessor(edge_ref, edge_type, new_from_vertex, to_vertex, storage_, &transaction_);
}

Result<EdgeAccessor> InMemoryStorage::InMemoryAccessor::EdgeSetTo(EdgeAccessor *edge, VertexAccessor *new_to) {
  MG_ASSERT(edge->transaction_ == new_to->transaction_,
            "EdgeAccessor must be from the same transaction as the new to vertex "
            "accessor when deleting an edge!");
  MG_ASSERT(edge->transaction_ == &transaction_,
            "EdgeAccessor must be from the same transaction as the storage "
            "accessor when deleting an edge!");

  auto *from_vertex = edge->from_vertex_;
  auto *old_to_vertex = edge->to_vertex_;
  auto *new_to_vertex = new_to->vertex_;

  if (old_to_vertex->gid == new_to_vertex->gid) return *edge;

  auto &edge_ref = edge->edge_;
  auto &edge_type = edge->edge_type_;

  std::unique_lock<utils::RWSpinLock> guard;
  if (config_.properties_on_edges) {
    auto *edge_ptr = edge_ref.ptr;
    guard = std::unique_lock{edge_ptr->lock};

    if (!PrepareForWrite(&transaction_, edge_ptr)) return Error::SERIALIZATION_ERROR;

    if (edge_ptr->deleted) return Error::DELETED_OBJECT;
  }

  std::unique_lock<utils::RWSpinLock> guard_from(from_vertex->lock, std::defer_lock);
  std::unique_lock<utils::RWSpinLock> guard_old_to(old_to_vertex->lock, std::defer_lock);
  std::unique_lock<utils::RWSpinLock> guard_new_to(new_to_vertex->lock, std::defer_lock);

  // lock in increasing gid order, if two vertices have the same gid need to only lock once
  std::vector<memgraph::storage::Vertex *> vertices{from_vertex, old_to_vertex, new_to_vertex};
  std::sort(vertices.begin(), vertices.end(), [](auto x, auto y) { return x->gid < y->gid; });
  vertices.erase(std::unique(vertices.begin(), vertices.end(), [](auto x, auto y) { return x->gid == y->gid; }),
                 vertices.end());

  for (auto *vertex : vertices) {
    if (vertex == from_vertex) {
      guard_from.lock();
    } else if (vertex == old_to_vertex) {
      guard_old_to.lock();
    } else if (vertex == new_to_vertex) {
      guard_new_to.lock();
    } else {
      return Error::NONEXISTENT_OBJECT;
    }
  }

  if (!PrepareForWrite(&transaction_, old_to_vertex)) return Error::SERIALIZATION_ERROR;
  MG_ASSERT(!old_to_vertex->deleted, "Invalid database state!");

  if (!PrepareForWrite(&transaction_, new_to_vertex)) return Error::SERIALIZATION_ERROR;
  MG_ASSERT(!new_to_vertex->deleted, "Invalid database state!");

  if (from_vertex != old_to_vertex && from_vertex != new_to_vertex) {
    if (!PrepareForWrite(&transaction_, from_vertex)) return Error::SERIALIZATION_ERROR;
    MG_ASSERT(!from_vertex->deleted, "Invalid database state!");
  }

  auto delete_edge_from_storage = [&edge_type, &edge_ref, this](auto *vertex, auto *edges) {
    std::tuple<EdgeTypeId, Vertex *, EdgeRef> link(edge_type, vertex, edge_ref);
    auto it = std::find(edges->begin(), edges->end(), link);
    if (config_.properties_on_edges) {
      MG_ASSERT(it != edges->end(), "Invalid database state!");
    } else if (it == edges->end()) {
      return false;
    }
    std::swap(*it, *edges->rbegin());
    edges->pop_back();
    return true;
  };

  auto op1 = delete_edge_from_storage(old_to_vertex, &from_vertex->out_edges);
  auto op2 = delete_edge_from_storage(from_vertex, &old_to_vertex->in_edges);

  if (config_.properties_on_edges) {
    MG_ASSERT((op1 && op2), "Invalid database state!");
  } else {
    MG_ASSERT((op1 && op2) || (!op1 && !op2), "Invalid database state!");
    if (!op1 && !op2) {
      // The edge is already deleted.
      return Error::DELETED_OBJECT;
    }
  }

  CreateAndLinkDelta(&transaction_, from_vertex, Delta::AddOutEdgeTag(), edge_type, old_to_vertex, edge_ref);
  CreateAndLinkDelta(&transaction_, old_to_vertex, Delta::AddInEdgeTag(), edge_type, from_vertex, edge_ref);

  CreateAndLinkDelta(&transaction_, from_vertex, Delta::RemoveOutEdgeTag(), edge_type, new_to_vertex, edge_ref);
  from_vertex->out_edges.emplace_back(edge_type, new_to_vertex, edge_ref);
  CreateAndLinkDelta(&transaction_, new_to_vertex, Delta::RemoveInEdgeTag(), edge_type, from_vertex, edge_ref);
  new_to_vertex->in_edges.emplace_back(edge_type, from_vertex, edge_ref);

  transaction_.manyDeltasCache.Invalidate(from_vertex, edge_type, EdgeDirection::OUT);
  transaction_.manyDeltasCache.Invalidate(old_to_vertex, edge_type, EdgeDirection::IN);
  transaction_.manyDeltasCache.Invalidate(new_to_vertex, edge_type, EdgeDirection::IN);

  return EdgeAccessor(edge_ref, edge_type, from_vertex, new_to_vertex, storage_, &transaction_);
}

// NOLINTNEXTLINE(google-default-arguments)
utils::BasicResult<StorageManipulationError, void> InMemoryStorage::InMemoryAccessor::Commit(
    const std::optional<uint64_t> desired_commit_timestamp) {
  MG_ASSERT(is_transaction_active_, "The transaction is already terminated!");
  MG_ASSERT(!transaction_.must_abort, "The transaction can't be committed!");

  auto could_replicate_all_sync_replicas = true;

  auto *mem_storage = static_cast<InMemoryStorage *>(storage_);

  auto const &replState = mem_storage->repl_state_;
  if (!transaction_.md_deltas.empty()) {
    // This is usually done by the MVCC, but it does not handle the metadata deltas
    transaction_.EnsureCommitTimestampExists();

    // Save these so we can mark them used in the commit log.
    uint64_t start_timestamp = transaction_.start_timestamp;

    std::unique_lock<utils::SpinLock> engine_guard(storage_->engine_lock_);
    commit_timestamp_.emplace(mem_storage->CommitTimestamp(desired_commit_timestamp));

    // Write transaction to WAL while holding the engine lock to make sure
    // that committed transactions are sorted by the commit timestamp in the
    // WAL files. We supply the new commit timestamp to the function so that
    // it knows what will be the final commit timestamp. The WAL must be
    // written before actually committing the transaction (before setting
    // the commit timestamp) so that no other transaction can see the
    // modifications before they are written to disk.
    // Replica can log only the write transaction received from Main
    // so the Wal files are consistent
    if (replState.IsMain() || desired_commit_timestamp.has_value()) {
      could_replicate_all_sync_replicas = mem_storage->AppendToWalDataDefinition(transaction_, *commit_timestamp_);
      // Take committed_transactions lock while holding the engine lock to
      // make sure that committed transactions are sorted by the commit
      // timestamp in the list.
      mem_storage->committed_transactions_.WithLock([&](auto & /*committed_transactions*/) {
        // TODO: release lock, and update all deltas to have a local copy
        // of the commit timestamp
        MG_ASSERT(transaction_.commit_timestamp != nullptr, "Invalid database state!");
        transaction_.commit_timestamp->store(*commit_timestamp_, std::memory_order_release);
        // Replica can only update the last commit timestamp with
        // the commits received from main.
        if (replState.IsMain() || desired_commit_timestamp.has_value()) {
          // Update the last commit timestamp
          mem_storage->repl_storage_state_.last_commit_timestamp_.store(*commit_timestamp_);
        }
        // Release engine lock because we don't have to hold it anymore
        // and emplace back could take a long time.
        engine_guard.unlock();
      });

      mem_storage->commit_log_->MarkFinished(start_timestamp);
    }
  } else if (transaction_.deltas.use().empty()) {
    // We don't have to update the commit timestamp here because no one reads
    // it.
    mem_storage->commit_log_->MarkFinished(transaction_.start_timestamp);
  } else {
    // Validate that existence constraints are satisfied for all modified
    // vertices.
    for (const auto &delta : transaction_.deltas.use()) {
      auto prev = delta.prev.Get();
      MG_ASSERT(prev.type != PreviousPtr::Type::NULLPTR, "Invalid pointer!");
      if (prev.type != PreviousPtr::Type::VERTEX) {
        continue;
      }
      // No need to take any locks here because we modified this vertex and no
      // one else can touch it until we commit.
      auto validation_result = storage_->constraints_.existence_constraints_->Validate(*prev.vertex);
      if (validation_result) {
        Abort();
        return StorageManipulationError{*validation_result};
      }
    }

    // Result of validating the vertex against unqiue constraints. It has to be
    // declared outside of the critical section scope because its value is
    // tested for Abort call which has to be done out of the scope.
    std::optional<ConstraintViolation> unique_constraint_violation;

    // Save these so we can mark them used in the commit log.
    uint64_t start_timestamp = transaction_.start_timestamp;

    {
      std::unique_lock<utils::SpinLock> engine_guard(storage_->engine_lock_);
      auto *mem_unique_constraints =
          static_cast<InMemoryUniqueConstraints *>(storage_->constraints_.unique_constraints_.get());
      commit_timestamp_.emplace(mem_storage->CommitTimestamp(desired_commit_timestamp));

      // Before committing and validating vertices against unique constraints,
      // we have to update unique constraints with the vertices that are going
      // to be validated/committed.
      for (const auto &delta : transaction_.deltas.use()) {
        auto prev = delta.prev.Get();
        MG_ASSERT(prev.type != PreviousPtr::Type::NULLPTR, "Invalid pointer!");
        if (prev.type != PreviousPtr::Type::VERTEX) {
          continue;
        }
        mem_unique_constraints->UpdateBeforeCommit(prev.vertex, transaction_);
      }

      // Validate that unique constraints are satisfied for all modified
      // vertices.
      for (const auto &delta : transaction_.deltas.use()) {
        auto prev = delta.prev.Get();
        MG_ASSERT(prev.type != PreviousPtr::Type::NULLPTR, "Invalid pointer!");
        if (prev.type != PreviousPtr::Type::VERTEX) {
          continue;
        }

        // No need to take any locks here because we modified this vertex and no
        // one else can touch it until we commit.
        unique_constraint_violation = mem_unique_constraints->Validate(*prev.vertex, transaction_, *commit_timestamp_);
        if (unique_constraint_violation) {
          break;
        }
      }

      if (!unique_constraint_violation) {
        // Write transaction to WAL while holding the engine lock to make sure
        // that committed transactions are sorted by the commit timestamp in the
        // WAL files. We supply the new commit timestamp to the function so that
        // it knows what will be the final commit timestamp. The WAL must be
        // written before actually committing the transaction (before setting
        // the commit timestamp) so that no other transaction can see the
        // modifications before they are written to disk.
        // Replica can log only the write transaction received from Main
        // so the Wal files are consistent
        if (replState.IsMain() || desired_commit_timestamp.has_value()) {
          could_replicate_all_sync_replicas =
              mem_storage->AppendToWalDataManipulation(transaction_, *commit_timestamp_);
        }

        // Take committed_transactions lock while holding the engine lock to
        // make sure that committed transactions are sorted by the commit
        // timestamp in the list.
        mem_storage->committed_transactions_.WithLock([&](auto & /*committed_transactions*/) {
          // TODO: release lock, and update all deltas to have a local copy
          // of the commit timestamp
          MG_ASSERT(transaction_.commit_timestamp != nullptr, "Invalid database state!");
          transaction_.commit_timestamp->store(*commit_timestamp_, std::memory_order_release);
          // Replica can only update the last commit timestamp with
          // the commits received from main.
          if (replState.IsMain() || desired_commit_timestamp.has_value()) {
            // Update the last commit timestamp
            mem_storage->repl_storage_state_.last_commit_timestamp_.store(*commit_timestamp_);
          }
          // Release engine lock because we don't have to hold it anymore
          // and emplace back could take a long time.
          engine_guard.unlock();
        });

        mem_storage->commit_log_->MarkFinished(start_timestamp);
      }
    }

    if (unique_constraint_violation) {
      Abort();
      return StorageManipulationError{*unique_constraint_violation};
    }
  }

  is_transaction_active_ = false;

  if (!could_replicate_all_sync_replicas) {
    return StorageManipulationError{ReplicationError{}};
  }

  return {};
}

void InMemoryStorage::InMemoryAccessor::Abort() {
  MG_ASSERT(is_transaction_active_, "The transaction is already terminated!");

  // We collect vertices and edges we've created here and then splice them into
  // `deleted_vertices_` and `deleted_edges_` lists, instead of adding them one
  // by one and acquiring lock every time.
  std::list<Gid> my_deleted_vertices;
  std::list<Gid> my_deleted_edges;

  for (const auto &delta : transaction_.deltas.use()) {
    auto prev = delta.prev.Get();
    switch (prev.type) {
      case PreviousPtr::Type::VERTEX: {
        auto *vertex = prev.vertex;
        auto guard = std::unique_lock{vertex->lock};
        Delta *current = vertex->delta;
        while (current != nullptr &&
               current->timestamp->load(std::memory_order_acquire) == transaction_.transaction_id) {
          switch (current->action) {
            case Delta::Action::REMOVE_LABEL: {
              auto it = std::find(vertex->labels.begin(), vertex->labels.end(), current->label);
              MG_ASSERT(it != vertex->labels.end(), "Invalid database state!");
              std::swap(*it, *vertex->labels.rbegin());
              vertex->labels.pop_back();
              break;
            }
            case Delta::Action::ADD_LABEL: {
              auto it = std::find(vertex->labels.begin(), vertex->labels.end(), current->label);
              MG_ASSERT(it == vertex->labels.end(), "Invalid database state!");
              vertex->labels.push_back(current->label);
              break;
            }
            case Delta::Action::SET_PROPERTY: {
              vertex->properties.SetProperty(current->property.key, current->property.value);
              break;
            }
            case Delta::Action::ADD_IN_EDGE: {
              std::tuple<EdgeTypeId, Vertex *, EdgeRef> link{current->vertex_edge.edge_type,
                                                             current->vertex_edge.vertex, current->vertex_edge.edge};
              auto it = std::find(vertex->in_edges.begin(), vertex->in_edges.end(), link);
              MG_ASSERT(it == vertex->in_edges.end(), "Invalid database state!");
              vertex->in_edges.push_back(link);
              break;
            }
            case Delta::Action::ADD_OUT_EDGE: {
              std::tuple<EdgeTypeId, Vertex *, EdgeRef> link{current->vertex_edge.edge_type,
                                                             current->vertex_edge.vertex, current->vertex_edge.edge};
              auto it = std::find(vertex->out_edges.begin(), vertex->out_edges.end(), link);
              MG_ASSERT(it == vertex->out_edges.end(), "Invalid database state!");
              vertex->out_edges.push_back(link);
              // Increment edge count. We only increment the count here because
              // the information in `ADD_IN_EDGE` and `Edge/RECREATE_OBJECT` is
              // redundant. Also, `Edge/RECREATE_OBJECT` isn't available when
              // edge properties are disabled.
              storage_->edge_count_.fetch_add(1, std::memory_order_acq_rel);
              break;
            }
            case Delta::Action::REMOVE_IN_EDGE: {
              std::tuple<EdgeTypeId, Vertex *, EdgeRef> link{current->vertex_edge.edge_type,
                                                             current->vertex_edge.vertex, current->vertex_edge.edge};
              auto it = std::find(vertex->in_edges.begin(), vertex->in_edges.end(), link);
              MG_ASSERT(it != vertex->in_edges.end(), "Invalid database state!");
              std::swap(*it, *vertex->in_edges.rbegin());
              vertex->in_edges.pop_back();
              break;
            }
            case Delta::Action::REMOVE_OUT_EDGE: {
              std::tuple<EdgeTypeId, Vertex *, EdgeRef> link{current->vertex_edge.edge_type,
                                                             current->vertex_edge.vertex, current->vertex_edge.edge};
              auto it = std::find(vertex->out_edges.begin(), vertex->out_edges.end(), link);
              MG_ASSERT(it != vertex->out_edges.end(), "Invalid database state!");
              std::swap(*it, *vertex->out_edges.rbegin());
              vertex->out_edges.pop_back();
              // Decrement edge count. We only decrement the count here because
              // the information in `REMOVE_IN_EDGE` and `Edge/DELETE_OBJECT` is
              // redundant. Also, `Edge/DELETE_OBJECT` isn't available when edge
              // properties are disabled.
              storage_->edge_count_.fetch_add(-1, std::memory_order_acq_rel);
              break;
            }
            case Delta::Action::DELETE_DESERIALIZED_OBJECT:
            case Delta::Action::DELETE_OBJECT: {
              vertex->deleted = true;
              my_deleted_vertices.push_back(vertex->gid);
              break;
            }
            case Delta::Action::RECREATE_OBJECT: {
              vertex->deleted = false;
              break;
            }
          }
          current = current->next.load(std::memory_order_acquire);
        }
        vertex->delta = current;
        if (current != nullptr) {
          current->prev.Set(vertex);
        }

        break;
      }
      case PreviousPtr::Type::EDGE: {
        auto *edge = prev.edge;
        auto guard = std::lock_guard{edge->lock};
        Delta *current = edge->delta;
        while (current != nullptr &&
               current->timestamp->load(std::memory_order_acquire) == transaction_.transaction_id) {
          switch (current->action) {
            case Delta::Action::SET_PROPERTY: {
              edge->properties.SetProperty(current->property.key, current->property.value);
              break;
            }
            case Delta::Action::DELETE_DESERIALIZED_OBJECT:
            case Delta::Action::DELETE_OBJECT: {
              edge->deleted = true;
              my_deleted_edges.push_back(edge->gid);
              break;
            }
            case Delta::Action::RECREATE_OBJECT: {
              edge->deleted = false;
              break;
            }
            case Delta::Action::REMOVE_LABEL:
            case Delta::Action::ADD_LABEL:
            case Delta::Action::ADD_IN_EDGE:
            case Delta::Action::ADD_OUT_EDGE:
            case Delta::Action::REMOVE_IN_EDGE:
            case Delta::Action::REMOVE_OUT_EDGE: {
              LOG_FATAL("Invalid database state!");
              break;
            }
          }
          current = current->next.load(std::memory_order_acquire);
        }
        edge->delta = current;
        if (current != nullptr) {
          current->prev.Set(edge);
        }

        break;
      }
      case PreviousPtr::Type::DELTA:
      // pointer probably couldn't be set because allocation failed
      case PreviousPtr::Type::NULLPTR:
        break;
    }
  }

  auto *mem_storage = static_cast<InMemoryStorage *>(storage_);
  {
    std::unique_lock<utils::SpinLock> engine_guard(storage_->engine_lock_);
    uint64_t mark_timestamp = storage_->timestamp_;
    // Take garbage_undo_buffers lock while holding the engine lock to make
    // sure that entries are sorted by mark timestamp in the list.
    mem_storage->garbage_undo_buffers_.WithLock([&](auto &garbage_undo_buffers) {
      // Release engine lock because we don't have to hold it anymore and
      // emplace back could take a long time.
      engine_guard.unlock();

      garbage_undo_buffers.emplace_back(mark_timestamp, std::move(transaction_.deltas));
    });
    mem_storage->deleted_vertices_.WithLock(
        [&](auto &deleted_vertices) { deleted_vertices.splice(deleted_vertices.begin(), my_deleted_vertices); });
    mem_storage->deleted_edges_.WithLock(
        [&](auto &deleted_edges) { deleted_edges.splice(deleted_edges.begin(), my_deleted_edges); });
  }

  mem_storage->commit_log_->MarkFinished(transaction_.start_timestamp);
  is_transaction_active_ = false;
}

void InMemoryStorage::InMemoryAccessor::FinalizeTransaction() {
  if (commit_timestamp_) {
    auto *mem_storage = static_cast<InMemoryStorage *>(storage_);
    mem_storage->commit_log_->MarkFinished(*commit_timestamp_);
    mem_storage->committed_transactions_.WithLock(
        [&](auto &committed_transactions) { committed_transactions.emplace_back(std::move(transaction_)); });
    commit_timestamp_.reset();
  }
}

utils::BasicResult<StorageIndexDefinitionError, void> InMemoryStorage::InMemoryAccessor::CreateIndex(LabelId label) {
  MG_ASSERT(unique_guard_.owns_lock(), "Create index requires a unique access to the storage!");
  auto *in_memory = static_cast<InMemoryStorage *>(storage_);
  auto *mem_label_index = static_cast<InMemoryLabelIndex *>(in_memory->indices_.label_index_.get());
  if (!mem_label_index->CreateIndex(label, in_memory->vertices_.access(), std::nullopt)) {
    return StorageIndexDefinitionError{IndexDefinitionError{}};
  }
  transaction_.md_deltas.emplace_back(MetadataDelta::label_index_create, label);
  // We don't care if there is a replication error because on main node the change will go through
  memgraph::metrics::IncrementCounter(memgraph::metrics::ActiveLabelIndices);
  return {};
}

utils::BasicResult<StorageIndexDefinitionError, void> InMemoryStorage::InMemoryAccessor::CreateIndex(
    LabelId label, PropertyId property) {
  MG_ASSERT(unique_guard_.owns_lock(), "Create index requires a unique access to the storage!");
  auto *in_memory = static_cast<InMemoryStorage *>(storage_);
  auto *mem_label_property_index =
      static_cast<InMemoryLabelPropertyIndex *>(in_memory->indices_.label_property_index_.get());
  if (!mem_label_property_index->CreateIndex(label, property, in_memory->vertices_.access(), std::nullopt)) {
    return StorageIndexDefinitionError{IndexDefinitionError{}};
  }
  transaction_.md_deltas.emplace_back(MetadataDelta::label_property_index_create, label, property);
  // We don't care if there is a replication error because on main node the change will go through
  memgraph::metrics::IncrementCounter(memgraph::metrics::ActiveLabelPropertyIndices);
  return {};
}

utils::BasicResult<StorageIndexDefinitionError, void> InMemoryStorage::InMemoryAccessor::DropIndex(LabelId label) {
  MG_ASSERT(unique_guard_.owns_lock(), "Create index requires a unique access to the storage!");
  auto *in_memory = static_cast<InMemoryStorage *>(storage_);
  auto *mem_label_index = static_cast<InMemoryLabelIndex *>(in_memory->indices_.label_index_.get());
  if (!mem_label_index->DropIndex(label)) {
    return StorageIndexDefinitionError{IndexDefinitionError{}};
  }
  transaction_.md_deltas.emplace_back(MetadataDelta::label_index_drop, label);
  // We don't care if there is a replication error because on main node the change will go through
  memgraph::metrics::DecrementCounter(memgraph::metrics::ActiveLabelIndices);
  return {};
}

utils::BasicResult<StorageIndexDefinitionError, void> InMemoryStorage::InMemoryAccessor::DropIndex(
    LabelId label, PropertyId property) {
  MG_ASSERT(unique_guard_.owns_lock(), "Create index requires a unique access to the storage!");
  auto *in_memory = static_cast<InMemoryStorage *>(storage_);
  auto *mem_label_property_index =
      static_cast<InMemoryLabelPropertyIndex *>(in_memory->indices_.label_property_index_.get());
  if (!mem_label_property_index->DropIndex(label, property)) {
    return StorageIndexDefinitionError{IndexDefinitionError{}};
  }
  transaction_.md_deltas.emplace_back(MetadataDelta::label_property_index_drop, label, property);
  // We don't care if there is a replication error because on main node the change will go through
  memgraph::metrics::DecrementCounter(memgraph::metrics::ActiveLabelPropertyIndices);
  return {};
}

utils::BasicResult<StorageExistenceConstraintDefinitionError, void>
InMemoryStorage::InMemoryAccessor::CreateExistenceConstraint(LabelId label, PropertyId property) {
  MG_ASSERT(unique_guard_.owns_lock(), "Create index requires a unique access to the storage!");
  auto *in_memory = static_cast<InMemoryStorage *>(storage_);
  auto *existence_constraints = in_memory->constraints_.existence_constraints_.get();
  if (existence_constraints->ConstraintExists(label, property)) {
    return StorageExistenceConstraintDefinitionError{ConstraintDefinitionError{}};
  }
  if (auto violation =
          ExistenceConstraints::ValidateVerticesOnConstraint(in_memory->vertices_.access(), label, property);
      violation.has_value()) {
    return StorageExistenceConstraintDefinitionError{violation.value()};
  }
  existence_constraints->InsertConstraint(label, property);
  transaction_.md_deltas.emplace_back(MetadataDelta::existence_constraint_create, label, property);
  return {};
}

utils::BasicResult<StorageExistenceConstraintDroppingError, void>
InMemoryStorage::InMemoryAccessor::DropExistenceConstraint(LabelId label, PropertyId property) {
  MG_ASSERT(unique_guard_.owns_lock(), "Create index requires a unique access to the storage!");
  auto *in_memory = static_cast<InMemoryStorage *>(storage_);
  auto *existence_constraints = in_memory->constraints_.existence_constraints_.get();
  if (!existence_constraints->DropConstraint(label, property)) {
    return StorageExistenceConstraintDroppingError{ConstraintDefinitionError{}};
  }
  transaction_.md_deltas.emplace_back(MetadataDelta::existence_constraint_drop, label, property);
  return {};
}

utils::BasicResult<StorageUniqueConstraintDefinitionError, UniqueConstraints::CreationStatus>
InMemoryStorage::InMemoryAccessor::CreateUniqueConstraint(LabelId label, const std::set<PropertyId> &properties) {
  MG_ASSERT(unique_guard_.owns_lock(), "Create index requires a unique access to the storage!");
  auto *in_memory = static_cast<InMemoryStorage *>(storage_);
  auto *mem_unique_constraints =
      static_cast<InMemoryUniqueConstraints *>(in_memory->constraints_.unique_constraints_.get());
  auto ret = mem_unique_constraints->CreateConstraint(label, properties, in_memory->vertices_.access());
  if (ret.HasError()) {
    return StorageUniqueConstraintDefinitionError{ret.GetError()};
  }
  if (ret.GetValue() != UniqueConstraints::CreationStatus::SUCCESS) {
    return ret.GetValue();
  }
  transaction_.md_deltas.emplace_back(MetadataDelta::unique_constraint_create, label, properties);
  return UniqueConstraints::CreationStatus::SUCCESS;
}

UniqueConstraints::DeletionStatus InMemoryStorage::InMemoryAccessor::DropUniqueConstraint(
    LabelId label, const std::set<PropertyId> &properties) {
  MG_ASSERT(unique_guard_.owns_lock(), "Create index requires a unique access to the storage!");
  auto *in_memory = static_cast<InMemoryStorage *>(storage_);
  auto *mem_unique_constraints =
      static_cast<InMemoryUniqueConstraints *>(in_memory->constraints_.unique_constraints_.get());
  auto ret = mem_unique_constraints->DropConstraint(label, properties);
  if (ret != UniqueConstraints::DeletionStatus::SUCCESS) {
    return ret;
  }
  transaction_.md_deltas.emplace_back(MetadataDelta::unique_constraint_drop, label, properties);
  return UniqueConstraints::DeletionStatus::SUCCESS;
}

VerticesIterable InMemoryStorage::InMemoryAccessor::Vertices(LabelId label, View view) {
  auto *mem_label_index = static_cast<InMemoryLabelIndex *>(storage_->indices_.label_index_.get());
  return VerticesIterable(mem_label_index->Vertices(label, view, storage_, &transaction_));
}

VerticesIterable InMemoryStorage::InMemoryAccessor::Vertices(LabelId label, PropertyId property, View view) {
  auto *mem_label_property_index =
      static_cast<InMemoryLabelPropertyIndex *>(storage_->indices_.label_property_index_.get());
  return VerticesIterable(
      mem_label_property_index->Vertices(label, property, std::nullopt, std::nullopt, view, storage_, &transaction_));
}

VerticesIterable InMemoryStorage::InMemoryAccessor::Vertices(LabelId label, PropertyId property,
                                                             const PropertyValue &value, View view) {
  auto *mem_label_property_index =
      static_cast<InMemoryLabelPropertyIndex *>(storage_->indices_.label_property_index_.get());
  return VerticesIterable(mem_label_property_index->Vertices(label, property, utils::MakeBoundInclusive(value),
                                                             utils::MakeBoundInclusive(value), view, storage_,
                                                             &transaction_));
}

VerticesIterable InMemoryStorage::InMemoryAccessor::Vertices(
    LabelId label, PropertyId property, const std::optional<utils::Bound<PropertyValue>> &lower_bound,
    const std::optional<utils::Bound<PropertyValue>> &upper_bound, View view) {
  auto *mem_label_property_index =
      static_cast<InMemoryLabelPropertyIndex *>(storage_->indices_.label_property_index_.get());
  return VerticesIterable(
      mem_label_property_index->Vertices(label, property, lower_bound, upper_bound, view, storage_, &transaction_));
}

Transaction InMemoryStorage::CreateTransaction(IsolationLevel isolation_level, StorageMode storage_mode) {
  // We acquire the transaction engine lock here because we access (and
  // modify) the transaction engine variables (`transaction_id` and
  // `timestamp`) below.
  uint64_t transaction_id = 0;
  uint64_t start_timestamp = 0;
  {
    std::lock_guard<utils::SpinLock> guard(engine_lock_);
    transaction_id = transaction_id_++;
    // Replica should have only read queries and the write queries
    // can come from main instance with any past timestamp.
    // To preserve snapshot isolation we set the start timestamp
    // of any query on replica to the last commited transaction
    // which is timestamp_ as only commit of transaction with writes
    // can change the value of it.
    auto const &replState = repl_state_;
    if (replState.IsReplica()) {
      start_timestamp = timestamp_;
    } else {
      start_timestamp = timestamp_++;
    }
  }
  return {transaction_id, start_timestamp, isolation_level, storage_mode, false};
}

template <bool force>
void InMemoryStorage::CollectGarbage(std::unique_lock<utils::ResourceLock> main_guard) {
  // NOTE: You do not need to consider cleanup of deleted object that occurred in
  // different storage modes within the same CollectGarbage call. This is because
  // SetStorageMode will ensure CollectGarbage is called before any new transactions
  // with the new storage mode can start.

  // SetStorageMode will pass its unique_lock of main_lock_. We will use that lock,
  // as reacquiring the lock would cause  deadlock. Otherwise, we need to get our own
  // lock.
  if (!main_guard.owns_lock()) {
    if constexpr (force) {
      // We take the unique lock on the main storage lock, so we can forcefully clean
      // everything we can
      if (!main_lock_.try_lock()) {
        CollectGarbage<false>();
        return;
      }
    } else {
      // Because the garbage collector iterates through the indices and constraints
      // to clean them up, it must take the main lock for reading to make sure that
      // the indices and constraints aren't concurrently being modified.
      main_lock_.lock_shared();
    }
  } else {
    MG_ASSERT(main_guard.mutex() == std::addressof(main_lock_), "main_guard should be only for the main_lock_");
  }

  utils::OnScopeExit lock_releaser{[&] {
    if (!main_guard.owns_lock()) {
      if constexpr (force) {
        main_lock_.unlock();
      } else {
        main_lock_.unlock_shared();
      }
    } else {
      main_guard.unlock();
    }
  }};

  // Garbage collection must be performed in two phases. In the first phase,
  // deltas that won't be applied by any transaction anymore are unlinked from
  // the version chains. They cannot be deleted immediately, because there
  // might be a transaction that still needs them to terminate the version
  // chain traversal. They are instead marked for deletion and will be deleted
  // in the second GC phase in this GC iteration or some of the following
  // ones.
  std::unique_lock<std::mutex> gc_guard(gc_lock_, std::try_to_lock);
  if (!gc_guard.owns_lock()) {
    return;
  }

  uint64_t oldest_active_start_timestamp = commit_log_->OldestActive();
  // We don't move undo buffers of unlinked transactions to garbage_undo_buffers
  // list immediately, because we would have to repeatedly take
  // garbage_undo_buffers lock.
  std::list<std::pair<uint64_t, BondPmrLd>> unlinked_undo_buffers;

  // We will only free vertices deleted up until now in this GC cycle, and we
  // will do it after cleaning-up the indices. That way we are sure that all
  // vertices that appear in an index also exist in main storage.
  std::list<Gid> current_deleted_edges;
  std::list<Gid> current_deleted_vertices;
  deleted_vertices_->swap(current_deleted_vertices);
  deleted_edges_->swap(current_deleted_edges);

  auto const need_full_scan_vertices = gc_full_scan_vertices_delete_.exchange(false);
  auto const need_full_scan_edges = gc_full_scan_edges_delete_.exchange(false);

  // Flag that will be used to determine whether the Index GC should be run. It
  // should be run when there were any items that were cleaned up (there were
  // updates between this run of the GC and the previous run of the GC). This
  // eliminates high CPU usage when the GC doesn't have to clean up anything.
  bool run_index_cleanup = !committed_transactions_->empty() || !garbage_undo_buffers_->empty() ||
                           need_full_scan_vertices || need_full_scan_edges;

  while (true) {
    // We don't want to hold the lock on committed transactions for too long,
    // because that prevents other transactions from committing.
    Transaction *transaction = nullptr;
    {
      auto committed_transactions_ptr = committed_transactions_.Lock();
      if (committed_transactions_ptr->empty()) {
        break;
      }
      transaction = &committed_transactions_ptr->front();
    }

    auto commit_timestamp = transaction->commit_timestamp->load(std::memory_order_acquire);
    if (commit_timestamp >= oldest_active_start_timestamp) {
      break;
    }

    // When unlinking a delta which is the first delta in its version chain,
    // special care has to be taken to avoid the following race condition:
    //
    // [Vertex] --> [Delta A]
    //
    //    GC thread: Delta A is the first in its chain, it must be unlinked from
    //               vertex and marked for deletion
    //    TX thread: Update vertex and add Delta B with Delta A as next
    //
    // [Vertex] --> [Delta B] <--> [Delta A]
    //
    //    GC thread: Unlink delta from Vertex
    //
    // [Vertex] --> (nullptr)
    //
    // When processing a delta that is the first one in its chain, we
    // obtain the corresponding vertex or edge lock, and then verify that this
    // delta still is the first in its chain.
    // When processing a delta that is in the middle of the chain we only
    // process the final delta of the given transaction in that chain. We
    // determine the owner of the chain (either a vertex or an edge), obtain the
    // corresponding lock, and then verify that this delta is still in the same
    // position as it was before taking the lock.
    //
    // Even though the delta chain is lock-free (both `next` and `prev`) the
    // chain should not be modified without taking the lock from the object that
    // owns the chain (either a vertex or an edge). Modifying the chain without
    // taking the lock will cause subtle race conditions that will leave the
    // chain in a broken state.
    // The chain can be only read without taking any locks.

    for (Delta &delta : transaction->deltas.use()) {
      while (true) {
        auto prev = delta.prev.Get();
        switch (prev.type) {
          case PreviousPtr::Type::VERTEX: {
            Vertex *vertex = prev.vertex;
            auto vertex_guard = std::unique_lock{vertex->lock};
            if (vertex->delta != &delta) {
              // Something changed, we're not the first delta in the chain
              // anymore.
              continue;
            }
            vertex->delta = nullptr;
            if (vertex->deleted) {
              current_deleted_vertices.push_back(vertex->gid);
            }
            break;
          }
          case PreviousPtr::Type::EDGE: {
            Edge *edge = prev.edge;
            auto edge_guard = std::unique_lock{edge->lock};
            if (edge->delta != &delta) {
              // Something changed, we're not the first delta in the chain
              // anymore.
              continue;
            }
            edge->delta = nullptr;
            if (edge->deleted) {
              current_deleted_edges.push_back(edge->gid);
            }
            break;
          }
          case PreviousPtr::Type::DELTA: {
            if (prev.delta->timestamp->load(std::memory_order_acquire) == commit_timestamp) {
              // The delta that is newer than this one is also a delta from this
              // transaction. We skip the current delta and will remove it as a
              // part of the suffix later.
              break;
            }
            std::unique_lock<utils::RWSpinLock> guard;
            {
              // We need to find the parent object in order to be able to use
              // its lock.
              auto parent = prev;
              while (parent.type == PreviousPtr::Type::DELTA) {
                parent = parent.delta->prev.Get();
              }
              switch (parent.type) {
                case PreviousPtr::Type::VERTEX:
                  guard = std::unique_lock{parent.vertex->lock};
                  break;
                case PreviousPtr::Type::EDGE:
                  guard = std::unique_lock{parent.edge->lock};
                  break;
                case PreviousPtr::Type::DELTA:
                case PreviousPtr::Type::NULLPTR:
                  LOG_FATAL("Invalid database state!");
              }
            }
            if (delta.prev.Get() != prev) {
              // Something changed, we could now be the first delta in the
              // chain.
              continue;
            }
            Delta *prev_delta = prev.delta;
            prev_delta->next.store(nullptr, std::memory_order_release);
            break;
          }
          case PreviousPtr::Type::NULLPTR: {
            LOG_FATAL("Invalid pointer!");
          }
        }
        break;
      }
    }

    committed_transactions_.WithLock([&](auto &committed_transactions) {
      unlinked_undo_buffers.emplace_back(0, std::move(transaction->deltas));
      committed_transactions.pop_front();
    });
  }

  // After unlinking deltas from vertices, we refresh the indices. That way
  // we're sure that none of the vertices from `current_deleted_vertices`
  // appears in an index, and we can safely remove the from the main storage
  // after the last currently active transaction is finished.
  if (run_index_cleanup) {
    // This operation is very expensive as it traverses through all of the items
    // in every index every time.
    indices_.RemoveObsoleteEntries(oldest_active_start_timestamp);
    auto *mem_unique_constraints = static_cast<InMemoryUniqueConstraints *>(constraints_.unique_constraints_.get());
    mem_unique_constraints->RemoveObsoleteEntries(oldest_active_start_timestamp);
  }

  {
    std::unique_lock<utils::SpinLock> guard(engine_lock_);
    uint64_t mark_timestamp = timestamp_;
    // Take garbage_undo_buffers lock while holding the engine lock to make
    // sure that entries are sorted by mark timestamp in the list.
    garbage_undo_buffers_.WithLock([&](auto &garbage_undo_buffers) {
      // Release engine lock because we don't have to hold it anymore and
      // this could take a long time.
      guard.unlock();
      // TODO(mtomic): holding garbage_undo_buffers_ lock here prevents
      // transactions from aborting until we're done marking, maybe we should
      // add them one-by-one or something
      for (auto &[timestamp, transaction_deltas] : unlinked_undo_buffers) {
        timestamp = mark_timestamp;
      }
      garbage_undo_buffers.splice(garbage_undo_buffers.end(), std::move(unlinked_undo_buffers));
    });
    for (auto vertex : current_deleted_vertices) {
      garbage_vertices_.emplace_back(mark_timestamp, vertex);
    }
  }

  garbage_undo_buffers_.WithLock([&](auto &undo_buffers) {
    // if force is set to true we can simply delete all the leftover undos because
    // no transaction is active
    if constexpr (force) {
      for (auto &[timestamp, transaction_deltas] : undo_buffers) {
        transaction_deltas.~Bond<PmrListDelta>();
      }
      undo_buffers.clear();

    } else {
      while (!undo_buffers.empty() && undo_buffers.front().first <= oldest_active_start_timestamp) {
        auto &[timestamp, transaction_deltas] = undo_buffers.front();
        transaction_deltas.~Bond<PmrListDelta>();
        // this will trigger destory of object
        // but since we release pointer, it will just destory other stuff
        undo_buffers.pop_front();
      }
    }
  });

  {
    auto vertex_acc = vertices_.access();
    if constexpr (force) {
      // if force is set to true, then we have unique_lock and no transactions are active
      // so we can clean all of the deleted vertices
      while (!garbage_vertices_.empty()) {
        MG_ASSERT(vertex_acc.remove(garbage_vertices_.front().second), "Invalid database state!");
        garbage_vertices_.pop_front();
      }
    } else {
      while (!garbage_vertices_.empty() && garbage_vertices_.front().first < oldest_active_start_timestamp) {
        MG_ASSERT(vertex_acc.remove(garbage_vertices_.front().second), "Invalid database state!");
        garbage_vertices_.pop_front();
      }
    }
  }
  {
    auto edge_acc = edges_.access();
    for (auto edge : current_deleted_edges) {
      MG_ASSERT(edge_acc.remove(edge), "Invalid database state!");
    }
  }

  // EXPENSIVE full scan, is only run if an IN_MEMORY_ANALYTICAL transaction involved any deletions
  // TODO: implement a fast internal iteration inside the skip_list (to avoid unnecessary find_node calls),
  //  accessor.remove_if([](auto const & item){ return item.delta == nullptr && item.deleted;});
  //  alternatively, an auxiliary data structure within skip_list to track these, hence a full scan wouldn't be needed
  //  we will wait for evidence that this is needed before doing so.
  if (need_full_scan_vertices) {
    auto vertex_acc = vertices_.access();
    for (auto &vertex : vertex_acc) {
      // a deleted vertex which as no deltas must have come from IN_MEMORY_ANALYTICAL deletion
      if (vertex.delta == nullptr && vertex.deleted) {
        vertex_acc.remove(vertex);
      }
    }
  }

  // EXPENSIVE full scan, is only run if an IN_MEMORY_ANALYTICAL transaction involved any deletions
  if (need_full_scan_edges) {
    auto edge_acc = edges_.access();
    for (auto &edge : edge_acc) {
      // a deleted edge which as no deltas must have come from IN_MEMORY_ANALYTICAL deletion
      if (edge.delta == nullptr && edge.deleted) {
        edge_acc.remove(edge);
      }
    }
  }
}

// tell the linker he can find the CollectGarbage definitions here
template void InMemoryStorage::CollectGarbage<true>(std::unique_lock<utils::ResourceLock>);
template void InMemoryStorage::CollectGarbage<false>(std::unique_lock<utils::ResourceLock>);

StorageInfo InMemoryStorage::GetInfo() const {
  auto vertex_count = vertices_.size();
  auto edge_count = edge_count_.load(std::memory_order_acquire);
  double average_degree = 0.0;
  if (vertex_count) {
    // NOLINTNEXTLINE(bugprone-narrowing-conversions, cppcoreguidelines-narrowing-conversions)
    average_degree = 2.0 * static_cast<double>(edge_count) / vertex_count;
  }
  return {vertex_count, edge_count, average_degree, utils::GetMemoryUsage(),
          utils::GetDirDiskUsage(config_.durability.storage_directory)};
}

bool InMemoryStorage::InitializeWalFile(memgraph::replication::ReplicationEpoch &epoch) {
  if (config_.durability.snapshot_wal_mode != Config::Durability::SnapshotWalMode::PERIODIC_SNAPSHOT_WITH_WAL)
    return false;
  if (!wal_file_) {
    wal_file_.emplace(wal_directory_, uuid_, epoch.id(), config_.items, name_id_mapper_.get(), wal_seq_num_++,
                      &file_retainer_);
  }
  return true;
}

void InMemoryStorage::FinalizeWalFile() {
  ++wal_unsynced_transactions_;
  if (wal_unsynced_transactions_ >= config_.durability.wal_file_flush_every_n_tx) {
    wal_file_->Sync();
    wal_unsynced_transactions_ = 0;
  }
  if (wal_file_->GetSize() / 1024 >= config_.durability.wal_file_size_kibibytes) {
    wal_file_->FinalizeWal();
    wal_file_ = std::nullopt;
    wal_unsynced_transactions_ = 0;
  } else {
    // Try writing the internal buffer if possible, if not
    // the data should be written as soon as it's possible
    // (triggered by the new transaction commit, or some
    // reading thread EnabledFlushing)
    wal_file_->TryFlushing();
  }
}

bool InMemoryStorage::AppendToWalDataManipulation(const Transaction &transaction, uint64_t final_commit_timestamp) {
  auto &replState = repl_state_;
  if (!InitializeWalFile(replState.GetEpoch())) {
    return true;
  }
  // Traverse deltas and append them to the WAL file.
  // A single transaction will always be contained in a single WAL file.
  auto current_commit_timestamp = transaction.commit_timestamp->load(std::memory_order_acquire);

  repl_storage_state_.InitializeTransaction(wal_file_->SequenceNumber());

  auto append_deltas = [&](auto callback) {
    // Helper lambda that traverses the delta chain on order to find the first
    // delta that should be processed and then appends all discovered deltas.
    auto find_and_apply_deltas = [&](const auto *delta, const auto &parent, auto filter) {
      while (true) {
        auto *older = delta->next.load(std::memory_order_acquire);
        if (older == nullptr || older->timestamp->load(std::memory_order_acquire) != current_commit_timestamp) break;
        delta = older;
      }
      while (true) {
        if (filter(delta->action)) {
          callback(*delta, parent, final_commit_timestamp);
        }
        auto prev = delta->prev.Get();
        MG_ASSERT(prev.type != PreviousPtr::Type::NULLPTR, "Invalid pointer!");
        if (prev.type != PreviousPtr::Type::DELTA) break;
        delta = prev.delta;
      }
    };

    // The deltas are ordered correctly in the `transaction.deltas` buffer, but we
    // don't traverse them in that order. That is because for each delta we need
    // information about the vertex or edge they belong to and that information
    // isn't stored in the deltas themselves. In order to find out information
    // about the corresponding vertex or edge it is necessary to traverse the
    // delta chain for each delta until a vertex or edge is encountered. This
    // operation is very expensive as the chain grows.
    // Instead, we traverse the edges until we find a vertex or edge and traverse
    // their delta chains. This approach has a drawback because we lose the
    // correct order of the operations. Because of that, we need to traverse the
    // deltas several times and we have to manually ensure that the stored deltas
    // will be ordered correctly.

    // 1. Process all Vertex deltas and store all operations that create vertices
    // and modify vertex data.
    for (const auto &delta : transaction.deltas.use()) {
      auto prev = delta.prev.Get();
      MG_ASSERT(prev.type != PreviousPtr::Type::NULLPTR, "Invalid pointer!");
      if (prev.type != PreviousPtr::Type::VERTEX) continue;
      find_and_apply_deltas(&delta, *prev.vertex, [](auto action) {
        switch (action) {
          case Delta::Action::DELETE_DESERIALIZED_OBJECT:
          case Delta::Action::DELETE_OBJECT:
          case Delta::Action::SET_PROPERTY:
          case Delta::Action::ADD_LABEL:
          case Delta::Action::REMOVE_LABEL:
            return true;

          case Delta::Action::RECREATE_OBJECT:
          case Delta::Action::ADD_IN_EDGE:
          case Delta::Action::ADD_OUT_EDGE:
          case Delta::Action::REMOVE_IN_EDGE:
          case Delta::Action::REMOVE_OUT_EDGE:
            return false;
        }
      });
    }
    // 2. Process all Vertex deltas and store all operations that create edges.
    for (const auto &delta : transaction.deltas.use()) {
      auto prev = delta.prev.Get();
      MG_ASSERT(prev.type != PreviousPtr::Type::NULLPTR, "Invalid pointer!");
      if (prev.type != PreviousPtr::Type::VERTEX) continue;
      find_and_apply_deltas(&delta, *prev.vertex, [](auto action) {
        switch (action) {
          case Delta::Action::REMOVE_OUT_EDGE:
            return true;
          case Delta::Action::DELETE_DESERIALIZED_OBJECT:
          case Delta::Action::DELETE_OBJECT:
          case Delta::Action::RECREATE_OBJECT:
          case Delta::Action::SET_PROPERTY:
          case Delta::Action::ADD_LABEL:
          case Delta::Action::REMOVE_LABEL:
          case Delta::Action::ADD_IN_EDGE:
          case Delta::Action::ADD_OUT_EDGE:
          case Delta::Action::REMOVE_IN_EDGE:
            return false;
        }
      });
    }
    // 3. Process all Edge deltas and store all operations that modify edge data.
    for (const auto &delta : transaction.deltas.use()) {
      auto prev = delta.prev.Get();
      MG_ASSERT(prev.type != PreviousPtr::Type::NULLPTR, "Invalid pointer!");
      if (prev.type != PreviousPtr::Type::EDGE) continue;
      find_and_apply_deltas(&delta, *prev.edge, [](auto action) {
        switch (action) {
          case Delta::Action::SET_PROPERTY:
            return true;
          case Delta::Action::DELETE_DESERIALIZED_OBJECT:
          case Delta::Action::DELETE_OBJECT:
          case Delta::Action::RECREATE_OBJECT:
          case Delta::Action::ADD_LABEL:
          case Delta::Action::REMOVE_LABEL:
          case Delta::Action::ADD_IN_EDGE:
          case Delta::Action::ADD_OUT_EDGE:
          case Delta::Action::REMOVE_IN_EDGE:
          case Delta::Action::REMOVE_OUT_EDGE:
            return false;
        }
      });
    }
    // 4. Process all Vertex deltas and store all operations that delete edges.
    for (const auto &delta : transaction.deltas.use()) {
      auto prev = delta.prev.Get();
      MG_ASSERT(prev.type != PreviousPtr::Type::NULLPTR, "Invalid pointer!");
      if (prev.type != PreviousPtr::Type::VERTEX) continue;
      find_and_apply_deltas(&delta, *prev.vertex, [](auto action) {
        switch (action) {
          case Delta::Action::ADD_OUT_EDGE:
            return true;
          case Delta::Action::DELETE_DESERIALIZED_OBJECT:
          case Delta::Action::DELETE_OBJECT:
          case Delta::Action::RECREATE_OBJECT:
          case Delta::Action::SET_PROPERTY:
          case Delta::Action::ADD_LABEL:
          case Delta::Action::REMOVE_LABEL:
          case Delta::Action::ADD_IN_EDGE:
          case Delta::Action::REMOVE_IN_EDGE:
          case Delta::Action::REMOVE_OUT_EDGE:
            return false;
        }
      });
    }
    // 5. Process all Vertex deltas and store all operations that delete vertices.
    for (const auto &delta : transaction.deltas.use()) {
      auto prev = delta.prev.Get();
      MG_ASSERT(prev.type != PreviousPtr::Type::NULLPTR, "Invalid pointer!");
      if (prev.type != PreviousPtr::Type::VERTEX) continue;
      find_and_apply_deltas(&delta, *prev.vertex, [](auto action) {
        switch (action) {
          case Delta::Action::RECREATE_OBJECT:
            return true;
          case Delta::Action::DELETE_DESERIALIZED_OBJECT:
          case Delta::Action::DELETE_OBJECT:
          case Delta::Action::SET_PROPERTY:
          case Delta::Action::ADD_LABEL:
          case Delta::Action::REMOVE_LABEL:
          case Delta::Action::ADD_IN_EDGE:
          case Delta::Action::ADD_OUT_EDGE:
          case Delta::Action::REMOVE_IN_EDGE:
          case Delta::Action::REMOVE_OUT_EDGE:
            return false;
        }
      });
    }
  };

  append_deltas([&](const Delta &delta, const auto &parent, uint64_t timestamp) {
    wal_file_->AppendDelta(delta, parent, timestamp);
    repl_storage_state_.AppendDelta(delta, parent, timestamp);
  });

  // Add a delta that indicates that the transaction is fully written to the WAL
  // file.replication_clients_.WithLock
  wal_file_->AppendTransactionEnd(final_commit_timestamp);
  FinalizeWalFile();

  return repl_storage_state_.FinalizeTransaction(final_commit_timestamp);
}

bool InMemoryStorage::AppendToWalDataDefinition(const Transaction &transaction, uint64_t final_commit_timestamp) {
  auto &replState = repl_state_;
  if (!InitializeWalFile(replState.GetEpoch())) {
    return true;
  }

  repl_storage_state_.InitializeTransaction(wal_file_->SequenceNumber());

  for (const auto &md_delta : transaction.md_deltas) {
    switch (md_delta.action) {
      case MetadataDelta::Action::LABEL_INDEX_CREATE: {
        AppendToWalDataDefinition(durability::StorageMetadataOperation::LABEL_INDEX_CREATE, md_delta.label,
                                  final_commit_timestamp);
      } break;
      case MetadataDelta::Action::LABEL_PROPERTY_INDEX_CREATE: {
        const auto &info = md_delta.label_property;
        AppendToWalDataDefinition(durability::StorageMetadataOperation::LABEL_PROPERTY_INDEX_CREATE, info.label,
                                  {info.property}, final_commit_timestamp);
      } break;
      case MetadataDelta::Action::LABEL_INDEX_DROP: {
        AppendToWalDataDefinition(durability::StorageMetadataOperation::LABEL_INDEX_DROP, md_delta.label,
                                  final_commit_timestamp);
      } break;
      case MetadataDelta::Action::LABEL_PROPERTY_INDEX_DROP: {
        const auto &info = md_delta.label_property;
        AppendToWalDataDefinition(durability::StorageMetadataOperation::LABEL_PROPERTY_INDEX_DROP, info.label,
                                  {info.property}, final_commit_timestamp);
      } break;
      case MetadataDelta::Action::LABEL_INDEX_STATS_SET: {
        const auto &info = md_delta.label_stats;
        AppendToWalDataDefinition(durability::StorageMetadataOperation::LABEL_INDEX_STATS_SET, info.label, info.stats,
                                  final_commit_timestamp);
      } break;
      case MetadataDelta::Action::LABEL_INDEX_STATS_CLEAR: {
        const auto &info = md_delta.label_stats;
        AppendToWalDataDefinition(durability::StorageMetadataOperation::LABEL_INDEX_STATS_CLEAR, info.label,
                                  final_commit_timestamp);
      } break;
      case MetadataDelta::Action::LABEL_PROPERTY_INDEX_STATS_SET: {
        const auto &info = md_delta.label_property_stats;
        AppendToWalDataDefinition(durability::StorageMetadataOperation::LABEL_PROPERTY_INDEX_STATS_SET, info.label,
                                  {info.property}, info.stats, final_commit_timestamp);
      } break;
      case MetadataDelta::Action::LABEL_PROPERTY_INDEX_STATS_CLEAR: /* Special case we clear all label/property
                                                                       pairs with the defined label */
      {
        const auto &info = md_delta.label_stats;
        AppendToWalDataDefinition(durability::StorageMetadataOperation::LABEL_PROPERTY_INDEX_STATS_CLEAR, info.label,
                                  final_commit_timestamp);
      } break;
      case MetadataDelta::Action::EXISTENCE_CONSTRAINT_CREATE: {
        const auto &info = md_delta.label_property;
        AppendToWalDataDefinition(durability::StorageMetadataOperation::EXISTENCE_CONSTRAINT_CREATE, info.label,
                                  {info.property}, final_commit_timestamp);
      } break;
      case MetadataDelta::Action::EXISTENCE_CONSTRAINT_DROP: {
        const auto &info = md_delta.label_property;
        AppendToWalDataDefinition(durability::StorageMetadataOperation::EXISTENCE_CONSTRAINT_DROP, info.label,
                                  {info.property}, final_commit_timestamp);
      } break;
      case MetadataDelta::Action::UNIQUE_CONSTRAINT_CREATE: {
        const auto &info = md_delta.label_properties;
        AppendToWalDataDefinition(durability::StorageMetadataOperation::UNIQUE_CONSTRAINT_CREATE, info.label,
                                  info.properties, final_commit_timestamp);
      } break;
      case MetadataDelta::Action::UNIQUE_CONSTRAINT_DROP: {
        const auto &info = md_delta.label_properties;
        AppendToWalDataDefinition(durability::StorageMetadataOperation::UNIQUE_CONSTRAINT_DROP, info.label,
                                  info.properties, final_commit_timestamp);
      } break;
    }
  }

  // Add a delta that indicates that the transaction is fully written to the WAL
  wal_file_->AppendTransactionEnd(final_commit_timestamp);
  FinalizeWalFile();

  return repl_storage_state_.FinalizeTransaction(final_commit_timestamp);
}

void InMemoryStorage::AppendToWalDataDefinition(durability::StorageMetadataOperation operation, LabelId label,
                                                const std::set<PropertyId> &properties, LabelIndexStats stats,
                                                LabelPropertyIndexStats property_stats,
                                                uint64_t final_commit_timestamp) {
  wal_file_->AppendOperation(operation, label, properties, stats, property_stats, final_commit_timestamp);
  repl_storage_state_.AppendOperation(operation, label, properties, stats, property_stats, final_commit_timestamp);
}

void InMemoryStorage::AppendToWalDataDefinition(durability::StorageMetadataOperation operation, LabelId label,
                                                const std::set<PropertyId> &properties,
                                                LabelPropertyIndexStats property_stats,
                                                uint64_t final_commit_timestamp) {
  return AppendToWalDataDefinition(operation, label, properties, {}, property_stats, final_commit_timestamp);
}

void InMemoryStorage::AppendToWalDataDefinition(durability::StorageMetadataOperation operation, LabelId label,
                                                LabelIndexStats stats, uint64_t final_commit_timestamp) {
  return AppendToWalDataDefinition(operation, label, {}, stats, {}, final_commit_timestamp);
}

void InMemoryStorage::AppendToWalDataDefinition(durability::StorageMetadataOperation operation, LabelId label,
                                                const std::set<PropertyId> &properties,
                                                uint64_t final_commit_timestamp) {
  return AppendToWalDataDefinition(operation, label, properties, {}, final_commit_timestamp);
}

void InMemoryStorage::AppendToWalDataDefinition(durability::StorageMetadataOperation operation, LabelId label,
                                                uint64_t final_commit_timestamp) {
  return AppendToWalDataDefinition(operation, label, {}, {}, final_commit_timestamp);
}

utils::BasicResult<InMemoryStorage::CreateSnapshotError> InMemoryStorage::CreateSnapshot(
    memgraph::replication::ReplicationState const &replicationState, std::optional<bool> is_periodic) {
  if (replicationState.IsReplica()) {
    return CreateSnapshotError::DisabledForReplica;
  }

  auto const &epoch = replicationState.GetEpoch();
  auto snapshot_creator = [this, &epoch]() {
    utils::Timer timer;
    auto transaction = CreateTransaction(IsolationLevel::SNAPSHOT_ISOLATION, storage_mode_);
    // Create snapshot.
<<<<<<< HEAD
    durability::CreateSnapshot(this, &transaction, snapshot_directory_, wal_directory_, &vertices_, &edges_,
                               name_id_mapper_.get(), uuid_, epoch.id, replication_state_.history, &file_retainer_);
=======
    durability::CreateSnapshot(&transaction, snapshot_directory_, wal_directory_,
                               config_.durability.snapshot_retention_count, &vertices_, &edges_, name_id_mapper_.get(),
                               &indices_, &constraints_, config_, uuid_, epoch, repl_storage_state_.history,
                               &file_retainer_);
>>>>>>> d278a33f
    // Finalize snapshot transaction.
    commit_log_->MarkFinished(transaction.start_timestamp);

    memgraph::metrics::Measure(memgraph::metrics::SnapshotCreationLatency_us,
                               std::chrono::duration_cast<std::chrono::microseconds>(timer.Elapsed()).count());
  };

  std::lock_guard snapshot_guard(snapshot_lock_);

  auto should_try_shared{true};
  auto max_num_tries{10};
  while (max_num_tries) {
    if (should_try_shared) {
      std::shared_lock storage_guard(main_lock_);
      if (storage_mode_ == memgraph::storage::StorageMode::IN_MEMORY_TRANSACTIONAL) {
        snapshot_creator();
        return {};
      }
    } else {
      std::unique_lock main_guard{main_lock_};
      if (storage_mode_ == memgraph::storage::StorageMode::IN_MEMORY_ANALYTICAL) {
        if (is_periodic && *is_periodic) {
          return CreateSnapshotError::DisabledForAnalyticsPeriodicCommit;
        }
        snapshot_creator();
        return {};
      }
    }
    should_try_shared = !should_try_shared;
    max_num_tries--;
  }

  return CreateSnapshotError::ReachedMaxNumTries;
}

void InMemoryStorage::FreeMemory(std::unique_lock<utils::ResourceLock> main_guard) {
  CollectGarbage<true>(std::move(main_guard));

  // SkipList is already threadsafe
  vertices_.run_gc();
  edges_.run_gc();

  static_cast<InMemoryLabelIndex *>(indices_.label_index_.get())->RunGC();
  static_cast<InMemoryLabelPropertyIndex *>(indices_.label_property_index_.get())->RunGC();
}

uint64_t InMemoryStorage::CommitTimestamp(const std::optional<uint64_t> desired_commit_timestamp) {
  if (!desired_commit_timestamp) {
    return timestamp_++;
  }
  timestamp_ = std::max(timestamp_, *desired_commit_timestamp + 1);
  return *desired_commit_timestamp;
}

void InMemoryStorage::PrepareForNewEpoch(std::string prev_epoch) {
  std::unique_lock engine_guard{engine_lock_};
  if (wal_file_) {
    wal_file_->FinalizeWal();
    wal_file_.reset();
  }
  repl_storage_state_.AddEpochToHistory(std::move(prev_epoch));
}

utils::FileRetainer::FileLockerAccessor::ret_type InMemoryStorage::IsPathLocked() {
  auto locker_accessor = global_locker_.Access();
  return locker_accessor.IsPathLocked(config_.durability.storage_directory);
}

utils::FileRetainer::FileLockerAccessor::ret_type InMemoryStorage::LockPath() {
  auto locker_accessor = global_locker_.Access();
  return locker_accessor.AddPath(config_.durability.storage_directory);
}

utils::FileRetainer::FileLockerAccessor::ret_type InMemoryStorage::UnlockPath() {
  {
    auto locker_accessor = global_locker_.Access();
    const auto ret = locker_accessor.RemovePath(config_.durability.storage_directory);
    if (ret.HasError() || !ret.GetValue()) {
      // Exit without cleaning the queue
      return ret;
    }
  }
  // We use locker accessor in seperate scope so we don't produce deadlock
  // after we call clean queue.
  file_retainer_.CleanQueue();
  return true;
}

auto InMemoryStorage::CreateReplicationClient(const memgraph::replication::ReplicationClientConfig &config)
    -> std::unique_ptr<ReplicationClient> {
  auto &replState = this->repl_state_;
  return std::make_unique<InMemoryReplicationClient>(this, config, &replState.GetEpoch());
}

std::unique_ptr<ReplicationServer> InMemoryStorage::CreateReplicationServer(
    const memgraph::replication::ReplicationServerConfig &config) {
  auto &replState = this->repl_state_;
  return std::make_unique<InMemoryReplicationServer>(this, config, &replState.GetEpoch());
}

std::unique_ptr<Storage::Accessor> InMemoryStorage::Access(std::optional<IsolationLevel> override_isolation_level) {
  return std::unique_ptr<InMemoryAccessor>(new InMemoryAccessor{
      Storage::Accessor::shared_access, this, override_isolation_level.value_or(isolation_level_), storage_mode_});
}
std::unique_ptr<Storage::Accessor> InMemoryStorage::UniqueAccess(
    std::optional<IsolationLevel> override_isolation_level) {
  return std::unique_ptr<InMemoryAccessor>(new InMemoryAccessor{
      Storage::Accessor::unique_access, this, override_isolation_level.value_or(isolation_level_), storage_mode_});
}
IndicesInfo InMemoryStorage::InMemoryAccessor::ListAllIndices() const {
  auto *in_memory = static_cast<InMemoryStorage *>(storage_);
  auto *mem_label_index = static_cast<InMemoryLabelIndex *>(in_memory->indices_.label_index_.get());
  auto *mem_label_property_index =
      static_cast<InMemoryLabelPropertyIndex *>(in_memory->indices_.label_property_index_.get());
  return {mem_label_index->ListIndices(), mem_label_property_index->ListIndices()};
}
ConstraintsInfo InMemoryStorage::InMemoryAccessor::ListAllConstraints() const {
  const auto *mem_storage = static_cast<InMemoryStorage *>(storage_);
  return {mem_storage->constraints_.existence_constraints_->ListConstraints(),
          mem_storage->constraints_.unique_constraints_->ListConstraints()};
}

void InMemoryStorage::InMemoryAccessor::SetIndexStats(const storage::LabelId &label, const LabelIndexStats &stats) {
  SetIndexStatsForIndex(static_cast<InMemoryLabelIndex *>(storage_->indices_.label_index_.get()), label, stats);
  transaction_.md_deltas.emplace_back(MetadataDelta::label_index_stats_set, label, stats);
}

void InMemoryStorage::InMemoryAccessor::SetIndexStats(const storage::LabelId &label,
                                                      const storage::PropertyId &property,
                                                      const LabelPropertyIndexStats &stats) {
  SetIndexStatsForIndex(static_cast<InMemoryLabelPropertyIndex *>(storage_->indices_.label_property_index_.get()),
                        std::make_pair(label, property), stats);
  transaction_.md_deltas.emplace_back(MetadataDelta::label_property_index_stats_set, label, property, stats);
}

bool InMemoryStorage::InMemoryAccessor::DeleteLabelIndexStats(const storage::LabelId &label) {
  const auto res =
      DeleteIndexStatsForIndex<bool>(static_cast<InMemoryLabelIndex *>(storage_->indices_.label_index_.get()), label);
  transaction_.md_deltas.emplace_back(MetadataDelta::label_index_stats_clear, label);
  return res;
}

std::vector<std::pair<LabelId, PropertyId>> InMemoryStorage::InMemoryAccessor::DeleteLabelPropertyIndexStats(
    const storage::LabelId &label) {
  const auto &res = DeleteIndexStatsForIndex<std::vector<std::pair<LabelId, PropertyId>>>(
      static_cast<InMemoryLabelPropertyIndex *>(storage_->indices_.label_property_index_.get()), label);
  transaction_.md_deltas.emplace_back(MetadataDelta::label_property_index_stats_clear, label);
  return res;
}

}  // namespace memgraph::storage<|MERGE_RESOLUTION|>--- conflicted
+++ resolved
@@ -1809,15 +1809,8 @@
     utils::Timer timer;
     auto transaction = CreateTransaction(IsolationLevel::SNAPSHOT_ISOLATION, storage_mode_);
     // Create snapshot.
-<<<<<<< HEAD
     durability::CreateSnapshot(this, &transaction, snapshot_directory_, wal_directory_, &vertices_, &edges_,
                                name_id_mapper_.get(), uuid_, epoch.id, replication_state_.history, &file_retainer_);
-=======
-    durability::CreateSnapshot(&transaction, snapshot_directory_, wal_directory_,
-                               config_.durability.snapshot_retention_count, &vertices_, &edges_, name_id_mapper_.get(),
-                               &indices_, &constraints_, config_, uuid_, epoch, repl_storage_state_.history,
-                               &file_retainer_);
->>>>>>> d278a33f
     // Finalize snapshot transaction.
     commit_log_->MarkFinished(transaction.start_timestamp);
 
