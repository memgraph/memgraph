// Copyright 2023 Memgraph Ltd.
//
// Use of this software is governed by the Business Source License
// included in the file licenses/BSL.txt; by using this file, you agree to be bound by the terms of the Business Source
// License, and you may not use this file except in compliance with the Business Source License.
//
// As of the Change Date specified in that file, in accordance with
// the Business Source License, use of this software will be governed
// by the Apache License, Version 2.0, included in the file
// licenses/APL.txt.

#include "storage/v2/inmemory/storage.hpp"
#include "dbms/constants.hpp"
#include "storage/v2/durability/durability.hpp"
#include "storage/v2/durability/snapshot.hpp"
#include "storage/v2/metadata_delta.hpp"

/// REPLICATION ///
#include "storage/v2/inmemory/replication/replication_client.hpp"
#include "storage/v2/inmemory/replication/replication_server.hpp"
#include "storage/v2/inmemory/unique_constraints.hpp"
#include "storage/v2/replication/replication_handler.hpp"
#include "utils/resource_lock.hpp"

namespace memgraph::storage {

using OOMExceptionEnabler = utils::MemoryTracker::OutOfMemoryExceptionEnabler;

InMemoryStorage::InMemoryStorage(Config config, StorageMode storage_mode)
    : Storage(config, storage_mode),
      snapshot_directory_(config.durability.storage_directory / durability::kSnapshotDirectory),
      lock_file_path_(config.durability.storage_directory / durability::kLockFile),
      wal_directory_(config.durability.storage_directory / durability::kWalDirectory),
      uuid_(utils::GenerateUUID()),
      global_locker_(file_retainer_.AddLocker()) {
  MG_ASSERT(storage_mode != StorageMode::ON_DISK_TRANSACTIONAL,
            "Invalid storage mode sent to InMemoryStorage constructor!");
  if (config_.durability.snapshot_wal_mode != Config::Durability::SnapshotWalMode::DISABLED ||
      config_.durability.snapshot_on_exit || config_.durability.recover_on_startup) {
    // Create the directory initially to crash the database in case of
    // permission errors. This is done early to crash the database on startup
    // instead of crashing the database for the first time during runtime (which
    // could be an unpleasant surprise).
    utils::EnsureDirOrDie(snapshot_directory_);
    // Same reasoning as above.
    utils::EnsureDirOrDie(wal_directory_);

    // Verify that the user that started the process is the same user that is
    // the owner of the storage directory.
    durability::VerifyStorageDirectoryOwnerAndProcessUserOrDie(config_.durability.storage_directory);

    // Create the lock file and open a handle to it. This will crash the
    // database if it can't open the file for writing or if any other process is
    // holding the file opened.
    lock_file_handle_.Open(lock_file_path_, utils::OutputFile::Mode::OVERWRITE_EXISTING);
    MG_ASSERT(lock_file_handle_.AcquireLock(),
              "Couldn't acquire lock on the storage directory {}"
              "!\nAnother Memgraph process is currently running with the same "
              "storage directory, please stop it first before starting this "
              "process!",
              config_.durability.storage_directory);
  }
  auto &repl_state = repl_state_;
  if (config_.durability.recover_on_startup) {
    auto &epoch = repl_state.GetEpoch();
    auto info = durability::RecoverData(snapshot_directory_, wal_directory_, &uuid_, epoch,
                                        &repl_storage_state_.history, &vertices_, &edges_, &edge_count_,
                                        name_id_mapper_.get(), &indices_, &constraints_, config_, &wal_seq_num_);
    if (info) {
      vertex_id_ = info->next_vertex_id;
      edge_id_ = info->next_edge_id;
      timestamp_ = std::max(timestamp_, info->next_timestamp);
      if (info->last_commit_timestamp) {
        repl_storage_state_.last_commit_timestamp_ = *info->last_commit_timestamp;
      }
    }
  } else if (config_.durability.snapshot_wal_mode != Config::Durability::SnapshotWalMode::DISABLED ||
             config_.durability.snapshot_on_exit) {
    bool files_moved = false;
    auto backup_root = config_.durability.storage_directory / durability::kBackupDirectory;
    for (const auto &[path, dirname, what] :
         {std::make_tuple(snapshot_directory_, durability::kSnapshotDirectory, "snapshot"),
          std::make_tuple(wal_directory_, durability::kWalDirectory, "WAL")}) {
      if (!utils::DirExists(path)) continue;
      auto backup_curr = backup_root / dirname;
      std::error_code error_code;
      for (const auto &item : std::filesystem::directory_iterator(path, error_code)) {
        utils::EnsureDirOrDie(backup_root);
        utils::EnsureDirOrDie(backup_curr);
        std::error_code item_error_code;
        std::filesystem::rename(item.path(), backup_curr / item.path().filename(), item_error_code);
        MG_ASSERT(!item_error_code, "Couldn't move {} file {} because of: {}", what, item.path(),
                  item_error_code.message());
        files_moved = true;
      }
      MG_ASSERT(!error_code, "Couldn't backup {} files because of: {}", what, error_code.message());
    }
    if (files_moved) {
      spdlog::warn(
          "Since Memgraph was not supposed to recover on startup and "
          "durability is enabled, your current durability files will likely "
          "be overridden. To prevent important data loss, Memgraph has stored "
          "those files into a .backup directory inside the storage directory.");
    }
  }
  if (config_.durability.snapshot_wal_mode != Config::Durability::SnapshotWalMode::DISABLED) {
    snapshot_runner_.Run("Snapshot", config_.durability.snapshot_interval, [this] {
      auto const &repl_state = repl_state_;
      if (auto maybe_error = this->CreateSnapshot(repl_state, {true}); maybe_error.HasError()) {
        switch (maybe_error.GetError()) {
          case CreateSnapshotError::DisabledForReplica:
            spdlog::warn(
                utils::MessageWithLink("Snapshots are disabled for replicas.", "https://memgr.ph/replication"));
            break;
          case CreateSnapshotError::DisabledForAnalyticsPeriodicCommit:
            spdlog::warn(utils::MessageWithLink("Periodic snapshots are disabled for analytical mode.",
                                                "https://memgr.ph/durability"));
            break;
          case storage::InMemoryStorage::CreateSnapshotError::ReachedMaxNumTries:
            spdlog::warn("Failed to create snapshot. Reached max number of tries. Please contact support");
            break;
        }
      }
    });
  }
  if (config_.gc.type == Config::Gc::Type::PERIODIC) {
    gc_runner_.Run("Storage GC", config_.gc.interval, [this] { this->CollectGarbage<false>(); });
  }

  if (timestamp_ == kTimestampInitialId) {
    commit_log_.emplace();
  } else {
    commit_log_.emplace(timestamp_);
  }

  if (config_.durability.restore_replication_state_on_startup) {
    spdlog::info("Replication configuration will be stored and will be automatically restored in case of a crash.");
    ReplicationHandler{repl_state, *this}.RestoreReplication();
  } else {
    spdlog::warn(
        "Replication configuration will NOT be stored. When the server restarts, replication state will be "
        "forgotten.");
  }

  if (config_.durability.snapshot_wal_mode == Config::Durability::SnapshotWalMode::DISABLED && repl_state.IsMain()) {
    spdlog::warn(
        "The instance has the MAIN replication role, but durability logs and snapshots are disabled. Please consider "
        "enabling durability by using --storage-snapshot-interval-sec and --storage-wal-enabled flags because "
        "without write-ahead logs this instance is not replicating any data.");
  }
}

InMemoryStorage::InMemoryStorage(Config config) : InMemoryStorage(config, StorageMode::IN_MEMORY_TRANSACTIONAL) {}

InMemoryStorage::~InMemoryStorage() {
  if (config_.gc.type == Config::Gc::Type::PERIODIC) {
    gc_runner_.Stop();
  }
  {
    // Stop replication (Stop all clients or stop the REPLICA server)
    repl_storage_state_.Reset();
  }
  if (wal_file_) {
    wal_file_->FinalizeWal();
    wal_file_ = std::nullopt;
  }
  if (config_.durability.snapshot_wal_mode != Config::Durability::SnapshotWalMode::DISABLED) {
    snapshot_runner_.Stop();
  }
  if (config_.durability.snapshot_on_exit) {
    auto const &repl_state = repl_state_;
    if (auto maybe_error = this->CreateSnapshot(repl_state, {false}); maybe_error.HasError()) {
      switch (maybe_error.GetError()) {
        case CreateSnapshotError::DisabledForReplica:
          spdlog::warn(utils::MessageWithLink("Snapshots are disabled for replicas.", "https://memgr.ph/replication"));
          break;
        case CreateSnapshotError::DisabledForAnalyticsPeriodicCommit:
          spdlog::warn(utils::MessageWithLink("Periodic snapshots are disabled for analytical mode.",
                                              "https://memgr.ph/replication"));
          break;
        case storage::InMemoryStorage::CreateSnapshotError::ReachedMaxNumTries:
          spdlog::warn("Failed to create snapshot. Reached max number of tries. Please contact support");
          break;
      }
    }
  }
  committed_transactions_.WithLock([](auto &transactions) { transactions.clear(); });
}

InMemoryStorage::InMemoryAccessor::InMemoryAccessor(auto tag, InMemoryStorage *storage, IsolationLevel isolation_level,
                                                    StorageMode storage_mode)
    : Accessor(tag, storage, isolation_level, storage_mode), config_(storage->config_.items) {}
InMemoryStorage::InMemoryAccessor::InMemoryAccessor(InMemoryAccessor &&other) noexcept
    : Accessor(std::move(other)), config_(other.config_) {}

InMemoryStorage::InMemoryAccessor::~InMemoryAccessor() {
  if (is_transaction_active_) {
    Abort();
    // We didn't actually commit
    commit_timestamp_.reset();
  }

  FinalizeTransaction();
}

VertexAccessor InMemoryStorage::InMemoryAccessor::CreateVertex() {
  OOMExceptionEnabler oom_exception;
  auto *mem_storage = static_cast<InMemoryStorage *>(storage_);
  auto gid = mem_storage->vertex_id_.fetch_add(1, std::memory_order_acq_rel);
  auto acc = mem_storage->vertices_.access();

  auto *delta = CreateDeleteObjectDelta(&transaction_);
  auto [it, inserted] = acc.insert(Vertex{storage::Gid::FromUint(gid), delta});
  MG_ASSERT(inserted, "The vertex must be inserted here!");
  MG_ASSERT(it != acc.end(), "Invalid Vertex accessor!");

  if (delta) {
    delta->prev.Set(&*it);
  }
  return {&*it, storage_, &transaction_};
}

VertexAccessor InMemoryStorage::InMemoryAccessor::CreateVertexEx(storage::Gid gid) {
  OOMExceptionEnabler oom_exception;
  // NOTE: When we update the next `vertex_id_` here we perform a RMW
  // (read-modify-write) operation that ISN'T atomic! But, that isn't an issue
  // because this function is only called from the replication delta applier
  // that runs single-threadedly and while this instance is set-up to apply
  // threads (it is the replica), it is guaranteed that no other writes are
  // possible.
  auto *mem_storage = static_cast<InMemoryStorage *>(storage_);
  mem_storage->vertex_id_.store(std::max(mem_storage->vertex_id_.load(std::memory_order_acquire), gid.AsUint() + 1),
                                std::memory_order_release);
  auto acc = mem_storage->vertices_.access();

  auto *delta = CreateDeleteObjectDelta(&transaction_);
  auto [it, inserted] = acc.insert(Vertex{gid, delta});
  MG_ASSERT(inserted, "The vertex must be inserted here!");
  MG_ASSERT(it != acc.end(), "Invalid Vertex accessor!");
  if (delta) {
    delta->prev.Set(&*it);
  }
  return {&*it, storage_, &transaction_};
}

std::optional<VertexAccessor> InMemoryStorage::InMemoryAccessor::FindVertex(Gid gid, View view) {
  auto *mem_storage = static_cast<InMemoryStorage *>(storage_);
  auto acc = mem_storage->vertices_.access();
  auto it = acc.find(gid);
  if (it == acc.end()) return std::nullopt;
  return VertexAccessor::Create(&*it, storage_, &transaction_, view);
}

Result<std::optional<std::pair<std::vector<VertexAccessor>, std::vector<EdgeAccessor>>>>
InMemoryStorage::InMemoryAccessor::DetachDelete(std::vector<VertexAccessor *> nodes, std::vector<EdgeAccessor *> edges,
                                                bool detach) {
  using ReturnType = std::pair<std::vector<VertexAccessor>, std::vector<EdgeAccessor>>;

  auto maybe_result = Storage::Accessor::DetachDelete(nodes, edges, detach);

  if (maybe_result.HasError()) {
    return maybe_result.GetError();
  }

  auto value = maybe_result.GetValue();

  if (!value) {
    return std::make_optional<ReturnType>();
  }

  auto &[deleted_vertices, deleted_edges] = *value;

  // Need to inform the next CollectGarbage call that there are some
  // non-transactional deletions that need to be collected
  auto const inform_gc_vertex_deletion = utils::OnScopeExit{[this, &deleted_vertices = deleted_vertices]() {
    if (!deleted_vertices.empty() && transaction_.storage_mode == StorageMode::IN_MEMORY_ANALYTICAL) {
      auto *mem_storage = static_cast<InMemoryStorage *>(storage_);
      mem_storage->gc_full_scan_vertices_delete_ = true;
    }
  }};

  auto const inform_gc_edge_deletion = utils::OnScopeExit{[this, &deleted_edges = deleted_edges]() {
    if (!deleted_edges.empty() && transaction_.storage_mode == StorageMode::IN_MEMORY_ANALYTICAL) {
      auto *mem_storage = static_cast<InMemoryStorage *>(storage_);
      mem_storage->gc_full_scan_edges_delete_ = true;
    }
  }};

  for (auto const &vertex : deleted_vertices) {
    transaction_.manyDeltasCache.Invalidate(vertex.vertex_);
  }

  for (const auto &edge : deleted_edges) {
    transaction_.manyDeltasCache.Invalidate(edge.from_vertex_, edge.edge_type_, EdgeDirection::OUT);
    transaction_.manyDeltasCache.Invalidate(edge.to_vertex_, edge.edge_type_, EdgeDirection::IN);
  }

  return maybe_result;
}

Result<EdgeAccessor> InMemoryStorage::InMemoryAccessor::CreateEdge(VertexAccessor *from, VertexAccessor *to,
                                                                   EdgeTypeId edge_type) {
  OOMExceptionEnabler oom_exception;
  MG_ASSERT(from->transaction_ == to->transaction_,
            "VertexAccessors must be from the same transaction when creating "
            "an edge!");
  MG_ASSERT(from->transaction_ == &transaction_,
            "VertexAccessors must be from the same transaction in when "
            "creating an edge!");

  auto *from_vertex = from->vertex_;
  auto *to_vertex = to->vertex_;

  // Obtain the locks by `gid` order to avoid lock cycles.
  auto guard_from = std::unique_lock{from_vertex->lock, std::defer_lock};
  auto guard_to = std::unique_lock{to_vertex->lock, std::defer_lock};
  if (from_vertex->gid < to_vertex->gid) {
    guard_from.lock();
    guard_to.lock();
  } else if (from_vertex->gid > to_vertex->gid) {
    guard_to.lock();
    guard_from.lock();
  } else {
    // The vertices are the same vertex, only lock one.
    guard_from.lock();
  }

  if (!PrepareForWrite(&transaction_, from_vertex)) return Error::SERIALIZATION_ERROR;
  if (from_vertex->deleted) return Error::DELETED_OBJECT;

  if (to_vertex != from_vertex) {
    if (!PrepareForWrite(&transaction_, to_vertex)) return Error::SERIALIZATION_ERROR;
    if (to_vertex->deleted) return Error::DELETED_OBJECT;
  }

  auto *mem_storage = static_cast<InMemoryStorage *>(storage_);
  auto gid = storage::Gid::FromUint(mem_storage->edge_id_.fetch_add(1, std::memory_order_acq_rel));
  EdgeRef edge(gid);
  if (config_.properties_on_edges) {
    auto acc = mem_storage->edges_.access();
    auto *delta = CreateDeleteObjectDelta(&transaction_);
    auto [it, inserted] = acc.insert(Edge(gid, delta));
    MG_ASSERT(inserted, "The edge must be inserted here!");
    MG_ASSERT(it != acc.end(), "Invalid Edge accessor!");
    edge = EdgeRef(&*it);
    if (delta) {
      delta->prev.Set(&*it);
    }
  }

  CreateAndLinkDelta(&transaction_, from_vertex, Delta::RemoveOutEdgeTag(), edge_type, to_vertex, edge);
  from_vertex->out_edges.emplace_back(edge_type, to_vertex, edge);

  CreateAndLinkDelta(&transaction_, to_vertex, Delta::RemoveInEdgeTag(), edge_type, from_vertex, edge);
  to_vertex->in_edges.emplace_back(edge_type, from_vertex, edge);

  transaction_.manyDeltasCache.Invalidate(from_vertex, edge_type, EdgeDirection::OUT);
  transaction_.manyDeltasCache.Invalidate(to_vertex, edge_type, EdgeDirection::IN);

  // Increment edge count.
  storage_->edge_count_.fetch_add(1, std::memory_order_acq_rel);

  return EdgeAccessor(edge, edge_type, from_vertex, to_vertex, storage_, &transaction_);
}

Result<EdgeAccessor> InMemoryStorage::InMemoryAccessor::CreateEdgeEx(VertexAccessor *from, VertexAccessor *to,
                                                                     EdgeTypeId edge_type, storage::Gid gid) {
  OOMExceptionEnabler oom_exception;
  MG_ASSERT(from->transaction_ == to->transaction_,
            "VertexAccessors must be from the same transaction when creating "
            "an edge!");
  MG_ASSERT(from->transaction_ == &transaction_,
            "VertexAccessors must be from the same transaction in when "
            "creating an edge!");

  auto *from_vertex = from->vertex_;
  auto *to_vertex = to->vertex_;

  // Obtain the locks by `gid` order to avoid lock cycles.
  auto guard_from = std::unique_lock{from_vertex->lock, std::defer_lock};
  auto guard_to = std::unique_lock{to_vertex->lock, std::defer_lock};
  if (from_vertex->gid < to_vertex->gid) {
    guard_from.lock();
    guard_to.lock();
  } else if (from_vertex->gid > to_vertex->gid) {
    guard_to.lock();
    guard_from.lock();
  } else {
    // The vertices are the same vertex, only lock one.
    guard_from.lock();
  }

  if (!PrepareForWrite(&transaction_, from_vertex)) return Error::SERIALIZATION_ERROR;
  if (from_vertex->deleted) return Error::DELETED_OBJECT;

  if (to_vertex != from_vertex) {
    if (!PrepareForWrite(&transaction_, to_vertex)) return Error::SERIALIZATION_ERROR;
    if (to_vertex->deleted) return Error::DELETED_OBJECT;
  }

  // NOTE: When we update the next `edge_id_` here we perform a RMW
  // (read-modify-write) operation that ISN'T atomic! But, that isn't an issue
  // because this function is only called from the replication delta applier
  // that runs single-threadedly and while this instance is set-up to apply
  // threads (it is the replica), it is guaranteed that no other writes are
  // possible.
  auto *mem_storage = static_cast<InMemoryStorage *>(storage_);
  mem_storage->edge_id_.store(std::max(mem_storage->edge_id_.load(std::memory_order_acquire), gid.AsUint() + 1),
                              std::memory_order_release);

  EdgeRef edge(gid);
  if (config_.properties_on_edges) {
    auto acc = mem_storage->edges_.access();

    auto *delta = CreateDeleteObjectDelta(&transaction_);
    auto [it, inserted] = acc.insert(Edge(gid, delta));
    MG_ASSERT(inserted, "The edge must be inserted here!");
    MG_ASSERT(it != acc.end(), "Invalid Edge accessor!");
    edge = EdgeRef(&*it);
    if (delta) {
      delta->prev.Set(&*it);
    }
  }

  CreateAndLinkDelta(&transaction_, from_vertex, Delta::RemoveOutEdgeTag(), edge_type, to_vertex, edge);
  from_vertex->out_edges.emplace_back(edge_type, to_vertex, edge);

  CreateAndLinkDelta(&transaction_, to_vertex, Delta::RemoveInEdgeTag(), edge_type, from_vertex, edge);
  to_vertex->in_edges.emplace_back(edge_type, from_vertex, edge);

  transaction_.manyDeltasCache.Invalidate(from_vertex, edge_type, EdgeDirection::OUT);
  transaction_.manyDeltasCache.Invalidate(to_vertex, edge_type, EdgeDirection::IN);

  // Increment edge count.
  storage_->edge_count_.fetch_add(1, std::memory_order_acq_rel);

  return EdgeAccessor(edge, edge_type, from_vertex, to_vertex, storage_, &transaction_);
}

Result<EdgeAccessor> InMemoryStorage::InMemoryAccessor::EdgeSetFrom(EdgeAccessor *edge, VertexAccessor *new_from) {
  MG_ASSERT(edge->transaction_ == new_from->transaction_,
            "EdgeAccessor must be from the same transaction as the new from vertex "
            "accessor when deleting an edge!");
  MG_ASSERT(edge->transaction_ == &transaction_,
            "EdgeAccessor must be from the same transaction as the storage "
            "accessor when changing an edge!");

  auto *old_from_vertex = edge->from_vertex_;
  auto *new_from_vertex = new_from->vertex_;
  auto *to_vertex = edge->to_vertex_;

  if (old_from_vertex->gid == new_from_vertex->gid) return *edge;

  auto edge_ref = edge->edge_;
  auto edge_type = edge->edge_type_;

  std::unique_lock<utils::RWSpinLock> guard;
  if (config_.properties_on_edges) {
    auto *edge_ptr = edge_ref.ptr;
    guard = std::unique_lock{edge_ptr->lock};

    if (!PrepareForWrite(&transaction_, edge_ptr)) return Error::SERIALIZATION_ERROR;

    if (edge_ptr->deleted) return Error::DELETED_OBJECT;
  }

  std::unique_lock<utils::RWSpinLock> guard_old_from(old_from_vertex->lock, std::defer_lock);
  std::unique_lock<utils::RWSpinLock> guard_new_from(new_from_vertex->lock, std::defer_lock);
  std::unique_lock<utils::RWSpinLock> guard_to(to_vertex->lock, std::defer_lock);

  // lock in increasing gid order, if two vertices have the same gid need to only lock once
  std::vector<memgraph::storage::Vertex *> vertices{old_from_vertex, new_from_vertex, to_vertex};
  std::sort(vertices.begin(), vertices.end(), [](auto x, auto y) { return x->gid < y->gid; });
  vertices.erase(std::unique(vertices.begin(), vertices.end(), [](auto x, auto y) { return x->gid == y->gid; }),
                 vertices.end());

  for (auto *vertex : vertices) {
    if (vertex == old_from_vertex) {
      guard_old_from.lock();
    } else if (vertex == new_from_vertex) {
      guard_new_from.lock();
    } else if (vertex == to_vertex) {
      guard_to.lock();
    } else {
      return Error::NONEXISTENT_OBJECT;
    }
  }

  if (!PrepareForWrite(&transaction_, old_from_vertex)) return Error::SERIALIZATION_ERROR;
  MG_ASSERT(!old_from_vertex->deleted, "Invalid database state!");

  if (!PrepareForWrite(&transaction_, new_from_vertex)) return Error::SERIALIZATION_ERROR;
  MG_ASSERT(!new_from_vertex->deleted, "Invalid database state!");

  if (to_vertex != old_from_vertex && to_vertex != new_from_vertex) {
    if (!PrepareForWrite(&transaction_, to_vertex)) return Error::SERIALIZATION_ERROR;
    MG_ASSERT(!to_vertex->deleted, "Invalid database state!");
  }

  auto delete_edge_from_storage = [&edge_type, &edge_ref, this](auto *vertex, auto *edges) {
    std::tuple<EdgeTypeId, Vertex *, EdgeRef> link(edge_type, vertex, edge_ref);
    auto it = std::find(edges->begin(), edges->end(), link);
    if (config_.properties_on_edges) {
      MG_ASSERT(it != edges->end(), "Invalid database state!");
    } else if (it == edges->end()) {
      return false;
    }
    std::swap(*it, *edges->rbegin());
    edges->pop_back();
    return true;
  };

  auto op1 = delete_edge_from_storage(to_vertex, &old_from_vertex->out_edges);
  auto op2 = delete_edge_from_storage(old_from_vertex, &to_vertex->in_edges);

  if (config_.properties_on_edges) {
    MG_ASSERT((op1 && op2), "Invalid database state!");
  } else {
    MG_ASSERT((op1 && op2) || (!op1 && !op2), "Invalid database state!");
    if (!op1 && !op2) {
      // The edge is already deleted.
      return Error::DELETED_OBJECT;
    }
  }

  CreateAndLinkDelta(&transaction_, old_from_vertex, Delta::AddOutEdgeTag(), edge_type, to_vertex, edge_ref);
  CreateAndLinkDelta(&transaction_, to_vertex, Delta::AddInEdgeTag(), edge_type, old_from_vertex, edge_ref);

  CreateAndLinkDelta(&transaction_, new_from_vertex, Delta::RemoveOutEdgeTag(), edge_type, to_vertex, edge_ref);
  new_from_vertex->out_edges.emplace_back(edge_type, to_vertex, edge_ref);
  CreateAndLinkDelta(&transaction_, to_vertex, Delta::RemoveInEdgeTag(), edge_type, new_from_vertex, edge_ref);
  to_vertex->in_edges.emplace_back(edge_type, new_from_vertex, edge_ref);

  transaction_.manyDeltasCache.Invalidate(new_from_vertex, edge_type, EdgeDirection::OUT);
  transaction_.manyDeltasCache.Invalidate(old_from_vertex, edge_type, EdgeDirection::OUT);
  transaction_.manyDeltasCache.Invalidate(to_vertex, edge_type, EdgeDirection::IN);

  return EdgeAccessor(edge_ref, edge_type, new_from_vertex, to_vertex, storage_, &transaction_);
}

Result<EdgeAccessor> InMemoryStorage::InMemoryAccessor::EdgeSetTo(EdgeAccessor *edge, VertexAccessor *new_to) {
  MG_ASSERT(edge->transaction_ == new_to->transaction_,
            "EdgeAccessor must be from the same transaction as the new to vertex "
            "accessor when deleting an edge!");
  MG_ASSERT(edge->transaction_ == &transaction_,
            "EdgeAccessor must be from the same transaction as the storage "
            "accessor when deleting an edge!");

  auto *from_vertex = edge->from_vertex_;
  auto *old_to_vertex = edge->to_vertex_;
  auto *new_to_vertex = new_to->vertex_;

  if (old_to_vertex->gid == new_to_vertex->gid) return *edge;

  auto &edge_ref = edge->edge_;
  auto &edge_type = edge->edge_type_;

  std::unique_lock<utils::RWSpinLock> guard;
  if (config_.properties_on_edges) {
    auto *edge_ptr = edge_ref.ptr;
    guard = std::unique_lock{edge_ptr->lock};

    if (!PrepareForWrite(&transaction_, edge_ptr)) return Error::SERIALIZATION_ERROR;

    if (edge_ptr->deleted) return Error::DELETED_OBJECT;
  }

  std::unique_lock<utils::RWSpinLock> guard_from(from_vertex->lock, std::defer_lock);
  std::unique_lock<utils::RWSpinLock> guard_old_to(old_to_vertex->lock, std::defer_lock);
  std::unique_lock<utils::RWSpinLock> guard_new_to(new_to_vertex->lock, std::defer_lock);

  // lock in increasing gid order, if two vertices have the same gid need to only lock once
  std::vector<memgraph::storage::Vertex *> vertices{from_vertex, old_to_vertex, new_to_vertex};
  std::sort(vertices.begin(), vertices.end(), [](auto x, auto y) { return x->gid < y->gid; });
  vertices.erase(std::unique(vertices.begin(), vertices.end(), [](auto x, auto y) { return x->gid == y->gid; }),
                 vertices.end());

  for (auto *vertex : vertices) {
    if (vertex == from_vertex) {
      guard_from.lock();
    } else if (vertex == old_to_vertex) {
      guard_old_to.lock();
    } else if (vertex == new_to_vertex) {
      guard_new_to.lock();
    } else {
      return Error::NONEXISTENT_OBJECT;
    }
  }

  if (!PrepareForWrite(&transaction_, old_to_vertex)) return Error::SERIALIZATION_ERROR;
  MG_ASSERT(!old_to_vertex->deleted, "Invalid database state!");

  if (!PrepareForWrite(&transaction_, new_to_vertex)) return Error::SERIALIZATION_ERROR;
  MG_ASSERT(!new_to_vertex->deleted, "Invalid database state!");

  if (from_vertex != old_to_vertex && from_vertex != new_to_vertex) {
    if (!PrepareForWrite(&transaction_, from_vertex)) return Error::SERIALIZATION_ERROR;
    MG_ASSERT(!from_vertex->deleted, "Invalid database state!");
  }

  auto delete_edge_from_storage = [&edge_type, &edge_ref, this](auto *vertex, auto *edges) {
    std::tuple<EdgeTypeId, Vertex *, EdgeRef> link(edge_type, vertex, edge_ref);
    auto it = std::find(edges->begin(), edges->end(), link);
    if (config_.properties_on_edges) {
      MG_ASSERT(it != edges->end(), "Invalid database state!");
    } else if (it == edges->end()) {
      return false;
    }
    std::swap(*it, *edges->rbegin());
    edges->pop_back();
    return true;
  };

  auto op1 = delete_edge_from_storage(old_to_vertex, &from_vertex->out_edges);
  auto op2 = delete_edge_from_storage(from_vertex, &old_to_vertex->in_edges);

  if (config_.properties_on_edges) {
    MG_ASSERT((op1 && op2), "Invalid database state!");
  } else {
    MG_ASSERT((op1 && op2) || (!op1 && !op2), "Invalid database state!");
    if (!op1 && !op2) {
      // The edge is already deleted.
      return Error::DELETED_OBJECT;
    }
  }

  CreateAndLinkDelta(&transaction_, from_vertex, Delta::AddOutEdgeTag(), edge_type, old_to_vertex, edge_ref);
  CreateAndLinkDelta(&transaction_, old_to_vertex, Delta::AddInEdgeTag(), edge_type, from_vertex, edge_ref);

  CreateAndLinkDelta(&transaction_, from_vertex, Delta::RemoveOutEdgeTag(), edge_type, new_to_vertex, edge_ref);
  from_vertex->out_edges.emplace_back(edge_type, new_to_vertex, edge_ref);
  CreateAndLinkDelta(&transaction_, new_to_vertex, Delta::RemoveInEdgeTag(), edge_type, from_vertex, edge_ref);
  new_to_vertex->in_edges.emplace_back(edge_type, from_vertex, edge_ref);

  transaction_.manyDeltasCache.Invalidate(from_vertex, edge_type, EdgeDirection::OUT);
  transaction_.manyDeltasCache.Invalidate(old_to_vertex, edge_type, EdgeDirection::IN);
  transaction_.manyDeltasCache.Invalidate(new_to_vertex, edge_type, EdgeDirection::IN);

  return EdgeAccessor(edge_ref, edge_type, from_vertex, new_to_vertex, storage_, &transaction_);
}

Result<EdgeAccessor> InMemoryStorage::InMemoryAccessor::EdgeChangeType(EdgeAccessor *edge, EdgeTypeId new_edge_type) {
  OOMExceptionEnabler oom_exception;
  MG_ASSERT(&transaction_ == edge->transaction_,
            "EdgeAccessor must be from the same transaction as the storage "
            "accessor when changing the edge type!");

  auto &edge_ref = edge->edge_;
  auto &edge_type = edge->edge_type_;

  std::unique_lock<utils::RWSpinLock> guard;
  if (config_.properties_on_edges) {
    auto *edge_ptr = edge_ref.ptr;
    guard = std::unique_lock{edge_ptr->lock};

    if (!PrepareForWrite(&transaction_, edge_ptr)) return Error::SERIALIZATION_ERROR;
    if (edge_ptr->deleted) return Error::DELETED_OBJECT;
  }

  auto *from_vertex = edge->from_vertex_;
  auto *to_vertex = edge->to_vertex_;

  // Obtain the locks by `gid` order to avoid lock cycles.
  auto guard_from = std::unique_lock{from_vertex->lock, std::defer_lock};
  auto guard_to = std::unique_lock{to_vertex->lock, std::defer_lock};
  if (from_vertex->gid < to_vertex->gid) {
    guard_from.lock();
    guard_to.lock();
  } else if (from_vertex->gid > to_vertex->gid) {
    guard_to.lock();
    guard_from.lock();
  } else {
    // The vertices are the same vertex, only lock one.
    guard_from.lock();
  }

  if (!PrepareForWrite(&transaction_, from_vertex)) return Error::SERIALIZATION_ERROR;
  MG_ASSERT(!from_vertex->deleted, "Invalid database state!");

  if (!PrepareForWrite(&transaction_, to_vertex)) return Error::SERIALIZATION_ERROR;
  MG_ASSERT(!to_vertex->deleted, "Invalid database state!");

  auto change_edge_type_in_storage = [&edge_type, &edge_ref, &new_edge_type, this](auto *vertex, auto *edges) {
    std::tuple<EdgeTypeId, Vertex *, EdgeRef> link(edge_type, vertex, edge_ref);
    auto it = std::find(edges->begin(), edges->end(), link);
    if (config_.properties_on_edges) {
      MG_ASSERT(it != edges->end(), "Invalid database state!");
    } else if (it == edges->end()) {
      return false;
    }
    *it = std::tuple<EdgeTypeId, Vertex *, EdgeRef>{new_edge_type, vertex, edge_ref};
    return true;
  };

  auto op1 = change_edge_type_in_storage(to_vertex, &from_vertex->out_edges);
  auto op2 = change_edge_type_in_storage(from_vertex, &to_vertex->in_edges);

  MG_ASSERT((op1 && op2), "Invalid database state!");

  // "deleting" old edge
  CreateAndLinkDelta(&transaction_, from_vertex, Delta::AddOutEdgeTag(), edge_type, to_vertex, edge_ref);
  CreateAndLinkDelta(&transaction_, to_vertex, Delta::AddInEdgeTag(), edge_type, from_vertex, edge_ref);

  // "adding" new edge
  CreateAndLinkDelta(&transaction_, from_vertex, Delta::RemoveOutEdgeTag(), new_edge_type, to_vertex, edge_ref);
  CreateAndLinkDelta(&transaction_, to_vertex, Delta::RemoveInEdgeTag(), new_edge_type, from_vertex, edge_ref);

  // edge type is not used while invalidating cache so we can only call it once
  transaction_.manyDeltasCache.Invalidate(from_vertex, new_edge_type, EdgeDirection::OUT);
  transaction_.manyDeltasCache.Invalidate(to_vertex, new_edge_type, EdgeDirection::IN);

  return EdgeAccessor(edge_ref, new_edge_type, from_vertex, to_vertex, storage_, &transaction_);
}

// NOLINTNEXTLINE(google-default-arguments)
utils::BasicResult<StorageManipulationError, void> InMemoryStorage::InMemoryAccessor::Commit(
    const std::optional<uint64_t> desired_commit_timestamp) {
  MG_ASSERT(is_transaction_active_, "The transaction is already terminated!");
  MG_ASSERT(!transaction_.must_abort, "The transaction can't be committed!");

  auto could_replicate_all_sync_replicas = true;

  auto *mem_storage = static_cast<InMemoryStorage *>(storage_);

  auto const &replState = mem_storage->repl_state_;
  if (!transaction_.md_deltas.empty()) {
    // This is usually done by the MVCC, but it does not handle the metadata deltas
    transaction_.EnsureCommitTimestampExists();

    // Save these so we can mark them used in the commit log.
    uint64_t start_timestamp = transaction_.start_timestamp;

    std::unique_lock<utils::SpinLock> engine_guard(storage_->engine_lock_);
    commit_timestamp_.emplace(mem_storage->CommitTimestamp(desired_commit_timestamp));

    // Write transaction to WAL while holding the engine lock to make sure
    // that committed transactions are sorted by the commit timestamp in the
    // WAL files. We supply the new commit timestamp to the function so that
    // it knows what will be the final commit timestamp. The WAL must be
    // written before actually committing the transaction (before setting
    // the commit timestamp) so that no other transaction can see the
    // modifications before they are written to disk.
    // Replica can log only the write transaction received from Main
    // so the Wal files are consistent
    if (replState.IsMain() || desired_commit_timestamp.has_value()) {
      could_replicate_all_sync_replicas =
          mem_storage->AppendToWalDataDefinition(transaction_, *commit_timestamp_);  // protected by engine_guard
      // TODO: release lock, and update all deltas to have a local copy of the commit timestamp
      transaction_.commit_timestamp->store(*commit_timestamp_, std::memory_order_release);  // protected by engine_guard
      // Replica can only update the last commit timestamp with
      // the commits received from main.
      if (replState.IsMain() || desired_commit_timestamp.has_value()) {
        // Update the last commit timestamp
        mem_storage->repl_storage_state_.last_commit_timestamp_.store(*commit_timestamp_);  // protected by engine_guard
      }
      // Release engine lock because we don't have to hold it anymore
      engine_guard.unlock();

      mem_storage->commit_log_->MarkFinished(start_timestamp);
    }
  } else if (transaction_.deltas.use().empty()) {
    // We don't have to update the commit timestamp here because no one reads
    // it.
    mem_storage->commit_log_->MarkFinished(transaction_.start_timestamp);
  } else {
<<<<<<< HEAD
    if (transaction_.constraint_verification_info.NeedsExistenceConstraintVerification()) {
      const auto vertices_to_update =
          transaction_.constraint_verification_info.GetVerticesForExistenceConstraintChecking();
      for (auto const *vertex : vertices_to_update) {
        // No need to take any locks here because we modified this vertex and no
        // one else can touch it until we commit.
        auto validation_result = storage_->constraints_.existence_constraints_->Validate(*vertex);
        if (validation_result) {
          Abort();
          return StorageManipulationError{*validation_result};
        }
=======
    // Validate that existence constraints are satisfied for all modified
    // vertices.
    for (const auto &delta : transaction_.deltas.use()) {
      auto prev = delta.prev.Get();
      MG_ASSERT(prev.type != PreviousPtr::Type::NULLPTR, "Invalid pointer!");
      if (prev.type != PreviousPtr::Type::VERTEX) {
        continue;
      }
      // No need to take any locks here because we modified this vertex and no
      // one else can touch it until we commit.
      auto validation_result = storage_->constraints_.existence_constraints_->Validate(*prev.vertex);
      if (validation_result) {
        Abort();
        DMG_ASSERT(!commit_timestamp_.has_value());
        return StorageManipulationError{*validation_result};
>>>>>>> 5b91f851
      }
    }

    // Result of validating the vertex against unqiue constraints. It has to be
    // declared outside of the critical section scope because its value is
    // tested for Abort call which has to be done out of the scope.
    std::optional<ConstraintViolation> unique_constraint_violation;

    // Save these so we can mark them used in the commit log.
    uint64_t start_timestamp = transaction_.start_timestamp;

    {
      std::unique_lock<utils::SpinLock> engine_guard(storage_->engine_lock_);
      auto *mem_unique_constraints =
          static_cast<InMemoryUniqueConstraints *>(storage_->constraints_.unique_constraints_.get());
      commit_timestamp_.emplace(mem_storage->CommitTimestamp(desired_commit_timestamp));

      if (transaction_.constraint_verification_info.NeedsUniqueConstraintVerification()) {
        // Before committing and validating vertices against unique constraints,
        // we have to update unique constraints with the vertices that are going
        // to be validated/committed.
        const auto vertices_to_update =
            transaction_.constraint_verification_info.GetVerticesForUniqueConstraintChecking();

        for (auto const *vertex : vertices_to_update) {
          mem_unique_constraints->UpdateBeforeCommit(vertex, transaction_);
        }

        for (auto const *vertex : vertices_to_update) {
          // No need to take any locks here because we modified this vertex and no
          // one else can touch it until we commit.
          unique_constraint_violation = mem_unique_constraints->Validate(*vertex, transaction_, *commit_timestamp_);
          if (unique_constraint_violation) {
            break;
          }
        }
      }

      if (!unique_constraint_violation) {
        // Write transaction to WAL while holding the engine lock to make sure
        // that committed transactions are sorted by the commit timestamp in the
        // WAL files. We supply the new commit timestamp to the function so that
        // it knows what will be the final commit timestamp. The WAL must be
        // written before actually committing the transaction (before setting
        // the commit timestamp) so that no other transaction can see the
        // modifications before they are written to disk.
        // Replica can log only the write transaction received from Main
        // so the Wal files are consistent
        if (replState.IsMain() || desired_commit_timestamp.has_value()) {
          could_replicate_all_sync_replicas =
              mem_storage->AppendToWalDataManipulation(transaction_, *commit_timestamp_);  // protected by engine_guard
        }

        // TODO: release lock, and update all deltas to have a local copy of the commit timestamp
        MG_ASSERT(transaction_.commit_timestamp != nullptr, "Invalid database state!");
        transaction_.commit_timestamp->store(*commit_timestamp_,
                                             std::memory_order_release);  // protected by engine_guard
        // Replica can only update the last commit timestamp with
        // the commits received from main.
        if (replState.IsMain() || desired_commit_timestamp.has_value()) {
          // Update the last commit timestamp
          mem_storage->repl_storage_state_.last_commit_timestamp_.store(
              *commit_timestamp_);  // protected by engine_guard
        }
        // Release engine lock because we don't have to hold it anymore
        engine_guard.unlock();

        mem_storage->commit_log_->MarkFinished(start_timestamp);
      }
    }

    if (unique_constraint_violation) {
      Abort();
      DMG_ASSERT(commit_timestamp_.has_value());
      commit_timestamp_.reset();  // We have aborted, hence we have not committed
      return StorageManipulationError{*unique_constraint_violation};
    }
  }

  is_transaction_active_ = false;

  if (!could_replicate_all_sync_replicas) {
    return StorageManipulationError{ReplicationError{}};
  }

  return {};
}

void InMemoryStorage::InMemoryAccessor::Abort() {
  MG_ASSERT(is_transaction_active_, "The transaction is already terminated!");

  // We collect vertices and edges we've created here and then splice them into
  // `deleted_vertices_` and `deleted_edges_` lists, instead of adding them one
  // by one and acquiring lock every time.
  std::list<Gid> my_deleted_vertices;
  std::list<Gid> my_deleted_edges;

  for (const auto &delta : transaction_.deltas.use()) {
    auto prev = delta.prev.Get();
    switch (prev.type) {
      case PreviousPtr::Type::VERTEX: {
        auto *vertex = prev.vertex;
        auto guard = std::unique_lock{vertex->lock};
        Delta *current = vertex->delta;
        while (current != nullptr &&
               current->timestamp->load(std::memory_order_acquire) == transaction_.transaction_id) {
          switch (current->action) {
            case Delta::Action::REMOVE_LABEL: {
              auto it = std::find(vertex->labels.begin(), vertex->labels.end(), current->label);
              MG_ASSERT(it != vertex->labels.end(), "Invalid database state!");
              std::swap(*it, *vertex->labels.rbegin());
              vertex->labels.pop_back();
              break;
            }
            case Delta::Action::ADD_LABEL: {
              auto it = std::find(vertex->labels.begin(), vertex->labels.end(), current->label);
              MG_ASSERT(it == vertex->labels.end(), "Invalid database state!");
              vertex->labels.push_back(current->label);
              break;
            }
            case Delta::Action::SET_PROPERTY: {
              vertex->properties.SetProperty(current->property.key, current->property.value);
              break;
            }
            case Delta::Action::ADD_IN_EDGE: {
              std::tuple<EdgeTypeId, Vertex *, EdgeRef> link{current->vertex_edge.edge_type,
                                                             current->vertex_edge.vertex, current->vertex_edge.edge};
              auto it = std::find(vertex->in_edges.begin(), vertex->in_edges.end(), link);
              MG_ASSERT(it == vertex->in_edges.end(), "Invalid database state!");
              vertex->in_edges.push_back(link);
              break;
            }
            case Delta::Action::ADD_OUT_EDGE: {
              std::tuple<EdgeTypeId, Vertex *, EdgeRef> link{current->vertex_edge.edge_type,
                                                             current->vertex_edge.vertex, current->vertex_edge.edge};
              auto it = std::find(vertex->out_edges.begin(), vertex->out_edges.end(), link);
              MG_ASSERT(it == vertex->out_edges.end(), "Invalid database state!");
              vertex->out_edges.push_back(link);
              // Increment edge count. We only increment the count here because
              // the information in `ADD_IN_EDGE` and `Edge/RECREATE_OBJECT` is
              // redundant. Also, `Edge/RECREATE_OBJECT` isn't available when
              // edge properties are disabled.
              storage_->edge_count_.fetch_add(1, std::memory_order_acq_rel);
              break;
            }
            case Delta::Action::REMOVE_IN_EDGE: {
              std::tuple<EdgeTypeId, Vertex *, EdgeRef> link{current->vertex_edge.edge_type,
                                                             current->vertex_edge.vertex, current->vertex_edge.edge};
              auto it = std::find(vertex->in_edges.begin(), vertex->in_edges.end(), link);
              MG_ASSERT(it != vertex->in_edges.end(), "Invalid database state!");
              std::swap(*it, *vertex->in_edges.rbegin());
              vertex->in_edges.pop_back();
              break;
            }
            case Delta::Action::REMOVE_OUT_EDGE: {
              std::tuple<EdgeTypeId, Vertex *, EdgeRef> link{current->vertex_edge.edge_type,
                                                             current->vertex_edge.vertex, current->vertex_edge.edge};
              auto it = std::find(vertex->out_edges.begin(), vertex->out_edges.end(), link);
              MG_ASSERT(it != vertex->out_edges.end(), "Invalid database state!");
              std::swap(*it, *vertex->out_edges.rbegin());
              vertex->out_edges.pop_back();
              // Decrement edge count. We only decrement the count here because
              // the information in `REMOVE_IN_EDGE` and `Edge/DELETE_OBJECT` is
              // redundant. Also, `Edge/DELETE_OBJECT` isn't available when edge
              // properties are disabled.
              storage_->edge_count_.fetch_add(-1, std::memory_order_acq_rel);
              break;
            }
            case Delta::Action::DELETE_DESERIALIZED_OBJECT:
            case Delta::Action::DELETE_OBJECT: {
              vertex->deleted = true;
              my_deleted_vertices.push_back(vertex->gid);
              break;
            }
            case Delta::Action::RECREATE_OBJECT: {
              vertex->deleted = false;
              break;
            }
          }
          current = current->next.load(std::memory_order_acquire);
        }
        vertex->delta = current;
        if (current != nullptr) {
          current->prev.Set(vertex);
        }

        break;
      }
      case PreviousPtr::Type::EDGE: {
        auto *edge = prev.edge;
        auto guard = std::lock_guard{edge->lock};
        Delta *current = edge->delta;
        while (current != nullptr &&
               current->timestamp->load(std::memory_order_acquire) == transaction_.transaction_id) {
          switch (current->action) {
            case Delta::Action::SET_PROPERTY: {
              edge->properties.SetProperty(current->property.key, current->property.value);
              break;
            }
            case Delta::Action::DELETE_DESERIALIZED_OBJECT:
            case Delta::Action::DELETE_OBJECT: {
              edge->deleted = true;
              my_deleted_edges.push_back(edge->gid);
              break;
            }
            case Delta::Action::RECREATE_OBJECT: {
              edge->deleted = false;
              break;
            }
            case Delta::Action::REMOVE_LABEL:
            case Delta::Action::ADD_LABEL:
            case Delta::Action::ADD_IN_EDGE:
            case Delta::Action::ADD_OUT_EDGE:
            case Delta::Action::REMOVE_IN_EDGE:
            case Delta::Action::REMOVE_OUT_EDGE: {
              LOG_FATAL("Invalid database state!");
              break;
            }
          }
          current = current->next.load(std::memory_order_acquire);
        }
        edge->delta = current;
        if (current != nullptr) {
          current->prev.Set(edge);
        }

        break;
      }
      case PreviousPtr::Type::DELTA:
      // pointer probably couldn't be set because allocation failed
      case PreviousPtr::Type::NULLPTR:
        break;
    }
  }

  auto *mem_storage = static_cast<InMemoryStorage *>(storage_);
  {
    std::unique_lock<utils::SpinLock> engine_guard(storage_->engine_lock_);
    uint64_t mark_timestamp = storage_->timestamp_;
    // Take garbage_undo_buffers lock while holding the engine lock to make
    // sure that entries are sorted by mark timestamp in the list.
    mem_storage->garbage_undo_buffers_.WithLock([&](auto &garbage_undo_buffers) {
      // Release engine lock because we don't have to hold it anymore and
      // emplace back could take a long time.
      engine_guard.unlock();

      garbage_undo_buffers.emplace_back(mark_timestamp, std::move(transaction_.deltas),
                                        std::move(transaction_.commit_timestamp));
    });
    mem_storage->deleted_vertices_.WithLock(
        [&](auto &deleted_vertices) { deleted_vertices.splice(deleted_vertices.begin(), my_deleted_vertices); });
    mem_storage->deleted_edges_.WithLock(
        [&](auto &deleted_edges) { deleted_edges.splice(deleted_edges.begin(), my_deleted_edges); });
  }

  mem_storage->commit_log_->MarkFinished(transaction_.start_timestamp);
  is_transaction_active_ = false;
}

void InMemoryStorage::InMemoryAccessor::FinalizeTransaction() {
  if (commit_timestamp_) {
    auto *mem_storage = static_cast<InMemoryStorage *>(storage_);
    mem_storage->commit_log_->MarkFinished(*commit_timestamp_);

    if (!transaction_.deltas.use().empty()) {
      // Only hand over delta to be GC'ed if there was any deltas
      mem_storage->committed_transactions_.WithLock([&](auto &committed_transactions) {
        // using mark of 0 as GC will assign a mark_timestamp after unlinking
        committed_transactions.emplace_back(0, std::move(transaction_.deltas),
                                            std::move(transaction_.commit_timestamp));
      });
    }
    commit_timestamp_.reset();
  }
}

utils::BasicResult<StorageIndexDefinitionError, void> InMemoryStorage::InMemoryAccessor::CreateIndex(LabelId label) {
  MG_ASSERT(unique_guard_.owns_lock(), "Create index requires a unique access to the storage!");
  auto *in_memory = static_cast<InMemoryStorage *>(storage_);
  auto *mem_label_index = static_cast<InMemoryLabelIndex *>(in_memory->indices_.label_index_.get());
  if (!mem_label_index->CreateIndex(label, in_memory->vertices_.access(), std::nullopt)) {
    return StorageIndexDefinitionError{IndexDefinitionError{}};
  }
  transaction_.md_deltas.emplace_back(MetadataDelta::label_index_create, label);
  // We don't care if there is a replication error because on main node the change will go through
  memgraph::metrics::IncrementCounter(memgraph::metrics::ActiveLabelIndices);
  return {};
}

utils::BasicResult<StorageIndexDefinitionError, void> InMemoryStorage::InMemoryAccessor::CreateIndex(
    LabelId label, PropertyId property) {
  MG_ASSERT(unique_guard_.owns_lock(), "Create index requires a unique access to the storage!");
  auto *in_memory = static_cast<InMemoryStorage *>(storage_);
  auto *mem_label_property_index =
      static_cast<InMemoryLabelPropertyIndex *>(in_memory->indices_.label_property_index_.get());
  if (!mem_label_property_index->CreateIndex(label, property, in_memory->vertices_.access(), std::nullopt)) {
    return StorageIndexDefinitionError{IndexDefinitionError{}};
  }
  transaction_.md_deltas.emplace_back(MetadataDelta::label_property_index_create, label, property);
  // We don't care if there is a replication error because on main node the change will go through
  memgraph::metrics::IncrementCounter(memgraph::metrics::ActiveLabelPropertyIndices);
  return {};
}

utils::BasicResult<StorageIndexDefinitionError, void> InMemoryStorage::InMemoryAccessor::DropIndex(LabelId label) {
  MG_ASSERT(unique_guard_.owns_lock(), "Create index requires a unique access to the storage!");
  auto *in_memory = static_cast<InMemoryStorage *>(storage_);
  auto *mem_label_index = static_cast<InMemoryLabelIndex *>(in_memory->indices_.label_index_.get());
  if (!mem_label_index->DropIndex(label)) {
    return StorageIndexDefinitionError{IndexDefinitionError{}};
  }
  transaction_.md_deltas.emplace_back(MetadataDelta::label_index_drop, label);
  // We don't care if there is a replication error because on main node the change will go through
  memgraph::metrics::DecrementCounter(memgraph::metrics::ActiveLabelIndices);
  return {};
}

utils::BasicResult<StorageIndexDefinitionError, void> InMemoryStorage::InMemoryAccessor::DropIndex(
    LabelId label, PropertyId property) {
  MG_ASSERT(unique_guard_.owns_lock(), "Create index requires a unique access to the storage!");
  auto *in_memory = static_cast<InMemoryStorage *>(storage_);
  auto *mem_label_property_index =
      static_cast<InMemoryLabelPropertyIndex *>(in_memory->indices_.label_property_index_.get());
  if (!mem_label_property_index->DropIndex(label, property)) {
    return StorageIndexDefinitionError{IndexDefinitionError{}};
  }
  transaction_.md_deltas.emplace_back(MetadataDelta::label_property_index_drop, label, property);
  // We don't care if there is a replication error because on main node the change will go through
  memgraph::metrics::DecrementCounter(memgraph::metrics::ActiveLabelPropertyIndices);
  return {};
}

utils::BasicResult<StorageExistenceConstraintDefinitionError, void>
InMemoryStorage::InMemoryAccessor::CreateExistenceConstraint(LabelId label, PropertyId property) {
  MG_ASSERT(unique_guard_.owns_lock(), "Create index requires a unique access to the storage!");
  auto *in_memory = static_cast<InMemoryStorage *>(storage_);
  auto *existence_constraints = in_memory->constraints_.existence_constraints_.get();
  if (existence_constraints->ConstraintExists(label, property)) {
    return StorageExistenceConstraintDefinitionError{ConstraintDefinitionError{}};
  }
  if (auto violation =
          ExistenceConstraints::ValidateVerticesOnConstraint(in_memory->vertices_.access(), label, property);
      violation.has_value()) {
    return StorageExistenceConstraintDefinitionError{violation.value()};
  }
  existence_constraints->InsertConstraint(label, property);
  transaction_.md_deltas.emplace_back(MetadataDelta::existence_constraint_create, label, property);
  return {};
}

utils::BasicResult<StorageExistenceConstraintDroppingError, void>
InMemoryStorage::InMemoryAccessor::DropExistenceConstraint(LabelId label, PropertyId property) {
  MG_ASSERT(unique_guard_.owns_lock(), "Create index requires a unique access to the storage!");
  auto *in_memory = static_cast<InMemoryStorage *>(storage_);
  auto *existence_constraints = in_memory->constraints_.existence_constraints_.get();
  if (!existence_constraints->DropConstraint(label, property)) {
    return StorageExistenceConstraintDroppingError{ConstraintDefinitionError{}};
  }
  transaction_.md_deltas.emplace_back(MetadataDelta::existence_constraint_drop, label, property);
  return {};
}

utils::BasicResult<StorageUniqueConstraintDefinitionError, UniqueConstraints::CreationStatus>
InMemoryStorage::InMemoryAccessor::CreateUniqueConstraint(LabelId label, const std::set<PropertyId> &properties) {
  MG_ASSERT(unique_guard_.owns_lock(), "Create index requires a unique access to the storage!");
  auto *in_memory = static_cast<InMemoryStorage *>(storage_);
  auto *mem_unique_constraints =
      static_cast<InMemoryUniqueConstraints *>(in_memory->constraints_.unique_constraints_.get());
  auto ret = mem_unique_constraints->CreateConstraint(label, properties, in_memory->vertices_.access());
  if (ret.HasError()) {
    return StorageUniqueConstraintDefinitionError{ret.GetError()};
  }
  if (ret.GetValue() != UniqueConstraints::CreationStatus::SUCCESS) {
    return ret.GetValue();
  }
  transaction_.md_deltas.emplace_back(MetadataDelta::unique_constraint_create, label, properties);
  return UniqueConstraints::CreationStatus::SUCCESS;
}

UniqueConstraints::DeletionStatus InMemoryStorage::InMemoryAccessor::DropUniqueConstraint(
    LabelId label, const std::set<PropertyId> &properties) {
  MG_ASSERT(unique_guard_.owns_lock(), "Create index requires a unique access to the storage!");
  auto *in_memory = static_cast<InMemoryStorage *>(storage_);
  auto *mem_unique_constraints =
      static_cast<InMemoryUniqueConstraints *>(in_memory->constraints_.unique_constraints_.get());
  auto ret = mem_unique_constraints->DropConstraint(label, properties);
  if (ret != UniqueConstraints::DeletionStatus::SUCCESS) {
    return ret;
  }
  transaction_.md_deltas.emplace_back(MetadataDelta::unique_constraint_drop, label, properties);
  return UniqueConstraints::DeletionStatus::SUCCESS;
}

VerticesIterable InMemoryStorage::InMemoryAccessor::Vertices(LabelId label, View view) {
  auto *mem_label_index = static_cast<InMemoryLabelIndex *>(storage_->indices_.label_index_.get());
  return VerticesIterable(mem_label_index->Vertices(label, view, storage_, &transaction_));
}

VerticesIterable InMemoryStorage::InMemoryAccessor::Vertices(LabelId label, PropertyId property, View view) {
  auto *mem_label_property_index =
      static_cast<InMemoryLabelPropertyIndex *>(storage_->indices_.label_property_index_.get());
  return VerticesIterable(
      mem_label_property_index->Vertices(label, property, std::nullopt, std::nullopt, view, storage_, &transaction_));
}

VerticesIterable InMemoryStorage::InMemoryAccessor::Vertices(LabelId label, PropertyId property,
                                                             const PropertyValue &value, View view) {
  auto *mem_label_property_index =
      static_cast<InMemoryLabelPropertyIndex *>(storage_->indices_.label_property_index_.get());
  return VerticesIterable(mem_label_property_index->Vertices(label, property, utils::MakeBoundInclusive(value),
                                                             utils::MakeBoundInclusive(value), view, storage_,
                                                             &transaction_));
}

VerticesIterable InMemoryStorage::InMemoryAccessor::Vertices(
    LabelId label, PropertyId property, const std::optional<utils::Bound<PropertyValue>> &lower_bound,
    const std::optional<utils::Bound<PropertyValue>> &upper_bound, View view) {
  auto *mem_label_property_index =
      static_cast<InMemoryLabelPropertyIndex *>(storage_->indices_.label_property_index_.get());
  return VerticesIterable(
      mem_label_property_index->Vertices(label, property, lower_bound, upper_bound, view, storage_, &transaction_));
}

Transaction InMemoryStorage::CreateTransaction(IsolationLevel isolation_level, StorageMode storage_mode) {
  // We acquire the transaction engine lock here because we access (and
  // modify) the transaction engine variables (`transaction_id` and
  // `timestamp`) below.
  uint64_t transaction_id = 0;
  uint64_t start_timestamp = 0;
  {
    std::lock_guard<utils::SpinLock> guard(engine_lock_);
    transaction_id = transaction_id_++;
    // Replica should have only read queries and the write queries
    // can come from main instance with any past timestamp.
    // To preserve snapshot isolation we set the start timestamp
    // of any query on replica to the last commited transaction
    // which is timestamp_ as only commit of transaction with writes
    // can change the value of it.
    auto const &replState = repl_state_;
    if (replState.IsReplica()) {
      start_timestamp = timestamp_;
    } else {
      start_timestamp = timestamp_++;
    }
  }
  return {transaction_id, start_timestamp, isolation_level, storage_mode, false};
}

template <bool force>
void InMemoryStorage::CollectGarbage(std::unique_lock<utils::ResourceLock> main_guard) {
  // NOTE: You do not need to consider cleanup of deleted object that occurred in
  // different storage modes within the same CollectGarbage call. This is because
  // SetStorageMode will ensure CollectGarbage is called before any new transactions
  // with the new storage mode can start.

  // SetStorageMode will pass its unique_lock of main_lock_. We will use that lock,
  // as reacquiring the lock would cause  deadlock. Otherwise, we need to get our own
  // lock.
  if (!main_guard.owns_lock()) {
    if constexpr (force) {
      // We take the unique lock on the main storage lock, so we can forcefully clean
      // everything we can
      if (!main_lock_.try_lock()) {
        CollectGarbage<false>();
        return;
      }
    } else {
      // Because the garbage collector iterates through the indices and constraints
      // to clean them up, it must take the main lock for reading to make sure that
      // the indices and constraints aren't concurrently being modified.
      main_lock_.lock_shared();
    }
  } else {
    MG_ASSERT(main_guard.mutex() == std::addressof(main_lock_), "main_guard should be only for the main_lock_");
  }

  utils::OnScopeExit lock_releaser{[&] {
    if (!main_guard.owns_lock()) {
      if constexpr (force) {
        main_lock_.unlock();
      } else {
        main_lock_.unlock_shared();
      }
    } else {
      main_guard.unlock();
    }
  }};

  // Garbage collection must be performed in two phases. In the first phase,
  // deltas that won't be applied by any transaction anymore are unlinked from
  // the version chains. They cannot be deleted immediately, because there
  // might be a transaction that still needs them to terminate the version
  // chain traversal. They are instead marked for deletion and will be deleted
  // in the second GC phase in this GC iteration or some of the following
  // ones.
  std::unique_lock<std::mutex> gc_guard(gc_lock_, std::try_to_lock);
  if (!gc_guard.owns_lock()) {
    return;
  }

  uint64_t oldest_active_start_timestamp = commit_log_->OldestActive();

  // Deltas from previous GC runs or from aborts can be cleaned up here
  garbage_undo_buffers_.WithLock([&](auto &garbage_undo_buffers) {
    if constexpr (force) {
      // if force is set to true we can simply delete all the leftover undos because
      // no transaction is active
      garbage_undo_buffers.clear();
    } else {
      // garbage_undo_buffers is ordered, pop until we can't
      while (!garbage_undo_buffers.empty() &&
             garbage_undo_buffers.front().mark_timestamp_ <= oldest_active_start_timestamp) {
        garbage_undo_buffers.pop_front();
      }
    }
  });

  // We don't move undo buffers of unlinked transactions to garbage_undo_buffers
  // list immediately, because we would have to repeatedly take
  // garbage_undo_buffers lock.
  std::list<GCDeltas> unlinked_undo_buffers{};

  // We will only free vertices deleted up until now in this GC cycle, and we
  // will do it after cleaning-up the indices. That way we are sure that all
  // vertices that appear in an index also exist in main storage.
  std::list<Gid> current_deleted_edges;
  std::list<Gid> current_deleted_vertices;
  deleted_vertices_->swap(current_deleted_vertices);
  deleted_edges_->swap(current_deleted_edges);

  auto const need_full_scan_vertices = gc_full_scan_vertices_delete_.exchange(false);
  auto const need_full_scan_edges = gc_full_scan_edges_delete_.exchange(false);

  // Short lock, to move to local variable. Hence allows other transactions to commit.
  auto linked_undo_buffers = std::list<GCDeltas>{};
  committed_transactions_.WithLock(
      [&](auto &committed_transactions) { committed_transactions.swap(linked_undo_buffers); });

  // Flag that will be used to determine whether the Index GC should be run. It
  // should be run when there were any items that were cleaned up (there were
  // updates between this run of the GC and the previous run of the GC). This
  // eliminates high CPU usage when the GC doesn't have to clean up anything.
  bool run_index_cleanup = !linked_undo_buffers.empty() || !garbage_undo_buffers_->empty() || need_full_scan_vertices ||
                           need_full_scan_edges;

  auto const end_linked_undo_buffers = linked_undo_buffers.end();
  for (auto linked_entry = linked_undo_buffers.begin(); linked_entry != end_linked_undo_buffers;) {
    auto const *const commit_timestamp_ptr = linked_entry->commit_timestamp_.get();
    auto const commit_timestamp = commit_timestamp_ptr->load(std::memory_order_acquire);

    // only process those that are no longer active
    if (commit_timestamp >= oldest_active_start_timestamp) {
      ++linked_entry;  // can not process, skip
      continue;        // must continue to next transaction, because committed_transactions_ was not ordered
    }

    // When unlinking a delta which is the first delta in its version chain,
    // special care has to be taken to avoid the following race condition:
    //
    // [Vertex] --> [Delta A]
    //
    //    GC thread: Delta A is the first in its chain, it must be unlinked from
    //               vertex and marked for deletion
    //    TX thread: Update vertex and add Delta B with Delta A as next
    //
    // [Vertex] --> [Delta B] <--> [Delta A]
    //
    //    GC thread: Unlink delta from Vertex
    //
    // [Vertex] --> (nullptr)
    //
    // When processing a delta that is the first one in its chain, we
    // obtain the corresponding vertex or edge lock, and then verify that this
    // delta still is the first in its chain.
    // When processing a delta that is in the middle of the chain we only
    // process the final delta of the given transaction in that chain. We
    // determine the owner of the chain (either a vertex or an edge), obtain the
    // corresponding lock, and then verify that this delta is still in the same
    // position as it was before taking the lock.
    //
    // Even though the delta chain is lock-free (both `next` and `prev`) the
    // chain should not be modified without taking the lock from the object that
    // owns the chain (either a vertex or an edge). Modifying the chain without
    // taking the lock will cause subtle race conditions that will leave the
    // chain in a broken state.
    // The chain can be only read without taking any locks.

    for (Delta &delta : linked_entry->deltas_.use()) {
      while (true) {
        auto prev = delta.prev.Get();
        switch (prev.type) {
          case PreviousPtr::Type::VERTEX: {
            Vertex *vertex = prev.vertex;
            auto vertex_guard = std::unique_lock{vertex->lock};
            if (vertex->delta != &delta) {
              // Something changed, we're not the first delta in the chain
              // anymore.
              continue;
            }
            vertex->delta = nullptr;
            if (vertex->deleted) {
              DMG_ASSERT(delta.action == memgraph::storage::Delta::Action::RECREATE_OBJECT);
              current_deleted_vertices.push_back(vertex->gid);
            }
            break;
          }
          case PreviousPtr::Type::EDGE: {
            Edge *edge = prev.edge;
            auto edge_guard = std::unique_lock{edge->lock};
            if (edge->delta != &delta) {
              // Something changed, we're not the first delta in the chain
              // anymore.
              continue;
            }
            edge->delta = nullptr;
            if (edge->deleted) {
              DMG_ASSERT(delta.action == memgraph::storage::Delta::Action::RECREATE_OBJECT);
              current_deleted_edges.push_back(edge->gid);
            }
            break;
          }
          case PreviousPtr::Type::DELTA: {
            //              kTransactionInitialId
            //                     │
            //                     ▼
            // ┌───────────────────┬─────────────┐
            // │     Committed     │ Uncommitted │
            // ├──────────┬────────┴─────────────┤
            // │ Inactive │      Active          │
            // └──────────┴──────────────────────┘
            //            ▲
            //            │
            //  oldest_active_start_timestamp

            if (prev.delta->timestamp == commit_timestamp_ptr) {
              // The delta that is newer than this one is also a delta from this
              // transaction. We skip the current delta and will remove it as a
              // part of the suffix later.
              break;
            }

            if (prev.delta->timestamp->load() < oldest_active_start_timestamp) {
              // If previous is from another inactive transaction, no need to
              // lock the edge/vertex, nothing will read this far or relink to
              // us directly
              break;
            }

            // Previous is either active (committed or uncommitted), we need to find
            // the parent object in order to be able to use its lock.
            auto parent = prev;
            while (parent.type == PreviousPtr::Type::DELTA) {
              parent = parent.delta->prev.Get();
            }

            auto const guard = std::invoke([&] {
              switch (parent.type) {
                case PreviousPtr::Type::VERTEX:
                  return std::unique_lock{parent.vertex->lock};
                case PreviousPtr::Type::EDGE:
                  return std::unique_lock{parent.edge->lock};
                case PreviousPtr::Type::DELTA:
                case PreviousPtr::Type::NULLPTR:
                  LOG_FATAL("Invalid database state!");
              }
            });
            if (delta.prev.Get() != prev) {
              // Something changed, we could now be the first delta in the
              // chain.
              continue;
            }
            Delta *prev_delta = prev.delta;
            prev_delta->next.store(nullptr, std::memory_order_release);
            break;
          }
          case PreviousPtr::Type::NULLPTR: {
            LOG_FATAL("Invalid pointer!");
          }
        }
        break;
      }
    }

    // Now unlinked, move to unlinked_undo_buffers
    auto const to_move = linked_entry;
    ++linked_entry;  // advanced to next before we move the list node
    unlinked_undo_buffers.splice(unlinked_undo_buffers.end(), linked_undo_buffers, to_move);
  }

  if (!linked_undo_buffers.empty()) {
    // some were not able to be collected, add them back to committed_transactions_ for the next GC run
    committed_transactions_.WithLock([&linked_undo_buffers](auto &committed_transactions) {
      committed_transactions.splice(committed_transactions.begin(), std::move(linked_undo_buffers));
    });
  }

  // After unlinking deltas from vertices, we refresh the indices. That way
  // we're sure that none of the vertices from `current_deleted_vertices`
  // appears in an index, and we can safely remove the from the main storage
  // after the last currently active transaction is finished.
  if (run_index_cleanup) {
    // This operation is very expensive as it traverses through all of the items
    // in every index every time.
    indices_.RemoveObsoleteEntries(oldest_active_start_timestamp);
    auto *mem_unique_constraints = static_cast<InMemoryUniqueConstraints *>(constraints_.unique_constraints_.get());
    mem_unique_constraints->RemoveObsoleteEntries(oldest_active_start_timestamp);
  }

  {
    std::unique_lock<utils::SpinLock> guard(engine_lock_);
    uint64_t mark_timestamp = timestamp_;  // a timestamp no active transaction can currently have

    if (force or mark_timestamp == oldest_active_start_timestamp) {
      // if lucky, there are no active transactions, hence nothing looking at the deltas
      // remove them now
      unlinked_undo_buffers.clear();
    } else {
      // Take garbage_undo_buffers lock while holding the engine lock to make
      // sure that entries are sorted by mark timestamp in the list.
      garbage_undo_buffers_.WithLock([&](auto &garbage_undo_buffers) {
        // Release engine lock because we don't have to hold it anymore and
        // this could take a long time.
        guard.unlock();
        // correct the markers, and defer until next GC run
        for (auto &unlinked_undo_buffer : unlinked_undo_buffers) {
          unlinked_undo_buffer.mark_timestamp_ = mark_timestamp;
        }
        // ensure insert at end to preserve the order
        garbage_undo_buffers.splice(garbage_undo_buffers.end(), std::move(unlinked_undo_buffers));
      });
    }
  }

  {
    auto vertex_acc = vertices_.access();
    for (auto vertex : current_deleted_vertices) {
      MG_ASSERT(vertex_acc.remove(vertex), "Invalid database state!");
    }
  }
  {
    auto edge_acc = edges_.access();
    for (auto edge : current_deleted_edges) {
      MG_ASSERT(edge_acc.remove(edge), "Invalid database state!");
    }
  }

  // EXPENSIVE full scan, is only run if an IN_MEMORY_ANALYTICAL transaction involved any deletions
  // TODO: implement a fast internal iteration inside the skip_list (to avoid unnecessary find_node calls),
  //  accessor.remove_if([](auto const & item){ return item.delta == nullptr && item.deleted;});
  //  alternatively, an auxiliary data structure within skip_list to track these, hence a full scan wouldn't be needed
  //  we will wait for evidence that this is needed before doing so.
  if (need_full_scan_vertices) {
    auto vertex_acc = vertices_.access();
    for (auto &vertex : vertex_acc) {
      // a deleted vertex which as no deltas must have come from IN_MEMORY_ANALYTICAL deletion
      if (vertex.delta == nullptr && vertex.deleted) {
        vertex_acc.remove(vertex);
      }
    }
  }

  // EXPENSIVE full scan, is only run if an IN_MEMORY_ANALYTICAL transaction involved any deletions
  if (need_full_scan_edges) {
    auto edge_acc = edges_.access();
    for (auto &edge : edge_acc) {
      // a deleted edge which as no deltas must have come from IN_MEMORY_ANALYTICAL deletion
      if (edge.delta == nullptr && edge.deleted) {
        edge_acc.remove(edge);
      }
    }
  }
}

// tell the linker he can find the CollectGarbage definitions here
template void InMemoryStorage::CollectGarbage<true>(std::unique_lock<utils::ResourceLock>);
template void InMemoryStorage::CollectGarbage<false>(std::unique_lock<utils::ResourceLock>);

StorageInfo InMemoryStorage::GetBaseInfo(bool force_directory) {
  StorageInfo info{};
  info.vertex_count = vertices_.size();
  info.edge_count = edge_count_.load(std::memory_order_acquire);
  if (info.vertex_count) {
    // NOLINTNEXTLINE(bugprone-narrowing-conversions, cppcoreguidelines-narrowing-conversions)
    info.average_degree = 2.0 * static_cast<double>(info.edge_count) / info.vertex_count;
  }
  info.memory_usage = utils::GetMemoryUsage();
  // Special case for the default database
  auto update_path = [&](const std::filesystem::path &dir) {
    if (!force_directory && std::filesystem::is_directory(dir) && dir.has_filename()) {
      const auto end = dir.end();
      auto it = end;
      --it;
      if (it != end) {
        --it;
        if (it != end && *it != "databases") {
          // Default DB points to the root (for back-compatibility); update to the "database" dir
          return dir / "databases" / dbms::kDefaultDB;
        }
      }
    }
    return dir;
  };
  info.disk_usage = utils::GetDirDiskUsage<false>(update_path(config_.durability.storage_directory));
  return info;
}

StorageInfo InMemoryStorage::GetInfo(bool force_directory) {
  StorageInfo info = GetBaseInfo(force_directory);
  {
    auto access = Access(std::nullopt);
    const auto &lbl = access->ListAllIndices();
    info.label_indices = lbl.label.size();
    info.label_property_indices = lbl.label_property.size();
    const auto &con = access->ListAllConstraints();
    info.existence_constraints = con.existence.size();
    info.unique_constraints = con.unique.size();
  }
  info.storage_mode = storage_mode_;
  info.isolation_level = isolation_level_;
  info.durability_snapshot_enabled =
      config_.durability.snapshot_wal_mode != Config::Durability::SnapshotWalMode::DISABLED ||
      config_.durability.snapshot_on_exit;
  info.durability_wal_enabled =
      config_.durability.snapshot_wal_mode == Config::Durability::SnapshotWalMode::PERIODIC_SNAPSHOT_WITH_WAL;
  return info;
}

bool InMemoryStorage::InitializeWalFile(memgraph::replication::ReplicationEpoch &epoch) {
  if (config_.durability.snapshot_wal_mode != Config::Durability::SnapshotWalMode::PERIODIC_SNAPSHOT_WITH_WAL)
    return false;
  if (!wal_file_) {
    wal_file_.emplace(wal_directory_, uuid_, epoch.id(), config_.items, name_id_mapper_.get(), wal_seq_num_++,
                      &file_retainer_);
  }
  return true;
}

void InMemoryStorage::FinalizeWalFile() {
  ++wal_unsynced_transactions_;
  if (wal_unsynced_transactions_ >= config_.durability.wal_file_flush_every_n_tx) {
    wal_file_->Sync();
    wal_unsynced_transactions_ = 0;
  }
  if (wal_file_->GetSize() / 1024 >= config_.durability.wal_file_size_kibibytes) {
    wal_file_->FinalizeWal();
    wal_file_ = std::nullopt;
    wal_unsynced_transactions_ = 0;
  } else {
    // Try writing the internal buffer if possible, if not
    // the data should be written as soon as it's possible
    // (triggered by the new transaction commit, or some
    // reading thread EnabledFlushing)
    wal_file_->TryFlushing();
  }
}

bool InMemoryStorage::AppendToWalDataManipulation(const Transaction &transaction, uint64_t final_commit_timestamp) {
  auto &replState = repl_state_;
  if (!InitializeWalFile(replState.GetEpoch())) {
    return true;
  }
  // Traverse deltas and append them to the WAL file.
  // A single transaction will always be contained in a single WAL file.
  auto current_commit_timestamp = transaction.commit_timestamp->load(std::memory_order_acquire);

  repl_storage_state_.InitializeTransaction(wal_file_->SequenceNumber());

  auto append_deltas = [&](auto callback) {
    // Helper lambda that traverses the delta chain on order to find the first
    // delta that should be processed and then appends all discovered deltas.
    auto find_and_apply_deltas = [&](const auto *delta, const auto &parent, auto filter) {
      while (true) {
        auto *older = delta->next.load(std::memory_order_acquire);
        if (older == nullptr || older->timestamp->load(std::memory_order_acquire) != current_commit_timestamp) break;
        delta = older;
      }
      while (true) {
        if (filter(delta->action)) {
          callback(*delta, parent, final_commit_timestamp);
        }
        auto prev = delta->prev.Get();
        MG_ASSERT(prev.type != PreviousPtr::Type::NULLPTR, "Invalid pointer!");
        if (prev.type != PreviousPtr::Type::DELTA) break;
        delta = prev.delta;
      }
    };

    // The deltas are ordered correctly in the `transaction.deltas` buffer, but we
    // don't traverse them in that order. That is because for each delta we need
    // information about the vertex or edge they belong to and that information
    // isn't stored in the deltas themselves. In order to find out information
    // about the corresponding vertex or edge it is necessary to traverse the
    // delta chain for each delta until a vertex or edge is encountered. This
    // operation is very expensive as the chain grows.
    // Instead, we traverse the edges until we find a vertex or edge and traverse
    // their delta chains. This approach has a drawback because we lose the
    // correct order of the operations. Because of that, we need to traverse the
    // deltas several times and we have to manually ensure that the stored deltas
    // will be ordered correctly.

    // 1. Process all Vertex deltas and store all operations that create vertices
    // and modify vertex data.
    for (const auto &delta : transaction.deltas.use()) {
      auto prev = delta.prev.Get();
      MG_ASSERT(prev.type != PreviousPtr::Type::NULLPTR, "Invalid pointer!");
      if (prev.type != PreviousPtr::Type::VERTEX) continue;
      find_and_apply_deltas(&delta, *prev.vertex, [](auto action) {
        switch (action) {
          case Delta::Action::DELETE_DESERIALIZED_OBJECT:
          case Delta::Action::DELETE_OBJECT:
          case Delta::Action::SET_PROPERTY:
          case Delta::Action::ADD_LABEL:
          case Delta::Action::REMOVE_LABEL:
            return true;

          case Delta::Action::RECREATE_OBJECT:
          case Delta::Action::ADD_IN_EDGE:
          case Delta::Action::ADD_OUT_EDGE:
          case Delta::Action::REMOVE_IN_EDGE:
          case Delta::Action::REMOVE_OUT_EDGE:
            return false;
        }
      });
    }
    // 2. Process all Vertex deltas and store all operations that create edges.
    for (const auto &delta : transaction.deltas.use()) {
      auto prev = delta.prev.Get();
      MG_ASSERT(prev.type != PreviousPtr::Type::NULLPTR, "Invalid pointer!");
      if (prev.type != PreviousPtr::Type::VERTEX) continue;
      find_and_apply_deltas(&delta, *prev.vertex, [](auto action) {
        switch (action) {
          case Delta::Action::REMOVE_OUT_EDGE:
            return true;
          case Delta::Action::DELETE_DESERIALIZED_OBJECT:
          case Delta::Action::DELETE_OBJECT:
          case Delta::Action::RECREATE_OBJECT:
          case Delta::Action::SET_PROPERTY:
          case Delta::Action::ADD_LABEL:
          case Delta::Action::REMOVE_LABEL:
          case Delta::Action::ADD_IN_EDGE:
          case Delta::Action::ADD_OUT_EDGE:
          case Delta::Action::REMOVE_IN_EDGE:
            return false;
        }
      });
    }
    // 3. Process all Edge deltas and store all operations that modify edge data.
    for (const auto &delta : transaction.deltas.use()) {
      auto prev = delta.prev.Get();
      MG_ASSERT(prev.type != PreviousPtr::Type::NULLPTR, "Invalid pointer!");
      if (prev.type != PreviousPtr::Type::EDGE) continue;
      find_and_apply_deltas(&delta, *prev.edge, [](auto action) {
        switch (action) {
          case Delta::Action::SET_PROPERTY:
            return true;
          case Delta::Action::DELETE_DESERIALIZED_OBJECT:
          case Delta::Action::DELETE_OBJECT:
          case Delta::Action::RECREATE_OBJECT:
          case Delta::Action::ADD_LABEL:
          case Delta::Action::REMOVE_LABEL:
          case Delta::Action::ADD_IN_EDGE:
          case Delta::Action::ADD_OUT_EDGE:
          case Delta::Action::REMOVE_IN_EDGE:
          case Delta::Action::REMOVE_OUT_EDGE:
            return false;
        }
      });
    }
    // 4. Process all Vertex deltas and store all operations that delete edges.
    for (const auto &delta : transaction.deltas.use()) {
      auto prev = delta.prev.Get();
      MG_ASSERT(prev.type != PreviousPtr::Type::NULLPTR, "Invalid pointer!");
      if (prev.type != PreviousPtr::Type::VERTEX) continue;
      find_and_apply_deltas(&delta, *prev.vertex, [](auto action) {
        switch (action) {
          case Delta::Action::ADD_OUT_EDGE:
            return true;
          case Delta::Action::DELETE_DESERIALIZED_OBJECT:
          case Delta::Action::DELETE_OBJECT:
          case Delta::Action::RECREATE_OBJECT:
          case Delta::Action::SET_PROPERTY:
          case Delta::Action::ADD_LABEL:
          case Delta::Action::REMOVE_LABEL:
          case Delta::Action::ADD_IN_EDGE:
          case Delta::Action::REMOVE_IN_EDGE:
          case Delta::Action::REMOVE_OUT_EDGE:
            return false;
        }
      });
    }
    // 5. Process all Vertex deltas and store all operations that delete vertices.
    for (const auto &delta : transaction.deltas.use()) {
      auto prev = delta.prev.Get();
      MG_ASSERT(prev.type != PreviousPtr::Type::NULLPTR, "Invalid pointer!");
      if (prev.type != PreviousPtr::Type::VERTEX) continue;
      find_and_apply_deltas(&delta, *prev.vertex, [](auto action) {
        switch (action) {
          case Delta::Action::RECREATE_OBJECT:
            return true;
          case Delta::Action::DELETE_DESERIALIZED_OBJECT:
          case Delta::Action::DELETE_OBJECT:
          case Delta::Action::SET_PROPERTY:
          case Delta::Action::ADD_LABEL:
          case Delta::Action::REMOVE_LABEL:
          case Delta::Action::ADD_IN_EDGE:
          case Delta::Action::ADD_OUT_EDGE:
          case Delta::Action::REMOVE_IN_EDGE:
          case Delta::Action::REMOVE_OUT_EDGE:
            return false;
        }
      });
    }
  };

  append_deltas([&](const Delta &delta, const auto &parent, uint64_t timestamp) {
    wal_file_->AppendDelta(delta, parent, timestamp);
    repl_storage_state_.AppendDelta(delta, parent, timestamp);
  });

  // Add a delta that indicates that the transaction is fully written to the WAL
  // file.replication_clients_.WithLock
  wal_file_->AppendTransactionEnd(final_commit_timestamp);
  FinalizeWalFile();

  return repl_storage_state_.FinalizeTransaction(final_commit_timestamp);
}

bool InMemoryStorage::AppendToWalDataDefinition(const Transaction &transaction, uint64_t final_commit_timestamp) {
  auto &replState = repl_state_;
  if (!InitializeWalFile(replState.GetEpoch())) {
    return true;
  }

  repl_storage_state_.InitializeTransaction(wal_file_->SequenceNumber());

  for (const auto &md_delta : transaction.md_deltas) {
    switch (md_delta.action) {
      case MetadataDelta::Action::LABEL_INDEX_CREATE: {
        AppendToWalDataDefinition(durability::StorageMetadataOperation::LABEL_INDEX_CREATE, md_delta.label,
                                  final_commit_timestamp);
      } break;
      case MetadataDelta::Action::LABEL_PROPERTY_INDEX_CREATE: {
        const auto &info = md_delta.label_property;
        AppendToWalDataDefinition(durability::StorageMetadataOperation::LABEL_PROPERTY_INDEX_CREATE, info.label,
                                  {info.property}, final_commit_timestamp);
      } break;
      case MetadataDelta::Action::LABEL_INDEX_DROP: {
        AppendToWalDataDefinition(durability::StorageMetadataOperation::LABEL_INDEX_DROP, md_delta.label,
                                  final_commit_timestamp);
      } break;
      case MetadataDelta::Action::LABEL_PROPERTY_INDEX_DROP: {
        const auto &info = md_delta.label_property;
        AppendToWalDataDefinition(durability::StorageMetadataOperation::LABEL_PROPERTY_INDEX_DROP, info.label,
                                  {info.property}, final_commit_timestamp);
      } break;
      case MetadataDelta::Action::LABEL_INDEX_STATS_SET: {
        const auto &info = md_delta.label_stats;
        AppendToWalDataDefinition(durability::StorageMetadataOperation::LABEL_INDEX_STATS_SET, info.label, info.stats,
                                  final_commit_timestamp);
      } break;
      case MetadataDelta::Action::LABEL_INDEX_STATS_CLEAR: {
        const auto &info = md_delta.label_stats;
        AppendToWalDataDefinition(durability::StorageMetadataOperation::LABEL_INDEX_STATS_CLEAR, info.label,
                                  final_commit_timestamp);
      } break;
      case MetadataDelta::Action::LABEL_PROPERTY_INDEX_STATS_SET: {
        const auto &info = md_delta.label_property_stats;
        AppendToWalDataDefinition(durability::StorageMetadataOperation::LABEL_PROPERTY_INDEX_STATS_SET, info.label,
                                  {info.property}, info.stats, final_commit_timestamp);
      } break;
      case MetadataDelta::Action::LABEL_PROPERTY_INDEX_STATS_CLEAR: /* Special case we clear all label/property
                                                                       pairs with the defined label */
      {
        const auto &info = md_delta.label_stats;
        AppendToWalDataDefinition(durability::StorageMetadataOperation::LABEL_PROPERTY_INDEX_STATS_CLEAR, info.label,
                                  final_commit_timestamp);
      } break;
      case MetadataDelta::Action::EXISTENCE_CONSTRAINT_CREATE: {
        const auto &info = md_delta.label_property;
        AppendToWalDataDefinition(durability::StorageMetadataOperation::EXISTENCE_CONSTRAINT_CREATE, info.label,
                                  {info.property}, final_commit_timestamp);
      } break;
      case MetadataDelta::Action::EXISTENCE_CONSTRAINT_DROP: {
        const auto &info = md_delta.label_property;
        AppendToWalDataDefinition(durability::StorageMetadataOperation::EXISTENCE_CONSTRAINT_DROP, info.label,
                                  {info.property}, final_commit_timestamp);
      } break;
      case MetadataDelta::Action::UNIQUE_CONSTRAINT_CREATE: {
        const auto &info = md_delta.label_properties;
        AppendToWalDataDefinition(durability::StorageMetadataOperation::UNIQUE_CONSTRAINT_CREATE, info.label,
                                  info.properties, final_commit_timestamp);
      } break;
      case MetadataDelta::Action::UNIQUE_CONSTRAINT_DROP: {
        const auto &info = md_delta.label_properties;
        AppendToWalDataDefinition(durability::StorageMetadataOperation::UNIQUE_CONSTRAINT_DROP, info.label,
                                  info.properties, final_commit_timestamp);
      } break;
    }
  }

  // Add a delta that indicates that the transaction is fully written to the WAL
  wal_file_->AppendTransactionEnd(final_commit_timestamp);
  FinalizeWalFile();

  return repl_storage_state_.FinalizeTransaction(final_commit_timestamp);
}

void InMemoryStorage::AppendToWalDataDefinition(durability::StorageMetadataOperation operation, LabelId label,
                                                const std::set<PropertyId> &properties, LabelIndexStats stats,
                                                LabelPropertyIndexStats property_stats,
                                                uint64_t final_commit_timestamp) {
  wal_file_->AppendOperation(operation, label, properties, stats, property_stats, final_commit_timestamp);
  repl_storage_state_.AppendOperation(operation, label, properties, stats, property_stats, final_commit_timestamp);
}

void InMemoryStorage::AppendToWalDataDefinition(durability::StorageMetadataOperation operation, LabelId label,
                                                const std::set<PropertyId> &properties,
                                                LabelPropertyIndexStats property_stats,
                                                uint64_t final_commit_timestamp) {
  return AppendToWalDataDefinition(operation, label, properties, {}, property_stats, final_commit_timestamp);
}

void InMemoryStorage::AppendToWalDataDefinition(durability::StorageMetadataOperation operation, LabelId label,
                                                LabelIndexStats stats, uint64_t final_commit_timestamp) {
  return AppendToWalDataDefinition(operation, label, {}, stats, {}, final_commit_timestamp);
}

void InMemoryStorage::AppendToWalDataDefinition(durability::StorageMetadataOperation operation, LabelId label,
                                                const std::set<PropertyId> &properties,
                                                uint64_t final_commit_timestamp) {
  return AppendToWalDataDefinition(operation, label, properties, {}, final_commit_timestamp);
}

void InMemoryStorage::AppendToWalDataDefinition(durability::StorageMetadataOperation operation, LabelId label,
                                                uint64_t final_commit_timestamp) {
  return AppendToWalDataDefinition(operation, label, {}, {}, final_commit_timestamp);
}

utils::BasicResult<InMemoryStorage::CreateSnapshotError> InMemoryStorage::CreateSnapshot(
    memgraph::replication::ReplicationState const &replicationState, std::optional<bool> is_periodic) {
  if (replicationState.IsReplica()) {
    return CreateSnapshotError::DisabledForReplica;
  }

  auto const &epoch = replicationState.GetEpoch();
  auto snapshot_creator = [this, &epoch]() {
    utils::Timer timer;
    auto transaction = CreateTransaction(IsolationLevel::SNAPSHOT_ISOLATION, storage_mode_);
    durability::CreateSnapshot(this, &transaction, snapshot_directory_, wal_directory_, &vertices_, &edges_, uuid_,
                               epoch, repl_storage_state_.history, &file_retainer_);
    // Finalize snapshot transaction.
    commit_log_->MarkFinished(transaction.start_timestamp);

    memgraph::metrics::Measure(memgraph::metrics::SnapshotCreationLatency_us,
                               std::chrono::duration_cast<std::chrono::microseconds>(timer.Elapsed()).count());
  };

  std::lock_guard snapshot_guard(snapshot_lock_);

  auto should_try_shared{true};
  auto max_num_tries{10};
  while (max_num_tries) {
    if (should_try_shared) {
      std::shared_lock storage_guard(main_lock_);
      if (storage_mode_ == memgraph::storage::StorageMode::IN_MEMORY_TRANSACTIONAL) {
        snapshot_creator();
        return {};
      }
    } else {
      std::unique_lock main_guard{main_lock_};
      if (storage_mode_ == memgraph::storage::StorageMode::IN_MEMORY_ANALYTICAL) {
        if (is_periodic && *is_periodic) {
          return CreateSnapshotError::DisabledForAnalyticsPeriodicCommit;
        }
        snapshot_creator();
        return {};
      }
    }
    should_try_shared = !should_try_shared;
    max_num_tries--;
  }

  return CreateSnapshotError::ReachedMaxNumTries;
}

void InMemoryStorage::FreeMemory(std::unique_lock<utils::ResourceLock> main_guard) {
  CollectGarbage<true>(std::move(main_guard));

  // SkipList is already threadsafe
  vertices_.run_gc();
  edges_.run_gc();

  static_cast<InMemoryLabelIndex *>(indices_.label_index_.get())->RunGC();
  static_cast<InMemoryLabelPropertyIndex *>(indices_.label_property_index_.get())->RunGC();
}

uint64_t InMemoryStorage::CommitTimestamp(const std::optional<uint64_t> desired_commit_timestamp) {
  if (!desired_commit_timestamp) {
    return timestamp_++;
  }
  timestamp_ = std::max(timestamp_, *desired_commit_timestamp + 1);
  return *desired_commit_timestamp;
}

void InMemoryStorage::PrepareForNewEpoch(std::string prev_epoch) {
  std::unique_lock engine_guard{engine_lock_};
  if (wal_file_) {
    wal_file_->FinalizeWal();
    wal_file_.reset();
  }
  repl_storage_state_.AddEpochToHistory(std::move(prev_epoch));
}

utils::FileRetainer::FileLockerAccessor::ret_type InMemoryStorage::IsPathLocked() {
  auto locker_accessor = global_locker_.Access();
  return locker_accessor.IsPathLocked(config_.durability.storage_directory);
}

utils::FileRetainer::FileLockerAccessor::ret_type InMemoryStorage::LockPath() {
  auto locker_accessor = global_locker_.Access();
  return locker_accessor.AddPath(config_.durability.storage_directory);
}

utils::FileRetainer::FileLockerAccessor::ret_type InMemoryStorage::UnlockPath() {
  {
    auto locker_accessor = global_locker_.Access();
    const auto ret = locker_accessor.RemovePath(config_.durability.storage_directory);
    if (ret.HasError() || !ret.GetValue()) {
      // Exit without cleaning the queue
      return ret;
    }
  }
  // We use locker accessor in seperate scope so we don't produce deadlock
  // after we call clean queue.
  file_retainer_.CleanQueue();
  return true;
}

auto InMemoryStorage::CreateReplicationClient(const memgraph::replication::ReplicationClientConfig &config)
    -> std::unique_ptr<ReplicationClient> {
  auto &replState = this->repl_state_;
  return std::make_unique<InMemoryReplicationClient>(this, config, &replState.GetEpoch());
}

std::unique_ptr<ReplicationServer> InMemoryStorage::CreateReplicationServer(
    const memgraph::replication::ReplicationServerConfig &config) {
  auto &replState = this->repl_state_;
  return std::make_unique<InMemoryReplicationServer>(this, config, &replState.GetEpoch());
}

std::unique_ptr<Storage::Accessor> InMemoryStorage::Access(std::optional<IsolationLevel> override_isolation_level) {
  return std::unique_ptr<InMemoryAccessor>(new InMemoryAccessor{
      Storage::Accessor::shared_access, this, override_isolation_level.value_or(isolation_level_), storage_mode_});
}
std::unique_ptr<Storage::Accessor> InMemoryStorage::UniqueAccess(
    std::optional<IsolationLevel> override_isolation_level) {
  return std::unique_ptr<InMemoryAccessor>(new InMemoryAccessor{
      Storage::Accessor::unique_access, this, override_isolation_level.value_or(isolation_level_), storage_mode_});
}
IndicesInfo InMemoryStorage::InMemoryAccessor::ListAllIndices() const {
  auto *in_memory = static_cast<InMemoryStorage *>(storage_);
  auto *mem_label_index = static_cast<InMemoryLabelIndex *>(in_memory->indices_.label_index_.get());
  auto *mem_label_property_index =
      static_cast<InMemoryLabelPropertyIndex *>(in_memory->indices_.label_property_index_.get());
  return {mem_label_index->ListIndices(), mem_label_property_index->ListIndices()};
}
ConstraintsInfo InMemoryStorage::InMemoryAccessor::ListAllConstraints() const {
  const auto *mem_storage = static_cast<InMemoryStorage *>(storage_);
  return {mem_storage->constraints_.existence_constraints_->ListConstraints(),
          mem_storage->constraints_.unique_constraints_->ListConstraints()};
}

void InMemoryStorage::InMemoryAccessor::SetIndexStats(const storage::LabelId &label, const LabelIndexStats &stats) {
  SetIndexStatsForIndex(static_cast<InMemoryLabelIndex *>(storage_->indices_.label_index_.get()), label, stats);
  transaction_.md_deltas.emplace_back(MetadataDelta::label_index_stats_set, label, stats);
}

void InMemoryStorage::InMemoryAccessor::SetIndexStats(const storage::LabelId &label,
                                                      const storage::PropertyId &property,
                                                      const LabelPropertyIndexStats &stats) {
  SetIndexStatsForIndex(static_cast<InMemoryLabelPropertyIndex *>(storage_->indices_.label_property_index_.get()),
                        std::make_pair(label, property), stats);
  transaction_.md_deltas.emplace_back(MetadataDelta::label_property_index_stats_set, label, property, stats);
}

bool InMemoryStorage::InMemoryAccessor::DeleteLabelIndexStats(const storage::LabelId &label) {
  const auto res =
      DeleteIndexStatsForIndex<bool>(static_cast<InMemoryLabelIndex *>(storage_->indices_.label_index_.get()), label);
  transaction_.md_deltas.emplace_back(MetadataDelta::label_index_stats_clear, label);
  return res;
}

std::vector<std::pair<LabelId, PropertyId>> InMemoryStorage::InMemoryAccessor::DeleteLabelPropertyIndexStats(
    const storage::LabelId &label) {
  const auto &res = DeleteIndexStatsForIndex<std::vector<std::pair<LabelId, PropertyId>>>(
      static_cast<InMemoryLabelPropertyIndex *>(storage_->indices_.label_property_index_.get()), label);
  transaction_.md_deltas.emplace_back(MetadataDelta::label_property_index_stats_clear, label);
  return res;
}

}  // namespace memgraph::storage<|MERGE_RESOLUTION|>--- conflicted
+++ resolved
@@ -763,7 +763,6 @@
     // it.
     mem_storage->commit_log_->MarkFinished(transaction_.start_timestamp);
   } else {
-<<<<<<< HEAD
     if (transaction_.constraint_verification_info.NeedsExistenceConstraintVerification()) {
       const auto vertices_to_update =
           transaction_.constraint_verification_info.GetVerticesForExistenceConstraintChecking();
@@ -773,25 +772,9 @@
         auto validation_result = storage_->constraints_.existence_constraints_->Validate(*vertex);
         if (validation_result) {
           Abort();
+          DMG_ASSERT(!commit_timestamp_.has_value());
           return StorageManipulationError{*validation_result};
         }
-=======
-    // Validate that existence constraints are satisfied for all modified
-    // vertices.
-    for (const auto &delta : transaction_.deltas.use()) {
-      auto prev = delta.prev.Get();
-      MG_ASSERT(prev.type != PreviousPtr::Type::NULLPTR, "Invalid pointer!");
-      if (prev.type != PreviousPtr::Type::VERTEX) {
-        continue;
-      }
-      // No need to take any locks here because we modified this vertex and no
-      // one else can touch it until we commit.
-      auto validation_result = storage_->constraints_.existence_constraints_->Validate(*prev.vertex);
-      if (validation_result) {
-        Abort();
-        DMG_ASSERT(!commit_timestamp_.has_value());
-        return StorageManipulationError{*validation_result};
->>>>>>> 5b91f851
       }
     }
 
